= ExternalBugTracker: Trac =

This covers the implementation of the ExternalBugTracker class for Trac
bugwatches.


== Basics ==

The ExternalBugTracker descendant class which implements methods for updating
bug watches on Trac bug trackers is externalbugtracker.Trac, which implements
IExternalBugTracker.

    >>> from canonical.launchpad.components.externalbugtracker import Trac
    >>> from canonical.launchpad.interfaces.externalbugtracker import (
    ...     IExternalBugtracker)
    >>> from zope.interface.verify import verifyObject
    >>> verifyObject(IExternalBugtracker, Trac('http://trac.foo.com'))
    True


== Status Conversion ==

The basic Trac ticket statuses map to Launchpad bug statuses.
Trac.convertRemoteStatus() handles the conversion.

    >>> trac = Trac('http://foo.bar')
    >>> trac.convertRemoteStatus('open').title
    'New'
    >>> trac.convertRemoteStatus('new').title
    'New'
    >>> trac.convertRemoteStatus('reopened').title
    'New'
    >>> trac.convertRemoteStatus('assigned').title
    'Confirmed'
    >>> trac.convertRemoteStatus('fixed').title
    'Fix Released'
    >>> trac.convertRemoteStatus('invalid').title
    'Invalid'
    >>> trac.convertRemoteStatus('wontfix').title
    "Won't Fix"
    >>> trac.convertRemoteStatus('duplicate').title
    'Confirmed'
    >>> trac.convertRemoteStatus('worksforme').title
    'Invalid'

If the status isn't one that our Trac ExternalBugTracker can understand,
Unknown will be returned and a warning logged.

    >>> trac.convertRemoteStatus('eggs').title
    WARNING:...:Unknown status 'eggs'
    'Unknown'

UNKNOWN_REMOTE_STATUS maps to Unknown without generating a
warning. This handles the case where we've tried to probe for a bug
but didn't succeed. For example, if the bug number was invalid.

    >>> from canonical.launchpad.interfaces import UNKNOWN_REMOTE_STATUS
    >>> trac.convertRemoteStatus(UNKNOWN_REMOTE_STATUS).title
    'Unknown'


== Initialization ==

Calling initializeRemoteBugDB() on our Trac instance and passing it a set of
remote bug IDs will fetch those bug IDs from the server and file them in a
local variable for later use.

We use a test-oriented implementation for the purposes of these tests, which 
overrides ExternalBugTracker.urlopen() so that we don't have to rely on a
working network connection.

    >>> from canonical.launchpad.ftests.externalbugtracker import TestTrac
    >>> trac = TestTrac('http://test.trac')
    >>> trac.initializeRemoteBugDB([1])
    >>> sorted(trac.bugs.keys())
    [1]

If we initialise with a different set of keys we overwrite the first set:

    >>> trac.initializeRemoteBugDB([6,7,8,9,10,11,12])
    >>> sorted(trac.bugs.keys())
    [6, 7, 8, 9, 10, 11, 12]


== Export Methods ==

There are two means by which we can export Trac bug statuses: on a bug-by-bug
basis and as a batch. When the number of bugs that need updating is less than
a given bug tracker's batch_query_threshold the bugs will be fetched
one-at-a-time:

    >>> trac.batch_query_threshold
    10

    >>> trac.trace_calls = True
    >>> trac.initializeRemoteBugDB([6, 7, 8, 9, 10])
    CALLED urlopen('http://test.trac/ticket/6?format=csv')
    CALLED urlopen('http://test.trac/ticket/7?format=csv')
    CALLED urlopen('http://test.trac/ticket/8?format=csv')
    CALLED urlopen('http://test.trac/ticket/9?format=csv')
    CALLED urlopen('http://test.trac/ticket/10?format=csv')

If there are more than batch_query_threshold bugs to update then they are
fetched as a batch:

    >>> trac.batch_query_threshold = 4
    >>> trac.initializeRemoteBugDB([6, 7, 8, 9, 10])
    CALLED urlopen('http://test.trac/query?id=6&id=7...&format=csv')

The batch updating method will also be used in cases where the Trac instance
doesn't support CSV exports of individual tickets:

    >>> trac.batch_query_threshold = 10
    >>> trac.supports_single_exports = False
    >>> trac.initializeRemoteBugDB([6, 7, 8, 9, 10])
    CALLED urlopen('http://test.trac/query?id=6&id=7...&format=csv')


== Invalid Bug Statuses ==

Some Trac instances don't specificy a status field in their CSV exports. To
deal with this, our Trac instance will simply return UNKNOWN_REMOTE_STATUS
when it encounters such an instance. We can demonstrate this with a simple
invalid bug:

    >>> invalid_bug = {'id': 1, 'description': 'This bug has no status'}
    >>> trac.bugs = {invalid_bug['id']: invalid_bug}
    >>> trac.getRemoteStatus(invalid_bug['id'])
<<<<<<< HEAD
=======
    WARNING:root:Trac ticket 1 defines no status
>>>>>>> 42784fdf
    'UNKNOWN'


== Updating Bug Watches ==

First, we create some bug watches to test with:

    >>> from canonical.launchpad.database import BugTracker
    >>> from canonical.launchpad.interfaces import IBugSet, IPersonSet
    >>> from canonical.lp.dbschema import BugTrackerType

    >>> sample_person = getUtility(IPersonSet).getByEmail('test@canonical.com')

    >>> example_bug_tracker = BugTracker(
    ...     name="example-bugs",
    ...     title="Example.com Trac",
    ...     bugtrackertype=BugTrackerType.TRAC,
    ...     baseurl="http://bugs.example.com",
    ...     summary="Contains bugs for Example.com",
    ...     contactdetails="foo.bar@example.com",
    ...     owner=sample_person)

    >>> login('test@canonical.com')

    >>> example_bug = getUtility(IBugSet).get(10)
    >>> example_bugwatch = example_bug.addWatch(
    ...     example_bug_tracker, 1, sample_person)

    >>> login('no-priv@canonical.com')

Collect the Example.com watches:

    >>> for bug_watch in example_bug_tracker.watches:
    ...     print "%s: %s" % (bug_watch.remotebug, bug_watch.remotestatus)
    1: None

And have a Trac instance process them:

    >>> trac = TestTrac(example_bug_tracker.baseurl)
    >>> trac.updateBugWatches(example_bug_tracker.watches)
    >>> for bug_watch in example_bug_tracker.watches:
    ...     print "%s: %s" % (bug_watch.remotebug, bug_watch.remotestatus)
    1: fixed

We'll add some more watches now.

    >>> from canonical.launchpad.interfaces import IBugSet, IBugWatchSet

    >>> bug_watch_set = getUtility(IBugWatchSet)
    >>> bug_watches = dict(
    ...     (int(bug_watch.remotebug), bug_watch)
    ...     for bug_watch in example_bug_tracker.watches)

    >>> for remote_bug, bug_watch in bug_watches.items():
    ...     print "%s: %s" % (remote_bug, bug_watch.remotestatus)
    1: fixed

    >>> remote_bugs = [
    ...     (143, 'fixed'),
    ...     (144, 'assigned'),
    ...     (145, 'duplicate'),
    ...     (146, 'invalid'),
    ...     (147, 'worksforme'),
    ...     (148, 'wontfix'),
    ...     (149, 'reopened'),
    ...     (150, 'new'),
    ...     (151, 'new'),
    ...     (152, 'new'),
    ...     (153, 'new'),
    ... ]

    >>> for remote_bug_id, remote_status in remote_bugs:
    ...     bug_watch = bug_watch_set.createBugWatch(
    ...         bug=example_bug, owner=sample_person,
    ...         bugtracker=example_bug_tracker,
    ...         remotebug=str(remote_bug_id))
    ...     bug_watches[remote_bug_id] = bug_watch

    >>> trac.trace_calls = True
    >>> trac.updateBugWatches(example_bug_tracker.watches)
    CALLED urlopen(u'http://bugs.example.com/query?id=...

    >>> for remote_bug_id in sorted(bug_watches.keys()):
    ...     remote_status = bug_watches[remote_bug_id].remotestatus
    ...     print 'Remote bug %d: %s' % (remote_bug_id, remote_status)
    Remote bug 1: fixed
    Remote bug 143: fixed
    Remote bug 144: assigned
    Remote bug 145: duplicate
    Remote bug 146: invalid
    Remote bug 147: worksforme
    Remote bug 148: wontfix
    Remote bug 149: reopened
    Remote bug 150: new
    Remote bug 151: new
    Remote bug 152: new
    Remote bug 153: new

updateBugWatches() updates the lastchecked attribute on the watches, so
now no bug watches are in need of updating:

    >>> flush_database_updates()
    >>> example_bug_tracker.getBugWatchesNeedingUpdate(23).count()
    0

If the status isn't different, the lastchanged attribute doesn't get
updated. If we set a bug watch's lastchanged timestamp manually and call
update, lastchanged shouldn't be affected because the remote status of the bug
watch hasn't altered:

    >>> import pytz
    >>> from datetime import datetime, timedelta
    >>> bug_watch = example_bug_tracker.watches[0]
    >>> now = datetime.now(pytz.timezone('UTC'))
    >>> bug_watch.lastchanged = now - timedelta(weeks=2)
    >>> old_last_changed = bug_watch.lastchanged
    >>> trac.trace_calls = False
    >>> trac.updateBugWatches(example_bug_tracker.watches)
    >>> bug_watch.lastchanged == old_last_changed
    True<|MERGE_RESOLUTION|>--- conflicted
+++ resolved
@@ -126,10 +126,7 @@
     >>> invalid_bug = {'id': 1, 'description': 'This bug has no status'}
     >>> trac.bugs = {invalid_bug['id']: invalid_bug}
     >>> trac.getRemoteStatus(invalid_bug['id'])
-<<<<<<< HEAD
-=======
     WARNING:root:Trac ticket 1 defines no status
->>>>>>> 42784fdf
     'UNKNOWN'
 
 
