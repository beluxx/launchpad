<<<<<<< HEAD
 # Copyright 2004-2007 Canonical Ltd.  All rights reserved.
"""Security policies for using content objects.
=======
# Copyright 2004-2008 Canonical Ltd.  All rights reserved.

"""Security policies for using content objects."""
>>>>>>> 8d7b90a8

__metaclass__ = type
__all__ = []

from zope.interface import implements, Interface
from zope.component import getUtility

from canonical.launchpad.interfaces import (
    ArchivePurpose, IAnnouncement, IArchive, IArchivePermissionSet,
    IBazaarApplication, IBranch, IBranchMergeProposal, IBranchSubscription,
    IBug, IBugAttachment, IBugBranch, IBugNomination, IBugTracker, IBuild,
    IBuilder, IBuilderSet, ICodeImport, ICodeImportJobSet,
    ICodeImportJobWorkflow, ICodeImportMachine,
    ICodeReviewComment, ICodeReviewCommentDeletion,
    IDistribution, IDistributionMirror, IDistroSeries,
    IDistroSeriesLanguage, IEntitlement, IFAQ, IFAQTarget, IHWSubmission,
    IHasBug, IHasDrivers, IHasOwner, ILanguage, ILanguagePack, ILanguageSet,
    ILaunchpadCelebrities, IMailingListSet, IMilestone, IOAuthAccessToken,
    IPOFile, IPOTemplate, IPOTemplateSubset, IPackageUpload,
    IPackageUploadQueue, IPackaging, IPerson, IPillar, IPoll, IPollOption,
    IPollSubset, IProduct, IProductRelease, IProductReleaseFile,
    IProductSeries, IQuestion, IQuestionTarget, IRequestedCDs,
    IShipItApplication, IShippingRequest, IShippingRequestSet, IShippingRun,
    ISourcePackage, ISourcePackageRelease, ISpecification,
    ISpecificationBranch, ISpecificationSubscription, ISprint,
    ISprintSpecification, IStandardShipItRequest, IStandardShipItRequestSet,
    ITeam, ITeamMembership, ITranslationGroup, ITranslationGroupSet,
    ITranslationImportQueue, ITranslationImportQueueEntry, ITranslator,
    PersonVisibility, IAccount)
from canonical.launchpad.interfaces.emailaddress import IEmailAddress

from canonical.launchpad.webapp.authorization import check_permission
from canonical.launchpad.webapp.interfaces import IAuthorization


class AuthorizationBase:
    implements(IAuthorization)
    permission = None
    usedfor = None

    def __init__(self, obj):
        self.obj = obj

    def checkUnauthenticated(self):
        """See `IAuthorization.checkUnauthenticated`.

        :return: True or False.
        """
        return False

    def checkAuthenticated(self, user):
        """See `IAuthorization.checkAuthenticated`.

        :return: True or False.
        """
        return False


class ViewByLoggedInUser(AuthorizationBase):
    """The default ruleset for the launchpad.View permission.

    By default, any logged-in user can see anything. More restrictive
    rulesets are defined in other IAuthorization implementations.
    """
    permission = 'launchpad.View'
    usedfor = Interface

    def checkAuthenticated(self, user):
        """Any authenticated user can see this object."""
        return True


class AdminByAdminsTeam(AuthorizationBase):
    permission = 'launchpad.Admin'
    usedfor = Interface

    def checkAuthenticated(self, user):
        admins = getUtility(ILaunchpadCelebrities).admin
        return user.inTeam(admins)


class AdminByCommercialTeamOrAdmins(AuthorizationBase):
    permission = 'launchpad.Commercial'
    usedfor = Interface

    def checkAuthenticated(self, user):
        celebrities = getUtility(ILaunchpadCelebrities)
        return (user.inTeam(celebrities.commercial_admin)
                or user.inTeam(celebrities.admin))


class ViewPillar(AuthorizationBase):
    usedfor = IPillar
    permission = 'launchpad.View'

    def checkUnauthenticated(self):
        return self.obj.active

    def checkAuthenticated(self, user):
        """The Admins & Commercial Admins can see inactive pillars."""
        if self.obj.active:
            return True
        else:
            celebrities = getUtility(ILaunchpadCelebrities)
            return (user.inTeam(celebrities.commercial_admin)
                    or user.inTeam(celebrities.admin))


class EditAccount(AuthorizationBase):
    permission = 'launchpad.Edit'
    usedfor = IAccount

    # This is wrong as we need to give an Account rather than a
    # Person ability to edit an account.
    def checkAuthenticated(self, user):
        return ((user.account is not None and user.account.id == self.obj.id)
                or user.inTeam(getUtility(ILaunchpadCelebrities).admin))


class ViewAccount(EditAccount):
    permission = 'launchpad.View'


class EditOAuthAccessToken(AuthorizationBase):
    permission = 'launchpad.Edit'
    usedfor = IOAuthAccessToken

    def checkAuthenticated(self, user):
        return (self.obj.person == user
                or user.inTeam(getUtility(ILaunchpadCelebrities).admin))


class EditBugNominationStatus(AuthorizationBase):
    permission = 'launchpad.Driver'
    usedfor = IBugNomination

    def checkAuthenticated(self, user):
        return self.obj.canApprove(user)


class EditByOwnersOrAdmins(AuthorizationBase):
    permission = 'launchpad.Edit'
    usedfor = IHasOwner

    def checkAuthenticated(self, user):
        return (user.inTeam(self.obj.owner)
                or user.inTeam(getUtility(ILaunchpadCelebrities).admin))


class EditByRegistryExpertsOrOwnersOrAdmins(EditByOwnersOrAdmins):
    usedfor = None
    def checkAuthenticated(self, user):
        if user.inTeam(getUtility(ILaunchpadCelebrities).registry_experts):
            return True
        return EditByOwnersOrAdmins.checkAuthenticated(self, user)


class EditProduct(EditByRegistryExpertsOrOwnersOrAdmins):
    usedfor = IProduct


class EditPackaging(EditByRegistryExpertsOrOwnersOrAdmins):
    usedfor = IPackaging


class EditProductReleaseFile(AuthorizationBase):
    permission = 'launchpad.Edit'
    usedfor = IProductReleaseFile
    def checkAuthenticated(self, user):
        if (user.inTeam(getUtility(ILaunchpadCelebrities).registry_experts) or
            user.inTeam(self.obj.productrelease.productseries.owner) or
            user.inTeam(self.obj.productrelease.productseries.product.owner)):
            return True
        return False


class AdminDistributionMirrorByDistroOwnerOrMirrorAdminsOrAdmins(
        AuthorizationBase):
    permission = 'launchpad.Admin'
    usedfor = IDistributionMirror

    def checkAuthenticated(self, user):
        admins = getUtility(ILaunchpadCelebrities).admin
        return (user.inTeam(self.obj.distribution.owner) or
                user.inTeam(admins) or
                user.inTeam(self.obj.distribution.mirror_admin))


class EditDistributionMirrorByOwnerOrDistroOwnerOrMirrorAdminsOrAdmins(
        AuthorizationBase):
    permission = 'launchpad.Edit'
    usedfor = IDistributionMirror

    def checkAuthenticated(self, user):
        admins = getUtility(ILaunchpadCelebrities).admin
        return (user.inTeam(self.obj.owner) or user.inTeam(admins) or
                user.inTeam(self.obj.distribution.owner) or
                user.inTeam(self.obj.distribution.mirror_admin))


class EditSpecificationBranch(AuthorizationBase):

    usedfor = ISpecificationBranch
    permission = 'launchpad.Edit'

    def checkAuthenticated(self, user):
        """See `IAuthorization.checkAuthenticated`.

        :return: True or False.
        """
        return True


class ViewSpecificationBranch(EditSpecificationBranch):

    permission = 'launchpad.View'

    def checkUnauthenticated(self):
        """See `IAuthorization.checkUnauthenticated`.

        :return: True or False.
        """
        return True


class EditSpecificationByTargetOwnerOrOwnersOrAdmins(AuthorizationBase):
    """We want everybody "related" to a specification to be able to edit it.
    You are related if you have a role on the spec, or if you have a role on
    the spec target (distro/product) or goal (distroseries/productseries).
    """

    permission = 'launchpad.Edit'
    usedfor = ISpecification

    def checkAuthenticated(self, user):
        assert self.obj.target
        admins = getUtility(ILaunchpadCelebrities).admin
        goaldrivers = []
        goalowner = None
        if self.obj.goal is not None:
            goalowner = self.obj.goal.owner
            goaldrivers = self.obj.goal.drivers
        for driver in goaldrivers:
            if user.inTeam(driver):
                return True
        return (user.inTeam(self.obj.target.owner) or
                user.inTeam(goalowner) or
                user.inTeam(self.obj.owner) or
                user.inTeam(self.obj.drafter) or
                user.inTeam(self.obj.assignee) or
                user.inTeam(self.obj.approver) or
                user.inTeam(admins))


class AdminSpecification(AuthorizationBase):
    permission = 'launchpad.Admin'
    usedfor = ISpecification

    def checkAuthenticated(self, user):
        assert self.obj.target
        targetowner = self.obj.target.owner
        targetdrivers = self.obj.target.drivers
        for driver in targetdrivers:
            if user.inTeam(driver):
                return True
        admins = getUtility(ILaunchpadCelebrities).admin
        return (user.inTeam(self.obj.target.owner) or
                user.inTeam(admins))


class DriverSpecification(AuthorizationBase):
    permission = 'launchpad.Driver'
    usedfor = ISpecification

    def checkAuthenticated(self, user):
        # If no goal is proposed for the spec then there can be no
        # drivers for it - we use launchpad.Driver on a spec to decide
        # if the person can see the page which lets you decide whether
        # to accept the goal, and if there is no goal then this is
        # extremely difficult to do :-)
        return (
            self.obj.goal and
            check_permission("launchpad.Driver", self.obj.goal))


class EditSprintSpecification(AuthorizationBase):
    """The sprint owner or driver can say what makes it onto the agenda for
    the sprint.
    """
    permission = 'launchpad.Driver'
    usedfor = ISprintSpecification

    def checkAuthenticated(self, user):
        admins = getUtility(ILaunchpadCelebrities).admin
        return (user.inTeam(self.obj.sprint.owner) or
                user.inTeam(self.obj.sprint.driver) or
                user.inTeam(admins))


class DriveSprint(AuthorizationBase):
    """The sprint owner or driver can say what makes it onto the agenda for
    the sprint.
    """
    permission = 'launchpad.Driver'
    usedfor = ISprint

    def checkAuthenticated(self, user):
        admins = getUtility(ILaunchpadCelebrities).admin
        return (user.inTeam(self.obj.owner) or
                user.inTeam(self.obj.driver) or
                user.inTeam(admins))


class Sprint(AuthorizationBase):
    """An attendee, owner, or driver of a sprint."""
    permission = 'launchpad.View'
    usedfor = ISprint

    def checkAuthenticated(self, user):
        admins = getUtility(ILaunchpadCelebrities).admin
        return (user.inTeam(self.obj.owner) or
                user.inTeam(self.obj.driver) or
                user in [attendance.attendee
                         for attendance in self.obj.attendances] or
                user.inTeam(admins))


class EditSpecificationSubscription(AuthorizationBase):
    """The subscriber, and people related to the spec or the target of the
    spec can determine who is essential."""
    permission = 'launchpad.Edit'
    usedfor = ISpecificationSubscription

    def checkAuthenticated(self, user):
        admins = getUtility(ILaunchpadCelebrities).admin
        if self.obj.specification.goal is not None:
            for driver in self.obj.specification.goal.drivers:
                if user.inTeam(driver):
                    return True
        else:
            for driver in self.obj.specification.target.drivers:
                if user.inTeam(driver):
                    return True
        return (user.inTeam(self.obj.person) or
                user.inTeam(self.obj.specification.owner) or
                user.inTeam(self.obj.specification.assignee) or
                user.inTeam(self.obj.specification.drafter) or
                user.inTeam(self.obj.specification.approver) or
                user.inTeam(admins))


class OnlyRosettaExpertsAndAdmins(AuthorizationBase):
    """Base class that allow access to Rosetta experts and Launchpad admins.
    """

    def checkAuthenticated(self, user):
        """Allow Launchpad's admins and Rosetta experts edit all fields."""
        celebrities = getUtility(ILaunchpadCelebrities)
        return (user.inTeam(celebrities.admin) or
                user.inTeam(celebrities.rosetta_experts))


class AdminProductTranslations(AuthorizationBase):
    permission = 'launchpad.TranslationsAdmin'
    usedfor = IProduct

    def checkAuthenticated(self, user):
        """Is the user able to manage `IProduct` translations settings?

        Any Launchpad/Launchpad Translations administrator or owners are
        able to change translation settings for a product.
        """
        celebrities = getUtility(ILaunchpadCelebrities)
        return (user.inTeam(self.obj.owner) or
                user.inTeam(celebrities.admin) or
                user.inTeam(celebrities.rosetta_experts))


class AdminSeriesByVCSImports(AuthorizationBase):
    permission = 'launchpad.Admin'
    usedfor = IProductSeries

    def checkAuthenticated(self, user):
        vcs_imports = getUtility(ILaunchpadCelebrities).vcs_imports
        return user.inTeam(vcs_imports)


class EditRequestedCDsByRecipientOrShipItAdmins(AuthorizationBase):
    permission = 'launchpad.Edit'
    usedfor = IRequestedCDs

    def checkAuthenticated(self, user):
        shipitadmins = getUtility(ILaunchpadCelebrities).shipit_admin
        return user == self.obj.request.recipient or user.inTeam(shipitadmins)


class EditShippingRequestByRecipientOrShipItAdmins(AuthorizationBase):
    permission = 'launchpad.Edit'
    usedfor = IShippingRequest

    def checkAuthenticated(self, user):
        shipitadmins = getUtility(ILaunchpadCelebrities).shipit_admin
        return user == self.obj.recipient or user.inTeam(shipitadmins)


class AdminShippingRequestByShipItAdmins(AuthorizationBase):
    permission = 'launchpad.Admin'
    usedfor = IShippingRequest

    def checkAuthenticated(self, user):
        shipitadmins = getUtility(ILaunchpadCelebrities).shipit_admin
        return user.inTeam(shipitadmins)


class AdminShippingRunByShipItAdmins(AdminShippingRequestByShipItAdmins):
    usedfor = IShippingRun


class AdminStandardShipItOrderSetByShipItAdmins(
        AdminShippingRequestByShipItAdmins):
    usedfor = IStandardShipItRequestSet


class AdminStandardShipItOrderByShipItAdmins(
        AdminShippingRequestByShipItAdmins):
    usedfor = IStandardShipItRequest


class AdminShipItApplicationByShipItAdmins(
        AdminShippingRequestByShipItAdmins):
    usedfor = IShipItApplication


class AdminShippingRequestSetByShipItAdmins(
        AdminShippingRequestByShipItAdmins):
    permission = 'launchpad.Admin'
    usedfor = IShippingRequestSet


class EditSeriesSourceByVCSImports(AuthorizationBase):
    permission = 'launchpad.EditSource'
    usedfor = IProductSeries

    def checkAuthenticated(self, user):
        vcs_imports = getUtility(ILaunchpadCelebrities).vcs_imports
        if user.inTeam(vcs_imports):
            return True
        elif not self.obj.syncCertified():
            return True
        return False


class EditMilestoneByTargetOwnerOrAdmins(AuthorizationBase):
    permission = 'launchpad.Edit'
    usedfor = IMilestone

    def checkAuthenticated(self, user):
        """Authorize the product or distribution owner."""
        celebrities = getUtility(ILaunchpadCelebrities)
        if user.inTeam(celebrities.admin):
            return True
        if user.inTeam(celebrities.registry_experts):
            return True
        return user.inTeam(self.obj.target.owner)


class AdminMilestoneByLaunchpadAdmins(AuthorizationBase):
    permission = 'launchpad.Admin'
    usedfor = IMilestone

    def checkAuthenticated(self, user):
        """Only the Launchpad admins need this, we are only going to use it
        for connecting up series and distroseriess where we did not have
        them."""
        admins = getUtility(ILaunchpadCelebrities).admin
        return user.inTeam(admins)


class EditTeamByTeamOwnerOrLaunchpadAdmins(AuthorizationBase):
    permission = 'launchpad.Owner'
    usedfor = ITeam

    def checkAuthenticated(self, user):
        """Only the team owner and Launchpad admins need this.
        """
        admins = getUtility(ILaunchpadCelebrities).admin
        return user.inTeam(self.obj.teamowner) or user.inTeam(admins)


class EditTeamByTeamOwnerOrTeamAdminsOrAdmins(AuthorizationBase):
    permission = 'launchpad.Edit'
    usedfor = ITeam

    def checkAuthenticated(self, user):
        """The team owner and team admins have launchpad.Edit on that team.

        The Launchpad admins also have launchpad.Edit on all teams.
        """
        return can_edit_team(self.obj, user)


class EditTeamMembershipByTeamOwnerOrTeamAdminsOrAdmins(AuthorizationBase):
    permission = 'launchpad.Edit'
    usedfor = ITeamMembership

    def checkAuthenticated(self, user):
        return can_edit_team(self.obj.team, user)


class EditPersonBySelfOrAdmins(AuthorizationBase):
    permission = 'launchpad.Edit'
    usedfor = IPerson

    def checkAuthenticated(self, user):
        """A user can edit the Person who is herself.

        The admin team can also edit any Person.
        """
        admins = getUtility(ILaunchpadCelebrities).admin
        return self.obj.id == user.id or user.inTeam(admins)


class EditPersonBySelf(AuthorizationBase):
    permission = 'launchpad.Special'
    usedfor = IPerson

    def checkAuthenticated(self, user):
        """A user can edit the Person who is herself."""
        return self.obj.id == user.id


class ViewPublicOrPrivateTeamMembers(AuthorizationBase):
    """Restrict viewing of private memberships of teams.

    Only members of a team with a private membership can view the
    membership list.
    """
    permission = 'launchpad.View'
    usedfor = IPerson

    def checkUnauthenticated(self):
        """Unauthenticated users can only view public memberships."""
        if self.obj.visibility == PersonVisibility.PUBLIC:
            return True
        return False

    def checkAuthenticated(self, user):
        """Verify that the user can view the team's membership.

        Anyone can see a public team's membership.
        Only a team member or a Launchpad admin can view a
        private membership.
        """
        if self.obj.visibility == PersonVisibility.PUBLIC:
            return True
        admins = getUtility(ILaunchpadCelebrities).admin
        if user.inTeam(admins) or user.inTeam(self.obj):
            return True
        return False


class EditPollByTeamOwnerOrTeamAdminsOrAdmins(
        EditTeamMembershipByTeamOwnerOrTeamAdminsOrAdmins):
    permission = 'launchpad.Edit'
    usedfor = IPoll


class EditPollSubsetByTeamOwnerOrTeamAdminsOrAdmins(
        EditPollByTeamOwnerOrTeamAdminsOrAdmins):
    permission = 'launchpad.Edit'
    usedfor = IPollSubset


class EditPollOptionByTeamOwnerOrTeamAdminsOrAdmins(AuthorizationBase):
    permission = 'launchpad.Edit'
    usedfor = IPollOption

    def checkAuthenticated(self, user):
        return can_edit_team(self.obj.poll.team, user)


class AdminDistribution(AdminByAdminsTeam):
    """Soyuz involves huge chunks of data in the archive and librarian,
    so for the moment we are locking down admin and edit on distributions
    and distroseriess to the Launchpad admin team."""
    permission = 'launchpad.Admin'
    usedfor = IDistribution


class EditDistributionByDistroOwnersOrAdmins(AuthorizationBase):
    """The owner of a distribution should be able to edit its
    information; it is mainly administrative data, such as bug
    contacts. Note that creation of new distributions and distribution
    series is still protected with launchpad.Admin"""
    permission = 'launchpad.Edit'
    usedfor = IDistribution

    def checkAuthenticated(self, user):
        admins = getUtility(ILaunchpadCelebrities).admin
        return (user.inTeam(self.obj.owner) or
                user.inTeam(admins))


class AdminDistroSeries(AdminByAdminsTeam):
    """Soyuz involves huge chunks of data in the archive and librarian,
    so for the moment we are locking down admin and edit on distributions
    and distroseriess to the Launchpad admin team.

    NB: Please consult with SABDFL before modifying this permission because
        changing it could cause the archive to get rearranged, with tons of
        files moved to the new namespace, and mirrors would get very very
        upset. Then James T would be on your case.
    """
    permission = 'launchpad.Admin'
    usedfor = IDistroSeries


class EditDistroSeriesByOwnersOrDistroOwnersOrAdmins(AuthorizationBase):
    """The owner of the distro series should be able to modify some of the
    fields on the IDistroSeries

    NB: there is potential for a great mess if this is not done correctly so
    please consult with SABDFL before modifying these permissions.
    """
    permission = 'launchpad.Edit'
    usedfor = IDistroSeries

    def checkAuthenticated(self, user):
        admins = getUtility(ILaunchpadCelebrities).admin
        return (user.inTeam(self.obj.owner) or
                user.inTeam(self.obj.distribution.owner) or
                user.inTeam(admins))


class SeriesDrivers(AuthorizationBase):
    """Drivers can approve or decline features and target bugs.

    Drivers exist for distribution and product series.
    """
    permission = 'launchpad.Driver'
    usedfor = IHasDrivers

    def checkAuthenticated(self, user):
        for driver in self.obj.drivers:
            if user.inTeam(driver):
                return True
        admins = getUtility(ILaunchpadCelebrities).admin
        return user.inTeam(admins)


class ViewProductSeries(AuthorizationBase):

    usedfor = IProductSeries
    permision = 'launchpad.View'

    def checkUnauthenticated(self):
        """See `IAuthorization.checkUnauthenticated`.

        :return: True or False.
        """
        return True

    def checkAuthenticated(self, user):
        """See `IAuthorization.checkAuthenticated`.

        :return: True or False.
        """
        return True


class EditProductSeries(EditByRegistryExpertsOrOwnersOrAdmins):
    usedfor = IProductSeries

    def checkAuthenticated(self, user):
        """Allow product owner, Rosetta Experts, or admins."""
        if user.inTeam(self.obj.product.owner):
            # The user is the owner of the product.
            return True
        # Rosetta experts need to be able to upload translations.
        rosetta_experts = getUtility(ILaunchpadCelebrities).rosetta_experts
        if user.inTeam(rosetta_experts):
            return True
        return EditByRegistryExpertsOrOwnersOrAdmins.checkAuthenticated(
            self, user)


class EditBugTask(AuthorizationBase):
    """Permission checker for editing objects linked to a bug.

    Allow any logged-in user to edit objects linked to public
    bugs. Allow only explicit subscribers to edit objects linked to
    private bugs.
    """
    permission = 'launchpad.Edit'
    usedfor = IHasBug

    def checkAuthenticated(self, user):
        admins = getUtility(ILaunchpadCelebrities).admin

        if user.inTeam(admins):
            # Admins can always edit bugtasks, whether they're reported on a
            # private bug or not.
            return True

        if not self.obj.bug.private:
            # This is a public bug, so anyone can edit it.
            return True
        else:
            # This is a private bug, and we know the user isn't an admin, so
            # we'll only allow editing if the user is explicitly subscribed to
            # this bug.
            for subscription in self.obj.bug.subscriptions:
                if user.inTeam(subscription.person):
                    return True

            return False


class PublicToAllOrPrivateToExplicitSubscribersForBugTask(AuthorizationBase):
    permission = 'launchpad.View'
    usedfor = IHasBug

    def checkAuthenticated(self, user):
        admins = getUtility(ILaunchpadCelebrities).admin

        if user.inTeam(admins):
            # Admins can always edit bugs, whether they're public or
            # private.
            return True

        if not self.obj.bug.private:
            # This is a public bug.
            return True
        else:
            # This is a private bug.
            for subscription in self.obj.bug.subscriptions:
                if user.inTeam(subscription.person):
                    return True

            return False

    def checkUnauthenticated(self):
        """Allow anonymous users to see non-private bugs only."""
        return not self.obj.bug.private


class EditPublicByLoggedInUserAndPrivateByExplicitSubscribers(
    AuthorizationBase):
    permission = 'launchpad.Edit'
    usedfor = IBug

    def checkAuthenticated(self, user):
        """Allow any logged in user to edit a public bug, and only
        explicit subscribers to edit private bugs.
        """
        admins = getUtility(ILaunchpadCelebrities).admin
        if not self.obj.private:
            # This is a public bug.
            return True
        elif user.inTeam(admins):
            # Admins can edit all bugs.
            return True
        else:
            # This is a private bug. Only explicit subscribers may edit it.
            for subscription in self.obj.subscriptions:
                if user.inTeam(subscription.person):
                    return True

        return False

    def checkUnauthenticated(self):
        """Never allow unauthenticated users to edit a bug."""
        return False


class PublicToAllOrPrivateToExplicitSubscribersForBug(AuthorizationBase):
    permission = 'launchpad.View'
    usedfor = IBug

    def checkAuthenticated(self, user):
        """Allow any user to see non-private bugs, but only explicit
        subscribers to see private bugs.
        """
        admins = getUtility(ILaunchpadCelebrities).admin
        if not self.obj.private:
            # This is a public bug.
            return True
        elif user.inTeam(admins):
            # Admins can view all bugs.
            return True
        else:
            # This is a private bug. Only explicit subscribers may view it.
            for subscription in self.obj.subscriptions:
                if user.inTeam(subscription.person):
                    return True

        return False

    def checkUnauthenticated(self):
        """Allow anonymous users to see non-private bugs only."""
        return not self.obj.private


class EditBugBranch(EditPublicByLoggedInUserAndPrivateByExplicitSubscribers):
    permission = 'launchpad.Edit'
    usedfor = IBugBranch

    def __init__(self, bug_branch):
        # The same permissions as for the BugBranch's bug should apply
        # to the BugBranch itself.
        EditPublicByLoggedInUserAndPrivateByExplicitSubscribers.__init__(
            self, bug_branch.bug)


class ViewBugAttachment(PublicToAllOrPrivateToExplicitSubscribersForBug):
    """Security adapter for viewing a bug attachment.

    If the user is authorized to view the bug, he's allowed to view the
    attachment.
    """
    permission = 'launchpad.View'
    usedfor = IBugAttachment

    def __init__(self, bugattachment):
        PublicToAllOrPrivateToExplicitSubscribersForBug.__init__(
            self, bugattachment.bug)


class EditBugAttachment(
    EditPublicByLoggedInUserAndPrivateByExplicitSubscribers):
    """Security adapter for editing a bug attachment.

    If the user is authorized to view the bug, he's allowed to edit the
    attachment.
    """
    permission = 'launchpad.Edit'
    usedfor = IBugAttachment

    def __init__(self, bugattachment):
        EditPublicByLoggedInUserAndPrivateByExplicitSubscribers.__init__(
            self, bugattachment.bug)


class ViewAnnouncement(AuthorizationBase):
    permission = 'launchpad.View'
    usedfor = IAnnouncement

    def checkUnauthenticated(self):
        """Let anonymous users see published announcements."""
        if self.obj.published:
            return True
        return False

    def checkAuthenticated(self, user):
        """Keep project news invisible to end-users unless they are project
        admins, until the announcements are published."""

        # Every user can view published announcements.
        if self.obj.published:
            return True

        # Project drivers can view any project announcements.
        assert self.obj.target
        if self.obj.target.drivers:
            for driver in self.obj.target.drivers:
                if user.inTeam(driver):
                    return True
        if user.inTeam(self.obj.target.owner):
            return True

        # Launchpad admins can view any announcement.
        admins = getUtility(ILaunchpadCelebrities).admin
        return user.inTeam(admins)


class EditAnnouncement(AuthorizationBase):
    permission = 'launchpad.Edit'
    usedfor = IAnnouncement

    def checkAuthenticated(self, user):
        """Allow the project owner and drivers to edit any project news."""

        assert self.obj.target
        if self.obj.target.drivers:
            for driver in self.obj.target.drivers:
                if user.inTeam(driver):
                    return True
        if user.inTeam(self.obj.target.owner):
            return True

        admins = getUtility(ILaunchpadCelebrities).admin
        return user.inTeam(admins)


class UseApiDoc(AuthorizationBase):
    permission = 'zope.app.apidoc.UseAPIDoc'
    usedfor = Interface

    def checkAuthenticated(self, user):
        return True


class OnlyBazaarExpertsAndAdmins(AuthorizationBase):
    """Base class that allows only the Launchpad admins and Bazaar
    experts."""

    def checkAuthenticated(self, user):
        bzrexperts = getUtility(ILaunchpadCelebrities).bazaar_experts
        admins = getUtility(ILaunchpadCelebrities).admin
        return user.inTeam(admins) or user.inTeam(bzrexperts)


class OnlyVcsImportsAndAdmins(AuthorizationBase):
    """Base class that allows only the Launchpad admins and VCS Imports
    experts."""

    def checkAuthenticated(self, user):
        vcsexpert = getUtility(ILaunchpadCelebrities).vcs_imports
        admins = getUtility(ILaunchpadCelebrities).admin
        return user.inTeam(admins) or user.inTeam(vcsexpert)


class AdminTheBazaar(OnlyVcsImportsAndAdmins):
    permission = 'launchpad.Admin'
    usedfor = IBazaarApplication


class EditCodeImport(OnlyVcsImportsAndAdmins):
    """Control who can edit the object view of a CodeImport.

    Currently, we restrict the visibility of the new code import
    system to members of ~vcs-imports and Launchpad admins.
    """
    permission = 'launchpad.Edit'
    usedfor = ICodeImport


class SeeCodeImportJobSet(OnlyVcsImportsAndAdmins):
    """Control who can see the CodeImportJobSet utility.

    Currently, we restrict the visibility of the new code import
    system to members of ~vcs-imports and Launchpad admins.
    """
    permission = 'launchpad.View'
    usedfor = ICodeImportJobSet


class EditCodeImportJobWorkflow(OnlyVcsImportsAndAdmins):
    """Control who can use the CodeImportJobWorkflow utility.

    Currently, we restrict the visibility of the new code import
    system to members of ~vcs-imports and Launchpad admins.
    """
    permission = 'launchpad.Edit'
    usedfor = ICodeImportJobWorkflow


class EditCodeImportMachine(OnlyVcsImportsAndAdmins):
    """Control who can edit the object view of a CodeImportMachine.

    Access is restricted to members of ~vcs-imports and Launchpad admins.
    """
    permission = 'launchpad.Edit'
    usedfor = ICodeImportMachine


class EditPOTemplateDetails(EditByOwnersOrAdmins):
    usedfor = IPOTemplate

    def checkAuthenticated(self, user):
        """Allow product/sourcepackage/potemplate owner, experts and admis.
        """
        if (self.obj.productseries is not None and
            user.inTeam(self.obj.productseries.product.owner)):
            # The user is the owner of the product.
            return True

        rosetta_experts = getUtility(ILaunchpadCelebrities).rosetta_experts

        return (EditByOwnersOrAdmins.checkAuthenticated(self, user) or
                user.inTeam(rosetta_experts))


class AdminPOTemplateDetails(OnlyRosettaExpertsAndAdmins):
    """Permissions to edit all aspects of an IPOTemplate."""
    permission = 'launchpad.Admin'
    usedfor = IPOTemplate


# XXX: Carlos Perello Marin 2005-05-24 bug=753:
# This should be using SuperSpecialPermissions when implemented.
class AddPOTemplate(OnlyRosettaExpertsAndAdmins):
    permission = 'launchpad.Append'
    usedfor = IProductSeries


class EditPOFileDetails(EditByOwnersOrAdmins):
    usedfor = IPOFile

    def checkAuthenticated(self, user):
        """Allow anyone that can edit translations, owner, experts and admis.
        """
        rosetta_experts = getUtility(ILaunchpadCelebrities).rosetta_experts

        return (EditByOwnersOrAdmins.checkAuthenticated(self, user) or
                self.obj.canEditTranslations(user) or
                user.inTeam(rosetta_experts))


class ChangeTranslatorInGroup(OnlyRosettaExpertsAndAdmins):
    permission = 'launchpad.Edit'
    usedfor = ITranslator

    def checkAuthenticated(self, user):
        """Allow the owner of a translation group to edit the translator
        of any language in the group."""
        return (user.inTeam(self.obj.translationgroup.owner) or
                OnlyRosettaExpertsAndAdmins.checkAuthenticated(self, user))


class EditTranslationGroup(OnlyRosettaExpertsAndAdmins):
    permission = 'launchpad.Edit'
    usedfor = ITranslationGroup

    def checkAuthenticated(self, user):
        """Allow the owner of a translation group to edit the translator
        of any language in the group."""
        return (user.inTeam(self.obj.owner) or
                OnlyRosettaExpertsAndAdmins.checkAuthenticated(self, user))


class EditTranslationGroupSet(OnlyRosettaExpertsAndAdmins):
    permission = 'launchpad.Admin'
    usedfor = ITranslationGroupSet


class DownloadFullSourcePackageTranslations(OnlyRosettaExpertsAndAdmins):
    """Restrict full `SourcePackage` translation downloads.

    Experience shows that the export queue can easily get swamped by
    large export requests.  Email leads us to believe that many of the
    users making these requests are looking for language packs, or for
    individual translations rather than the whole package.  That's why
    this class defines who is allowed to make those requests.
    """

    permission = 'launchpad.ExpensiveRequest'
    usedfor = ISourcePackage

    def checkAuthenticated(self, user):
        """Define who may download these translations.

        Admins and Translations admins have access, as does the owner of
        the translation group (if applicable).
        """
        translation_group = self.obj.distribution.translationgroup
        return (
            # User is admin of some relevant kind.
            OnlyRosettaExpertsAndAdmins.checkAuthenticated(self, user) or
            # User is owner of applicable translation group.
            (translation_group is not None and
             user.inTeam(translation_group.owner)))


class EditBugTracker(EditByRegistryExpertsOrOwnersOrAdmins):
    permission = 'launchpad.Edit'
    usedfor = IBugTracker


class EditProductRelease(EditByRegistryExpertsOrOwnersOrAdmins):
    permission = 'launchpad.Edit'
    usedfor = IProductRelease

    def checkAuthenticated(self, user):
        if (user.inTeam(self.obj.productseries.owner) or
            user.inTeam(self.obj.productseries.product.owner)):
            return True
        return EditByRegistryExpertsOrOwnersOrAdmins.checkAuthenticated(
            self, user)


class EditTranslationImportQueueEntry(OnlyRosettaExpertsAndAdmins):
    permission = 'launchpad.Edit'
    usedfor = ITranslationImportQueueEntry

    def checkAuthenticated(self, user):
        """Allow who added the entry, experts and admis.
        """
        rosetta_experts = getUtility(ILaunchpadCelebrities).rosetta_experts

        return (OnlyRosettaExpertsAndAdmins.checkAuthenticated(self, user) or
                user.inTeam(self.obj.importer))

class AdminTranslationImportQueueEntry(OnlyRosettaExpertsAndAdmins):
    permission = 'launchpad.Admin'
    usedfor = ITranslationImportQueueEntry

class AdminTranslationImportQueue(OnlyRosettaExpertsAndAdmins):
    permission = 'launchpad.Admin'
    usedfor = ITranslationImportQueue


class EditPackageUploadQueue(AdminByAdminsTeam):
    permission = 'launchpad.Edit'
    usedfor = IPackageUploadQueue

    def checkAuthenticated(self, user):
        """Check user presence in admins or distroseries upload admin team."""
        if AdminByAdminsTeam.checkAuthenticated(self, user):
            return True

        permission_set = getUtility(IArchivePermissionSet)
        permissions = permission_set.componentsForQueueAdmin(
            self.obj.distroseries.main_archive, user)
        return permissions.count() > 0


class EditPackageUpload(AdminByAdminsTeam):
    permission = 'launchpad.Edit'
    usedfor = IPackageUpload

    def checkAuthenticated(self, user):
        """Return True if user has an ArchivePermission or is an admin."""
        if AdminByAdminsTeam.checkAuthenticated(self, user):
            return True

        permission_set = getUtility(IArchivePermissionSet)
        permissions = permission_set.componentsForQueueAdmin(
            self.obj.archive, user)
        if permissions.count() == 0:
            return False
        allowed_components = set(
            permission.component for permission in permissions)
        existing_components = self.obj.components
        # The intersection of allowed_components and
        # existing_components must be equal to existing_components
        # to allow the operation to go ahead.
        return (allowed_components.intersection(existing_components)
                == existing_components)


class AdminByBuilddAdmin(AuthorizationBase):
    permission = 'launchpad.Admin'

    def checkAuthenticated(self, user):
        """Allow admins and buildd_admins."""
        lp_admin = getUtility(ILaunchpadCelebrities).admin
        if user.inTeam(lp_admin):
            return True
        buildd_admin = getUtility(ILaunchpadCelebrities).buildd_admin
        return user.inTeam(buildd_admin)


class AdminBuilderSet(AdminByBuilddAdmin):
    usedfor = IBuilderSet


class AdminBuilder(AdminByBuilddAdmin):
    usedfor = IBuilder


# XXX cprov 2006-07-31: As soon as we have external builders, as presumed
# in the original plan, we should grant some rights to the owners and
# that's what Edit is for.
class EditBuilder(AdminByBuilddAdmin):
    permission = 'launchpad.Edit'
    usedfor = IBuilder


class AdminBuildRecord(AdminByBuilddAdmin):
    usedfor = IBuild


class EditBuildRecord(AdminByBuilddAdmin):
    permission = 'launchpad.Edit'
    usedfor = IBuild

    def _ppaCheckAuthenticated(self, user):
        """Allow only BuilddAdmins and PPA owner."""
        if AdminByBuilddAdmin.checkAuthenticated(self, user):
            return True

        if self.obj.archive.owner and user.inTeam(self.obj.archive.owner):
            return True

        return False

    def checkAuthenticated(self, user):
        """Check write access for user and different kinds of archives.

        Allow
        
            * BuilddAdmins and PPA owner for PPAs
            * users with upload permissions (for the respective distribution)
              otherwise.
        """
        # Is this a PPA? Call the respective method if so.
        if self.obj.archive.purpose == ArchivePurpose.PPA:
            return self._ppaCheckAuthenticated(user)

        # Primary or partner section here: is the user in question allowed
        # to upload to the respective component? Allow user to retry build
        # if so.
        if self.obj.archive.canUpload(user, self.obj.current_component):
            return True
        else:
            return self.obj.archive.canUpload(
                user, self.obj.sourcepackagerelease.sourcepackagename)


class ViewBuildRecord(EditBuildRecord):
    permission = 'launchpad.View'

    def checkAuthenticated(self, user):
        """Private restricts to admins, BuilddAdmins, archive members."""
        if not self.obj.archive.private:
            # Anyone can see non-private archives.
            return True

        # If the permission check on the sourcepackagerelease for this
        # build passes then it means the build can be released from
        # privacy since the source package is published publicly.
        # This happens when copy-package is used to re-publish a private
        # package in the primary archive.
        auth_spr = ViewSourcePackageRelease(self.obj.sourcepackagerelease)
        if auth_spr.checkAuthenticated(user):
            return True

        return EditBuildRecord.checkAuthenticated(self, user)

    def checkUnauthenticated(self):
        """Unauthenticated users can see the build if it's not private."""
        if not self.obj.archive.private:
            return True

        # See comment above.
        auth_spr = ViewSourcePackageRelease(self.obj.sourcepackagerelease)
        return auth_spr.checkUnauthenticated()


class AdminQuestion(AdminByAdminsTeam):
    permission = 'launchpad.Admin'
    usedfor = IQuestion

    def checkAuthenticated(self, user):
        """Allow only admins and owners of the question pillar target."""
        context = self.obj.product or self.obj.distribution
        return (AdminByAdminsTeam.checkAuthenticated(self, user) or
                user.inTeam(context.owner))


class ModerateQuestion(AdminQuestion):
    permission = 'launchpad.Moderate'
    usedfor = IQuestion

    def checkAuthenticated(self, user):
        """Allow user who can administer the question and answer contacts."""
        if AdminQuestion.checkAuthenticated(self, user):
            return True
        for answer_contact in self.obj.target.answer_contacts:
            if user.inTeam(answer_contact):
                return True
        return False


class QuestionOwner(AuthorizationBase):
    permission = 'launchpad.Owner'
    usedfor = IQuestion

    def checkAuthenticated(self, user):
        """Allow the question's owner."""
        return user.inTeam(self.obj.owner)


class ModerateFAQTarget(EditByOwnersOrAdmins):
    permission = 'launchpad.Moderate'
    usedfor = IFAQTarget

    def checkAuthenticated(self, user):
        """Allow people with launchpad.Edit or an answer contact."""
        if EditByOwnersOrAdmins.checkAuthenticated(self, user):
            return True
        if IQuestionTarget.providedBy(self.obj):
            for answer_contact in self.obj.answer_contacts:
                if user.inTeam(answer_contact):
                    return True
        return False


class EditFAQ(AuthorizationBase):
    permission = 'launchpad.Edit'
    usedfor = IFAQ

    def checkAuthenticated(self, user):
        """Everybody who has launchpad.Moderate on the FAQ target is allowed.
        """
        return ModerateFAQTarget(self.obj.target).checkAuthenticated(user)


def can_edit_team(team, user):
    """Return True if the given user has edit rights for the given team."""
    if user.inTeam(getUtility(ILaunchpadCelebrities).admin):
        return True
    else:
        return team in user.getAdministratedTeams()


class AdminLanguageSet(OnlyRosettaExpertsAndAdmins):
    permission = 'launchpad.Admin'
    usedfor = ILanguageSet


class AdminLanguage(OnlyRosettaExpertsAndAdmins):
    permission = 'launchpad.Admin'
    usedfor = ILanguage


class AccessBranch(AuthorizationBase):
    """Controls visibility of branches.

    A person can see the branch if the branch is public, they are the owner
    of the branch, they are in the team that owns the branch, subscribed to
    the branch, or a launchpad administrator.
    """
    permission = 'launchpad.View'
    usedfor = IBranch

    def checkAuthenticated(self, user):
        if not self.obj.private:
            return True
        if user.inTeam(self.obj.owner):
            return True
        for subscriber in self.obj.subscribers:
            if user.inTeam(subscriber):
                return True
        celebs = getUtility(ILaunchpadCelebrities)
        return user.inTeam(celebs.admin) or user.inTeam(celebs.bazaar_experts)

    def checkUnauthenticated(self):
        return not self.obj.private


class EditBranch(AuthorizationBase):
    """The owner, bazaar experts or admins can edit branches."""
    permission = 'launchpad.Edit'
    usedfor = IBranch

    def checkAuthenticated(self, user):
        celebs = getUtility(ILaunchpadCelebrities)
        return (user.inTeam(self.obj.owner) or
                user.inTeam(celebs.admin) or
                user.inTeam(celebs.bazaar_experts))


class AdminBranch(AuthorizationBase):
    """The bazaar experts or admins can administer branches."""
    permission = 'launchpad.Admin'
    usedfor = IBranch

    def checkAuthenticated(self, user):
        celebs = getUtility(ILaunchpadCelebrities)
        return (user.inTeam(celebs.admin) or
                user.inTeam(celebs.bazaar_experts))


class AdminPOTemplateSubset(OnlyRosettaExpertsAndAdmins):
    permission = 'launchpad.Admin'
    usedfor = IPOTemplateSubset


class AdminDistroSeriesLanguage(OnlyRosettaExpertsAndAdmins):
    permission = 'launchpad.Admin'
    usedfor = IDistroSeriesLanguage


class AdminDistroSeriesTranslations(OnlyRosettaExpertsAndAdmins):
    permission = 'launchpad.TranslationsAdmin'
    usedfor = IDistroSeries


class BranchSubscriptionEdit(AuthorizationBase):
    permission = 'launchpad.Edit'
    usedfor = IBranchSubscription

    def checkAuthenticated(self, user):
        """Is the user able to edit a branch subscription?

        Any team member can edit a branch subscription for their team.
        Launchpad Admins can also edit any branch subscription.
        """
        celebs = getUtility(ILaunchpadCelebrities)
        return (user.inTeam(self.obj.person) or
                user.inTeam(celebs.admin) or
                user.inTeam(celebs.bazaar_experts))


class BranchSubscriptionView(BranchSubscriptionEdit):
    permission = 'launchpad.View'


class BranchMergeProposalView(AuthorizationBase):
    permission = 'launchpad.View'
    usedfor = IBranchMergeProposal

    def checkAuthenticated(self, user):
        """Is the user able to view the branch merge proposal?

        The user can see a merge proposal between two branches
        that the user can see.
        """
        return (AccessBranch(self.obj.source_branch).checkAuthenticated(user)
                and
                AccessBranch(self.obj.target_branch).checkAuthenticated(user))

    def checkUnauthenticated(self):
        """Is anyone able to view the branch merge proposal?

        Anyone can see a merge proposal between two public branches.
        """
        return (AccessBranch(self.obj.source_branch).checkUnauthenticated()
                and
                AccessBranch(self.obj.target_branch).checkUnauthenticated())


class CodeReviewCommentView(AuthorizationBase):
    permission = 'launchpad.View'
    usedfor = ICodeReviewComment

    def checkAuthenticated(self, user):
        """Is the user able to view the code review comment?

        The user can see a code review comment if they can see the branch
        merge proposal.
        """
        bmp_checker = BranchMergeProposalView(self.obj.branch_merge_proposal)
        return bmp_checker.checkAuthenticated(user)

    def checkUnauthenticated(self):
        """Are not-logged-in people able to view the code review comment?

        They can see a code review comment if they can see the branch merge
        proposal.
        """
        bmp_checker = BranchMergeProposalView(self.obj.branch_merge_proposal)
        return bmp_checker.checkUnauthenticated()


class CodeReviewCommentDelete(AuthorizationBase):
    permission = 'launchpad.Edit'
    usedfor = ICodeReviewCommentDeletion

    def checkAuthenticated(self, user):
        """Is the user able to view the code review message?

        The user can see a code review message if they can see the branch
        merge proposal.
        """
        bmp_checker = BranchMergeProposalEdit(self.obj.branch_merge_proposal)
        return bmp_checker.checkAuthenticated(user)

    def checkUnauthenticated(self):
        """Are not-logged-in people able to view the code review message?

        They can see a code review message if they can see the branch merge
        proposal.
        """
        bmp_checker = BranchMergeProposalEdit(self.obj.branch_merge_proposal)
        return bmp_checker.checkUnauthenticated()


class BranchMergeProposalEdit(AuthorizationBase):
    permission = 'launchpad.Edit'
    usedfor = IBranchMergeProposal

    def checkAuthenticated(self, user):
        """Is the user able to edit the branch merge request?

        The user is able to edit if they are:
          * the registrant of the merge proposal
          * the owner of the source_branch
          * the owner of the target_branch
          * the reviewer for the target_branch
          * an administrator
        """
        celebs = getUtility(ILaunchpadCelebrities)
        return (user.inTeam(self.obj.registrant) or
                user.inTeam(self.obj.source_branch.owner) or
                user.inTeam(self.obj.target_branch.owner) or
                user.inTeam(self.obj.target_branch.reviewer) or
                user.inTeam(celebs.admin) or
                user.inTeam(celebs.bazaar_experts))


class ViewEntitlement(AuthorizationBase):
    """Permissions to view IEntitlement objects.

    Allow the owner of the entitlement, the entitlement registrant,
    or any member of the team or any admin to view the entitlement.
    """
    permission = 'launchpad.View'
    usedfor = IEntitlement

    def checkAuthenticated(self, user):
        """Is the user able to view an Entitlement attribute?

        Any team member can edit a branch subscription for their team.
        Launchpad Admins can also edit any branch subscription.
        """
        admins = getUtility(ILaunchpadCelebrities).admin
        return (user.inTeam(self.obj.person) or
                user.inTeam(self.obj.registrant) or
                user.inTeam(admins))


class AdminDistroSeriesLanguagePacks(
    OnlyRosettaExpertsAndAdmins,
    EditDistroSeriesByOwnersOrDistroOwnersOrAdmins):
    permission = 'launchpad.LanguagePacksAdmin'
    usedfor = IDistroSeries

    def checkAuthenticated(self, user):
        """Is the user able to manage `IDistroSeries` language packs?

        Any Launchpad/Launchpad Translations administrator, people allowed to
        edit distroseries or members of IDistribution.language_pack_admin team
        are able to change the language packs available.
        """
        return (
            OnlyRosettaExpertsAndAdmins.checkAuthenticated(self, user) or
            EditDistroSeriesByOwnersOrDistroOwnersOrAdmins.checkAuthenticated(
                self, user) or
            user.inTeam(self.obj.distribution.language_pack_admin))


class AdminDistributionTranslations(OnlyRosettaExpertsAndAdmins,
                                    EditDistributionByDistroOwnersOrAdmins):
    permission = 'launchpad.TranslationsAdmin'
    usedfor = IDistribution

    def checkAuthenticated(self, user):
        """Is the user able to manage `IDistribution` translations settings?

        Any Launchpad/Launchpad Translations administrator or people allowed
        to edit distribution details are able to change translation settings
        for a distribution.
        """
        return (
            OnlyRosettaExpertsAndAdmins.checkAuthenticated(self, user) or
            EditDistributionByDistroOwnersOrAdmins.checkAuthenticated(
                self, user))


class AdminLanguagePack(OnlyRosettaExpertsAndAdmins):
    permission = 'launchpad.LanguagePacksAdmin'
    usedfor = ILanguagePack


class ViewHWSubmission(AuthorizationBase):
    permission = 'launchpad.View'
    usedfor = IHWSubmission

    def checkAuthenticated(self, user):
        """Can the user view the submission details?

        Submissions that not marked private are publicly visible,
        private submissions may only be accessed by their owner and by
        admins.
        """
        if not self.obj.private:
            return True

        admins = getUtility(ILaunchpadCelebrities).admin
        return user.inTeam(self.obj.owner) or user.inTeam(admins)

    def checkUnauthenticated(self):
        return not self.obj.private


class ViewArchive(AuthorizationBase):
    """Restrict viewing of private archives.

    Only admins or members of a team with a private membership can
    view the archive.
    """
    permission = 'launchpad.View'
    usedfor = IArchive

    def checkAuthenticated(self, user):
        """Verify that the user can view the archive.

        Anyone can see a public archive.

        Only a team member or a Launchpad admin can view a
        private archive.
        """
        # No further checks are required if the archive is not private.
        if not self.obj.private:
            return True

        # Admins and this archive's owner or team members are allowed.
        admins = getUtility(ILaunchpadCelebrities).admin
        if user.inTeam(admins):
            return True

        if self.obj.owner and user.inTeam(self.obj.owner):
            return True

        return False

    def checkUnauthenticated(self):
        """Unauthenticated users can see the PPA if it's not private."""
        return not self.obj.private


class ViewSourcePackageRelease(AuthorizationBase):
    """Restrict viewing of source packages.

    Packages that are only published in private archives are subject to the
    same viewing rules as the archive (see class ViewArchive).

    If the package is published in any non-private archive, then it is
    automatically viewable even if the package is also published in
    a private archive.
    """
    permission = 'launchpad.View'
    userfor = ISourcePackageRelease

    def checkAuthenticated(self, user):
        """Verify that the user can view the sourcepackagerelease."""
        for archive in self.obj.published_archives:
            if check_permission('launchpad.View', archive):
                return True
        return False

    def checkUnauthenticated(self):
        """Check unauthenticated users.

        Unauthenticated users can see the package as long as it's published
        in a non-private archive.
        """
        for archive in self.obj.published_archives:
            if not archive.private:
                return True
        return False


class MailingListApprovalByExperts(AuthorizationBase):
    permission = 'launchpad.Admin'
    usedfor = IMailingListSet

    def checkAuthenticated(self, user):
        experts = getUtility(ILaunchpadCelebrities).mailing_list_experts
        return user.inTeam(experts)


class ViewEmailAddress(AuthorizationBase):
    permission = 'launchpad.View'
    usedfor = IEmailAddress

    def checkAuthenticated(self, user):
        """Can the user see the details of this email address?

        If the email address' owner doesn't want his email addresses to be
        hidden, anyone can see them.  Otherwise only the owner himself or
        admins can see them.
        """
        if not self.obj.person.hide_email_addresses:
            return True
        admins = getUtility(ILaunchpadCelebrities).admin
        return user == self.obj.person or user.inTeam(admins)<|MERGE_RESOLUTION|>--- conflicted
+++ resolved
@@ -1,11 +1,6 @@
-<<<<<<< HEAD
- # Copyright 2004-2007 Canonical Ltd.  All rights reserved.
-"""Security policies for using content objects.
-=======
 # Copyright 2004-2008 Canonical Ltd.  All rights reserved.
 
 """Security policies for using content objects."""
->>>>>>> 8d7b90a8
 
 __metaclass__ = type
 __all__ = []
