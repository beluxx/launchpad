# Copyright 2004 Canonical Ltd

__metaclass__ = type

__all__ = [
    'HasRenewalPolicyMixin',
    'ProposedTeamMembersEditView',
    'TeamAddView',
    'TeamBrandingView',
    'TeamContactAddressView',
    'TeamEditView',
    'TeamMailingListConfigurationView',
    'TeamMemberAddView',
    'TeamPrivacyAdapter',
    ]

from zope.event import notify
from zope.app.event.objectevent import ObjectCreatedEvent
from zope.app.form.browser import TextAreaWidget
from zope.component import getUtility
from zope.formlib import form
from zope.interface import Interface, implements
from zope.schema import Choice
from zope.schema.vocabulary import SimpleTerm, SimpleVocabulary

from canonical.database.sqlbase import flush_database_updates
from canonical.widgets import (
    HiddenUserWidget, LaunchpadRadioWidget, SinglePopupWidget)

from canonical.launchpad import _
from canonical.launchpad.fields import PublicPersonChoice
from canonical.launchpad.validators import LaunchpadValidationError
from canonical.launchpad.webapp import (
    action, canonical_url, custom_widget, LaunchpadEditFormView,
    LaunchpadFormView)
from canonical.launchpad.webapp.authorization import check_permission
from canonical.launchpad.webapp.menu import structured
from canonical.launchpad.browser.branding import BrandingChangeView
from canonical.launchpad.interfaces import (
    EmailAddressStatus, IEmailAddressSet, ILaunchBag, ILoginTokenSet,
<<<<<<< HEAD
    IMailingList, IMailingListSet, IObjectPrivacy,
    IPersonSet, ITeam, ITeamContactAddressForm,
    ITeamCreation, LoginTokenType, MailingListStatus, PersonVisibility,
    TeamContactMethod, TeamMembershipStatus, UnexpectedFormData)
=======
    IMailingList, IMailingListSet, IPersonSet, ITeam, ITeamContactAddressForm,
    ITeamCreation, LoginTokenType, MailingListStatus,
    PersonVisibility, TeamContactMethod, TeamMembershipStatus,
    TeamSubscriptionPolicy, UnexpectedFormData)
>>>>>>> df20c294
from canonical.launchpad.interfaces.validation import validate_new_team_email


class TeamPrivacyAdapter:
    """Provides `IObjectPrivacy` for `IBugTask`."""

    implements(IObjectPrivacy)

    def __init__(self, context):
        self.context = context

    @property
    def is_private(self):
        """Return True if the bug is private, otherwise False."""
        return self.context.visibility != PersonVisibility.PUBLIC

    @property
    def privacy_info(self):
        """Return info useful for a tooltip."""
        return "This is a %s team" % self.context.visibility.title


class HasRenewalPolicyMixin:
    """Mixin to be used on forms which contain ITeam.renewal_policy.

    This mixin will short-circuit Launchpad*FormView when defining whether
    the renewal_policy widget should be displayed in a single or multi-line
    layout. We need that because that field has a very long title, thus
    breaking the page layout.

    Since this mixin short-circuits Launchpad*FormView in some cases, it must
    always precede Launchpad*FormView in the inheritance list.
    """

    def isMultiLineLayout(self, field_name):
        if field_name == 'renewal_policy':
            return True
        return super(HasRenewalPolicyMixin, self).isMultiLineLayout(
            field_name)

    def isSingleLineLayout(self, field_name):
        if field_name == 'renewal_policy':
            return False
        return super(HasRenewalPolicyMixin, self).isSingleLineLayout(
            field_name)


class TeamEditView(HasRenewalPolicyMixin, LaunchpadEditFormView):

    schema = ITeam
    field_names = [
        'teamowner', 'name', 'displayname', 'teamdescription',
        'subscriptionpolicy', 'defaultmembershipperiod',
        'renewal_policy', 'defaultrenewalperiod', 'visibility']
    custom_widget('teamowner', SinglePopupWidget, visible=False)
    custom_widget(
        'renewal_policy', LaunchpadRadioWidget, orientation='vertical')
    custom_widget(
        'subscriptionpolicy', LaunchpadRadioWidget, orientation='vertical')

    @action('Save', name='save')
    def action_save(self, action, data):
        self.updateContextFromData(data)
        self.next_url = canonical_url(self.context)

    def validate(self, data):
        if 'visibility' in data:
            visibility = data['visibility']
        else:
            visibility = self.context.visibility
        if visibility != PersonVisibility.PUBLIC:
            if 'visibility' in data:
                warning = self.context.visibility_consistency_warning
                if warning is not None:
                    self.setFieldError('visibility', warning)
            if (data['subscriptionpolicy']
                != TeamSubscriptionPolicy.RESTRICTED):
                self.setFieldError(
                    'subscriptionpolicy',
                    'Private teams must have a Restricted subscription'
                    ' policy.')

    def setUpFields(self):
        """See `LaunchpadViewForm`.

        Only Launchpad Admins get to see the visibility field.
        """
        super(TeamEditView, self).setUpFields()
        if not check_permission('launchpad.Admin', self.context):
            self.form_fields = self.form_fields.omit('visibility')

    def setUpWidgets(self):
        """See `LaunchpadViewForm`.

        When a team has a mailing list, renames are prohibited.
        """
        mailing_list = getUtility(IMailingListSet).get(self.context.name)
        if mailing_list is not None:
            # This makes the field's widget display (i.e. read) only.
            self.form_fields['name'].for_display = True
        super(TeamEditView, self).setUpWidgets()
        if mailing_list is not None:
            # We can't change the widget's .hint directly because that's a
            # read-only property.  But that property just delegates to the
            # context's underlying description, so change that instead.
            self.widgets['name'].context.description = _(
                'This team has a mailing list and may not be renamed.')


def generateTokenAndValidationEmail(email, team):
    """Send a validation message to the given email."""
    login = getUtility(ILaunchBag).login
    token = getUtility(ILoginTokenSet).new(
        team, login, email, LoginTokenType.VALIDATETEAMEMAIL)

    user = getUtility(ILaunchBag).user
    token.sendTeamEmailAddressValidationEmail(user)


class MailingListTeamBaseView(LaunchpadFormView):
    """A base view for manipulating a team's mailing list.

    This class contains common functionality for retrieving and
    checking the state of mailing lists.
    """

    def _getList(self):
        """Try to find a mailing list for this team.

        :return: The mailing list object, or None if this team has no
        mailing list.
        """
        return getUtility(IMailingListSet).get(self.context.name)

    def getListInState(self, *statuses):
        """Return this team's mailing list if it's in one of the given states.

        :param statuses: The states that the mailing list must be in for it to
            be returned.
        :return: This team's IMailingList or None if the team doesn't have
            a mailing list, or if it isn't in one of the given states.
        """
        mailing_list = self._getList()
        if mailing_list is not None and mailing_list.status in statuses:
            return mailing_list
        return None

    @property
    def list_is_usable(self):
        """Checks whether or not the list is usable; ie. accepting messages.

        The list must exist and must be in a state acceptable to
        MailingList.isUsable.
        """
        mailing_list = self._getList()
        return mailing_list is not None and mailing_list.isUsable()

    @property
    def mailinglist_address(self):
        """The address for this team's mailing list."""
        mailing_list = self._getList()
        assert mailing_list is not None, (
                'Attempt to find address of nonexistent mailing list.')
        return mailing_list.address


class TeamContactAddressView(MailingListTeamBaseView):
    """A view for manipulating the team's contact address."""

    schema = ITeamContactAddressForm
    label = "Contact address"
    custom_widget(
        'contact_method', LaunchpadRadioWidget, orientation='vertical')

    def setUpFields(self):
        """See `LaunchpadFormView`.
        """
        super(TeamContactAddressView, self).setUpFields()

        # Replace the default contact_method field by a custom one.
        self.form_fields = (
            form.FormFields(self.getContactMethodField())
            + self.form_fields.omit('contact_method'))

    def getContactMethodField(self):
        """Create the form.Fields to use for the contact_method field.

        If the team has a mailing list that can be the team contact
        method, the full range of TeamContactMethod terms shows up
        in the contact_method vocabulary. Otherwise, the HOSTED_LIST
        term does not show up in the vocabulary.
        """
        terms = [term for term in TeamContactMethod]
        for i, term in enumerate(TeamContactMethod):
            if term.value == TeamContactMethod.HOSTED_LIST:
                hosted_list_term_index = i
                break
        if self.list_is_usable:
            # The team's mailing list can be used as the contact
            # address. However we need to change the title of the
            # corresponding term to include the list's email address.
            title = ('The Launchpad mailing list for this team - '
                     '<strong>%s</strong>' % self.mailinglist_address)
            hosted_list_term = SimpleTerm(
                TeamContactMethod.HOSTED_LIST,
                TeamContactMethod.HOSTED_LIST.name, title)
            terms[hosted_list_term_index] = hosted_list_term
        else:
            # The team's mailing list does not exist or can't be
            # used as the contact address. Remove the term from the
            # field.
            del terms[hosted_list_term_index]

        return form.FormField(
            Choice(__name__='contact_method',
                   title=_("How do people contact this team's members?"),
                   required=True, vocabulary=SimpleVocabulary(terms)),
            custom_widget=self.custom_widgets['contact_method'])

    def validate(self, data):
        """Validate the team contact email address.

        Validation only occurs if the user wants to use an external address,
        and the given email address is not already in use by this team.
        This also ensures the mailing list is active if the HOSTED_LIST option
        has been chosen.
        """
        if data['contact_method'] == TeamContactMethod.EXTERNAL_ADDRESS:
            email = data['contact_address']
            if not email:
                self.setFieldError(
                   'contact_address',
                   'Enter the contact address you want to use for this team.')
                return
            email = getUtility(IEmailAddressSet).getByEmail(
                data['contact_address'])
            if email is None or email.person != self.context:
                try:
                    validate_new_team_email(data['contact_address'])
                except LaunchpadValidationError, error:
                    # We need to wrap this in structured, so that the
                    # markup is preserved.  Note that this puts the
                    # responsibility for security on the exception thrower.
                    self.setFieldError('contact_address',
                                       structured(str(error)))
        elif data['contact_method'] == TeamContactMethod.HOSTED_LIST:
            mailing_list = getUtility(IMailingListSet).get(self.context.name)
            if mailing_list is None or not mailing_list.isUsable():
                self.addError(
                    "This team's mailing list is not active and may not be "
                    "used as its contact address yet")
        else:
            # Nothing to validate!
            pass

    @property
    def initial_values(self):
        """Infer the contact method from this team's preferredemail.

        Return a dictionary representing the contact_address and
        contact_method so inferred.
        """
        context = self.context
        if context.preferredemail is None:
            return dict(contact_method=TeamContactMethod.NONE)
        mailing_list = getUtility(IMailingListSet).get(context.name)
        if (mailing_list is not None
            and mailing_list.address == context.preferredemail.email):
            return dict(contact_method=TeamContactMethod.HOSTED_LIST)
        return dict(contact_address=context.preferredemail.email,
                    contact_method=TeamContactMethod.EXTERNAL_ADDRESS)

    @action('Change', name='change')
    def change_action(self, action, data):
        """Changes the contact address for this mailing list."""
        context = self.context
        email_set = getUtility(IEmailAddressSet)
        list_set = getUtility(IMailingListSet)
        contact_method = data['contact_method']
        if contact_method == TeamContactMethod.NONE:
            if context.preferredemail is not None:
                # The user wants the mailing list to stop being the
                # team's contact address, but not to be deactivated
                # altogether. So we demote the list address from
                # 'preferred' address to being just a regular address.
                context.preferredemail.status = EmailAddressStatus.VALIDATED
        elif contact_method == TeamContactMethod.HOSTED_LIST:
            mailing_list = list_set.get(context.name)
            assert mailing_list is not None and mailing_list.isUsable(), (
                "A team can only use a usable mailing list as its contact "
                "address.")
            context.setContactAddress(
                email_set.getByEmail(mailing_list.address))
        elif contact_method == TeamContactMethod.EXTERNAL_ADDRESS:
            contact_address = data['contact_address']
            email = email_set.getByEmail(contact_address)
            if email is None:
                generateTokenAndValidationEmail(contact_address, context)
                self.request.response.addInfoNotification(
                    "A confirmation message has been sent to '%s'. Follow "
                    "the instructions in that message to confirm the new "
                    "contact address for this team. (If the message "
                    "doesn't arrive in a few minutes, your mail provider "
                    "might use 'greylisting', which could delay the "
                    "message for up to an hour or two.)" % contact_address)
            else:
                context.setContactAddress(email)
        else:
            raise UnexpectedFormData(
                "Unknown contact_method: %s" % contact_method)

        self.next_url = canonical_url(self.context)


class TeamMailingListConfigurationView(MailingListTeamBaseView):
    """A view for creating and configuring a team's mailing list.

    Allows creating a request for a list, cancelling the request,
    setting the welcome message, deactivating, and reactivating the
    list.
    """

    schema = IMailingList
    field_names = ['welcome_message']
    label = "Mailing list configuration"
    custom_widget('welcome_message', TextAreaWidget, width=72, height=10)

    def __init__(self, context, request):
        """Set feedback messages for users who want to edit the mailing list.

        There are a number of reasons why your changes to the mailing
        list might not take effect immediately. First, the mailing
        list may not actually be set as the team contact
        address. Second, the mailing list may be in a transitional
        state: from MODIFIED to UPDATING to ACTIVE can take a while.
        """
        super(TeamMailingListConfigurationView, self).__init__(
            context, request)
        list_set = getUtility(IMailingListSet)
        self.mailing_list = list_set.get(self.context.name)

    @action('Save', name='save')
    def save_action(self, action, data):
        """Sets the welcome message for a mailing list."""
        welcome_message = data.get('welcome_message')
        assert (self.mailing_list is not None
                and self.mailing_list.isUsable()), (
            "Only a usable mailing list can be configured.")

        if (welcome_message is not None
            and welcome_message != self.mailing_list.welcome_message):
            self.mailing_list.welcome_message = welcome_message

        self.next_url = canonical_url(self.context)

    def cancel_list_creation_validator(self, action, data):
        """Validator for the `cancel_list_creation` action.

        Adds an error if someone tries to cancel a request that's
        already been approved or declined. This can only happen
        through bypassing the UI.
        """
        mailing_list = getUtility(IMailingListSet).get(self.context.name)
        if self.getListInState(MailingListStatus.REGISTERED) is None:
            self.addError("This application can't be cancelled.")

    @action('Cancel Application', name='cancel_list_creation',
            validator=cancel_list_creation_validator)
    def cancel_list_creation(self, action, data):
        """Cancels a pending mailing list registration."""
        mailing_list_set = getUtility(IMailingListSet)
        mailing_list_set.get(self.context.name).cancelRegistration()
        self.request.response.addInfoNotification(
            "Mailing list application cancelled.")
        self.next_url = canonical_url(self.context)

    def request_list_creation_validator(self, action, data):
        """Validator for the `request_list_creation` action.

        Adds an error if someone tries to request a mailing list for a
        team that already has one. This can only happen through
        bypassing the UI.
        """
        if not self.list_can_be_requested:
            self.addError(
                "You cannot request a new mailing list for this team.")

    @action('Apply for Mailing List', name='request_list_creation',
            validator=request_list_creation_validator)
    def request_list_creation(self, action, data):
        """Creates a new mailing list."""
        list_set = getUtility(IMailingListSet)
        mailing_list = list_set.get(self.context.name)
        assert mailing_list is None, (
            'Tried to create a mailing list for a team that already has one.')
        list_set.new(self.context)
        self.request.response.addInfoNotification(
            "Mailing list requested and queued for approval.")
        self.next_url = canonical_url(self.context)

    def deactivate_list_validator(self, action, data):
        """Adds an error if someone tries to deactivate a non-active list.

        This can only happen through bypassing the UI.
        """
        if not self.list_can_be_deactivated:
            self.addError("This list can't be deactivated.")

    @action('Deactivate this Mailing List', name='deactivate_list',
            validator=deactivate_list_validator)
    def deactivate_list(self, action, data):
        """Deactivates a mailing list."""
        getUtility(IMailingListSet).get(self.context.name).deactivate()
        self.request.response.addInfoNotification(
            "The mailing list will be deactivated within a few minutes.")
        self.next_url = canonical_url(self.context)

    def reactivate_list_validator(self, action, data):
        """Adds an error if a non-deactivated list is reactivated.

        This can only happen through bypassing the UI.
        """
        if not self.list_can_be_reactivated:
            self.addError("Only a deactivated list can be reactivated.")

    @action('Reactivate this Mailing List', name='reactivate_list',
            validator=reactivate_list_validator)
    def reactivate_list(self, action, data):
        getUtility(IMailingListSet).get(self.context.name).reactivate()
        self.request.response.addInfoNotification(
            "The mailing list will be reactivated within a few minutes.")
        self.next_url = canonical_url(self.context)

    @property
    def list_is_usable_but_not_contact_method(self):
        """The list could be the contact method for its team, but isn't.

        The list exists and is usable, but isn't set as the contact
        method.
        """

        return (self.list_is_usable and
                (self.context.preferredemail is None or
                 self.mailing_list.address !=
                 self.context.preferredemail.email))

    @property
    def mailing_list_status_message(self):
        """A status message describing the state of the mailing list.

        This status message helps a user be aware of behind-the-scenes
        processes that would otherwise manifest only as mysterious
        failures and inconsistencies.
        """

        if not self.mailing_list:
            return None
        elif self.mailing_list.status == MailingListStatus.REGISTERED:
            return None
        elif self.mailing_list.status in [MailingListStatus.APPROVED,
                                          MailingListStatus.CONSTRUCTING]:
            return _("This team's mailing list will be available within "
                     "a few minutes.")
        elif self.mailing_list.status == MailingListStatus.DECLINED:
            return _("The application for this team's mailing list has been "
                     'declined. Please '
                     '<a href="https://help.launchpad.net/FAQ#contact-admin">'
                     'contact a Launchpad administrator</a> for further '
                     'assistance.')
        elif self.mailing_list.status == MailingListStatus.ACTIVE:
            return None
        elif self.mailing_list.status == MailingListStatus.DEACTIVATING:
            return _("This team's mailing list is being deactivated.")
        elif self.mailing_list.status == MailingListStatus.INACTIVE:
            return _("This team's mailing list has been deactivated.")
        elif self.mailing_list.status == MailingListStatus.FAILED:
            return _("This team's mailing list could not be created. Please "
                     '<a href="https://help.launchpad.net/FAQ#contact-admin">'
                     'contact a Launchpad administrator</a> for further '
                     'assistance.')
        elif self.mailing_list.status == MailingListStatus.MODIFIED:
            return _("An update to this team's mailing list is pending "
                     "and has not yet taken effect.")
        elif self.mailing_list.status == MailingListStatus.UPDATING:
            return _("A change to this team's mailing list is currently "
                     "being applied.")
        elif self.mailing_list.status == MailingListStatus.MOD_FAILED:
            return _("This team's mailing list is in an inconsistent state "
                     'because a change to its configuration was not applied. '
                     'Please '
                     '<a href="https://help.launchpad.net/FAQ#contact-admin">'
                     'contact a Launchpad administrator</a> for further '
                     'assistance.')
        else:
            raise AssertionError(
                "Unknown mailing list status: %s" % self.mailing_list.status)

    @property
    def initial_values(self):
        """The initial value of welcome_message comes from the database.

        :return: A dictionary containing the current welcome message.
        """
        context = self.context
        if self.mailing_list is not None:
            return dict(welcome_message=self.mailing_list.welcome_message)
        else:
            return {}

    @property
    def list_application_can_be_cancelled(self):
        """Can this team's mailing list request be cancelled?

        It can only be cancelled if its state is REGISTERED.
        """
        return self.getListInState(MailingListStatus.REGISTERED) is not None

    @property
    def list_can_be_requested(self):
        """Can a mailing list be requested for this team?

        It can only be requested if there's no mailing list associated with
        this team.
        """
        mailing_list = getUtility(IMailingListSet).get(self.context.name)
        return mailing_list is None

    @property
    def list_can_be_deactivated(self):
        """Is this team's list in a state where it can be deactivated?

        The list must exist and be in the ACTIVE state.
        """
        return self.getListInState(MailingListStatus.ACTIVE) is not None

    @property
    def list_can_be_reactivated(self):
        """Is this team's list in a state where it can be reactivated?

        The list must exist and be in the INACTIVE state.
        """
        return self.getListInState(MailingListStatus.INACTIVE) is not None


class TeamAddView(HasRenewalPolicyMixin, LaunchpadFormView):

    schema = ITeamCreation
    label = ''
    field_names = ["name", "displayname", "contactemail", "teamdescription",
                   "subscriptionpolicy", "defaultmembershipperiod",
                   "renewal_policy", "defaultrenewalperiod", "teamowner"]
    custom_widget('teamowner', HiddenUserWidget)
    custom_widget('teamdescription', TextAreaWidget, height=10, width=30)
    custom_widget(
        'renewal_policy', LaunchpadRadioWidget, orientation='vertical')
    custom_widget(
        'subscriptionpolicy', LaunchpadRadioWidget, orientation='vertical')

    @action('Create', name='create')
    def create_action(self, action, data):
        name = data.get('name')
        displayname = data.get('displayname')
        teamdescription = data.get('teamdescription')
        defaultmembershipperiod = data.get('defaultmembershipperiod')
        defaultrenewalperiod = data.get('defaultrenewalperiod')
        subscriptionpolicy = data.get('subscriptionpolicy')
        teamowner = data.get('teamowner')
        team = getUtility(IPersonSet).newTeam(
            teamowner, name, displayname, teamdescription,
            subscriptionpolicy, defaultmembershipperiod, defaultrenewalperiod)
        notify(ObjectCreatedEvent(team))

        email = data.get('contactemail')
        if email is not None:
            generateTokenAndValidationEmail(email, team)
            self.request.response.addNotification(
                "A confirmation message has been sent to '%s'. Follow the "
                "instructions in that message to confirm the new "
                "contact address for this team. "
                "(If the message doesn't arrive in a few minutes, your mail "
                "provider might use 'greylisting', which could delay the "
                "message for up to an hour or two.)" % email)

        self.next_url = canonical_url(team)


class ProposedTeamMembersEditView:

    def __init__(self, context, request):
        self.context = context
        self.request = request
        self.user = getUtility(ILaunchBag).user

    def processProposed(self):
        if self.request.method != "POST":
            return

        team = self.context
        expires = team.defaultexpirationdate
        for person in team.proposedmembers:
            action = self.request.form.get('action_%d' % person.id)
            if action == "approve":
                status = TeamMembershipStatus.APPROVED
            elif action == "decline":
                status = TeamMembershipStatus.DECLINED
            elif action == "hold":
                continue

            team.setMembershipData(
                person, status, reviewer=self.user, expires=expires)

        # Need to flush all changes we made, so subsequent queries we make
        # with this transaction will see this changes and thus they'll be
        # displayed on the page that calls this method.
        flush_database_updates()
        self.request.response.redirect('%s/+members' % canonical_url(team))


class TeamBrandingView(BrandingChangeView):

    schema = ITeam
    field_names = ['icon', 'logo', 'mugshot']


class ITeamMember(Interface):
    """The interface used in the form to add a new member to a team."""

    newmember = PublicPersonChoice(
        title=_('New member'), required=True,
        vocabulary='ValidTeamMember',
        description=_("The user or team which is going to be "
                        "added as the new member of this team."))


class TeamMemberAddView(LaunchpadFormView):

    schema = ITeamMember
    label = "Select the new member"

    def validate(self, data):
        """Verify new member.

        This checks that the new member has some active members and is not
        already an active team member.
        """
        newmember = data.get('newmember')
        error = None
        if newmember is not None:
            if newmember.isTeam() and not newmember.activemembers:
                error = _("You can't add a team that doesn't have any active"
                          " members.")
            elif newmember in self.context.activemembers:
                error = _("%s (%s) is already a member of %s." % (
                    newmember.browsername, newmember.name,
                    self.context.browsername))

        if error:
            self.setFieldError("newmember", error)

    @action(u"Add Member", name="add")
    def add_action(self, action, data):
        """Add the new member to the team."""
        newmember = data['newmember']
        # If we get to this point with the member being the team itself,
        # it means the ValidTeamMemberVocabulary is broken.
        assert newmember != self.context, (
            "Can't add team to itself: %s" % newmember)

        self.context.addMember(newmember, reviewer=self.user,
                               status=TeamMembershipStatus.APPROVED)
        if newmember.isTeam():
            msg = "%s has been invited to join this team." % (
                  newmember.unique_displayname)
        else:
            msg = "%s has been added as a member of this team." % (
                  newmember.unique_displayname)
        self.request.response.addInfoNotification(msg)
<|MERGE_RESOLUTION|>--- conflicted
+++ resolved
@@ -38,18 +38,13 @@
 from canonical.launchpad.browser.branding import BrandingChangeView
 from canonical.launchpad.interfaces import (
     EmailAddressStatus, IEmailAddressSet, ILaunchBag, ILoginTokenSet,
-<<<<<<< HEAD
-    IMailingList, IMailingListSet, IObjectPrivacy,
+    IMailingList, IMailingListSet,
     IPersonSet, ITeam, ITeamContactAddressForm,
     ITeamCreation, LoginTokenType, MailingListStatus, PersonVisibility,
-    TeamContactMethod, TeamMembershipStatus, UnexpectedFormData)
-=======
-    IMailingList, IMailingListSet, IPersonSet, ITeam, ITeamContactAddressForm,
-    ITeamCreation, LoginTokenType, MailingListStatus,
-    PersonVisibility, TeamContactMethod, TeamMembershipStatus,
+    TeamContactMethod, TeamMembershipStatus,
     TeamSubscriptionPolicy, UnexpectedFormData)
->>>>>>> df20c294
 from canonical.launchpad.interfaces.validation import validate_new_team_email
+from canonical.lazr.interfaces import IObjectPrivacy
 
 
 class TeamPrivacyAdapter:
