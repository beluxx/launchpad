--- conflicted
+++ resolved
@@ -259,16 +259,12 @@
                        pocket=PackagePublishingPocket.RELEASE,
                        format=BinaryPackageFormat.DEB,
                        scheduleddeletiondate=None, dateremoved=None,
-<<<<<<< HEAD
                        distroseries=None,
                        archive=None,
                        pub_source=None,
                        version='666',
-                       architecturespecific=False):
-=======
-                       distroseries=None, archive=None,
-                       pub_source=None, builder=None):
->>>>>>> 4362d675
+                       architecturespecific=False,
+                       builder=None):
         """Return a list of binary publishing records."""
         if distroseries is None:
             distroseries = self.distroseries
