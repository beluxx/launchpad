--- conflicted
+++ resolved
@@ -220,15 +220,10 @@
         allowed_suites = set()
         allowed_suites.add(('hoary-test', PackagePublishingPocket.UPDATES))
 
-        publisher = Publisher(self._logger, self._config, self._dp,
-<<<<<<< HEAD
-                              self._distribution, allowed_suites=allowed_suites,
-                              archive=self._archive)
-
-=======
-                              self._distribution,
-                              allowed_suites=allowed_suites)
->>>>>>> 80e39bff
+        publisher = Publisher(
+            self._logger, self._config, self._dp, self._distribution,
+            allowed_suites=allowed_suites, archive=self._archive)
+
         fa = FTPArchiveHandler(self._logger, self._config, self._dp,
                                self._distribution, publisher)
 
