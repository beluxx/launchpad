--- conflicted
+++ resolved
@@ -268,11 +268,7 @@
             key=attrgetter('englishname'))
 
     def createLanguageField(self):
-<<<<<<< HEAD
-        """Create a field to edit a question language using a vocabulary.
-=======
         """Create a field with a special vocabulary to edit a question language.
->>>>>>> fec08d46
 
         :param the_form: The form that will use this field.
         :return: A form.Fields instance containing the language field.
