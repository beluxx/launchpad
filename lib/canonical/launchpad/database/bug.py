# Copyright 2004-2005 Canonical Ltd.  All rights reserved.
"""Launchpad bug-related database table classes."""

__metaclass__ = type
__all__ = ['Bug', 'BugSet', 'get_bug_tags']

from cStringIO import StringIO
from email.Utils import make_msgid
import re
from sets import Set

from zope.app.content_types import guess_content_type
from zope.component import getUtility
from zope.event import notify
from zope.interface import implements

from sqlobject import ForeignKey, IntCol, StringCol, BoolCol
from sqlobject import SQLMultipleJoin, SQLRelatedJoin
from sqlobject import SQLObjectNotFound

from canonical.launchpad.interfaces import (
    IBug, IBugSet, ICveSet, NotFoundError, ILaunchpadCelebrities,
    IDistroBugTask, IDistroReleaseBugTask, ILibraryFileAliasSet,
    IBugAttachmentSet, IMessage, IUpstreamBugTask)
from canonical.launchpad.helpers import contactEmailAddresses, shortlist
from canonical.database.sqlbase import cursor, SQLBase, sqlvalues
from canonical.database.constants import UTC_NOW, DEFAULT
from canonical.database.datetimecol import UtcDateTimeCol
from canonical.launchpad.database.bugbranch import BugBranch
from canonical.launchpad.database.bugcve import BugCve
from canonical.launchpad.database.bugnotification import BugNotification
from canonical.launchpad.database.message import (
    MessageSet, Message, MessageChunk)
from canonical.launchpad.database.bugmessage import BugMessage
from canonical.launchpad.database.bugtask import (
    BugTask, BugTaskSet, bugtask_sort_key)
from canonical.launchpad.database.bugwatch import BugWatch
from canonical.launchpad.database.bugsubscription import BugSubscription
from canonical.launchpad.event.sqlobjectevent import (
    SQLObjectCreatedEvent, SQLObjectDeletedEvent)
from canonical.launchpad.helpers import shortlist
from canonical.lp.dbschema import BugAttachmentType


def get_bug_tags(context_clause):
    """Return all the bug tags as a list of strings.

    context_clause is a SQL condition clause, limiting the tags to a
    specific context.
    """
    cur = cursor()
    cur.execute(
        "SELECT DISTINCT BugTag.tag FROM BugTag, BugTask WHERE"
        " BugTag.bug = BugTask.bug AND %s" % context_clause)
    return shortlist([row[0] for row in cur.fetchall()])

class BugTag(SQLBase):
    """A tag belonging to a bug."""

    bug = ForeignKey(dbName='bug', foreignKey='Bug', notNull=True)
    tag = StringCol(notNull=True)


class Bug(SQLBase):
    """A bug."""

    implements(IBug)

    _defaultOrder = '-id'

    # db field names
    name = StringCol(unique=True, default=None)
    title = StringCol(notNull=True)
    description = StringCol(notNull=False,
                            default=None)
    owner = ForeignKey(dbName='owner', foreignKey='Person', notNull=True)
    duplicateof = ForeignKey(
        dbName='duplicateof', foreignKey='Bug', default=None)
    datecreated = UtcDateTimeCol(notNull=True, default=UTC_NOW)
    date_last_updated = UtcDateTimeCol(notNull=True, default=UTC_NOW)
    communityscore = IntCol(dbName='communityscore', notNull=True, default=0)
    communitytimestamp = UtcDateTimeCol(dbName='communitytimestamp',
                                        notNull=True, default=DEFAULT)
    hits = IntCol(dbName='hits', notNull=True, default=0)
    hitstimestamp = UtcDateTimeCol(dbName='hitstimestamp', notNull=True,
                                   default=DEFAULT)
    activityscore = IntCol(dbName='activityscore', notNull=True, default=0)
    activitytimestamp = UtcDateTimeCol(dbName='activitytimestamp',
                                       notNull=True, default=DEFAULT)
    private = BoolCol(notNull=True, default=False)
    security_related = BoolCol(notNull=True, default=False)

    # useful Joins
    activity = SQLMultipleJoin('BugActivity', joinColumn='bug', orderBy='id')
    messages = SQLRelatedJoin('Message', joinColumn='bug',
                           otherColumn='message',
                           intermediateTable='BugMessage',
                           prejoins=['owner'],
                           orderBy='datecreated')
    productinfestations = SQLMultipleJoin(
            'BugProductInfestation', joinColumn='bug', orderBy='id')
    packageinfestations = SQLMultipleJoin(
            'BugPackageInfestation', joinColumn='bug', orderBy='id')
    watches = SQLMultipleJoin(
        'BugWatch', joinColumn='bug', orderBy=['bugtracker', 'remotebug'])
    externalrefs = SQLMultipleJoin(
            'BugExternalRef', joinColumn='bug', orderBy='id')
    cves = SQLRelatedJoin('Cve', intermediateTable='BugCve',
        orderBy='sequence', joinColumn='bug', otherColumn='cve')
    cve_links = SQLMultipleJoin('BugCve', joinColumn='bug', orderBy='id')
    subscriptions = SQLMultipleJoin(
            'BugSubscription', joinColumn='bug', orderBy='id',
            prejoins=["person"])
    duplicates = SQLMultipleJoin('Bug', joinColumn='duplicateof', orderBy='id')
    attachments = SQLMultipleJoin('BugAttachment', joinColumn='bug', 
        orderBy='id', prejoins=['libraryfile'])
    specifications = SQLRelatedJoin('Specification', joinColumn='bug',
        otherColumn='specification', intermediateTable='SpecificationBug',
        orderBy='-datecreated')
    tickets = SQLRelatedJoin('Ticket', joinColumn='bug',
        otherColumn='ticket', intermediateTable='TicketBug',
        orderBy='-datecreated')
    bug_branches = SQLMultipleJoin('BugBranch', joinColumn='bug', orderBy='id')

    @property
    def displayname(self):
        """See IBug."""
        dn = 'Bug #%d' % self.id
        if self.name:
            dn += ' ('+self.name+')'
        return dn

    @property
    def bugtasks(self):
        """See IBug."""
        result = BugTask.selectBy(bugID=self.id)
        result.prejoin(["assignee"])
        return sorted(result, key=bugtask_sort_key)

    @property
    def initial_message(self):
        """See IBug."""
        messages = sorted(self.messages, key=lambda ob: ob.id)
        return messages[0]

    def followup_subject(self):
        return 'Re: '+ self.title

    def subscribe(self, person):
        """See canonical.launchpad.interfaces.IBug."""
        # first look for an existing subscription
        for sub in self.subscriptions:
            if sub.person.id == person.id:
                return sub

        return BugSubscription(bug=self, person=person)

    def unsubscribe(self, person):
        """See canonical.launchpad.interfaces.IBug."""
        for sub in self.subscriptions:
            if sub.person.id == person.id:
                BugSubscription.delete(sub.id)
                return

    def isSubscribed(self, person):
        """See canonical.launchpad.interfaces.IBug."""
        if person is None:
            return False

        bs = BugSubscription.selectBy(bugID=self.id, personID=person.id)
        return bool(bs.count())

    def getDirectSubscribers(self):
        """See canonical.launchpad.interfaces.IBug."""
        return [sub.person for sub in self.subscriptions]

    def getIndirectSubscribers(self):
        """See canonical.launchpad.interfaces.IBug."""
        if self.private:
            return []

        indirect_subscribers = set()

        for bugtask in self.bugtasks:
            # Assignees are indirect subscribers.
            if bugtask.assignee:
                indirect_subscribers.add(bugtask.assignee)

            # Bug contacts are indirect subscribers.
            if (IDistroBugTask.providedBy(bugtask) or
                IDistroReleaseBugTask.providedBy(bugtask)):
                if bugtask.distribution is not None:
                    distribution = bugtask.distribution
                else:
                    distribution = bugtask.distrorelease.distribution

                if distribution.bugcontact:
                    indirect_subscribers.add(distribution.bugcontact)

                if bugtask.sourcepackagename:
                    sourcepackage = distribution.getSourcePackage(
                        bugtask.sourcepackagename)
                    indirect_subscribers.update(
                        pbc.bugcontact for pbc in sourcepackage.bugcontacts)
            else:
                assert IUpstreamBugTask.providedBy(bugtask)
                product = bugtask.product
                if product.bugcontact:
                    indirect_subscribers.add(product.bugcontact)
                else:
                    indirect_subscribers.add(product.owner)

        # Subscribers, whether direct or indirect, from duplicate bugs become
        # indirect subscribers of this bug.
        for dupe in self.duplicates:
            indirect_subscribers.update(dupe.getDirectSubscribers())
            indirect_subscribers.update(dupe.getIndirectSubscribers())

        # Direct subscriptions always take precedence over indirect
        # subscriptions.
        direct_subscribers = set(self.getDirectSubscribers())
        return list(indirect_subscribers.difference(direct_subscribers))

    def notificationRecipientAddresses(self):
        """See canonical.launchpad.interfaces.IBug."""
        emails = Set()
        for direct_subscriber in self.getDirectSubscribers():
            emails.update(contactEmailAddresses(direct_subscriber))

        if not self.private:
            for indirect_subscriber in self.getIndirectSubscribers():
                emails.update(contactEmailAddresses(indirect_subscriber))
        else:
            assert self.getIndirectSubscribers() == [], (
                "Indirect subscribers found on private bug. "
                "A private bug should never have implicit subscribers!")

        return list(emails)

    def addChangeNotification(self, text, person, when=None):
        """See IBug."""
        if when is None:
            when = UTC_NOW
        message = MessageSet().fromText(
            self.followup_subject(), text, owner=person, datecreated=when)
        BugNotification(
            bug=self, is_comment=False, message=message, date_emailed=None)

    def addCommentNotification(self, message):
        """See IBug."""
        BugNotification(
            bug=self, is_comment=True, message=message, date_emailed=None)

    def newMessage(self, owner=None, subject=None, content=None, parent=None):
        """Create a new Message and link it to this bug."""
        msg = Message(
            parent=parent, owner=owner, subject=subject,
            rfc822msgid=make_msgid('malone'))
        MessageChunk(messageID=msg.id, content=content, sequence=1)

        bugmsg = BugMessage(bug=self, message=msg)

        notify(SQLObjectCreatedEvent(bugmsg, user=owner))

        return bugmsg.message

    def linkMessage(self, message):
        """See IBug."""
        if message not in self.messages:
            return BugMessage(bug=self, message=message)

    def addWatch(self, bugtracker, remotebug, owner):
        """See IBug."""
        # run through the existing watches and try to find an existing watch
        # that matches... and return that
        for watch in self.watches:
            if (watch.bugtracker == bugtracker and
                watch.remotebug == remotebug):
                return watch
        # ok, we need a new one
        return BugWatch(bug=self, bugtracker=bugtracker,
            remotebug=remotebug, owner=owner)

    def addAttachment(self, owner, file_, description, comment, filename,
                      is_patch=False):
        """See IBug."""
        filecontent = file_.read()

        if is_patch:
            attach_type = BugAttachmentType.PATCH
            content_type = 'text/plain'
        else:
            attach_type = BugAttachmentType.UNSPECIFIED
            content_type, encoding = guess_content_type(
                name=filename, body=filecontent)

        filealias = getUtility(ILibraryFileAliasSet).create(
            name=filename, size=len(filecontent),
            file=StringIO(filecontent), contentType=content_type)

        if description:
            title = description
        else:
            title = self.followup_subject()

        if IMessage.providedBy(comment):
            message = comment
        else:
            message = self.newMessage(
                owner=owner, subject=description, content=comment)

        return getUtility(IBugAttachmentSet).create(
            bug=self, filealias=filealias, attach_type=attach_type,
            title=title, message=message)

    def hasBranch(self, branch):
        """See canonical.launchpad.interfaces.IBug."""
        branch = BugBranch.selectOneBy(branchID=branch.id, bugID=self.id)

        return branch is not None

    def addBranch(self, branch, whiteboard=None):
        """See canonical.launchpad.interfaces.IBug."""
        for bug_branch in shortlist(self.bug_branches):
            if bug_branch.branch == branch:
                return bug_branch

        bug_branch = BugBranch(
            branch=branch, bug=self, whiteboard=whiteboard)

        notify(SQLObjectCreatedEvent(bug_branch))

        return bug_branch

    def linkCVE(self, cve, user=None):
        """See IBug."""
        if cve not in self.cves:
            bugcve = BugCve(bug=self, cve=cve)
            notify(SQLObjectCreatedEvent(bugcve, user=user))
            return bugcve

    def unlinkCVE(self, cve, user=None):
        """See IBug."""
        for cve_link in self.cve_links:
            if cve_link.cve.id == cve.id:
                notify(SQLObjectDeletedEvent(cve_link, user=user))
                BugCve.delete(cve_link.id)
                break

    def findCvesInText(self, text):
        """See IBug."""
        cves = getUtility(ICveSet).inText(text)
        for cve in cves:
            self.linkCVE(cve)

<<<<<<< HEAD
    def _getTags(self):
        """Get the tags as a list of strings."""
        tags = [
            bugtag.tag
            for bugtag in BugTag.selectBy(
                bugID=self.id, orderBy='id')
            ]
        return tags

    def _setTags(self, tags):
        """Set the tags from a list of strings."""
        # In order to preserve the ordering of the tags, delete all tags
        # and insert the new ones.
        for old_tag in self.tags:
            tag = BugTag.selectFirstBy(
                bugID=self.id, tag=old_tag, orderBy="id")
            tag.destroySelf()
        for new_tag in tags:
            BugTag(bug=self, tag=new_tag.lower())


    tags = property(_getTags, _setTags)
=======
    def getMessageChunks(self):
        """See IBug."""
        chunks = MessageChunk.select("""
            Message.id = MessageChunk.message AND
            BugMessage.message = Message.id AND
            BugMessage.bug = %s
            """ % sqlvalues(self),
            prejoins=["message", "message.owner"],
            clauseTables=["BugMessage", "Message"],
            orderBy="sequence")
        return chunks
>>>>>>> 962180f9


class BugSet:
    implements(IBugSet)

    valid_bug_name_re = re.compile(r'''^[a-z][a-z0-9\\+\\.\\-]+$''')

    def get(self, bugid):
        """See canonical.launchpad.interfaces.bug.IBugSet."""
        try:
            return Bug.get(bugid)
        except SQLObjectNotFound:
            raise NotFoundError(
                "Unable to locate bug with ID %s" % str(bugid))

    def getByNameOrID(self, bugid):
        """See canonical.launchpad.interfaces.bug.IBugSet."""
        if self.valid_bug_name_re.match(bugid):
            bug = Bug.selectOneBy(name=bugid)
            if bug is None:
                raise NotFoundError(
                    "Unable to locate bug with ID %s" % bugid)
        else:
            try:
                bug = self.get(bugid)
            except ValueError:
                raise NotFoundError(
                    "Unable to locate bug with nickname %s" % bugid)
        return bug

    def searchAsUser(self, user, duplicateof=None, orderBy=None, limit=None):
        """See canonical.launchpad.interfaces.bug.IBugSet."""
        where_clauses = []
        if duplicateof:
            where_clauses.append("Bug.duplicateof = %d" % duplicateof.id)

        admins = getUtility(ILaunchpadCelebrities).admin
        if user:
            if not user.inTeam(admins):
                # Enforce privacy-awareness for logged-in, non-admin users, 
                # so that they can only see the private bugs that they're 
                # allowed to see.
                where_clauses.append("""
                    (Bug.private = FALSE OR
                      Bug.id in (
                        SELECT Bug.id
                        FROM Bug, BugSubscription, TeamParticipation
                        WHERE Bug.id = BugSubscription.bug AND
                              TeamParticipation.person = %(personid)s AND
                              BugSubscription.person = TeamParticipation.team))
                              """ % sqlvalues(personid=user.id))
        else:
            # Anonymous user; filter to include only public bugs in
            # the search results.
            where_clauses.append("Bug.private = FALSE")

        other_params = {}
        if orderBy:
            other_params['orderBy'] = orderBy
        if limit:
            other_params['limit'] = limit

        return Bug.select(
            ' AND '.join(where_clauses), **other_params)

    def queryByRemoteBug(self, bugtracker, remotebug):
        """See IBugSet."""
        bug = Bug.selectFirst("""
                bugwatch.bugtracker = %s AND
                bugwatch.remotebug = %s AND
                bugwatch.bug = bug.id
                """ % sqlvalues(bugtracker.id, str(remotebug)),
                distinct=True,
                clauseTables=['BugWatch'],
                orderBy=['datecreated'])
        return bug

    def createBug(self, distribution=None, sourcepackagename=None,
                  binarypackagename=None, product=None, comment=None,
                  description=None, msg=None, datecreated=None, title=None,
                  security_related=False, private=False, owner=None):
        """See IBugSet."""
        if not (comment or description or msg):
            raise AssertionError(
                'createBug requires a comment, msg, or description')

        # make sure we did not get TOO MUCH information
        assert comment is None or msg is None, (
            "Expected either a comment or a msg, but got both")

        # Store binary package name in the description, because
        # storing it as a separate field was a maintenance burden to
        # developers.
        if binarypackagename:
            comment = "Binary package hint: %s\n\n%s" % (
                binarypackagename.name, comment)

        # Create the bug comment if one was given.
        if comment:
            rfc822msgid = make_msgid('malonedeb')
            msg = Message(subject=title, distribution=distribution,
                rfc822msgid=rfc822msgid, owner=owner)
            MessageChunk(
                messageID=msg.id, sequence=1, content=comment, blobID=None)

        # Extract the details needed to create the bug and optional msg.
        if not description:
            description = msg.text_contents

        if not datecreated:
            datecreated = UTC_NOW

        bug = Bug(
            title=title, description=description, private=private,
            owner=owner.id, datecreated=datecreated,
            security_related=security_related)

        bug.subscribe(owner)
        if security_related:
            assert private, (
                "A security related bug should always be private by default")
            if product:
                context = product
            else:
                context = distribution

            if context.security_contact:
                bug.subscribe(context.security_contact)
            else:
                bug.subscribe(context.owner)

        # Link the bug to the message.
        BugMessage(bug=bug, message=msg)

        # Create the task on a product if one was passed.
        if product:
            BugTaskSet().createTask(bug=bug, product=product, owner=owner)

        # Create the task on a source package name if one was passed.
        if distribution:
            BugTaskSet().createTask(
                bug=bug, distribution=distribution,
                sourcepackagename=sourcepackagename,
                owner=owner)

        return bug
<|MERGE_RESOLUTION|>--- conflicted
+++ resolved
@@ -353,7 +353,18 @@
         for cve in cves:
             self.linkCVE(cve)
 
-<<<<<<< HEAD
+    def getMessageChunks(self):
+        """See IBug."""
+        chunks = MessageChunk.select("""
+            Message.id = MessageChunk.message AND
+            BugMessage.message = Message.id AND
+            BugMessage.bug = %s
+            """ % sqlvalues(self),
+            prejoins=["message", "message.owner"],
+            clauseTables=["BugMessage", "Message"],
+            orderBy="sequence")
+        return chunks
+
     def _getTags(self):
         """Get the tags as a list of strings."""
         tags = [
@@ -374,21 +385,7 @@
         for new_tag in tags:
             BugTag(bug=self, tag=new_tag.lower())
 
-
     tags = property(_getTags, _setTags)
-=======
-    def getMessageChunks(self):
-        """See IBug."""
-        chunks = MessageChunk.select("""
-            Message.id = MessageChunk.message AND
-            BugMessage.message = Message.id AND
-            BugMessage.bug = %s
-            """ % sqlvalues(self),
-            prejoins=["message", "message.owner"],
-            clauseTables=["BugMessage", "Message"],
-            orderBy="sequence")
-        return chunks
->>>>>>> 962180f9
 
 
 class BugSet:
