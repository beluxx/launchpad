--- conflicted
+++ resolved
@@ -3,10 +3,9 @@
     <h1 metal:fill-slot="heading">Blueprint tracking</h1>
     <div metal:fill-slot="main">
 
-<<<<<<< HEAD
       <ul class="buttons">
         <li>
-          <a href="+tour">
+          <a href="/+tour">
             <img
               alt="Take a tour"
               src="/+icing/but-lrg-takeatour.gif"
@@ -22,51 +21,6 @@
           </a>
         </li>
       </ul>
-=======
-                      <ul class="buttons">
-                        <li>
-                          <a href="/+tour">
-                            <img
-                              alt="Take a tour"
-                              src="/+icing/but-lrg-takeatour.gif"
-                            />
-                          </a>
-                        </li>
-                        <li>
-                          <a href="+addspec">
-                            <img
-                              alt="Register a blueprint"
-                              src="/+icing/but-lrg-registeraspec.gif"
-                            />
-                          </a>
-                        </li>
-                      </ul>
-                      <form class="central" action="" method="get"
-                            tal:attributes="action request/URL">
-                        <table>
-                          <tbody>
-                            <tr>
-                              <td style="text-align: right;">
-                                <input
-                                  id="text"
-                                  type="text"
-                                  name="field.search_text"
-                                  size="50"
-                                  tal:attributes="value view/searchtext"
-                                />
-                              </td>
-                              <td>
-                                <input
-                                  type="submit"
-                                  name="field.actions.search"
-                                  value="Find Blueprints"
-                                />
-                              </td>
-                            </tr>
-                            <tr tal:define="target_widget nocall:view/widgets/scope/target_widget">
-                              <td tal:attributes="class view/scope_css_class"
-                                  style="text-align: right;">
->>>>>>> 5ff32bab
 
       <form class="central" action="" method="get"
             tal:attributes="action request/URL">
