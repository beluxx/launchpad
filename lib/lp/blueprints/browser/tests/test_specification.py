--- conflicted
+++ resolved
@@ -471,19 +471,6 @@
                 control.click()
             return product.getSpecification(self.submitSpec(browser))
 
-<<<<<<< HEAD
-=======
-    def test_from_product(self):
-        """Creating from a product defaults to PUBLIC."""
-        policy = SpecificationSharingPolicy.PUBLIC_OR_PROPRIETARY
-        product = self.factory.makeProduct(
-            specification_sharing_policy=policy)
-        browser = self.getViewBrowser(product, view_name='+addspec')
-        self.assertThat(browser.contents, self.match_it)
-        spec = product.getSpecification(self.submitSpec(browser))
-        self.assertEqual(spec.information_type, InformationType.PUBLIC)
-
->>>>>>> c5b004fa
     def test_supplied_information_types(self):
         """Creating honours information types."""
         spec = self.createSpec(
