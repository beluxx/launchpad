--- conflicted
+++ resolved
@@ -35,6 +35,7 @@
     IDistroReleaseQueueSet)
 
 from canonical.librarian.interfaces import DownloadFailed
+
 
 from canonical.launchpad.database.publishing import (
     SecureSourcePackagePublishingHistory,
@@ -408,40 +409,6 @@
 
     def publish_ROSETTA_TRANSLATIONS(self, logger=None):
         """See IDistroReleaseQueueCustom."""
-<<<<<<< HEAD
-        raise NotImplementedError()
-
-
-class DistroReleaseQueueSet:
-    """See IDistroReleaseQueueSet"""
-    implements(IDistroReleaseQueueSet)
-
-    def __iter__(self):
-        """See IDistroReleaseQueueSet."""
-        return iter(DistroReleaseQueue.select())
-
-    def __getitem__(self, queue_id):
-        """See IDistroReleaseQueueSet."""
-        try:
-            return DistroReleaseQueue.get(queue_id)
-        except SQLObjectNotFound:
-            raise NotFoundError(queue_id)
-
-    def get(self, queue_id):
-        """See IDistroReleaseQueueSet."""
-        try:
-            return DistroReleaseQueue.get(queue_id)
-        except SQLObjectNotFound:
-            raise NotFoundError(queue_id)
-
-    def count(self, status=None):
-        """See IDistroReleaseQueueSet."""
-        clause = None
-        if status:
-            clause = "status=%s" % sqlvalues(status)
-
-        return DistroReleaseQueue.select(clause).count()
-=======
         # XXX: dsilvers: 20051115: We should be able to get a
         # sourcepackagerelease directly.
         sourcepackagerelease = (
@@ -454,4 +421,34 @@
             if logger is not None:
                 debug(logger, "Unable to fetch %s to import it into Rosetta" %
                     self.libraryfilealias.url)
->>>>>>> a70b0fc3
+
+
+class DistroReleaseQueueSet:
+    """See IDistroReleaseQueueSet"""
+    implements(IDistroReleaseQueueSet)
+
+    def __iter__(self):
+        """See IDistroReleaseQueueSet."""
+        return iter(DistroReleaseQueue.select())
+
+    def __getitem__(self, queue_id):
+        """See IDistroReleaseQueueSet."""
+        try:
+            return DistroReleaseQueue.get(queue_id)
+        except SQLObjectNotFound:
+            raise NotFoundError(queue_id)
+
+    def get(self, queue_id):
+        """See IDistroReleaseQueueSet."""
+        try:
+            return DistroReleaseQueue.get(queue_id)
+        except SQLObjectNotFound:
+            raise NotFoundError(queue_id)
+
+    def count(self, status=None):
+        """See IDistroReleaseQueueSet."""
+        clause = None
+        if status:
+            clause = "status=%s" % sqlvalues(status)
+
+        return DistroReleaseQueue.select(clause).count()