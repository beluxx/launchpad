# Copyright 2005 Canonical Ltd. All rights reserved.

__metaclass__ = type

__all__ = ('POExportRequestSet', 'POExportRequest')

from sqlobject import ForeignKey

from zope.interface import implements

from canonical.database.sqlbase import (quote, SQLBase)
from canonical.database.enumcol import EnumCol

from canonical.lp.dbschema import TranslationFileFormat

from canonical.launchpad.interfaces import (
    IPOExportRequestSet, IPOExportRequest, IPOTemplate)


class POExportRequestSet:
    implements(IPOExportRequestSet)

    @property
    def number_entries(self):
        """See IPOExportRequestSet."""
        return POExportRequest.select().count()

    def _addRequestEntry(self, person, potemplate, pofile, format):
        """Add a request entry to the queue.

        Duplicate requests are silently ignored.
        """

        request = POExportRequest.selectOneBy(
            person=person, potemplate=potemplate, pofile=pofile, format=format)

        if request is not None:
            return

        request = POExportRequest(
            person=person,
            potemplate=potemplate,
            pofile=pofile,
            format=format)

    def addRequest(self, person, potemplates=None, pofiles=None,
            format=TranslationFileFormat.PO):
        """See `IPOExportRequestSet`."""
        if potemplates is None:
            potemplates = []
        elif IPOTemplate.providedBy(potemplates):
            # Allow single POTemplate as well as list of POTemplates
            potemplates = [potemplates]
        if pofiles is None:
            pofiles = []

        if not (potemplates or pofiles):
            raise AssertionError(
                "Can't add a request with no PO templates and no PO files.")

        for potemplate in potemplates:
            self._addRequestEntry(person, potemplate, None, format)

        for pofile in pofiles:
            self._addRequestEntry(person, pofile.potemplate, pofile, format)

    def popRequest(self):
        """See `IPOExportRequestSet`."""
        try:
            request = POExportRequest.select(limit=1, orderBy='id')[0]
        except IndexError:
            return None

<<<<<<< HEAD
        requests = POExportRequest.selectBy(
            person=request.person, potemplate=request.potemplate,
            format=request.format)
=======
        query = """
            person = %s AND
            date_created = (
                SELECT date_created
                FROM POExportRequest
                ORDER BY id
                LIMIT 1)""" % quote(request.person)
        requests = POExportRequest.select(query, orderBy='potemplate')
>>>>>>> 82eb6a59
        person = requests[0].person
        potemplate = requests[0].potemplate
        format = requests[0].format
        objects = []

        for request in requests:
            if request.pofile is not None:
                objects.append(request.pofile)
            else:
                objects.append(request.potemplate)

            POExportRequest.delete(request.id)

        return person, objects, format

class POExportRequest(SQLBase):
    implements(IPOExportRequest)

    _table = 'POExportRequest'

    person = ForeignKey(dbName='person', foreignKey='Person', notNull=True)
    potemplate = ForeignKey(dbName='potemplate', foreignKey='POTemplate',
        notNull=True)
    pofile = ForeignKey(dbName='pofile', foreignKey='POFile')
    format = EnumCol(dbName='format', schema=TranslationFileFormat,
        default=TranslationFileFormat.PO, notNull=True)
<|MERGE_RESOLUTION|>--- conflicted
+++ resolved
@@ -8,7 +8,7 @@
 
 from zope.interface import implements
 
-from canonical.database.sqlbase import (quote, SQLBase)
+from canonical.database.sqlbase import (SQLBase, sqlvalues)
 from canonical.database.enumcol import EnumCol
 
 from canonical.lp.dbschema import TranslationFileFormat
@@ -71,23 +71,18 @@
         except IndexError:
             return None
 
-<<<<<<< HEAD
-        requests = POExportRequest.selectBy(
-            person=request.person, potemplate=request.potemplate,
-            format=request.format)
-=======
+        person = request.person
+        format = request.format
+
         query = """
             person = %s AND
+            format = %s AND
             date_created = (
                 SELECT date_created
                 FROM POExportRequest
                 ORDER BY id
-                LIMIT 1)""" % quote(request.person)
+                LIMIT 1)""" % sqlvalues(person, format)
         requests = POExportRequest.select(query, orderBy='potemplate')
->>>>>>> 82eb6a59
-        person = requests[0].person
-        potemplate = requests[0].potemplate
-        format = requests[0].format
         objects = []
 
         for request in requests:
@@ -100,6 +95,7 @@
 
         return person, objects, format
 
+
 class POExportRequest(SQLBase):
     implements(IPOExportRequest)
 
