<tal:root
  xmlns:tal="http://xml.zope.org/namespaces/tal"
  xmlns:metal="http://xml.zope.org/namespaces/metal"
  xmlns:i18n="http://xml.zope.org/namespaces/i18n"
  omit-tag="">

<div class="portlet" id="portlet-details">

  <h2>Summary</h2>

  <div class="portletBody portletContent">

    <tal:valid_person condition="context/is_valid_person">

      <b>Member since:</b>
      <span
        id="member-since"
        tal:content="context/datecreated/fmt:date" /><br />

      <div id="teams_with_icons"
           tal:condition="context/@@+restricted-membership/teams_with_icons">
        <a tal:repeat="team context/@@+restricted-membership/teams_with_icons"
           tal:attributes="href team/fmt:url"
          ><img tal:attributes="src team/icon/getURL;
                                title string:Icon of ${team/name}"
        /></a>
      </div>

      <b>Karma:</b>
      <a
        id="karma-total"
        tal:define="link context/menu:overview/karma"
        tal:attributes="href link/url"
        tal:content="context/karma">342</a><br />

      <b>Timezone:</b>
      <tal:timezone replace="context/time_zone">UTC</tal:timezone>
      <i tal:condition="not: context/time_zone">None given</i><br />

      <tal:ubuntero condition="context/is_ubuntero"><b>Ubuntero:</b>
        Yes<br /></tal:ubuntero>

      <tal:not-ubuntero condition="not: context/is_ubuntero">
        <tal:is_request_person condition="view/viewingOwnPage">
          <b>Ubuntero:</b> No
          <small>(<a href="/codeofconduct">apply now</a>)</small>
          <br />
        </tal:is_request_person>
      </tal:not-ubuntero>

<<<<<<< HEAD
      <b>Member since:</b>
      <span id="member-since"
      tal:content="context/datecreated/fmt:date" /><br />

      <div id="teams_with_icons"
           tal:condition="context/@@+restricted-membership/teams_with_icons">
        <a tal:repeat="team context/@@+restricted-membership/teams_with_icons"
           tal:attributes="href team/fmt:url"
          ><img tal:attributes="src team/icon/getURL;
                                title string:Icon of ${team/name}"
        /></a>
      </div>
=======
      <table tal:condition="context/sshkeys" class="slimpadding">
        <tal:keys repeat="sshkey context/sshkeys">
          <tr>
            <th tal:condition="repeat/sshkey/start">
              SSH Keys:</th>
            <th tal:condition="not: repeat/sshkey/start">
            </th>
            <td tal:content="sshkey/comment" />
          </tr>
          <tr tal:condition="repeat/sshkey/end">
            <td>&nbsp;</td>
            <td><small><a href="+sshkeys">(view key text)</a></small></td>
          </tr>
        </tal:keys>
      </table>
>>>>>>> aab12410

    </tal:valid_person>

    <tal:is_team condition="context/teamowner">

      <b>Team owner:</b>
        <a
          tal:attributes="href context/teamowner/fmt:url"
          tal:content="context/teamowner/browsername"
        >sabdfl</a>
      <br />

      <b>Created on:</b>
      <span id="created-date"
            tal:content="context/datecreated/fmt:date" /><br />

      <strong id="subscription-policy"
              tal:content="context/subscriptionpolicy/title">
        Moderated Team
      </strong>:
      <tal:description replace="context/subscriptionpolicy/description" />

      <div class="slimpadding" id="membership-summary" style="margin-top: 1em"
           tal:define="can_view_membership context/@@+restricted-membership/userCanViewMembership"
        >
        <strong>Membership:</strong><br />
        <tal:private_membership condition="not: can_view_membership">
          You are not allowed to view this team's membership.
        </tal:private_membership>
        <tal:private_membership condition="can_view_membership">
          <tal:active content="context/all_member_count" />
            active members<br />
          <tal:proposed define="proposed_member_count context/proposed_member_count"
                        condition="proposed_member_count">
            <tal:proposed_count content="proposed_member_count" />
            proposed members<br />
          </tal:proposed>
          <tal:invited define="invited_member_count context/invited_member_count"
                       condition="invited_member_count">
            <tal:invited_count content="context/invited_member_count" />
            invited members<br />
          </tal:invited>
          <tal:inactive define="inactive_member_count context/inactive_member_count"
                       condition="inactive_member_count">
            <tal:inactive_count content="context/inactive_member_count" />
            inactive members<br />
          </tal:inactive>
        </tal:private_membership>
      </div>

      <table class="slimpadding" style="margin-top: 1em"
             tal:define="archive_url view/archive_url"
             tal:condition="archive_url">
        <tr>
          <td><a id="mailing-list-archive" tal:attributes="href archive_url"
               >Mailing list archive</a>
          </td>
        </tr>
      </table>

    </tal:is_team>

  </div>

</div>
</tal:root><|MERGE_RESOLUTION|>--- conflicted
+++ resolved
@@ -47,38 +47,6 @@
           <br />
         </tal:is_request_person>
       </tal:not-ubuntero>
-
-<<<<<<< HEAD
-      <b>Member since:</b>
-      <span id="member-since"
-      tal:content="context/datecreated/fmt:date" /><br />
-
-      <div id="teams_with_icons"
-           tal:condition="context/@@+restricted-membership/teams_with_icons">
-        <a tal:repeat="team context/@@+restricted-membership/teams_with_icons"
-           tal:attributes="href team/fmt:url"
-          ><img tal:attributes="src team/icon/getURL;
-                                title string:Icon of ${team/name}"
-        /></a>
-      </div>
-=======
-      <table tal:condition="context/sshkeys" class="slimpadding">
-        <tal:keys repeat="sshkey context/sshkeys">
-          <tr>
-            <th tal:condition="repeat/sshkey/start">
-              SSH Keys:</th>
-            <th tal:condition="not: repeat/sshkey/start">
-            </th>
-            <td tal:content="sshkey/comment" />
-          </tr>
-          <tr tal:condition="repeat/sshkey/end">
-            <td>&nbsp;</td>
-            <td><small><a href="+sshkeys">(view key text)</a></small></td>
-          </tr>
-        </tal:keys>
-      </table>
->>>>>>> aab12410
-
     </tal:valid_person>
 
     <tal:is_team condition="context/teamowner">
