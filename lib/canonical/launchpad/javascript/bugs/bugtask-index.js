/* Copyright 2009 Canonical Ltd.  This software is licensed under the
 * GNU Affero General Public License version 3 (see the file LICENSE).
 *
 * Form overlay widgets and subscriber handling for bug pages.
 *
 * @module BugtaskIndex
 * @requires base, node, lazr.formoverlay, lazr.anim
 */

YUI.add('bugs.bugtask_index', function(Y) {

var bugs = Y.namespace('bugs');

// lazr.FormOverlay objects.
var duplicate_form_overlay;
var privacy_form_overlay;

// The url of the page used to update bug duplicates.
var update_dupe_url;

// The launchpad js client used.
var lp_client;

// The launchpad client entry for the current bug.
var lp_bug_entry;

// The bug itself, taken from cache.
var bug_repr;

// Overlay related vars.
var error_overlay;
var form_load_callbacks = {};
var submit_button_html =
    '<button type="submit" name="field.actions.change" ' +
    'value="Change" class="lazr-pos lazr-btn" >OK</button>';
var cancel_button_html =
    '<button type="button" name="field.actions.cancel" ' +
    'class="lazr-neg lazr-btn" >Cancel</button>';
var privacy_link;
var privacy_spinner;

/*
 * An object representing the bugtask subscribers portlet.
 *
 * Since the portlet loads via XHR and inline subscribing
 * depends on that portlet being loaded, setup a custom
 * event object, to provide a hook for initializing subscription
 * link callbacks after a bugs:portletloaded event.
 *
 * XXX deryck 2009-04-30 bug=369874 Now this object exists,
 * the inline js on bug-portlet-subscribers.pt should be moved here.
*/
var PortletTarget = function() {};
Y.augment(PortletTarget, Y.Event.Target);
Y.bugs.portlet = new PortletTarget();
Y.bugs.portlet.subscribe('bugs:portletloaded', function() {
    setup_subscription_link_handlers();
});
/*
 * If the subscribers portlet fails to load, clear any
 * click handlers, so the normal subscribe page can be reached.
 */
Y.bugs.portlet.subscribe('bugs:portletloadfailed', function(handlers) {
    if (Y.Lang.isArray(handlers)) {
        var click_handler = handlers[0];
        click_handler.detach();
    }
});

/*
 * Subscribing someone else requires loading a grayed out
 * username into the DOM until the subscribe action completes.
 * There are a couple XHR requests in check_can_be_unsubscribed
 * before the subscribe work can be done, so fire a custom event
 * bugs:nameloaded and do the work here when the event fires.
 */
Y.bugs.portlet.subscribe('bugs:nameloaded', function(subscription) {
    var error_handler = new LP.client.ErrorHandler();
    error_handler.clearProgressUI = function() {
        var temp_link = Y.get('#temp-username');
        if (temp_link) {
            var temp_parent = temp_link.get('parentNode');
            temp_parent.removeChild(temp_link);
        }
    };
    error_handler.showError = function(error_msg) {
        display_error(Y.get('.menu-link-addsubscriber'), error_msg);
    };

    var config = {
        on: {
            success: function() {
                var temp_link = Y.get('#temp-username');
                var temp_spinner = Y.get('#temp-name-spinner');
                temp_link.removeChild(temp_spinner);
                var anim = Y.lazr.anim.green_flash({ node: temp_link });
                anim.on('end', function() {
                    add_user_name_link(subscription);
                    var temp_parent = temp_link.get('parentNode');
                    temp_parent.removeChild(temp_link);
                });
                anim.run();
            },
            failure: error_handler.getFailureHandler()
        },
        parameters: {
            person: LP.client.get_absolute_uri(
                subscription.get('person').get('escaped_uri'))
        }
    };
    lp_client.named_post(bug_repr.self_link, 'subscribe', config);
});

Y.bugs.setup_bugtask_index = function() {
    /*
     * Check the page for links related to overlay forms and request the HTML
     * for these forms.
     */
    Y.on('load', function() {
        if (Y.UA.ie) {
            return;
        }
        // If the user is not logged in, then we need to defer to the
        // default behaviour.
        if (LP.client.links.me === undefined) {
            return;
        }

        if (lp_client === undefined || bug_repr === undefined) {
            setup_client_and_bug();
        }

        Y.on('io:complete', function(id, response_object) {
            form_load_callbacks[id](response_object.responseText);
        }, this);

        // First look for 'Mark as duplicate' links.
        var update_dupe_links = Y.all('.menu-link-mark-dupe');

        // If there are none, check for any 'change duplicate bug' links.
        if (!update_dupe_links){
            update_dupe_links = Y.all('#change_duplicate_bug');
        }

        if (update_dupe_links) {
            // First things first, pre-load the mark-dupe form.
            update_dupe_url = update_dupe_links.item(0).getAttribute('href');
            var mark_dupe_form_url = update_dupe_url + '/++form++';
            var dupe_form_id = Y.io(mark_dupe_form_url);
            form_load_callbacks[dupe_form_id.id] = createBugDuplicateFormOverlay;

            // Add an on-click handler to any links found that displays
            // the form overlay.
            update_dupe_links.on('click', function(e){
                // Only go ahead if we have received the form content by the
                // time the user clicks:
                if (duplicate_form_overlay){
                    e.preventDefault();
                    duplicate_form_overlay.show();
                }
            });
            // Add a class denoting them as js-action links.
            update_dupe_links.addClass('js-action');
        }

        privacy_link = Y.get('#privacy-link');

        if (privacy_link) {
            var privacy_link_url = privacy_link.getAttribute('href') + '/++form++';
            var privacy_div = Y.get('#privacy-text');
            var privacy_html = privacy_link.get('innerHTML') + ' ';
            privacy_div.set('innerHTML', privacy_html);
            var privacy_text = Y.get('#privacy-text');
            privacy_link = Y.Node.create(
                '<a id="privacy-link" class="sprite edit" title="[edit]">' +
                '<span class="invisible-link">edit</span></a>');
            privacy_link.set('href', privacy_link_url);
            privacy_text.appendChild(privacy_link);
            privacy_spinner = Y.Node.create(
                '<img src="/@@/spinner" style="display: none" />');
            privacy_text.appendChild(privacy_spinner);
            var privacy_form_id = Y.io(privacy_link_url);
            form_load_callbacks[privacy_form_id.id] = create_privacy_form_overlay;
            privacy_link.on('click', function(e) {
                if (privacy_form_overlay) {
                    e.preventDefault();
                    privacy_form_overlay.show();
                    // XXX Abel Deuring 2009-04-23, bug 365462
                    // Y.get('#field.private') returns null.
                    // Seems that YUI does not like IDs containing a '.'
                    document.getElementById('field.private').focus();
                }
            });
            privacy_link.addClass('js-action');
        }
    }, window);
};

/*
 * Clear the subscribe someone else picker.
 *
 * @method clear_picker
 * @param e {Object} The event object.
 */
function clear_picker(e) {
    var input = Y.get('.yui-picker-search-box input');
    input.set('value', '');
    this.set('error', '');
    this.set('results', [{}]);
    this._results_box.set('innerHTML', '');
    this.set('batches', []);
}

/*
 * Initialize click handler for the subscribe someone else link.
 *
 * @method setup_subscribe_someone_else_handler
 * @param subscription {Object} A Y.lp.Subscription object.
 */
function setup_subscribe_someone_else_handler(subscription) {
    var config = {
        header: 'Subscribe someone else',
        step_title: 'Search'
    };

    var picker = Y.lp.picker.create(
        'ValidPersonOrTeam',
        function(result) { subscribe_someone_else(result, subscription); },
        config);
    // Clear results and search terms on cancel or save.
    picker.on('save', clear_picker, picker);
    picker.on('cancel', clear_picker, picker);

    var subscription_link_someone_else = Y.get('.menu-link-addsubscriber');
    subscription_link_someone_else.on('click', function(e) {
        e.halt();
        picker.show();
    });
    subscription_link_someone_else.addClass('js-action');
}

/*
 * Initialize callbacks for subscribe/unsubscribe links.
 *
 * @method setup_subscription_link_handlers
 */
function setup_subscription_link_handlers() {
    if (LP.client.links.me === undefined) {
        return;
    }

    if (lp_client === undefined || bug_repr === undefined) {
        setup_client_and_bug();
    }

    var subscription = new Y.lp.Subscription({
        link: Y.get('.menu-link-subscription'),
        spinner: Y.get('#sub-unsub-spinner'),
        subscriber: new Y.lp.Subscriber({uri: LP.client.links.me})
    });

    // XXX deryck 2009-07-09 bug=397406 The classnames used to
    // determine direct vs. dupe subscriptions are not set
    // correctly and fix_subscription_link_classes works around
    // this bug.
    fix_subscription_link_classes(subscription);
    var is_direct = subscription.get(
        'link').get('parentNode').hasClass('subscribed-true');
    var has_dupes = subscription.get(
        'link').get('parentNode').hasClass('dup-subscribed-true');
    subscription.set('is_direct', is_direct);
    subscription.set('has_dupes', has_dupes);

    if (subscription.is_node()) {
        subscription.get('link').on('click', function(e) {
            e.halt();
            subscription.set('can_be_unsubscribed', true);
            subscription.set('person', subscription.get('subscriber'));
            var parent = e.target.get('parentNode');
            // Look for the false conditions of subscription, which
            // is_direct_subscription, etc. don't report correctly,
            // to make sure we only use subscribe_current_user for
            // the current user.
            if (parent.hasClass('subscribed-false') &&
                parent.hasClass('dup-subscribed-false')) {
                subscribe_current_user(subscription);
            }
            else {
                unsubscribe_current_user(subscription);
            }
        });
        subscription.get('link').addClass('js-action');
    }

    setup_unsubscribe_icon_handlers(subscription);
    setup_subscribe_someone_else_handler(subscription);
    create_error_overlay();
}

/*
 * XXX deryck 2009-07-09 bug=397406 The classnames used to
 * determine direct vs. dupe subscriptions are not set
 * correctly and fix_subscription_link_classes works around
 * this bug.
 *
 * @method fix_subscription_link_classes
 * @param subscription {Object} A Y.lp.Subscription object.
 */
function fix_subscription_link_classes(subscription) {
    var subscriber = subscription.get('subscriber');
    var subscription_link = subscription.get('link');
    var me_nodes = Y.all('.subscriber-' + subscriber.get('name'));
    if (Y.Lang.isValue(me_nodes) && me_nodes.size() > 1) {
        set_subscription_link_parent_class(subscription_link, true, true);
        me_nodes.each(function(div) {
            set_subscription_link_parent_class(div.query('img'), true, true);
        });
    }
}

/*
 * Set click handlers for unsubscribe remove icons.
 *
 * @method setup_unsubscribe_icon_handlers
 * @param subscription {Object} A Y.lp.Subscription object.
 */
function setup_unsubscribe_icon_handlers(subscription) {
    var unsubscribe_icons = Y.all('.unsub-icon');
    if (unsubscribe_icons) {
        unsubscribe_icons.on('click', function(e) {
            e.halt();
            unsubscribe_user_via_icon(e.target, subscription);
        });
    }
}

/*
 * Create the lp client and bug entry if we haven't done so already.
 *
 * @method setup_client_and_bug
 */
function setup_client_and_bug() {
    lp_client = new LP.client.Launchpad();

    if (bug_repr === undefined) {
        bug_repr = LP.client.cache.bug;
        lp_bug_entry = new LP.client.Entry(
            lp_client, bug_repr, bug_repr.self_link);
    }
}

/*
 * Creates the duplicate form overlay using the passed form content.
 *
 * @method createBugDuplicateFormOverlay
 */
function createBugDuplicateFormOverlay(form_content) {
    duplicate_form_overlay = new Y.lazr.FormOverlay({
        headerContent: '<h2>Mark bug report as duplicate</h2>',
        form_header: 'Marking the bug as a duplicate will, by default, ' +
                     'hide it from search results listings.',
        form_content: form_content,
        form_submit_button: Y.Node.create(submit_button_html),
        form_cancel_button: Y.Node.create(cancel_button_html),
        centered: true,
        form_submit_callback: update_bug_duplicate,
        visible: false
    });
    duplicate_form_overlay.render('#duplicate-form-container');
}

/*
 * Update the bug duplicate via the LP API
 */
function update_bug_duplicate(data) {
    // XXX noodles 2009-03-17 bug=336866 It seems the etag
    // returned by lp_save() is incorrect. Remove it for now
    // so that the second save does not result in a '412
    // precondition failed' error.
    //
    // XXX deryck 2009-04-29 bug=369293 Also, this has to
    // happen before *any* call to lp_save now that bug
    // subscribing can be done inline.  Named operations
    // don't return new objects, making the cached bug's
    // etag invalid as well.
    lp_bug_entry.removeAtt('http_etag');

    // Hide the formoverlay:
    duplicate_form_overlay.hide();

    // Add the spinner...
    var dupe_span = Y.get('#mark-duplicate-text');
    dupe_span.addClass('update-in-progress-message');

    // Set the new duplicate link on the bug entry.
    var new_dup_url = null;
    var new_dup_id = data['field.duplicateof'][0];
    if (new_dup_id !== '') {
        var self_link = lp_bug_entry.get('self_link');
        var last_slash_index = self_link.lastIndexOf('/');
        new_dup_url = self_link.slice(0, last_slash_index+1) + new_dup_id;
    }
    var old_dup_url = lp_bug_entry.get('duplicate_of_link');
    lp_bug_entry.set('duplicate_of_link', new_dup_url);

    // Create a config for the lp_save method
    config = {
        on: {
            success: function(updated_entry) {
                dupe_span.removeClass('update-in-progress-message');
                lp_bug_entry = updated_entry;

                if (new_dup_url !== null) {
                    dupe_span.set('innerHTML', [
                        'Duplicate of <a>bug #</a> ',
                        '<a class="menu-link-mark-dupe js-action sprite edit">',
                        '<span class="invisible-link">edit</span></a>'].join(""));
                    dupe_span.queryAll('a').item(0)
                        .set('href', '/bugs/' + new_dup_id)
                        .appendChild(document.createTextNode(new_dup_id));
                    dupe_span.queryAll('a').item(1)
                        .set('href', update_dupe_url);
                    show_comment_on_duplicate_warning();
                } else {
                    dupe_span.set('innerHTML', [
                        '<a class="menu-link-mark-dupe js-action ',
                        'sprite bug-dupe">Mark as duplicate</a>'].join(""));
                    dupe_span.query('a').set('href', update_dupe_url);
                    hide_comment_on_duplicate_warning();
                }
                Y.lazr.anim.green_flash({node: dupe_span}).run();
                // ensure the new link is hooked up correctly:
                dupe_span.query('a.menu-link-mark-dupe').on(
                    'click', function(e){
                        e.preventDefault();
                        duplicate_form_overlay.show();
                    });
            },
            failure: function(id, request) {
                dupe_span.removeClass('update-in-progress-message');
                if (request.status == 400) {
                    duplicate_form_overlay.showError(
                        new_dup_id + ' is not a valid bug number or' +
                        ' nickname.');
                } else {
                    duplicate_form_overlay.showError(request.responseText);
                }
                duplicate_form_overlay.show();

                // Reset the lp_bug_entry.duplicate_of_link as it wasn't
                // updated.
                lp_bug_entry.set('duplicate_of_link', old_dup_url);

            }
        }
    };

    // And save the updated entry.
    lp_bug_entry.lp_save(config);
}

/*
 * Ensure that a warning about adding a comment to a duplicate bug
 * is displayed.
 *
 * @method show_comment_on_duplicate_warning
 */
var show_comment_on_duplicate_warning = function() {
    var duplicate_warning = Y.get('#warning-comment-on-duplicate');
    if (duplicate_warning === null) {
        var container = Y.get('#new-comment');
        var first_node = container.get('firstChild');
        duplicate_warning = Y.Node.create(
            ['<div class="warning message" id="warning-comment-on-duplicate">',
             'Remember, this bug report is a duplicate. ',
             'Comment here only if you think the duplicate status is wrong.',
             '</div>'].join(''));
        container.insertBefore(duplicate_warning, first_node);
    }
};

/*
 * Ensure that no warning about adding a comment to a duplicate bug
 * is displayed.
 *
 * @method hide_comment_on_duplicate_warning
 */
var hide_comment_on_duplicate_warning = function() {
    var duplicate_warning = Y.get('#warning-comment-on-duplicate');
    if (duplicate_warning !== null) {
        duplicate_warning.ancestor().removeChild(duplicate_warning);
    }
};


/*
 * Create the privacy settings form overlay.
 *
 * @method create_privacy_form_overlay
 * @param form_content {String} The HTML data of the form overlay.
 */
var create_privacy_form_overlay = function(form_content) {
    privacy_form_overlay = new Y.lazr.FormOverlay({
        headerContent: '<h2>Change privacy settings</h2>',
        form_header: '',
        form_content: form_content,
        form_submit_button: Y.Node.create(submit_button_html),
        form_cancel_button: Y.Node.create(cancel_button_html),
        centered: true,
        form_submit_callback: update_privacy_settings,
        visible: false
    });
    privacy_form_overlay.render('#privacy-form-container');
    var node = Y.get('#form-container');
};

var update_privacy_settings = function(data) {
    // XXX noodles 2009-03-17 bug=336866 It seems the etag
    // returned by lp_save() is incorrect. Remove it for now
    // so that the second save does not result in a '412
    // precondition failed' error.
    //
    // XXX deryck 2009-04-29 bug=369293 Also, this has to
    // happen before *any* call to lp_save now that bug
    // subscribing can be done inline.  Named operations
    // don't return new objects, making the cached bug's
    // etag invalid as well.
    lp_bug_entry.removeAtt('http_etag');

    privacy_form_overlay.hide();

    var privacy_text = Y.get('#privacy-text');
    var privacy_div = Y.get('#privacy');
    privacy_link.setStyle('display', 'none');
    privacy_spinner.setStyle('display', 'inline');

    if (lp_client === undefined) {
        lp_client = new LP.client.Launchpad();
    }

    if (lp_bug_entry === undefined) {
        var bug_repr = LP.client.cache.bug;
        lp_bug_entry = new LP.client.Entry(
            lp_client, bug_repr, bug_repr.self_link);
    }

    var private = data['field.private'] !== undefined;
    var security_related =
        data['field.security_related'] !== undefined;

    lp_bug_entry.set('private', private);
    lp_bug_entry.set('security_related', security_related);
    var error_handler = new LP.client.ErrorHandler();
    error_handler.clearProgressUI = function () {
        privacy_spinner.setStyle('display', 'none');
        privacy_link.setStyle('display', 'inline');
    };
    error_handler.showError = function (error_msg) {
        Y.lazr.anim.red_flash({node: privacy_div}).run();
        privacy_form_overlay.showError(error_msg);
        privacy_form_overlay.show();
    };

    var config = {
        on: {
            success: function (updated_entry) {
                privacy_spinner.setStyle('display', 'none');
                privacy_link.setStyle('display', 'inline');
                lp_bug_entry = updated_entry;

                if (private) {
                    privacy_div.removeClass('public');
                    privacy_div.addClass('private');
                    privacy_text.set(
                        'innerHTML',
                        'This report is <strong>private</strong> ');
                } else {
                    privacy_div.removeClass('private');
                    privacy_div.addClass('public');
                    privacy_text.set(
                        'innerHTML', 'This report is public ');
                }
                privacy_text.appendChild(privacy_link);
                privacy_text.appendChild(privacy_spinner);

                var security_message = Y.get('#security-message');
                if (security_related) {
                    if (security_message === null) {
                        var security_message_html = [
                            '<div style="',
                            '    margin-top: 0.5em;',
                            '    padding-right: 18px;',
                            '    center right no-repeat;"',
                            '    class="sprite security"',
                            '    id="security-message"',
                            '>Security vulnerability</div>'
                        ].join('');
                        security_message = Y.Node.create(security_message_html);
                        privacy_div.appendChild(security_message);
                    }
                } else {
                    if (security_message !== null) {
                        privacy_div.removeChild(security_message);
                    }
                }
                Y.lazr.anim.green_flash({node: privacy_div}).run();
            },
            failure: error_handler.getFailureHandler()
        }
    };
    lp_bug_entry.lp_save(config);
};

/*
 * Create the form overlay to use when encountering errors.
 *
 * @method create_error_overlay
*/
function create_error_overlay() {
    if (error_overlay === undefined) {
        error_overlay = new Y.lazr.FormOverlay({
            headerContent: '<h2>Error</h2>',
            form_content:  '',
            form_submit_button: Y.Node.create(
                '<button style="display:none"></button>'),
            form_cancel_button: cancel_form_button(),
            centered: true,
            visible: false
        });
        error_overlay.render();
    }
}

/*
 * Create a form button for canceling an error form
 * that won't reload the page on submit.
 *
 * @method cancel_form_button
 * @return button {Node} The form's cancel button.
*/
function cancel_form_button() {
    var button = Y.Node.create('<button>OK</button>');
    button.on('click', function(e) {
        e.preventDefault();
        error_overlay.hide();
    });
    return button;
}

/*
 * Take an error message and display in an overlay (creating it if necessary).
 *
 * @method display_error
 * @param flash_node {Node} The node to red flash.
 * @param msg {String} The message to display.
*/
function display_error(flash_node, msg) {
    create_error_overlay();
    if (flash_node) {
        var anim = Y.lazr.anim.red_flash({ node: flash_node });
        anim.on('end', function(e) {
            error_overlay.showError(msg);
            error_overlay.show();
        });
        anim.run();
    } else {
        error_overlay.showError(msg);
        error_overlay.show();
    }
}

/*
 * Traverse the DOM of a given remove icon to find
 * the user's link.  Returns a URI of the form "/~username".
 *
 * @method get_user_uri_from_icon
 * @param icon {Node} The node representing a remove icon.
 * @return user_uri {String} The user's uri, without the hostname.
 */
function get_user_uri_from_icon(icon) {
    var parent_div = icon.get('parentNode').get('parentNode');
    // This should be parent_div.firstChild, but because of #text
    // and cross-browser issues, using the YUI query syntax is
    // safer here.
    var user_uri = parent_div.query('a').getAttribute('href');
    return user_uri;
}

/*
 * Build the HTML for a user link for the subscribers list.
 *
 * @method build_user_link_html
 * @param subscription {Object} A Y.lp.Subscription object.
 * @return html {String} The HTML used for creating a subscriber link.
 */
function build_user_link_html(subscription) {
    var name = subscription.get('person').get('name');
    var full_name = subscription.get('person').get('full_display_name');
    // Be paranoid about display_name, since timeouts or other errors
    // could mean display_name wasn't set on initialization.
    if (subscription.get('person').get('display_name') === '') {
        subscription.get('person').set_display_name();
    }
    var display_name = subscription.get('person').get('display_name');
    var terms = {
        name: name,
        display_name: display_name,
        full_name: full_name
    };

    if (subscription.is_current_user_subscribing()) {
        terms.subscribed_by = 'themselves';
    } else {
        terms.subscribed_by = 'by ' + full_name;
    }

    if (subscription.is_team()) {
        terms.img_url = '/@@/team';
    } else {
        terms.img_url = '/@@/person';
    }

    var html = Y.Node.create(
        '<div><a><img alt="" width="14" height="14" />' +
        '&nbsp;</a></div>');
    html.addClass('subscriber-' + terms.name);
    html.query('img').set('src', terms.img_url);
    html.query('a')
        .set('href', '/~' + terms.name)
        .set('name', terms.full_name)
        .set('title', 'Subscribed ' + terms.subscribed_by)
        .appendChild(document.createTextNode(terms.display_name));

    // Add remove icon if the current user can unsubscribe the subscriber.
    if (subscription.can_be_unsubscribed_by_user()) {
        var icon_html = Y.Node.create(
            '<a href="+subscribe">' +
            '<img class="unsub-icon" src="/@@/remove" /></a>');
        icon_html
            .set('id', 'unsubscribe-' + terms.name)
            .set('title', 'Unsubscribe ' + terms.full_name);
        icon_html.query('img')
            .set('id', 'unsubscribe-icon-' + terms.name);
        html.appendChild(icon_html);
    }

    return html;
}

/*
 * Used to remove the user's name from the subscriber's list.
 *
 * @method remove_user_name_link
 * @param user_node {Node} Node representing the user name link.
 */
function remove_user_name_link(user_node) {
    var parent = user_node.get('parentNode');
    parent.removeChild(user_node);
}

/*
 * Returns the next node in alphabetical order after the subscriber
 * node now being added.  No node is returned to append to end of list.
 *
 * The name can appear in one of two different lists. 1) The list of
 * subscribers that can be unsubscribed by the current user, and
 * 2) the list of subscribers that cannont be unsubscribed.
 *
 * @method get_next_subscriber_node
 * @param subscription_link {Node} The sub/unsub link.
 * @return {Node} The node appearing next in the subscriber list or
 *          undefined if no node is next.
 */
function get_next_subscriber_node(subscription) {
    var full_name = subscription.get('person').get('full_display_name');
    var can_be_unsubscribed = subscription.can_be_unsubscribed_by_user();
    var nodes_by_name = {};
    var unsubscribables = [];
    var not_unsubscribables = [];

    // Use the list of subscribers pulled from the DOM to have sortable
    // lists of unsubscribable vs. not unsubscribale person links.
    var subscribers = Y.get('#subscribers-links');
    var all_subscribers = subscribers.queryAll('div');
    if (Y.Lang.isValue(all_subscribers)) {
        all_subscribers.each(function(sub_link) {
            if (sub_link.getAttribute('id') != 'temp-username') {
                // User's displayname is found via the link's "name" attribute.
                var sub_link_name = sub_link.query('a').getAttribute('name');
                nodes_by_name[sub_link_name] = sub_link;
                if (sub_link.query('img.unsub-icon')) {
                    unsubscribables.push(sub_link_name);
                } else {
                    not_unsubscribables.push(sub_link_name);
                }
            }
        });

        // Add the current subscription.
        if (can_be_unsubscribed) {
            unsubscribables.push(full_name);
        } else {
            not_unsubscribables.push(full_name);
        }
        unsubscribables.sort();
        not_unsubscribables.sort();
    } else {
        // If there is no all_subscribers, then we're dealing with
        // the printed None, so return.
        return;
    }

    var i;
    if ((!unsubscribables && !not_unsubscribables) ||
        // If A) neither list exists, B) the user belongs in the second
        // list but the second list doesn't exist, or C) user belongs in the
        // first list and the second doesn't exist, return no node to append.
        (!can_be_unsubscribed && !not_unsubscribables) ||
        (can_be_unsubscribed && unsubscribables && !not_unsubscribables)) {
        return;
    } else if (
        // If the user belongs in the first list, and the first list
        // doesn't exist, but the second one does, return the first node
        // in the second list.
        can_be_unsubscribed && !unsubscribables && not_unsubscribables) {
        return nodes_by_name[not_unsubscribables[0]];
    } else if (can_be_unsubscribed) {
        // If the user belongs in the first list, loop the list for position.
        for (i=0; i<unsubscribables.length; i++) {
            if (unsubscribables[i] == full_name) {
                if (i+1 < unsubscribables.length) {
                    return nodes_by_name[unsubscribables[i+1]];
                // If the current link should go at the end of the first
                // list and we're at the end of that list, return the
                // first node of the second list.  Due to earlier checks
                // we can be sure this list exists.
                } else if (i+1 >= unsubscribables.length) {
                    return nodes_by_name[not_unsubscribables[0]];
                }
            }
        }
    } else if (!can_be_unsubscribed) {
        // If user belongs in the second list, loop the list for position.
        for (i=0; i<not_unsubscribables.length; i++) {
            if (not_unsubscribables[i] == full_name) {
                if (i+1 < not_unsubscribables.length) {
                    return nodes_by_name[not_unsubscribables[i+1]];
                } else {
                    return;
                }
            }
        }
    }
}

/*
 * Add the user name to the subscriber's list.
 *
 * @method add_user_name_link
 */
function add_user_name_link(subscription) {
    var person = subscription.get('person');
    var link_node = build_user_link_html(subscription);
    var subscribers = Y.get('#subscribers-links');
    if (subscription.is_current_user_subscribing()) {
        // If this is the current user, then top post the name and be done.
        subscribers.insertBefore(link_node, subscribers.get('firstChild'));
    } else {
        var next = get_next_subscriber_node(subscription);
        if (next) {
            subscribers.insertBefore(link_node, next);
        } else {
            // Handle the case of the displayed "None".
            var none_subscribers = Y.get('#none-subscribers');
            if (none_subscribers) {
                var none_parent = none_subscribers.get('parentNode');
                none_parent.removeChild(none_subscribers);
            }
            subscribers.appendChild(link_node);
        }
    }

    // Set the click handler if adding a remove icon.
    if (subscription.can_be_unsubscribed_by_user()) {
        var remove_icon = Y.get('#unsubscribe-icon-' + person.get('name'));
        remove_icon.on('click', function(e) {
            e.halt();
            unsubscribe_user_via_icon(e.target, subscription);
        });
    }
}

/*
 * Add a grayed out, temporary user name when subscribing
 * someone else.
 *
 * @method add_temp_user_name
 * @param subscription_link {Node} The sub/unsub link.
 */
function add_temp_user_name(subscription) {
    // Be paranoid about display_name, since timeouts or other errors
    // could mean display_name wasn't set on initialization.
    if (subscription.get('person').get('display_name') === '') {
        subscription.get('person').set_display_name();
    }
    var display_name = subscription.get('person').get('display_name');
    var img_src;
    if (subscription.is_team()) {
        img_src = '/@@/teamgray';
    } else {
        img_src = '/@@/persongray';
    }

    // The <span>...</span> below must *not* be <span/>. On FF (maybe
    // others, but at least on FF 3.0.11) will then not notice any
    // following sibling nodes, like the spinner image.
    var link_node = Y.Node.create([
        '<div id="temp-username"> ',
        '  <img alt="" width="14" height="14" />',
        '  <span>Other Display Name</span>',
        '  <img id="temp-name-spinner" src="/@@/spinner" alt="" ',
        '       style="position:absolute;right:8px" /></div>'].join(''));
    link_node.query('img').set('src', img_src);
    link_node.replaceChild(
        document.createTextNode(display_name),
        link_node.query('span'));

    var subscribers = Y.get('#subscribers-links');
    var next = get_next_subscriber_node(subscription);
    if (next) {
        subscribers.insertBefore(link_node, next);
    } else {
        // Handle the case of the displayed "None".
        var none_subscribers = Y.get('#none-subscribers');
        if (none_subscribers) {
            var none_parent = none_subscribers.get('parentNode');
            none_parent.removeChild(none_subscribers);
        }
        subscribers.appendChild(link_node);
    }

    // Fire a custom event to know it's safe to begin
    // any actual subscribing work.
    Y.bugs.portlet.fire('bugs:nameloaded', subscription);
}

/*
 * Add the "None" div to the subscribers list if
 * there aren't any subscribers left.
 *
 * @method set_none_for_empty_subscribers
 */
function set_none_for_empty_subscribers() {
    var subscriber_list = Y.get('#subscribers-links');
    // Assume if subscriber_list has no child divs
    // then the list of subscribers is empty.
    if (!Y.Lang.isValue(subscriber_list.query('div')) &&
        !Y.Lang.isValue(Y.get('#none-subscribers'))) {
        var none_div = Y.Node.create('<div id="none-subscribers">None</div>');
        subscriber_list.appendChild(none_div);
    }

    // Clear the empty duplicate subscribers list if it exists.
    var dup_list = Y.get('#subscribers-from-duplicates');
    if (Y.Lang.isValue(dup_list) &&
        !Y.Lang.isValue(dup_list.query('div'))) {
        var parent = dup_list.get('parentNode');
        parent.removeChild(dup_list);
    }
}

/*
 * Set the class on subscription link's parentNode.
 *
 * This is used to reset the class used by the
 * click handler to know which link was clicked.
 *
 * @method set_subscription_link_parent_class
 * @param subscription_link {Node} The sub/unsub link.
 * @param subscribed {Boolean} The sub/unsub'ed flag for the class.
 * @param dupe_subscribed {Boolean} The sub/unsub'ed flag for dupes
 *                                  on the class.
 */
function set_subscription_link_parent_class(
    user_link, subscribed, dupe_subscribed) {

    var parent = user_link.get('parentNode');
    if (subscribed) {
        parent.removeClass('subscribed-false');
        parent.addClass('subscribed-true');
    } else {
        parent.removeClass('subscribed-true');
        parent.addClass('subscribed-false');
    }

    if (dupe_subscribed) {
        parent.removeClass('dup-subscribed-false');
        parent.addClass('dup-subscribed-true');
    } else {
        parent.removeClass('dup-subscribed-true');
        parent.addClass('dup-subscribed-false');
    }
}

/*
 * Unsubscribe a user from this bugtask when a remove icon is clicked.
 *
 * @method unsubscribe_user_via_icon
 * @param icon {Node} The remove icon that was clicked.
 * @param subscription {Object} A Y.lp.Subscription object.
*/
function unsubscribe_user_via_icon(icon, subscription) {
    icon.set('src', '/@@/spinner');
    var icon_parent = icon.get('parentNode');

    var user_uri = get_user_uri_from_icon(icon);
    var person = new Y.lp.Subscriber({uri: user_uri});
    subscription.set('person', person);

    // Determine if this is a dupe.
    var is_dupe;
    var icon_parent_div = icon_parent.get('parentNode');
    var dupe_id = 'dupe-subscriber-' + person.get('name');
    if (icon_parent_div.get('id') == dupe_id) {
        is_dupe = true;
    } else {
        is_dupe = false;
    }

    var error_handler = new LP.client.ErrorHandler();
    error_handler.clearProgressUI = function () {
        icon.set('src', '/@@/remove');
        // Grab the icon again to reset to click handler.
        var unsubscribe_icon = Y.get(
            '#unsubscribe-icon-' + person.get('name'));
        unsubscribe_icon.on('click', function(e) {
            e.halt();
            unsubscribe_user_via_icon(e.target, subscription);
        });

    };
    error_handler.showError = function (error_msg) {
        var flash_node = Y.get('.subscriber-' + person.get('name'));
        display_error(flash_node, error_msg);

    };

    var subscription_link = subscription.get('link');
    var config = {
        on: {
            success: function(client) {
                icon_parent.removeChild(icon);
                var anim = Y.lazr.anim.green_flash({ node: icon_parent_div });
                anim.on('end', function(e) {
                    remove_user_name_link(icon_parent_div);
                    set_none_for_empty_subscribers();
                    var person_link = Y.get(
                        '.subscriber-' + person.get('name'));
                    if (Y.Lang.isNull(person_link) &&
                        subscription.is_current_user_subscribing()) {
                            // Current user has been completely unsubscribed.
                            subscription_link.set('innerHTML', 'Subscribe');
                            set_subscription_link_parent_class(
                                subscription_link, false, false);
                            subscription.set('is_direct', false);
                            subscription.set('has_dupes', false);
                    } else {
                        if (is_dupe) {
                            // A direct subscription remains.
                            set_subscription_link_parent_class(
                                subscription_link, true, false);
                            subscription.set('is_direct', true);
                            subscription.set('has_dupes', false);
                        } else {
                            // A dupe subscription remains.
                            set_subscription_link_parent_class(
                                subscription_link, false, true);
                            subscription.set('is_direct', false);
                            subscription.set('has_dupes', true);
                        }
                    }
                    subscription_link.setStyle('background',
                        'url(/@@/add) left center no-repeat');
                });
                anim.run();
            },

            failure: error_handler.getFailureHandler()
        }
    };

    if (!subscription.is_current_user_subscribing()) {
        config.parameters = {
            person: LP.client.get_absolute_uri(user_uri)
        };
    }

    if (is_dupe) {
        lp_client.named_post(
            bug_repr.self_link, 'unsubscribeFromDupes', config);
    } else {
        lp_client.named_post(bug_repr.self_link, 'unsubscribe', config);
    }
}

/*
 * Subscribe the current user via the LP API.
 *
 * @method subscribe_current_user
 * @param subscription {Object} A Y.lp.Subscription object.
 */
function subscribe_current_user(subscription) {
    subscription.enable_spinner('Subscribing...');
    var subscription_link = subscription.get('link');
    var subscriber = subscription.get('subscriber');

    var error_handler = new LP.client.ErrorHandler();
    error_handler.clearProgressUI = function () {
        subscription.disable_spinner();
    };
    error_handler.showError = function (error_msg) {
        display_error(subscription_link, error_msg);
    };

    var config = {
        on: {
            success: function(client) {
                subscription_link.setStyle('background',
                    'url(/@@/remove) left center no-repeat');
                subscription.disable_spinner('Unsubscribe');

                if (subscription.has_duplicate_subscriptions()) {
                    set_subscription_link_parent_class(
                        subscription_link, true, true);
                } else {
                    set_subscription_link_parent_class(
                        subscription_link, true, false);
                }

                // Handle the case where the subscriber's list displays "None".
                var empty_subscribers = Y.get("#none-subscribers");
                if (empty_subscribers) {
                    var parent = empty_subscribers.get('parentNode');
                    parent.removeChild(empty_subscribers);
                }

                add_user_name_link(subscription);

                var flash_node = Y.get('.subscriber-' + subscriber.get('name'));
                var anim = Y.lazr.anim.green_flash({ node: flash_node });
                anim.run();
            },

            failure: error_handler.getFailureHandler()
        },

        parameters: {
            person: LP.client.get_absolute_uri(subscriber.get('escaped_uri'))
        }
    };
    lp_client.named_post(bug_repr.self_link, 'subscribe', config);
}

/*
 * Unsubscribe the current user via the LP API.
 *
 * @method unsubscribe_current_user
 * @param subscription {Object} A Y.lp.Subscription object.
 */
function unsubscribe_current_user(subscription) {
    subscription.enable_spinner('Unsubscribing...');
    var subscription_link = subscription.get('link');
    var subscriber = subscription.get('subscriber');

    var error_handler = new LP.client.ErrorHandler();
    error_handler.clearProgressUI = function () {
        subscription.disable_spinner();
    };
    error_handler.showError = function (error_msg) {
        display_error(subscription_link, error_msg);
    };

    var config = {
        on: {
            success: function(client) {
                if (subscription.is_direct_subscription() &&
                    subscription.has_duplicate_subscriptions()) {
                    // Don't change the 'Unsubscribe' text if
                    // dupe subscriptions remain.
                    subscription.disable_spinner();
                    set_subscription_link_parent_class(
                        subscription_link, false, true);
                    subscription.set('is_direct', false);
                } else if (subscription.is_direct_subscription() &&
                          !subscription.has_duplicate_subscriptions()) {
                    // Only unsub'ing a direct subscriber here.
                    subscription.disable_spinner('Subscribe');
                    set_subscription_link_parent_class(
                        subscription_link, false, false);
                    subscription.set('is_direct', false);
                } else {
                    // Only unsub'ing dupes here.
                    subscription.disable_spinner('Subscribe');
                    set_subscription_link_parent_class(
                        subscription_link, false, false);
                    subscription.set('has_dupes', false);
                }

                var flash_node = Y.get('.subscriber-' + subscriber.get('name'));
                var anim = Y.lazr.anim.green_flash({ node: flash_node });
                anim.on('end', function(e) {
                    remove_user_name_link(flash_node);
                    set_none_for_empty_subscribers();
                });
                anim.run();
            },

            failure: error_handler.getFailureHandler()
        }
    };
    if (subscription.is_direct_subscription()) {
        lp_client.named_post(bug_repr.self_link, 'unsubscribe', config);
    } else {
        lp_client.named_post(
            bug_repr.self_link, 'unsubscribeFromDupes', config);
    }
}

var setup_edit_rollover = function(content) {
    var edit_icon = content.query('.editicon');
    content.on('mouseover', function(e) {
        edit_icon.setAttribute('src', '/@@/edit');
    });
    content.on('mouseout', function(e) {
        edit_icon.setAttribute('src', null);
    });
    content.setStyle('cursor', 'pointer');
};

/**
 * Set up a bug task table row.
 *
 * Called once, on load, to initialize the page.
 *
 * @method setup_bugtasks_row
 */
<<<<<<< HEAD
bugs.setup_bugtask_row = function(row_id, bugtask_url,
                                  status_widget_items, status_value,
                                  importance_widget_items, importance_value,
                                  user_can_edit_importance,
                                  milestone_widget_items, milestone_value) {
    var tr = Y.get('#' + row_id);
    var status_content = tr.query('.status-content');
    var importance_content = tr.query('.importance-content');
    var assignee_content = tr.query('.assignee-content');
    var milestone_content = tr.query('.milestone-content');
=======
bugs.setup_bugtask_row = function(conf) {

    if (Y.UA.ie) {
        return;
    }

    var tr = Y.get('#' + conf.row_id);
    var status_content = tr.query('.status-content');
    var importance_content = tr.query('.importance-content');

    // If the bug is a duplicate, don't set the widget up and
    // canel clicks on the edit links. Users most likely don't
    // want to edit the bugtasks.
    if (Y.Lang.isValue(LP.client.cache.bug.duplicate_of_link)) {
        status_content.on('click', function(e) { e.halt() });
        importance_content.on('click', function(e) { e.halt() });
        return;
    }

>>>>>>> c04f16db
    if ((LP.client.links.me !== undefined) && (LP.client.links.me !== null))  {
        var status_choice_edit = new Y.ChoiceSource({
            contentBox: status_content,
            value: conf.status_value,
            title: 'Change status to',
            items: conf.status_widget_items,
            elementToFlash: status_content.get('parentNode'),
            backgroundColor: tr.hasClass('highlight') ? '#FFFF99' : '#FFFFFF'
        });
        status_choice_edit.showError = function(err) {
          display_error(null, err);
        };
        status_choice_edit.on('save', function(e) {
            var cb = status_choice_edit.get('contentBox');
            Y.Array.each(conf.status_widget_items, function(item) {
                if (item.value == status_choice_edit.get('value')) {
                    cb.addClass(item.css_class);
                } else {
                    cb.removeClass(item.css_class);
                }
            });
            // Set the inline form control's value, so that submitting
            // it won't override the value we just set.
            Y.get(document.getElementById(conf.prefix + '.status')).set(
                'value', status_choice_edit.get('value'));
        });
        status_choice_edit.plug({
            fn: Y.lp.client.plugins.PATCHPlugin, cfg: {
                    patch: 'status',
                    resource: conf.bugtask_path}});
        status_choice_edit.render();
        if (conf.user_can_edit_importance) {
            var importance_choice_edit = new Y.ChoiceSource({
                contentBox: importance_content,
                value: conf.importance_value,
                title: 'Change importance to',
                items: conf.importance_widget_items,
                elementToFlash: importance_content.get('parentNode'),
                backgroundColor: tr.hasClass('highlight') ? '#FFFF99' : '#FFFFFF'
            });
            importance_choice_edit.showError = function(err) {
              display_error(null, err);
            };
            importance_choice_edit.on('save', function(e) {
                var cb = importance_choice_edit.get('contentBox');
                Y.Array.each(conf.importance_widget_items, function(item) {
                    if (item.value == importance_choice_edit.get('value')) {
                        cb.addClass(item.css_class);
                    } else {
                        cb.removeClass(item.css_class);
                    }
                });
                // Set the inline form control's value, so that submitting
                // it won't override the value we just set.
                Y.get(document.getElementById(conf.prefix + '.importance')).set(
                    'value', importance_choice_edit.get('value'));
            });
            importance_choice_edit.plug({
                fn: Y.lp.client.plugins.PATCHPlugin, cfg: {
                        patch: 'importance',
                        resource: conf.bugtask_path}});
            importance_choice_edit.render();
        }
    }
<<<<<<< HEAD
    var milestone_choice_edit = new Y.ChoiceSource({
        contentBox: milestone_content,
        value: milestone_value,
        title: 'Target to milestone',
        items: milestone_widget_items,
        elementToFlash: milestone_content.get('parentNode'),
        backgroundColor: tr.hasClass('highlight') ? '#FFFF99' : '#FFFFFF'
    });
    milestone_choice_edit.showError = function(err) {
        display_error(null, err);
    };
    milestone_choice_edit.plug({
        fn: Y.lp.client.plugins.PATCHPlugin, cfg: {
                patch: 'milestone_link',
                resource: bugtask_url}});
    milestone_choice_edit.render();
    setup_edit_rollover(milestone_content);
    if (user_can_edit_importance) {
=======
    setup_edit_rollover(status_content);
    if (conf.user_can_edit_importance) {
>>>>>>> c04f16db
      setup_edit_rollover(importance_content);
    }
    setup_edit_rollover(assignee_content);
    setup_edit_rollover(milestone_content);
};

/*
 * Check if the current user can unsubscribe the person
 * being subscribed.
 *
 * This must be done in JavaScript, since the subscription
 * hasn't completed yet, and so, can_be_unsubscribed_by_user
 * cannot be used.
 *
 * @method check_can_be_unsubscribed
 * @param subscription {Object} A Y.lp.Subscription object.
 */
function check_can_be_unsubscribed(subscription) {
    var error_handler = new LP.client.ErrorHandler();
    error_handler.showError = function (error_msg) {
        display_error(Y.get('.menu-link-addsubscriber'), error_msg);
    };

    var config = {
        on: {
            success: function(result) {
                var is_team = result.get('is_team');
                subscription.set('is_team', is_team);
                var final_config = {
                    on: {
                        success: function(result) {
                            var team_member = false;
                            for (var i=0; i<result.entries.length; i++) {
                                 if (result.entries[i].member_link ==
                                    LP.client.get_absolute_uri(
                                        subscription.get(
                                            'subscriber').get('uri'))) {
                                    team_member = true;
                                }
                            }

                            if (team_member) {
                                subscription.set('can_be_unsubscribed', true);
                                add_temp_user_name(subscription);
                            } else {
                                subscription.set('can_be_unsubscribed', false);
                                add_temp_user_name(subscription);
                            }
                        },

                        failure: error_handler.getFailureHandler()
                    }
                };

                if (is_team) {
                    // Get a list of members to see if current user
                    // is a team member.
                    var members = result.get('members_details_collection_link');
                    lp_client.get(members, final_config);
                } else {
                    subscription.set('can_be_unsubscribed', false);
                    add_temp_user_name(subscription);
                }
            },

            failure: error_handler.getFailureHandler()
        }
    };
    lp_client.get(LP.client.get_absolute_uri(
        subscription.get('person').get('escaped_uri')), config);
}

/*
 * Subscribe a person or team other than the current user.
 * This is a callback for the subscribe someone else picker.
 *
 * @method subscribe_someone_else
 * @result {Object} The object representing a person returned by the API.
 */
function subscribe_someone_else(result, subscription) {
    var person = new Y.lp.Subscriber({
        uri: result.api_uri,
        display_name: result.title
    });
    subscription.set('person', person);

    var error_handler = new LP.client.ErrorHandler();
    error_handler.showError = function(error_msg) {
        display_error(Y.get('.menu-link-addsubscriber'), error_msg);
    };

    if (subscription.is_already_subscribed()) {
        error_handler.showError(
             subscription.get('person').get('full_display_name') +
             ' has already been subscribed');
    } else {
        check_can_be_unsubscribed(subscription);
    }
}
}, '0.1', {requires: ['base', 'oop', 'node', 'event', 'io-base', 'substitute',
                      'widget-position-ext', 'lazr.formoverlay', 'lazr.anim', 
                      'lazr.base', 'lazr.overlay', 'lazr.choiceedit',
                      'lp.picker', 'lp.client.plugins', 'lp.subscriber']});
<|MERGE_RESOLUTION|>--- conflicted
+++ resolved
@@ -1244,20 +1244,7 @@
  *
  * @method setup_bugtasks_row
  */
-<<<<<<< HEAD
-bugs.setup_bugtask_row = function(row_id, bugtask_url,
-                                  status_widget_items, status_value,
-                                  importance_widget_items, importance_value,
-                                  user_can_edit_importance,
-                                  milestone_widget_items, milestone_value) {
-    var tr = Y.get('#' + row_id);
-    var status_content = tr.query('.status-content');
-    var importance_content = tr.query('.importance-content');
-    var assignee_content = tr.query('.assignee-content');
-    var milestone_content = tr.query('.milestone-content');
-=======
 bugs.setup_bugtask_row = function(conf) {
-
     if (Y.UA.ie) {
         return;
     }
@@ -1265,6 +1252,7 @@
     var tr = Y.get('#' + conf.row_id);
     var status_content = tr.query('.status-content');
     var importance_content = tr.query('.importance-content');
+    var milestone_content = tr.query('.milestone-content');
 
     // If the bug is a duplicate, don't set the widget up and
     // canel clicks on the edit links. Users most likely don't
@@ -1275,7 +1263,6 @@
         return;
     }
 
->>>>>>> c04f16db
     if ((LP.client.links.me !== undefined) && (LP.client.links.me !== null))  {
         var status_choice_edit = new Y.ChoiceSource({
             contentBox: status_content,
@@ -1340,12 +1327,12 @@
             importance_choice_edit.render();
         }
     }
-<<<<<<< HEAD
+
     var milestone_choice_edit = new Y.ChoiceSource({
         contentBox: milestone_content,
-        value: milestone_value,
+        value: conf.milestone_value,
         title: 'Target to milestone',
-        items: milestone_widget_items,
+        items: conf.milestone_widget_items,
         elementToFlash: milestone_content.get('parentNode'),
         backgroundColor: tr.hasClass('highlight') ? '#FFFF99' : '#FFFFFF'
     });
@@ -1355,17 +1342,12 @@
     milestone_choice_edit.plug({
         fn: Y.lp.client.plugins.PATCHPlugin, cfg: {
                 patch: 'milestone_link',
-                resource: bugtask_url}});
+                resource: conf.bugtask_path}});
     milestone_choice_edit.render();
-    setup_edit_rollover(milestone_content);
-    if (user_can_edit_importance) {
-=======
     setup_edit_rollover(status_content);
     if (conf.user_can_edit_importance) {
->>>>>>> c04f16db
       setup_edit_rollover(importance_content);
     }
-    setup_edit_rollover(assignee_content);
     setup_edit_rollover(milestone_content);
 };
 
