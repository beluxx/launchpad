--- conflicted
+++ resolved
@@ -688,7 +688,6 @@
         dsp = self.factory.makeDistroSeriesParent()
         derived_series = dsp.derived_series
         self._assertQueryCount(derived_series)
-<<<<<<< HEAD
 
     def test_queries_multiple_parents(self):
         dsp = self.factory.makeDistroSeriesParent()
@@ -697,9 +696,6 @@
             derived_series=derived_series)
         self._assertQueryCount(derived_series)
 
-
-=======
-
     def test_queries_multiple_parents(self):
         dsp = self.factory.makeDistroSeriesParent()
         derived_series = dsp.derived_series
@@ -708,14 +704,12 @@
         self._assertQueryCount(derived_series)
 
 
->>>>>>> 5e716470
 class TestDistroSeriesLocalDifferencesZopeless(DistroSeriesDifferenceMixin,
                                                TestCaseWithFactory):
     """Test the distroseries +localpackagediffs view."""
 
     layer = LaunchpadFunctionalLayer
 
-<<<<<<< HEAD
     def makePackageUpgrade(self, derived_series=None):
         """Create a `DistroSeriesDifference` for a package upgrade."""
         base_version = '1.%d' % self.factory.getUniqueInteger()
@@ -741,8 +735,6 @@
             principal=get_current_principal(),
             current_request=True)
 
-=======
->>>>>>> 5e716470
     def _createChildAndParent(self):
         parent_series = self.factory.makeDistroSeries(name='lucid')
         derived_series = self.factory.makeDistroSeries(name='derilucid')
@@ -767,7 +759,6 @@
     def test_label(self):
         # The view label includes the names of both series.
         derived_series, parent_series = self._createChildAndParent()
-<<<<<<< HEAD
 
         view = self.makeView(derived_series)
 
@@ -780,8 +771,6 @@
         # If the series has multiple parents, the view label mentions
         # the generic term 'parent series'.
         derived_series, parent_series = self._createChildAndParents()
-=======
->>>>>>> 5e716470
 
         view = create_initialized_view(
             derived_series, '+localpackagediffs')
@@ -1117,7 +1106,7 @@
         # A single web request may need to schedule large numbers of
         # package upgrades.  It must do so without issuing large numbers
         # of database queries.
-        derived_series, parent_series = self._create_child_and_parent()
+        derived_series, parent_series = self._createChildAndParent()
         # Take a baseline measure of queries.
         self.makePackageUpgrade(derived_series=derived_series)
         flush_database_caches()
@@ -1132,10 +1121,7 @@
             self.makeView(derived_series).requestUpgrades()
         self.assertThat(recorder2, HasQueryCount(Equals(recorder1.count)))
 
-<<<<<<< HEAD
-
-=======
->>>>>>> 5e716470
+
 class TestDistroSeriesLocalDifferencesFunctional(DistroSeriesDifferenceMixin,
                                                  TestCaseWithFactory):
 
@@ -1426,11 +1412,8 @@
         derived_series, unused, unused2, diff_id = self._setUpDSD(
             'my-src-name')
         person = self._setUpPersonWithPerm(derived_series)
-<<<<<<< HEAD
+        another_id = str(int(diff_id) + 1)
         set_derived_series_sync_feature_flag(self)
-=======
-        another_id = str(int(diff_id) + 1)
->>>>>>> 5e716470
         view = self._syncAndGetView(
             derived_series, person, [another_id])
 
@@ -1575,37 +1558,21 @@
         # up in the updates pocket.
         versions = {
             'parent': '1.0-1',
-<<<<<<< HEAD
             }
-        derived_series, parent_series, sourcepackagename = self._setUpDSD(
+        derived_series, parent_series, sp_name, diff_id = self._setUpDSD(
             'my-src-name', versions=versions)
         # Update destination series status to current and update
         # daterelease.
         with celebrity_logged_in('admin'):
             derived_series.status = SeriesStatus.CURRENT
             derived_series.datereleased = UTC_NOW
-=======
-        }
-        ubuntu = getUtility(ILaunchpadCelebrities).ubuntu
-        derived_series, parent_series, sp_name, diff_id = self._setUpDSD(
-            'my-src-name', distribution=ubuntu, versions=versions)
-        ubuntu_security = getUtility(IPersonSet).getByName('ubuntu-security')
-        with person_logged_in(ubuntu_security):
-            self.assertTrue(
-                check_permission(
-                    'launchpad.Append', derived_series.main_archive))
-            view = self._syncAndGetView(
-                derived_series, ubuntu_security, [diff_id])
-
-            self.assertTrue(view.canPerformSync())
->>>>>>> 5e716470
 
         set_derived_series_sync_feature_flag(self)
         person = self.factory.makePerson()
         removeSecurityProxy(derived_series.main_archive).newPackageUploader(
-            person, sourcepackagename)
+            person, sp_name)
         self._syncAndGetView(
-            derived_series, person, ['my-src-name'])
+            derived_series, person, [diff_id])
         parent_pub = parent_series.main_archive.getPublishedSources(
             name='my-src-name', version=versions['parent'],
             distroseries=parent_series).one()
