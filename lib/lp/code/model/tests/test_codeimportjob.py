# Copyright 2009-2019 Canonical Ltd.  This software is licensed under the
# GNU Affero General Public License version 3 (see the file LICENSE).

"""Unit tests for CodeImportJob and CodeImportJobWorkflow."""

from __future__ import absolute_import, print_function, unicode_literals

__metaclass__ = type

__all__ = [
    'NewEvents',
    ]

from datetime import datetime
import StringIO

from pymacaroons import Macaroon
from pytz import UTC
from testtools.matchers import (
    Equals,
    Matcher,
    MatchesListwise,
    MatchesStructure,
    Mismatch,
    )
import transaction
from zope.component import getUtility
from zope.publisher.xmlrpc import TestRequest
from zope.security.proxy import removeSecurityProxy

from lp.app.enums import InformationType
from lp.code.enums import (
    CodeImportEventType,
    CodeImportJobState,
    CodeImportResultStatus,
    CodeImportReviewStatus,
    TargetRevisionControlSystems,
    )
from lp.code.interfaces.codehosting import (
    branch_id_alias,
    compose_public_url,
    )
from lp.code.interfaces.codeimport import ICodeImportSet
from lp.code.interfaces.codeimportevent import ICodeImportEventSet
from lp.code.interfaces.codeimportjob import (
    ICodeImportJobSet,
    ICodeImportJobWorkflow,
    )
from lp.code.interfaces.codeimportresult import ICodeImportResult
from lp.code.model.codeimportjob import CodeImportJob
from lp.code.model.codeimportresult import CodeImportResult
from lp.code.tests.codeimporthelpers import (
    make_finished_import,
    make_running_import,
    )
from lp.code.tests.helpers import GitHostingFixture
from lp.services.authserver.xmlrpc import AuthServerAPIView
from lp.services.config import config
from lp.services.database.constants import UTC_NOW
from lp.services.database.interfaces import IStore
from lp.services.database.sqlbase import get_transaction_timestamp
from lp.services.librarian.interfaces import ILibraryFileAliasSet
from lp.services.librarian.interfaces.client import ILibrarianClient
from lp.services.macaroons.interfaces import IMacaroonIssuer
from lp.services.webapp import canonical_url
from lp.testing import (
    ANONYMOUS,
    login,
    login_celebrity,
    logout,
    TestCaseWithFactory,
    with_anonymous_login,
    with_celebrity_logged_in,
    )
from lp.testing.layers import (
    DatabaseFunctionalLayer,
    LaunchpadFunctionalLayer,
    )
from lp.testing.pages import get_feedback_messages
from lp.xmlrpc import faults
from lp.xmlrpc.interfaces import IPrivateApplication


def login_for_code_imports():
    """Login as a member of the vcs-imports team.

    CodeImports are currently hidden from regular users currently. Members of
    the vcs-imports team and can access the objects freely.
    """
    return login_celebrity('vcs_imports')


class CodeImportJobMacaroonVerifies(Matcher):
    """Matches if a code-import-job macaroon can be verified."""

    def __init__(self, code_import):
        self.code_import = code_import

    def match(self, macaroon_raw):
        issuer = getUtility(IMacaroonIssuer, 'code-import-job')
        macaroon = Macaroon.deserialize(macaroon_raw)
        if not issuer.verifyMacaroon(macaroon, self.code_import.import_job):
            return Mismatch("Macaroon '%s' does not verify" % macaroon_raw)


class TestCodeImportJob(TestCaseWithFactory):

    layer = DatabaseFunctionalLayer

    def setUp(self):
        super(TestCodeImportJob, self).setUp()
        login_for_code_imports()

    def assertArgumentsMatch(self, code_import, matcher, start_job=False):
        job = self.factory.makeCodeImportJob(code_import=code_import)
        if start_job:
            machine = self.factory.makeCodeImportMachine(set_online=True)
            getUtility(ICodeImportJobWorkflow).startJob(job, machine)
        self.assertThat(job.makeWorkerArguments(), matcher)

    def test_bzr_arguments(self):
        code_import = self.factory.makeCodeImport(
            bzr_branch_url="http://example.com/foo")
        self.assertArgumentsMatch(
            code_import, Equals([
                str(code_import.branch.id), 'bzr:bzr',
                'http://example.com/foo']))

    def test_git_arguments(self):
        code_import = self.factory.makeCodeImport(
            git_repo_url="git://git.example.com/project.git")
        self.assertArgumentsMatch(
            code_import, Equals([
                str(code_import.branch.id), 'git:bzr',
                'git://git.example.com/project.git']))

    def test_git_to_git_arguments(self):
        self.pushConfig(
            'launchpad', internal_macaroon_secret_key='some-secret')
        self.useFixture(GitHostingFixture())
        code_import = self.factory.makeCodeImport(
            git_repo_url="git://git.example.com/project.git",
            target_rcs_type=TargetRevisionControlSystems.GIT)
        self.assertArgumentsMatch(
            code_import, MatchesListwise([
                Equals(code_import.git_repository.unique_name),
                Equals('git:git'), Equals('git://git.example.com/project.git'),
                CodeImportJobMacaroonVerifies(code_import)]),
            # Start the job so that the macaroon can be verified.
            start_job=True)

    def test_cvs_arguments(self):
        code_import = self.factory.makeCodeImport(
            cvs_root=':pserver:foo@example.com/bar', cvs_module='bar')
        self.assertArgumentsMatch(
            code_import, Equals([
                str(code_import.branch.id), 'cvs:bzr',
                ':pserver:foo@example.com/bar', 'bar']))

    def test_bzr_svn_arguments(self):
        code_import = self.factory.makeCodeImport(
            svn_branch_url='svn://svn.example.com/trunk')
        self.assertArgumentsMatch(
            code_import, Equals([
                str(code_import.branch.id), 'bzr-svn:bzr',
                'svn://svn.example.com/trunk']))

    def test_bzr_stacked(self):
        devfocus = self.factory.makeAnyBranch()
        code_import = self.factory.makeCodeImport(
            bzr_branch_url='bzr://bzr.example.com/foo',
            context=devfocus.target.context)
        code_import.branch.stacked_on = devfocus
        self.assertArgumentsMatch(
            code_import, Equals([
                str(code_import.branch.id), 'bzr:bzr',
                'bzr://bzr.example.com/foo',
                compose_public_url('http', branch_id_alias(devfocus))]))

    def test_bzr_stacked_private(self):
        # Code imports can't be stacked on private branches.
        devfocus = self.factory.makeAnyBranch(
            information_type=InformationType.USERDATA)
        code_import = self.factory.makeCodeImport(
            context=removeSecurityProxy(devfocus).target.context,
            bzr_branch_url='bzr://bzr.example.com/foo')
        branch = removeSecurityProxy(code_import.branch)
        branch.stacked_on = devfocus
        self.assertArgumentsMatch(
            code_import, Equals([
                str(branch.id), 'bzr:bzr', 'bzr://bzr.example.com/foo']))


class TestCodeImportJobSet(TestCaseWithFactory):
    """Unit tests for the CodeImportJobSet utility."""

    layer = DatabaseFunctionalLayer

    def setUp(self):
        super(TestCodeImportJobSet, self).setUp()
        login_for_code_imports()

    def test_getByIdExisting(self):
        # CodeImportJobSet.getById retrieves a CodeImportJob by database id.
        made_job = self.factory.makeCodeImportJob()
        found_job = getUtility(ICodeImportJobSet).getById(made_job.id)
        self.assertEqual(made_job, found_job)

    def test_getByIdNotExisting(self):
        # CodeImportJobSet.getById returns None if there is not CodeImportJob
        # with the specified id.
        no_job = getUtility(ICodeImportJobSet).getById(-1)
        self.assertIs(None, no_job)


class TestCodeImportJobSetGetJobForMachine(TestCaseWithFactory):
    """Tests for the CodeImportJobSet.getJobForMachine method.

    For brevity, these test cases describe jobs using specs: a 2- or 3-tuple::

        (<job state>, <date_due time delta>, <requesting user, if present>).

    The time delta is measured in days relative to the present, so using a
    value of -1 creates a job with a date_due of 1 day ago.  The instance
    method makeJob() creates actual CodeImportJob objects from these specs.
    """

    layer = DatabaseFunctionalLayer

    def setUp(self):
        # Login so we can access the code import system, delete all jobs in
        # the sample data and set up some objects.
        super(TestCodeImportJobSetGetJobForMachine, self).setUp()
        login_for_code_imports()
        for job in CodeImportJob.select():
            job.destroySelf()
        self.machine = self.factory.makeCodeImportMachine(set_online=True)

    def makeJob(self, state, date_due_delta, requesting_user=None):
        """Create a CodeImportJob object from a spec."""
        code_import = self.factory.makeCodeImport(
            review_status=CodeImportReviewStatus.NEW)
        job = self.factory.makeCodeImportJob(code_import)
        if state == CodeImportJobState.RUNNING:
            getUtility(ICodeImportJobWorkflow).startJob(job, self.machine)
        naked_job = removeSecurityProxy(job)
        naked_job.date_due = UTC_NOW + '%d days' % date_due_delta
        naked_job.requesting_user = requesting_user
        return job

    def assertJobIsSelected(self, desired_job):
        """Assert that the expected job is chosen by getJobForMachine."""
        observed_job = getUtility(ICodeImportJobSet).getJobForMachine(
            self.machine.hostname, worker_limit=10)
        self.assertIsNotNone(observed_job, "No job was selected.")
        self.assertEqual(desired_job, observed_job,
                         "Expected job not selected.")

    def assertNoJobSelected(self):
        """Assert that no job is selected."""
        observed_job = getUtility(ICodeImportJobSet).getJobForMachine(
            'machine', worker_limit=10)
        self.assertIsNone(observed_job, "Job unexpectedly selected.")

    def test_nothingSelectedIfNothingCreated(self):
        # There are no due jobs pending if we don't create any (this
        # is mostly a test of setUp() above).
        self.assertNoJobSelected()

    def test_simple(self):
        # The simplest case: there is one job, which is due.
        self.assertJobIsSelected(
            self.makeJob(CodeImportJobState.PENDING, -1))

    def test_nothingDue(self):
        # When there is a PENDING job but it is due in the future, no
        # job should be returned.
        self.makeJob(CodeImportJobState.PENDING, +1)
        self.assertNoJobSelected()

    def test_ignoreNonPendingJobs(self):
        # Only PENDING jobs are returned -- it doesn't make sense to allocate
        # a job that is already RUNNING to a machine.
        self.makeJob(CodeImportJobState.RUNNING, -1)
        self.assertNoJobSelected()

    def test_mostOverdueJobsFirst(self):
        # The job that was due longest ago should be selected, then the next
        # longest, etc.
        five_days_ago = self.makeJob(CodeImportJobState.PENDING, -5)
        two_days_ago = self.makeJob(CodeImportJobState.PENDING, -2)
        ten_days_ago = self.makeJob(CodeImportJobState.PENDING, -10)
        self.assertJobIsSelected(ten_days_ago)
        self.assertJobIsSelected(five_days_ago)
        self.assertJobIsSelected(two_days_ago)

    def test_requestedJobWins(self):
        # A job that is requested by a user is selected over ones that
        # are not, even over jobs that are more overdue.
        person = self.factory.makePerson()
        self.makeJob(CodeImportJobState.PENDING, -5)
        self.makeJob(CodeImportJobState.PENDING, -2)
        self.assertJobIsSelected(
            self.makeJob(CodeImportJobState.PENDING, -1, person))

    def test_mostOverdueRequestedJob(self):
        # When multiple jobs are requested by users, we go back to the
        # "most overdue wins" behaviour.
        person_a = self.factory.makePerson()
        person_b = self.factory.makePerson()
        person_c = self.factory.makePerson()
        five_days_ago = self.makeJob(
            CodeImportJobState.PENDING, -5, person_b)
        two_days_ago = self.makeJob(
            CodeImportJobState.PENDING, -2, person_a)
        ten_days_ago = self.makeJob(
            CodeImportJobState.PENDING, -10, person_c)
        self.assertJobIsSelected(ten_days_ago)
        self.assertJobIsSelected(five_days_ago)
        self.assertJobIsSelected(two_days_ago)

    def test_independentOfCreationOrder(self):
        # The order the jobs are created doesn't affect the outcome (the way
        # the other tests are written, an implementation that returned the
        # most recently created due job would pass).
        ten_days_ago = self.makeJob(CodeImportJobState.PENDING, -10)
        five_days_ago = self.makeJob(CodeImportJobState.PENDING, -5)
        two_days_ago = self.makeJob(CodeImportJobState.PENDING, -2)
        self.assertJobIsSelected(ten_days_ago)
        self.assertJobIsSelected(five_days_ago)
        self.assertJobIsSelected(two_days_ago)

    def test_notReturnedTwice(self):
        # Once a job has been selected by getJobForMachine, it should not be
        # selected again.
        self.assertJobIsSelected(
            self.makeJob(CodeImportJobState.PENDING, -1))
        self.assertNoJobSelected()


class ReclaimableJobTests(TestCaseWithFactory):
    """Helpers for tests that need to create reclaimable jobs."""

    LIMIT = config.codeimportworker.maximum_heartbeat_interval

    def setUp(self):
        super(ReclaimableJobTests, self).setUp()
        login_for_code_imports()
        for job in CodeImportJob.select():
            job.destroySelf()

    def makeJobWithHeartbeatInPast(self, seconds_in_past):
        code_import = make_running_import(factory=self.factory)
        naked_job = removeSecurityProxy(code_import.import_job)
        naked_job.heartbeat = UTC_NOW + '%d seconds' % -seconds_in_past
        return code_import.import_job

    def assertReclaimableJobs(self, jobs):
        """Assert that the set of reclaimable jobs equals `jobs`."""
        self.assertEqual(
            set(jobs),
            set(getUtility(ICodeImportJobSet).getReclaimableJobs()))


class TestCodeImportJobSetGetReclaimableJobs(ReclaimableJobTests):
    """Tests for the CodeImportJobSet.getReclaimableJobs method."""

    layer = DatabaseFunctionalLayer

    def test_upToDateJob(self):
        # A job that was updated recently is not considered reclaimable.
        self.makeJobWithHeartbeatInPast(self.LIMIT / 2)
        self.assertReclaimableJobs([])

    def test_staleJob(self):
        # A job that hasn't been updated for a long time is considered
        # reclaimable.
        stale_job = self.makeJobWithHeartbeatInPast(self.LIMIT * 2)
        self.assertReclaimableJobs([stale_job])

    def test_pendingJob(self):
        # A pending job (which cannot have a non-NULL heartbeat) is
        # not returned.
        pending_job = self.factory.makeCodeImportJob()
        self.assertEqual(
            pending_job.state, CodeImportJobState.PENDING,
            "makeCodeImportJob() made non-pending job!")
        self.assertReclaimableJobs([])

    def test_staleAndFreshJobs(self):
        # If there are both fresh and stake jobs in the DB, only the
        # stale ones are returned by getReclaimableJobs().
        self.makeJobWithHeartbeatInPast(self.LIMIT / 2)
        stale_job = self.makeJobWithHeartbeatInPast(self.LIMIT * 2)
        self.assertReclaimableJobs([stale_job])


class TestCodeImportJobSetGetJobForMachineGardening(ReclaimableJobTests):
    """Test that getJobForMachine gardens stale code import jobs."""

    layer = DatabaseFunctionalLayer

    def test_getJobForMachineGardens(self):
        # getJobForMachine reclaims all reclaimable jobs each time it is
        # called.
        stale_job = self.makeJobWithHeartbeatInPast(self.LIMIT * 2)
        # We assume that this is the only reclaimable job.
        self.assertReclaimableJobs([stale_job])
        machine = self.factory.makeCodeImportMachine(set_online=True)
        login(ANONYMOUS)
        getUtility(ICodeImportJobSet).getJobForMachine(
            machine.hostname, worker_limit=10)
        login_for_code_imports()
        # Now there are no reclaimable jobs.
        self.assertReclaimableJobs([])


class AssertFailureMixin:
    """Helper to test assert statements."""

    def assertFailure(self, message, callable_obj, *args, **kwargs):
        """Fail unless an AssertionError with the specified message is raised
        by callable_obj when invoked with arguments args and keyword
        arguments kwargs.

        If a different type of exception is thrown, it will not be caught, and
        the test case will be deemed to have suffered an error, exactly as for
        an unexpected exception.
        """
        try:
            callable_obj(*args, **kwargs)
        except AssertionError as exception:
            self.assertEqual(str(exception), message)
        else:
            self.fail("AssertionError was not raised")


class NewEvents(object):
    """Help in testing the creation of CodeImportEvent objects.

    To test that an operation creates CodeImportEvent objects, create an
    NewEvent object, perform the operation, then test the value of the
    NewEvents instance.

    Doctests should print the NewEvent object, and unittests should iterate
    over it.
    """

    def __init__(self):
        event_set = getUtility(ICodeImportEventSet)
        self.initial = set(event.id for event in event_set.getAll())

    def summary(self):
        """Render a summary of the newly created CodeImportEvent objects."""
        lines = []
        for event in self:
            words = []
            words.append(event.event_type.name)
            if event.code_import is not None:
                words.append(event.code_import.branch.unique_name)
            if event.machine is not None:
                words.append(event.machine.hostname)
            if event.person is not None:
                words.append(event.person.name)
            lines.append(' '.join(words))
        return '\n'.join(lines)

    def __iter__(self):
        """Iterate over the newly created CodeImportEvent objects."""
        event_set = getUtility(ICodeImportEventSet)
        for event in event_set.getAll():
            if event.id in self.initial:
                continue
            yield event


class AssertEventMixin:
    """Helper to test that a CodeImportEvent has the expected values."""

    def assertEventLike(
            self, import_event, event_type, code_import,
            machine=None, person=None):
        """Fail unless `import_event` has the expected attribute values.

        :param import_event: The `CodeImportEvent` to test.
        :param event_type: expected value of import_event.event_type.
        :param code_import: expected value of import_event.code_import.
        :param machine: expected value of import_event.machine.
        :param person: expected value of import_event.person.
        """
        self.assertEqual(import_event.event_type, event_type)
        self.assertEqual(import_event.code_import, code_import)
        self.assertEqual(import_event.machine, machine)
        self.assertEqual(import_event.person, person)


class TestCodeImportJobWorkflowNewJob(TestCaseWithFactory,
    AssertFailureMixin):
    """Unit tests for the CodeImportJobWorkflow.newJob method."""

    layer = DatabaseFunctionalLayer

    def setUp(self):
        super(TestCodeImportJobWorkflowNewJob, self).setUp()
        login_for_code_imports()

    def test_wrongReviewStatus(self):
        # CodeImportJobWorkflow.newJob fails if the CodeImport review_status
        # is different from REVIEWED.
        new_import = self.factory.makeCodeImport(
            review_status=CodeImportReviewStatus.SUSPENDED)
        branch_name = new_import.branch.unique_name
        # Testing newJob failure.
        self.assertFailure(
            "Review status of %s is not REVIEWED: SUSPENDED" % (branch_name,),
            getUtility(ICodeImportJobWorkflow).newJob, new_import)

    def test_existingJob(self):
        # CodeImportJobWorkflow.newJob fails if the CodeImport is already
        # associated to a CodeImportJob.
        job = self.factory.makeCodeImportJob()
        reviewed_import = job.code_import
        branch_name = reviewed_import.branch.unique_name
        self.assertFailure(
            "Already associated to a CodeImportJob: %s" % (branch_name,),
            getUtility(ICodeImportJobWorkflow).newJob, reviewed_import)

    def getCodeImportForDateDueTest(self):
        """Return a `CodeImport` object for testing how date_due is set.

        It is not associated to any `CodeImportJob` or `CodeImportResult`, and
        its review_status is REVIEWED.
        """
        return self.factory.makeCodeImport(
            review_status=CodeImportReviewStatus.REVIEWED)

    def test_dateDueNoPreviousResult(self):
        # If there is no CodeImportResult for the CodeImport, then the new
        # CodeImportJob has date_due set to UTC_NOW.
        code_import = self.getCodeImportForDateDueTest()
        self.assertSqlAttributeEqualsDate(code_import.import_job, 'date_due',
            UTC_NOW)

    def test_dateDueRecentPreviousResult(self):
        # If there is a CodeImportResult for the CodeImport that is more
        # recent than the effective_update_interval, then the new
        # CodeImportJob has date_due set in the future.
        code_import = self.getCodeImportForDateDueTest()
        # A code import job is automatically started when a reviewed code
        # import is created. Remove it, so a "clean" one can be created
        # later.
        removeSecurityProxy(code_import).import_job.destroySelf()
        # Create a CodeImportResult that started a long time ago. This one
        # must be superseded by the more recent one created below.
        machine = self.factory.makeCodeImportMachine()
        FAILURE = CodeImportResultStatus.FAILURE
        CodeImportResult(
            code_import=code_import, machine=machine, status=FAILURE,
            date_job_started=datetime(2000, 1, 1, 12, 0, 0, tzinfo=UTC),
            date_created=datetime(2000, 1, 1, 12, 5, 0, tzinfo=UTC))
        # Create a CodeImportResult that started a shorter time ago than the
        # effective update interval of the code import. This is the most
        # recent one and must supersede the older one.

        # XXX 2008-06-09 jamesh:
        # psycopg2 isn't correctly substituting intervals into the
        # expression (it doesn't include the "INTERVAL" keyword).
        # This causes problems for the "UTC_NOW - interval / 2"
        # expression below.
        interval = code_import.effective_update_interval
        store = IStore(CodeImportResult)
        recent_result = CodeImportResult(
            code_import=code_import, machine=machine, status=FAILURE,
            date_job_started=get_transaction_timestamp(store) - interval / 2)
        # When we create the job, its date_due should be set to the date_due
        # of the job that was deleted when the CodeImport review status
        # changed from REVIEWED. That is the date_job_started of the most
        # recent CodeImportResult plus the effective update interval.
        getUtility(ICodeImportJobWorkflow).newJob(code_import)
        self.assertSqlAttributeEqualsDate(
            code_import.import_job, 'date_due',
            recent_result.date_job_started + interval)

    def test_dateDueOldPreviousResult(self):
        # If the most recent CodeImportResult for the CodeImport is older than
        # the effective_update_interval, then new CodeImportJob has date_due
        # set to UTC_NOW.
        code_import = self.getCodeImportForDateDueTest()
        # Create a CodeImportResult that started a long time ago.
        machine = self.factory.makeCodeImportMachine()
        FAILURE = CodeImportResultStatus.FAILURE
        CodeImportResult(
            code_import=code_import, machine=machine, status=FAILURE,
            date_job_started=datetime(2000, 1, 1, 12, 0, 0, tzinfo=UTC),
            date_created=datetime(2000, 1, 1, 12, 5, 0, tzinfo=UTC))
        # When we create the job, its date due must be set to UTC_NOW.
        self.assertSqlAttributeEqualsDate(code_import.import_job, 'date_due',
            UTC_NOW)


class TestCodeImportJobWorkflowDeletePendingJob(TestCaseWithFactory,
        AssertFailureMixin):
    """Unit tests for CodeImportJobWorkflow.deletePendingJob."""

    layer = DatabaseFunctionalLayer

    def setUp(self):
        super(TestCodeImportJobWorkflowDeletePendingJob, self).setUp()
        self.import_admin = login_for_code_imports()

    def test_wrongReviewStatus(self):
        # CodeImportJobWorkflow.deletePendingJob fails if the
        # CodeImport review_status is equal to REVIEWED.
        reviewed_import = self.factory.makeCodeImport()
        reviewed_import.updateFromData(
            {'review_status': CodeImportReviewStatus.REVIEWED},
            self.import_admin)
        branch_name = reviewed_import.branch.unique_name
        # Testing deletePendingJob failure.
        self.assertFailure(
            "The review status of %s is REVIEWED." % (branch_name,),
            getUtility(ICodeImportJobWorkflow).deletePendingJob,
            reviewed_import)

    def test_noJob(self):
        # CodeImportJobWorkflow.deletePendingJob fails if the
        # CodeImport is not associated to a CodeImportJob.
        new_import = self.factory.makeCodeImport(
            review_status=CodeImportReviewStatus.NEW)
        branch_name = new_import.branch.unique_name
        # Testing deletePendingJob failure.
        self.assertFailure(
            "Not associated to a CodeImportJob: %s" % (branch_name,),
            getUtility(ICodeImportJobWorkflow).deletePendingJob,
            new_import)

    def test_wrongJobState(self):
        # CodeImportJobWorkflow.deletePendingJob fails if the state of
        # the CodeImportJob is different from PENDING.
        job = self.factory.makeCodeImportJob()
        code_import = job.code_import
        branch_name = job.code_import.branch.unique_name
        # ICodeImport does not allow setting 'review_status', so we must use
        # removeSecurityProxy.
        INVALID = CodeImportReviewStatus.INVALID
        removeSecurityProxy(code_import).review_status = INVALID
        # ICodeImportJob does not allow setting 'state', so we must
        # use removeSecurityProxy.
        RUNNING = CodeImportJobState.RUNNING
        removeSecurityProxy(code_import.import_job).state = RUNNING
        # Testing deletePendingJob failure.
        self.assertFailure(
            "The CodeImportJob associated to %s is RUNNING." % (branch_name,),
            getUtility(ICodeImportJobWorkflow).deletePendingJob, code_import)


class TestCodeImportJobWorkflowRequestJob(TestCaseWithFactory,
        AssertFailureMixin, AssertEventMixin):
    """Unit tests for CodeImportJobWorkflow.requestJob."""

    layer = DatabaseFunctionalLayer

    def setUp(self):
        super(TestCodeImportJobWorkflowRequestJob, self).setUp()
        login_for_code_imports()

    def test_wrongJobState(self):
        # CodeImportJobWorkflow.requestJob fails if the state of the
        # CodeImportJob is different from PENDING.
        person = self.factory.makePerson()
        code_import = self.factory.makeCodeImport()
        import_job = self.factory.makeCodeImportJob(code_import)
        # ICodeImportJob does not allow setting 'state', so we must
        # use removeSecurityProxy.
        # XXX: StuartBishop 20090302 - This test is creating invalid
        # CodeImportJob instances here - the object cannot be flushed
        # to the database as database constraints are violated.
        # This is a problem, as flushing can happen implicitly by Storm,
        # so minor changes to this test can make it explode.
        removeSecurityProxy(import_job).state = CodeImportJobState.RUNNING
        self.assertFailure(
            "The CodeImportJob associated with %s is "
            "RUNNING." % code_import.branch.unique_name,
            getUtility(ICodeImportJobWorkflow).requestJob,
            import_job, person)

    def test_alreadyRequested(self):
        # CodeImportJobWorkflow.requestJob fails if the job was requested
        # already, that is, if its requesting_user attribute is set.
        code_import = self.factory.makeCodeImport()
        import_job = self.factory.makeCodeImportJob(code_import)
        person = self.factory.makePerson()
        other_person = self.factory.makePerson()
        # ICodeImportJob does not allow setting requesting_user, so we must
        # use removeSecurityProxy.
        removeSecurityProxy(import_job).requesting_user = person
        self.assertFailure(
            "The CodeImportJob associated with %s was already requested by "
            "%s." % (code_import.branch.unique_name, person.name),
            getUtility(ICodeImportJobWorkflow).requestJob,
            import_job, other_person)

    def test_requestFutureJob(self):
        # CodeImportJobWorkflow.requestJob sets requesting_user and
        # date_due if the current date_due is in the future.
        code_import = self.factory.makeCodeImport()
        pending_job = code_import.import_job
        person = self.factory.makePerson()
        # Set date_due in the future. ICodeImportJob does not allow setting
        # date_due, so we must use removeSecurityProxy.
        removeSecurityProxy(pending_job).date_due = (
            datetime(2100, 1, 1, tzinfo=UTC))
        # requestJob sets both requesting_user and date_due.
        new_events = NewEvents()
        getUtility(ICodeImportJobWorkflow).requestJob(
            pending_job, person)
        self.assertEqual(pending_job.requesting_user, person)
        self.assertSqlAttributeEqualsDate(pending_job, 'date_due', UTC_NOW)
        # When requestJob is successful, it creates a REQUEST event.
        [request_event] = list(new_events)
        self.assertEventLike(
            request_event, CodeImportEventType.REQUEST,
            pending_job.code_import, person=person)

    def test_requestOverdueJob(self):
        # CodeImportJobWorkflow.requestJob only sets requesting_user if the
        # date_due is already past.
        code_import = self.factory.makeCodeImport()
        pending_job = self.factory.makeCodeImportJob(code_import)
        person = self.factory.makePerson()
        # Set date_due in the past. ICodeImportJob does not allow setting
        # date_due, so we must use removeSecurityProxy.
        past_date = datetime(1900, 1, 1, tzinfo=UTC)
        removeSecurityProxy(pending_job).date_due = past_date
        # requestJob only sets requesting_user.
        new_events = NewEvents()
        getUtility(ICodeImportJobWorkflow).requestJob(
            pending_job, person)
        self.assertEqual(pending_job.requesting_user, person)
        self.assertSqlAttributeEqualsDate(
            pending_job, 'date_due', past_date)
        # When requestJob is successful, it creates a REQUEST event.
        [request_event] = list(new_events)
        self.assertEventLike(
            request_event, CodeImportEventType.REQUEST,
            pending_job.code_import, person=person)


class TestCodeImportJobWorkflowStartJob(TestCaseWithFactory,
        AssertFailureMixin, AssertEventMixin):
    """Unit tests for CodeImportJobWorkflow.startJob."""

    layer = DatabaseFunctionalLayer

    def setUp(self):
        super(TestCodeImportJobWorkflowStartJob, self).setUp()
        login_for_code_imports()

    def test_wrongJobState(self):
        # Calling startJob with a job whose state is not PENDING is an error.
        code_import = self.factory.makeCodeImport()
        machine = self.factory.makeCodeImportMachine(set_online=True)
        job = self.factory.makeCodeImportJob(code_import)
        # ICodeImportJob does not allow setting 'state', so we must
        # use removeSecurityProxy.
        RUNNING = CodeImportJobState.RUNNING
        removeSecurityProxy(job).state = RUNNING
        # Testing startJob failure.
        self.assertFailure(
            "The CodeImportJob associated with %s is "
            "RUNNING." % code_import.branch.unique_name,
            getUtility(ICodeImportJobWorkflow).requestJob,
            job, machine)

    def test_startJob(self):
        # After startJob, the date_started and heartbeat fields are both
        # updated to the current time, the logtail is the empty string,
        # machine is set to the supplied import machine and the state is
        # RUNNING.
        code_import = self.factory.makeCodeImport()
        machine = self.factory.makeCodeImportMachine(set_online=True)
        job = self.factory.makeCodeImportJob(code_import)
        getUtility(ICodeImportJobWorkflow).startJob(job, machine)
        self.assertSqlAttributeEqualsDate(job, 'date_started', UTC_NOW)
        self.assertSqlAttributeEqualsDate(job, 'heartbeat', UTC_NOW)
        self.assertEqual('', job.logtail)
        self.assertEqual(machine, job.machine)
        self.assertEqual(CodeImportJobState.RUNNING, job.state)

    def test_offlineMachine(self):
        # Calling startJob with a machine which is not ONLINE is an error.
        machine = self.factory.makeCodeImportMachine()
        code_import = self.factory.makeCodeImport()
        job = self.factory.makeCodeImportJob(code_import)
        # Testing startJob failure.
        self.assertFailure(
            "The machine %s is OFFLINE." % machine.hostname,
            getUtility(ICodeImportJobWorkflow).startJob,
            job, machine)


class TestCodeImportJobWorkflowUpdateHeartbeat(TestCaseWithFactory,
        AssertFailureMixin, AssertEventMixin):
    """Unit tests for CodeImportJobWorkflow.updateHeartbeat."""

    layer = DatabaseFunctionalLayer

    def setUp(self):
        super(TestCodeImportJobWorkflowUpdateHeartbeat, self).setUp()
        login_for_code_imports()

    def test_wrongJobState(self):
        # Calling updateHeartbeat with a job whose state is not RUNNING is an
        # error.
        code_import = self.factory.makeCodeImport()
        job = self.factory.makeCodeImportJob(code_import)
        self.assertFailure(
            "The CodeImportJob associated with %s is "
            "PENDING." % code_import.branch.unique_name,
            getUtility(ICodeImportJobWorkflow).updateHeartbeat,
            job, '')

    def test_updateHeartboat(self):
        code_import = self.factory.makeCodeImport()
        machine = self.factory.makeCodeImportMachine(set_online=True)
        job = self.factory.makeCodeImportJob(code_import)
        workflow = getUtility(ICodeImportJobWorkflow)
        workflow.startJob(job, machine)
        # Set heartbeat to something wrong so that we can prove that it was
        # changed.
        removeSecurityProxy(job).heartbeat = None
        workflow.updateHeartbeat(job, 'some interesting log output')
        self.assertSqlAttributeEqualsDate(job, 'heartbeat', UTC_NOW)
        self.assertEqual('some interesting log output', job.logtail)


class TestCodeImportJobWorkflowFinishJob(TestCaseWithFactory,
        AssertFailureMixin, AssertEventMixin):
    """Unit tests for CodeImportJobWorkflow.finishJob."""

    layer = LaunchpadFunctionalLayer

    def setUp(self):
        super(TestCodeImportJobWorkflowFinishJob, self).setUp()
        self.vcs_imports = login_for_code_imports()
        self.machine = self.factory.makeCodeImportMachine(set_online=True)

    def makeRunningJob(self, code_import=None):
        """Make and return a CodeImportJob object with state==RUNNING.

        This is suitable for passing into finishJob().
        """
        if code_import is None:
            code_import = self.factory.makeCodeImport()
        job = code_import.import_job
        if job is None:
            job = self.factory.makeCodeImportJob(code_import)
        getUtility(ICodeImportJobWorkflow).startJob(job, self.machine)
        return job

    # Precondition tests. Only one of these.

    def test_wrongJobState(self):
        # Calling finishJob with a job whose state is not RUNNING is an error.
        code_import = self.factory.makeCodeImport()
        job = self.factory.makeCodeImportJob(code_import)
        self.assertFailure(
            "The CodeImportJob associated with %s is "
            "PENDING." % code_import.branch.unique_name,
            getUtility(ICodeImportJobWorkflow).finishJob,
            job, CodeImportResultStatus.SUCCESS, None)

    # Postcondition tests. Several of these -- finishJob is quite a complex
    # function!

    def test_deletesPassedJob(self):
        # finishJob() deletes the job it is passed.
        running_job = self.makeRunningJob()
        running_job_id = running_job.id
        getUtility(ICodeImportJobWorkflow).finishJob(
            running_job, CodeImportResultStatus.SUCCESS, None)
        self.assertEqual(
            None, getUtility(ICodeImportJobSet).getById(running_job_id))

    def test_createsNewJob(self):
        # finishJob() creates a new CodeImportJob for the given CodeImport,
        # scheduled appropriately far in the future.
        running_job = self.makeRunningJob()
        code_import = running_job.code_import
        getUtility(ICodeImportJobWorkflow).finishJob(
            running_job, CodeImportResultStatus.SUCCESS, None)
        new_job = code_import.import_job
        self.assertIsNotNone(new_job)
        self.assertEqual(new_job.state, CodeImportJobState.PENDING)
        self.assertEqual(new_job.machine, None)
        self.assertEqual(
            new_job.date_due - running_job.date_due,
            code_import.effective_update_interval)

    def test_partialSuccessCreatesNewJobDueNow(self):
        # If called with a status of SUCCESS_PARTIAL, finishJob() creates a
        # new CodeImportJob for the given CodeImport that is due to run right
        # now.
        running_job = self.makeRunningJob()
        code_import = running_job.code_import
        getUtility(ICodeImportJobWorkflow).finishJob(
            running_job, CodeImportResultStatus.SUCCESS_PARTIAL, None)
        new_job = code_import.import_job
        self.assertIsNotNone(new_job)
        self.assertEqual(new_job.state, CodeImportJobState.PENDING)
        self.assertEqual(new_job.machine, None)
        self.assertSqlAttributeEqualsDate(new_job, 'date_due', UTC_NOW)

    def test_failures_back_off(self):
        # We wait for longer and longer between retrying failing imports, to
        # make it less likely that an import is marked failing just because
        # someone's DNS went down for a day.
        running_job = self.makeRunningJob()
        intervals = []
        interval = running_job.code_import.effective_update_interval
        expected_intervals = []
        for i in range(config.codeimport.consecutive_failure_limit - 1):
            expected_intervals.append(interval)
            interval *= 2
        # Fail an import a bunch of times and record how far in the future the
        # next job was scheduled.
        for i in range(config.codeimport.consecutive_failure_limit - 1):
            code_import = running_job.code_import
            getUtility(ICodeImportJobWorkflow).finishJob(
                running_job, CodeImportResultStatus.FAILURE, None)
            intervals.append(
                code_import.import_job.date_due -
                code_import.results[-1].date_job_started)
            running_job = code_import.import_job
            getUtility(ICodeImportJobWorkflow).startJob(
                running_job, self.machine)
        self.assertEqual(expected_intervals, intervals)

    def test_doesntCreateNewJobIfCodeImportNotReviewed(self):
        # finishJob() creates a new CodeImportJob for the given CodeImport,
        # unless the CodeImport has been suspended or marked invalid.
        running_job = self.makeRunningJob()
        code_import = running_job.code_import
        code_import.updateFromData(
            {'review_status': CodeImportReviewStatus.SUSPENDED},
            self.vcs_imports)
        getUtility(ICodeImportJobWorkflow).finishJob(
            running_job, CodeImportResultStatus.SUCCESS, None)
        self.assertTrue(code_import.import_job is None)

    def test_createsResultObject(self):
        # finishJob() creates a CodeImportResult object for the given import.
        running_job = self.makeRunningJob()
        code_import = running_job.code_import
        # Before calling finishJob() there are no CodeImportResults for the
        # given import...
        self.assertEqual(len(list(code_import.results)), 0)
        getUtility(ICodeImportJobWorkflow).finishJob(
            running_job, CodeImportResultStatus.SUCCESS, None)
        # ... and after, there is exactly one.
        self.assertEqual(len(list(code_import.results)), 1)

    def getResultForJob(self, job, status=CodeImportResultStatus.SUCCESS,
                        log_alias=None):
        """Call finishJob() on job and return the created result."""
        code_import = job.code_import
        getUtility(ICodeImportJobWorkflow).finishJob(
            job, status, log_alias)
        [result] = list(code_import.results)
        return result

    def assertFinishJobPassesThroughJobField(self, from_field, to_field,
                                             value):
        """Assert that an attribute is carried from the job to the result.

        This helper creates a job, sets the `from_field` attribute on
        it to value, and then checks that this gets copied to the
        `to_field` attribute on the result that gets created when
        finishJob() is called on the job.
        """
        job = self.makeRunningJob()
        # There are ways of setting all the fields through other workflow
        # methods -- e.g. calling requestJob to set requesting_user -- but
        # using removeSecurityProxy and forcing here is expedient.
        setattr(removeSecurityProxy(job), from_field, value)
        result = self.getResultForJob(job)
        self.assertEqual(
            value, getattr(result, to_field),
            "Value %r in job field %r was not passed through to result field"
            " %r." % (value, from_field, to_field))

    def test_resultObjectFields(self):
        # The CodeImportResult object that finishJob creates contains all the
        # relevant details from the job object.

        unchecked_result_fields = set(ICodeImportResult)

        # We don't care about 'id', and 'job_duration' only matters
        # when we have a valid date_created (as opposed to UTC_NOW).
        unchecked_result_fields.remove('id')
        unchecked_result_fields.remove('job_duration')
        # Some result fields are tested in other tests:
        unchecked_result_fields.difference_update(['log_file', 'status'])

        code_import = self.factory.makeCodeImport()
        removeSecurityProxy(code_import).import_job.destroySelf()
        self.assertFinishJobPassesThroughJobField(
            'code_import', 'code_import', code_import)
        unchecked_result_fields.remove('code_import')
        self.assertFinishJobPassesThroughJobField(
            'machine', 'machine', self.factory.makeCodeImportMachine())
        unchecked_result_fields.remove('machine')
        self.assertFinishJobPassesThroughJobField(
            'requesting_user', 'requesting_user', self.factory.makePerson())
        unchecked_result_fields.remove('requesting_user')
        self.assertFinishJobPassesThroughJobField(
            'logtail', 'log_excerpt', "some pretend log output")
        unchecked_result_fields.remove('log_excerpt')
        self.assertFinishJobPassesThroughJobField(
            'date_started', 'date_job_started',
            datetime(2008, 1, 1, tzinfo=UTC))
        unchecked_result_fields.remove('date_job_started')

        result = self.getResultForJob(self.makeRunningJob())
        self.assertSqlAttributeEqualsDate(result, 'date_created', UTC_NOW)
        # date_job_finished is punned with date_created
        unchecked_result_fields.difference_update(
            ['date_created', 'date_job_finished'])

        # By now we should have checked all the result fields.
        self.assertEqual(
            set(), unchecked_result_fields,
            "These result field not checked %r!" % unchecked_result_fields)

    def test_resultStatus(self):
        # finishJob() sets the status appropriately on the result object.
        status_jobs = []
        for status in CodeImportResultStatus.items:
            status_jobs.append((status, self.makeRunningJob()))
        for status, job in status_jobs:
            result = self.getResultForJob(job, status)
            self.assertEqual(result.status, status)

    def test_resultLogFile(self):
        # If you pass a link to a file in the librarian to finishJob(), it
        # gets set on the result object.

        job = self.makeRunningJob()

        log_data = 'several\nlines\nof\nlog data'
        log_alias_id = getUtility(ILibrarianClient).addFile(
           'import_log.txt', len(log_data),
           StringIO.StringIO(log_data), 'text/plain')
        transaction.commit()
        log_alias = getUtility(ILibraryFileAliasSet)[log_alias_id]
        result = self.getResultForJob(job, log_alias=log_alias)

        self.assertEqual(result.log_file.read(), log_data)

    def test_createsFinishCodeImportEvent(self):
        # finishJob() creates a FINISH CodeImportEvent.
        running_job = self.makeRunningJob()
        code_import = running_job.code_import
        machine = running_job.machine
        new_events = NewEvents()
        getUtility(ICodeImportJobWorkflow).finishJob(
            running_job, CodeImportResultStatus.SUCCESS, None)
        [finish_event] = list(new_events)
        self.assertEventLike(
            finish_event, CodeImportEventType.FINISH,
            code_import, machine)

    def test_successfulResultUpdatesCodeImportLastSuccessful(self):
        # finishJob() updates CodeImport.date_last_successful if and only if
        # the status was success.
        status_jobs = []
        for status in CodeImportResultStatus.items:
            status_jobs.append((status, self.makeRunningJob()))
        for status, job in status_jobs:
            code_import = job.code_import
            self.assertTrue(code_import.date_last_successful is None)
            getUtility(ICodeImportJobWorkflow).finishJob(job, status, None)
            if status in [CodeImportResultStatus.SUCCESS,
                          CodeImportResultStatus.SUCCESS_NOCHANGE]:
                self.assertTrue(code_import.date_last_successful is not None)
            else:
                self.assertTrue(code_import.date_last_successful is None)

    def test_successfulResultCallsRequestMirror(self):
        # finishJob() calls requestMirror() on the import branch if and only
        # if the status was success.
        status_jobs = []
        for status in CodeImportResultStatus.items:
            status_jobs.append((status, self.makeRunningJob()))
        for status, job in status_jobs:
            code_import = job.code_import
            self.assertTrue(code_import.date_last_successful is None)
            getUtility(ICodeImportJobWorkflow).finishJob(job, status, None)
            if status == CodeImportResultStatus.SUCCESS:
                self.assertTrue(
                    code_import.branch.next_mirror_time is not None)
            else:
                self.assertTrue(
                    code_import.branch.next_mirror_time is None)

    def test_enoughFailuresMarksAsFailing(self):
        # If a code import fails config.codeimport.consecutive_failure_limit
        # times in a row, the import is marked as FAILING.
        code_import = self.factory.makeCodeImport()
        failure_limit = config.codeimport.consecutive_failure_limit
        for i in range(failure_limit - 1):
            running_job = self.makeRunningJob(code_import)
            getUtility(ICodeImportJobWorkflow).finishJob(
                running_job, CodeImportResultStatus.FAILURE, None)
        self.assertEqual(
            failure_limit - 1, code_import.consecutive_failure_count)
        self.assertEqual(
            CodeImportReviewStatus.REVIEWED, code_import.review_status)
        running_job = self.makeRunningJob(code_import)
        getUtility(ICodeImportJobWorkflow).finishJob(
            running_job, CodeImportResultStatus.FAILURE, None)
        self.assertEqual(
            CodeImportReviewStatus.FAILING, code_import.review_status)


class TestCodeImportJobWorkflowReclaimJob(TestCaseWithFactory,
        AssertFailureMixin, AssertEventMixin):
    """Tests for reclaimJob.

    The code import worker is meant to update the heartbeat field of the row
    of CodeImportJob frequently.  The code import watchdog periodically checks
    the heartbeats of the running jobs and if it finds that a heartbeat was
    not updated recently enough, it assumes it has become stuck somehow and
    'reclaims' the job -- removes the job from the database and creates a
    pending job for the same import that is due immediately.  This reclaiming
    is done by the 'reclaimJob' code import job workflow method.
    """

    layer = DatabaseFunctionalLayer

    def setUp(self):
        super(TestCodeImportJobWorkflowReclaimJob, self).setUp()
        login_for_code_imports()
        self.machine = self.factory.makeCodeImportMachine(set_online=True)

    def makeRunningJob(self, code_import=None):
        """Make and return a CodeImportJob object with state==RUNNING.

        This is suitable for passing into finishJob().
        """
        if code_import is None:
            code_import = self.factory.makeCodeImport()
        job = code_import.import_job
        if job is None:
            job = self.factory.makeCodeImportJob(code_import)
        getUtility(ICodeImportJobWorkflow).startJob(job, self.machine)
        return job

    def test_deletes_job(self):
        running_job = self.makeRunningJob()
        job_id = running_job.id
        getUtility(ICodeImportJobWorkflow).reclaimJob(running_job)
        matching_job = getUtility(ICodeImportJobSet).getById(job_id)
        self.assertIs(None, matching_job)

    def test_makes_reclaim_result(self):
        running_job = self.makeRunningJob()
        getUtility(ICodeImportJobWorkflow).reclaimJob(running_job)
        [result] = list(running_job.code_import.results)
        self.assertEqual(CodeImportResultStatus.RECLAIMED, result.status)

    def test_creates_new_job(self):
        running_job = self.makeRunningJob()
        code_import = running_job.code_import
        getUtility(ICodeImportJobWorkflow).reclaimJob(running_job)
        self.assertSqlAttributeEqualsDate(
            code_import.import_job, 'date_due', UTC_NOW)

    def test_logs_reclaim_event(self):
        running_job = self.makeRunningJob()
        code_import = running_job.code_import
        machine = running_job.machine
        new_events = NewEvents()
        getUtility(ICodeImportJobWorkflow).reclaimJob(running_job)
        [reclaim_event] = list(new_events)
        self.assertEventLike(
            reclaim_event, CodeImportEventType.RECLAIM,
            code_import, machine)


logged_in_for_code_imports = with_celebrity_logged_in('vcs_imports')


class TestRequestJobUIRaces(TestCaseWithFactory):
    """What does the 'Import Now' button do when things have changed?

    All these tests load up a view of a code import that shows the 'Import
    Now' button, make a change so the button no longer makes sense then press
    the button and check that appropriate notifications are displayed.
    """

    layer = DatabaseFunctionalLayer

    @logged_in_for_code_imports
    def getNewCodeImportIDAndBranchURL(self):
        """Create a code import and return its ID and the URL of its branch.
        """
        code_import = make_finished_import(factory=self.factory)
        branch_url = canonical_url(code_import.branch)
        code_import_id = code_import.id
        return code_import_id, branch_url

    def requestJobByUserWithDisplayName(self, code_import_id, displayname):
        """Record a request for the job by a user with the given name."""
        self.factory.loginAsAnyone()
        try:
            getUtility(ICodeImportJobWorkflow).requestJob(
                getUtility(ICodeImportSet).get(code_import_id).import_job,
                self.factory.makePerson(displayname=displayname))
        finally:
            logout()

    @logged_in_for_code_imports
    def deleteJob(self, code_import_id):
        """Cause the code import job associated to the import to be deleted.
        """
        user = self.factory.makePerson()
        getUtility(ICodeImportSet).get(code_import_id).updateFromData(
            {'review_status': CodeImportReviewStatus.SUSPENDED}, user)

    @with_anonymous_login
    def startJob(self, code_import_id):
        """Mark the job as started on an arbitrary machine."""
        getUtility(ICodeImportJobWorkflow).startJob(
            getUtility(ICodeImportSet).get(code_import_id).import_job,
            self.factory.makeCodeImportMachine(set_online=True))

    def test_pressButtonImportAlreadyRequested(self):
        # If the import has been requested by another user, we display a
        # notification saying who it was.
        code_import_id, branch_url = self.getNewCodeImportIDAndBranchURL()
        user_browser = self.getUserBrowser(branch_url)
        self.requestJobByUserWithDisplayName(code_import_id, "New User")
        user_browser.getControl('Import Now').click()
        self.assertEqual(
            ['The import has already been requested by New User.'],
            get_feedback_messages(user_browser.contents))

    def test_pressButtonJobDeleted(self):
        # If the import job has been deleled, for example because the code
        # import has been suspended, we display a notification saying this.
        code_import_id, branch_url = self.getNewCodeImportIDAndBranchURL()
        user_browser = self.getUserBrowser(branch_url)
        self.deleteJob(code_import_id)
        user_browser.getControl('Import Now').click()
        self.assertEqual(
            ['This import is no longer being updated automatically.'],
            get_feedback_messages(user_browser.contents))

    def test_pressButtonJobStarted(self):
        # If the job has started, we display a notification saying so.
        code_import_id, branch_url = self.getNewCodeImportIDAndBranchURL()
        user_browser = self.getUserBrowser(branch_url)
        self.startJob(code_import_id)
        user_browser.getControl('Import Now').click()
        self.assertEqual(
            ['The import is already running.'],
            get_feedback_messages(user_browser.contents))


class TestCodeImportJobMacaroonIssuer(TestCaseWithFactory):
    """Test CodeImportJob macaroon issuing and verification."""

    layer = DatabaseFunctionalLayer

    def setUp(self):
        super(TestCodeImportJobMacaroonIssuer, self).setUp()
        login_for_code_imports()
        self.pushConfig(
            "launchpad", internal_macaroon_secret_key="some-secret")
        self.useFixture(GitHostingFixture())

    def makeJob(self, target_rcs_type=TargetRevisionControlSystems.GIT):
        code_import = self.factory.makeCodeImport(
            target_rcs_type=target_rcs_type)
        return self.factory.makeCodeImportJob(code_import=code_import)

    def test_issueMacaroon_refuses_branch(self):
        job = self.makeJob(target_rcs_type=TargetRevisionControlSystems.BZR)
        issuer = getUtility(IMacaroonIssuer, "code-import-job")
        self.assertRaises(
            ValueError, removeSecurityProxy(issuer).issueMacaroon, job)

    def test_issueMacaroon_good(self):
        job = self.makeJob()
        issuer = getUtility(IMacaroonIssuer, "code-import-job")
        macaroon = removeSecurityProxy(issuer).issueMacaroon(job)
        self.assertEqual("launchpad.dev", macaroon.location)
        self.assertEqual("code-import-job", macaroon.identifier)
        self.assertThat(macaroon.caveats, MatchesListwise([
            MatchesStructure.byEquality(
                caveat_id="lp.code-import-job %s" % job.id),
            ]))

    def test_issueMacaroon_good_old_config(self):
        self.pushConfig("launchpad", internal_macaroon_secret_key="")
        self.pushConfig("codeimport", macaroon_secret_key="some-secret")
        self.test_issueMacaroon_good()

<<<<<<< HEAD
    def test_issueMacaroon_not_via_authserver(self):
        job = self.makeJob()
        private_root = getUtility(IPrivateApplication)
        authserver = AuthServerAPIView(private_root.authserver, TestRequest())
        self.assertEqual(
            faults.PermissionDenied(),
            authserver.issueMacaroon("code-import-job", job))

    def test_checkMacaroonIssuer_good(self):
=======
    def test_verifyMacaroon_good(self):
        machine = self.factory.makeCodeImportMachine(set_online=True)
>>>>>>> 970bb0d6
        job = self.makeJob()
        issuer = getUtility(IMacaroonIssuer, "code-import-job")
        getUtility(ICodeImportJobWorkflow).startJob(job, machine)
        macaroon = removeSecurityProxy(issuer).issueMacaroon(job)
        self.assertTrue(issuer.verifyMacaroon(macaroon, job))

    def test_verifyMacaroon_good_no_context(self):
        machine = self.factory.makeCodeImportMachine(set_online=True)
        job = self.makeJob()
        issuer = getUtility(IMacaroonIssuer, "code-import-job")
        getUtility(ICodeImportJobWorkflow).startJob(job, machine)
        macaroon = removeSecurityProxy(issuer).issueMacaroon(job)
        self.assertTrue(
            issuer.verifyMacaroon(macaroon, None, require_context=False))

    def test_verifyMacaroon_no_context_but_require_context(self):
        machine = self.factory.makeCodeImportMachine(set_online=True)
        job = self.makeJob()
        issuer = getUtility(IMacaroonIssuer, "code-import-job")
        getUtility(ICodeImportJobWorkflow).startJob(job, machine)
        macaroon = removeSecurityProxy(issuer).issueMacaroon(job)
        self.assertFalse(issuer.verifyMacaroon(macaroon, None))

    def test_verifyMacaroon_wrong_location(self):
        machine = self.factory.makeCodeImportMachine(set_online=True)
        job = self.makeJob()
        issuer = getUtility(IMacaroonIssuer, "code-import-job")
        getUtility(ICodeImportJobWorkflow).startJob(job, machine)
        macaroon = Macaroon(
            location="another-location",
            key=removeSecurityProxy(issuer)._root_secret)
        self.assertFalse(issuer.verifyMacaroon(macaroon, job))
        self.assertFalse(
            issuer.verifyMacaroon(macaroon, None, require_context=False))

    def test_verifyMacaroon_wrong_key(self):
        machine = self.factory.makeCodeImportMachine(set_online=True)
        job = self.makeJob()
        issuer = getUtility(IMacaroonIssuer, "code-import-job")
        getUtility(ICodeImportJobWorkflow).startJob(job, machine)
        macaroon = Macaroon(
            location=config.vhost.mainsite.hostname, key="another-secret")
        self.assertFalse(issuer.verifyMacaroon(macaroon, job))
        self.assertFalse(
            issuer.verifyMacaroon(macaroon, None, require_context=False))

    def test_verifyMacaroon_not_running(self):
        job = self.makeJob()
        issuer = getUtility(IMacaroonIssuer, "code-import-job")
        macaroon = removeSecurityProxy(issuer).issueMacaroon(job)
        self.assertFalse(issuer.verifyMacaroon(macaroon, job))

    def test_verifyMacaroon_wrong_job(self):
        job = self.makeJob()
        other_job = self.factory.makeCodeImportJob(code_import=job.code_import)
        issuer = getUtility(IMacaroonIssuer, "code-import-job")
        macaroon = removeSecurityProxy(issuer).issueMacaroon(other_job)
        self.assertFalse(issuer.verifyMacaroon(macaroon, job))<|MERGE_RESOLUTION|>--- conflicted
+++ resolved
@@ -1307,7 +1307,6 @@
         self.pushConfig("codeimport", macaroon_secret_key="some-secret")
         self.test_issueMacaroon_good()
 
-<<<<<<< HEAD
     def test_issueMacaroon_not_via_authserver(self):
         job = self.makeJob()
         private_root = getUtility(IPrivateApplication)
@@ -1316,11 +1315,8 @@
             faults.PermissionDenied(),
             authserver.issueMacaroon("code-import-job", job))
 
-    def test_checkMacaroonIssuer_good(self):
-=======
     def test_verifyMacaroon_good(self):
         machine = self.factory.makeCodeImportMachine(set_online=True)
->>>>>>> 970bb0d6
         job = self.makeJob()
         issuer = getUtility(IMacaroonIssuer, "code-import-job")
         getUtility(ICodeImportJobWorkflow).startJob(job, machine)
