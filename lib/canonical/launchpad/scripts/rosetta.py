# Copyright 2004-2005 Canonical Ltd.  All rights reserved.

"""Functions used with the Rosetta PO import script."""

__metaclass__ = type

<<<<<<< HEAD
from zope.component import getUtility

from canonical.launchpad.interfaces import IPOTemplateSet, IPOFileSet
=======
import doctest
import os
import urllib2
import pytz
import cPickle as pickle
import time

from zope.component import getUtility

from canonical.launchpad import helpers
from canonical.launchpad.interfaces import (
    IDistributionSet, IPersonSet, ISourcePackageNameSet, IPOTemplateSet,
    IPOTemplateNameSet, IBinaryPackageNameSet, IPOFileSet, LanguageNotFound,
    IPOFile, IPOTemplate)
from canonical.sourcerer.deb.version import Version
from canonical.database.constants import UTC_NOW

class URLOpenerError(Exception):
    pass

class URLOpener:
    """Open URLs as file-like objects.

    This class is used to allow functional testing of scripts that fetch
    things from the network.
    """

    def open(self, url):
        try:
            return urllib2.urlopen(url)
        except urllib2.HTTPError, e:
            raise URLOpenerError(str(e))

def fetch_date_list(urlopener, archive_uri, logger):
    uri = archive_uri + '/directories.txt'

    try:
        date_file = urlopener.open(uri)
    except URLOpenerError, e:
        logger.error('Got an error fetching the file %s: %s' % (uri, e))
        raise

    date_list = []

    for line in date_file.readlines():
        date_list.append(line.strip())

    return date_list

def fetch_catalog(urlopener, archive_uri, date, logger):
    uri = "%s/%s/translations.txt" % (archive_uri, date)

    try:
        catalog_file = urlopener.open(uri)
    except URLOpenerError, e:
        logger.error('Got an error fetching the file %s: %s' %
            (uri, e))
        raise

    return parse_catalog(catalog_file)

def parse_catalog(catalog):
    r"""Parse a catalog of package translations.

    Return a list of dictionaries.

    >>> parse_catalog(['foo: bar'])
    [{'foo': 'bar'}]

    >>> catalog = parse_catalog([
    ...     'foo: bar\n',
    ...     'something: whatever\n',
    ...     '\n',
    ...     'key: value\n',
    ...     'speed: boat\n'])
    >>> catalog[0]['foo']
    'bar'
    >>> catalog[0]['something']
    'whatever'
    >>> catalog[1]['key']
    'value'
    >>> catalog[1]['speed']
    'boat'
    """

    res = []
    entry = {}

    for line in catalog:
        if line.isspace():
            # Next record.
            res.append(entry)
            entry = {}
        else:
            (key, value) = line.split(':', 1)
            entry[key] = value.strip()

    if len(entry) > 0:
        res.append(entry)

    return res

def get_test_tarball():
    """Create a translation tarball for doctests.

    >>> tarball = get_test_tarball()
    >>> for member in tarball.getmembers():
    ...     print member.name
    sources/
    sources/po/
    sources/po/cy.po
    sources/po/es.po
    sources/po/uberfrob.pot
    uberfrob/
    uberfrob/usr/
    uberfrob/usr/share/
    uberfrob/usr/share/locales/
    uberfrob/usr/share/locales/cy/
    uberfrob/usr/share/locales/cy/LC_MESSAGES/
    uberfrob/usr/share/locales/cy/LC_MESSAGES/uber.mo
    uberfrob/usr/share/locales/es/
    uberfrob/usr/share/locales/es/LC_MESSAGES/
    uberfrob/usr/share/locales/es/LC_MESSAGES/uber.mo
    """

    return helpers.RosettaWriteTarFile.files_to_tarfile({
        'uberfrob/usr/share/locales/cy/LC_MESSAGES/uber.mo':
            'whatever',
        'uberfrob/usr/share/locales/es/LC_MESSAGES/uber.mo':
            'whatever',
        'sources/po/uberfrob.pot':
            'whatever',
        'sources/po/cy.po':
            'whatever',
        'sources/po/es.po':
            'whatever',
        })

def get_domain_binarypackages(tarball):
    """Return a dictionary mapping domains to binary package names.

    >>> tarball = get_test_tarball()
    >>> get_domain_binarypackages(tarball)
    {'uber': ['uberfrob']}
    >>> tarball.close()
    """

    names = tarball.getnames()

    domains = {}

    for name in names:
        if name.startswith('sources/'):
            continue

        if name.endswith('.mo'):
            mofile = os.path.basename(name)
            domain, extension = os.path.splitext(mofile)
            binarypackage = name.split('/', 1)[0]
            if domain in domains:
                if binarypackage not in domains[domain]:
                    domains[domain].append(binarypackage)
            else:
                domains[domain] = [binarypackage]
    return domains

class TranslationDomain:
    def __init__(self, name):
        self.domainname = name
        # The contents of the PO template.
        self.pot_contents = None
        # The contents of the PO files, indexed by language code.
        self.po_files = {}
        # Paths where we have a PO template for this domain in the source
        # package build.
        self.domain_paths = []
        # The filename of the PO template.
        self.pot_filename = None
        # A list of binary packages that have MO files for this translation
        # domain.
        self.binary_packages = []

class DomainTarballError(Exception):
    """Raised when an error occurs when scanning a translation domain tarball.
    """

def find_pot_and_po_files(tarball):
    """Return a list of all .pot and .po files in a tarball."""

    pot_files = []
    po_files = []

    for name in tarball.getnames():
        if name.endswith('.pot'):
            pot_files.append(name)
        elif name.endswith('.po'):
            po_files.append(name)

    return pot_files, po_files

def get_domains_from_tarball(distrorelease, sourcepackagename, tarball):
    """Return a list with all .pot and .po files from a tarball.

    The parameters are:
        * distrorelease: The distrorelease where this tarball belongs.
        * sourcepackage: the name of the source package the tarball was
        generated from.
        * tarball: the tarball itself.

    Return a list of TranslationDomain objects.

    Raise DomainTarballError if there is any error with the tarball structure.

    How PO templates are matched to translation domains:

     - Debconf templates are treated specially.
     - If there's only one PO template and only one domain name, we assume
       they match.
     - We check to see if the PO template matches one in the database already.
     - We check to see if any domain name matches the filename of the PO
       template, and if one does, we use its name.
     - Otherwise, create a translation domain with a generated name so that it
       can be reviewed by a human.

    The doctest for this function is at canonical/launchpad/doc/rosetta.py
    """

    domains = []


    # Get a mapping of domain names to binary package names.

    domain_binarypackages = get_domain_binarypackages(tarball)

    # Get lists of the PO templates and PO files in the tarball.

    pot_files, po_files = find_pot_and_po_files(tarball)

    # Get the list of PO templates which are not package configuration
    # templates.

    non_pkgconf_templates = [
        template
        for template in pot_files
        if not template.startswith('source/debian/po/')]

    assert len(pot_files) - len(non_pkgconf_templates) in (0, 1)

    # Prefix and suffix are used when we need to generate a name for a PO
    # template (the fallback case).

    prefix = 'review-%s-%s-' % (
        distrorelease.name, sourcepackagename.name)
    suffix = 1

    # For each PO template, try to find a domain which matches it.

    found_domains = []
    found_paths = []

    for pot_file in pot_files:
        pot_dirname, pot_filename = os.path.split(pot_file)
        assert pot_dirname.startswith('source/')
        pot_dirname = pot_dirname[len('source/'):]
        domain_name = None

        if pot_dirname in found_paths:
            # We have alredy a .pot file in this path, we don't handle this
            # situation yet, so the import is not done.
            raise DomainTarballError(
                "The source package %s for %s has more than one .pot file"
                " in source/%s. Ignoring the tarball." %
                (sourcepackagename.name, distrorelease.name, pot_dirname))

        found_paths.append(pot_dirname)

        if pot_dirname == 'debian/po':
            # It's a Debconf PO template.
            domain_name = 'pkgconf-%s' % sourcepackagename.name
        elif len(non_pkgconf_templates) == len(domain_binarypackages) == 1:
            # We have only one non-Debconf PO template and one domain,
            # therefore the mapping is direct.
            domain_name = domain_binarypackages.keys()[0]
        else:
            # Check to see if there is already a PO template in the database
            # with the same path and the same filename as pot_filename.
            potemplateset = getUtility(IPOTemplateSet)
            existing_potemplates = potemplateset.getSubset(
                sourcepackagename=sourcepackagename,
                distrorelease=distrorelease)

            for potemplate in existing_potemplates:
                if (potemplate.path == pot_dirname and
                    potemplate.filename == pot_filename):
                    domain_name = potemplate.potemplatename.translationdomain

            if domain_name is None:
                # No PO templates in the database matched; check to see if
                # there is a domain with a name that matches the filename of
                # this PO template.
                for domain in domain_binarypackages:
                    if (pot_file.endswith('%s.pot' % domain) and
                        domain not in found_domains):
                        domain_name, ext = os.path.splitext(pot_filename)

            if domain_name is None:
                # The PO template didn't match any PO templates that already
                # exist in the database for this distrorelease, nor any
                # domains in the tarball, so we look at previous release
                # for this .pot file inside pot_dirname.
                previous_distrorelease = distrorelease.parentrelease

                if previous_distrorelease is not None:
                    previous_potemplates = potemplateset.getSubset(
                        sourcepackagename=sourcepackagename,
                        distrorelease=previous_distrorelease)
                    for potemplate in previous_potemplates:
                        if (potemplate.path == pot_dirname and
                            potemplate.filename == pot_filename):
                            domain_name = \
                                potemplate.potemplatename.translationdomain

                if domain_name is None:
                    # The .pot file does not exists either in the previous
                    # distribution. Use the fall back method that generates a
                    # name for the PO template to be reviewed later.
                    for potemplate in existing_potemplates:
                        # Check if we already have a potemplatename with the same
                        # prefix so we don't mix two different .pot files when we
                        # don't know their real translation domain.
                        potemplatename = potemplate.potemplatename
                        translationdomain = potemplatename.translationdomain
                        if translationdomain.startswith(prefix):
                            number = int(translationdomain[len(prefix):])
                            if number >= suffix:
                                suffix = number + 1
                    domain_name = '%s%d' % (prefix, suffix)
                    # Update the suffix so that the next pot file in this case
                    # gets the right value.
                    suffix = suffix + 1

        found_domains.append(domain_name)

        # Create the translation domain object.
        td = TranslationDomain(domain_name)
        td.pot_contents = tarball.extractfile(pot_file).read()
        td.pot_filename = pot_filename
        td.domain_paths.append(pot_dirname)

        if domain_name in domain_binarypackages:
            td.binary_packages = domain_binarypackages[domain_name]

        # Search for PO files which are in the same directory as the PO
        # template, and add them to the translation domain.
        for po_file in po_files:
            po_dirname, po_filename = os.path.split(po_file)
            if po_dirname == 'source/' + pot_dirname:
                lang_code, extension = os.path.splitext(po_filename)
                td.po_files[lang_code] = tarball.extractfile(po_file).read()

        domains.append(td)

    return domains


class AttachTranslationCatalog:
    """Attach the .po and .pot files of a set of tarballs into Rosetta."""

    def __init__(self, urlopener, base_uri, catalog, ztm, logger):
        """Initialize the AttachTranslationCatalog object.

        Get Four arguments, the base_uri where the files will be downloaded
        from, the catalog with all files to be attached, the Zope Transaction
        Manager and a logger for the warning/errors messages.
        """
        self.urlopener = urlopener
        self.base_uri = base_uri
        self.catalog = catalog
        self.ztm = ztm
        self.logger = logger
        self.missing_distributions = []
        self.missing_releases = []

    def get_distrorelease(self, distribution_name, release_name):
        """Get the distrorelease object for a distribution and a release."""

        if distribution_name in self.missing_distributions:
            return None

        if (distribution_name, release_name) in self.missing_releases:
            return None

        distributionset = getUtility(IDistributionSet)

        # Check that we have the needed distribution.
        try:
            distribution = distributionset[distribution_name]
        except KeyError:
            # We don't have this distribution in our database, print a
            # warning so we can add it later and return.
            self.logger.warning("No distribution called %s in the "
                                "database" % distribution_name)
            self.missing_distributions.append(distribution_name)
            return None

        # Check that we have the needed release for the current distribution
        try:
            return distribution[release_name]
        except KeyError:
            # We don't have this release for the current distribution in
            # our database, print a warning so we can add it later and
            # return.
            self.logger.warning("No release called %s for the "
                                "distribution %s in the database" % (
                                release_name, distribution_name))
            self.missing_distributions.append(
                (distribution_name, release_name))
            return None

    def get_sourcepackagename(self, sourcepackagename):
        """Get the SourcePackageName object for a given name."""

        sourcepackagenameset = getUtility(ISourcePackageNameSet)
        try:
            return sourcepackagenameset[sourcepackagename]
        except KeyError:
            # We don't have this sourcepackage in our database, print
            # a warning so we can add it later and return.
            self.logger.warning("No source package name '%s' in the "
                                "database" % sourcepackagename)
            return None

    def import_sourcepackage_release(self, sourcepackagename, release, file,
                                     version):
        """Import a tarball to a source package for a distribution release."""

        uri = self.base_uri + '/' + file
        self.logger.info("Getting %s" % uri)

        try:
            tarfile = self.urlopener.open(uri)
        except URLOpenerError, e:
            self.logger.error('Got an error fetching the file %s: %s' %
                (uri, e))
            return

        self.logger.debug("%s attached to %s sourcepackage" % (
                          uri, sourcepackagename.name))

        # Check to see if we have already imported this tarball successfully
        # inside this sourcepackagename and distrorelease.
        # We do it before the tarfile.read() so we don't download the file if
        # it's not needed.
        potemplateset = getUtility(IPOTemplateSet)
        potemplatesubset = potemplateset.getSubset(
            sourcepackagename=sourcepackagename, distrorelease=release)

        for pot in potemplatesubset:
            if pot.sourcepackageversion is not None:
                # The Version class comes from Sourcerer and helps us to
                # compare .deb package version strings. That class has a
                # __cmp__ method so we can compare a normal string with the
                # class.
                if Version(version) <= pot.sourcepackageversion:
                    self.logger.debug(
                        "This tarball or a newer one is already imported."
                        " Ignoring it.")
                    return

        tarball = helpers.string_to_tarfile(tarfile.read())

        try:
            domains = get_domains_from_tarball(
                release, sourcepackagename, tarball)
        except DomainTarballError, e:
            self.logger.warning("Error scanning tarball: %s" % str(e))
            return

        potemplatenameset = getUtility(IPOTemplateNameSet)

        # XXX
        # This should be done with a celebrity.
        #  -- Dafydd Harries, 2005/03/16
        personset = getUtility(IPersonSet)
        admins = personset.getByName('rosetta-admins')
        ubuntu_translators = personset.getByName('ubuntu-translators')

        for domain in domains:
            try:
                template = potemplatesubset[domain.domainname]
            except KeyError:
                # Get or create the PO template name.
                try:
                    potemplatename = potemplatenameset[domain.domainname]
                except KeyError:
                    self.logger.warning("Creating new PO template name '%s'" %
                        domain.domainname)
                    potemplatename = potemplatenameset.new(
                        translationdomain=domain.domainname,
                        title=domain.domainname)

                # Create the PO template.
                self.logger.warning(
                    "Creating new PO template '%s' for %s/%s" % (
                    domain.domainname, release.name, sourcepackagename.name))
                template = potemplatesubset.new(
                    potemplatename=potemplatename,
                    contents=domain.pot_contents,
                    owner=admins)
            else:
                # these are ALWAYS considered "published"
                template.attachRawFileData(domain.pot_contents, True, admins)

            # Choosing the shortest is used as a heuristic for selecting among
            # binary package names and domain paths.
            if domain.binary_packages:
                binarypackagenameset = getUtility(IBinaryPackageNameSet)
                best_binarypackage = helpers.getRosettaBestBinaryPackageName(
                    domain.binary_packages)

                try:
                    template.binarypackagename = (
                        binarypackagenameset[best_binarypackage])
                except KeyError:
                    self.logger.warning(
                        "No binary package name '%s' in the database." %
                        best_binarypackage)

                # Since the domain has binary packages, set this flag on the
                # PO template so that it's included in language pack exports.
                template.languagepack = True

            template.path = helpers.getRosettaBestDomainPath(
                domain.domain_paths)

            template.filename = domain.pot_filename

            # Attach all the PO files.

            for language_code in domain.po_files:
                if '@' in language_code:
                    code, variant = language_code.split('@', 1)
                    variant = unicode(variant)
                else:
                    code, variant = language_code, None

                try:
                    pofile = template.getOrCreatePOFile(code, variant,
                                                        ubuntu_translators)
                except LanguageNotFound:
                    # The language code does not exist in our database.
                    # Usually, it's a translator error.
                    self.logger.warning(
                        "PO file with unknown language code '%s' for %s/%s"
                        % (language_code, release.name, sourcepackagename.name))
                    continue

                # again, these are always considered "published"
                pofile.attachRawFileData(
                    domain.po_files[language_code], True, admins)

            # Now that we've successfully updated the information for the
            # source package, we can update the version in the PO template.
            template.sourcepackageversion = version

        self.ztm.commit()

    def import_catalog(self):
        for entry in self.catalog:
            # Verify that all mandatory keys are present in the entry.

            error = False
            keys = ('Distribution', 'Release', 'Source', 'Version',
                'File')

            for key in keys:
                if key not in entry:
                    self.logger.error(
                        "The field '%s' is missing from this catalog entry" %
                        key)
                    error = True

            if error:
                continue

            distribution, release, source, version, file = (
                entry['Distribution'], entry['Release'], entry['Source'],
                entry['Version'], entry['File'])

            # Get the distribution release and source package name objects,
            # and attach the tarball for this entry to that release/package
            # combination.

            release = self.get_distrorelease(distribution, release)
            sourcepackagename = self.get_sourcepackagename(source)

            if sourcepackagename is not None and release is not None:
                try:
                    self.import_sourcepackage_release(
                        sourcepackagename, release, file, version)
                except:
                    # If an exception is raised, we log it before aborting the
                    # attachment.
                    self.logger.error('We got an unexpected exception', 
                                      exc_info=1)
                    self.ztm.abort()

    def run(self):
        try:
            self.import_catalog()
        except:
            # If an exception is raised, we log it before aborting the
            # attachment.
            self.logger.error('We got an unexpected exception', exc_info=1)
            self.ztm.abort()

def attach(urlopener, archive_uri, ztm, logger):
    """Attach PO templates and PO files from a (possibly remote) archive of
    tarballs.
    """

    dates_list = fetch_date_list(urlopener, archive_uri, logger)

    for date in dates_list:
        catalog = fetch_catalog(urlopener, archive_uri, date, logger)
        base_uri = archive_uri + '/' + date
        process = AttachTranslationCatalog(
            urlopener, base_uri, catalog, ztm, logger)
        process.run()

>>>>>>> 0b57c17e

class ImportProcess:
    """Import .po and .pot files attached to Rosetta."""

    # We cache files we have attempted to import
    POIMPORT_RECENTLY_SEEN_PICKLE = '/var/tmp/rosetta-poimport-seen.pickle'

    def __init__(self, ztm, logger):
        """Initialize the ImportProcess object.

        Get two arguments, the Zope Transaction Manager and a logger for the
        warning/errors messages.
        """
        self.ztm = ztm
        self.logger = logger
        self.potemplateset = getUtility(IPOTemplateSet)
        self.pofileset = getUtility(IPOFileSet)

    def recentlySeen(self, obj):
        """We store a cache on local disk of imports we have recently
        seen. This allows our code to not retry imports that recently
        failed. This method may be replaced one day with something
        more intelligent, or a method that stores this information in the
        PostgreSQL database.
        """
        try:
            seen = pickle.load(open(self.POIMPORT_RECENTLY_SEEN_PICKLE, 'rb'))
            self.logger.debug(
                    'Loaded recent import cache %s',
                    self.POIMPORT_RECENTLY_SEEN_PICKLE
                    )
        except (IOError, pickle.PickleError):
            seen = {}

        if IPOFile.providedBy(obj):
            key = '%df' % obj.id
        elif IPOTemplate.providedBy(obj):
            key = '%dt' % obj.id
        else:
            raise TypeError('Unknown object %r' % (obj,))

        self.logger.debug('Key is %s', key)

        try:
            # Clean out all entries in seen older than 1 day
            for cache_key, cache_value in list(seen.items()):
                if cache_value < time.time() - 24*60*60:
                    self.logger.debug('Garbage collecting %s', cache_key)
                    del seen[cache_key]

            # If we have seen this key recently, return True
            if seen.has_key(key):
                return True
            else:
                return False
        finally:
            now = time.time()
            self.logger.debug('Seen %s at %d', key, now)
            seen[key] = now
            self.logger.debug(
                    'Saving recent import cache %s',
                    self.POIMPORT_RECENTLY_SEEN_PICKLE
                    )
            pickle.dump(
                    seen, open(self.POIMPORT_RECENTLY_SEEN_PICKLE, 'wb'),
                    pickle.HIGHEST_PROTOCOL
                    )

    def getPendingImports(self):
        """Iterate over all templates and PO files which are waiting to be
        imported.
        """
        for template in self.potemplateset.getTemplatesPendingImport():
            yield template

        for pofile in self.pofileset.getPOFilesPendingImport():
            yield pofile

    def run(self):
        UTC = pytz.timezone('UTC')
        while True:

            # Note we invoke getPendingImports each loop, as this avoids
            # needing to cache the objects in RAM (and we can't rely on
            # the cursor remaining valid since we will be committing and
            # aborting the transaction
            object = None
            for object in self.getPendingImports():
                # Skip objects that we have attempted to import in the
                # last 24 hours.
                if self.recentlySeen(object):
                    self.logger.debug(
                            'Recently seen %s. Skipping', object.title
                            )
                    object = None
                else:
                    # We have an object to import.
                    break
            
            if object is None:
                # There are no objects to import. Exit the script.
                break

            # object could be a POTemplate or a POFile but both
            # objects implement the doRawImport method so we don't
            # need to care about it here.
            title = '[Unknown Title]'
            try:
                title = object.title
                self.logger.info('Importing: %s' % title)
                object.doRawImport(self.logger)
            except KeyboardInterrupt:
                self.ztm.abort()
                raise
            except:
                # If we have any exception, we log it and abort the
                # transaction.
                self.logger.error('Got an unexpected exception while'
                                  ' importing %s' % title, exc_info=1)
                self.ztm.abort()
                continue

            # As soon as the import is done, we commit the transaction
            # so it's not lost.
            try:
                self.ztm.commit()
            except KeyboardInterrupt:
                self.ztm.abort()
                raise
            except:
                # If we have any exception, we log it and abort the
                # transaction.
                self.logger.error('We got an unexpected exception while'
                                  ' committing the transaction', exc_info=1)
                self.ztm.abort()<|MERGE_RESOLUTION|>--- conflicted
+++ resolved
@@ -4,642 +4,15 @@
 
 __metaclass__ = type
 
-<<<<<<< HEAD
-from zope.component import getUtility
-
-from canonical.launchpad.interfaces import IPOTemplateSet, IPOFileSet
-=======
-import doctest
-import os
-import urllib2
 import pytz
 import cPickle as pickle
 import time
 
 from zope.component import getUtility
 
-from canonical.launchpad import helpers
-from canonical.launchpad.interfaces import (
-    IDistributionSet, IPersonSet, ISourcePackageNameSet, IPOTemplateSet,
-    IPOTemplateNameSet, IBinaryPackageNameSet, IPOFileSet, LanguageNotFound,
+from canonical.launchpad.interfaces import (IPOTemplateSet, IPOFileSet,
     IPOFile, IPOTemplate)
-from canonical.sourcerer.deb.version import Version
-from canonical.database.constants import UTC_NOW
 
-class URLOpenerError(Exception):
-    pass
-
-class URLOpener:
-    """Open URLs as file-like objects.
-
-    This class is used to allow functional testing of scripts that fetch
-    things from the network.
-    """
-
-    def open(self, url):
-        try:
-            return urllib2.urlopen(url)
-        except urllib2.HTTPError, e:
-            raise URLOpenerError(str(e))
-
-def fetch_date_list(urlopener, archive_uri, logger):
-    uri = archive_uri + '/directories.txt'
-
-    try:
-        date_file = urlopener.open(uri)
-    except URLOpenerError, e:
-        logger.error('Got an error fetching the file %s: %s' % (uri, e))
-        raise
-
-    date_list = []
-
-    for line in date_file.readlines():
-        date_list.append(line.strip())
-
-    return date_list
-
-def fetch_catalog(urlopener, archive_uri, date, logger):
-    uri = "%s/%s/translations.txt" % (archive_uri, date)
-
-    try:
-        catalog_file = urlopener.open(uri)
-    except URLOpenerError, e:
-        logger.error('Got an error fetching the file %s: %s' %
-            (uri, e))
-        raise
-
-    return parse_catalog(catalog_file)
-
-def parse_catalog(catalog):
-    r"""Parse a catalog of package translations.
-
-    Return a list of dictionaries.
-
-    >>> parse_catalog(['foo: bar'])
-    [{'foo': 'bar'}]
-
-    >>> catalog = parse_catalog([
-    ...     'foo: bar\n',
-    ...     'something: whatever\n',
-    ...     '\n',
-    ...     'key: value\n',
-    ...     'speed: boat\n'])
-    >>> catalog[0]['foo']
-    'bar'
-    >>> catalog[0]['something']
-    'whatever'
-    >>> catalog[1]['key']
-    'value'
-    >>> catalog[1]['speed']
-    'boat'
-    """
-
-    res = []
-    entry = {}
-
-    for line in catalog:
-        if line.isspace():
-            # Next record.
-            res.append(entry)
-            entry = {}
-        else:
-            (key, value) = line.split(':', 1)
-            entry[key] = value.strip()
-
-    if len(entry) > 0:
-        res.append(entry)
-
-    return res
-
-def get_test_tarball():
-    """Create a translation tarball for doctests.
-
-    >>> tarball = get_test_tarball()
-    >>> for member in tarball.getmembers():
-    ...     print member.name
-    sources/
-    sources/po/
-    sources/po/cy.po
-    sources/po/es.po
-    sources/po/uberfrob.pot
-    uberfrob/
-    uberfrob/usr/
-    uberfrob/usr/share/
-    uberfrob/usr/share/locales/
-    uberfrob/usr/share/locales/cy/
-    uberfrob/usr/share/locales/cy/LC_MESSAGES/
-    uberfrob/usr/share/locales/cy/LC_MESSAGES/uber.mo
-    uberfrob/usr/share/locales/es/
-    uberfrob/usr/share/locales/es/LC_MESSAGES/
-    uberfrob/usr/share/locales/es/LC_MESSAGES/uber.mo
-    """
-
-    return helpers.RosettaWriteTarFile.files_to_tarfile({
-        'uberfrob/usr/share/locales/cy/LC_MESSAGES/uber.mo':
-            'whatever',
-        'uberfrob/usr/share/locales/es/LC_MESSAGES/uber.mo':
-            'whatever',
-        'sources/po/uberfrob.pot':
-            'whatever',
-        'sources/po/cy.po':
-            'whatever',
-        'sources/po/es.po':
-            'whatever',
-        })
-
-def get_domain_binarypackages(tarball):
-    """Return a dictionary mapping domains to binary package names.
-
-    >>> tarball = get_test_tarball()
-    >>> get_domain_binarypackages(tarball)
-    {'uber': ['uberfrob']}
-    >>> tarball.close()
-    """
-
-    names = tarball.getnames()
-
-    domains = {}
-
-    for name in names:
-        if name.startswith('sources/'):
-            continue
-
-        if name.endswith('.mo'):
-            mofile = os.path.basename(name)
-            domain, extension = os.path.splitext(mofile)
-            binarypackage = name.split('/', 1)[0]
-            if domain in domains:
-                if binarypackage not in domains[domain]:
-                    domains[domain].append(binarypackage)
-            else:
-                domains[domain] = [binarypackage]
-    return domains
-
-class TranslationDomain:
-    def __init__(self, name):
-        self.domainname = name
-        # The contents of the PO template.
-        self.pot_contents = None
-        # The contents of the PO files, indexed by language code.
-        self.po_files = {}
-        # Paths where we have a PO template for this domain in the source
-        # package build.
-        self.domain_paths = []
-        # The filename of the PO template.
-        self.pot_filename = None
-        # A list of binary packages that have MO files for this translation
-        # domain.
-        self.binary_packages = []
-
-class DomainTarballError(Exception):
-    """Raised when an error occurs when scanning a translation domain tarball.
-    """
-
-def find_pot_and_po_files(tarball):
-    """Return a list of all .pot and .po files in a tarball."""
-
-    pot_files = []
-    po_files = []
-
-    for name in tarball.getnames():
-        if name.endswith('.pot'):
-            pot_files.append(name)
-        elif name.endswith('.po'):
-            po_files.append(name)
-
-    return pot_files, po_files
-
-def get_domains_from_tarball(distrorelease, sourcepackagename, tarball):
-    """Return a list with all .pot and .po files from a tarball.
-
-    The parameters are:
-        * distrorelease: The distrorelease where this tarball belongs.
-        * sourcepackage: the name of the source package the tarball was
-        generated from.
-        * tarball: the tarball itself.
-
-    Return a list of TranslationDomain objects.
-
-    Raise DomainTarballError if there is any error with the tarball structure.
-
-    How PO templates are matched to translation domains:
-
-     - Debconf templates are treated specially.
-     - If there's only one PO template and only one domain name, we assume
-       they match.
-     - We check to see if the PO template matches one in the database already.
-     - We check to see if any domain name matches the filename of the PO
-       template, and if one does, we use its name.
-     - Otherwise, create a translation domain with a generated name so that it
-       can be reviewed by a human.
-
-    The doctest for this function is at canonical/launchpad/doc/rosetta.py
-    """
-
-    domains = []
-
-
-    # Get a mapping of domain names to binary package names.
-
-    domain_binarypackages = get_domain_binarypackages(tarball)
-
-    # Get lists of the PO templates and PO files in the tarball.
-
-    pot_files, po_files = find_pot_and_po_files(tarball)
-
-    # Get the list of PO templates which are not package configuration
-    # templates.
-
-    non_pkgconf_templates = [
-        template
-        for template in pot_files
-        if not template.startswith('source/debian/po/')]
-
-    assert len(pot_files) - len(non_pkgconf_templates) in (0, 1)
-
-    # Prefix and suffix are used when we need to generate a name for a PO
-    # template (the fallback case).
-
-    prefix = 'review-%s-%s-' % (
-        distrorelease.name, sourcepackagename.name)
-    suffix = 1
-
-    # For each PO template, try to find a domain which matches it.
-
-    found_domains = []
-    found_paths = []
-
-    for pot_file in pot_files:
-        pot_dirname, pot_filename = os.path.split(pot_file)
-        assert pot_dirname.startswith('source/')
-        pot_dirname = pot_dirname[len('source/'):]
-        domain_name = None
-
-        if pot_dirname in found_paths:
-            # We have alredy a .pot file in this path, we don't handle this
-            # situation yet, so the import is not done.
-            raise DomainTarballError(
-                "The source package %s for %s has more than one .pot file"
-                " in source/%s. Ignoring the tarball." %
-                (sourcepackagename.name, distrorelease.name, pot_dirname))
-
-        found_paths.append(pot_dirname)
-
-        if pot_dirname == 'debian/po':
-            # It's a Debconf PO template.
-            domain_name = 'pkgconf-%s' % sourcepackagename.name
-        elif len(non_pkgconf_templates) == len(domain_binarypackages) == 1:
-            # We have only one non-Debconf PO template and one domain,
-            # therefore the mapping is direct.
-            domain_name = domain_binarypackages.keys()[0]
-        else:
-            # Check to see if there is already a PO template in the database
-            # with the same path and the same filename as pot_filename.
-            potemplateset = getUtility(IPOTemplateSet)
-            existing_potemplates = potemplateset.getSubset(
-                sourcepackagename=sourcepackagename,
-                distrorelease=distrorelease)
-
-            for potemplate in existing_potemplates:
-                if (potemplate.path == pot_dirname and
-                    potemplate.filename == pot_filename):
-                    domain_name = potemplate.potemplatename.translationdomain
-
-            if domain_name is None:
-                # No PO templates in the database matched; check to see if
-                # there is a domain with a name that matches the filename of
-                # this PO template.
-                for domain in domain_binarypackages:
-                    if (pot_file.endswith('%s.pot' % domain) and
-                        domain not in found_domains):
-                        domain_name, ext = os.path.splitext(pot_filename)
-
-            if domain_name is None:
-                # The PO template didn't match any PO templates that already
-                # exist in the database for this distrorelease, nor any
-                # domains in the tarball, so we look at previous release
-                # for this .pot file inside pot_dirname.
-                previous_distrorelease = distrorelease.parentrelease
-
-                if previous_distrorelease is not None:
-                    previous_potemplates = potemplateset.getSubset(
-                        sourcepackagename=sourcepackagename,
-                        distrorelease=previous_distrorelease)
-                    for potemplate in previous_potemplates:
-                        if (potemplate.path == pot_dirname and
-                            potemplate.filename == pot_filename):
-                            domain_name = \
-                                potemplate.potemplatename.translationdomain
-
-                if domain_name is None:
-                    # The .pot file does not exists either in the previous
-                    # distribution. Use the fall back method that generates a
-                    # name for the PO template to be reviewed later.
-                    for potemplate in existing_potemplates:
-                        # Check if we already have a potemplatename with the same
-                        # prefix so we don't mix two different .pot files when we
-                        # don't know their real translation domain.
-                        potemplatename = potemplate.potemplatename
-                        translationdomain = potemplatename.translationdomain
-                        if translationdomain.startswith(prefix):
-                            number = int(translationdomain[len(prefix):])
-                            if number >= suffix:
-                                suffix = number + 1
-                    domain_name = '%s%d' % (prefix, suffix)
-                    # Update the suffix so that the next pot file in this case
-                    # gets the right value.
-                    suffix = suffix + 1
-
-        found_domains.append(domain_name)
-
-        # Create the translation domain object.
-        td = TranslationDomain(domain_name)
-        td.pot_contents = tarball.extractfile(pot_file).read()
-        td.pot_filename = pot_filename
-        td.domain_paths.append(pot_dirname)
-
-        if domain_name in domain_binarypackages:
-            td.binary_packages = domain_binarypackages[domain_name]
-
-        # Search for PO files which are in the same directory as the PO
-        # template, and add them to the translation domain.
-        for po_file in po_files:
-            po_dirname, po_filename = os.path.split(po_file)
-            if po_dirname == 'source/' + pot_dirname:
-                lang_code, extension = os.path.splitext(po_filename)
-                td.po_files[lang_code] = tarball.extractfile(po_file).read()
-
-        domains.append(td)
-
-    return domains
-
-
-class AttachTranslationCatalog:
-    """Attach the .po and .pot files of a set of tarballs into Rosetta."""
-
-    def __init__(self, urlopener, base_uri, catalog, ztm, logger):
-        """Initialize the AttachTranslationCatalog object.
-
-        Get Four arguments, the base_uri where the files will be downloaded
-        from, the catalog with all files to be attached, the Zope Transaction
-        Manager and a logger for the warning/errors messages.
-        """
-        self.urlopener = urlopener
-        self.base_uri = base_uri
-        self.catalog = catalog
-        self.ztm = ztm
-        self.logger = logger
-        self.missing_distributions = []
-        self.missing_releases = []
-
-    def get_distrorelease(self, distribution_name, release_name):
-        """Get the distrorelease object for a distribution and a release."""
-
-        if distribution_name in self.missing_distributions:
-            return None
-
-        if (distribution_name, release_name) in self.missing_releases:
-            return None
-
-        distributionset = getUtility(IDistributionSet)
-
-        # Check that we have the needed distribution.
-        try:
-            distribution = distributionset[distribution_name]
-        except KeyError:
-            # We don't have this distribution in our database, print a
-            # warning so we can add it later and return.
-            self.logger.warning("No distribution called %s in the "
-                                "database" % distribution_name)
-            self.missing_distributions.append(distribution_name)
-            return None
-
-        # Check that we have the needed release for the current distribution
-        try:
-            return distribution[release_name]
-        except KeyError:
-            # We don't have this release for the current distribution in
-            # our database, print a warning so we can add it later and
-            # return.
-            self.logger.warning("No release called %s for the "
-                                "distribution %s in the database" % (
-                                release_name, distribution_name))
-            self.missing_distributions.append(
-                (distribution_name, release_name))
-            return None
-
-    def get_sourcepackagename(self, sourcepackagename):
-        """Get the SourcePackageName object for a given name."""
-
-        sourcepackagenameset = getUtility(ISourcePackageNameSet)
-        try:
-            return sourcepackagenameset[sourcepackagename]
-        except KeyError:
-            # We don't have this sourcepackage in our database, print
-            # a warning so we can add it later and return.
-            self.logger.warning("No source package name '%s' in the "
-                                "database" % sourcepackagename)
-            return None
-
-    def import_sourcepackage_release(self, sourcepackagename, release, file,
-                                     version):
-        """Import a tarball to a source package for a distribution release."""
-
-        uri = self.base_uri + '/' + file
-        self.logger.info("Getting %s" % uri)
-
-        try:
-            tarfile = self.urlopener.open(uri)
-        except URLOpenerError, e:
-            self.logger.error('Got an error fetching the file %s: %s' %
-                (uri, e))
-            return
-
-        self.logger.debug("%s attached to %s sourcepackage" % (
-                          uri, sourcepackagename.name))
-
-        # Check to see if we have already imported this tarball successfully
-        # inside this sourcepackagename and distrorelease.
-        # We do it before the tarfile.read() so we don't download the file if
-        # it's not needed.
-        potemplateset = getUtility(IPOTemplateSet)
-        potemplatesubset = potemplateset.getSubset(
-            sourcepackagename=sourcepackagename, distrorelease=release)
-
-        for pot in potemplatesubset:
-            if pot.sourcepackageversion is not None:
-                # The Version class comes from Sourcerer and helps us to
-                # compare .deb package version strings. That class has a
-                # __cmp__ method so we can compare a normal string with the
-                # class.
-                if Version(version) <= pot.sourcepackageversion:
-                    self.logger.debug(
-                        "This tarball or a newer one is already imported."
-                        " Ignoring it.")
-                    return
-
-        tarball = helpers.string_to_tarfile(tarfile.read())
-
-        try:
-            domains = get_domains_from_tarball(
-                release, sourcepackagename, tarball)
-        except DomainTarballError, e:
-            self.logger.warning("Error scanning tarball: %s" % str(e))
-            return
-
-        potemplatenameset = getUtility(IPOTemplateNameSet)
-
-        # XXX
-        # This should be done with a celebrity.
-        #  -- Dafydd Harries, 2005/03/16
-        personset = getUtility(IPersonSet)
-        admins = personset.getByName('rosetta-admins')
-        ubuntu_translators = personset.getByName('ubuntu-translators')
-
-        for domain in domains:
-            try:
-                template = potemplatesubset[domain.domainname]
-            except KeyError:
-                # Get or create the PO template name.
-                try:
-                    potemplatename = potemplatenameset[domain.domainname]
-                except KeyError:
-                    self.logger.warning("Creating new PO template name '%s'" %
-                        domain.domainname)
-                    potemplatename = potemplatenameset.new(
-                        translationdomain=domain.domainname,
-                        title=domain.domainname)
-
-                # Create the PO template.
-                self.logger.warning(
-                    "Creating new PO template '%s' for %s/%s" % (
-                    domain.domainname, release.name, sourcepackagename.name))
-                template = potemplatesubset.new(
-                    potemplatename=potemplatename,
-                    contents=domain.pot_contents,
-                    owner=admins)
-            else:
-                # these are ALWAYS considered "published"
-                template.attachRawFileData(domain.pot_contents, True, admins)
-
-            # Choosing the shortest is used as a heuristic for selecting among
-            # binary package names and domain paths.
-            if domain.binary_packages:
-                binarypackagenameset = getUtility(IBinaryPackageNameSet)
-                best_binarypackage = helpers.getRosettaBestBinaryPackageName(
-                    domain.binary_packages)
-
-                try:
-                    template.binarypackagename = (
-                        binarypackagenameset[best_binarypackage])
-                except KeyError:
-                    self.logger.warning(
-                        "No binary package name '%s' in the database." %
-                        best_binarypackage)
-
-                # Since the domain has binary packages, set this flag on the
-                # PO template so that it's included in language pack exports.
-                template.languagepack = True
-
-            template.path = helpers.getRosettaBestDomainPath(
-                domain.domain_paths)
-
-            template.filename = domain.pot_filename
-
-            # Attach all the PO files.
-
-            for language_code in domain.po_files:
-                if '@' in language_code:
-                    code, variant = language_code.split('@', 1)
-                    variant = unicode(variant)
-                else:
-                    code, variant = language_code, None
-
-                try:
-                    pofile = template.getOrCreatePOFile(code, variant,
-                                                        ubuntu_translators)
-                except LanguageNotFound:
-                    # The language code does not exist in our database.
-                    # Usually, it's a translator error.
-                    self.logger.warning(
-                        "PO file with unknown language code '%s' for %s/%s"
-                        % (language_code, release.name, sourcepackagename.name))
-                    continue
-
-                # again, these are always considered "published"
-                pofile.attachRawFileData(
-                    domain.po_files[language_code], True, admins)
-
-            # Now that we've successfully updated the information for the
-            # source package, we can update the version in the PO template.
-            template.sourcepackageversion = version
-
-        self.ztm.commit()
-
-    def import_catalog(self):
-        for entry in self.catalog:
-            # Verify that all mandatory keys are present in the entry.
-
-            error = False
-            keys = ('Distribution', 'Release', 'Source', 'Version',
-                'File')
-
-            for key in keys:
-                if key not in entry:
-                    self.logger.error(
-                        "The field '%s' is missing from this catalog entry" %
-                        key)
-                    error = True
-
-            if error:
-                continue
-
-            distribution, release, source, version, file = (
-                entry['Distribution'], entry['Release'], entry['Source'],
-                entry['Version'], entry['File'])
-
-            # Get the distribution release and source package name objects,
-            # and attach the tarball for this entry to that release/package
-            # combination.
-
-            release = self.get_distrorelease(distribution, release)
-            sourcepackagename = self.get_sourcepackagename(source)
-
-            if sourcepackagename is not None and release is not None:
-                try:
-                    self.import_sourcepackage_release(
-                        sourcepackagename, release, file, version)
-                except:
-                    # If an exception is raised, we log it before aborting the
-                    # attachment.
-                    self.logger.error('We got an unexpected exception', 
-                                      exc_info=1)
-                    self.ztm.abort()
-
-    def run(self):
-        try:
-            self.import_catalog()
-        except:
-            # If an exception is raised, we log it before aborting the
-            # attachment.
-            self.logger.error('We got an unexpected exception', exc_info=1)
-            self.ztm.abort()
-
-def attach(urlopener, archive_uri, ztm, logger):
-    """Attach PO templates and PO files from a (possibly remote) archive of
-    tarballs.
-    """
-
-    dates_list = fetch_date_list(urlopener, archive_uri, logger)
-
-    for date in dates_list:
-        catalog = fetch_catalog(urlopener, archive_uri, date, logger)
-        base_uri = archive_uri + '/' + date
-        process = AttachTranslationCatalog(
-            urlopener, base_uri, catalog, ztm, logger)
-        process.run()
-
->>>>>>> 0b57c17e
 
 class ImportProcess:
     """Import .po and .pot files attached to Rosetta."""
@@ -738,7 +111,7 @@
                 else:
                     # We have an object to import.
                     break
-            
+
             if object is None:
                 # There are no objects to import. Exit the script.
                 break
