/* === Things browsers should do, but don't: === */

.clearfix:after { /* use class="clearfix" whenever floats should be enclosed */
  content: "."; 
  display: block; 
  height: 0; 
  clear: both; 
  visibility: hidden;
}
.clearfix {display: inline-table;}
/* Work around float bug in MSIE for Windows, while hiding from MSIE for Mac \*/
* html .clearfix {height: 1%;}
.clearfix {display: block;}
/* End hiding from MSIE for Mac */

abbr[title], acronym[title] {
  border-bottom: 1px dotted Black;
  color: Black;
  background-color: transparent;
  cursor: help;
}
address {
  font-style: inherit;
}
* html body {
  word-wrap: break-word; /* stops floats dropping in IE 5.5/6 */
}
dd {
  margin-bottom: 1em;
}
dt dfn {
  font-style: inherit;
  font-weight: bold;
}
img {
  border: none;
}
kbd {
  border: 1px solid;
  border-color: white gray gray white;
  color: black;
  background-color: #ddd;
  min-width: 1em;
}
label {
  white-space: nowrap;
}
legend {
  font-weight: bold;
}
legend legend {
  font-weight: normal;
}
tr {
  vertical-align: top;
}
th {
  text-align: right;
}
thead {
  vertical-align: bottom;
}
thead th, tr.thead th {
  text-align: center;
}

.listbox { /* a scrolling list of checkboxes or radio buttons */
  border: 1px solid #8cacbb;
  display: inline-block;
  max-height: 12em;
  overflow: auto;
  overflow: -moz-scrollbars-vertical;
}
.listbox label {
  background-color: #f6f6f6;
  border: solid white;
  border-width: 0 0 1px 0;
  display: block;
}

/* === Global Launchpad design: === */

.debug {
  background: none;
  color: #f09;
}

body {
  background-color: #fcfcfc;
  color: black;
  font-family: "Lucida Grande", "Trebuchet MS", sans-serif;
  margin: 0;
  padding: 0;
}
.body {
  margin: 1em 1%;
}
.columns {
  margin: 1em 0;
}
:visited {
  background: none;
  color: #66a;
}
:link, .hierarchy :visited, .footer :visited,
.facets :visited, .portlet :visited {
  background: none;
  color: #000088;
}
:link:active, :visited:active {
  background: none;
  color: #c00;
}

h1, h2, h3, h4, h5, h6 {
  background: none;
  color: #708a96;
  font-size: 100%;
  font-weight: normal;
  text-align: left;
}
h1 :link, h2 :link, h3 :link, h4 :link, h5 :link, h6 :link,
h1 :visited, h2 :visited, h3 :visited, h4 :visited, h5 :visited, h6 :visited {
  color: inherit; 
}
h1 {
  font-size: 1.6em;
  margin: 0 0 0.5em;
  padding-top: 0;
}
h2 {
  font-size: 1.25em;
  margin: 0.5em 0;
}
h3 {
  font-size: 1.1em;
  margin-bottom: 0.5em;
}
h4, h5, h6 {
  font-size: 1em;
  margin-bottom: 0;
}
h5.languages {
  background-image: url(/@@/languages);
  background-repeat: no-repeat;
}
label {
  font-weight: bold;
}
pre {
  color: black;
  background-color: #dee7ec;
  padding: 0.5em;
}
.userLog { 
  font-family: "Lucida Grande","trebuchet ms",verdana,sans-serif;
  font: 11px tahoma,verdana,sans-serif;
  position: absolute;
  right: 10px;
  top: 5px;
}
div.body table, div.columns table {
  margin-left: auto;
  margin-right: auto;
  border-collapse: collapse;
  width: 100%;
}
th, td {
  padding: 0.25em;
}
th.icon, td.icon {
  white-space: nowrap;
  width: 1px;
}
th.icon.left, td.icon.left {
  padding-right: 0;
}
th.icon.right, td.icon.right {
  padding-left: 0;
}
table.listing {
  font-size: smaller;
  margin: 1em 0;
}
table.listing, table.listing>tbody {
  border-bottom: 1px solid #8cacbb;
}
table.listing>thead, table.listing>thead>tr>th,table.listing tfoot tr {
  border: 1px solid #8cacbb;
  background-color: #dee7ec;
}
table.listing tfoot td {
  border: 1px solid #8cacbb;
}
table.listing>thead>tr>td {
  border: none;
}
tr.highlight { /* highlight specific table entry */
  border: 1px solid #ffa500;
  background-color: #ffce7b;
}
table.listing>tr.note, table.listing>tbody>tr.note {
  font-size: smaller;
}
tr.amount, td.amount {
  text-align: right;
}
table.listing th, table.listing td {
  padding: 0.125em 0.25em;
}
table.listing th {
  font-weight: normal;
  white-space: nowrap;
}
table.listing>tr>td, table.listing>tbody>tr>td {
  border: 1px #8cacbb;
  border-style: dotted none none none;
}
table.listing>tr.note>td, table.listing>tbody>tr.note>td {
  border-style: none;
}
table.listing img {
  vertical-align: middle;
}
table.listing tr.secondary>th, table.listing tr.secondary td {
  border-top: none;
}
/* Sortable tables: */
table.sortable a.sortheader {
  color:#666666;
  font-weight: bold;
  text-decoration: none;
  display: block;
}
table.sortable img.sortarrow {
  padding-left: 2px;
}
th.ascending {
  background-image: url(/@@/arrowDown);
  background-position: center right;
  background-repeat: no-repeat;
}
th.descending {
  background-image: url(/@@/arrowUp);
  background-position: center right;
  background-repeat: no-repeat;
}
ol, ul {
  padding: 0;
}
ul { 
  list-style-type: square;
  list-style-image: url(/@@/bullet);
  margin: 0.5em 0 0 24px; /* because bullet graphics are px width */
}
ol {
  margin: 0.5em 0 0 1.5em;
}

/* Used to indicate a value to be used to sort cells in a row */
.sortkey, .revsortkey {
    display: none;
}

#portal-column-one .portlet, #portal-column-two .portlet,
#layout2col-portlets .portlet {
  border: none;
  font-size: smaller;
  margin-bottom: 1em;
  padding: 0;
  background-color: #f4f5f8; /* changed by sabdfl, 2005-10-22 */
}
#portal-column-one .portlet h2, #portal-column-two .portlet h2,
#layout2col-portlets .portlet h2 {
  /* the base portlet heading */
  background-color: #dee7ec;
  border: 1px solid #8cacbb;
  font-weight: normal;
  margin: 0;
  padding: 0em 0.3em 0em 0.75em;
  display: block;
  font-size: 1em;
}
#portal-column-one .portlet h5, #portal-column-two .portlet h6,
#layout2col-portlets .portlet h5 {
  color: black;
}
#portal-column-one .portlet h5, #portal-column-two h5,
#layout2col-portlets .portlet h5 {
  font-weight: bold;
}
#portal-column-one .portlet h6, #portal-column-two h6,
#layout2col-portlets .portlet h6 {
  font-variant: italic;
}
#portal-column-one .portletBody, #portal-column-two .portletBody,
#layout2col-portlets .portletBody {
  position: relative;
  top: -1px;
  border: 1px solid #8cacbb;
}
#portal-column-one .portletContent, #portal-column-two .portletContent,
#layout2col-portlets .portletContent {
  padding: 0.75em;
}

/* -- Form controls: -- */

input[type="text"], input[type="submit"], input[type="reset"] {
  font-size: 1em; /* Forces a readable font size in Safari */
}
textarea {
  border: 1px solid #8cacbb;  
  color: black;
  background-color: white;
  font-family: sans-serif;
  width: 100%;
}
input.urlTextType {
  width: 100%;
}
.fieldRequired {
  color: #999;
}
.fieldOptional {
  color: #999;
}
.formHelp {
  color: #666666;
  font-size: smaller;
  margin-bottom: 1em;
}
/* Temporarily make *all* buttons look plone-y. Ugh. */
button {
  border: 1px solid #8cacbb;  
  color: Black;
  background-color: white;
}
/* Don't give radiobuttons a square border in Opera: */
input[type="radio"] {
  border: none;
}

/* sabdfl says portlet links must not be underlined */
.portlet a {
  text-decoration: none;
}
/* SteveA says they should still be underlined if they're in help text */ 
.portlet p a {
  text-decoration: underline;
}

/* -- Page layout: -- */

.header td, .footer {
  font-family: "Lucida Grande", "Trebuchet MS", sans-serif;
  padding: 0.25em 1em;
}
.header td {
  padding-bottom: 0;
}
.header {
  font-size: 0.875em;
}
.footer {
  font-size: smaller;
  text-align: center;
}
.login {
  text-align: right;
  min-height: 1.75em;
}
.login input[type="submit"] {
  padding: 0;
}
.header, .footer, ul.app>li {
  background-color: #dee7ec;
  color: inherit;
}
ul.app { /* Currently not used */
  padding: 0;
  margin: 1em 0 1em;
  border-bottom: 1px solid #8cacbb;
  font-weight: bold;
  font-size: 1em;
  font-family: "Lucida Grande", "Trebuchet MS", sans-serif;
}
ul.app>li
{
  border: 1px solid #8cacbb;
  border-bottom: none;
  display: inline;
  list-style: none;
  margin: 0 0.5em 0 0;
  padding: 0 0.5em;
}
ul.app a {
  text-decoration: none;
}
ul.app>li.current {
  background: #fcfcfc;
  border-bottom: 1px solid #fcfcfc;
}

/* Column definitions for old layout: */
#portal-column-content {
  display: inline; /* avoid MSIE Double Float Margin bug */
  float: left;
  margin-left: 24%; /* = 1% left margin + 22% left column + 1% gutter */
  width: 52%;
}
* > #portal-column-content { /* hide from MSIE/Win 5 where "relative" breaks */
  position: relative; /* allow z-index to work */
  z-index: 1000; /* force main column to appear on top */
}
#portal-column-two {
  display: inline;
  float: left;
  margin-left: 1%;
  width: 22%; /* leaves 1% right margin */
}
#portal-column-one {
  display: inline;
  float: left;
  margin-left: -98%; /* = -99% back to left edge + 1% left gutter */
  width: 22%;
}
/* Column definitions for 2col layout: */
#layout2col-main {
  display: inline;
  float: left;
  margin-left: 24%; /* = 1% left margin + 22% left column + 1% gutter */
  width: 75%;
}
#layout2col-portlets {
  display: inline;
  float: left;
  margin-left: -98%; /* = -99% back to left edge + 1% left gutter */
  width: 22%;
}

ul.facets {
  background-color: #dee7ec;
  border: 1px solid #8cacbb;
  color: #999999;
  font-size: smaller;
  margin: 0 0 1em 0;
  /* The following paddings/margins aren't yet robust when zoomed. */
  padding: 0.25em 0 0.25em 0;
}
ul.facets :link, ul.facets :visited {
  text-decoration: none;
}
ul.facets>li {
  list-style-position: inside;
  margin: 0.25em 1em;
  padding-left: 0.5em;
}
ul.facets li.current {
  background-color: #f4f5f8;
  color: inherit;
}
ul.facets>li ul {
  list-style-position: outside;
  margin-left: 1.5em;
  padding-left: 1.5em;
}

/* ----------------------- UNCHANGED FROM PLONE.CSS ----------------------- */

p {
    margin: 0.5em 0em 1em 0em;
    line-height: 1.5em;
}
p img {
    border: 0;
    margin: 0;
}

fieldset {
    border: 1px solid #8cacbb;
    margin: 1em 0em 1em 0em;
    padding: 0em 1em 1em 1em;
    line-height: 1.5em;
    width: auto;
}

form {
    border: none;
    margin: 0;
}
input {
    font-family: "Lucida Grande", Verdana, Lucida, Helvetica, Arial, sans-serif;
    visibility: visible;
    border: 1px solid #8cacbb;  
    color: Black;
    background-color: white;
    vertical-align: middle;
}
select {
    border: 1px solid #8cacbb;
    color: Black;
    background-color: White;
    vertical-align: top;
}
ins {
    color: green;
    text-decoration: none;
}

.documentDescription {
    /* The summary text describing the document */
    font-weight: bold;
    display: block;
    margin: 1em 0em;
    line-height: 1.5em;
}

/* The new form elements */

.field {
    top: 0;
    left: 0;
    margin: 0 0 1em 0;
}

.field .field {
    margin: 1em 0 0 0;
}

.formControls {
   margin: 1em 0 0 0; 
}

.discreet {
    color: #76797c;
    font-size: 85%;
    font-weight: normal;
}

.listingBar {
    background-color: #dee7ec;
    border-color: #8cacbb;
    border-style: solid;
    border-width: 1px;
    padding: 0em 1em;
    text-align: center;
    vertical-align: top;
    margin: 1em 0em;
    font-size: 94%;
    clear: both;
}
.listingBar span.previous,
.listingPrevious {
    text-align: left;
    float: left;
    margin-right: 1em;
}
.listingBar span.next,
.listingNext {
    text-align: right;
    float: right;
    margin-left: 1em;
}
.listingBar img {
  vertical-align: middle;
}

/*
** Accessibility and visual enhancement elements 
*/

.visualClear {
    display: block;
    clear: both;
}
#portal-column-content fieldset > * input:focus,
#portal-column-content fieldset > * textarea:focus {
    border-color: #ffa500; 
    border-width: 1px;
}

/* -------------------------- END OF PLONE.CSS -------------------------- */

/* Launchpad classes */

.highlighted {
  background-color: #f7f9fa;
  border: 1px dotted #8cacbb;
  padding: 0.5em;
}

/* see launchpad.js:activateCollapsables() */
.collapsible legend a, .collapsible legend a:visited {
    text-decoration: none;
    color: #000088;
}

img.collapseIcon {
    text-decoration: none;
    margin-bottom: -3px;
}

.collapsible legend a span {
    text-decoration: underline;
}

.collapsible {
    padding: 0;
    margin: 0;
}

.collapsed {
  border: none;
  margin-bottom: 0;
}

/* Visually differentiate disabled and enabled form fields. */
select[disabled],
textarea[disabled],
input[disabled] {
    border-style: dotted;
    color: #999;
}

tr.highlight {
    border: 1px solid #ffc550;
    background-color: #ffe7ab;
}

/* batch navigation links */

.batchnav tr:hover {
  background-color: white;
}

.batchnav td:hover {
  background-color: white;
}

.batchnav td {
  text-align: center;
  border-top: 1px solid #364970;
  vertical-align: bottom;
}

/* Bug status and importance markers: */
.statusUNCONFIRMED  { color: #993300; }
.statusNEEDSINFO    { color: Red; }
.statusCONFIRMED    { color: Red; }
.statusINPROGRESS   { color: Black; }
.statusFIXRELEASED  { color: Black; }
.statusFIXCOMMITTED { color: Black; }
.statusREJECTED     { color: Gray; }

.importanceCRITICAL  { color: Red; }
.importanceHIGH      { color: #ff6600; }
.importanceMEDIUM    { color: Green; }
.importanceLOW       { color: Black; }
.importanceWISHLIST  { color: Blue; }
.importanceUNDECIDED { color: #999; }

/* Spec definition, delivery and priority */

.specstatusIMPLEMENTED     { color: Green; }
.specstatusINFORMATIONAL   { color: Green; }
.specstatusAPPROVED        { color: Black; }
.specstatusPENDINGAPPROVAL { color: #f09; }
.specstatusPENDINGREVIEW   { color: #f09; }
.specstatusDRAFT           { color: #930; }
.specstatusNEW             { color: Red; }
.specstatusSUPERSEDED      { color: Gray; }
.specstatusOBSOLETE        { color: Gray; }

.specpriorityNOTFORUS      { color: Gray; }
.specpriorityUNDEFINED     { color: Gray; }
.specpriorityLOW           { color: Black; }
.specpriorityMEDIUM        { color: Orange; }
.specpriorityHIGH          { color: Red; }
.specpriorityESSENTIAL     { color: Red; }

.specdeliveryUNKNOWN            {color: Gray; }
.specdeliveryNOTSTARTED         {color: Gray; }
.specdeliveryDEFERRED           {color: Red; }
.specdeliveryNEEDSINFRASTUCTURE {color: Red; }
.specdeliveryBLOCKED            {color: Red; }
.specdeliverySTARTED            {color: Blue; }
.specdeliverySLOW               {color: Red; }
.specdeliveryGOOD               {color: Blue; }
.specdeliveryBETA               {color: Orange; }
.specdeliveryNEEDSREVIEW        {color: Purple; }
.specdeliveryAWAITINGDEPLOYMENT {color: Red; }
.specdeliveryIMPLEMENTED        {color: Green; }

.branchstatusMATURE             {color: DarkGreen;}
.branchstatusDEVELOPMENT        {color: DarkRed;}
.branchstatusEXPERIMENTAL       {color: #930;}
.branchstatusMERGED             {color: Gray;}
.branchstatusABANDONED          {color: Gray;}
.branchstatusNEW                {color: Black;}


/* Ticket status */

.ticketstatusOPEN            { color: Black; }
.ticketstatusANSWERED        { color: Green; }
.ticketstatusREJECTED        { color: Red; }

/* Board-like comment CSS */

.boardComment {
  border: 1px solid #364970;
  margin-bottom: 1.5em;
  margin-top: 1em;
  position: relative;
}

/* Board-like comment CSS */

.boardComment {
  border: 1px solid #364970;
  margin-bottom: 1.5em;
  margin-top: 1em;
  position: relative;
}

/* Fix for IE float bug */
* html .boardComment {
  float: left;
  clear: both;
  width: 99%;
}


.boardCommentDetails {
  font-size: 80%;
  border: 1px solid #364970;
  border-style: none none solid none;
  background-color: #eee;
  padding: 0.25em 12px;
}

.boardCommentBody {
  padding: 0.5em 12px 0;
}

.boardCommentContent {
  line-height: 1.5em;
}

.boardCommentContent pre {
  background-color: white;
  border: none;
  padding: 0;
  margin: 0;
}

/* Various custom list formats: */
ul.add>li, li.add {
  list-style-image: url(/@@/add);
}
ul.architecture>li, li.architecture {
  list-style-image: url(/@@/architecture);
}
ul.bounty>li, li.bounty {
  list-style-image: url(/@@/bounty);
}
ul.branch>li, li.branch {
  list-style-image: url(/@@/branch);
}
ul.bug>li, li.bug {
  list-style-image: url(/@@/bug);
}
ul.bug.high>li, li.bug.high {
  list-style-image: url(/@@/bug-high);
}
ul.bug.medium>li, li.bug.medium {
  list-style-image: url(/@@/bug-medium);
}
ul.bug.low>li, li.bug.low {
  list-style-image: url(/@@/bug-low);
}
ul.bug.remote>li, li.bug.remote {
  list-style-image: url(/@@/bug-remote);
}
ul.build-success>li, li.build-success {
  list-style-image: url(/@@/build-success);
}
ul.cve>li, li.cve {
  list-style-image: url(/@@/cve);
}
ul.download>li, li.download {
  list-style-image: url(/@@/download);
}
ul.edit>li, li.edit {
  list-style-image: url(/@@/edit);
}
ul.info>li, li.info {
  list-style-image: url(/@@/info);
}
ul.languages>li, li.languages {
  list-style-image: url(/@@/languages);
}
ul.list>li, li.list {
  list-style-image: url(/@@/list);
}
ul.locked>li, li.locked {
  list-style-image: url(/@@/locked);
}
ul.mail>li, li.mail {
  list-style-image: url(/@@/mail);
}
ul.milestone>li, li.milestone {
  list-style-image: url(/@@/milestone);
}
ul.packages>li, li.packages {
  list-style-image: url(/@@/package-binary);
}
ul.sources>li, li.sources {
  list-style-image: url(/@@/package-source);
}
ul.products>li, li.products {
  list-style-image: url(/@@/product);
}
ul.person>li, li.person, ul.people>li, li.people {
  list-style-image: url(/@@/user);
}
ul.remove>li, li.remove {
  list-style-image: url(/@@/remove);
}
ul.spec>li, li.spec {
    list-style-image: url(/@@/spec);
}
ul.sprint>li, li.sprint {
    list-style-image: url(/@@/sprint);
}
ul.ticket>li, li.ticket {
    list-style-image: url(/@@/ticket);
}
ul.up>li, li.up {
    list-style-image: url(/@@/arrowUp);
}
ul.webref>li, li.webref {
    list-style-image: url(/@@/link);
}
ul.translations>li, li.translations {
  list-style-image: url(/@@/translations);
}
dl.products>dt:before {
  content: url(/@@/product);
}
ul.search>li, li.search {
  list-style-image: url(/@@/search);
}

/* Used for source and translator comments on the translation page. */

.translation code { /* an interpolation code, such as %i */
  font-weight: bold;
}
.translation samp { /* a leading/trailing space */
  background: url(/@@/translation-space) center center no-repeat;
  padding: 0 4px; /* should be half the width of /@@/translation-space */
  white-space: pre; /* stops consecutive spaces from collapsing */
}

/* Used in default-error.pt so people actually notice exceptions */

.exception {
  color: #cc0000;
}

.personal {
  clear: left;
  float: left;
  margin-right: 2%;
  width: 48%;
}
.statistical {
  clear: right;
  float: right;
  margin-left: 2%;
  width: 48%;
}

.lesser {
  font-size: smaller;
}
.greater {
  /* For use in the ~20% of listing tables that should have normal-sized text */
  font-size: larger;
}

/* indented and moreindented useful for listings */
.indented {
  margin-left: 1em;
}
.moreindented {
  margin-left: 2em;
}

input[type="image"] {
  border: none;
}

.actions {
  margin: 0.5em 0;
}

.unavailable {
  color: #999;
  background: none;
}
.list {
  text-align: left;
}
.required:after {
  background: url(/@@/required) center left no-repeat;
  color: #999999;
  content: '(Required)';
  font-weight: normal;  
  padding: 0 0 0 8px;
  margin: 0 0 0 4px;
}


td p:first-child, td ol:first-child, td blockquote:first-child {
  margin-top: 0;
}
th {
  text-align: right;
}
thead th {
  text-align: center;
}
tr {
  vertical-align: top;
}

.results {
  background-color: #dee7ec;
  font-size: small;
  padding: 0.25em;
  margin: 1em 0em;
  clear: both;
}
.results .navigation {
  float: right;
  text-align: right;
}

.apps {
  clear: right;
  float: right;
  margin-top: 0.5em;
}
.navigation li {
  display: inline;
  padding: 0.25em 0.5em;
}
.navigation li:before {
  content: '\2022';
  margin-right: 0.25em;
}

#main {
  border-top: 2pt solid black;
  clear: both;
  margin: 0;
  padding-top: 1em;
  width: 100%;
}

/* from richard braine for the series source forms */
/* otherwise inputs don't disappear along with surrounding layer */
input {
  visibility:inherit
}
/*
Calendar stuff.
*/
.cal-navigation {
  width: 100%;
  margin: 1em;
}

.cal-table {
  width: 100%;
  border-collapse: collapse;
}

.cal-table th {
  text-align: center;
  color: black;
  background-color: #eee;
  border: 1px solid black;
}

.cal-daycell {
  border: 1px solid black;
}

.cal-dayhead {
  text-align: right;
  border-bottom: 1px dashed #999;

}
.cal-dayhead a {
  display: block;
  color: black;
  text-decoration: none;
  font-weight: bold;
}

.cal-freeday, .cal-busyday {
  display: block;
  text-align: right;
}
.cal-busyday {
  font-weight: bold;
  background-color: #ff9;
}

.cal-addlink {
  text-align: right;
  font-size: smaller;
}

.cal-event-list {
  margin: 0px;
  padding: 0px;
}

.cal-event-list li {
  list-style: none;
  border: 1px solid #4b6982;
  background: #9db8d2;
  margin: 0.24em;
}

#calendar-view-day {
  border: #aaaaaa 1px solid;
  border-top: none;
  position: relative;
  padding: 0;
}

#calendar-view-day .hour {
  border-top: #4b6983 1px solid;
  border-top: 1px #bab5ab solid;
  width: 100%;
  position: absolute;
  height: 4em;
  margin: 0 !important;
  padding: 0 !important;
}

#calendar-view-day .even {
  background: #eae8e3;
}

#calendar-view-day .events {
  position: absolute;
  margin-left: 5em;
  left: 0;
  top: 0;
  width: 100%;
}

#calendar-view-day .event {
  display: block;
  position: absolute;
  margin-left: 5em;
  width: 20em;
  min-width: 20em;
  border: 1px #4b6983 solid;
  background: #9db8d2;
  opacity: 0.85;
  z-index: 1;
}

#calendar-view-day .other {
  background: #e0b6af;
  border: 1px #884631 solid;
}

.oopsid {
  font-weight: bold;
  color: #cc0000;
}

dl.faq dt {
    font-weight: bold;
}

dl.faq dd {
    margin: 0.5em 1em;
}

dl.faq ol {
    margin: 0.5em 3em;
}

.error, .warning, .informational {
  padding: 0.5em;
}
.message {
  background: 5px 0.5em no-repeat;
  font-size: smaller;
  font-weight: bold;
  margin: 1em 0 0.5em;
  padding: 0.5em 1em 0.5em 30px; /* 30px because the image has a pixel size */
}
.error .message, .warning .message, .informational .message {
  margin: 0.25em 0 0;
  padding: 0 0 0 25px;
  background: 0 0 no-repeat;
}
.error {background-color: #f0cccc; color: black;}
.error.message, .error .message {
  background-image: url(/@@/error);
}
.warning {background-color: #fcdd99; color: black;}
.warning.message, .warning .message {
  background-image: url(/@@/warning);
}
.informational {background-color: #fcfc99; color: black;}
.informational.message, .informational .message {
  background-image: url(/@@/info);
}
.debugging {background-color: #666; color: white;}
.debugging.message, .debugging .message {
  background-image: url(/@@/info);
}

/* Dynamic menus */

#menuroot li {
  background: url(/@@/divider) center right no-repeat;
}
* html #menuroot li {
  padding-right: 2em;
}
#menuroot li:hover {
  background: url(/@@/divider-highlighted) center right no-repeat;
}
#menuroot li li:hover {
  background: #8cacbb;
}
<<<<<<< HEAD
#menuroot li ul {
  border: 1px solid red;
}
=======
>>>>>>> 1e235499
#menuroot li li {
  margin: 0;
  padding: 0;
  width: 100%;
  background: #dee7ec;
}
#menuroot li li a {
  display: block;
<<<<<<< HEAD
  width: 100%;
  padding: 0 0 0 6px !important;
=======
  width: auto;
  padding: 0 6px !important;
>>>>>>> 1e235499
}
#menuroot li li a:hover {
  background: #8cacbb;
}
ul.menuroot > li > ul.menu {
  z-index: 2000;
}
ul.menuroot, ul.menu {
  display: block;
}
* html ul.menuroot, * html ul.menu {
  position: absolute;
}
#menucontainer div > ul, #menucontainer li > ul {
  position: absolute;
}
ul.menuroot {
  top: 0px;
  background-color: #dee7ec;
  font-family: sans-serif;
  font-size: smaller;
  width: 100%;
}
.menuroot {
  border: 1px solid;
  border-color: #fff #8cacbb #8cacbb #fff;
}
.scrollbutton.up {
  background: url(/@@/arrowUp.gif) 
                center center no-repeat;
}
.scrollbutton.down {
  background: url(/@@/arrowDown.gif) 
                center center no-repeat;
}
.item, .scrollbutton {
  border: 0px solid;
  border-color: #fff #8cacbb #8cacbb #fff;
  white-space: nowrap;
  margin: 0px;
  padding: 0 2em 0 0.5em;
  line-height: 2em;
  height: 2em;
  background-color: #dee7ec;
  min-width: 3em;
  color: black;
  cursor: default;
}
.menu .item, .scrollbutton.down, .scrollbutton.up {
  border-left-width: 1px;
  border-right-width: 1px;
  padding: 0 0.5em;
}
.menu, .menuroot {
  list-style-type: none;
  padding: 0px;
  margin: 0px;
}
/* ul.menuroot>li:hover, ul.menu>li:hover, */
.open {
  background-color: #8cacbb;
  color: #fff;
}
.menuroot .item {
  float: left;
  background-color: #dee7ec;
}
.menu .menu {
  margin-top: -2em;
  z-index: 2;
}
.menu > li > .menu {
  position: absolute;
}
.container {
  background: url(/@@/arrowRight.gif) 
                center right no-repeat;
}
.menu .item {
  display: block;
  float: none;
  width: 100%;
}
.item a {
  text-decoration: none;
  color: darkblue;
  cursor: default;
}
.menu .item.first, .scrollbutton.up {
  border-top-width: 1px;
}
.menu .item.last, .scrollbutton.down {
  border-bottom-width: 1px;
}

* html .menuroot {
  font-size: 0.8em;
}
#menucontainer * html ul {
  background-color: #dee7ec;
  display: block;
  position: absolute;
}
#menucontainer * html li {
  min-width: 20em;
}
#menucontainer * html .menuroot {
  background-color: white;
}
* html .menuroot, * html .menu {
  border: 0px solid;
}
* html .scrollbutton.up {
  background: url(/@@/arrowUp.gif) 
                center center no-repeat;
}
* html .scrollbutton.down {
  background: url(/@@/arrowDown.gif) 
                center center no-repeat;
}
* html .item, * html .scrollbutton.down, * html .scrollbutton.up {
  border: 0px solid;
  border-color: #fff #8cacbb #8cacbb #fff;
  white-space: nowrap;
  margin: 0px;
  padding: 0px;
  line-height: 2em;
  height: 2em;
  background-color: #dee7ec;
  min-width: 20em;
  color: black;
  cursor: default;
}
* html .menu .item, * html .scrollbutton.down, * html .scrollbutton.up {
  border-left-width: 1px;
  border-right-width: 1px;
}
* html .menu, * html .menuroot {
  list-style-type: none;
  padding: 0px;
  margin: 0px;
}
* html .menuroot .item {
  float: left;
  background-color: #dee7ec;
}
* html .menu {
  z-index: 2;
}
* html .container {
  background: url(/@@/arrowRight.gif) 
                center right no-repeat;
}
* html .menu .item {
  float: none;
}
* html .item a {
  text-decoration: none;
  color: darkblue;
  cursor: default;
}
* html .menu .item.first, * html .scrollbutton.up {
  border-top-width: 1px;
}
* html .menu .item.last, * html .scrollbutton.down {
  border-bottom-width: 1px;
}
* html .rootitem {
  width: 10em;
  top: 0px;
}
#menupreload {
  visibility: hidden;
}
* html .body {
  padding-top: 1.5em;
}
#menuroot li {
  list-style-image: none;
}<|MERGE_RESOLUTION|>--- conflicted
+++ resolved
@@ -1147,12 +1147,6 @@
 #menuroot li li:hover {
   background: #8cacbb;
 }
-<<<<<<< HEAD
-#menuroot li ul {
-  border: 1px solid red;
-}
-=======
->>>>>>> 1e235499
 #menuroot li li {
   margin: 0;
   padding: 0;
@@ -1161,13 +1155,8 @@
 }
 #menuroot li li a {
   display: block;
-<<<<<<< HEAD
-  width: 100%;
-  padding: 0 0 0 6px !important;
-=======
   width: auto;
   padding: 0 6px !important;
->>>>>>> 1e235499
 }
 #menuroot li li a:hover {
   background: #8cacbb;
