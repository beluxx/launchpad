# Copyright 2009 Canonical Ltd.  This software is licensed under the
# GNU Affero General Public License version 3 (see the file LICENSE).

"""Vocabularies for content objects.

Vocabularies that represent a set of content objects should be in this module.
Those vocabularies that are only used for providing a UI are better placed in
the browser code.

Note that you probably shouldn't be importing stuff from these modules, as it
is better to have your schema's fields look up the vocabularies by name. Some
of these vocabularies will only work if looked up by name, as they require
context to calculate the available options. Obtaining a vocabulary by name
also avoids circular import issues.

eg.

class IFoo(Interface):
    thingy = Choice(..., vocabulary='Thingies')

The binding of name -> class is done in the configure.zcml
"""

__metaclass__ = type

__all__ = [
    'ActiveMailingListVocabulary',
    'AdminMergeablePersonVocabulary',
    'AllUserTeamsParticipationVocabulary',
    'CommercialProjectsVocabulary',
    'DistributionOrProductOrProjectGroupVocabulary',
    'DistributionOrProductVocabulary',
    'DistributionVocabulary',
    'DistroSeriesVocabulary',
    'FeaturedProjectVocabulary',
    'FilteredDistroSeriesVocabulary',
    'FilteredProductSeriesVocabulary',
    'KarmaCategoryVocabulary',
    'MilestoneVocabulary',
    'NonMergedPeopleAndTeamsVocabulary',
    'PersonAccountToMergeVocabulary',
    'PersonActiveMembershipVocabulary',
    'ProductReleaseVocabulary',
    'ProductSeriesVocabulary',
    'ProductVocabulary',
    'ProjectGroupVocabulary',
    'SourcePackageNameVocabulary',
    'UserTeamsParticipationVocabulary',
    'UserTeamsParticipationPlusSelfVocabulary',
    'ValidPersonOrTeamVocabulary',
    'ValidPersonVocabulary',
    'ValidTeamMemberVocabulary',
    'ValidTeamOwnerVocabulary',
    'ValidTeamVocabulary',
    'person_team_participations_vocabulary_factory',
    'project_products_vocabulary_factory',
    ]


from operator import attrgetter

from sqlobject import AND, CONTAINSSTRING, OR

from storm.expr import Alias, And, Desc, Join, LeftJoin, Lower, Not, Or, SQL

from zope.component import getUtility
from zope.interface import implements
from zope.schema.interfaces import IVocabularyTokenized
from zope.schema.vocabulary import SimpleTerm, SimpleVocabulary
from zope.security.interfaces import Unauthorized
from zope.security.proxy import isinstance as zisinstance
from zope.security.proxy import removeSecurityProxy

from canonical.cachedproperty import cachedproperty
from canonical.database.sqlbase import SQLBase, quote_like, quote, sqlvalues
from canonical.launchpad.components.decoratedresultset import (
    DecoratedResultSet)
from canonical.launchpad.database.account import Account
from canonical.launchpad.database.emailaddress import EmailAddress
from canonical.launchpad.database.stormsugar import StartsWith
from canonical.launchpad.helpers import shortlist
from lp.bugs.interfaces.bugtask import (
    IBugTask, IDistroBugTask, IDistroSeriesBugTask, IProductSeriesBugTask,
    IUpstreamBugTask)
from canonical.launchpad.interfaces.emailaddress import EmailAddressStatus
from canonical.launchpad.interfaces.launchpad import ILaunchpadCelebrities
from canonical.launchpad.interfaces.lpstorm import IStore
from lp.blueprints.interfaces.specification import ISpecification
from canonical.launchpad.interfaces.account import AccountStatus
from canonical.launchpad.webapp.authorization import check_permission
from canonical.launchpad.webapp.interfaces import (
    ILaunchBag, IStoreSelector, MAIN_STORE, DEFAULT_FLAVOR)
from canonical.launchpad.webapp.tales import DateTimeFormatterAPI
from canonical.launchpad.webapp.vocabulary import (
    BatchedCountableIterator, CountableIterator, IHugeVocabulary,
    NamedSQLObjectHugeVocabulary, NamedSQLObjectVocabulary,
    SQLObjectVocabularyBase)

from lp.registry.interfaces.distribution import IDistribution
from lp.registry.interfaces.distributionsourcepackage import (
    IDistributionSourcePackage)
from lp.registry.interfaces.distroseries import IDistroSeries
from lp.registry.interfaces.mailinglist import (
    IMailingListSet, MailingListStatus)
from lp.registry.interfaces.milestone import (
    IMilestoneSet, IProjectGroupMilestone)
from lp.registry.interfaces.person import (
    IPerson, IPersonSet, ITeam, PersonVisibility)
from lp.registry.interfaces.pillar import IPillarName
from lp.registry.interfaces.product import IProduct, IProductSet, License
from lp.registry.interfaces.productseries import IProductSeries
from lp.registry.interfaces.projectgroup import IProjectGroup
from lp.registry.interfaces.sourcepackage import ISourcePackage
from lp.registry.model.teammembership import TeamParticipation
from lp.registry.model.distribution import Distribution
from lp.registry.model.distroseries import DistroSeries
from lp.registry.model.featuredproject import FeaturedProject
from lp.registry.model.karma import KarmaCategory
from lp.registry.model.mailinglist import MailingList
from lp.registry.model.milestone import Milestone
from lp.registry.model.person import Person
from lp.registry.model.pillar import PillarName
from lp.registry.model.product import Product
from lp.registry.model.productrelease import ProductRelease
from lp.registry.model.productseries import ProductSeries
from lp.registry.model.projectgroup import ProjectGroup
from lp.registry.model.sourcepackagename import SourcePackageName


class BasePersonVocabulary:
    """This is a base class used by all different Person Vocabularies."""

    _table = Person

    def toTerm(self, obj):
        """Return the term for this object."""
        try:
            return SimpleTerm(obj, obj.name, obj.displayname)
        except Unauthorized:
            return None

    def getTermByToken(self, token):
        """Return the term for the given token.

        If the token contains an '@', treat it like an email. Otherwise,
        treat it like a name.
        """
        if "@" in token:
            # This looks like an email token, so let's do an object
            # lookup based on that.
            # We retrieve the email address via the main store, so
            # we can easily traverse to email.person to retrieve the
            # result from the main Store as expected by our call sites.
            email = IStore(Person).find(
                EmailAddress,
                EmailAddress.email.lower() == token.strip().lower()).one()
            if email is None:
                raise LookupError(token)
            return self.toTerm(email.person)
        else:
            # This doesn't look like an email, so let's simply treat
            # it like a name.
            person = getUtility(IPersonSet).getByName(token)
            if person is None:
                raise LookupError(token)
            term = self.toTerm(person)
            if term is None:
                raise LookupError(token)
            return term


class KarmaCategoryVocabulary(NamedSQLObjectVocabulary):
    """All `IKarmaCategory` objects vocabulary."""
    _table = KarmaCategory
    _orderBy = 'name'


# XXX kiko 2007-01-18: any reason why this can't be an
# NamedSQLObjectHugeVocabulary?
class ProductVocabulary(SQLObjectVocabularyBase):
    """All `IProduct` objects vocabulary."""
    implements(IHugeVocabulary)

    _table = Product
    _orderBy = 'displayname'
    displayname = 'Select a project'

    def __contains__(self, obj):
        # Sometimes this method is called with an SQLBase instance, but
        # z3 form machinery sends through integer ids. This might be due
        # to a bug somewhere.
        where = "active='t' AND id=%d"
        if zisinstance(obj, SQLBase):
            product = self._table.selectOne(where % obj.id)
            return product is not None and product == obj
        else:
            product = self._table.selectOne(where % int(obj))
            return product is not None

    def toTerm(self, obj):
        """See `IVocabulary`."""
        return SimpleTerm(obj, obj.name, obj.title)

    def getTermByToken(self, token):
        """See `IVocabularyTokenized`."""
        product = self._table.selectOneBy(name=token, active=True)
        if product is None:
            raise LookupError(token)
        return self.toTerm(product)

    def search(self, query):
        """See `SQLObjectVocabularyBase`.

        Returns products where the product name, displayname, title,
        summary, or description contain the given query. Returns an empty list
        if query is None or an empty string.
        """
        if query:
            query = query.lower()
            like_query = "'%%' || %s || '%%'" % quote_like(query)
            fti_query = quote(query)
            sql = "active = 't' AND (name LIKE %s OR fti @@ ftq(%s))" % (
                    like_query, fti_query
                    )
            return self._table.select(sql, orderBy=self._orderBy)
        return self.emptySelectResults()


# XXX kiko 2007-01-18: any reason why this can't be an
# NamedSQLObjectHugeVocabulary?
class ProjectGroupVocabulary(SQLObjectVocabularyBase):
    """All `IProjectGroup` objects vocabulary."""
    implements(IHugeVocabulary)

    _table = ProjectGroup
    _orderBy = 'displayname'
    displayname = 'Select a project group'

    def __contains__(self, obj):
        where = "active='t' and id=%d"
        if zisinstance(obj, SQLBase):
            project = self._table.selectOne(where % obj.id)
            return project is not None and project == obj
        else:
            project = self._table.selectOne(where % int(obj))
            return project is not None

    def toTerm(self, obj):
        """See `IVocabulary`."""
        return SimpleTerm(obj, obj.name, obj.title)

    def getTermByToken(self, token):
        """See `IVocabularyTokenized`."""
        project = self._table.selectOneBy(name=token, active=True)
        if project is None:
            raise LookupError(token)
        return self.toTerm(project)

    def search(self, query):
        """See `SQLObjectVocabularyBase`.

        Returns projects where the project name, displayname, title,
        summary, or description contain the given query. Returns an empty list
        if query is None or an empty string.
        """
        if query:
            query = query.lower()
            like_query = "'%%' || %s || '%%'" % quote_like(query)
            fti_query = quote(query)
            sql = "active = 't' AND (name LIKE %s OR fti @@ ftq(%s))" % (
                    like_query, fti_query
                    )
            return self._table.select(sql)
        return self.emptySelectResults()


def project_products_vocabulary_factory(context):
    """Return a SimpleVocabulary containing the project's products."""
    assert context is not None
    project = IProjectGroup(context)
    return SimpleVocabulary([
        SimpleTerm(product, product.name, title=product.displayname)
        for product in project.products])


class UserTeamsParticipationVocabulary(SQLObjectVocabularyBase):
    """Describes the teams in which the current user participates."""
    _table = Person
    _orderBy = 'displayname'

    def toTerm(self, obj):
        """See `IVocabulary`."""
        return SimpleTerm(
            obj, obj.name, '%s (%s)' % (obj.displayname, obj.name))

    def __iter__(self):
        kw = {}
        if self._orderBy:
            kw['orderBy'] = self._orderBy
        launchbag = getUtility(ILaunchBag)
        if launchbag.user:
            user = launchbag.user
            for team in user.teams_participated_in:
                if team.visibility == PersonVisibility.PUBLIC:
                    yield self.toTerm(team)

    def getTermByToken(self, token):
        """See `IVocabularyTokenized`."""
        launchbag = getUtility(ILaunchBag)
        if launchbag.user:
            user = launchbag.user
            for team in user.teams_participated_in:
                if team.name == token:
                    return self.getTerm(team)
        raise LookupError(token)


class NonMergedPeopleAndTeamsVocabulary(
        BasePersonVocabulary, SQLObjectVocabularyBase):
    """The set of all non-merged people and teams.

    If you use this vocabulary you need to make sure that any code which uses
    the people provided by it know how to deal with people which don't have
    a preferred email address, that is, unvalidated person profiles.
    """
    implements(IHugeVocabulary)

    _orderBy = ['displayname']
    displayname = 'Select a Person or Team'

    def __contains__(self, obj):
        return obj in self._select()

    def _select(self, text=""):
        """Return `IPerson` objects that match the text."""
        return getUtility(IPersonSet).find(text)

    def search(self, text):
        """See `SQLObjectVocabularyBase`.

        Return people/teams whose fti or email address match :text.
        """
        if not text:
            return self.emptySelectResults()

        return self._select(text.lower())


class PersonAccountToMergeVocabulary(
        BasePersonVocabulary, SQLObjectVocabularyBase):
    """The set of all non-merged people with at least one email address.

    This vocabulary is a very specialized one, meant to be used only to choose
    accounts to merge. You *don't* want to use it.
    """
    implements(IHugeVocabulary)

    _orderBy = ['displayname']
    displayname = 'Select a Person to Merge'
    must_have_email = True

    def __contains__(self, obj):
        return obj in self._select()

    def _select(self, text=""):
        """Return `IPerson` objects that match the text."""
        return getUtility(IPersonSet).findPerson(
            text, exclude_inactive_accounts=False,
            must_have_email=self.must_have_email)

    def search(self, text):
        """See `SQLObjectVocabularyBase`.

        Return people whose fti or email address match :text.
        """
        if not text:
            return self.emptySelectResults()

        text = text.lower()
        return self._select(text)


class AdminMergeablePersonVocabulary(PersonAccountToMergeVocabulary):
    """The set of all non-merged people.

    This vocabulary is a very specialized one, meant to be used only for
    admins to choose accounts to merge. You *don't* want to use it.
    """
    must_have_email = False


class ValidPersonOrTeamVocabulary(
        BasePersonVocabulary, SQLObjectVocabularyBase):
    """The set of valid, viewable Persons/Teams in Launchpad.

    A Person is considered valid if she has a preferred email address, and
    Person.merged is None. Teams have no restrictions at all, which means that
    all teams the user has the permission to view are considered valid.  A
    user can view private teams in which she is a member and any public team.

    This vocabulary is registered as ValidPersonOrTeam, ValidAssignee,
    ValidMaintainer and ValidOwner, because they have exactly the same
    requisites.
    """
    implements(IHugeVocabulary)

    displayname = 'Select a Person or Team'

    # This is what subclasses must change if they want any extra filtering of
    # results.
    extra_clause = True

    # Subclasses should override this property to allow null searches to
    # return all results.  If false, an empty result set is returned.
    allow_null_search = False

    # Cache table to use for checking validity.
    cache_table_name = 'ValidPersonOrTeamCache'

    LIMIT = 100

    def __contains__(self, obj):
        return obj in self._doSearch()

    @cachedproperty
    def store(self):
        """The storm store."""
        return getUtility(IStoreSelector).get(MAIN_STORE, DEFAULT_FLAVOR)

    def _privateTeamQueryAndTables(self):
        """Return query tables for private teams.

        The teams are based on membership by the user.
        Returns a tuple of (query, tables).
        """
        tables = []
        logged_in_user = getUtility(ILaunchBag).user
        if logged_in_user is not None:
            celebrities = getUtility(ILaunchpadCelebrities)
            if logged_in_user.inTeam(celebrities.admin):
                # If the user is a LP admin we allow all private teams to be
                # visible.
                private_query = AND(
                    Not(Person.teamowner == None),
                    OR(
                        Person.visibility == PersonVisibility.PRIVATE,
                        Person.visibility == PersonVisibility.PRIVATE_MEMBERSHIP))
            else:
                private_query = AND(
                    TeamParticipation.person == logged_in_user.id,
                    Not(Person.teamowner == None),
                    Person.visibility == PersonVisibility.PRIVATE)
                tables = [Join(TeamParticipation,
                               TeamParticipation.teamID == Person.id)]
        else:
            private_query = False
        return (private_query, tables)

    def _doSearch(self, text=""):
        """Return the people/teams whose fti or email address match :text:"""

        private_query, private_tables = self._privateTeamQueryAndTables()
        exact_match = None

        # Short circuit if there is no search text - all valid people and
        # teams have been requested.
        if not text:
            tables = [
                Person,
                Join(self.cache_table_name,
                     SQL("%s.id = Person.id" % self.cache_table_name)),
                ]
            tables.extend(private_tables)
            result = self.store.using(*tables).find(
                Person,
                And(
                    Or(Person.visibility == PersonVisibility.PUBLIC,
                       private_query,
                       ),
                    Person.merged == None,
                    self.extra_clause
                    )
                )
        else:
            # Do a full search based on the text given.

            # The queries are broken up into several steps for efficiency.
            # The public person and team searches do not need to join with the
            # TeamParticipation table, which is very expensive.  The search
            # for private teams does need that table but the number of private
            # teams is very small so the cost is not great.
            valid_email_statuses = (
                EmailAddressStatus.VALIDATED,
                EmailAddressStatus.PREFERRED,
                )

            # First search for public persons and teams that match the text.
            public_tables = [
                Person,
                LeftJoin(EmailAddress, EmailAddress.person == Person.id),
                LeftJoin(Account, EmailAddress.account == Account.id),
                ]

            # Create an inner query that will match public persons and teams
            # that have the search text in the fti, at the start of the email
            # address, or as their full IRC nickname.
            # Since we may be eliminating results with the limit to improve
            # performance, we sort by the rank, so that we will always get
            # the best results. The fti rank will be between 0 and 1.
            # Note we use lower() instead of the non-standard ILIKE because
            # ILIKE doesn't hit the indexes.
            # The '%%' is necessary because storm variable substitution
            # converts it to '%'.
            public_inner_textual_select = SQL("""
                SELECT id FROM (
                    SELECT Person.id, 100 AS rank
                    FROM Person
                    WHERE name = ?
                    UNION ALL
                    SELECT Person.id, rank(fti, ftq(?))
                    FROM Person
                    WHERE Person.fti @@ ftq(?)
                    UNION ALL
                    SELECT Person.id, 10 AS rank
                    FROM Person, IrcId
                    WHERE IrcId.person = Person.id
                        AND lower(IrcId.nickname) = ?
                    UNION ALL
                    SELECT Person.id, 1 AS rank
                    FROM Person, EmailAddress
                    WHERE EmailAddress.person = Person.id
                        AND lower(email) LIKE ? || '%%'
                    ) AS public_subquery
                ORDER BY rank DESC
                LIMIT ?
                """, (text, text, text, text, text, self.LIMIT))

            public_result = self.store.using(*public_tables).find(
                Person,
                And(
                    Person.id.is_in(public_inner_textual_select),
                    Person.visibility == PersonVisibility.PUBLIC,
                    Person.merged == None,
                    Or(# A valid person-or-team is either a team...
                       # Note: 'Not' due to Bug 244768.
                       Not(Person.teamowner == None),

                       # Or a person who has an active account and a working
                       # email address.
                       And(Account.status == AccountStatus.ACTIVE,
                           EmailAddress.status.is_in(valid_email_statuses))
                       ),
                    self.extra_clause
                    )
                )
            # The public query doesn't need to be ordered as it will be done
            # at the end.
            public_result.order_by()

            # Next search for the private teams.
            private_query, private_tables = self._privateTeamQueryAndTables()
            private_tables = [Person] + private_tables

            # Searching for private teams that match can be easier since we
            # are only interested in teams.  Teams can have email addresses
            # but we're electing to ignore them here.
            private_inner_select = SQL("""
                SELECT Person.id
                FROM Person
                WHERE Person.fti @@ ftq(?)
                LIMIT ?
                """, (text, self.LIMIT))
            private_result = self.store.using(*private_tables).find(
                Person,
                And(
                    Person.id.is_in(private_inner_select),
                    private_query,
                    )
                )

            # The private query doesn't need to be ordered as it will be done
            # at the end, and we need to eliminate the default ordering.
            private_result.order_by()

            combined_result = public_result.union(private_result)
            # Eliminate default ordering.
            combined_result.order_by()
            # XXX: BradCrittenden 2009-04-26 bug=217644: The use of Alias and
            # is a work-around for .count() not working with the 'distinct'
            # option.
            subselect = Alias(combined_result._get_select(), 'Person')
            exact_match = (Person.name == text)
            result = self.store.using(subselect).find((Person, exact_match))
        # XXX: BradCrittenden 2009-05-07 bug=373228: A bug in Storm prevents
        # setting the 'distinct' and 'limit' options in a single call to
        # .config().  The work-around is to split them up.  Note the limit has
        # to be after the call to 'order_by' for this work-around to be
        # effective.
        result.config(distinct=True)
        if exact_match is not None:
            # A DISTINCT requires that the sort parameters appear in the
            # select, but it will break the vocabulary if it returns a list of
            # tuples instead of a list of Person objects, so we create
            # another subselect to sort after the DISTINCT is done.
            distinct_subselect = Alias(result._get_select(), 'Person')
            result = self.store.using(distinct_subselect).find(Person)
            result.order_by(
                Desc(exact_match), Person.displayname, Person.name)
        else:
            result.order_by(Person.displayname, Person.name)
        result.config(limit=self.LIMIT)
        # XXX: BradCrittenden 2009-04-24 bug=217644: Wrap the results to
        # ensure the .count() method works until the Storm bug is fixed and
        # integrated.
        return DecoratedResultSet(result)

    def search(self, text):
        """Return people/teams whose fti or email address match :text:."""
        if not text:
            if self.allow_null_search:
                text = ''
            else:
                return self.emptySelectResults()

        text = text.lower()
        return self._doSearch(text=text)

    def searchForTerms(self, query=None):
        """See `IHugeVocabulary`."""
        results = self.search(query)
        return CountableIterator(results.count(), results, self.toTerm)

class ValidTeamVocabulary(ValidPersonOrTeamVocabulary):
    """The set of all valid, public teams in Launchpad."""

    displayname = 'Select a Team'

    # Because the base class does almost everything we need, we just need to
    # restrict the search results to those Persons who have a non-NULL
    # teamowner, i.e. a valid team.
    extra_clause = Not(Person.teamowner == None)
    # Search with empty string returns all teams.
    allow_null_search = True

    def _doSearch(self, text=""):
        """Return the teams whose fti, IRC, or email address match :text:"""

        private_query, private_tables = self._privateTeamQueryAndTables()
        base_query = And(
            Or(
                Person.visibility == PersonVisibility.PUBLIC,
                private_query,
                ),
            Person.merged == None
            )

        tables = [Person] + private_tables

        if not text:
            query = And(base_query,
                        Person.merged == None,
                        self.extra_clause)
            result = self.store.using(*tables).find(Person, query)
        else:
            name_match_query = SQL("Person.fti @@ ftq(%s)" % quote(text))

            email_storm_query = self.store.find(
                EmailAddress.personID,
                StartsWith(Lower(EmailAddress.email), text))
            email_subquery = Alias(email_storm_query._get_select(),
                                   'EmailAddress')
            tables += [
                LeftJoin(email_subquery, EmailAddress.person == Person.id),
                ]

            result = self.store.using(*tables).find(
                Person,
                And(base_query,
                    self.extra_clause,
                    Or(name_match_query,
                       EmailAddress.person != None)))

        # XXX: BradCrittenden 2009-05-07 bug=373228: A bug in Storm prevents
        # setting the 'distinct' and 'limit' options in a single call to
        # .config().  The work-around is to split them up.  Note the limit has
        # to be after the call to 'order_by' for this work-around to be
        # effective.
        result.config(distinct=True)
        result.order_by(Person.displayname, Person.name)
        result.config(limit=self.LIMIT)
        # XXX: BradCrittenden 2009-04-24 bug=217644: Wrap the results to
        # ensure the .count() method works until the Storm bug is fixed and
        # integrated.
        return DecoratedResultSet(result)


class ValidPersonVocabulary(ValidPersonOrTeamVocabulary):
    """The set of all valid persons who are not teams in Launchpad."""
    displayname = 'Select a Person'
    # The extra_clause for a valid person is that it not be a team, so
    # teamowner IS NULL.
    extra_clause = 'Person.teamowner IS NULL'
    # Search with empty string returns all valid people.
    allow_null_search = True
    # Cache table to use for checking validity.
    cache_table_name = 'ValidPersonCache'


class ValidTeamMemberVocabulary(ValidPersonOrTeamVocabulary):
    """The set of valid members of a given team.

    With the exception of all teams that have this team as a member and the
    team itself, all valid persons and teams are valid members.
    """

    def __init__(self, context):
        if not context:
            raise AssertionError('ValidTeamMemberVocabulary needs a context.')
        if ITeam.providedBy(context):
            self.team = context
        else:
            raise AssertionError(
                "ValidTeamMemberVocabulary's context must implement ITeam."
                "Got %s" % str(context))

        ValidPersonOrTeamVocabulary.__init__(self, context)
        self.extra_clause = """
            Person.id NOT IN (
                SELECT team FROM TeamParticipation
                WHERE person = %d
                ) AND Person.id != %d
            """ % (self.team.id, self.team.id)


class ValidTeamOwnerVocabulary(ValidPersonOrTeamVocabulary):
    """The set of Persons/Teams that can be owner of a team.

    With the exception of the team itself and all teams owned by that team,
    all valid persons and teams are valid owners for the team.
    """

    def __init__(self, context):
        if not context:
            raise AssertionError('ValidTeamOwnerVocabulary needs a context.')

        if IPerson.providedBy(context):
            self.extra_clause = """
                (person.teamowner != %d OR person.teamowner IS NULL) AND
                person.id != %d""" % (context.id, context.id)
        elif IPersonSet.providedBy(context):
            # The context is an IPersonSet, which means we're creating a new
            # team and thus we don't need any extra_clause --any valid person
            # or team can be the owner of a newly created team.
            pass
        else:
            raise AssertionError(
                "ValidTeamOwnerVocabulary's context must provide IPerson "
                "or IPersonSet.")
        ValidPersonOrTeamVocabulary.__init__(self, context)


class AllUserTeamsParticipationVocabulary(ValidTeamVocabulary):
    """The set of teams where the current user is a member.

    Other than UserTeamsParticipationVocabulary, this vocabulary includes
    private teams.
    """

    displayname = 'Select a Team of which you are a member'

    def __init__(self, context):
        super(AllUserTeamsParticipationVocabulary, self).__init__(context)
        user = getUtility(ILaunchBag).user
        if user is None:
            self.extra_clause = False
        else:
            self.extra_clause = AND(
                super(AllUserTeamsParticipationVocabulary, self).extra_clause,
                TeamParticipation.person == user.id,
                TeamParticipation.team == Person.id)


class PersonActiveMembershipVocabulary:
    """All the teams the person is an active member of."""

    implements(IVocabularyTokenized)

    def __init__(self, context):
        assert IPerson.providedBy(context)
        self.context = context

    def _get_teams(self):
        """The teams that the vocabulary is built from."""
        return [membership.team for membership
                in self.context.myactivememberships
                if membership.team.visibility == PersonVisibility.PUBLIC]

    def __len__(self):
        """See `IVocabularyTokenized`."""
        return len(self._get_teams())

    def __iter__(self):
        """See `IVocabularyTokenized`."""
        return iter([self.getTerm(team) for team in self._get_teams()])

    def getTerm(self, team):
        """See `IVocabularyTokenized`."""
        if team not in self:
            raise LookupError(team)
        return SimpleTerm(team, team.name, team.displayname)

    def getTermByToken(self, token):
        """See `IVocabularyTokenized`."""
        for team in self._get_teams():
            if team.name == token:
                return self.getTerm(team)
        else:
            raise LookupError(token)

    def __contains__(self, obj):
        """See `IVocabularyTokenized`."""
        return obj in self._get_teams()


class ActiveMailingListVocabulary:
    """The set of all active mailing lists."""

    implements(IHugeVocabulary)

    displayname = 'Select an active mailing list.'

    def __init__(self, context):
        assert context is None, (
            'Unexpected context for ActiveMailingListVocabulary')

    def __iter__(self):
        """See `IIterableVocabulary`."""
        return iter(getUtility(IMailingListSet).active_lists)

    def __len__(self):
        """See `IIterableVocabulary`."""
        return getUtility(IMailingListSet).active_lists.count()

    def __contains__(self, team_list):
        """See `ISource`."""
        # Unlike other __contains__() implementations in this module, and
        # somewhat contrary to the interface definition, this method does not
        # return False when team_list is not an IMailingList.  No interface
        # check of the argument is done here.  Doing the interface check and
        # returning False when we get an unexpected type would be more
        # Pythonic, but we deliberately break that rule because it is
        # considered more helpful to generate an OOPS when the wrong type of
        # object is used in a containment test.  The __contains__() methods in
        # this module that type check their arguments is considered incorrect.
        # This also implies that .getTerm(), contrary to its interface
        # definition, will not always raise LookupError when the term isn't in
        # the vocabulary, because an exceptions from the containment test it
        # does will just be passed on up the call stack.
        return team_list.status == MailingListStatus.ACTIVE

    def toTerm(self, team_list):
        """See `IVocabulary`.

        Turn the team mailing list into a SimpleTerm.
        """
        return SimpleTerm(team_list, team_list.team.name,
                          team_list.team.displayname)

    def getTerm(self, team_list):
        """See `IBaseVocabulary`."""
        if team_list not in self:
            raise LookupError(team_list)
        return self.toTerm(team_list)

    def getTermByToken(self, token):
        """See `IVocabularyTokenized`."""
        # token should be the team name as a string.
        team_list = getUtility(IMailingListSet).get(token)
        if team_list is None:
            raise LookupError(token)
        return self.getTerm(team_list)

    def search(self, text=None):
        """Search for active mailing lists.

        :param text: The name of a mailing list, which can be a partial
            name.  This actually matches against the name of the team to which
            the mailing list is linked.  If None (the default), all active
            mailing lists are returned.
        :return: An iterator over the active mailing lists matching the query.
        """
        if text is None:
            return getUtility(IMailingListSet).active_lists
        # The mailing list name, such as it has one, is really the name of the
        # team to which it is linked.
        return MailingList.select("""
            MailingList.team = Person.id
            AND Person.fti @@ ftq(%s)
            AND Person.teamowner IS NOT NULL
            AND MailingList.status = %s
            """ % sqlvalues(text, MailingListStatus.ACTIVE),
            clauseTables=['Person'])

    def searchForTerms(self, query=None):
        """See `IHugeVocabulary`."""
        results = self.search(query)
        return CountableIterator(results.count(), results, self.toTerm)


def person_term(person):
    """Return a SimpleTerm for the `Person`."""
    return SimpleTerm(person, person.name, title=person.displayname)


def person_team_participations_vocabulary_factory(context):
    """Return a SimpleVocabulary containing the teams a person
    participate in.
    """
    assert context is not None
    person = IPerson(context)
    return SimpleVocabulary([
        person_term(team) for team in person.teams_participated_in])


class UserTeamsParticipationPlusSelfVocabulary(
    UserTeamsParticipationVocabulary):
    """A vocabulary containing the public teams that the logged
    in user participates in, along with the logged in user themselves.
    """    """All `IProduct` objects vocabulary."""

    def __iter__(self):
        logged_in_user = getUtility(ILaunchBag).user
        yield self.toTerm(logged_in_user)
        super_class = super(UserTeamsParticipationPlusSelfVocabulary, self)
        for person in super_class.__iter__():
            yield person

    def getTermByToken(self, token):
        """See `IVocabularyTokenized`."""
        logged_in_user = getUtility(ILaunchBag).user
        if logged_in_user.name == token:
            return self.getTerm(logged_in_user)
        super_class = super(UserTeamsParticipationPlusSelfVocabulary, self)
        return super_class.getTermByToken(token)


class ProductReleaseVocabulary(SQLObjectVocabularyBase):
    """All `IProductRelease` objects vocabulary."""
    implements(IHugeVocabulary)

    displayname = 'Select a Product Release'
    _table = ProductRelease
    # XXX carlos Perello Marin 2005-05-16 bugs=687:
    # Sorting by version won't give the expected results, because it's just a
    # text field.  e.g. ["1.0", "2.0", "11.0"] would be sorted as ["1.0",
    # "11.0", "2.0"].
    _orderBy = [Product.q.name, ProductSeries.q.name, Milestone.q.name]
    _clauseTables = ['Product', 'ProductSeries']

    def toTerm(self, obj):
        """See `IVocabulary`."""
        productrelease = obj
        productseries = productrelease.productseries
        product = productseries.product

        # NB: We use '/' as the seperator because '-' is valid in
        # a product.name or productseries.name
        token = '%s/%s/%s' % (
                    product.name, productseries.name, productrelease.version)
        return SimpleTerm(
            obj.id, token, '%s %s %s' % (
                product.name, productseries.name, productrelease.version))

    def getTermByToken(self, token):
        """See `IVocabularyTokenized`."""
        try:
            productname, productseriesname, dummy = token.split('/', 2)
        except ValueError:
            raise LookupError(token)

        obj = ProductRelease.selectOne(
            AND(ProductRelease.q.milestoneID == Milestone.q.id,
                Milestone.q.productseriesID == ProductSeries.q.id,
                ProductSeries.q.productID == Product.q.id,
                Product.q.name == productname,
                ProductSeries.q.name == productseriesname
                )
            )
        try:
            return self.toTerm(obj)
        except IndexError:
            raise LookupError(token)

    def search(self, query):
        """Return terms where query is a substring of the version or name"""
        if not query:
            return self.emptySelectResults()

        query = query.lower()
        objs = self._table.select(
            AND(
                Milestone.q.id == ProductRelease.q.milestoneID,
                ProductSeries.q.id == Milestone.q.productseriesID,
                Product.q.id == ProductSeries.q.productID,
                OR(
                    CONTAINSSTRING(Product.q.name, query),
                    CONTAINSSTRING(ProductSeries.q.name, query),
                    )
                ),
            orderBy=self._orderBy
            )

        return objs


class ProductSeriesVocabulary(SQLObjectVocabularyBase):
    """All `IProductSeries` objects vocabulary."""
    implements(IHugeVocabulary)

    displayname = 'Select a Release Series'
    _table = ProductSeries
    _order_by = [Product.name, ProductSeries.name]
    _clauseTables = ['Product']

    def toTerm(self, obj):
        """See `IVocabulary`."""
        # NB: We use '/' as the seperator because '-' is valid in
        # a product.name or productseries.name
        token = '%s/%s' % (obj.product.name, obj.name)
        return SimpleTerm(
            obj, token, '%s %s' % (obj.product.name, obj.name))

    def getTermByToken(self, token):
        """See `IVocabularyTokenized`."""
        try:
            productname, productseriesname = token.split('/', 1)
        except ValueError:
            raise LookupError(token)

        result = IStore(self._table).find(
            self._table,
            ProductSeries.product == Product.id,
            Product.name == productname,
            ProductSeries.name == productseriesname).one()
        if result is not None:
            return self.toTerm(result)
        raise LookupError(token)

    def search(self, query):
        """Return terms where query is a substring of the name."""
        if not query:
            return self.emptySelectResults()

        query = query.lower().strip('/')
        # If there is a slash splitting the product and productseries
        # names, they must both match. If there is no slash, we don't
        # know whether it is matching the product or the productseries
        # so we search both for the same string.
        if '/' in query:
            product_query, series_query = query.split('/', 1)
            substring_search = And(
                CONTAINSSTRING(Product.name, product_query),
                CONTAINSSTRING(ProductSeries.name, series_query))
        else:
            substring_search = Or(
                CONTAINSSTRING(Product.name, query),
                CONTAINSSTRING(ProductSeries.name, query))

        result = IStore(self._table).find(
            self._table,
            Product.id == ProductSeries.productID,
            substring_search)
        result = result.order_by(self._order_by)
        return result


class FilteredDistroSeriesVocabulary(SQLObjectVocabularyBase):
    """Describes the series of a particular distribution."""
    _table = DistroSeries
    _orderBy = 'version'

    def toTerm(self, obj):
        """See `IVocabulary`."""
        return SimpleTerm(
            obj, obj.id, '%s %s' % (obj.distribution.name, obj.name))

    def __iter__(self):
        kw = {}
        if self._orderBy:
            kw['orderBy'] = self._orderBy
        launchbag = getUtility(ILaunchBag)
        if launchbag.distribution:
            distribution = launchbag.distribution
            series = self._table.selectBy(
                distributionID=distribution.id, **kw)
            for series in sorted(series, key=attrgetter('sortkey')):
                yield self.toTerm(series)


class FilteredProductSeriesVocabulary(SQLObjectVocabularyBase):
    """Describes ProductSeries of a particular product."""
    _table = ProductSeries
    _orderBy = ['product', 'name']

    def toTerm(self, obj):
        """See `IVocabulary`."""
        return SimpleTerm(
            obj, obj.id, '%s %s' % (obj.product.name, obj.name))

    def __iter__(self):
        launchbag = getUtility(ILaunchBag)
        if launchbag.product is not None:
            for series in launchbag.product.series:
                yield self.toTerm(series)


class MilestoneVocabulary(SQLObjectVocabularyBase):
    """The milestones for a target."""
    _table = Milestone
    _orderBy = None

    def toTerm(self, obj):
        """See `IVocabulary`."""
        return SimpleTerm(obj, obj.id, obj.displayname)

    @staticmethod
    def getMilestoneTarget(milestone_context):
        """Return the milestone target."""
        if IUpstreamBugTask.providedBy(milestone_context):
            target = milestone_context.product
        elif IDistroBugTask.providedBy(milestone_context):
            target = milestone_context.distribution
        elif IDistroSeriesBugTask.providedBy(milestone_context):
            target = milestone_context.distroseries
        elif IProductSeriesBugTask.providedBy(milestone_context):
            target = milestone_context.productseries
        elif IDistributionSourcePackage.providedBy(milestone_context):
            target = milestone_context.distribution
        elif ISourcePackage.providedBy(milestone_context):
            target = milestone_context.distroseries
        elif ISpecification.providedBy(milestone_context):
            target = milestone_context.target
        elif (IProjectGroup.providedBy(milestone_context) or
              IProduct.providedBy(milestone_context) or
              IProductSeries.providedBy(milestone_context) or
              IDistribution.providedBy(milestone_context) or
              IDistroSeries.providedBy(milestone_context)):
            target = milestone_context
        else:
            # We didn't find a context that can have milestones attached
            # to it.
            target = None
        return target

    @cachedproperty
    def visible_milestones(self):
        """Return the active milestones."""
        milestone_context = self.context
        target = MilestoneVocabulary.getMilestoneTarget(milestone_context)

        # XXX: Brad Bollenbach 2006-02-24: Listifying milestones is
        # evil, but we need to sort the milestones by a non-database
        # value, for the user to find the milestone they're looking
        # for (particularly when showing *all* milestones on the
        # person pages.)
        #
        # This fixes an urgent bug though, so I think this problem
        # should be revisited after we've unblocked users.
        if target is not None:
            if IProjectGroup.providedBy(target):
                milestones = shortlist(
                    (milestone for product in target.products
                     for milestone in product.milestones),
                    longest_expected=40)
            elif IProductSeries.providedBy(target):
                # While some milestones may be associated with a
                # productseries, we want to show all milestones for
                # the product. Since the database constraint
                # "valid_target" ensures that a milestone associated
                # with a series is also associated with the product
                # itself, we don't need to look up series-related
                # milestones.
                milestones = shortlist(target.product.milestones,
                                       longest_expected=40)
            else:
                milestones = shortlist(
                    target.milestones, longest_expected=40)
        else:
            # We can't use context to reasonably filter the
            # milestones, so let's either just grab all of them,
            # or let's return an empty vocabulary.
            # Generally, returning all milestones is a bad idea: We
            # have at present (2009-04-08) nearly 2000 active milestones,
            # and nobody really wants to search through such a huge list
            # on a web page. This problem is fixed for an IPerson
            # context by browser.person.RelevantMilestonesMixin.
            # getMilestoneWidgetValues() which creates a "sane" milestone
            # set. We need to create the big vocabulary of all visible
            # milestones nevertheless, in order to allow the validation
            # of submitted milestone values.
            #
            # For other targets, like MaloneApplication, we return an empty
            # vocabulary.
            if IPerson.providedBy(self.context):
                milestones = shortlist(
                    getUtility(IMilestoneSet).getVisibleMilestones(),
                    longest_expected=40)
            else:
                milestones = []

        if (IBugTask.providedBy(milestone_context) and
            milestone_context.milestone is not None and
            milestone_context.milestone not in milestones):
            # Even if we inactivate a milestone, a bugtask might still be
            # linked to it. Include such milestones in the vocabulary to
            # ensure that the +editstatus page doesn't break.
            milestones.append(milestone_context.milestone)

        # Prefetch products and distributions for rendering
        # milestones: optimization to reduce the number of queries.
        product_ids = set(
            removeSecurityProxy(milestone).productID
            for milestone in milestones)
        distro_ids = set(
            removeSecurityProxy(milestone).distributionID
            for milestone in milestones)
        if len(product_ids) > 0:
            list(Product.select("id IN %s" % sqlvalues(product_ids)))
        if len(distro_ids) > 0:
            list(Distribution.select("id IN %s" % sqlvalues(distro_ids)))

        return sorted(milestones, key=attrgetter('displayname'))

    def __iter__(self):
        for milestone in self.visible_milestones:
            yield self.toTerm(milestone)

    def __contains__(self, obj):
        if IProjectGroupMilestone.providedBy(obj):
            # ProjectGroup milestones are pseudo content objects
            # which aren't really a part of this vocabulary,
            # but sometimes we want to pass them to fields
            # that rely on this vocabulary for validation
            # so we special-case them here just for that purpose.
            return obj.target.getMilestone(obj.name)
        else:
            return SQLObjectVocabularyBase.__contains__(self, obj)


class CommercialProjectsVocabulary(NamedSQLObjectVocabulary):
    """List all commercial projects.

    A commercial project is one that does not qualify for free hosting.  For
    normal users only commercial projects for which the user is the
    maintainer, or in the maintainers team, will be listed.  For users with
    launchpad.ProjectReview permission, all commercial projects are returned.
    """

    implements(IHugeVocabulary)

    _table = Product
    _orderBy = 'displayname'

    @property
    def displayname(self):
        """The vocabulary's display nane."""
        return 'Select a commercial project'

    def _filter_projs(self, projects):
        """Filter the list of all projects to just the commercial ones."""
        return [
            project for project in sorted(projects,
                                          key=attrgetter('displayname'))
            if not project.qualifies_for_free_hosting
            ]

    def _doSearch(self, query=None):
        """Return terms where query is in the text of name
        or displayname, or matches the full text index.
        """
        user = self.context
        if user is None:
            return self.emptySelectResults()
        product_set = getUtility(IProductSet)
        if check_permission('launchpad.ProjectReview', product_set):
            projects = product_set.forReview(
                search_text=query, licenses=[License.OTHER_PROPRIETARY],
                active=True)
        else:
            projects = user.getOwnedProjects(match_name=query)
            projects = self._filter_projs(projects)
        return projects

    def toTerm(self, project):
        """Return the term for this object."""
        if project.commercial_subscription is None:
            sub_status = "(unsubscribed)"
        else:
            date_formatter = DateTimeFormatterAPI(
                project.commercial_subscription.date_expires)
            sub_status = "(expires %s)" % date_formatter.displaydate()
        return SimpleTerm(project,
                          project.name,
                          '%s %s' % (project.title, sub_status))

    def getTermByToken(self, token):
        """Return the term for the given token."""
        search_results = self._doSearch(token)
        for search_result in search_results:
            if search_result.name == token:
                return self.toTerm(search_result)
        raise LookupError(token)

    def searchForTerms(self, query=None):
        """See `SQLObjectVocabularyBase`."""
        results = self._doSearch(query)
        if type(results) is list:
            num = len(results)
        else:
            num = results.count()
        return CountableIterator(num, results, self.toTerm)

    def _commercial_projects(self):
        """Return the list of commercial projects owned by this user."""
        return self._filter_projs(self._doSearch())

    def __iter__(self):
        """See `IVocabulary`."""
        for proj in self._commercial_projects():
            yield self.toTerm(proj)

    def __contains__(self, obj):
        """See `IVocabulary`."""
        return obj in self._filter_projs([obj])


class DistributionVocabulary(NamedSQLObjectVocabulary):
    """All `IDistribution` objects vocabulary."""
    _table = Distribution
    _orderBy = 'name'

    def getTermByToken(self, token):
        """See `IVocabularyTokenized`."""
        obj = Distribution.selectOne("name=%s" % sqlvalues(token))
        if obj is None:
            raise LookupError(token)
        else:
            return self.toTerm(obj)

    def search(self, query):
        """Return terms where query is a substring of the name"""
        if not query:
            return self.emptySelectResults()

        query = query.lower()
        like_query = "'%%' || %s || '%%'" % quote_like(query)
        kw = {}
        if self._orderBy:
            kw['orderBy'] = self._orderBy
        return self._table.select("name LIKE %s" % like_query, **kw)


class DistroSeriesVocabulary(NamedSQLObjectVocabulary):
    """All `IDistroSeries` objects vocabulary."""
    _table = DistroSeries
    _orderBy = ["Distribution.displayname", "-DistroSeries.date_created"]
    _clauseTables = ['Distribution']

    def __iter__(self):
        series = self._table.select(
            DistroSeries.q.distributionID==Distribution.q.id,
            orderBy=self._orderBy, clauseTables=self._clauseTables)
        for series in sorted(series, key=attrgetter('sortkey')):
            yield self.toTerm(series)

    def toTerm(self, obj):
        """See `IVocabulary`."""
        # NB: We use '/' as the separator because '-' is valid in
        # a distribution.name
        token = '%s/%s' % (obj.distribution.name, obj.name)
        title = "%s: %s" % (obj.distribution.displayname, obj.title)
        return SimpleTerm(obj, token, title)

    def getTermByToken(self, token):
        """See `IVocabularyTokenized`."""
        try:
            distroname, distroseriesname = token.split('/', 1)
        except ValueError:
            raise LookupError(token)

        obj = DistroSeries.selectOne('''
                    Distribution.id = DistroSeries.distribution AND
                    Distribution.name = %s AND
                    DistroSeries.name = %s
                    ''' % sqlvalues(distroname, distroseriesname),
                    clauseTables=['Distribution'])
        if obj is None:
            raise LookupError(token)
        else:
            return self.toTerm(obj)

    def search(self, query):
        """Return terms where query is a substring of the name."""
        if not query:
            return self.emptySelectResults()

        query = query.lower()
        objs = self._table.select(
                AND(
                    Distribution.q.id == DistroSeries.q.distributionID,
                    OR(
                        CONTAINSSTRING(Distribution.q.name, query),
                        CONTAINSSTRING(DistroSeries.q.name, query)
                        )
                    ),
                orderBy=self._orderBy
                )
        return objs


class PillarVocabularyBase(NamedSQLObjectHugeVocabulary):
    """Active `IPillar` objects vocabulary."""
    displayname = 'Needs to be overridden'
    _table = PillarName
    _orderBy = 'name'

    def toTerm(self, obj):
        """See `IVocabulary`."""
        if IPillarName.providedBy(obj):
            assert obj.active, 'Inactive object %s %d' % (
                    obj.__class__.__name__, obj.id
                    )
            obj = obj.pillar

        # It is a hack using the class name here, but it works
        # fine and avoids an ugly if statement.
        title = '%s (%s)' % (obj.title, obj.__class__.__name__)

        return SimpleTerm(obj, obj.name, title)

    def __contains__(self, obj):
        raise NotImplementedError


class DistributionOrProductVocabulary(PillarVocabularyBase):
    """Active `IDistribution` or `IProduct` objects vocabulary."""
    displayname = 'Select a project'
    _filter = """
        -- An active product/distro.
        ((active IS TRUE
         AND (product IS NOT NULL OR distribution IS NOT NULL)
        )
        OR
        -- Or an alias for an active product/distro.
        (alias_for IN (
            SELECT id FROM PillarName
            WHERE active IS TRUE AND
                (product IS NOT NULL OR distribution IS NOT NULL))
        ))
        """

    def __contains__(self, obj):
        if IProduct.providedBy(obj):
            # Only active products are in the vocabulary.
            return obj.active
        else:
            return IDistribution.providedBy(obj)


class DistributionOrProductOrProjectGroupVocabulary(PillarVocabularyBase):
    """Active `IProduct`, `IProjectGroup` or `IDistribution` vocabulary."""
    displayname = 'Select a project'
    _filter = PillarName.q.active == True

    def __contains__(self, obj):
        if IProduct.providedBy(obj) or IProjectGroup.providedBy(obj):
            # Only active products and projects are in the vocabulary.
            return obj.active
        else:
            return IDistribution.providedBy(obj)


class FeaturedProjectVocabulary(
<<<<<<< HEAD
    DistributionOrProductOrProjectGroupVocabulary):
=======
                               DistributionOrProductOrProjectGroupVocabulary):
>>>>>>> 26cd5041
    """Vocabulary of projects that are featured on the LP Home Page."""

    _filter = AND(PillarName.q.id == FeaturedProject.q.pillar_name,
                  PillarName.q.active == True)
    _clauseTables = ['FeaturedProject']

    def __contains__(self, obj):
        """See `IVocabulary`."""
        query = """PillarName.id=FeaturedProject.pillar_name
                   AND PillarName.name = %s""" % sqlvalues(obj.name)
        return PillarName.selectOne(
                   query, clauseTables=['FeaturedProject']) is not None


class SourcePackageNameIterator(BatchedCountableIterator):
    """A custom iterator for SourcePackageNameVocabulary.

    Used to iterate over vocabulary items and provide full
    descriptions.

    Note that the reason we use special iterators is to ensure that we
    only do the search for descriptions across source package names that
    we actually are attempting to list, taking advantage of the
    resultset slicing that BatchNavigator does.
    """
    def getTermsWithDescriptions(self, results):
        return [SimpleTerm(obj, obj.name, obj.name) for obj in results]


class SourcePackageNameVocabulary(NamedSQLObjectHugeVocabulary):
    """A vocabulary that lists source package names."""
    displayname = 'Select a source package'
    _table = SourcePackageName
    _orderBy = 'name'
    iterator = SourcePackageNameIterator<|MERGE_RESOLUTION|>--- conflicted
+++ resolved
@@ -1481,11 +1481,7 @@
 
 
 class FeaturedProjectVocabulary(
-<<<<<<< HEAD
-    DistributionOrProductOrProjectGroupVocabulary):
-=======
                                DistributionOrProductOrProjectGroupVocabulary):
->>>>>>> 26cd5041
     """Vocabulary of projects that are featured on the LP Home Page."""
 
     _filter = AND(PillarName.q.id == FeaturedProject.q.pillar_name,
