--- conflicted
+++ resolved
@@ -1333,8 +1333,4 @@
             raise LayerIsolationError(
                 "App server died in this test (status=%s):\n%s" % (
                     cls.appserver.returncode, cls.appserver.stdout.read()))
-<<<<<<< HEAD
-        DatabaseLayer.force_dirty_database()
-=======
-        DatabaseLayer.force_dirty_database()
->>>>>>> 887949b6
+        DatabaseLayer.force_dirty_database()