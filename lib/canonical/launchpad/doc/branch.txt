--- conflicted
+++ resolved
@@ -139,19 +139,13 @@
 
 The IBranchSet can tell us how many branches there are registered.
 
-<<<<<<< HEAD
     >>> branchset.count()
-    30
-=======
->>> branchset.count()
-32
+    32
 
 (30 in the sample data, and two added above.)
 
 # XXX thumper 2007-05-28
 # Rework example so it doesn't get stuffed everytime we update sample data.
->>>>>>> c6b41dd1
-
 
 
 == Determing the number of branches with bugs ==
@@ -662,7 +656,6 @@
 
 == Getting the branch count and last commit for products ==
 
-<<<<<<< HEAD
     >>> summary = branchset.getActiveUserBranchSummaryForProducts(products)
     >>> for product in products:
     ...     print "%s %s %s" % (
@@ -673,21 +666,8 @@
     firefox        5 2005-03-09 15:50:00
     gnome-terminal 8 None
     iso-codes      1 None
+    landscape      2 None
     thunderbird    1 None
-=======
-  >>> summary = branchset.getActiveUserBranchSummaryForProducts(products)
-  >>> for product in products:
-  ...     print "%s %s %s" % (
-  ...         product.name,
-  ...         summary[product]['branch_count'],
-  ...         summary[product]['last_commit'])
-  evolution      1 None
-  firefox        5 2005-03-09 15:50:00
-  gnome-terminal 8 None
-  iso-codes      1 None
-  landscape      2 None
-  thunderbird    1 None
->>>>>>> c6b41dd1
 
 
 == Getting branches by owner ==
@@ -723,7 +703,6 @@
   - subscribed branches by person
   - person is author or owner of the branch
 
-<<<<<<< HEAD
     >>> from canonical.launchpad.interfaces import (
     ...     DEFAULT_BRANCH_STATUS_IN_LISTING)
     >>> branches = branchset.getBranchesForPerson(
@@ -746,6 +725,8 @@
     New ~name12/gnome-terminal/mirrored
     New ~name12/gnome-terminal/pushed
     New ~name12/gnome-terminal/scanned
+    New ~name12/landscape/feature-x
+    New ~landscape-developers/landscape/trunk
     Experimental ~name12/+junk/junk.dev
     New ~name12/+junk/junk.contrib
 
@@ -754,6 +735,8 @@
     New ~name12/firefox/main
     Merged ~name12/gnome-terminal/slowness
     Experimental ~name12/gnome-terminal/klingon
+    New ~name12/landscape/feature-x
+    New ~landscape-developers/landscape/trunk
     New ~name12/+junk/junk.contrib
 
     >>> for branch in branchset.getBranchesRegisteredByPerson(sample_person):
@@ -770,58 +753,6 @@
     ...     print branch.lifecycle_status.title, branch.unique_name
     New ~launchpad/gnome-terminal/launchpad
     Experimental ~name12/+junk/junk.dev
-=======
-  >>> from canonical.launchpad.interfaces import (
-  ...     DEFAULT_BRANCH_STATUS_IN_LISTING)
-  >>> branches = branchset.getBranchesForPerson(
-  ...     personset.getByName('ddaa'), DEFAULT_BRANCH_STATUS_IN_LISTING)
-  >>> for branch in branches:
-  ...     print branch.lifecycle_status.title, branch.unique_name
-  New ~ddaa/gnome-terminal/dev
-  New ~ddaa/+junk/junkcode
-
-  >>> sample_person = personset.getByName('name12')
-  >>> for branch in branchset.getBranchesForPerson(sample_person):
-  ...     print branch.lifecycle_status.title, branch.unique_name
-  New ~name12/firefox/main
-  Abandoned ~name12/gnome-terminal/2.4
-  Merged ~name12/gnome-terminal/slowness
-  Mature ~name12/gnome-terminal/2.6
-  Development ~name12/gnome-terminal/main
-  Experimental ~name12/gnome-terminal/klingon
-  New ~launchpad/gnome-terminal/launchpad
-  New ~name12/gnome-terminal/mirrored
-  New ~name12/gnome-terminal/pushed
-  New ~name12/gnome-terminal/scanned
-  New ~name12/landscape/feature-x
-  New ~landscape-developers/landscape/trunk
-  Experimental ~name12/+junk/junk.dev
-  New ~name12/+junk/junk.contrib
-
-  >>> for branch in branchset.getBranchesAuthoredByPerson(sample_person):
-  ...     print branch.lifecycle_status.title, branch.unique_name
-  New ~name12/firefox/main
-  Merged ~name12/gnome-terminal/slowness
-  Experimental ~name12/gnome-terminal/klingon
-  New ~name12/landscape/feature-x
-  New ~landscape-developers/landscape/trunk
-  New ~name12/+junk/junk.contrib
-
-  >>> for branch in branchset.getBranchesRegisteredByPerson(sample_person):
-  ...     print branch.lifecycle_status.title, branch.unique_name
-  Abandoned ~name12/gnome-terminal/2.4
-  Mature ~name12/gnome-terminal/2.6
-  Development ~name12/gnome-terminal/main
-  New ~name12/gnome-terminal/mirrored
-  New ~name12/gnome-terminal/pushed
-  New ~name12/gnome-terminal/scanned
-  Experimental ~name12/+junk/junk.dev
-
-  >>> for branch in branchset.getBranchesSubscribedByPerson(sample_person):
-  ...     print branch.lifecycle_status.title, branch.unique_name
-  New ~launchpad/gnome-terminal/launchpad
-  Experimental ~name12/+junk/junk.dev
->>>>>>> c6b41dd1
 
 
 == Getting branches for a product ==
