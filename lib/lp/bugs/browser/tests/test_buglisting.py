--- conflicted
+++ resolved
@@ -440,13 +440,12 @@
             bug_target.ubuntu_packages[0], force_local_path=True)
         self.assertEqual(link, content.a['href'])
 
-<<<<<<< HEAD
     def test_product_index_title(self):
         bug_target = self._makeBugTargetProduct(
             bug_tracker='launchpad', product_name="testproduct")
         view = create_initialized_view(bug_target, '+bugs')
         self.assertEqual(u'Bugs : Testproduct', view.page_title)
-=======
+
     def test_ask_question_does_not_use_launchpad(self):
         bug_target = self._makeBugTargetProduct(
             bug_tracker='launchpad', packaging=True)
@@ -466,7 +465,6 @@
         url = canonical_url(
             bug_target, rootsite='answers', view_name='+addquestion')
         self.assertEqual(url, view.addquestion_url)
->>>>>>> a0ff8420
 
 
 class TestBugTaskSearchListingViewDSP(BugTargetTestCase):
