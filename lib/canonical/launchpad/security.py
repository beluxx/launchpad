--- conflicted
+++ resolved
@@ -1591,20 +1591,16 @@
     usedfor = IBranch
 
     def checkAuthenticated(self, user):
-<<<<<<< HEAD
         can_edit = (
             user.inTeam(self.obj.owner) or
-            user_has_special_branch_access(user))
+            user_has_special_branch_access(user) or
+            can_upload_linked_package(user, self.obj))
         if can_edit:
             return True
         code_import = self.obj.code_import
         if code_import is None:
             return False
         return user.inTeam(code_import.registrant)
-=======
-        return (user.inTeam(self.obj.owner) or
-                user_has_special_branch_access(user) or
-                can_upload_linked_package(user, self.obj))
 
 
 def can_upload_linked_package(person, branch):
@@ -1656,7 +1652,6 @@
     # verify_upload() indicates that person *is* allowed to upload by
     # returning None.
     return result is None
->>>>>>> 6fadef5c
 
 
 class AdminBranch(AuthorizationBase):
