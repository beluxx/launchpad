# Copyright 2010 Canonical Ltd.  This software is licensed under the
# GNU Affero General Public License version 3 (see the file LICENSE).

"""Tests for sharing details page."""


__metaclass__ = type


import transaction

from lp.testing import (
    feature_flags,
    set_feature_flag,
    WindmillTestCase,
)
from lp.testing.windmill import (
    lpuser,
)
from lp.testing.windmill.constants import (
    FOR_ELEMENT,
)
from lp.testing.windmill.widgets import (
    search_and_select_picker_widget,
)
from lp.translations.windmill.testing import (
    TranslationsWindmillLayer,
)


class TestSharingDetails(WindmillTestCase):

    layer = TranslationsWindmillLayer

    def test_set_branch(self):
        packaging = self.factory.makePackagingLink()
        branch = self.factory.makeProductBranch(
            product=packaging.productseries.product, name='product-branch')
        self.useContext(feature_flags())
        set_feature_flag(u'translations.sharing_information.enabled', u'on')
        transaction.commit()

        client, start_url = self.getClientFor(
            packaging.sourcepackage, user=lpuser.TRANSLATIONS_ADMIN,
            view_name='+sharing-details')
        client.waits.forElement(
            id='branch-incomplete', timeout=FOR_ELEMENT)
<<<<<<< HEAD
        self.client.click(xpath='//*[@id="branch-incomplete-picker"]/a')
        search_and_select_picker_widget(self.client, 'product-branch', 1)
        self.client.waits.forElementProperty(
            id='branch-incomplete', option='className|sprite no unseen',
=======
        client.click(xpath='//*[@id="branch-incomplete-picker"]/a')
        search_and_select_picker_widget(client, 'firefox', 1)
        client.waits.forElement(
            xpath=u'//*[@id="branch-incomplete" and contains(@class, "unseen")]',
>>>>>>> acaabb8f
            timeout=FOR_ELEMENT)
        transaction.commit()
        self.assertEqual(branch, packaging.productseries.branch)<|MERGE_RESOLUTION|>--- conflicted
+++ resolved
@@ -45,17 +45,10 @@
             view_name='+sharing-details')
         client.waits.forElement(
             id='branch-incomplete', timeout=FOR_ELEMENT)
-<<<<<<< HEAD
-        self.client.click(xpath='//*[@id="branch-incomplete-picker"]/a')
-        search_and_select_picker_widget(self.client, 'product-branch', 1)
-        self.client.waits.forElementProperty(
+        client.click(xpath='//*[@id="branch-incomplete-picker"]/a')
+        search_and_select_picker_widget(client, 'product-branch', 1)
+        client.waits.forElementProperty(
             id='branch-incomplete', option='className|sprite no unseen',
-=======
-        client.click(xpath='//*[@id="branch-incomplete-picker"]/a')
-        search_and_select_picker_widget(client, 'firefox', 1)
-        client.waits.forElement(
-            xpath=u'//*[@id="branch-incomplete" and contains(@class, "unseen")]',
->>>>>>> acaabb8f
             timeout=FOR_ELEMENT)
         transaction.commit()
         self.assertEqual(branch, packaging.productseries.branch)