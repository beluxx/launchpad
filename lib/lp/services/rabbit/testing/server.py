# Copyright 2011 Canonical Ltd.  This software is licensed under the
# GNU Affero General Public License version 3 (see the file LICENSE).

"""Test server fixtures for RabbitMQ."""

__metaclass__ = type

__all__ = [
    "RabbitServer",
    ]

import os
import re
import signal
import socket
import subprocess
<<<<<<< HEAD
import sys
from textwrap import dedent
=======
>>>>>>> 48f23dfb
import time

from amqplib import client_0_8 as amqp
from fixtures import (
    EnvironmentVariableFixture,
    Fixture,
    TempDir,
    )
from testtools.content import (
    Content,
    content_from_file,
    )
from testtools.content_type import UTF8_TEXT

# The default binaries have a check that the running use is uid 0 or uname
# 'rabbitmq', neither of which are needed to operate correctly. So we run the
# actual erlang binaries.
RABBITBIN = "/usr/lib/rabbitmq/bin"


# def setup_exchange(conf, port):
#     """ create an exchange """
#     # Not ported yet.
#     conn = _get_connection(conf, port)
#     # see if we already have the exchange
#     must_create = False
#     chan = conn.channel()
#     try:
#         chan.exchange_declare(exchange=conf.exchange_name + BRANCH_NICK,
#                               type=conf.exchange_type, passive=True)
#     except (amqp.AMQPConnectionException, amqp.AMQPChannelException), e:
#         if e.amqp_reply_code == 404:
#             must_create = True
#             # amqplib kills the channel on error.... we dispose of it too
#             chan.close()
#             chan = conn.channel()
#         else:
#             raise
#     # now create the exchange if needed
#     if must_create:
#         chan.exchange_declare(exchange=conf.exchange_name + BRANCH_NICK,
#                               type=conf.exchange_type,
#                               durable=True, auto_delete=False,)
#         print "Created new exchange %s (%s)" % (
#             conf.exchange_name + BRANCH_NICK, conf.exchange_type)
#     else:
#         print "Exchange %s (%s) is already declared" % (
#             conf.exchange_name + BRANCH_NICK, conf.exchange_type)
#     chan.close()
#     conn.close()
#     return True


def preexec_fn():
    # Revert Python's handling of SIGPIPE. See
    # http://bugs.python.org/issue1652 for more info.
    signal.signal(signal.SIGPIPE, signal.SIG_DFL)


def allocate_ports(n=1):
    """Allocate `n` unused ports.

    There is a small race condition here (between the time we allocate the
    port, and the time it actually gets used), but for the purposes for which
    this function gets used it isn't a problem in practice.
    """
    sockets = map(lambda _: socket.socket(), xrange(n))
    try:
        for s in sockets:
            s.bind(('localhost', 0))
        return map(lambda s: s.getsockname()[1], sockets)
    finally:
        for s in sockets:
            s.close()


class RabbitServerResources(Fixture):
    """Allocate the resources a RabbitMQ server needs.

    :ivar hostname: The host the RabbitMQ is on (always localhost for
        `RabbitServerResources`).
    :ivar port: A port that was free at the time setUp() was called.
    :ivar homedir: A directory to put the RabbitMQ logs in.
    :ivar mnesiadir: A directory for the RabbitMQ db.
    :ivar logfile: The logfile allocated for the server.
    :ivar nodename: The name of the node.
    """

    def setUp(self):
        super(RabbitServerResources, self).setUp()
        self.hostname = 'localhost'
        self.port = allocate_ports()[0]
        self.homedir = self.useFixture(TempDir()).path
        self.mnesiadir = self.useFixture(TempDir()).path
        self.logfile = os.path.join(self.homedir, 'server.log')
        self.nodename = os.path.basename(self.useFixture(TempDir()).path)
        self.service_config = dedent("""\
            [rabbitmq]
            host: localhost:%d
            userid: guest
            password: guest
            virtual_host: /
            """ % self.port)

    @property
    def fq_nodename(self):
        """The node of the RabbitMQ that is being exported."""
        # Note that socket.gethostname is recommended by the rabbitctl manpage
        # even though we're always on localhost, its what the erlang cluster
        # code wants.
        return "%s@%s" % (self.nodename, socket.gethostname())


class RabbitServerEnvironment(Fixture):
    """Export the environment variables needed to talk to a RabbitMQ instance.

    When setup this exports the key RabbitMQ variables:

    - ``RABBITMQ_MNESIA_BASE``
    - ``RABBITMQ_LOG_BASE``
    - ``RABBITMQ_NODE_PORT``
    - ``RABBITMQ_NODENAME``

    """

    def __init__(self, config):
        """Create a `RabbitServerEnvironment` instance.

        :param config: An object exporting the variables
            `RabbitServerResources` exports.
        """
        super(RabbitServerEnvironment, self).__init__()
        self.config = config

    def setUp(self):
        super(RabbitServerEnvironment, self).setUp()
        self.useFixture(EnvironmentVariableFixture(
            "RABBITMQ_MNESIA_BASE", self.config.mnesiadir))
        self.useFixture(EnvironmentVariableFixture(
            "RABBITMQ_LOG_BASE", self.config.homedir))
        self.useFixture(EnvironmentVariableFixture(
            "RABBITMQ_NODE_PORT", str(self.config.port)))
        self.useFixture(EnvironmentVariableFixture(
            "RABBITMQ_NODENAME", self.config.nodename))
        self._errors = []
        self.addDetail('rabbit-errors',
            Content(UTF8_TEXT, self._get_errors))

    def _get_errors(self):
        """Yield all errors as UTF-8 encoded text."""
        for error in self._errors:
            if type(error) is unicode:
                yield error.encode('utf8')
            else:
                yield error
            yield '\n'

    def rabbitctl(self, command, strip=False):
        """Executes a ``rabbitctl`` command and returns status."""
        ctlbin = os.path.join(RABBITBIN, "rabbitmqctl")
        nodename = self.config.fq_nodename
        env = dict(os.environ, HOME=self.config.homedir)
        ctl = subprocess.Popen(
            (ctlbin, "-n", nodename, command), env=env,
            stdout=subprocess.PIPE, stderr=subprocess.PIPE,
            preexec_fn=preexec_fn)
        outstr, errstr = ctl.communicate()
        if strip:
            return outstr.strip(), errstr.strip()
        return outstr, errstr

    def is_node_running(self):
        """Checks that our RabbitMQ node is up and running."""
        nodename = self.config.fq_nodename
        outdata, errdata = self.rabbitctl("status")
        if errdata:
            self._errors.append(errdata)
        if not outdata:
            return False
        # try to parse the output to find if this nodename is running
        regex = re.compile(r"""
            \{running_nodes,            # search for running_node section
              \[                        # begin list of nodes
                '?                      # individual node may be quoted
                (?P<nodename>           # begin capture group
                  [^@]+                 # a node is name@hostname: name
                  @                     # @
                  [^@']+                # hostname
                )                       # end capturing group
                '?                      # individual node may be quoted
                ,?                      # may be multiple nodes, comma-sep
              \]                        # end list
            \}                          # end section
        """, re.VERBOSE)
        match = regex.search(outdata)
        if not match:
            self._errors.append(outdata)
            return False
        found_node = match.group('nodename')
        return found_node == nodename

    def get_connection(self):
        """Get an AMQP connection to the RabbitMQ server.

        :raises socket.error: If the connection cannot be made.
        """
        host_port = "%s:%s" % (self.config.hostname, self.config.port)
        return amqp.Connection(
            host=host_port, userid="guest",
            password="guest", virtual_host="/", insist=False)


class RabbitServerRunner(Fixture):
    """Run a RabbitMQ server."""

    def __init__(self, config):
        """Create a `RabbitServerRunner` instance.

        :param config: An object exporting the variables
            `RabbitServerResources` exports.
        """
        super(RabbitServerRunner, self).__init__()
        self.config = config
        self.process = None

    def setUp(self):
        super(RabbitServerRunner, self).setUp()
        self.environment = self.useFixture(
            RabbitServerEnvironment(self.config))
        self._start()

    def is_running(self):
        """Is the RabbitMQ server process still running?"""
        if self.process is None:
            return False
        else:
            return self.process.poll() is None

    def check_running(self):
        """Checks that the RabbitMQ server process is still running.

        :raises Exception: If it not running.
        :return: True if it is running.
        """
        if self.is_running():
            return True
        else:
            raise Exception("RabbitMQ server is not running.")

    def _spawn(self):
        """Spawn the RabbitMQ server process."""
        cmd = os.path.join(RABBITBIN, 'rabbitmq-server')
        env = dict(os.environ, HOME=self.config.homedir)
        with open(self.config.logfile, "wb") as logfile:
            with open(os.devnull, "rb") as devnull:
                self.process = subprocess.Popen(
                    [cmd], stdin=devnull, stdout=logfile, stderr=logfile,
                    close_fds=True, cwd=self.config.homedir, env=env,
                    preexec_fn=preexec_fn)
        self.addDetail(
            os.path.basename(self.config.logfile),
            content_from_file(self.config.logfile))

    def _start(self):
        """Start the RabbitMQ server."""
        # Check if Rabbit is already running. In truth this is really to avoid
        # a race condition around creating $HOME/.erlang.cookie: let rabbitctl
        # create it now, before spawning the daemon.
        if self.environment.is_node_running():
            raise AssertionError(
                "RabbitMQ OTP already running even though it "
                "hasn't been started it yet!")
        self._spawn()
        # Wait for the server to come up...
        timeout = time.time() + 15
        while time.time() < timeout and self.check_running():
            if self.environment.is_node_running():
                break
            time.sleep(0.3)
        else:
            raise Exception(
                "Timeout waiting for RabbitMQ server to start.")
        # The Erlang OTP is up, but RabbitMQ may not be usable. We need to
        # cleanup up the process from here on in even if the full service
        # fails to get together.
        self.addCleanup(self._stop)
        # `rabbitctl status` can say a node is up before it is ready to accept
        # connections. Wait at least 5 more seconds for the node to come up...
        timeout = max(timeout, time.time() + 5)
        while time.time() < timeout and self.check_running():
            try:
                self.environment.get_connection().close()
            except socket.error:
                time.sleep(0.1)
            else:
                break
        else:
            raise Exception(
                "Timeout waiting for RabbitMQ to node to come up.")

    def _request_stop(self):
        outstr, errstr = self.environment.rabbitctl("stop", strip=True)
        if outstr:
            self.addDetail('stop-out', Content(UTF8_TEXT, lambda: [outstr]))
        if errstr:
            self.addDetail('stop-err', Content(UTF8_TEXT, lambda: [errstr]))

    def _stop(self):
        """Stop the running server. Normally called by cleanups."""
        self._request_stop()
        # Wait for the node to go down...
        timeout = time.time() + 15
        while time.time() < timeout:
            if not self.environment.is_node_running():
                break
            time.sleep(0.3)
        else:
            raise Exception(
                "Timeout waiting for RabbitMQ node to go down.")
        # Wait at least 5 more seconds for the process to end...
        timeout = max(timeout, time.time() + 5)
        while time.time() < timeout:
            if not self.is_running():
                break
            self.process.terminate()
            time.sleep(0.1)
        else:
            # Die!!!
            if self.is_running():
                self.process.kill()
                time.sleep(0.5)
            if self.is_running():
                raise Exception("RabbitMQ server just won't die.")


class RabbitServer(Fixture):
    """A RabbitMQ server fixture.

    When setup a RabbitMQ instance will be running and the environment
    variables needed to talk to it will be already configured.

    :ivar config: The `RabbitServerResources` used to start the server.
    :ivar runner: The `RabbitServerRunner` that bootstraps the server.
    """

    def setUp(self):
        super(RabbitServer, self).setUp()
        self.config = RabbitServerResources()
        self.useFixture(self.config)
        self.runner = RabbitServerRunner(self.config)
        self.useFixture(self.runner)<|MERGE_RESOLUTION|>--- conflicted
+++ resolved
@@ -14,11 +14,7 @@
 import signal
 import socket
 import subprocess
-<<<<<<< HEAD
-import sys
 from textwrap import dedent
-=======
->>>>>>> 48f23dfb
 import time
 
 from amqplib import client_0_8 as amqp
