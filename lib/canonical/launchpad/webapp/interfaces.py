--- conflicted
+++ resolved
@@ -11,13 +11,10 @@
 from zope.app.pluggableauth.interfaces import IPrincipalSource
 from zope.traversing.interfaces import IContainmentRoot
 from zope.schema import Bool, Choice, Datetime, Int, Object, Text, TextLine
-<<<<<<< HEAD
 from lazr.batchnavigator.interfaces import (
     # InvalidBatchSizeError is a reimport for convenience
     IBatchNavigator, InvalidBatchSizeError)
-=======
 from lazr.enum import DBEnumeratedType, DBItem, use_template
->>>>>>> 8f8abe9c
 
 from canonical.launchpad import _
 
