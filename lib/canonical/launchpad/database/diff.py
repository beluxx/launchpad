--- conflicted
+++ resolved
@@ -114,9 +114,8 @@
             bzr_branch, self.from_revision_spec)
         to_revision_id=self._get_revision_id(
             bzr_branch, self.to_revision_spec)
-<<<<<<< HEAD
-        static_diff = StaticDiff.acquire(from_revision_id, to_revision_id,
-                                         bzr_branch.repository)
+        static_diff = StaticDiff.acquire(
+            from_revision_id, to_revision_id, bzr_branch.repository)
         for code_mail_job in self.dependant_code_mail_jobs:
             code_mail_job.static_diff = static_diff
         self.job.complete()
@@ -129,12 +128,6 @@
         return Store.of(self).find(CodeMailJob,
             JobDependency.prerequisite == self.job.id,
             CodeMailJob.job == JobDependency.dependant)
-=======
-        static_diff = StaticDiff.acquire(
-            from_revision_id, to_revision_id, bzr_branch.repository)
-        self.job.complete()
-        return static_diff
->>>>>>> 0b153eb8
 
 
 class StaticDiffJobSource:
