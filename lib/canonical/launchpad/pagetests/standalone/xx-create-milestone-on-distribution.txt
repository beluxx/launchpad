
First, let's make sure the sample user (name12) can't view the page to
add a milestone to the Ubuntu distribution, which is owned by the Ubuntu
Team (name17).

  >>> print http(r"""
  ... GET /distros/ubuntu/+addmilestone HTTP/1.1
  ... Authorization: Basic dGVzdEBjYW5vbmljYWwuY29tOnRlc3Q=
  ... """)
  HTTP/1.1 403 Forbidden
  ...


Let's make the sample user an owner of Ubuntu for this test. The owner
of the distribution should be able to add milestones for it, of course!

  >>> from canonical.launchpad.ftests import login, logout
  >>> login('foo.bar@canonical.com')

  >>> from zope.component import getUtility
  >>> from canonical.database.sqlbase import flush_database_updates
  >>> from canonical.launchpad.interfaces import IDistributionSet, IPersonSet
  >>> distroset = getUtility(IDistributionSet)
  >>> personset = getUtility(IPersonSet)
  >>> ubuntu = distroset.getByName("ubuntu")
  >>> person = personset.getByEmail("test@canonical.com")
  >>> ubuntu.owner = person

  >>> import transaction
  >>> transaction.commit()
  >>> flush_database_updates() # bug 3989
  >>> logout() # if you don't do this you go to zope3 jail


Now let's go back and try the add milestone page again. It works:

  >>> print http(r"""
  ... GET /distros/ubuntu/+addmilestone HTTP/1.1
  ... Authorization: Basic dGVzdEBjYW5vbmljYWwuY29tOnRlc3Q=
  ... """)
  HTTP/1.1 200 Ok
<<<<<<< HEAD
  ...
=======
  ...<h1>Add a milestone</h1>...
>>>>>>> d46309c5


Now, if we post to that form, we should see a success, and the page should
redirect to the Ubuntu page showing the milestone we added.

  >>> print http(r"""
  ... POST /distros/ubuntu/+addmilestone HTTP/1.1
  ... Authorization: Basic dGVzdEBjYW5vbmljYWwuY29tOnRlc3Q=
  ... Content-Length: 434
  ... Content-Type: multipart/form-data; boundary=---------------------------114216684419655310401202000685
  ... 
  ... -----------------------------114216684419655310401202000685
  ... Content-Disposition: form-data; name="field.name"
  ... 
  ... sounder01
  ... -----------------------------114216684419655310401202000685
  ... Content-Disposition: form-data; name="field.dateexpected"
  ... 
  ... 
  ... -----------------------------114216684419655310401202000685
  ... Content-Disposition: form-data; name="UPDATE_SUBMIT"
  ... 
  ... Add
  ... -----------------------------114216684419655310401202000685--
  ... """)
  HTTP/1.1 303 See Other
  Content-Length: ...
  Content-Type: text/html;charset=utf-8
  Location: .
  ...


Let's see if it does show the sounder01 milestone.

  >>> print http(r"""
  ... GET /distros/ubuntu/ HTTP/1.1
  ... """)
  HTTP/1.1 200 Ok
  ...<li class="milestone">...sounder01...


Try to target a distribution bug to this milestone.  The form uses the
database ID for the milestone, so we find the ID:

  >>> from canonical.launchpad.database import Distribution
  >>> ubuntu = Distribution.byName('ubuntu')
  >>> for milestone in ubuntu.milestones:
  ...     if milestone.name == 'sounder01':
  ...         break
  ... else:
  ...     assert False, 'Milestone not found'

  >>> print http(r"""
  ... POST /distros/ubuntu/+source/mozilla-firefox/+bug/1/+editstatus HTTP/1.1
  ... Authorization: Basic dGVzdEBjYW5vbmljYWwuY29tOnRlc3Q=
  ... Content-Length: 1982
  ... Content-Type: multipart/form-data; boundary=---------------------------3354718323763093901439946724
  ... 
  ... -----------------------------3354718323763093901439946724
  ... Content-Disposition: form-data; name="field.sourcepackagename"
  ... 
  ... mozilla-firefox
  ... -----------------------------3354718323763093901439946724
  ... Content-Disposition: form-data; name="field.status"
  ... 
  ... Unconfirmed
  ... -----------------------------3354718323763093901439946724
  ... Content-Disposition: form-data; name="field.status-empty-marker"
  ... 
  ... 1
  ... -----------------------------3354718323763093901439946724
  ... Content-Disposition: form-data; name="field.severity"
  ... 
  ... Normal
  ... -----------------------------3354718323763093901439946724
  ... Content-Disposition: form-data; name="field.severity-empty-marker"
  ... 
  ... 1
  ... -----------------------------3354718323763093901439946724
  ... Content-Disposition: form-data; name="field.priority"
  ... 
  ... Medium
  ... -----------------------------3354718323763093901439946724
  ... Content-Disposition: form-data; name="field.priority-empty-marker"
  ... 
  ... 1
  ... -----------------------------3354718323763093901439946724
  ... Content-Disposition: form-data; name="field.milestone"
  ... 
  ... %d
  ... -----------------------------3354718323763093901439946724
  ... Content-Disposition: form-data; name="field.milestone-empty-marker"
  ... 
  ... 1
  ... -----------------------------3354718323763093901439946724
  ... Content-Disposition: form-data; name="field.assignee.option"
  ... 
  ... assign_to_nobody
  ... -----------------------------3354718323763093901439946724
  ... Content-Disposition: form-data; name="field.assignee"
  ... 
  ... 
  ... -----------------------------3354718323763093901439946724
  ... Content-Disposition: form-data; name="field.bugwatch"
  ... 
  ... 
  ... -----------------------------3354718323763093901439946724
  ... Content-Disposition: form-data; name="field.bugwatch-empty-marker"
  ... 
  ... 1
  ... -----------------------------3354718323763093901439946724
  ... Content-Disposition: form-data; name="FORM_SUBMIT"
  ... 
  ... Save Changes
  ... -----------------------------3354718323763093901439946724--
  ... """ % milestone.id)
  HTTP/1.1 303 See Other
  Content-Length: ...
  Content-Type: text/html;charset=utf-8
  Location: http://localhost:9000/distros/ubuntu/+source/mozilla-firefox/+bug/1
  ...


Verify that the bug now has the milestone set on the view page:

  >>> print http(r"""
  ... GET /distros/ubuntu/+source/mozilla-firefox/+bug/1/+viewstatus HTTP/1.1
  ... """)
  HTTP/1.1 200 Ok
  Content-Length: ...
  Content-Type: text/html;charset=utf-8
  <BLANKLINE>
  ...
  <span class="statusUnconfirmed">Unconfirmed</span>
  ...
  <span class="severityNormal">Normal</span>
  ...
  <span class="priorityMedium">Medium</span>
  ...
  <td>sounder01</td>
  ...
<|MERGE_RESOLUTION|>--- conflicted
+++ resolved
@@ -39,11 +39,7 @@
   ... Authorization: Basic dGVzdEBjYW5vbmljYWwuY29tOnRlc3Q=
   ... """)
   HTTP/1.1 200 Ok
-<<<<<<< HEAD
   ...
-=======
-  ...<h1>Add a milestone</h1>...
->>>>>>> d46309c5
 
 
 Now, if we post to that form, we should see a success, and the page should
@@ -55,19 +51,19 @@
   ... Content-Length: 434
   ... Content-Type: multipart/form-data; boundary=---------------------------114216684419655310401202000685
   ... 
-  ... -----------------------------114216684419655310401202000685
-  ... Content-Disposition: form-data; name="field.name"
-  ... 
-  ... sounder01
-  ... -----------------------------114216684419655310401202000685
-  ... Content-Disposition: form-data; name="field.dateexpected"
-  ... 
-  ... 
-  ... -----------------------------114216684419655310401202000685
-  ... Content-Disposition: form-data; name="UPDATE_SUBMIT"
-  ... 
-  ... Add
-  ... -----------------------------114216684419655310401202000685--
+  ... -----------------------------114216684419655310401202000685
+  ... Content-Disposition: form-data; name="field.name"
+  ... 
+  ... sounder01
+  ... -----------------------------114216684419655310401202000685
+  ... Content-Disposition: form-data; name="field.dateexpected"
+  ... 
+  ... 
+  ... -----------------------------114216684419655310401202000685
+  ... Content-Disposition: form-data; name="UPDATE_SUBMIT"
+  ... 
+  ... Add
+  ... -----------------------------114216684419655310401202000685--
   ... """)
   HTTP/1.1 303 See Other
   Content-Length: ...
@@ -102,63 +98,63 @@
   ... Content-Length: 1982
   ... Content-Type: multipart/form-data; boundary=---------------------------3354718323763093901439946724
   ... 
-  ... -----------------------------3354718323763093901439946724
-  ... Content-Disposition: form-data; name="field.sourcepackagename"
-  ... 
-  ... mozilla-firefox
-  ... -----------------------------3354718323763093901439946724
-  ... Content-Disposition: form-data; name="field.status"
-  ... 
-  ... Unconfirmed
-  ... -----------------------------3354718323763093901439946724
-  ... Content-Disposition: form-data; name="field.status-empty-marker"
-  ... 
-  ... 1
-  ... -----------------------------3354718323763093901439946724
-  ... Content-Disposition: form-data; name="field.severity"
-  ... 
-  ... Normal
-  ... -----------------------------3354718323763093901439946724
-  ... Content-Disposition: form-data; name="field.severity-empty-marker"
-  ... 
-  ... 1
-  ... -----------------------------3354718323763093901439946724
-  ... Content-Disposition: form-data; name="field.priority"
-  ... 
-  ... Medium
-  ... -----------------------------3354718323763093901439946724
-  ... Content-Disposition: form-data; name="field.priority-empty-marker"
-  ... 
-  ... 1
-  ... -----------------------------3354718323763093901439946724
-  ... Content-Disposition: form-data; name="field.milestone"
-  ... 
-  ... %d
-  ... -----------------------------3354718323763093901439946724
-  ... Content-Disposition: form-data; name="field.milestone-empty-marker"
-  ... 
-  ... 1
-  ... -----------------------------3354718323763093901439946724
-  ... Content-Disposition: form-data; name="field.assignee.option"
-  ... 
-  ... assign_to_nobody
-  ... -----------------------------3354718323763093901439946724
-  ... Content-Disposition: form-data; name="field.assignee"
-  ... 
-  ... 
-  ... -----------------------------3354718323763093901439946724
-  ... Content-Disposition: form-data; name="field.bugwatch"
-  ... 
-  ... 
-  ... -----------------------------3354718323763093901439946724
-  ... Content-Disposition: form-data; name="field.bugwatch-empty-marker"
-  ... 
-  ... 1
-  ... -----------------------------3354718323763093901439946724
-  ... Content-Disposition: form-data; name="FORM_SUBMIT"
-  ... 
-  ... Save Changes
-  ... -----------------------------3354718323763093901439946724--
+  ... -----------------------------3354718323763093901439946724
+  ... Content-Disposition: form-data; name="field.sourcepackagename"
+  ... 
+  ... mozilla-firefox
+  ... -----------------------------3354718323763093901439946724
+  ... Content-Disposition: form-data; name="field.status"
+  ... 
+  ... Unconfirmed
+  ... -----------------------------3354718323763093901439946724
+  ... Content-Disposition: form-data; name="field.status-empty-marker"
+  ... 
+  ... 1
+  ... -----------------------------3354718323763093901439946724
+  ... Content-Disposition: form-data; name="field.severity"
+  ... 
+  ... Normal
+  ... -----------------------------3354718323763093901439946724
+  ... Content-Disposition: form-data; name="field.severity-empty-marker"
+  ... 
+  ... 1
+  ... -----------------------------3354718323763093901439946724
+  ... Content-Disposition: form-data; name="field.priority"
+  ... 
+  ... Medium
+  ... -----------------------------3354718323763093901439946724
+  ... Content-Disposition: form-data; name="field.priority-empty-marker"
+  ... 
+  ... 1
+  ... -----------------------------3354718323763093901439946724
+  ... Content-Disposition: form-data; name="field.milestone"
+  ... 
+  ... %d
+  ... -----------------------------3354718323763093901439946724
+  ... Content-Disposition: form-data; name="field.milestone-empty-marker"
+  ... 
+  ... 1
+  ... -----------------------------3354718323763093901439946724
+  ... Content-Disposition: form-data; name="field.assignee.option"
+  ... 
+  ... assign_to_nobody
+  ... -----------------------------3354718323763093901439946724
+  ... Content-Disposition: form-data; name="field.assignee"
+  ... 
+  ... 
+  ... -----------------------------3354718323763093901439946724
+  ... Content-Disposition: form-data; name="field.bugwatch"
+  ... 
+  ... 
+  ... -----------------------------3354718323763093901439946724
+  ... Content-Disposition: form-data; name="field.bugwatch-empty-marker"
+  ... 
+  ... 1
+  ... -----------------------------3354718323763093901439946724
+  ... Content-Disposition: form-data; name="FORM_SUBMIT"
+  ... 
+  ... Save Changes
+  ... -----------------------------3354718323763093901439946724--
   ... """ % milestone.id)
   HTTP/1.1 303 See Other
   Content-Length: ...
