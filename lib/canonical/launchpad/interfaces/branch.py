# Copyright 2005, 2008 Canonical Ltd.  All rights reserved.
# pylint: disable-msg=E0211,E0213,F0401,W0611

"""Branch interfaces."""

__metaclass__ = type

__all__ = [
    'BadBranchSearchContext',
    'bazaar_identity',
    'BRANCH_NAME_VALIDATION_ERROR_MESSAGE',
    'branch_name_validator',
    'BranchCreationException',
    'BranchCreationForbidden',
    'BranchCreationNoTeamOwnedJunkBranches',
    'BranchCreatorNotMemberOfOwnerTeam',
    'BranchCreatorNotOwner',
    'BranchExists',
    'BranchFormat',
    'BranchLifecycleStatus',
    'BranchLifecycleStatusFilter',
    'BranchListingSort',
    'BranchMergeControlStatus',
    'BranchPersonSearchContext',
    'BranchPersonSearchRestriction',
    'BranchType',
    'BranchTypeError',
    'CannotDeleteBranch',
    'ControlFormat',
    'DEFAULT_BRANCH_STATUS_IN_LISTING',
    'get_blacklisted_hostnames',
    'IBranch',
    'IBranchBatchNavigator',
    'IBranchCloud',
    'IBranchDelta',
<<<<<<< HEAD
    'IBranchBatchNavigator',
=======
    'IBranchDiffJob',
    'IBranchDiffJobSource',
    'IBranchJob',
>>>>>>> 215679cd
    'IBranchListingFilter',
    'IBranchNavigationMenu',
    'IBranchPersonSearchContext',
    'IBranchSet',
    'IRevisionMailJob',
    'IRevisionMailJobSource',
    'MAXIMUM_MIRROR_FAILURES',
    'MIRROR_TIME_INCREMENT',
    'NoSuchBranch',
    'RepositoryFormat',
    'UICreatableBranchType',
    'UnknownBranchTypeError',
    'user_has_special_branch_access',
    ]

from cgi import escape
from datetime import timedelta
import re

# ensure correct plugins are loaded
import canonical.codehosting
from bzrlib.branch import (
    BranchReferenceFormat, BzrBranchFormat4, BzrBranchFormat5,
    BzrBranchFormat6, BzrBranchFormat7)
from bzrlib.bzrdir import (
    BzrDirFormat4, BzrDirFormat5, BzrDirFormat6, BzrDirMetaFormat1)
from bzrlib.plugins.loom.branch import (
    BzrBranchLoomFormat1, BzrBranchLoomFormat6)
from bzrlib.repofmt.knitrepo import (RepositoryFormatKnit1,
    RepositoryFormatKnit3, RepositoryFormatKnit4)
from bzrlib.repofmt.pack_repo import (
    RepositoryFormatKnitPack1, RepositoryFormatKnitPack3,
    RepositoryFormatKnitPack4, RepositoryFormatKnitPack5,
    )
from bzrlib.repofmt.weaverepo import (
    RepositoryFormat4, RepositoryFormat5, RepositoryFormat6,
    RepositoryFormat7)
from zope.component import getUtility
from zope.interface import implements, Interface, Attribute
from zope.schema import (
    Bool, Int, Choice, Text, TextLine, Datetime)

from canonical.lazr.enum import (
    DBEnumeratedType, DBItem, EnumeratedType, Item, use_template)
from canonical.lazr.fields import CollectionField, Reference, ReferenceChoice
from canonical.lazr.rest.declarations import (
    export_as_webservice_entry, export_write_operation, exported)

from canonical.config import config

from canonical.launchpad import _
from canonical.launchpad.fields import (
    PublicPersonChoice, Summary, Title, URIField, Whiteboard)
from canonical.launchpad.validators import LaunchpadValidationError
from canonical.launchpad.interfaces.launchpad import (
    IHasOwner, ILaunchpadCelebrities)
from canonical.launchpad.webapp.interfaces import (
    ITableBatchNavigator, NameLookupFailed)
from canonical.launchpad.webapp.menu import structured


class BranchLifecycleStatus(DBEnumeratedType):
    """Branch Lifecycle Status

    This indicates the status of the branch, as part of an overall
    "lifecycle". The idea is to indicate to other people how mature this
    branch is, or whether or not the code in the branch has been deprecated.
    Essentially, this tells us what the author of the branch thinks of the
    code in the branch.
    """

    NEW = DBItem(1, """
        New

        Has just been created.
        """)

    EXPERIMENTAL = DBItem(10, """
        Experimental

        Still under active development, and not suitable for merging into
        release branches.
        """)

    DEVELOPMENT = DBItem(30, """
        Development

        Shaping up nicely, but incomplete or untested, and not yet ready for
        merging or production use.
        """)

    MATURE = DBItem(50, """
        Mature

        Completely addresses the issues it is supposed to, tested, and stable
        enough for merging into other branches.
        """)

    MERGED = DBItem(70, """
        Merged

        Successfully merged into its target branch(es). No further development
        is anticipated.
        """)

    ABANDONED = DBItem(80, "Abandoned")


class BranchMergeControlStatus(DBEnumeratedType):
    """Branch Merge Control Status

    Does the branch want Launchpad to manage a merge queue, and if it does,
    how does the branch owner handle removing items from the queue.
    """

    NO_QUEUE = DBItem(1, """
        Does not use a merge queue

        The branch does not use the merge queue managed by Launchpad.  Merges
        are tracked and managed elsewhere.  Users will not be able to queue up
        approved branch merge proposals.
        """)

    MANUAL = DBItem(2, """
        Manual processing of the merge queue

        One or more people are responsible for manually processing the queued
        branch merge proposals.
        """)

    ROBOT = DBItem(3, """
        A branch merge robot is used to process the merge queue

        An external application, like PQM, is used to merge in the queued
        approved proposed merges.
        """)

    ROBOT_RESTRICTED = DBItem(4, """
        The branch merge robot used to process the queue is in restricted mode

        When the robot is in restricted mode, normal queued branches are not
        returned for merging, only those with "Queued for Restricted
        merging" will be.
        """)


class BranchType(DBEnumeratedType):
    """Branch Type

    The type of a branch determins the branch interaction with a number
    of other subsystems.
    """

    HOSTED = DBItem(1, """
        Hosted

        Launchpad is the primary location of this branch.
        """)

    MIRRORED = DBItem(2, """
        Mirrored

        Primarily hosted elsewhere and is periodically mirrored
        from the external location into Launchpad.
        """)

    IMPORTED = DBItem(3, """
        Imported

        Branches that have been converted from some other revision
        control system into bzr and are made available through Launchpad.
        """)

    REMOTE = DBItem(4, """
        Remote

        Registered in Launchpad with an external location,
        but is not to be mirrored, nor available through Launchpad.
        """)


def _format_enum(num, format, format_string=None, description=None):
    instance = format()
    if format_string is None:
        format_string = instance.get_format_string()
    if description is None:
        description = instance.get_format_description()
    return DBItem(num, format_string, description)


class BranchFormat(DBEnumeratedType):
    """Branch on-disk format.

    This indicates which (Bazaar) format is used on-disk.  The list must be
    updated as the list of formats supported by Bazaar is updated.
    """

    UNRECOGNIZED = DBItem(1000, '!Unrecognized!', 'Unrecognized format')

    # Branch 4 was only used with all-in-one formats, so it didn't have its
    # own marker.  It was implied by the control directory marker.
    BZR_BRANCH_4 = _format_enum(
        4, BzrBranchFormat4, 'Fake Bazaar Branch 4 marker')

    BRANCH_REFERENCE = _format_enum(1, BranchReferenceFormat)

    BZR_BRANCH_5 = _format_enum(5, BzrBranchFormat5)

    BZR_BRANCH_6 = _format_enum(6, BzrBranchFormat6)

    BZR_BRANCH_7 = _format_enum(7, BzrBranchFormat7)

    BZR_LOOM_1 = _format_enum(101, BzrBranchLoomFormat1)

    BZR_LOOM_2 = _format_enum(106, BzrBranchLoomFormat6)

    BZR_LOOM_3 = DBItem(
        107, "Bazaar-NG Loom branch format 7\n", "Loom branch format 7")


class RepositoryFormat(DBEnumeratedType):
    """Repository on-disk format.

    This indicates which (Bazaar) format is used on-disk.  The list must be
    updated as the list of formats supported by Bazaar is updated.
    """

    UNRECOGNIZED = DBItem(1000, '!Unrecognized!', 'Unrecognized format')

    # Repository formats prior to format 7 had no marker because they
    # were implied by the control directory format.
    BZR_REPOSITORY_4 = _format_enum(
        4, RepositoryFormat4, 'Fake Bazaar repository 4 marker')

    BZR_REPOSITORY_5 = _format_enum(
        5, RepositoryFormat5, 'Fake Bazaar repository 5 marker')

    BZR_REPOSITORY_6 = _format_enum(
        6, RepositoryFormat6, 'Fake Bazaar repository 6 marker')

    BZR_REPOSITORY_7 = _format_enum(7, RepositoryFormat7)

    BZR_KNIT_1 = _format_enum(101, RepositoryFormatKnit1)

    BZR_KNIT_3 = _format_enum(103, RepositoryFormatKnit3)

    BZR_KNIT_4 = _format_enum(104, RepositoryFormatKnit4)

    BZR_KNITPACK_1 = _format_enum(201, RepositoryFormatKnitPack1)

    BZR_KNITPACK_3 = _format_enum(203, RepositoryFormatKnitPack3)

    BZR_KNITPACK_4 = _format_enum(204, RepositoryFormatKnitPack4)

    BZR_KNITPACK_5 = _format_enum(
        205, RepositoryFormatKnitPack5,
        description='Packs 5 (needs bzr 1.6, supports stacking)\n')

    BZR_KNITPACK_5_RRB = DBItem(206,
        'Bazaar RepositoryFormatKnitPack5RichRoot (bzr 1.6)\n',
        'Packs 5-Rich Root (needs bzr 1.6, supports stacking)'
        )

    BZR_KNITPACK_5_RR = DBItem(207,
        'Bazaar RepositoryFormatKnitPack5RichRoot (bzr 1.6.1)\n',
        'Packs 5 rich-root (adds stacking support, requires bzr 1.6.1)',
        )

    BZR_KNITPACK_6 = DBItem(208,
        'Bazaar RepositoryFormatKnitPack6 (bzr 1.9)\n',
        'Packs 6 (uses btree indexes, requires bzr 1.9)'
        )

    BZR_KNITPACK_6_RR = DBItem(209,
        'Bazaar RepositoryFormatKnitPack6RichRoot (bzr 1.9)\n',
        'Packs 6 rich-root (uses btree indexes, requires bzr 1.9)'
        )

    BZR_PACK_DEV_0 = DBItem(300,
        'Bazaar development format 0 (needs bzr.dev from before 1.3)\n',
        'Development repository format, currently the same as pack-0.92',
        )

    BZR_PACK_DEV_0_SUBTREE = DBItem(301,
        'Bazaar development format 0 with subtree support (needs bzr.dev from'
        ' before 1.3)\n',
        'Development repository format, currently the same as'
        ' pack-0.92-subtree\n',
        )

    BZR_DEV_1 = DBItem(302,
        "Bazaar development format 1 (needs bzr.dev from before 1.6)\n",
        "Development repository format, currently the same as "
        "pack-0.92 with external reference support.\n"
        )

    BZR_DEV_1_SUBTREE = DBItem(303,
        "Bazaar development format 1 with subtree support "
        "(needs bzr.dev from before 1.6)\n",
        "Development repository format, currently the same as "
        "pack-0.92-subtree with external reference support.\n"
        )

    BZR_DEV_2 = DBItem(304,
        "Bazaar development format 2 (needs bzr.dev from before 1.8)\n",
        "Development repository format, currently the same as "
            "1.6.1 with B+Trees.\n"
        )

    BZR_DEV_2_SUBTREE = DBItem(305,
       "Bazaar development format 2 with subtree support "
        "(needs bzr.dev from before 1.8)\n",
        "Development repository format, currently the same as "
        "1.6.1-subtree with B+Tree indices.\n"
        )


class ControlFormat(DBEnumeratedType):
    """Control directory (BzrDir) format.

    This indicates what control directory format is on disk.  Must be updated
    as new formats become available.
    """

    UNRECOGNIZED = DBItem(1000, '!Unrecognized!', 'Unrecognized format')

    BZR_DIR_4 = _format_enum(4, BzrDirFormat4)

    BZR_DIR_5 = _format_enum(5, BzrDirFormat5)

    BZR_DIR_6 = _format_enum(6, BzrDirFormat6)

    BZR_METADIR_1 = _format_enum(1, BzrDirMetaFormat1)


class UICreatableBranchType(EnumeratedType):
    """The types of branches that can be created through the web UI."""
    use_template(BranchType, exclude='IMPORTED')


DEFAULT_BRANCH_STATUS_IN_LISTING = (
    BranchLifecycleStatus.NEW,
    BranchLifecycleStatus.EXPERIMENTAL,
    BranchLifecycleStatus.DEVELOPMENT,
    BranchLifecycleStatus.MATURE)


# The maximum number of failures before we disable mirroring.
MAXIMUM_MIRROR_FAILURES = 5

# How frequently we mirror branches.
MIRROR_TIME_INCREMENT = timedelta(hours=6)


class BranchCreationException(Exception):
    """Base class for branch creation exceptions."""


class BranchExists(BranchCreationException):
    """Raised when creating a branch that already exists."""

    def __init__(self, existing_branch):
        # XXX: JonathanLange 2008-12-04 spec=package-branches: This error
        # message logic is incorrect, but the exact text is being tested
        # in branch-xmlrpc.txt.
        params = {'name': existing_branch.name}
        if existing_branch.product is None:
            params['maybe_junk'] = 'junk '
            params['context'] = existing_branch.owner.name
        else:
            params['maybe_junk'] = ''
            params['context'] = '%s in %s' % (
                existing_branch.owner.name, existing_branch.product.name)
        message = (
            'A %(maybe_junk)sbranch with the name "%(name)s" already exists '
            'for %(context)s.' % params)
        self.existing_branch = existing_branch
        BranchCreationException.__init__(self, message)


class CannotDeleteBranch(Exception):
    """The branch cannot be deleted at this time."""


class UnknownBranchTypeError(Exception):
    """Raised when the user specifies an unrecognized branch type."""


class BranchCreationForbidden(BranchCreationException):
    """A Branch visibility policy forbids branch creation.

    The exception is raised if the policy for the product does not allow
    the creator of the branch to create a branch for that product.
    """


class BranchCreatorNotMemberOfOwnerTeam(BranchCreationException):
    """Branch creator is not a member of the owner team.

    Raised when a user is attempting to create a branch and set the owner of
    the branch to a team that they are not a member of.
    """


class BranchCreationNoTeamOwnedJunkBranches(BranchCreationException):
    """We forbid the creation of team-owned +junk branches.

    Raised when a user is attempting to create a team-owned +junk branch.
    """

    error_message = (
        "+junk branches are only available for individuals. Please consider "
        "registering a project for collaborating on branches: "
        "https://help.launchpad.net/Projects/Registering")

    def __init__(self):
        BranchCreationException.__init__(self, self.error_message)


class BranchCreatorNotOwner(BranchCreationException):
    """A user cannot create a branch belonging to another user.

    Raised when a user is attempting to create a branch and set the owner of
    the branch to another user.
    """


class BranchTypeError(Exception):
    """An operation cannot be performed for a particular branch type.

    Some branch operations are only valid for certain types of branches.  The
    BranchTypeError exception is raised if one of these operations is called
    with a branch of the wrong type.
    """


class NoSuchBranch(NameLookupFailed):
    """Raised when we try to load a branch that does not exist."""

    _message_prefix = "No such branch"


class BadBranchSearchContext(Exception):
    """The context is not valid for a branch search."""


def get_blacklisted_hostnames():
    """Return a list of hostnames blacklisted for Branch URLs."""
    hostnames = config.codehosting.blacklisted_hostnames
    # If nothing specified, return an empty list. Special-casing since
    # ''.split(',') == [''].
    if hostnames == '':
        return []
    return hostnames.split(',')


class BranchURIField(URIField):

    def _validate(self, value):
        # import here to avoid circular import
        from canonical.launchpad.webapp import canonical_url
        from canonical.launchpad.webapp.uri import URI

        super(BranchURIField, self)._validate(value)

        # XXX thumper 2007-06-12:
        # Move this validation code into IBranchSet so it can be
        # reused in the XMLRPC code, and the Authserver.
        # This also means we could get rid of the imports above.

        # URIField has already established that we have a valid URI
        uri = URI(value)
        supermirror_root = URI(config.codehosting.supermirror_root)
        launchpad_domain = config.vhost.mainsite.hostname
        if uri.underDomain(launchpad_domain):
            message = _(
                "For Launchpad to mirror a branch, the original branch "
                "cannot be on <code>${domain}</code>.",
                mapping={'domain': escape(launchpad_domain)})
            raise LaunchpadValidationError(structured(message))

        for hostname in get_blacklisted_hostnames():
            if uri.underDomain(hostname):
                message = _(
                    'Launchpad cannot mirror branches from %s.' % hostname)
                raise LaunchpadValidationError(structured(message))

        # As well as the check against the config, we also need to check
        # against the actual text used in the database constraint.
        constraint_text = 'http://bazaar.launchpad.net'
        if value.startswith(constraint_text):
            message = _(
                "For Launchpad to mirror a branch, the original branch "
                "cannot be on <code>${domain}</code>.",
                mapping={'domain': escape(constraint_text)})
            raise LaunchpadValidationError(structured(message))

        if IBranch.providedBy(self.context) and self.context.url == str(uri):
            return # url was not changed

        if uri.path == '/':
            message = _(
                "URLs for branches cannot point to the root of a site.")
            raise LaunchpadValidationError(message)

        branch = getUtility(IBranchSet).getByUrl(str(uri))
        if branch is not None:
            message = _(
                'The bzr branch <a href="${url}">${branch}</a> is '
                'already registered with this URL.',
                mapping={'url': canonical_url(branch),
                         'branch': escape(branch.displayname)})
            raise LaunchpadValidationError(structured(message))


BRANCH_NAME_VALIDATION_ERROR_MESSAGE = _(
    "Branch names must start with a number or letter.  The characters +, -, "
    "_, . and @ are also allowed after the first character.")


# This is a copy of the pattern in database/schema/trusted.sql.  Don't
# change this without changing that.
valid_branch_name_pattern = re.compile(r"^(?i)[a-z0-9][a-z0-9+\.\-@_]*\Z")


def valid_branch_name(name):
    """Return True if the name is valid as a branch name, otherwise False.

    The rules for what is a valid branch name are described in
    BRANCH_NAME_VALIDATION_ERROR_MESSAGE.
    """
    if valid_branch_name_pattern.match(name):
        return True
    return False


def branch_name_validator(name):
    """Return True if the name is valid, or raise a LaunchpadValidationError.
    """
    if not valid_branch_name(name):
        raise LaunchpadValidationError(
            _("Invalid branch name '${name}'. ${message}",
              mapping={'name': name,
                       'message': BRANCH_NAME_VALIDATION_ERROR_MESSAGE}))
    return True


class IBranchBatchNavigator(ITableBatchNavigator):
    """A marker interface for registering the appropriate branch listings."""


class IBranchNavigationMenu(Interface):
    """A marker interface to indicate the need to show the branch menu."""


class IBranch(IHasOwner):
    """A Bazaar branch."""
    # Mark branches as exported entries for the Launchpad API.
    export_as_webservice_entry()

    id = Int(title=_('ID'), readonly=True, required=True)

    # XXX: TimPenhey 2007-08-31
    # The vocabulary set for branch_type is only used for the creation
    # of branches through the automatically generated forms, and doesn't
    # actually represent the complete range of real values that branch_type
    # may actually hold.  Import branches are not created in the same
    # way as Hosted, Mirrored or Remote branches.
    # There are two option:
    #   1) define a separate schema to use in the UI (sledgehammer solution)
    #   2) work out some way to specify a restricted vocabulary in the view
    # Personally I'd like a LAZR way to do number 2.
    branch_type = exported(
        Choice(
            title=_("Branch Type"), required=True, readonly=True,
            vocabulary=UICreatableBranchType))

    name = exported(
        TextLine(
            title=_('Name'), required=True, constraint=branch_name_validator,
            description=_(
                "Keep very short, unique, and descriptive, because it will "
                "be used in URLs.  "
                "Examples: main, devel, release-1.0, gnome-vfs.")))

    title = exported(
        Title(
            title=_('Title'), required=False,
            description=_(
                "Describe the branch as clearly as possible in up to 70 "
                "characters. This title is displayed in every branch list "
                "or report.")))

    summary = exported(
        Summary(
            title=_('Summary'), required=False,
            description=_(
                "A single-paragraph description of the branch. This will be "
                "displayed on the branch page.")))

    url = exported(
        BranchURIField(
            title=_('Branch URL'), required=False,
            allowed_schemes=['http', 'https', 'ftp', 'sftp', 'bzr+ssh'],
            allow_userinfo=False,
            allow_query=False,
            allow_fragment=False,
            trailing_slash=False,
            description=_(
                "This is the external location where the Bazaar "
                "branch is hosted.")))

    branch_format = exported(
        Choice(
            title=_("Branch Format"),
            required=False, readonly=True,
            vocabulary=BranchFormat))

    repository_format = exported(
        Choice(
            title=_("Repository Format"),
            required=False, readonly=True,
            vocabulary=RepositoryFormat))

    control_format = exported(
        Choice(
            title=_("Control Directory"),
            required=False, readonly=True,
            vocabulary=ControlFormat))

    whiteboard = exported(
        Whiteboard(
            title=_('Whiteboard'), required=False,
            description=_('Notes on the current status of the branch.')))

    mirror_status_message = exported(
        Text(
            title=_('The last message we got when mirroring this branch.'),
            required=False, readonly=True))

    private = Bool(
        title=_("Keep branch confidential"), required=False,
        description=_("Make this branch visible only to its subscribers."),
        default=False)

    # People attributes
    registrant = exported(
        PublicPersonChoice(
            title=_("The user that registered the branch."),
            required=True, readonly=True,
            vocabulary='ValidPersonOrTeam'))
    owner = exported(
        PublicPersonChoice(
            title=_('Owner'),
            required=True,
            vocabulary='UserTeamsParticipationPlusSelf',
            description=_("Either yourself or a team you are a member of. "
                          "This controls who can modify the branch.")))

    reviewer = exported(
        PublicPersonChoice(
            title=_('Default Review Team'),
            required=False,
            vocabulary='ValidPersonOrTeam',
            description=_("The reviewer of a branch is the person or team "
                          "that is responsible for reviewing proposals and "
                          "merging into this branch.")))

    # XXX: JonathanLange 2008-11-24: Export these.
    distroseries = Choice(
        title=_("Distribution Series"), required=False,
        vocabulary='DistroSeries',
        description=_(
            "The distribution series that this branch belongs to. Branches "
            "do not have to belong to a distribution series, they can also "
            "belong to a project or be junk branches."))

    sourcepackagename = Choice(
        title=_("Source Package Name"), required=True,
        vocabulary='SourcePackageName',
        description=_(
            "The source package that this is a branch of. Source package "
            "branches always belong to a distribution series."))

    distribution = Attribute(
        "The IDistribution that this branch belongs to. None if not a "
        "package branch.")

    sourcepackage = Attribute(
        "The ISourcePackage that this branch belongs to. None if not a "
        "package branch.")

    code_reviewer = Attribute(
        "The reviewer if set, otherwise the owner of the branch.")

    # XXX: JonathanLange 2008-12-08 spec=package-branches: decorates blows up
    # if we call this 'context'!
    container = Attribute("The context that this branch belongs to.")

    # Product attributes
    # ReferenceChoice is Interface rather than IProduct as IProduct imports
    # IBranch and we'd get import errors.  IPerson does a similar trick.
    # The schema is set properly to `IProduct` in _schema_circular_imports.
    product = exported(
        ReferenceChoice(
            title=_('Project'),
            required=False,
            vocabulary='Product',
            schema=Interface,
            description=_("The project this branch belongs to.")),
        exported_as='project')

    # Display attributes
    unique_name = exported(
        Text(title=_('Unique name'), readonly=True,
             description=_("Unique name of the branch, including the "
                           "owner and project names.")))

    displayname = exported(
        Text(title=_('Display name'), readonly=True,
             description=_(
                "The branch title if provided, or the unique_name.")),
        exported_as='display_name')

    # Stats and status attributes
    lifecycle_status = exported(
        Choice(
            title=_('Status'), vocabulary=BranchLifecycleStatus,
            default=BranchLifecycleStatus.NEW))

    # Mirroring attributes. For more information about how these all relate to
    # each other, look at
    # 'lib/canonical/launchpad/doc/puller-state-table.ods'.
    last_mirrored = Datetime(
        title=_("Last time this branch was successfully mirrored."),
        required=False)
    last_mirrored_id = Text(
        title=_("Last mirrored revision ID"), required=False,
        description=_("The head revision ID of the branch when last "
                      "successfully mirrored."))
    last_mirror_attempt = Datetime(
        title=_("Last time a mirror of this branch was attempted."),
        required=False)
    mirror_failures = Attribute(
        "Number of failed mirror attempts since the last successful mirror.")
    next_mirror_time = Datetime(
        title=_("If this value is more recent than the last mirror attempt, "
                "then the branch will be mirrored on the next mirror run."),
        required=False)

    # Scanning attributes
    last_scanned = Datetime(
        title=_("Last time this branch was successfully scanned."),
        required=False)
    last_scanned_id = Text(
        title=_("Last scanned revision ID"), required=False,
        description=_("The head revision ID of the branch when last "
                      "successfully scanned."))
    revision_count = Int(
        title=_("Revision count"),
        description=_("The revision number of the tip of the branch.")
        )

    stacked_on = Attribute('Stacked-on branch')

    warehouse_url = Attribute(
        "URL for accessing the branch by ID. "
        "This is for in-datacentre services only and allows such services to "
        "be unaffected during branch renames. "
        "See doc/bazaar for more information about the branch warehouse.")

    # Bug attributes
    bug_branches = Attribute(
        "The bug-branch link objects that link this branch to bugs. ")

    related_bugs = Attribute(
        "The bugs related to this branch, likely branches on which "
        "some work has been done to fix this bug.")

    # Specification attributes
    spec_links = Attribute("Specifications linked to this branch")

    # Joins
    revision_history = Attribute(
        """The sequence of BranchRevision for the mainline of that branch.

        They are ordered with the most recent revision first, and the list
        only contains those in the "leftmost tree", or in other words
        the revisions that match the revision history from bzrlib for this
        branch.
        """)
    subscriptions = Attribute(
        "BranchSubscriptions associated to this branch.")
    subscribers = Attribute("Persons subscribed to this branch.")

    date_created = exported(
        Datetime(
            title=_('Date Created'),
            required=True,
            readonly=True))

    date_last_modified = exported(
        Datetime(
            title=_('Date Last Modified'),
            required=True,
            readonly=False))

    def destroySelf(break_references=False):
        """Delete the specified branch.

        BranchRevisions associated with this branch will also be deleted.
        :param break_references: If supplied, break any references to this
            branch by deleting items with mandatory references and
            NULLing other references.
        :raise: CannotDeleteBranch if the branch cannot be deleted.
        """

    def latest_revisions(quantity=10):
        """A specific number of the latest revisions in that branch."""

    # These attributes actually have a value_type of IBranchMergeProposal,
    # but uses Interface to prevent circular imports, and the value_type is
    # set near IBranchMergeProposal.
    landing_targets = exported(
        CollectionField(
            title=_('Landing Targets'),
            description=_(
                'A collection of the merge proposals where this branch is '
                'the source branch.'),
            readonly=True,
            value_type=Reference(Interface)))
    landing_candidates = exported(
        CollectionField(
            title=_('Landing Candidates'),
            description=_(
                'A collection of the merge proposals where this branch is '
                'the target branch.'),
            readonly=True,
            value_type=Reference(Interface)))
    dependent_branches = exported(
        CollectionField(
            title=_('Dependent Branches'),
            description=_(
                'A collection of the merge proposals that are dependent '
                'on this branch.'),
            readonly=True,
            value_type=Reference(Interface)))

    def addLandingTarget(registrant, target_branch, dependent_branch=None,
                         whiteboard=None, date_created=None,
                         needs_review=False, initial_comment=None,
                         review_requests=None):
        """Create a new BranchMergeProposal with this branch as the source.

        Both the target_branch and the dependent_branch, if it is there,
        must be branches of the same project as the source branch.

        Branches without associated projects, junk branches, cannot
        specify landing targets.

        :param registrant: The person who is adding the landing target.
        :param target_branch: Must be another branch, and different to self.
        :param dependent_branch: Optional but if it is not None, it must be
            another branch.
        :param whiteboard: Optional.  Just text, notes or instructions
            pertinant to the landing such as testing notes.
        :param date_created: Used to specify the date_created value of the
            merge request.
        :param needs_review: Used to specify the the proposal is ready for
            review right now.
        :param initial_comment: An optional initial comment can be added
            when adding the new target.
        :param review_requests: An optional list of (`Person`, review_type).
        """

    def getStackedBranches():
        """The branches that are stacked on this one."""

    def getStackedBranchesWithIncompleteMirrors():
        """Branches that are stacked on this one but aren't done mirroring.

        In particular, these are branches that have started mirroring but have
        not yet succeeded. Failed branches are included.
        """

    merge_queue = Attribute(
        "The queue that contains the QUEUED proposals for this branch.")

    merge_control_status = Choice(
        title=_('Merge Control Status'), required=True,
        vocabulary=BranchMergeControlStatus,
        default=BranchMergeControlStatus.NO_QUEUE)

    def getMergeQueue():
        """The proposals that are QUEUED to land on this branch."""

    def revisions_since(timestamp):
        """Revisions in the history that are more recent than timestamp."""

    code_is_browseable = Attribute(
        "Is the code in this branch accessable through codebrowse?")

    def codebrowse_url(*extras):
        """Construct a URL for this branch in codebrowse.

        :param extras: Zero or more path segments that will be joined onto the
            end of the URL (with `bzrlib.urlutils.join`).
        """

    # Don't use Object -- that would cause an import loop with ICodeImport.
    code_import = Attribute("The associated CodeImport, if any.")

    bzr_identity = exported(
        Text(
            title=_('Bazaar Identity'),
            readonly=True,
            description=_(
                'The bzr branch path as accessed by Launchpad. If the '
                'branch is associated with a product as the primary '
                'development focus, then the result should be lp:product.  '
                'If the branch is related to a series, then '
                'lp:product/series.  Otherwise the result is '
                'lp:~user/product/branch-name.'
                )))

    def addToLaunchBag(launchbag):
        """Add information about this branch to `launchbag'.

        Use this when traversing to this branch in the web UI.

        In particular, add information about the branch's container to the
        launchbag. If the branch has a product, add that; if it has a source
        package, add lots of information about that.

        :param launchbag: `ILaunchBag`.
        """

    def canBeDeleted():
        """Can this branch be deleted in its current state.

        A branch is considered deletable if it has no revisions, is not
        linked to any bugs, specs, productseries, or code imports, and
        has no subscribers.
        """

    def deletionRequirements():
        """Determine what is required to delete this branch.

        :return: a dict of {object: (operation, reason)}, where object is the
            object that must be deleted or altered, operation is either
            "delete" or "alter", and reason is a string explaining why the
            object needs to be touched.
        """

    def associatedProductSeries():
        """Return the product series that this branch is associated with.

        A branch may be associated with a product series as either a
        user_branch or import_branch.  Also a branch can be associated
        with more than one product series as a user_branch.
        """

    # subscription-related methods
    def subscribe(person, notification_level, max_diff_lines,
                  code_review_level):
        """Subscribe this person to the branch.

        :param person: The `Person` to subscribe.
        :param notification_level: The kinds of branch changes that cause
            notification.
        :param max_diff_lines: The maximum number of lines of diff that may
            appear in a notification.
        :param code_review_level: The kinds of code review activity that cause
            notification.
        :return: new or existing BranchSubscription."""

    def getSubscription(person):
        """Return the BranchSubscription for this person."""

    def hasSubscription(person):
        """Is this person subscribed to the branch?"""

    def unsubscribe(person):
        """Remove the person's subscription to this branch."""

    def getSubscriptionsByLevel(notification_levels):
        """Return the subscriptions that are at the given notification levels.

        :param notification_levels: An iterable of
            `BranchSubscriptionNotificationLevel`s
        :return: An SQLObject query result.
        """

    def getBranchRevision(sequence=None, revision=None, revision_id=None):
        """Get the associated `BranchRevision`.

        One and only one parameter is to be not None.

        :param sequence: The revno of the revision in the mainline history.
        :param revision: A `Revision` object.
        :param revision_id: A revision id string.
        :return: A `BranchRevision` or None.
        """

    def createBranchRevision(sequence, revision):
        """Create a new `BranchRevision` for this branch."""

    def createBranchRevisionFromIDs(revision_id_sequence_pairs):
        """Create a batch of BranchRevision objects.

        :param revision_id_sequence_pairs: A sequence of (revision_id,
            sequence) pairs.  The revision_ids are assumed to have been
            inserted already; no checking of this is done.
        """

    def getTipRevision():
        """Return the `Revision` associated with the `last_scanned_id`.

        Will return None if last_scanned_id is None, or if the id
        is not found (as in a ghost revision).
        """

    def updateScannedDetails(db_revision, revision_count):
        """Updates attributes associated with the scanning of the branch.

        A single entry point that is called solely from the branch scanner
        script.

        :param revision: The `Revision` that is the tip, or None if empty.
        :param revision_count: The number of revisions in the history
                               (main line revisions).
        """

    def getNotificationRecipients():
        """Return a complete INotificationRecipientSet instance.

        The INotificationRecipientSet instance contains the subscribers
        and their subscriptions.
        """

    def getScannerData():
        """Retrieve the full ancestry of a branch for the branch scanner.

        The branch scanner script is the only place where we need to retrieve
        all the BranchRevision rows for a branch. Since the ancestry of some
        branches is into the tens of thousands we don't want to materialise
        BranchRevision instances for each of these.

        :return: tuple of three items.
            1. Ancestry set of bzr revision-ids.
            2. History list of bzr revision-ids. Similar to the result of
               bzrlib.Branch.revision_history().
            3. Dictionnary mapping bzr bzr revision-ids to the database ids of
               the corresponding BranchRevision rows for this branch.
        """

    def getPullURL():
        """Return the URL used to pull the branch into the mirror area."""

    @export_write_operation()
    def requestMirror():
        """Request that this branch be mirrored on the next run of the branch
        puller.
        """

    def startMirroring():
        """Signal that this branch is being mirrored."""

    def mirrorComplete(last_revision_id):
        """Signal that a mirror attempt has completed successfully.

        :param last_revision_id: The revision ID of the tip of the mirrored
            branch.
        """

    def mirrorFailed(reason):
        """Signal that a mirror attempt failed.

        :param reason: An error message that will be displayed on the branch
            detail page.
        """


class IBranchSet(Interface):
    """Interface representing the set of branches."""

    def __getitem__(branch_id):
        """Return the branch with the given id.

        Raise NotFoundError if there is no such branch.
        """

    def __iter__():
        """Return an iterator that will go through all branches."""

    def count():
        """Return the number of branches in the database.

        Only counts public branches.
        """

    def countBranchesWithAssociatedBugs():
        """Return the number of branches that have bugs associated.

        Only counts public branches.
        """

    def get(branch_id, default=None):
        """Return the branch with the given id.

        Return the default value if there is no such branch.
        """

    def new(branch_type, name, registrant, owner, product=None, url=None,
            title=None, lifecycle_status=BranchLifecycleStatus.NEW,
            summary=None, whiteboard=None, date_created=None,
            distroseries=None, sourcepackagename=None):
        """Create a new branch.

        Raises BranchCreationForbidden if the creator is not allowed
        to create a branch for the specified product.

        If product, distroseries and sourcepackagename are None (indicating a
        +junk branch) then the owner must not be a team, except for the
        special case of the ~vcs-imports celebrity.
        """

    def getByUniqueName(unique_name):
        """Find a branch by its ~owner/product/name unique name.

        Return None if no match was found.
        """

    def getByUrl(url, default=None):
        """Find a branch by URL.

        Either from the external specified in Branch.url, or from the URL on
        http://bazaar.launchpad.net/.

        Return the default value if no match was found.
        """

    def getByLPPath(path):
        """Find the branch associated with an lp: path.

        Recognized formats:
        "~owner/product/name" (same as unique name)
        "product/series" (branch associated with a product series)
        "product" (development focus of product)

        :return: a tuple of `IBranch`, extra_path, series.  Series is the
            series, if any, used to perform the lookup.
        :raises: `BranchNotFound`, `NoBranchForSeries`, and other subclasses
            of `LaunchpadFault`.
        """

    def getBranchesToScan():
        """Return an iterator for the branches that need to be scanned."""

    def getRecentlyChangedBranches(
        branch_count=None,
        lifecycle_statuses=DEFAULT_BRANCH_STATUS_IN_LISTING,
        visible_by_user=None):
        """Return a result set of branches that have been recently updated.

        Only HOSTED and MIRRORED branches are returned in the result set.

        If branch_count is specified, the result set will contain at most
        branch_count items.

        If lifecycle_statuses evaluates to False then branches
        of any lifecycle_status are returned, otherwise only branches
        with a lifecycle_status of one of the lifecycle_statuses
        are returned.

        :param visible_by_user: If a person is not supplied, only public
            branches are returned.  If a person is supplied both public
            branches, and the private branches that the person is entitled to
            see are returned.  Private branches are only visible to the owner
            and subscribers of the branch, and to LP admins.
        :type visible_by_user: `IPerson` or None
        """

    def getRecentlyImportedBranches(
        branch_count=None,
        lifecycle_statuses=DEFAULT_BRANCH_STATUS_IN_LISTING,
        visible_by_user=None):
        """Return a result set of branches that have been recently imported.

        The result set only contains IMPORTED branches.

        If branch_count is specified, the result set will contain at most
        branch_count items.

        If lifecycle_statuses evaluates to False then branches
        of any lifecycle_status are returned, otherwise only branches
        with a lifecycle_status of one of the lifecycle_statuses
        are returned.

        :param visible_by_user: If a person is not supplied, only public
            branches are returned.  If a person is supplied both public
            branches, and the private branches that the person is entitled to
            see are returned.  Private branches are only visible to the owner
            and subscribers of the branch, and to LP admins.
        :type visible_by_user: `IPerson` or None
        """

    def getRecentlyRegisteredBranches(
        branch_count=None,
        lifecycle_statuses=DEFAULT_BRANCH_STATUS_IN_LISTING,
        visible_by_user=None):
        """Return a result set of branches that have been recently registered.

        If branch_count is specified, the result set will contain at most
        branch_count items.

        If lifecycle_statuses evaluates to False then branches
        of any lifecycle_status are returned, otherwise only branches
        with a lifecycle_status of one of the lifecycle_statuses
        are returned.

        :param visible_by_user: If a person is not supplied, only public
            branches are returned.  If a person is supplied both public
            branches, and the private branches that the person is entitled to
            see are returned.  Private branches are only visible to the owner
            and subscribers of the branch, and to LP admins.
        :type visible_by_user: `IPerson` or None
        """

    def getBranchesForContext(
        context=None,
        lifecycle_statuses=None,
        visible_by_user=None,
        sort_by=None):
        """Branches associated with the context.

        :param context: If None, all possible branches are returned, otherwise
            the results will be appropriately filtered by the type of the
            context.
        :type context: Something that implements IProject, IProduct, or
            IPerson.
        :param lifecycle_statuses: If lifecycle_statuses evaluates to False
            then branches of any lifecycle_status are returned, otherwise
            only branches with a lifecycle_status of one of the
            lifecycle_statuses are returned.
        :type lifecycle_statuses: One or more values from the
            BranchLifecycleStatus enumeration.
        :param visible_by_user: If a person is not supplied, only public
            branches are returned.  If a person is supplied both public
            branches, and the private branches that the person is entitled to
            see are returned.  Private branches are only visible to the owner
            and subscribers of the branch, and to LP admins.
        :type visible_by_user: `IPerson` or None
        :param sort_by: What to sort the returned branches by.
        :type sort_by: A value from the `BranchListingSort` enumeration or
            None.
        """

    def getLatestBranchesForProduct(product, quantity, visible_by_user=None):
        """Return the most recently created branches for the product.

        At most `quantity` branches are returned. Branches that have been
        merged or abandoned don't appear in the results -- only branches that
        match `DEFAULT_BRANCH_STATUS_IN_LISTING`.

        :param visible_by_user: If a person is not supplied, only public
            branches are returned.  If a person is supplied both public
            branches, and the private branches that the person is entitled to
            see are returned.  Private branches are only visible to the owner
            and subscribers of the branch, and to LP admins.
        :type visible_by_user: `IPerson` or None
        """
        # XXX: JonathanLange 2008-11-27 spec=package-branches: This API needs
        # to change for source package branches.

    def getPullQueue(branch_type):
        """Return a queue of branches to mirror using the puller.

        :param branch_type: A value from the `BranchType` enum.
        """

    def getTargetBranchesForUsersMergeProposals(user, product):
        """Return a sequence of branches the user has targeted before."""
        # XXX: JonathanLange 2008-11-27 spec=package-branches: This API needs
        # to change for source package branches.


class IBranchDelta(Interface):
    """The quantitative changes made to a branch that was edited or altered.
    """

    branch = Attribute("The IBranch, after it's been edited.")
    user = Attribute("The IPerson that did the editing.")

    # fields on the branch itself, we provide just the new changed value
    name = Attribute("Old and new names or None.")
    title = Attribute("Old and new branch titles or None.")
    summary = Attribute("The branch summary or None.")
    url = Attribute("Old and new branch URLs or None.")
    whiteboard = Attribute("The branch whiteboard or None.")
    lifecycle_status = Attribute("Old and new lifecycle status, or None.")
    revision_count = Attribute("Old and new revision counts, or None.")
    last_scanned_id = Attribute("The revision id of the tip revision.")


# XXX: TimPenhey 2007-07-23 bug=66950: The enumerations and interface
# to do with branch listing/filtering/ordering are used only in
# browser/branchlisting.py.

class BranchLifecycleStatusFilter(EnumeratedType):
    """Branch Lifecycle Status Filter

    Used to populate the branch lifecycle status filter widget.
    UI only.
    """
    use_template(BranchLifecycleStatus)

    sort_order = (
        'CURRENT', 'ALL', 'NEW', 'EXPERIMENTAL', 'DEVELOPMENT', 'MATURE',
        'MERGED', 'ABANDONED')

    CURRENT = Item("""
        Any active status

        Show the currently active branches.
        """)

    ALL = Item("""
        Any status

        Show all the branches.
        """)


class BranchListingSort(EnumeratedType):
    """Choices for how to sort branch listings."""

    # XXX: MichaelHudson 2007-10-17 bug=153891: We allow sorting on quantities
    # that are not visible in the listing!

    DEFAULT = Item("""
        by most interesting

        Sort branches by the default ordering for the view.
        """)

    PRODUCT = Item("""
        by project name

        Sort branches by name of the project the branch is for.
        """)

    LIFECYCLE = Item("""
        by lifecycle status

        Sort branches by the lifecycle status.
        """)

    NAME = Item("""
        by branch name

        Sort branches by the display name of the registrant.
        """)

    REGISTRANT = Item("""
        by registrant name

        Sort branches by the display name of the registrant.
        """)

    MOST_RECENTLY_CHANGED_FIRST = Item("""
        most recently changed first

        Sort branches from the most recently to the least recently
        changed.
        """)

    LEAST_RECENTLY_CHANGED_FIRST = Item("""
        least recently changed first

        Sort branches from the least recently to the most recently
        changed.
        """)

    NEWEST_FIRST = Item("""
        newest first

        Sort branches from newest to oldest.
        """)

    OLDEST_FIRST = Item("""
        oldest first

        Sort branches from oldest to newest.
        """)


class IBranchListingFilter(Interface):
    """The schema for the branch listing filtering/ordering form."""

    # Stats and status attributes
    lifecycle = Choice(
        title=_('Lifecycle Filter'), vocabulary=BranchLifecycleStatusFilter,
        default=BranchLifecycleStatusFilter.CURRENT,
        description=_(
        "The author's assessment of the branch's maturity. "
        " Mature: recommend for production use."
        " Development: useful work that is expected to be merged eventually."
        " Experimental: not recommended for merging yet, and maybe ever."
        " Merged: integrated into mainline, of historical interest only."
        " Abandoned: no longer considered relevant by the author."
        " New: unspecified maturity."))

    sort_by = Choice(
        title=_('ordered by'), vocabulary=BranchListingSort,
        default=BranchListingSort.LIFECYCLE)


class BranchPersonSearchRestriction(EnumeratedType):
    """How to further restrict the query for a branch search for people."""

    ALL = Item("""
        All related branches

        All branches owned, registered or subscribed to by the person.
        """)

    REGISTERED = Item("""
        Registered branches

        Only return the branches registered by the person.
        """)

    OWNED = Item("""
        Owned branches

        Only return the branches owned by the person.
        """)

    SUBSCRIBED = Item("""
        Subscribed branches

        Only return the branches subscribed to by the person.
        """)


class IBranchPersonSearchContext(Interface):
    """A `Person` with a search restriction."""

    person = PublicPersonChoice(
        title=_('Person'), required=True,
        vocabulary='ValidPersonOrTeam',
        description=_("The person to restrict the branch search to."))

    restriction = Choice(
        title=_("Search restriction"), required=True,
        vocabulary=BranchPersonSearchRestriction)


class BranchPersonSearchContext:
    """The simple implementation for the person search context."""
    implements(IBranchPersonSearchContext)

    def __init__(self, person, restriction=None):
        self.person = person
        if restriction is None:
            restriction = BranchPersonSearchRestriction.ALL
        self.restriction = restriction


<<<<<<< HEAD
=======
class IBranchJob(Interface):
    """A job related to a branch."""

    branch = Object(
        title=_('Branch to use for this diff'), required=True,
        schema=IBranch)

    job = Object(schema=IJob, required=True)

    metadata = Attribute('A dict of data about the job.')

    def destroySelf():
        """Destroy this object."""


class IBranchDiffJob(Interface):
    """A job to create a static diff from a branch."""

    from_revision_spec = TextLine(title=_('The revision spec to diff from.'))

    to_revision_spec = TextLine(title=_('The revision spec to diff to.'))

    def run():
        """Acquire the static diff this job requires.

        :return: the generated StaticDiff.
        """


class IBranchDiffJobSource(Interface):

    def create(branch, from_revision_spec, to_revision_spec):
        """Construct a new object that implements IBranchDiffJob.

        :param branch: The database branch to diff.
        :param from_revision_spec: The revision spec to diff from.
        :param to_revision_spec: The revision spec to diff to.
        """


class IRevisionMailJob(Interface):
    """A Job to send email a revision change in a branch."""

    revno = Int(title=u'The revno to send mail about.')

    from_address = Bytes(title=u'The address to send mail from.')

    perform_diff = Text(title=u'Determine whether diff should be performed.')

    body = Text(title=u'The main text of the email to send.')

    subject = Text(title=u'The subject of the email to send.')

    def run():
        """Send the mail as specified by this job."""


class IRevisionMailJobSource(Interface):
    """A utility to create and retrieve RevisionMailJobs."""

    def create(db_branch, revno, email_from, message, perform_diff, subject):
        """Create and return a new object that implements IRevisionMailJob."""

    def iterReady():
        """Iterate through ready IRevisionMailJobs."""


class IBranchCloud(Interface):
    """A utility to generate data for branch clouds.

    A branch cloud is a tag cloud of products, sized and styled based on the
    branches in those products.
    """

    def getProductsWithInfo(num_products=None):
        """Get products with their branch activity information.

        :return: a `ResultSet` of (product, num_branches, last_revision_date).
        """


>>>>>>> 215679cd
def bazaar_identity(branch, associated_series, is_dev_focus):
    """Return the shortest lp: style branch identity."""
    use_series = None
    lp_prefix = config.codehosting.bzr_lp_prefix
    # XXX: TimPenhey 2008-05-06 bug=227602
    # Since at this stage the launchpad name resolution is not
    # authenticated, we can't resolve series branches that end
    # up pointing to private branches, so don't show short names
    # for the branch if it is private.

    # It is possible for +junk branches to be related to a product
    # series.  However we do not show the shorter name for these
    # branches as it would be giving extra authority to them.  When
    # the owner of these branches realises that they want other people
    # to be able to commit to them, the branches will need to have a
    # team owner.  When this happens, they will no longer be able to
    # stay as junk branches, and will need to be associated with a
    # product.  In this way +junk branches associated with product
    # series should be self limiting.  We are not looking to enforce
    # extra strictness in this case, but instead let it manage itself.
    if not branch.private and branch.product is not None:
        if is_dev_focus:
            return lp_prefix + branch.product.name

        for series in associated_series:
            if (use_series is None or
                series.datecreated > use_series.datecreated):
                use_series = series
    # If there is no series, use the prefix with the unique name.
    if use_series is None:
        return lp_prefix + branch.unique_name
    else:
        return "%(prefix)s%(product)s/%(series)s" % {
            'prefix': lp_prefix,
            'product': use_series.product.name,
            'series': use_series.name}


def user_has_special_branch_access(user):
    """Admins and bazaar experts have special access.

    :param user: A 'Person' or None.
    """
    if user is None:
        return False
    celebs = getUtility(ILaunchpadCelebrities)
    return user.inTeam(celebs.admin) or user.inTeam(celebs.bazaar_experts)<|MERGE_RESOLUTION|>--- conflicted
+++ resolved
@@ -33,13 +33,7 @@
     'IBranchBatchNavigator',
     'IBranchCloud',
     'IBranchDelta',
-<<<<<<< HEAD
     'IBranchBatchNavigator',
-=======
-    'IBranchDiffJob',
-    'IBranchDiffJobSource',
-    'IBranchJob',
->>>>>>> 215679cd
     'IBranchListingFilter',
     'IBranchNavigationMenu',
     'IBranchPersonSearchContext',
@@ -1510,75 +1504,6 @@
         self.restriction = restriction
 
 
-<<<<<<< HEAD
-=======
-class IBranchJob(Interface):
-    """A job related to a branch."""
-
-    branch = Object(
-        title=_('Branch to use for this diff'), required=True,
-        schema=IBranch)
-
-    job = Object(schema=IJob, required=True)
-
-    metadata = Attribute('A dict of data about the job.')
-
-    def destroySelf():
-        """Destroy this object."""
-
-
-class IBranchDiffJob(Interface):
-    """A job to create a static diff from a branch."""
-
-    from_revision_spec = TextLine(title=_('The revision spec to diff from.'))
-
-    to_revision_spec = TextLine(title=_('The revision spec to diff to.'))
-
-    def run():
-        """Acquire the static diff this job requires.
-
-        :return: the generated StaticDiff.
-        """
-
-
-class IBranchDiffJobSource(Interface):
-
-    def create(branch, from_revision_spec, to_revision_spec):
-        """Construct a new object that implements IBranchDiffJob.
-
-        :param branch: The database branch to diff.
-        :param from_revision_spec: The revision spec to diff from.
-        :param to_revision_spec: The revision spec to diff to.
-        """
-
-
-class IRevisionMailJob(Interface):
-    """A Job to send email a revision change in a branch."""
-
-    revno = Int(title=u'The revno to send mail about.')
-
-    from_address = Bytes(title=u'The address to send mail from.')
-
-    perform_diff = Text(title=u'Determine whether diff should be performed.')
-
-    body = Text(title=u'The main text of the email to send.')
-
-    subject = Text(title=u'The subject of the email to send.')
-
-    def run():
-        """Send the mail as specified by this job."""
-
-
-class IRevisionMailJobSource(Interface):
-    """A utility to create and retrieve RevisionMailJobs."""
-
-    def create(db_branch, revno, email_from, message, perform_diff, subject):
-        """Create and return a new object that implements IRevisionMailJob."""
-
-    def iterReady():
-        """Iterate through ready IRevisionMailJobs."""
-
-
 class IBranchCloud(Interface):
     """A utility to generate data for branch clouds.
 
@@ -1593,7 +1518,6 @@
         """
 
 
->>>>>>> 215679cd
 def bazaar_identity(branch, associated_series, is_dev_focus):
     """Return the shortest lp: style branch identity."""
     use_series = None
