# Copyright 2004-2007 Canonical Ltd.  All rights reserved.
# pylint: disable-msg=E0211,E0213

"""Person interfaces."""

__metaclass__ = type

__all__ = [
    'AccountStatus',
    'IAdminPeopleMergeSchema',
    'IAdminTeamMergeSchema',
    'IHasStanding',
    'INACTIVE_ACCOUNT_STATUSES',
    'INewPerson',
    'INewPersonForm',
    'InvalidName',
    'IObjectReassignment',
    'IPerson',
    'IPersonChangePassword',
    'IPersonClaim',
    'IPersonSet',
    'IRequestPeopleMerge',
    'ITeam',
    'ITeamContactAddressForm',
    'ITeamCreation',
    'ITeamReassignment',
    'JoinNotAllowed',
    'NameAlreadyTaken',
    'PersonCreationRationale',
    'PersonVisibility',
    'PersonalStanding',
    'TeamContactMethod',
    'TeamMembershipRenewalPolicy',
    'TeamSubscriptionPolicy',
    ]


from zope.formlib.form import NoInputData
from zope.schema import Bool, Choice, Datetime, Int, Object, Text, TextLine
from zope.interface import Attribute, Interface
from zope.interface.exceptions import Invalid
from zope.interface.interface import invariant
from zope.component import getUtility

from canonical.lazr import DBEnumeratedType, DBItem, EnumeratedType, Item
from canonical.lazr.interface import copy_field
from canonical.lazr.rest.declarations import (
   call_with, collection_default_content, export_as_webservice_collection,
   export_as_webservice_entry, export_factory_operation, export_operation_as,
   export_read_operation, export_write_operation, exported,
   operation_parameters, rename_parameters_as, REQUEST_USER, webservice_error)
from canonical.lazr.rest.schema import CollectionField

from canonical.launchpad import _

from canonical.launchpad.fields import (
    BlacklistableContentNameField, IconImageUpload, LogoImageUpload,
    MugshotImageUpload, PasswordField, PublicPersonChoice, StrippedTextLine)
from canonical.launchpad.interfaces.emailaddress import IEmailAddress
from canonical.launchpad.interfaces.irc import IIrcID
from canonical.launchpad.interfaces.jabber import IJabberID
from canonical.launchpad.interfaces.language import ILanguage
from canonical.launchpad.interfaces.launchpad import (
    IHasIcon, IHasLogo, IHasMugshot)
from canonical.launchpad.interfaces.mailinglistsubscription import (
    MailingListAutoSubscribePolicy)
from canonical.launchpad.interfaces.mentoringoffer import IHasMentoringOffers
from canonical.launchpad.interfaces.questioncollection import (
    IQuestionCollection, QUESTION_STATUS_DEFAULT_SEARCH)
from canonical.launchpad.interfaces.specificationtarget import (
    IHasSpecifications)
from canonical.launchpad.interfaces.teammembership import (
    ITeamMembership, TeamMembershipStatus)
from canonical.launchpad.interfaces.validation import (
    validate_new_team_email, validate_new_person_email)
from canonical.launchpad.interfaces.wikiname import IWikiName
from canonical.launchpad.validators.name import name_validator


class AccountStatus(DBEnumeratedType):
    """The status of a Launchpad account."""

    NOACCOUNT = DBItem(10, """
        No Launchpad account

        There's no Launchpad account for this Person record.
        """)

    ACTIVE = DBItem(20, """
        Active Launchpad account

        There's an active Launchpad account associated with this Person.
        """)

    DEACTIVATED = DBItem(30, """
        Deactivated Launchpad account

        The account associated with this Person has been deactivated by the
        Person himself.
        """)

    SUSPENDED = DBItem(40, """
        Suspended Launchpad account

        The account associated with this Person has been suspended by a
        Launchpad admin.
        """)


INACTIVE_ACCOUNT_STATUSES = [
    AccountStatus.DEACTIVATED, AccountStatus.SUSPENDED]


class PersonalStanding(DBEnumeratedType):
    """A person's standing.

    Standing is currently (just) used to determine whether a person's posts to
    a mailing list require first-post moderation or not.  Any person with good
    or excellent standing may post directly to the mailing list without
    moderation.  Any person with unknown or poor standing must have their
    first-posts moderated.
    """

    UNKNOWN = DBItem(0, """
        Unknown standing

        Nothing about this person's standing is known.
        """)

    POOR = DBItem(100, """
        Poor standing

        This person has poor standing.
        """)

    GOOD = DBItem(200, """
        Good standing

        This person has good standing and may post to a mailing list without
        being subject to first-post moderation rules.
        """)

    EXCELLENT = DBItem(300, """
        Excellent standing

        This person has excellent standing and may post to a mailing list
        without being subject to first-post moderation rules.
        """)


class PersonCreationRationale(DBEnumeratedType):
    """The rationale for the creation of a given person.

    Launchpad automatically creates user accounts under certain
    circumstances. The owners of these accounts may discover Launchpad
    at a later date and wonder why Launchpad knows about them, so we
    need to make it clear why a certain account was automatically created.
    """

    UNKNOWN = DBItem(1, """
        Unknown

        The reason for the creation of this person is unknown.
        """)

    BUGIMPORT = DBItem(2, """
        Existing user in another bugtracker from which we imported bugs.

        A bugzilla import or sf.net import, for instance. The bugtracker from
        which we were importing should be described in
        Person.creation_comment.
        """)

    SOURCEPACKAGEIMPORT = DBItem(3, """
        This person was mentioned in a source package we imported.

        When gina imports source packages, it has to create Person entries for
        the email addresses that are listed as maintainer and/or uploader of
        the package, in case they don't exist in Launchpad.
        """)

    POFILEIMPORT = DBItem(4, """
        This person was mentioned in a POFile imported into Rosetta.

        When importing POFiles into Rosetta, we need to give credit for the
        translations on that POFile to its last translator, which may not
        exist in Launchpad, so we'd need to create it.
        """)

    KEYRINGTRUSTANALYZER = DBItem(5, """
        Created by the keyring trust analyzer.

        The keyring trust analyzer is responsible for scanning GPG keys
        belonging to the strongly connected set and assign all email addresses
        registered on those keys to the people representing their owners in
        Launchpad. If any of these people doesn't exist, it creates them.
        """)

    FROMEMAILMESSAGE = DBItem(6, """
        Created when parsing an email message.

        Sometimes we parse email messages and want to associate them with the
        sender, which may not have a Launchpad account. In that case we need
        to create a Person entry to associate with the email.
        """)

    SOURCEPACKAGEUPLOAD = DBItem(7, """
        This person was mentioned in a source package uploaded.

        Some uploaded packages may be uploaded with a maintainer that is not
        registered in Launchpad, and in these cases, soyuz may decide to
        create the new Person instead of complaining.
        """)

    OWNER_CREATED_LAUNCHPAD = DBItem(8, """
        Created by the owner himself, coming from Launchpad.

        Somebody was navigating through Launchpad and at some point decided to
        create an account.
        """)

    OWNER_CREATED_SHIPIT = DBItem(9, """
        Created by the owner himself, coming from Shipit.

        Somebody went to one of the shipit sites to request Ubuntu CDs and was
        directed to Launchpad to create an account.
        """)

    OWNER_CREATED_UBUNTU_WIKI = DBItem(10, """
        Created by the owner himself, coming from the Ubuntu wiki.

        Somebody went to the Ubuntu wiki and was directed to Launchpad to
        create an account.
        """)

    USER_CREATED = DBItem(11, """
        Created by a user to represent a person which does not use Launchpad.

        A user wanted to reference a person which is not a Launchpad user, so
        he created this "placeholder" profile.
        """)

    OWNER_CREATED_UBUNTU_SHOP = DBItem(12, """
        Created by the owner himself, coming from the Ubuntu Shop.

        Somebody went to the Ubuntu Shop and was directed to Launchpad to
        create an account.
        """)

    OWNER_CREATED_UNKNOWN_TRUSTROOT = DBItem(13, """
        Created by the owner himself, coming from unknown OpenID consumer.

        Somebody went to an OpenID consumer we don't know about and was
        directed to Launchpad to create an account.
        """)

    OWNER_SUBMITTED_HARDWARE_TEST = DBItem(14, """
        Created by a submission to the hardware database.

        Somebody without a Launchpad account made a submission to the
        hardware database.
        """)

    BUGWATCH = DBItem(15, """
        Created by the updating of a bug watch.

        A watch was made against a remote bug that the user submitted or
        commented on.
        """)

class TeamMembershipRenewalPolicy(DBEnumeratedType):
    """TeamMembership Renewal Policy.

    How Team Memberships can be renewed on a given team.
    """

    NONE = DBItem(10, """
        invite them to apply for renewal

        Memberships can be renewed only by team administrators or by going
        through the normal workflow for joining the team.
        """)

    ONDEMAND = DBItem(20, """
        invite them to renew their own membership

        Memberships can be renewed by the members themselves a few days before
        it expires. After it expires the member has to go through the normal
        workflow for joining the team.
        """)

    AUTOMATIC = DBItem(30, """
        renew their membership automatically, also notifying the admins

        Memberships are automatically renewed when they expire and a note is
        sent to the member and to team admins.
        """)


class TeamSubscriptionPolicy(DBEnumeratedType):
    """Team Subscription Policies

    The policies that apply to a team and specify how new subscriptions must
    be handled. More information can be found in the TeamMembershipPolicies
    spec.
    """

    MODERATED = DBItem(1, """
        Moderated Team

        All subscriptions for this team are subject to approval by one of
        the team's administrators.
        """)

    OPEN = DBItem(2, """
        Open Team

        Any user can join and no approval is required.
        """)

    RESTRICTED = DBItem(3, """
        Restricted Team

        New members can only be added by one of the team's administrators.
        """)


class PersonVisibility(DBEnumeratedType):
    """The visibility level of person or team objects.

    Currently, only teams can have their visibility set to something
    besides PUBLIC.
    """

    PUBLIC = DBItem(1, """
        Public

        Everyone can view all the attributes of this person.
        """)

    PRIVATE_MEMBERSHIP = DBItem(20, """
        Private Membership

        Only launchpad admins and team members can view the
        membership list for this team.
        """)


class PersonNameField(BlacklistableContentNameField):
    """A Person's name, which is unique."""

    errormessage = _("%s is already in use by another person or team.")

    @property
    def _content_iface(self):
        """Return the interface this field belongs to."""
        return IPerson

    def _getByName(self, name):
        """Return a Person by looking up his name."""
        return getUtility(IPersonSet).getByName(name, ignore_merged=False)


class IPersonChangePassword(Interface):
    """The schema used by Person +changepassword form."""

    currentpassword = PasswordField(
        title=_('Current password'), required=True, readonly=False)

    password = PasswordField(
        title=_('New password'), required=True, readonly=False)


class IPersonClaim(Interface):
    """The schema used by IPerson's +claim form."""

    emailaddress = TextLine(title=_('Email address'), required=True)


class INewPerson(Interface):
    """The schema used by IPersonSet's +newperson form."""

    emailaddress = StrippedTextLine(
        title=_('Email address'), required=True,
        constraint=validate_new_person_email)
    displayname = StrippedTextLine(title=_('Display name'), required=True)
    creation_comment = Text(
        title=_('Creation reason'), required=True,
        description=_("The reason why you're creating this profile."))


# This has to be defined here to avoid circular import problems.
class IHasStanding(Interface):
    """An object that can have personal standing."""

    personal_standing = Choice(
        title=_('Personal standing'),
        required=True,
        vocabulary=PersonalStanding,
        description=_('The standing of a person for non-member mailing list '
                      'posting privileges.'))

    personal_standing_reason = Text(
        title=_('Reason for personal standing'),
        required=False,
        description=_("The reason the person's standing is what it is."))


class IPersonPublic(IHasSpecifications, IHasMentoringOffers,
                    IQuestionCollection, IHasLogo, IHasMugshot, IHasIcon):
    """Public attributes for a Person."""

    id = Int(title=_('ID'), required=True, readonly=True)
    name = exported(
        PersonNameField(
            title=_('Name'), required=True, readonly=False,
            constraint=name_validator,
            description=_(
                "A short unique name, beginning with a lower-case "
                "letter or number, and containing only letters, "
                "numbers, dots, hyphens, or plus signs.")))
    displayname = exported(
        StrippedTextLine(
            title=_('Display Name'), required=True, readonly=False,
            description=_(
                "Your name as you would like it displayed throughout "
                "Launchpad. Most people use their full name here.")),
        exported_as='display_name')
    password = PasswordField(
        title=_('Password'), required=True, readonly=False)
    karma = exported(
        Int(title=_('Karma'), readonly=False,
            description=_('The cached total karma for this person.')))
    homepage_content = exported(
        Text(title=_("Homepage Content"), required=False,
             description=_(
                 "The content of your home page. Edit this and it will be "
                 "displayed for all the world to see.")))
    # NB at this stage we do not allow individual people to have their own
    # icon, only teams get that. People can however have a logo and mugshot
    # The icon is only used for teams; that's why we use /@@/team as the
    # default image resource.
    icon = IconImageUpload(
        title=_("Icon"), required=False,
        default_image_resource='/@@/team',
        description=_(
            "A small image of exactly 14x14 pixels and at most 5kb in size, "
            "that can be used to identify this team. The icon will be "
            "displayed whenever the team name is listed - for example "
            "in listings of bugs or on a person's membership table."))
    logo = LogoImageUpload(
        title=_("Logo"), required=False,
        default_image_resource='/@@/person-logo',
        description=_(
            "An image of exactly 64x64 pixels that will be displayed in "
            "the heading of all pages related to you. Traditionally this "
            "is a logo, a small picture or a personal mascot. It should be "
            "no bigger than 50kb in size."))
    mugshot = exported(MugshotImageUpload(
        title=_("Mugshot"), required=False,
        default_image_resource='/@@/person-mugshot',
        description=_(
            "A large image of exactly 192x192 pixels, that will be displayed "
            "on your home page in Launchpad. Traditionally this is a great "
            "big picture of your grinning face. Make the most of it! It "
            "should be no bigger than 100kb in size. ")))
    addressline1 = TextLine(
            title=_('Address'), required=True, readonly=False,
            description=_('Your address (Line 1)')
            )
    addressline2 = TextLine(
            title=_('Address'), required=False, readonly=False,
            description=_('Your address (Line 2)')
            )
    city = TextLine(
            title=_('City'), required=True, readonly=False,
            description=_('The City/Town/Village/etc to where the CDs should '
                          'be shipped.')
            )
    province = TextLine(
            title=_('Province'), required=True, readonly=False,
            description=_('The State/Province/etc to where the CDs should '
                          'be shipped.')
            )
    country = Choice(
            title=_('Country'), required=True, readonly=False,
            vocabulary='CountryName',
            description=_('The Country to where the CDs should be shipped.')
            )
    postcode = TextLine(
            title=_('Postcode'), required=True, readonly=False,
            description=_('The Postcode to where the CDs should be shipped.')
            )
    phone = TextLine(
            title=_('Phone'), required=True, readonly=False,
            description=_('[(+CountryCode) number] e.g. (+55) 16 33619445')
            )
    organization = TextLine(
            title=_('Organization'), required=False, readonly=False,
            description=_('The Organization requesting the CDs')
            )
    languages = exported(
        CollectionField(
            title=_('List of languages known by this person'),
            readonly=True, required=False,
            value_type=Object(schema=ILanguage)))
    translatable_languages = Attribute(
        _('Languages this person knows, apart from English'))

    hide_email_addresses = exported(
        Bool(title=_("Hide my email addresses from other Launchpad users"),
             required=False, default=False))
    # This is not a date of birth, it is the date the person record was
    # created in this db
    datecreated = exported(
        Datetime(title=_('Date Created'), required=True, readonly=True),
        exported_as='date_created')
    creation_rationale = Choice(
        title=_("Rationale for this entry's creation"), required=False,
        readonly=True, values=PersonCreationRationale.items)
    creation_comment = TextLine(
        title=_("Comment for this entry's creation"),
        description=_(
            "This comment may be displayed verbatim in a web page, so it "
            "has to follow some structural constraints, that is, it must "
            "be of the form: 'when %(action_details)s' (e.g 'when the "
            "foo package was imported into Ubuntu Breezy'). The only "
            "exception to this is when we allow users to create Launchpad "
            "profiles through the /people/+newperson page."),
        required=False, readonly=True)
    # XXX Guilherme Salgado 2006-11-10:
    # We can't use a Choice field here because we don't have a vocabulary
    # which contains valid people but not teams, and we don't really need one
    # apart from here.
    registrant = Attribute('The user who created this profile.')
    # bounty relations
    ownedBounties = Attribute('Bounties issued by this person.')
    reviewerBounties = Attribute('Bounties reviewed by this person.')
    claimedBounties = Attribute('Bounties claimed by this person.')
    subscribedBounties = Attribute(
        'Bounties to which this person subscribes.')

    oauth_access_tokens = Attribute(_("Non-expired access tokens"))

    sshkeys = Attribute(_('List of SSH keys'))

    timezone = exported(
        Choice(title=_('Timezone'), required=True, readonly=False,
               description=_('The timezone of where you live.'),
               vocabulary='TimezoneName'))

    openid_identifier = TextLine(
        title=_("Key used to generate opaque OpenID identities."),
        readonly=True, required=False)

    account_status = Choice(
        title=_("The status of this person's account"), required=False,
        readonly=True, vocabulary=AccountStatus)

    account_status_comment = Text(
        title=_("Why are you deactivating your account?"), required=False,
        readonly=True)

    # Properties of the Person object.
    karma_category_caches = Attribute(
        'The caches of karma scores, by karma category.')
    is_team = exported(
        Bool(title=_('Is this object a team?'), readonly=True))
    is_valid_person = Bool(
        title=_("This is an active user and not a team."), readonly=True)
    is_valid_person_or_team = exported(
        Bool(title=_("This is an active user or a team."), readonly=True),
        exported_as='is_valid')
    is_openid_enabled = Bool(
        title=_("This user can use Launchpad as an OpenID provider."),
        readonly=True)
    is_ubuntero = Bool(title=_("Ubuntero Flag"), readonly=True)
    activesignatures = Attribute("Retrieve own Active CoC Signatures.")
    inactivesignatures = Attribute("Retrieve own Inactive CoC Signatures.")
    signedcocs = Attribute("List of Signed Code Of Conduct")
    gpgkeys = Attribute("List of valid OpenPGP keys ordered by ID")
    pendinggpgkeys = Attribute("Set of fingerprints pending confirmation")
    inactivegpgkeys = Attribute(
        "List of inactive OpenPGP keys in LP Context, ordered by ID")
    ubuntuwiki = Attribute("The Ubuntu WikiName of this Person.")
    otherwikis = Attribute(
        "All WikiNames of this Person that are not the Ubuntu one.")
    allwikis = exported(
        CollectionField(title=_("All WikiNames of this Person."),
                        readonly=True, required=False,
                        value_type=Object(schema=IWikiName)),
        exported_as='wiki_names')
    ircnicknames = exported(
        CollectionField(title=_("List of IRC nicknames of this Person."),
                        readonly=True, required=False,
                        value_type=Object(schema=IIrcID)),
        exported_as='irc_nicknames')
    jabberids = exported(
        CollectionField(title=_("List of Jabber IDs of this Person."),
                        readonly=True, required=False,
                        value_type=Object(schema=IJabberID)),
        exported_as='jabber_ids')
    branches = Attribute(
        "All branches related to this person. They might be registered, "
        "authored or subscribed by this person.")
    authored_branches = Attribute("The branches whose author is this person.")
    registered_branches = Attribute(
        "The branches whose owner is this person and which either have no"
        "author or an author different from this person.")
    subscribed_branches = Attribute(
        "Branches to which this person " "subscribes.")
    myactivememberships = exported(
        CollectionField(
            title=_("All `ITeamMembership`s for Teams this Person is an "
                    "active member of."),
            value_type=Object(schema=ITeamMembership),
            readonly=True, required=False),
        exported_as='team_memberships')
<<<<<<< HEAD
=======
    member_memberships = exported(
        CollectionField(
            title=_("Active `ITeamMembership`s for this object's members."),
            description=_(
                "Active TeamMemberships are the ones with the ADMIN or "
                "APPROVED status.  The results are ordered using "
                "Person.sortingColumns."),
            readonly=True, required=False,
            value_type=Object(schema=ITeamMembership)))
>>>>>>> 2fdc9dda

    open_membership_invitations = exported(
        CollectionField(
            title=_('Open membership invitations.'),
            description=_("All TeamMemberships which represent an invitation "
                          "(to join a team) sent to this person."),
            readonly=True, required=False,
            value_type=Object(schema=ITeamMembership)))
    teams_participated_in = exported(
        CollectionField(
            title=_('All teams in which this person is a participant.'),
            readonly=True, required=False,
            value_type=Object(schema=ITeamMembership)))
    teams_indirectly_participated_in = exported(
        CollectionField(
            title=_('All teams in which this person is an indirect member.'),
            readonly=True, required=False,
            value_type=Object(schema=ITeamMembership)))
    teams_with_icons = Attribute(
        "Iterable of all Teams that this person is active in that have "
        "icons")
    guessedemails = Attribute(
        "List of emails with status NEW. These email addresses probably "
        "came from a gina or POFileImporter run.")
    validatedemails = exported(
        CollectionField(
            title=_("Confirmed e-mails of this person."),
            description=_(
                "Confirmed e-mails are the ones in the VALIDATED state"),
            readonly=True, required=False,
            value_type=Object(schema=IEmailAddress)),
        exported_as='confirmed_email_addresses')
    unvalidatedemails = Attribute(
        "Emails this person added in Launchpad but are not yet validated.")
    specifications = Attribute(
        "Any specifications related to this person, either because the are "
        "a subscriber, or an assignee, or a drafter, or the creator. "
        "Sorted newest-first.")
    approver_specs = Attribute(
        "Specifications this person is supposed to approve in due "
        "course, newest first.")
    assigned_specs = Attribute(
        "Specifications assigned to this person, sorted newest first.")
    assigned_specs_in_progress = Attribute(
        "Specifications assigned to this person whose implementation is "
        "started but not yet completed, sorted newest first.")
    drafted_specs = Attribute(
        "Specifications being drafted by this person, sorted newest first.")
    created_specs = Attribute(
        "Specifications created by this person, sorted newest first.")
    feedback_specs = Attribute(
        "Specifications on which this person has been asked to provide "
        "feedback, sorted newest first.")
    subscribed_specs = Attribute(
        "Specifications this person has subscribed to, sorted newest first.")
    team_mentorships = Attribute(
        "All the offers of mentoring which are relevant to this team.")
    teamowner = exported(
        PublicPersonChoice(
            title=_('Team Owner'), required=False, readonly=False,
            vocabulary='ValidTeamOwner'),
        exported_as='team_owner')
    teamownerID = Int(title=_("The Team Owner's ID or None"), required=False,
                      readonly=True)

    preferredemail = exported(
        Object(title=_("Preferred email address"),
               description=_("The preferred email address for this person. "
                             "The one we'll use to communicate with them."),
               readonly=True, required=False, schema=IEmailAddress),
        exported_as='preferred_email_address')

    safe_email_or_blank = TextLine(
        title=_("Safe email for display"),
        description=_("The person's preferred email if they have"
                      "one and do not choose to hide it. Otherwise"
                      "the empty string."),
        readonly=True)

    preferredemail_sha1 = TextLine(
        title=_("SHA-1 Hash of Preferred Email"),
        description=_("The SHA-1 hash of the preferred email address and "
                      "a mailto: prefix as a hexadecimal string. This is "
                      "used as a key by FOAF RDF spec"),
        readonly=True)

    verbose_bugnotifications = Bool(
        title=_("Include bug descriptions when sending me bug notifications"),
        required=False, default=True)

    mailing_list_auto_subscribe_policy = exported(
        Choice(title=_('Mailing List Auto-subscription Policy'),
               required=True,
               vocabulary=MailingListAutoSubscribePolicy,
               default=MailingListAutoSubscribePolicy.ON_REGISTRATION,
               description=_(
                   "This attribute determines whether a person is "
                   "automatically subscribed to a team's mailing list when "
                   "the person joins said team.")))

    merged = Int(
        title=_('Merged Into'), required=False, readonly=True,
        description=_(
            "When a Person is merged into another Person, this attribute "
            "is set on the Person referencing the destination Person. If "
            "this is set to None, then this Person has not been merged "
            "into another and is still valid"))

    translation_history = Attribute(
        "The set of POFileTranslator objects that represent work done "
        "by this translator.")

    translation_groups = Attribute(
        "The set of TranslationGroup objects this person is a member of.")

    # title is required for the Launchpad Page Layout main template
    title = Attribute('Person Page Title')

    is_trusted_on_shipit = Bool(
        title=_('Is this a trusted person on shipit?'))
    unique_displayname = TextLine(
        title=_('Return a string of the form $displayname ($name).'))
    browsername = Attribute(
        'Return a textual name suitable for display in a browser.')

    archive = Attribute(
        "The Archive owned by this person, his PPA.")

    entitlements = Attribute("List of Entitlements for this person or team.")

    structural_subscriptions = Attribute(
        "The structural subscriptions for this person.")

    visibility_consistency_warning = Attribute(
        "Warning that a private team may leak membership info.")

    @invariant
    def personCannotHaveIcon(person):
        """Only Persons can have icons."""
        # XXX Guilherme Salgado 2007-05-28:
        # This invariant is busted! The person parameter provided to this
        # method will always be an instance of zope.formlib.form.FormData
        # containing only the values of the fields included in the POSTed
        # form. IOW, person.inTeam() will raise a NoInputData just like
        # person.teamowner would as it's not present in most of the
        # person-related forms.
        if person.icon is not None and not person.isTeam():
            raise Invalid('Only teams can have an icon.')

    def convertToTeam(team_owner):
        """Convert this person into a team owned by the given team_owner.

        Also adds the given team owner as an administrator of the team.

        Only Person entries whose account_status is NOACCOUNT and which are
        not teams can be converted into teams.
        """

    def getInvitedMemberships():
        """Return all TeamMemberships of this team with the INVITED status.

        The results are ordered using Person.sortingColumns.
        """

    def getInactiveMemberships():
        """Return all inactive TeamMemberships of this team.

        Inactive memberships are the ones with status EXPIRED or DEACTIVATED.

        The results are ordered using Person.sortingColumns.
        """

    def getProposedMemberships():
        """Return all TeamMemberships of this team with the PROPOSED status.

        The results are ordered using Person.sortingColumns.
        """

    def getBugSubscriberPackages():
        """Return the packages for which this person is a bug subscriber.

        Returns a list of IDistributionSourcePackage's, ordered alphabetically
        (A to Z) by name.
        """

    def getBugSubscriberOpenBugCounts(user):
        """Return open bug counts for this bug subscriber's packages.

            :user: The user doing the search. Private bugs that this
                   user doesn't have access to won't be included in the
                   count.

        Returns a list of dictionaries, where each dict contains:

            'package': The package the bugs are open on.
            'open': The number of open bugs.
            'open_critical': The number of open critical bugs.
            'open_unassigned': The number of open unassigned bugs.
            'open_inprogress': The number of open bugs that ar In Progress.
        """

    def setContactAddress(email):
        """Set the given email address as this team's contact address.

        This method must be used only for teams.

        If the team has a contact address its status will be changed to
        VALIDATED.

        If the given email is None the team is left without a contact address.
        """

    def setPreferredEmail(email):
        """Set the given email address as this person's preferred one.

        This method must be used only for people, not teams.
        """

    def getBranch(product_name, branch_name):
        """The branch associated to this person and product with this name.

        The product_name may be None.
        """

    def findPathToTeam(team):
        """Return the teams that cause this person to be a participant of the
        given team.

        If there is more than one path leading this person to the given team,
        only the one with the oldest teams is returned.

        This method must not be called if this person is not an indirect
        member of the given team.
        """

    def isTeam():
        """Deprecated.  Use IPerson.is_team instead.

        True if this Person is actually a Team, otherwise False.
        """

    # XXX BarryWarsaw 29-Nov-2007 I'd prefer for this to be an Object() with a
    # schema of IMailingList, but setting that up correctly causes a circular
    # import error with interfaces.mailinglists that is too difficult to
    # unfunge for this one attribute.
    mailing_list = Attribute(
        _("The team's mailing list, if it has one, otherwise None."))

    def getProjectsAndCategoriesContributedTo(limit=10):
        """Return a list of dicts with projects and the contributions made
        by this person on that project.

        The list is limited to the :limit: projects this person is most
        active.

        The dictionaries containing the following keys:
            - project:    The project, which is either an IProduct or an
                          IDistribution.
            - categories: A dictionary mapping KarmaCategory titles to
                          the icons which represent that category.
        """

    def getOwnedOrDrivenPillars():
        """Return Distribution, Project Groups and Projects that this person
        owns or drives.
        """

    def assignKarma(action_name, product=None, distribution=None,
                    sourcepackagename=None):
        """Assign karma for the action named <action_name> to this person.

        This karma will be associated with the given product or distribution.
        If a distribution is given, then product must be None and an optional
        sourcepackagename may also be given. If a product is given, then
        distribution and sourcepackagename must be None.
        """

    def latestKarma(quantity=25):
        """Return the latest karma actions for this person.

        Return no more than the number given as quantity.
        """

    def iterTopProjectsContributedTo(limit=10):
        """Iterate over the top projects contributed to.

        Iterate no more than the given limit.
        """

    def inTeam(team):
        """Return True if this person is a member or the owner of <team>.

        This method is meant to be called by objects which implement either
        IPerson or ITeam, and it will return True when you ask if a Person is
        a member of himself (i.e. person1.inTeam(person1)).

        <team> can be the id of a team, an SQLObject representing the
        ITeam, or the name of the team.
        """

    def clearInTeamCache():
        """Clears the person's inTeam cache.

        To be used when membership changes are enacted. Only meant to be
        used between TeamMembership and Person objects.
        """

    def lastShippedRequest():
        """Return this person's last shipped request, or None."""

    def pastShipItRequests():
        """Return the requests made by this person that can't be changed
        anymore.

        Any request that is cancelled, denied or sent for shipping can't be
        changed.
        """

    def shippedShipItRequestsOfCurrentSeries():
        """Return all requests made by this person that were sent to the
        shipping company already.

        This only includes requests for CDs of
        ShipItConstants.current_distroseries.
        """

    def currentShipItRequest():
        """Return this person's unshipped ShipIt request, if there's one.

        Return None otherwise.
        """

    def searchTasks(search_params, *args):
        """Search IBugTasks with the given search parameters.

        :search_params: a BugTaskSearchParams object
        :args: any number of BugTaskSearchParams objects

        If more than one BugTaskSearchParams is given, return the union of
        IBugTasks which match any of them.

        Return an iterable of matching results.
        """

    def getLatestMaintainedPackages():
        """Return `SourcePackageRelease`s maintained by this person.

        This method will only include the latest source package release
        for each source package name, distribution series combination.
        """

    def getLatestUploadedButNotMaintainedPackages():
        """Return `SourcePackageRelease`s created by this person but
        not maintained by him.

        This method will only include the latest source package release
        for each source package name, distribution series combination.
        """

    def getLatestUploadedPPAPackages():
        """Return `SourcePackageRelease`s uploaded by this person to any PPA.

        This method will only include the latest source package release
        for each source package name, distribution series combination.
        """

    def isUploader(distribution):
        """Return whether this person is an uploader for distribution.

        Returns True if this person is an uploader for distribution, or
        False otherwise.
        """

    def validateAndEnsurePreferredEmail(email):
        """Ensure this person has a preferred email.

        If this person doesn't have a preferred email, <email> will be set as
        this person's preferred one. Otherwise it'll be set as VALIDATED and
        this person will keep their old preferred email.

        This method is meant to be the only one to change the status of an
        email address, but as we all know the real world is far from ideal
        and we have to deal with this in one more place, which is the case
        when people explicitly want to change their preferred email address.
        On that case, though, all we have to do is use
        person.setPreferredEmail().
        """

    def hasParticipationEntryFor(team):
        """Return True when this person is a member of the given team.

        The person's membership may be direct or indirect.
        """

    def getAdministratedTeams():
        """Return the teams that this person/team is an administrator of.

        This includes teams for which the person is the owner, a direct
        member with admin privilege, or member of a team with such
        privileges.
        """

    def getTeamAdminsEmailAddresses():
        """Return a set containing the email addresses of all administrators
        of this team.
        """

    def getSubTeams():
        """Return all subteams of this team.

        A subteam is any team that is (either directly or indirectly) a
        member of this team. As an example, let's say we have this hierarchy
        of teams:

        Rosetta Translators
            Rosetta pt Translators
                Rosetta pt_BR Translators

        In this case, both 'Rosetta pt Translators' and 'Rosetta pt_BR
        Translators' are subteams of the 'Rosetta Translators' team, and all
        members of both subteams are considered members of "Rosetta
        Translators".
        """

    def getSuperTeams():
        """Return all superteams of this team.

        A superteam is any team that this team is a member of. For example,
        let's say we have this hierarchy of teams, and we are the
        "Rosetta pt_BR Translators":

        Rosetta Translators
            Rosetta pt Translators
                Rosetta pt_BR Translators

        In this case, we will return both 'Rosetta pt Translators' and
        'Rosetta Translators', because we are member of both of them.
        """

    def getLatestApprovedMembershipsForPerson(limit=5):
        """Return the <limit> latest approved membrships for this person."""

    def addLanguage(language):
        """Add a language to this person's preferences.

        :language: An object providing ILanguage.

        If the given language is already present, and IntegrityError will be
        raised. This will be fixed soon; here's the discussion on this topic:
        https://launchpad.ubuntu.com/malone/bugs/1317.
        """

    def removeLanguage(language):
        """Remove a language from this person's preferences.

        :language: An object providing ILanguage.

        If the given language is not present, nothing  will happen.
        """

    def getDirectAnswerQuestionTargets():
        """Return a list of IQuestionTargets that a person is subscribed to.

        This will return IQuestionTargets that the person is registered as an
        answer contact because he subscribed himself.
        """

    def getTeamAnswerQuestionTargets():
        """Return a list of IQuestionTargets that are indirect subscriptions.

        This will return IQuestionTargets that the person or team is
        registered as an answer contact because of his membership in a team.
        """

    def searchQuestions(search_text=None,
                        status=QUESTION_STATUS_DEFAULT_SEARCH,
                        language=None, sort=None, participation=None,
                        needs_attention=None):
        """Search the person's questions.

        See IQuestionCollection for the description of the standard search
        parameters.

        :participation: A list of QuestionParticipation that defines the set
        of relationship to questions that will be searched. If None or an
        empty sequence, all relationships are considered.

        :needs_attention: If this flag is true, only questions needing
        attention from the person will be included. Questions needing
        attention are those owned by the person in the ANSWERED or NEEDSINFO
        state, as well as, those not owned by the person but on which the
        person requested for more information or gave an answer and that are
        back in the OPEN state.
        """

    def isBugContributor(user):
        """Is the person a contributer to bugs in Launchpad?

        Return True if the user has any bugs assigned to him, either
        directly or by team participation.

        :user: The user doing the search. Private bugs that this
        user doesn't have access to won't be included in the
        count.
        """

    def isBugContributorInTarget(user, target):
        """Is the person a contributor to bugs in `target`?

        Return True if the user has any bugs assigned to him in the
        context of a specific target, either directly or by team
        participation.

        :user: The user doing the search. Private bugs that this
        user doesn't have access to won't be included in the
        count.

        :target: An object providing `IBugTarget` to search within.
        """

    def autoSubscribeToMailingList(mailinglist, requester=None):
        """Subscribe this person to a mailing list.

        This method takes the user's mailing list auto-subscription
        setting into account, and it may or may not result in a list
        subscription.  It will only subscribe the user to the mailing
        list if all of the following conditions are met:

          * The mailing list is not None.
          * The mailing list is in an unusable state.
          * The user is not already subscribed.
          * The user has a preferred address set.
          * The user's auto-subscribe preference is ALWAYS, or
          * The user's auto-subscribe preference is ON_REGISTRATION,
            and the requester is either themself or None.

        This method will not raise exceptions if any of the above are
        not true.  If you want these problems to raise exceptions
        consider using `IMailinglist.subscribe()` directly.

        :param mailinglist: The list to subscribe to.  No action is
        	taken if the list is None, or in an unusable state.

        :param requester: The person requesting the list subscription,
        	if not the user himself.  The default assumes the user
        	themself is making the request.

        :return: True if the user was subscribed, false if they weren't.
        """


class IPersonViewRestricted(Interface):
    """IPerson attributes that require launchpad.View permission."""

    active_member_count = Attribute(
        "The number of real people who are members of this team.")
    # activemembers.value_type.schema will be set to IPerson once
    # IPerson is defined.
    activemembers = exported(
        CollectionField(
            title=_("List of members with ADMIN or APPROVED status"),
            value_type=Object(schema=Interface)),
        exported_as='members')
    adminmembers = exported(
        CollectionField(
            title=_("List of this team's admins."),
            value_type=Object(schema=Interface)),
        exported_as='admins')
    all_member_count = Attribute(
        "The total number of real people who are members of this team, "
        "including subteams.")
    allmembers = exported(
        CollectionField(
            title=_("All participants of this team."),
            description=_(
                "List of all direct and indirect people and teams who, one "
                "way or another, are a part of this team. If you want a "
                "method to check if a given person is a member of a team, "
                "you should probably look at IPerson.inTeam()."),
            value_type=Object(schema=Interface)),
        exported_as='participants')
    approvedmembers = Attribute("List of members with APPROVED status")
    deactivated_member_count = Attribute("Number of deactivated members")
    deactivatedmembers = Attribute("List of members with DEACTIVATED status")
    deactivatedmembers = exported(
        CollectionField(
            title=_(
                "All members whose membership is in the DEACTIVATED state"),
            value_type=Object(schema=Interface)),
        exported_as='deactivated_members')
    expired_member_count = Attribute("Number of EXPIRED members.")
    expiredmembers = exported(
        CollectionField(
            title=_("All members whose membership is in the EXPIRED state"),
            value_type=Object(schema=Interface)),
        exported_as='expired_members')
    inactivemembers = Attribute(
        "List of members with EXPIRED or DEACTIVATED status")
    inactive_member_count = Attribute("Number of inactive members")
    invited_members = exported(
        CollectionField(
            title=_("All members whose membership is in the INVITED state"),
            value_type=Object(schema=Interface)))
    invited_member_count = Attribute("Number of members with INVITED status")
    member_memberships = exported(
        CollectionField(
            title=_("Active `ITeamMembership`s for this object's members."),
            description=_(
                "Active TeamMemberships are the ones with the ADMIN or "
                "APPROVED status.  The results are ordered using "
                "Person.sortingColumns."),
            value_type=Object(schema=ITeamMembership)))
    pendingmembers = Attribute(
        "List of members with INVITED or PROPOSED status")
    proposedmembers = exported(
        CollectionField(
            title=_("All members whose membership is in the PROPOSED state"),
            value_type=Object(schema=Interface)),
        exported_as='proposed_members')
    proposed_member_count = Attribute("Number of PROPOSED members")

    def getDirectAdministrators():
        """Return this team's administrators.

        This includes all direct members with admin rights and also
        the team owner. Note that some other persons/teams might have admin
        privilege by virtue of being a member of a team with admin rights.
        """

    @operation_parameters(status=copy_field(ITeamMembership['status']))
    @export_read_operation()
    def getMembersByStatus(status, orderby=None):
        """Return the people whose membership on this team match :status:.

        If no orderby is provided, Person.sortingColumns is used.
        """


class IPersonEditRestricted(Interface):
    """IPerson attributes that require launchpad.Edit permission."""

    @call_with(requester=REQUEST_USER)
    @operation_parameters(team=copy_field(ITeamMembership['team']))
    @export_write_operation()
    def join(team, requester=None, may_subscribe_to_list=True):
        """Join the given team if its subscriptionpolicy is not RESTRICTED.

        Join the given team according to the policies and defaults of that
        team:
        - If the team subscriptionpolicy is OPEN, the user is added as
          an APPROVED member with a NULL TeamMembership.reviewer.
        - If the team subscriptionpolicy is MODERATED, the user is added as
          a PROPOSED member and one of the team's administrators have to
          approve the membership.

        If may_subscribe_to_list is True, then also attempt to
        subscribe to the team's mailing list, depending on the list
        status and the person's auto-subscribe settings.

        :param requester: The person who requested the membership on
            behalf of a team or None when a person requests the
            membership for himself.

        :param may_subscribe_to_list: If True, also try subscribing to
            the team mailing list.
        """

    @operation_parameters(team=copy_field(ITeamMembership['team']))
    @export_write_operation()
    def leave(team):
        """Leave the given team.

        If there's a membership entry for this person on the given team and
        its status is either APPROVED or ADMIN, we change the status to
        DEACTIVATED and remove the relevant entries in teamparticipation.

        Teams cannot call this method because they're not allowed to
        login and thus can't 'leave' another team. Instead, they have their
        subscription deactivated (using the setMembershipData() method) by
        a team administrator.
        """

    def setMembershipData(person, status, reviewer, expires=None,
                          comment=None):
        """Set the attributes of the person's membership on this team.

        Set the status, dateexpires, reviewer and comment, where reviewer is
        the user responsible for this status change and comment is the comment
        left by the reviewer for the change.

        This method will ensure that we only allow the status transitions
        specified in the TeamMembership spec. It's also responsible for
        filling/cleaning the TeamParticipation table when the transition
        requires it.
        """

    @call_with(reviewer=REQUEST_USER)
    @operation_parameters(
        person=copy_field(ITeamMembership['person']),
        status=copy_field(ITeamMembership['status']),
        comment=Text(required=False))
    @export_write_operation()
    def addMember(person, reviewer, status=TeamMembershipStatus.APPROVED,
                  comment=None, force_team_add=False,
                  may_subscribe_to_list=True):
        """Add the given person as a member of this team.

        If the given person is already a member of this team we'll simply
        change its membership status. Otherwise a new TeamMembership is
        created with the given status.

        If the person is actually a team and force_team_add is False, the
        team will actually be invited to join this one. Otherwise the team
        is added as if it were a person.

        If the the person is not a team, and may_subscribe_to_list
        is True, then the person may be subscribed to the team's
        mailing list, depending on the list status and the person's
        auto-subscribe settings.

        The given status must be either Approved, Proposed or Admin.

        The reviewer is the user who made the given person a member of this
        team.
        """

    def deactivateAllMembers(comment, reviewer):
        """Deactivate all the members of this team."""

    @operation_parameters(
        team=copy_field(ITeamMembership['team']),
        comment=Text())
    @export_write_operation()
    def acceptInvitationToBeMemberOf(team, comment):
        """Accept an invitation to become a member of the given team.

        There must be a TeamMembership for this person and the given team with
        the INVITED status. The status of this TeamMembership will be changed
        to APPROVED.
        """

    @operation_parameters(
        team=copy_field(ITeamMembership['team']),
        comment=Text())
    @export_write_operation()
    def declineInvitationToBeMemberOf(team, comment):
        """Decline an invitation to become a member of the given team.

        There must be a TeamMembership for this person and the given team with
        the INVITED status. The status of this TeamMembership will be changed
        to INVITATION_DECLINED.
        """

    def renewTeamMembership(team):
        """Renew the TeamMembership for this person on the given team.

        The given team's renewal policy must be ONDEMAND and the membership
        must be active (APPROVED or ADMIN) and set to expire in less than
        DAYS_BEFORE_EXPIRATION_WARNING_IS_SENT days.
        """


class IPersonAdminWriteRestricted(Interface):
    """IPerson attributes that require launchpad.Admin permission to set."""

    visibility = exported(
        Choice(title=_("Visibility"),
               description=_(
                   "Public visibility is standard, and Private Membership"
                   " means that a team's members are hidden."),
               required=True, vocabulary=PersonVisibility,
               default=PersonVisibility.PUBLIC))


class IPerson(IPersonPublic, IPersonViewRestricted, IPersonEditRestricted,
              IPersonAdminWriteRestricted, IHasStanding):
    """A Person."""
    export_as_webservice_entry()


class INewPersonForm(IPerson):
    """Interface used to create new Launchpad accounts.

    The only change with `IPerson` is a customised Password field.
    """

    password = PasswordField(
        title=_('Create password'), required=True, readonly=False)


class ITeamPublic(Interface):
    """Public attributes of a Team."""

    @invariant
    def defaultRenewalPeriodIsRequiredForSomeTeams(person):
        """Teams may specify a default renewal period.

        The team renewal period cannot be less than 1 day, and when the
        renewal policy is is 'On Demand' or 'Automatic', it cannot be None.
        """
        # The person arg is a zope.formlib.form.FormData instance.
        # Instead of checking 'not person.isTeam()' or 'person.teamowner',
        # we check for a field in the schema to identify this as a team.
        try:
            renewal_policy = person.renewal_policy
        except NoInputData:
            # This is not a team.
            return

        renewal_period = person.defaultrenewalperiod
        automatic, ondemand = [TeamMembershipRenewalPolicy.AUTOMATIC,
                               TeamMembershipRenewalPolicy.ONDEMAND]
        cannot_be_none = renewal_policy in [automatic, ondemand]
        if ((renewal_period is None and cannot_be_none)
            or (renewal_period is not None and renewal_period <= 0)):
            raise Invalid(
                'You must specify a default renewal period greater than 0.')

    teamdescription = exported(
        Text(title=_('Team Description'), required=False, readonly=False,
             description=_('Use plain text; URLs will be linkified')),
        exported_as='team_description')

    subscriptionpolicy = exported(
        Choice(title=_('Subscription policy'),
               vocabulary=TeamSubscriptionPolicy,
               default=TeamSubscriptionPolicy.MODERATED, required=True,
               description=_(
                   "'Moderated' means all subscriptions must be approved. "
                   "'Open' means any user can join without approval. "
                   "'Restricted' means new members can be added only by a "
                   "team administrator.")),
        exported_as='subscription_policy')

    renewal_policy = exported(
        Choice(title=_("When someone's membership is about to expire, "
                       "notify them and"),
               required=True, vocabulary=TeamMembershipRenewalPolicy,
               default=TeamMembershipRenewalPolicy.NONE))

    defaultmembershipperiod = exported(
        Int(title=_('Subscription period'), required=False,
            description=_(
                "Number of days a new subscription lasts before expiring. "
                "You can customize the length of an individual subscription "
                "when approving it. Leave this empty or set to 0 for "
                "subscriptions to never expire.")),
        exported_as='default_membership_period')

    defaultrenewalperiod = exported(
        Int(title=_('Renewal period'), required=False,
            description=_(
                "Number of days a subscription lasts after being renewed. "
                "You can customize the lengths of individual renewals, but "
                "this is what's used for auto-renewed and user-renewed "
                "memberships.")),
        exported_as='default_renewal_period')

    defaultexpirationdate = Attribute(
        "The date, according to team's default values, in which a newly "
        "approved membership will expire.")

    defaultrenewedexpirationdate = Attribute(
        "The date, according to team's default values, in "
        "which a just-renewed membership will expire.")


class ITeam(IPerson, ITeamPublic):
    """ITeam extends IPerson.

    The teamowner should never be None.
    """
    export_as_webservice_entry()

    # Logo, Mugshot and displayname are here so that they can have a
    # description on a Team which is different to the description they have on
    # a Person.
    logo = copy_field(
        IPerson['logo'], default_image_resource='/@@/team-logo',
        description=_(
            "An image of exactly 64x64 pixels that will be displayed in "
            "the heading of all pages related to the team. Traditionally "
            "this is a logo, a small picture or a personal mascot. It "
            "should be no bigger than 50kb in size."))

    mugshot = copy_field(
        IPerson['mugshot'], default_image_resource='/@@/team-mugshot',
        description=_(
            "A large image of exactly 192x192 pixels, that will be displayed "
            "on the team page in Launchpad. It "
            "should be no bigger than 100kb in size. "))

    displayname = copy_field(
        IPerson['displayname'],
        description=_(
            "This team's name as you would like it displayed throughout "
            "Launchpad."))


class IPersonSet(Interface):
    """The set of Persons."""
    export_as_webservice_collection(IPerson)

    title = Attribute('Title')

    def topPeople():
        """Return the top 5 people by Karma score in the Launchpad."""

    def createPersonAndEmail(
            email, rationale, comment=None, name=None, displayname=None,
            password=None, passwordEncrypted=False,
            hide_email_addresses=False, registrant=None):
        """Create and return an `IPerson` and `IEmailAddress`.

        The newly created EmailAddress will have a status of NEW and will be
        linked to the newly created Person.

        If the given name is None, we generate a unique nickname from the
        email address given.

        :param email: The email address, as text.
        :param rationale: An item of `PersonCreationRationale` to be used as
            the person's creation_rationale.
        :param comment: A comment explaining why the person record was
            created (usually used by scripts which create them automatically).
            Must be of the following form: "when %(action_details)s"
            (e.g. "when the foo package was imported into Ubuntu Breezy").
        :param name: The person's name.
        :param displayname: The person's displayname.
        :param password: The person's password.
        :param passwordEncrypted: Whether or not the given password is
            encrypted.
        :param registrant: The user who created this person, if any.
        :param hide_email_addresses: Whether or not Launchpad should hide the
            person's email addresses from other users.
        :raises InvalidName: When the given name is not valid.
        :raises InvalidEmailAddress: When the given email is not valid.
        :raises NameAlreadyTaken: When the given name is already in use.
        :raises EmailAddressAlreadyTaken: When the given email is already in
            use.
        :raises NicknameGenerationError: When no name is provided and we can't
            generate a nickname from the given email address.
        """

    def ensurePerson(email, displayname, rationale, comment=None,
                     registrant=None):
        """Make sure that there is a person in the database with the given
        email address. If necessary, create the person, using the
        displayname given.

        The comment must be of the following form: "when %(action_details)s"
        (e.g. "when the foo package was imported into Ubuntu Breezy").

        XXX sabdfl 2005-06-14: this should be extended to be similar or
        identical to the other person creation argument lists, so we can
        call it and create a full person if needed. Email would remain the
        deciding factor, we would not try and guess if someone existed based
        on the displayname or other arguments.
        """

    @export_operation_as('create_team')
    @call_with(teamowner=REQUEST_USER)
    @rename_parameters_as(
        displayname='display_name', teamdescription='team_description',
        subscriptionpolicy='subscription_policy',
        defaultmembershipperiod='default_membership_period',
        defaultrenewalperiod='default_renewal_period')
    @operation_parameters(
        subscriptionpolicy=Choice(
            title=_('Subscription policy'), vocabulary=TeamSubscriptionPolicy,
            required=False, default=TeamSubscriptionPolicy.MODERATED))
    @export_factory_operation(
        ITeam, ['name', 'displayname', 'teamdescription',
                'defaultmembershipperiod', 'defaultrenewalperiod'])
    def newTeam(teamowner, name, displayname, teamdescription=None,
                subscriptionpolicy=TeamSubscriptionPolicy.MODERATED,
                defaultmembershipperiod=None, defaultrenewalperiod=None):
        """Create and return a new Team with given arguments."""

    def get(personid):
        """Return the person with the given id or None if it's not found."""

    def getByEmail(email):
        """Return the person with the given email address.

        Return None if there is no person with the given email address.
        """

    def getByName(name, ignore_merged=True):
        """Return the person with the given name, ignoring merged persons if
        ignore_merged is True.

        Return None if there is no person with the given name.
        """

    def getByOpenIdIdentifier(openid_identity):
        """Return the person with the given OpenID identifier, or None."""

    def getAllTeams(orderBy=None):
        """Return all Teams, ignoring the merged ones.

        <orderBy> can be either a string with the column name you want to sort
        or a list of column names as strings.
        If no orderBy is specified the results will be ordered using the
        default ordering specified in Person._defaultOrder.
        """

    def getPOFileContributors(pofile):
        """Return people that have contributed to the specified POFile."""

    def getPOFileContributorsByDistroSeries(distroseries, language):
        """Return people who translated strings in distroseries to language.

        The people that translated only IPOTemplate objects that are not
        current will not appear in the returned list.
        """

    def getAllPersons(orderBy=None):
        """Return all Persons, ignoring the merged ones.

        <orderBy> can be either a string with the column name you want to sort
        or a list of column names as strings.
        If no orderBy is specified the results will be ordered using the
        default ordering specified in Person._defaultOrder.
        """

    def getAllValidPersons(orderBy=None):
        """Return all valid persons, but not teams.

        A valid person is any person with a preferred email address.

        <orderBy> can be either a string with the column name you want to sort
        or a list of column names as strings.
        If no orderBy is specified the results will be ordered using the
        default ordering specified in Person._defaultOrder.
        """

    def updateStatistics(ztm):
        """Update statistics caches and commit."""

    def peopleCount():
        """Return the number of non-merged persons in the database as
           of the last statistics update.
        """

    def teamsCount():
        """Return the number of teams in the database as of the last
           statistics update.
        """

    @collection_default_content()
    @operation_parameters(
        text=TextLine(title=_("Search text"), default=u""))
    @export_read_operation()
    def find(text="", orderBy=None):
        """Return all non-merged Persons and Teams whose name, displayname or
        email address match <text>.

        <orderBy> can be either a string with the column name you want to sort
        or a list of column names as strings.
        If no orderBy is specified the results will be ordered using the
        default ordering specified in Person._defaultOrder.

        While we don't have Full Text Indexes in the emailaddress table, we'll
        be trying to match the text only against the beginning of an email
        address.
        """

    def findPerson(text="", orderBy=None, exclude_inactive_accounts=True):
        """Return all non-merged Persons with at least one email address whose
        name, displayname or email address match <text>.

        If text is an empty string, all persons with at least one email
        address will be returned.

        <orderBy> can be either a string with the column name you want to sort
        or a list of column names as strings.
        If no orderBy is specified the results will be ordered using the
        default ordering specified in Person._defaultOrder.

        If exclude_inactive_accounts is True, any accounts whose
        account_status is any of INACTIVE_ACCOUNT_STATUSES will not be in the
        returned set.

        While we don't have Full Text Indexes in the emailaddress table, we'll
        be trying to match the text only against the beginning of an email
        address.
        """

    def findTeam(text, orderBy=None):
        """Return all Teams whose name, displayname or email address
        match <text>.

        <orderBy> can be either a string with the column name you want to sort
        or a list of column names as strings.
        If no orderBy is specified the results will be ordered using the
        default ordering specified in Person._defaultOrder.

        While we don't have Full Text Indexes in the emailaddress table, we'll
        be trying to match the text only against the beginning of an email
        address.
        """

    def getUbunteros(orderBy=None):
        """Return a set of person with valid Ubuntero flag.

        <orderBy> can be either a string with the column name you want to sort
        or a list of column names as strings.
        If no orderBy is specified the results will be ordered using the
        default ordering specified in Person._defaultOrder.
        """

    def latest_teams(limit=5):
        """Return the latest teams registered, up to the limit specified."""

    def merge(from_person, to_person, deactivate_members=False, user=None):
        """Merge a person/team into another.

        The old person/team (from_person) will be left as an atavism.

        When merging two person entries, from_person can't have email
        addresses associated with.

        When merging teams, from_person must have no IMailingLists
        associated with and no active members. If it has active members,
        though, it's possible to have them deactivated before the merge by
        passing deactivate_members=True. In that case the user who's
        performing the merge must be provided as well.

        We are not yet game to delete the `from_person` entry from the
        database yet. We will let it roll for a while and see what cruft
        develops. -- StuartBishop 20050812
        """

    def getTranslatorsByLanguage(language):
        """Return the list of translators for the given language.

        :arg language: ILanguage object for which we want to get the
            translators.

        Return None if there is no translator.
        """

    def getValidPersons(self, persons):
        """Get all the Persons that are valid.

        This method is more effective than looking at
        Person.is_valid_person_or_team, since it avoids issuing one DB
        query per person. It queries the ValidPersonOrTeamCache table,
        issuing one query for all the person records. This makes the
        method useful for filling the ORM cache, so that checks to
        .is_valid_person won't issue any DB queries.

        XXX: This method exists mainly to fill the ORM cache for
             ValidPersonOrTeamCache. It would be better to add a column
             to the Person table. If we do that, this method can go
             away. Bug 221901. -- Bjorn Tillenius, 2008-04-25
        """

    def getPeopleWithBranches(product=None):
        """Return the people who have branches.

        :param product: If supplied, only people who have branches in the
            specified product are returned.
        """

    def getSubscribersForTargets(targets, recipients=None):
        """Return the set of subscribers for `targets`.

        :param targets: The sequence of targets for which to get the
                        subscribers.
        :param recipients: An optional instance of
                           `BugNotificationRecipients`.
                           If present, all found subscribers will be
                           added to it.
        """

    def updatePersonalStandings():
        """Update the personal standings of some people.

        Personal standing controls whether a person can post to a mailing list
        they are not a member of without moderation.  A person starts out with
        Unknown standing.  Once they have at least one message approved for
        three different lists, this method will bump their standing to Good.
        If a person's standing is already Good, or Poor or Excellent, no
        change to standing is made.
        """


class IRequestPeopleMerge(Interface):
    """This schema is used only because we want a very specific vocabulary."""

    dupeaccount = Choice(
        title=_('Duplicated Account'), required=True,
        vocabulary='PersonAccountToMerge',
        description=_("The duplicated account you found in Launchpad"))


class IAdminPeopleMergeSchema(Interface):
    """The schema used by the admin merge people page."""

    dupe_person = Choice(
        title=_('Duplicated Person'), required=True,
        vocabulary='PersonAccountToMerge',
        description=_("The duplicated person found in Launchpad."))

    target_person = Choice(
        title=_('Target Person'), required=True,
        vocabulary='PersonAccountToMerge',
        description=_("The person to be merged on."))


class IAdminTeamMergeSchema(Interface):
    """The schema used by the admin merge teams page."""

    dupe_person = Choice(
        title=_('Duplicated Team'), required=True, vocabulary='ValidTeam',
        description=_("The duplicated team found in Launchpad."))

    target_person = Choice(
        title=_('Target Team'), required=True, vocabulary='ValidTeam',
        description=_("The team to be merged on."))


class IObjectReassignment(Interface):
    """The schema used by the object reassignment page."""

    owner = PublicPersonChoice(title=_('Owner'), vocabulary='ValidOwner', 
                               required=True)


class ITeamReassignment(Interface):
    """The schema used by the team reassignment page."""

    owner = PublicPersonChoice(
        title=_('Owner'), vocabulary='ValidTeamOwner', required=True)


class ITeamCreation(ITeam):
    """An interface to be used by the team creation form.

    We need this special interface so we can allow people to specify a contact
    email address for a team upon its creation.
    """

    contactemail = TextLine(
        title=_("Contact Email Address"), required=False, readonly=False,
        description=_(
            "This is the email address we'll send all notifications to this "
            "team. If no contact address is chosen, notifications directed "
            "to this team will be sent to all team members. After finishing "
            "the team creation, a new message will be sent to this address "
            "with instructions on how to finish its registration."),
        constraint=validate_new_team_email)


class TeamContactMethod(EnumeratedType):
    """The method used by Launchpad to contact a given team."""

    HOSTED_LIST = Item("""
        The Launchpad mailing list for this team

        Notifications directed to this team are sent to its Launchpad-hosted
        mailing list.
        """)

    NONE = Item("""
        Each member individually

        Notifications directed to this team will be sent to each of its
        members.
        """)

    EXTERNAL_ADDRESS = Item("""
        Another e-mail address

        Notifications directed to this team are sent to the contact address
        specified.
        """)


class ITeamContactAddressForm(Interface):

    contact_address = TextLine(
        title=_("Contact Email Address"), required=False, readonly=False)

    contact_method = Choice(
        title=_("How do people contact these team's members?"),
        required=True, vocabulary=TeamContactMethod)


class JoinNotAllowed(Exception):
    """User is not allowed to join a given team."""


class InvalidName(Exception):
    """The name given for a person is not valid."""


class NameAlreadyTaken(Exception):
    """The name given for a person is already in use by other person."""
    webservice_error(409)


# Fix value_type.schema of IPersonViewRestricted attributes.
for name in ['allmembers', 'activemembers', 'adminmembers', 'proposedmembers',
             'invited_members', 'deactivatedmembers', 'expiredmembers']:
    IPersonViewRestricted[name].value_type.schema = IPerson

# Fix schema of operation parameters. We need zope.deferredimport!
params_to_fix = [
    (IPersonEditRestricted['join'], 'team'), 
    (IPersonEditRestricted['leave'], 'team'),
    (IPersonEditRestricted['addMember'], 'person'),
    (IPersonEditRestricted['acceptInvitationToBeMemberOf'], 'team'),
    (IPersonEditRestricted['declineInvitationToBeMemberOf'], 'team'),
    ]
for method, name in params_to_fix:
    method.queryTaggedValue(
        'lazr.webservice.exported')['params'][name].schema = IPerson

# Fix schema of ITeamMembership fields.  Has to be done here because of
# circular dependencies.
for name in ['team', 'person', 'last_changed_by']:
    ITeamMembership[name].schema = IPerson

# Thank circular dependencies once again.
IIrcID['person'].schema = IPerson
IJabberID['person'].schema = IPerson
IWikiName['person'].schema = IPerson
IEmailAddress['person'].schema = IPerson<|MERGE_RESOLUTION|>--- conflicted
+++ resolved
@@ -616,19 +616,6 @@
             value_type=Object(schema=ITeamMembership),
             readonly=True, required=False),
         exported_as='team_memberships')
-<<<<<<< HEAD
-=======
-    member_memberships = exported(
-        CollectionField(
-            title=_("Active `ITeamMembership`s for this object's members."),
-            description=_(
-                "Active TeamMemberships are the ones with the ADMIN or "
-                "APPROVED status.  The results are ordered using "
-                "Person.sortingColumns."),
-            readonly=True, required=False,
-            value_type=Object(schema=ITeamMembership)))
->>>>>>> 2fdc9dda
-
     open_membership_invitations = exported(
         CollectionField(
             title=_('Open membership invitations.'),
@@ -1239,6 +1226,7 @@
                 "Active TeamMemberships are the ones with the ADMIN or "
                 "APPROVED status.  The results are ordered using "
                 "Person.sortingColumns."),
+            readonly=True, required=False,
             value_type=Object(schema=ITeamMembership)))
     pendingmembers = Attribute(
         "List of members with INVITED or PROPOSED status")
