# Copyright 2004-2007 Canonical Ltd.  All rights reserved.

__metaclass__ = type

__all__ = [
    'DatabaseUserDetailsStorage',
    'DatabaseUserDetailsStorageV2',
    'DatabaseBranchDetailsStorage',
    ]

import datetime
import pytz

import transaction

from zope.component import getUtility
from zope.interface import implements
from zope.security.interfaces import Unauthorized
from zope.security.proxy import removeSecurityProxy

from canonical.launchpad.webapp.authentication import SSHADigestEncryptor
from canonical.launchpad.database import ScriptActivity
from canonical.launchpad.interfaces import (
    BranchCreationForbidden, BranchType, IBranchSet, IPersonSet, IProductSet,
    UnknownBranchTypeError)
from canonical.launchpad.ftests import login, logout, ANONYMOUS
from canonical.database.sqlbase import clear_current_connection_cache

from canonical.authserver.interfaces import (
    IBranchDetailsStorage, IHostedBranchStorage, IUserDetailsStorage,
    IUserDetailsStorageV2, READ_ONLY, WRITABLE)

from twisted.internet.threads import deferToThread
from twisted.python.util import mergeFunctionMetadata

UTC = pytz.timezone('UTC')


def utf8(x):
    if isinstance(x, unicode):
        x = x.encode('utf-8')
    return x


def read_only_transaction(function):
    """Decorate 'function' by wrapping it in a transaction and Zope session."""
    def transacted(*args, **kwargs):
        transaction.begin()
        clear_current_connection_cache()
        login(ANONYMOUS)
        try:
            return function(*args, **kwargs)
        finally:
            logout()
            transaction.abort()
    return mergeFunctionMetadata(function, transacted)


def writing_transaction(function):
    """Decorate 'function' by wrapping it in a transaction and Zope session."""
    def transacted(*args, **kwargs):
        transaction.begin()
        clear_current_connection_cache()
        login(ANONYMOUS)
        try:
            ret = function(*args, **kwargs)
        except:
            logout()
            transaction.abort()
            raise
        logout()
        transaction.commit()
        return ret
    return mergeFunctionMetadata(function, transacted)


def run_as_requester(function):
    """Decorate 'function' by logging in as the user identified by its first
    parameter, the `Person` object is then passed in to the function instead of
    the login ID.

    Assumes that 'function' is on an object that implements a '_getPerson'
    method similar to `UserDetailsStorageMixin._getPerson`.
    """
    def as_user(self, loginID, *args, **kwargs):
        requester = self._getPerson(loginID)
        login(requester.preferredemail.email)
        try:
            return function(self, requester, *args, **kwargs)
        finally:
            logout()
    as_user.__name__ = function.__name__
    as_user.__doc__ = function.__doc__
    return as_user


class UserDetailsStorageMixin:
    """Functions that are shared between DatabaseUserDetailsStorage and
    DatabaseUserDetailsStorageV2"""

    def _getEmailAddresses(self, person):
        """Get the email addresses for a person"""
        emails = [person.preferredemail] + list(person.validatedemails)
        return (
            [person.preferredemail.email] +
            [email.email for email in person.validatedemails])

    def getSSHKeys(self, loginID):
        return deferToThread(self._getSSHKeysInteraction, loginID)

    @read_only_transaction
    def _getSSHKeysInteraction(self, loginID):
        """The synchronous implementation of `getSSHKeys`.

        See `IUserDetailsStorage`.
        """
        person = self._getPerson(loginID)
        if person is None:
            return []
        return [(key.keytype.title, key.keytext) for key in person.sshkeys]

    def _getPerson(self, loginID):
        """Look up a person by loginID.

        The loginID will be first tried as an email address, then as a numeric
        ID, then finally as a nickname.

        :returns: a `Person` or None if not found.
        """
        try:
            if not isinstance(loginID, unicode):
                # Refuse to guess encoding, so we decode as 'ascii'
                loginID = str(loginID).decode('ascii')
        except UnicodeDecodeError:
            return None

        person_set = getUtility(IPersonSet)

        # Try as email first.
        person = person_set.getByEmail(loginID)

        # If email didn't work, try as id.
        if person is None:
            try:
                person_id = int(loginID)
            except ValueError:
                pass
            else:
                person = person_set.get(person_id)

        # If id didn't work, try as nick-name.
        if person is None:
            person = person_set.getByName(loginID)

        return person

    def _getPersonDict(self, person):
        """Return a dict representing 'person' to be returned over XML-RPC.

        See `IUserDetailsStorage`.
        """
        if person is None:
            return {}

        if person.password:
            salt = saltFromDigest(person.password)
        else:
            salt = ''

        wikiname = getattr(person.ubuntuwiki, 'wikiname', '')
        return {
            'id': person.id,
            'displayname': person.displayname,
            'emailaddresses': self._getEmailAddresses(person),
            'wikiname': wikiname,
            'salt': salt,
        }

    def getUser(self, loginID):
        return deferToThread(self._getUserInteraction, loginID)

    @read_only_transaction
    def _getUserInteraction(self, loginID):
        """The interaction for getUser."""
        return self._getPersonDict(self._getPerson(loginID))


class DatabaseUserDetailsStorage(UserDetailsStorageMixin):
    """Launchpad-database backed implementation of IUserDetailsStorage"""
    # Note that loginID always refers to any name you can login with (an email
    # address, or a nickname, or a numeric ID), whereas personID always refers
    # to the numeric ID, which is the value found in Person.id in the database.
    implements(IUserDetailsStorage)

    def __init__(self, connectionPool):
        """Constructor.

        :param connectionPool: A twisted.enterprise.adbapi.ConnectionPool
        """
        self.connectionPool = connectionPool
        self.encryptor = SSHADigestEncryptor()

    def authUser(self, loginID, sshaDigestedPassword):
        """See `IUserDetailsStorage`."""
        return deferToThread(
            self._authUserInteraction, loginID,
            sshaDigestedPassword.encode('base64'))

    @read_only_transaction
    def _authUserInteraction(self, loginID, sshaDigestedPassword):
        """Synchronous implementation of `authUser`.

        See `IUserDetailsStorage`.
        """
        person = self._getPerson(loginID)

        if person is None:
            return {}

        if person.password is None:
            # The user has no password, which means they can't login.
            return {}

        if person.password.rstrip() != sshaDigestedPassword.rstrip():
            # Wrong password
            return {}

        return self._getPersonDict(person)


def saltFromDigest(digest):
    """Extract the salt from a SSHA digest.

    :param digest: base64-encoded digest
    """
    if isinstance(digest, unicode):
        # Make sure digest is a str, because unicode objects don't have a
        # decode method in python 2.3.  Base64 should always be representable in
        # ASCII.
        digest = digest.encode('ascii')
    return digest.decode('base64')[20:].encode('base64')


class DatabaseUserDetailsStorageV2(UserDetailsStorageMixin):
    """Launchpad-database backed implementation of IUserDetailsStorageV2"""
    implements(IHostedBranchStorage, IUserDetailsStorageV2)

    def __init__(self, connectionPool):
        """Constructor.

        :param connectionPool: A twisted.enterprise.adbapi.ConnectionPool
        """
        self.connectionPool = connectionPool
        self.encryptor = SSHADigestEncryptor()

    def _getTeams(self, person):
        """Get list of teams a person is in.

        Returns a list of team dicts (see IUserDetailsStorageV2).
        """
        teams = [
            dict(id=person.id, name=person.name,
                 displayname=person.displayname)]

        return teams + [
            dict(id=team.id, name=team.name, displayname=team.displayname)
            for team in person.teams_participated_in]

    def _getPersonDict(self, person):
        person_dict = UserDetailsStorageMixin._getPersonDict(self, person)
        if person_dict == {}:
            return {}
        del person_dict['salt']
        person_dict['name'] = person.name
        person_dict['teams'] = self._getTeams(person)
        return person_dict

    def authUser(self, loginID, password):
        """See `IUserDetailsStorageV2`."""
        return deferToThread(self._authUserInteraction, loginID, password)

    @read_only_transaction
    def _authUserInteraction(self, loginID, password):
        """Synchronous implementation of `authUser`.

        See `IUserDetailsStorageV2`.
        """
        person = self._getPerson(loginID)
        if person is None:
            return {}

        if not self.encryptor.validate(password, person.password):
            # Wrong password
            return {}

        return self._getPersonDict(person)

    def getBranchesForUser(self, personID):
        """See `IHostedBranchStorage`."""
        return deferToThread(self._getBranchesForUserInteraction, personID)

    @read_only_transaction
    @run_as_requester
    def _getBranchesForUserInteraction(self, person):
        """Synchronous implementation of `getBranchesForUser`.

        See `IHostedBranchStorage`.
        """
        branches = getUtility(
            IBranchSet).getHostedBranchesForPerson(person)
        branches_summary = {}
        for branch in branches:
            by_product = branches_summary.setdefault(branch.owner.id, {})
            if branch.product is None:
                product_id, product_name = '', ''
            else:
                product_id = branch.product.id
                product_name = branch.product.name
            by_product.setdefault((product_id, product_name), []).append(
                (branch.id, branch.name))
        return [(person_id, by_product.items())
                for person_id, by_product in branches_summary.iteritems()]

    def fetchProductID(self, productName):
        """See `IHostedBranchStorage`."""
        return deferToThread(self._fetchProductIDInteraction, productName)

    @read_only_transaction
    def _fetchProductIDInteraction(self, productName):
        """The synchronous implementation of `fetchProductID`.

        See `IHostedBranchStorage`.
        """
        product = getUtility(IProductSet).getByName(productName)
        if product is None:
            return ''
        else:
            return product.id

    def createBranch(self, loginID, personName, productName, branchName):
        """See `IHostedBranchStorage`."""
        return deferToThread(
            self._createBranchInteraction, loginID, personName, productName,
            branchName)

    @writing_transaction
    @run_as_requester
    def _createBranchInteraction(self, requester, personName, productName,
                                 branchName):
        """The synchronous implementation of `createBranch`.

        See `IHostedBranchStorage`.
        """
        if productName == '+junk':
            product = None
        else:
            product = getUtility(IProductSet).getByName(productName)

        person_set = getUtility(IPersonSet)
        owner = person_set.getByName(personName)

        branch_set = getUtility(IBranchSet)
        try:
            branch = branch_set.new(
                BranchType.HOSTED, branchName, requester, owner,
                product, None, None, author=requester)
        except BranchCreationForbidden:
            return ''
        else:
            return branch.id

    def requestMirror(self, branchID):
        """See `IHostedBranchStorage`."""
        return deferToThread(self._requestMirrorInteraction, branchID)

    @writing_transaction
    def _requestMirrorInteraction(self, branchID):
        """The synchronous implementation of `requestMirror`.

        See `IHostedBranchStorage`.
        """
        branch = getUtility(IBranchSet).get(branchID)
        branch.requestMirror()
        return True

    def getBranchInformation(self, loginID, userName, productName, branchName):
        """See `IHostedBranchStorage`."""
        return deferToThread(
            self._getBranchInformationInteraction, loginID, userName,
            productName, branchName)

    @read_only_transaction
    @run_as_requester
    def _getBranchInformationInteraction(self, requester, userName,
                                         productName, branchName):
        """The synchronous implementation of `getBranchInformation`.

        See `IHostedBranchStorage`.
        """
        branch = getUtility(IBranchSet).getByUniqueName(
            '~%s/%s/%s' % (userName, productName, branchName))
        if branch is None:
            return '', ''
        try:
            branch_id = branch.id
        except Unauthorized:
            return '', ''
        if (requester.inTeam(branch.owner)
            and branch.branch_type == BranchType.HOSTED):
            return branch_id, WRITABLE
        elif branch.branch_type == BranchType.REMOTE:
            # Can't even read remote branches.
            return '', ''
        else:
            return branch_id, READ_ONLY


class DatabaseBranchDetailsStorage:
    """Launchpad-database backed implementation of IUserDetailsStorage"""

    implements(IBranchDetailsStorage)

    def __init__(self, connectionPool):
        """Constructor.

        :param connectionPool: A twisted.enterprise.adbapi.ConnectionPool
        """
        self.connectionPool = connectionPool

    def _getBranchPullInfo(self, branch):
        """Return the information that the branch puller needs to pull this
        branch.

        This is outside of the IBranch interface so that the authserver can
        access the information without logging in as a particular user.

        :return: (id, url, unique_name), where `id` is the branch database ID,
            `url` is the URL to pull from and `unique_name` is the
            `unique_name` property without the initial '~'.
        """
<<<<<<< HEAD
        if branch.branch_type == BranchType.MIRRORED:
            # This is a pull branch, hosted externally.
            pull_url = branch.url
        elif branch.branch_type == BranchType.IMPORTED:
            # This is an import branch, imported into bzr from
            # another RCS system such as CVS.
            prefix = config.launchpad.bzr_imports_root_url
            pull_url = urlappend(prefix, '%08x' % branch.id)
        elif branch.branch_type == BranchType.HOSTED:
            # This is a push branch, hosted on the supermirror
            # (pushed there by users via SFTP).
            prefix = config.codehosting.branches_root
            pull_url = os.path.join(prefix, split_branch_id(branch.id))
        else:
            raise AssertionError(
                'Remote branches should never be in the pull queue.')
        return (branch.id, pull_url, branch.unique_name[1:])
=======
        branch = removeSecurityProxy(branch)
        return (branch.id, branch.getPullURL(), branch.unique_name[1:])
>>>>>>> 63eab2b3

    def getBranchPullQueue(self, branch_type):
        """See `IBranchDetailsStorage`."""
        return deferToThread(self._getBranchPullQueueInteraction, branch_type)

    @read_only_transaction
    def _getBranchPullQueueInteraction(self, branch_type):
        """The synchronous implementation for `getBranchPullQueue`.

        See `IBranchDetailsStorage`.
        """
        try:
            branch_type = BranchType.items[branch_type]
        except KeyError:
            raise UnknownBranchTypeError(
                'Unknown branch type: %r' % (branch_type,))
        branches = getUtility(IBranchSet).getPullQueue(branch_type)
        return [self._getBranchPullInfo(branch) for branch in branches]

    def startMirroring(self, branchID):
        """See `IBranchDetailsStorage`."""
        return deferToThread(self._startMirroringInteraction, branchID)

    @writing_transaction
    def _startMirroringInteraction(self, branchID):
        """The synchronous implementation of `startMirroring`.

        See `IBranchDetailsStorage`.
        """
        branch = getUtility(IBranchSet).get(branchID)
        if branch is None:
            return False
        # The puller runs as no user and may pull private branches. We need to
        # bypass Zope's security proxy to set the mirroring information.
        removeSecurityProxy(branch).startMirroring()
        return True

    def mirrorComplete(self, branchID, lastRevisionID):
        """See `IBranchDetailsStorage`."""
        return deferToThread(
            self._mirrorCompleteInteraction, branchID, lastRevisionID)

    @writing_transaction
    def _mirrorCompleteInteraction(self, branchID, lastRevisionID):
        """The synchronous implementation of `mirrorComplete`.

        See `IBranchDetailsStorage`.
        """
        branch = getUtility(IBranchSet).get(branchID)
        if branch is None:
            return False
        # See comment in _startMirroringInteraction.
        removeSecurityProxy(branch).mirrorComplete(lastRevisionID)
        return True

    def mirrorFailed(self, branchID, reason):
        """See `IBranchDetailsStorage`."""
        return deferToThread(self._mirrorFailedInteraction, branchID, reason)

    @writing_transaction
    def _mirrorFailedInteraction(self, branchID, reason):
        """The synchronous implementation of `mirrorFailed`.

        See `IBranchDetailsStorage`.
        """
        branch = getUtility(IBranchSet).get(branchID)
        if branch is None:
            return False
        # See comment in _startMirroringInteraction.
        removeSecurityProxy(branch).mirrorFailed(reason)
        return True

    def recordSuccess(self, name, hostname, date_started, date_completed):
        """See `IBranchDetailsStorage`."""
        return deferToThread(
            self._recordSuccessInteraction, name, hostname, date_started,
            date_completed)

    @writing_transaction
    def _recordSuccessInteraction(self, name, hostname, started_tuple,
                                  completed_tuple):
        """The synchronous implementation of `recordSuccess`.

        See `IBranchDetailsStorage`.
        """
        date_started = datetime_from_tuple(started_tuple)
        date_completed = datetime_from_tuple(completed_tuple)
        ScriptActivity(
            name=name, hostname=hostname, date_started=date_started,
            date_completed=date_completed)
        return True


def datetime_from_tuple(time_tuple):
    """Create a datetime from a sequence that quacks like time.struct_time.

    The tm_isdst is (index 8) is ignored. The created datetime uses tzinfo=UTC.
    """
    [year, month, day, hour, minute, second, unused, unused, unused] = (
        time_tuple)
    return datetime.datetime(
        year, month, day, hour, minute, second, tzinfo=UTC)<|MERGE_RESOLUTION|>--- conflicted
+++ resolved
@@ -438,28 +438,11 @@
             `url` is the URL to pull from and `unique_name` is the
             `unique_name` property without the initial '~'.
         """
-<<<<<<< HEAD
-        if branch.branch_type == BranchType.MIRRORED:
-            # This is a pull branch, hosted externally.
-            pull_url = branch.url
-        elif branch.branch_type == BranchType.IMPORTED:
-            # This is an import branch, imported into bzr from
-            # another RCS system such as CVS.
-            prefix = config.launchpad.bzr_imports_root_url
-            pull_url = urlappend(prefix, '%08x' % branch.id)
-        elif branch.branch_type == BranchType.HOSTED:
-            # This is a push branch, hosted on the supermirror
-            # (pushed there by users via SFTP).
-            prefix = config.codehosting.branches_root
-            pull_url = os.path.join(prefix, split_branch_id(branch.id))
-        else:
+        branch = removeSecurityProxy(branch)
+        if branch.branch_type == BranchType.REMOTE:
             raise AssertionError(
                 'Remote branches should never be in the pull queue.')
-        return (branch.id, pull_url, branch.unique_name[1:])
-=======
-        branch = removeSecurityProxy(branch)
         return (branch.id, branch.getPullURL(), branch.unique_name[1:])
->>>>>>> 63eab2b3
 
     def getBranchPullQueue(self, branch_type):
         """See `IBranchDetailsStorage`."""
