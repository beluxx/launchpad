# Copyright 2009-2013 Canonical Ltd.  This software is licensed under the
# GNU Affero General Public License version 3 (see the file LICENSE).

"""Database class for branch merge prosals."""

__metaclass__ = type
__all__ = [
    'BranchMergeProposal',
    'BranchMergeProposalGetter',
    'is_valid_transition',
    ]

from email.Utils import make_msgid

from sqlobject import (
    ForeignKey,
    IntCol,
    SQLMultipleJoin,
    StringCol,
    )
from storm.expr import (
    And,
    Desc,
    Join,
    LeftJoin,
    Or,
    Select,
    SQL,
    )
from storm.locals import Reference
from storm.store import Store
from zope.component import getUtility
from zope.event import notify
from zope.interface import implements

from lp.app.enums import PRIVATE_INFORMATION_TYPES
from lp.code.enums import (
    BranchMergeProposalStatus,
    BranchSubscriptionDiffSize,
    BranchSubscriptionNotificationLevel,
    CodeReviewNotificationLevel,
    CodeReviewVote,
    )
from lp.code.errors import (
    BadBranchMergeProposalSearchContext,
    BadStateTransition,
    BranchMergeProposalExists,
    DiffNotFound,
    UserNotBranchReviewer,
    WrongBranchMergeProposal,
    )
from lp.code.event.branchmergeproposal import (
    BranchMergeProposalNeedsReviewEvent,
    BranchMergeProposalStatusChangeEvent,
    NewCodeReviewCommentEvent,
    ReviewerNominatedEvent,
    )
from lp.code.interfaces.branch import IBranchNavigationMenu
from lp.code.interfaces.branchcollection import IAllBranches
from lp.code.interfaces.branchmergeproposal import (
    BRANCH_MERGE_PROPOSAL_FINAL_STATES as FINAL_STATES,
    IBranchMergeProposal,
    IBranchMergeProposalGetter,
    )
from lp.code.interfaces.branchrevision import IBranchRevision
from lp.code.interfaces.branchtarget import IHasBranchTarget
from lp.code.interfaces.codereviewinlinecomment import (
    ICodeReviewInlineCommentSet,
    )
from lp.code.mail.branch import RecipientReason
from lp.code.model.branchrevision import BranchRevision
from lp.code.model.codereviewcomment import CodeReviewComment
from lp.code.model.codereviewvote import CodeReviewVoteReference
from lp.code.model.diff import (
    Diff,
    IncrementalDiff,
    PreviewDiff,
    )
from lp.services.features import getFeatureFlag
from lp.registry.interfaces.person import (
    IPerson,
    IPersonSet,
    validate_person,
    validate_public_person,
    )
from lp.registry.interfaces.product import IProduct
from lp.registry.model.person import Person
from lp.registry.model.sourcepackagename import SourcePackageName
from lp.services.config import config
from lp.services.database.bulk import load_related
from lp.services.database.constants import (
    DEFAULT,
    UTC_NOW,
    )
from lp.services.database.datetimecol import UtcDateTimeCol
from lp.services.database.enumcol import EnumCol
from lp.services.database.interfaces import (
    IMasterStore,
    IStore,
    )
from lp.services.database.sqlbase import (
    quote,
    SQLBase,
    sqlvalues,
    )
from lp.services.job.interfaces.job import JobStatus
from lp.services.job.model.job import Job
from lp.services.mail.sendmail import validate_message
from lp.services.propertycache import (
    cachedproperty,
    get_property_cache,
    )


def is_valid_transition(proposal, from_state, next_state, user=None):
    """Is it valid for this user to move this proposal to to next_state?

    :param proposal: The merge proposal.
    :param from_state: The previous state
    :param to_state: The new state to change to
    :param user: The user who may change the state
    """
    # Trivial acceptance case.
    if from_state == next_state:
        return True
    if from_state in FINAL_STATES and next_state not in FINAL_STATES:
        dupes = BranchMergeProposalGetter.activeProposalsForBranches(
            proposal.source_branch, proposal.target_branch)
        if not dupes.is_empty():
            return False

    [
        wip,
        needs_review,
        code_approved,
        rejected,
        merged,
        merge_failed,
        queued,
        superseded,
    ] = BranchMergeProposalStatus.items

    # Transitioning to code approved, rejected, failed or queued from
    # work in progress, needs review or merge failed needs the
    # user to be a valid reviewer, other states are fine.
    valid_reviewer = proposal.target_branch.isPersonTrustedReviewer(user)
    reviewed_ok_states = (code_approved, queued, merge_failed)
    if not valid_reviewer:
        # Non reviewers cannot reject proposals [XXX: what about their own?]
        if next_state == rejected:
            return False
        # Non-reviewers can toggle within the reviewed ok states
        # (approved/queued/failed): they can dequeue something they spot an
        # environmental issue with (queued or failed to approved). Retry
        # things that had an environmental issue (failed or approved to
        # queued) and note things as failing (approved and queued to failed).
        # This is perhaps more generous than needed, but its not clearly wrong
        # - a key concern is to prevent non reviewers putting things in the
        # queue that haven't been approved (and thus moved to approved or one
        # of the workflow states that approved leads to).
        elif (next_state in reviewed_ok_states and
              from_state not in reviewed_ok_states):
            return False
        else:
            return True
    else:
        return True


class BranchMergeProposal(SQLBase):
    """A relationship between a person and a branch."""

    implements(IBranchMergeProposal, IBranchNavigationMenu, IHasBranchTarget)

    _table = 'BranchMergeProposal'
    _defaultOrder = ['-date_created', 'id']

    registrant = ForeignKey(
        dbName='registrant', foreignKey='Person',
        storm_validator=validate_public_person, notNull=True)

    source_branch = ForeignKey(
        dbName='source_branch', foreignKey='Branch', notNull=True)

    target_branch = ForeignKey(
        dbName='target_branch', foreignKey='Branch', notNull=True)

    prerequisite_branch = ForeignKey(
        dbName='dependent_branch', foreignKey='Branch', notNull=False)

    description = StringCol(default=None)

    whiteboard = StringCol(default=None)

    queue_status = EnumCol(
        enum=BranchMergeProposalStatus, notNull=True,
        default=BranchMergeProposalStatus.WORK_IN_PROGRESS)

    @property
    def private(self):
        return (
            (self.source_branch.information_type
             in PRIVATE_INFORMATION_TYPES) or
            (self.target_branch.information_type
             in PRIVATE_INFORMATION_TYPES) or
            (self.prerequisite_branch is not None and
             (self.prerequisite_branch.information_type in
              PRIVATE_INFORMATION_TYPES)))

    reviewer = ForeignKey(
        dbName='reviewer', foreignKey='Person',
        storm_validator=validate_person, notNull=False,
        default=None)

    @property
    def next_preview_diff_job(self):
        # circular dependencies
        from lp.code.model.branchmergeproposaljob import (
            BranchMergeProposalJob,
            BranchMergeProposalJobType,
        )
        jobs = Store.of(self).find(
            BranchMergeProposalJob,
            BranchMergeProposalJob.branch_merge_proposal == self,
            BranchMergeProposalJob.job_type ==
            BranchMergeProposalJobType.UPDATE_PREVIEW_DIFF,
            BranchMergeProposalJob.job == Job.id,
            Job._status.is_in([JobStatus.WAITING, JobStatus.RUNNING]))
        job = jobs.order_by(Job.scheduled_start, Job.date_created).first()
        if job is not None:
            return job.makeDerived()
        else:
            return None

    reviewed_revision_id = StringCol(default=None)

    commit_message = StringCol(default=None)

    queue_position = IntCol(default=None)

    queuer = ForeignKey(
        dbName='queuer', foreignKey='Person', notNull=False,
        default=None)
    queued_revision_id = StringCol(default=None)

    date_merged = UtcDateTimeCol(default=None)
    merged_revno = IntCol(default=None)

    merge_reporter = ForeignKey(
        dbName='merge_reporter', foreignKey='Person',
        storm_validator=validate_public_person, notNull=False,
        default=None)

    def getRelatedBugTasks(self, user):
        """Bug tasks which are linked to the source but not the target.

        Implies that these would be fixed, in the target, by the merge.
        """
        source_tasks = self.source_branch.getLinkedBugTasks(user)
        target_tasks = self.target_branch.getLinkedBugTasks(user)
        return [bugtask
            for bugtask in source_tasks if bugtask not in target_tasks]

    @property
    def address(self):
        return 'mp+%d@%s' % (self.id, config.launchpad.code_domain)

    superseded_by = ForeignKey(
        dbName='superseded_by', foreignKey='BranchMergeProposal',
        notNull=False, default=None)

    supersedes = Reference("<primary key>", "superseded_by", on_remote=True)

    date_created = UtcDateTimeCol(notNull=True, default=DEFAULT)
    date_review_requested = UtcDateTimeCol(notNull=False, default=None)
    date_reviewed = UtcDateTimeCol(notNull=False, default=None)

    @property
    def target(self):
        """See `IHasBranchTarget`."""
        return self.source_branch.target

    root_message_id = StringCol(default=None)

    @property
    def title(self):
        """See `IBranchMergeProposal`."""
        return "[Merge] %(source)s into %(target)s" % {
            'source': self.source_branch.bzr_identity,
            'target': self.target_branch.bzr_identity}

    @property
    def all_comments(self):
        """See `IBranchMergeProposal`."""
        return CodeReviewComment.selectBy(branch_merge_proposal=self.id)

    def getComment(self, id):
        """See `IBranchMergeProposal`.

        This function can raise WrongBranchMergeProposal."""
        comment = CodeReviewComment.get(id)
        if comment.branch_merge_proposal != self:
            raise WrongBranchMergeProposal
        return comment

    def getVoteReference(self, id):
        """See `IBranchMergeProposal`.

        This function can raise WrongBranchMergeProposal."""
        vote = CodeReviewVoteReference.get(id)
        if vote.branch_merge_proposal != self:
            raise WrongBranchMergeProposal
        return vote

    @property
    def _preview_diffs(self):
        return Store.of(self).find(
            PreviewDiff,
            PreviewDiff.branch_merge_proposal_id == self.id).order_by(
                PreviewDiff.date_created)

    @cachedproperty
    def preview_diffs(self):
        return list(self._preview_diffs)

    @cachedproperty
    def preview_diff(self):
        return self._preview_diffs.last()

    date_queued = UtcDateTimeCol(notNull=False, default=None)

    votes = SQLMultipleJoin(
        'CodeReviewVoteReference', joinColumn='branch_merge_proposal')

    def getNotificationRecipients(self, min_level):
        """See IBranchMergeProposal.getNotificationRecipients"""
        recipients = {}
        branch_identity_cache = {
            self.source_branch: self.source_branch.bzr_identity,
            self.target_branch: self.target_branch.bzr_identity,
            }
        branches = [self.source_branch, self.target_branch]
        if self.prerequisite_branch is not None:
            branches.append(self.prerequisite_branch)
        for branch in branches:
            branch_recipients = branch.getNotificationRecipients()
            for recipient in branch_recipients:
                # If the recipient cannot see either of the branches, skip
                # them.
                if (not self.source_branch.visibleByUser(recipient) or
                    not self.target_branch.visibleByUser(recipient)):
                    continue
                subscription, rationale = branch_recipients.getReason(
                    recipient)
                if (subscription.review_level < min_level):
                    continue
                recipients[recipient] = RecipientReason.forBranchSubscriber(
                    subscription, recipient, rationale, self,
                    branch_identity_cache=branch_identity_cache)
        # Add in all the individuals that have been asked for a review,
        # or who have reviewed.  These people get added to the recipients
        # with the rationale of "Reviewer".
        # Don't add a team reviewer to the recipients as they are only going
        # to get emails normally if they are subscribed to one of the
        # branches, and if they are subscribed, they'll be getting this email
        # aleady.
        for review in self.votes:
            reviewer = review.reviewer
            pending = review.comment is None
            recipients[reviewer] = RecipientReason.forReviewer(
                self, pending, reviewer,
                branch_identity_cache=branch_identity_cache)
        # If the registrant of the proposal is getting emails, update the
        # rationale to say that they registered it.  Don't however send them
        # emails if they aren't asking for any.
        if self.registrant in recipients:
            recipients[self.registrant] = RecipientReason.forRegistrant(
                self, branch_identity_cache=branch_identity_cache)
        # If the owner of the source branch is getting emails, override the
        # rationale to say they are the owner of the souce branch.
        source_owner = self.source_branch.owner
        if source_owner in recipients:
            reason = RecipientReason.forSourceOwner(
                self, branch_identity_cache=branch_identity_cache)
            if reason is not None:
                recipients[source_owner] = reason

        return recipients

    def isValidTransition(self, next_state, user=None):
        """See `IBranchMergeProposal`."""
        return is_valid_transition(self, self.queue_status, next_state, user)

    def _transitionToState(self, next_state, user=None):
        """Update the queue_status of the proposal.

        Raise an error if the proposal is in a final state.
        """
        if not self.isValidTransition(next_state, user):
            raise BadStateTransition(
                'Invalid state transition for merge proposal: %s -> %s'
                % (self.queue_status.title, next_state.title))
        # Transition to the same state occur in two particular
        # situations:
        #  * stale posts
        #  * approving a later revision
        # In both these cases, there is no real reason to disallow
        # transitioning to the same state.
        self.queue_status = next_state

    def setStatus(self, status, user=None, revision_id=None):
        """See `IBranchMergeProposal`."""
        # XXX - rockstar - 9 Oct 2008 - jml suggested in a review that this
        # would be better as a dict mapping.
        # See bug #281060.
        if (self.queue_status == BranchMergeProposalStatus.QUEUED and
            status != BranchMergeProposalStatus.QUEUED):
            self.dequeue()
        if status == BranchMergeProposalStatus.WORK_IN_PROGRESS:
            self.setAsWorkInProgress()
        elif status == BranchMergeProposalStatus.NEEDS_REVIEW:
            self.requestReview()
        elif status == BranchMergeProposalStatus.CODE_APPROVED:
            self.approveBranch(user, revision_id)
        elif status == BranchMergeProposalStatus.REJECTED:
            self.rejectBranch(user, revision_id)
        elif status == BranchMergeProposalStatus.QUEUED:
            self.enqueue(user, revision_id)
        elif status == BranchMergeProposalStatus.MERGED:
            self.markAsMerged(merge_reporter=user)
        elif status == BranchMergeProposalStatus.MERGE_FAILED:
            self._transitionToState(status, user=user)
        else:
            raise AssertionError('Unexpected queue status: %s' % status)

    def setAsWorkInProgress(self):
        """See `IBranchMergeProposal`."""
        self._transitionToState(BranchMergeProposalStatus.WORK_IN_PROGRESS)
        self._mark_unreviewed()

    def _mark_unreviewed(self):
        """Clear metadata about a previous review."""
        self.reviewer = None
        self.date_reviewed = None
        self.reviewed_revision_id = None

    def requestReview(self, _date_requested=None):
        """See `IBranchMergeProposal`.

        :param _date_requested: used only for testing purposes to override
            the normal UTC_NOW for when the review was requested.
        """
        # Don't reset the date_review_requested if we are already in the
        # review state.
        if _date_requested is None:
            _date_requested = UTC_NOW
        # If we are going from work in progress to needs review, then reset
        # the root message id and trigger a job to send out the email.
        if self.queue_status == BranchMergeProposalStatus.WORK_IN_PROGRESS:
            self.root_message_id = None
            notify(BranchMergeProposalNeedsReviewEvent(self))
        if self.queue_status != BranchMergeProposalStatus.NEEDS_REVIEW:
            self._transitionToState(BranchMergeProposalStatus.NEEDS_REVIEW)
            self.date_review_requested = _date_requested
            # Clear out any reviewed or queued values.
            self._mark_unreviewed()
            self.queuer = None
            self.queued_revision_id = None

    def isMergable(self):
        """See `IBranchMergeProposal`."""
        # As long as the source branch has not been merged, rejected
        # or superseded, then it is valid to be merged.
        return (self.queue_status not in FINAL_STATES)

    def _reviewProposal(self, reviewer, next_state, revision_id,
                        _date_reviewed=None):
        """Set the proposal to next_state."""
        # Check the reviewer can review the code for the target branch.
        old_state = self.queue_status
        if not self.target_branch.isPersonTrustedReviewer(reviewer):
            raise UserNotBranchReviewer
        # Check the current state of the proposal.
        self._transitionToState(next_state, reviewer)
        # Record the reviewer
        self.reviewer = reviewer
        if _date_reviewed is None:
            _date_reviewed = UTC_NOW
        self.date_reviewed = _date_reviewed
        # Record the reviewed revision id
        self.reviewed_revision_id = revision_id
        notify(BranchMergeProposalStatusChangeEvent(
                self, reviewer, old_state, next_state))

    def approveBranch(self, reviewer, revision_id, _date_reviewed=None):
        """See `IBranchMergeProposal`."""
        self._reviewProposal(
            reviewer, BranchMergeProposalStatus.CODE_APPROVED, revision_id,
            _date_reviewed)

    def rejectBranch(self, reviewer, revision_id, _date_reviewed=None):
        """See `IBranchMergeProposal`."""
        self._reviewProposal(
            reviewer, BranchMergeProposalStatus.REJECTED, revision_id,
            _date_reviewed)

    def enqueue(self, queuer, revision_id):
        """See `IBranchMergeProposal`."""
        if self.queue_status != BranchMergeProposalStatus.CODE_APPROVED:
            self.approveBranch(queuer, revision_id)

        last_entry = BranchMergeProposal.selectOne("""
            BranchMergeProposal.queue_position = (
                SELECT coalesce(MAX(queue_position), 0)
                FROM BranchMergeProposal)
            """)

        # The queue_position will wrap if we ever get to
        # two billion queue entries where the queue has
        # never become empty.  Perhaps sometime in the future
        # we may want to (maybe) consider keeping track of
        # the maximum value here.  I doubt that it'll ever be
        # a problem -- thumper.
        if last_entry is None:
            position = 1
        else:
            position = last_entry.queue_position + 1

        self.queue_status = BranchMergeProposalStatus.QUEUED
        self.queue_position = position
        self.queuer = queuer
        self.queued_revision_id = revision_id or self.reviewed_revision_id
        self.date_queued = UTC_NOW
        self.syncUpdate()

    def dequeue(self):
        """See `IBranchMergeProposal`."""
        if self.queue_status != BranchMergeProposalStatus.QUEUED:
            raise BadStateTransition(
                'Invalid state transition for merge proposal: %s -> %s'
                % (self.queue_state.title,
                   BranchMergeProposalStatus.QUEUED.title))
        self.queue_status = BranchMergeProposalStatus.CODE_APPROVED
        # Clear out the queued values.
        self.queuer = None
        self.queued_revision_id = None
        self.date_queued = None
        # Remove from the queue.
        self.queue_position = None

    def moveToFrontOfQueue(self):
        """See `IBranchMergeProposal`."""
        if self.queue_status != BranchMergeProposalStatus.QUEUED:
            return
        first_entry = BranchMergeProposal.selectOne("""
            BranchMergeProposal.queue_position = (
                SELECT MIN(queue_position)
                FROM BranchMergeProposal)
            """)

        self.queue_position = first_entry.queue_position - 1
        self.syncUpdate()

    def markAsMerged(self, merged_revno=None, date_merged=None,
                     merge_reporter=None):
        """See `IBranchMergeProposal`."""
        old_state = self.queue_status
        self._transitionToState(
            BranchMergeProposalStatus.MERGED, merge_reporter)
        self.merged_revno = merged_revno
        self.merge_reporter = merge_reporter
        # Remove from the queue.
        self.queue_position = None

        # The reviewer of a merged proposal is assumed to have approved, if
        # they rejected it remove the review metadata to avoid confusion.
        if old_state == BranchMergeProposalStatus.REJECTED:
            self._mark_unreviewed()

        if merged_revno is not None:
            branch_revision = Store.of(self).find(
                BranchRevision,
                BranchRevision.branch == self.target_branch,
                BranchRevision.sequence == merged_revno).one()
            if branch_revision is not None:
                date_merged = branch_revision.revision.revision_date

        if date_merged is None:
            date_merged = UTC_NOW
        self.date_merged = date_merged

    def resubmit(self, registrant, source_branch=None, target_branch=None,
                 prerequisite_branch=DEFAULT, description=None,
                 break_link=False):
        """See `IBranchMergeProposal`."""
        if source_branch is None:
            source_branch = self.source_branch
        if target_branch is None:
            target_branch = self.target_branch
        # DEFAULT instead of None, because None is a valid value.
        proposals = BranchMergeProposalGetter.activeProposalsForBranches(
            source_branch, target_branch)
        for proposal in proposals:
            if proposal is not self:
                raise BranchMergeProposalExists(proposal)
        if prerequisite_branch is DEFAULT:
            prerequisite_branch = self.prerequisite_branch
        if description is None:
            description = self.description
        # You can transition from REJECTED to SUPERSEDED, but
        # not from MERGED or SUPERSEDED.
        self._transitionToState(
            BranchMergeProposalStatus.SUPERSEDED, registrant)
        # This sync update is needed as the add landing target does
        # a database query to identify if there are any active proposals
        # with the same source and target branches.
        self.syncUpdate()
        review_requests = list(set(
            (vote.reviewer, vote.review_type) for vote in self.votes))
        proposal = source_branch.addLandingTarget(
            registrant=registrant,
            target_branch=target_branch,
            prerequisite_branch=prerequisite_branch,
            description=description,
            needs_review=True, review_requests=review_requests)
        if not break_link:
            self.superseded_by = proposal
        # This sync update is needed to ensure that the transitive
        # properties of supersedes and superseded_by are visible to
        # the old and the new proposal.
        self.syncUpdate()
        return proposal

    def _normalizeReviewType(self, review_type):
        """Normalse the review type.

        If review_type is None, it stays None.  Otherwise the review_type is
        converted to lower case, and if the string is empty is gets changed to
        None.
        """
        if review_type is not None:
            review_type = review_type.strip()
            if review_type == '':
                review_type = None
            else:
                review_type = review_type.lower()
        return review_type

    def _subscribeUserToStackedBranch(self, branch, user,
                                      checked_branches=None):
        """Subscribe the user to the branch and those it is stacked on."""
        if checked_branches is None:
            checked_branches = []
        branch.subscribe(
            user,
            BranchSubscriptionNotificationLevel.NOEMAIL,
            BranchSubscriptionDiffSize.NODIFF,
            CodeReviewNotificationLevel.FULL,
            user)
        if branch.stacked_on is not None:
            checked_branches.append(branch)
            if branch.stacked_on not in checked_branches:
                self._subscribeUserToStackedBranch(
                    branch.stacked_on, user, checked_branches)

    def _acceptable_to_give_visibility(self, branch, reviewer):
        # If the branch is private, only exclusive teams can be subscribed to
        # prevent leaks.
        if (branch.information_type in PRIVATE_INFORMATION_TYPES and
            reviewer.is_team and reviewer.anyone_can_join()):
            return False
        return True

    def _ensureAssociatedBranchesVisibleToReviewer(self, reviewer):
        """ A reviewer must be able to see the source and target branches.

        Currently, we ensure the required visibility by subscribing the user
        to the branch and those on which it is stacked. We do not subscribe
        the reviewer if the branch is private and the reviewer is an open
        team.
        """
        source = self.source_branch
        if (not source.visibleByUser(reviewer) and
            self._acceptable_to_give_visibility(source, reviewer)):
            self._subscribeUserToStackedBranch(source, reviewer)
        target = self.target_branch
        if (not target.visibleByUser(reviewer) and
            self._acceptable_to_give_visibility(source, reviewer)):
            self._subscribeUserToStackedBranch(target, reviewer)

    def nominateReviewer(self, reviewer, registrant, review_type=None,
                         _date_created=DEFAULT, _notify_listeners=True):
        """See `IBranchMergeProposal`."""
        # Return the existing vote reference or create a new one.
        # Lower case the review type.
        review_type = self._normalizeReviewType(review_type)
        vote_reference = self.getUsersVoteReference(reviewer, review_type)
        # If there is no existing review for the reviewer, then create a new
        # one.  If the reviewer is a team, then we don't care if there is
        # already an existing pending review, as some projects expect multiple
        # reviews from a team.
        if vote_reference is None or reviewer.is_team:
            vote_reference = CodeReviewVoteReference(
                branch_merge_proposal=self,
                registrant=registrant,
                reviewer=reviewer,
                date_created=_date_created)
            self._ensureAssociatedBranchesVisibleToReviewer(reviewer)
        vote_reference.review_type = review_type
        if _notify_listeners:
            notify(ReviewerNominatedEvent(vote_reference))
        return vote_reference

    def deleteProposal(self):
        """See `IBranchMergeProposal`."""
        # Delete this proposal, but keep the superseded chain linked.
        if self.supersedes is not None:
            self.supersedes.superseded_by = self.superseded_by
        # Delete the related CodeReviewVoteReferences.
        for vote in self.votes:
            vote.destroySelf()
        # Delete the related CodeReviewComments.
        for comment in self.all_comments:
            comment.destroySelf()
        # Delete all jobs referring to the BranchMergeProposal, whether
        # or not they have completed.
        from lp.code.model.branchmergeproposaljob import BranchMergeProposalJob
        for job in BranchMergeProposalJob.selectBy(
            branch_merge_proposal=self.id):
            job.destroySelf()
        self._preview_diffs.remove()
        self.destroySelf()

    def getUnlandedSourceBranchRevisions(self):
        """See `IBranchMergeProposal`."""
        store = Store.of(self)
        source = SQL("""source AS (SELECT BranchRevision.branch,
            BranchRevision.revision, Branchrevision.sequence FROM
            BranchRevision WHERE BranchRevision.branch = %s and
            BranchRevision.sequence IS NOT NULL ORDER BY BranchRevision.branch
            DESC, BranchRevision.sequence DESC
            LIMIT 10)""" % self.source_branch.id)
        where = SQL("""BranchRevision.revision NOT IN (SELECT revision from
            BranchRevision AS target where target.branch = %s and
            BranchRevision.revision = target.revision)""" %
            self.target_branch.id)
        using = SQL("""source as BranchRevision""")
        revisions = store.with_(source).using(using).find(
            BranchRevision, where)
        return list(revisions.order_by(
            Desc(BranchRevision.sequence)).config(limit=10))

    def createComment(self, owner, subject, content=None, vote=None,
                      review_type=None, parent=None, _date_created=DEFAULT,
<<<<<<< HEAD
                      diff_id=None, inline_comments=None,
=======
                      previewdiff_id=None, inline_comments=None,
>>>>>>> a0a98fc6
                      _notify_listeners=True):
        """See `IBranchMergeProposal`."""
        #:param _date_created: The date the message was created.  Provided
        #    only for testing purposes, as it can break
        # BranchMergeProposal.root_message.
        review_type = self._normalizeReviewType(review_type)
        assert owner is not None, 'Merge proposal messages need a sender'
        parent_message = None
        if parent is not None:
            assert parent.branch_merge_proposal == self, \
                    'Replies must use the same merge proposal as their parent'
            parent_message = parent.message
        if not subject:
            # Get the subject from the parent if there is one, or use a nice
            # default.
            if parent is None:
                subject = self.title
            else:
                subject = parent.message.subject
            if not subject.startswith('Re: '):
                subject = 'Re: ' + subject

        # Avoid circular dependencies.
        from lp.services.messages.model.message import Message, MessageChunk
        msgid = make_msgid('codereview')
        message = Message(
            parent=parent_message, owner=owner, rfc822msgid=msgid,
            subject=subject, datecreated=_date_created)
        MessageChunk(message=message, content=content, sequence=1)
        comment = self.createCommentFromMessage(
            message, vote, review_type, original_email=None,
            _notify_listeners=_notify_listeners, _validate=False)

        if getFeatureFlag("code.inline_diff_comments.enabled"):
            if inline_comments:
<<<<<<< HEAD
                assert diff_id is not None, (
                    'Inline comments must be associated with a '
                    'previewdiff ID.')
                previewdiff = self.getPreviewDiff(diff_id)
=======
                assert previewdiff_id is not None, (
                    'Inline comments must be associated with a '
                    'previewdiff ID.')
                previewdiff = self.getPreviewDiff(previewdiff_id)
>>>>>>> a0a98fc6
                getUtility(ICodeReviewInlineCommentSet).ensureDraft(
                    previewdiff, owner, inline_comments)
                getUtility(ICodeReviewInlineCommentSet).publishDraft(
                    previewdiff, owner, comment)

        return comment

    def getUsersVoteReference(self, user, review_type=None):
        """Get the existing vote reference for the given user."""
        # Lower case the review type.
        review_type = self._normalizeReviewType(review_type)
        if user is None:
            return None
        if user.is_team:
            query = And(CodeReviewVoteReference.reviewer == user,
                        CodeReviewVoteReference.review_type == review_type)
        else:
            query = CodeReviewVoteReference.reviewer == user
        return Store.of(self).find(
            CodeReviewVoteReference,
            CodeReviewVoteReference.branch_merge_proposal == self,
            query).order_by(CodeReviewVoteReference.date_created).first()

    def _getTeamVoteReference(self, user, review_type):
        """Get a vote reference where the user is in the review team.

        Only return those reviews where the review_type matches.
        """
        refs = Store.of(self).find(
            CodeReviewVoteReference,
            CodeReviewVoteReference.branch_merge_proposal == self,
            CodeReviewVoteReference.review_type == review_type,
            CodeReviewVoteReference.comment == None)
        for ref in refs.order_by(CodeReviewVoteReference.date_created):
            if user.inTeam(ref.reviewer):
                return ref
        return None

    def _getVoteReference(self, user, review_type):
        """Get the vote reference for the user.

        The returned vote reference will either:
          * the existing vote reference for the user
          * a vote reference of the same type that has been requested of a
            team that the user is a member of
          * a new vote reference for the user
        """
        # Firstly look for a vote reference for the user.
        ref = self.getUsersVoteReference(user)
        if ref is not None:
            return ref
        # Get all the unclaimed CodeReviewVoteReferences with the review_type
        # specified.
        team_ref = self._getTeamVoteReference(user, review_type)
        if team_ref is not None:
            return team_ref
        # If the review_type is not None, check to see if there is an
        # outstanding team review requested with no specified type.
        if review_type is not None:
            team_ref = self._getTeamVoteReference(user, None)
            if team_ref is not None:
                return team_ref
        # Create a new reference.
        return CodeReviewVoteReference(
            branch_merge_proposal=self,
            registrant=user,
            reviewer=user,
            review_type=review_type)

    def createCommentFromMessage(self, message, vote, review_type,
                                 original_email, _notify_listeners=True,
                                 _validate=True):
        """See `IBranchMergeProposal`."""
        if _validate:
            validate_message(original_email)
        review_type = self._normalizeReviewType(review_type)
        code_review_message = CodeReviewComment(
            branch_merge_proposal=self, message=message, vote=vote,
            vote_tag=review_type)
        # Get the appropriate CodeReviewVoteReference for the reviewer.
        # If there isn't one, then create one, otherwise set the comment
        # reference.
        if vote is not None:
            vote_reference = self._getVoteReference(
                message.owner, review_type)
            # Just set the reviewer and review type again on the off chance
            # that the user has edited the review_type or claimed a team
            # review.
            vote_reference.reviewer = message.owner
            vote_reference.review_type = review_type
            vote_reference.comment = code_review_message
        if _notify_listeners:
            notify(NewCodeReviewCommentEvent(
                    code_review_message, original_email))
        return code_review_message

<<<<<<< HEAD
    def getInlineComments(self, diff_id):
        """See `IBranchMergeProposal`."""
        previewdiff = self.getPreviewDiff(diff_id)
        return getUtility(ICodeReviewInlineCommentSet).getPublished(
            previewdiff)

    def getDraftInlineComments(self, diff_id, person):
        """See `IBranchMergeProposal`."""
        previewdiff = self.getPreviewDiff(diff_id)
=======
    def getInlineComments(self, previewdiff_id):
        """See `IBranchMergeProposal`."""
        previewdiff = self.getPreviewDiff(previewdiff_id)
        return getUtility(ICodeReviewInlineCommentSet).getPublished(
            previewdiff)

    def getDraftInlineComments(self, previewdiff_id, person):
        """See `IBranchMergeProposal`."""
        previewdiff = self.getPreviewDiff(previewdiff_id)
>>>>>>> a0a98fc6
        return getUtility(ICodeReviewInlineCommentSet).getDraft(
            previewdiff, person)

    def getPreviewDiff(self, id):
        """See `IBranchMergeProposal`."""
        previewdiff = IStore(self).find(
            PreviewDiff, PreviewDiff.id == id).one()
        if previewdiff.branch_merge_proposal != self:
            raise WrongBranchMergeProposal
        return previewdiff

<<<<<<< HEAD
    def saveDraftInlineComment(self, diff_id, person, comments):
        """See `IBranchMergeProposal`."""
        if not getFeatureFlag("code.inline_diff_comments.enabled"):
            return
        previewdiff = self.getPreviewDiff(diff_id)
=======
    def saveDraftInlineComment(self, previewdiff_id, person, comments):
        """See `IBranchMergeProposal`."""
        if not getFeatureFlag("code.inline_diff_comments.enabled"):
            return
        previewdiff = self.getPreviewDiff(previewdiff_id)
>>>>>>> a0a98fc6
        getUtility(ICodeReviewInlineCommentSet).ensureDraft(
            previewdiff, person, comments)

    def updatePreviewDiff(self, diff_content, source_revision_id,
                          target_revision_id, prerequisite_revision_id=None,
                          conflicts=None):
        """See `IBranchMergeProposal`."""
        return PreviewDiff.create(
            self, diff_content, source_revision_id, target_revision_id,
            prerequisite_revision_id, conflicts)

    def getIncrementalDiffRanges(self):
        groups = self.getRevisionsSinceReviewStart()
        return [
            (group[0].revision.getLefthandParent(), group[-1].revision)
            for group in groups]

    def generateIncrementalDiff(self, old_revision, new_revision, diff=None):
        """See `IBranchMergeProposal`."""
        if diff is None:
            source_branch = self.source_branch.getBzrBranch()
            ignore_branches = [self.target_branch.getBzrBranch()]
            if self.prerequisite_branch is not None:
                ignore_branches.append(
                    self.prerequisite_branch.getBzrBranch())
            diff = Diff.generateIncrementalDiff(
                old_revision, new_revision, source_branch, ignore_branches)
        incremental_diff = IncrementalDiff()
        incremental_diff.diff = diff
        incremental_diff.branch_merge_proposal = self
        incremental_diff.old_revision = old_revision
        incremental_diff.new_revision = new_revision
        IMasterStore(IncrementalDiff).add(incremental_diff)
        return incremental_diff

    def getIncrementalDiffs(self, revision_list):
        """See `IBranchMergeProposal`."""
        diffs = Store.of(self).find(IncrementalDiff,
            IncrementalDiff.branch_merge_proposal_id == self.id)
        diff_dict = dict(
            ((diff.old_revision, diff.new_revision), diff)
            for diff in diffs)
        return [diff_dict.get(revisions) for revisions in revision_list]

    @property
    def revision_end_date(self):
        """The cutoff date for showing revisions.

        If the proposal has been merged, then we stop at the merged date. If
        it is rejected, we stop at the reviewed date. For superseded
        proposals, it should ideally use the non-existant date_last_modified,
        but could use the last comment date.
        """
        status = self.queue_status
        if status == BranchMergeProposalStatus.MERGED:
            return self.date_merged
        if status == BranchMergeProposalStatus.REJECTED:
            return self.date_reviewed
        # Otherwise return None representing an open end date.
        return None

    def _getNewerRevisions(self):
        start_date = self.date_review_requested
        if start_date is None:
            start_date = self.date_created
        return self.source_branch.getMainlineBranchRevisions(
            start_date, self.revision_end_date, oldest_first=True)

    def getRevisionsSinceReviewStart(self):
        """Get the grouped revisions since the review started."""
        entries = [
            ((comment.date_created, -1), comment) for comment
            in self.all_comments]
        revisions = self._getNewerRevisions()
        entries.extend(
            ((revision.date_created, branch_revision.sequence),
                branch_revision)
            for branch_revision, revision in revisions)
        entries.sort()
        current_group = []
        for sortkey, entry in entries:
            if IBranchRevision.providedBy(entry):
                current_group.append(entry)
            else:
                if current_group != []:
                    yield current_group
                    current_group = []
        if current_group != []:
            yield current_group

    def getMissingIncrementalDiffs(self):
        ranges = self.getIncrementalDiffRanges()
        diffs = self.getIncrementalDiffs(ranges)
        return [range_ for range_, diff in zip(ranges, diffs) if diff is None]

    @staticmethod
    def preloadDataForBMPs(branch_merge_proposals, user):
        # Utility to load the data related to a list of bmps.
        # Circular imports.
        from lp.code.model.branch import Branch
        from lp.code.model.branchcollection import GenericBranchCollection
        from lp.registry.model.product import Product
        from lp.registry.model.distroseries import DistroSeries

        ids = set()
        source_branch_ids = set()
        person_ids = set()
        for mp in branch_merge_proposals:
            ids.add(mp.id)
            source_branch_ids.add(mp.source_branchID)
            person_ids.add(mp.registrantID)
            person_ids.add(mp.merge_reporterID)

        branches = load_related(
            Branch, branch_merge_proposals, (
                "target_branchID", "prerequisite_branchID",
                "source_branchID"))
        # The stacked on branches are used to check branch visibility.
        GenericBranchCollection.preloadVisibleStackedOnBranches(
            branches, user)

        if len(branches) == 0:
            return

        # Pre-load PreviewDiffs and Diffs.
        preview_diffs = IStore(BranchMergeProposal).find(
            PreviewDiff,
            PreviewDiff.branch_merge_proposal_id.is_in(ids)).order_by(
                PreviewDiff.branch_merge_proposal_id,
                Desc(PreviewDiff.date_created)).config(
                    distinct=[PreviewDiff.branch_merge_proposal_id])
        load_related(Diff, preview_diffs, ['diff_id'])
        for previewdiff in preview_diffs:
            cache = get_property_cache(previewdiff.branch_merge_proposal)
            cache.preview_diff = previewdiff

        # Add source branch owners' to the list of pre-loaded persons.
        person_ids.update(
            branch.ownerID for branch in branches
            if branch.id in source_branch_ids)

        # Pre-load Person and ValidPersonCache.
        list(getUtility(IPersonSet).getPrecachedPersonsFromIDs(
            person_ids, need_validity=True))

        # Pre-load branches' data.
        load_related(SourcePackageName, branches, ['sourcepackagenameID'])
        load_related(DistroSeries, branches, ['distroseriesID'])
        load_related(Product, branches, ['productID'])
        GenericBranchCollection.preloadDataForBranches(branches)


class BranchMergeProposalGetter:
    """See `IBranchMergeProposalGetter`."""

    implements(IBranchMergeProposalGetter)

    @staticmethod
    def get(id):
        """See `IBranchMergeProposalGetter`."""
        return BranchMergeProposal.get(id)

    @staticmethod
    def getProposalsForContext(context, status=None, visible_by_user=None):
        """See `IBranchMergeProposalGetter`."""
        collection = getUtility(IAllBranches).visibleByUser(visible_by_user)
        if context is None:
            pass
        elif IProduct.providedBy(context):
            collection = collection.inProduct(context)
        elif IPerson.providedBy(context):
            collection = collection.ownedBy(context)
        else:
            raise BadBranchMergeProposalSearchContext(context)
        return collection.getMergeProposals(status)

    @staticmethod
    def getProposalsForParticipant(participant, status=None,
        visible_by_user=None):
        """See `IBranchMergeProposalGetter`."""
        registrant_select = Select(
            BranchMergeProposal.id,
            BranchMergeProposal.registrantID == participant.id)

        review_select = Select(
                [CodeReviewVoteReference.branch_merge_proposalID],
                [CodeReviewVoteReference.reviewerID == participant.id])

        query = Store.of(participant).find(
            BranchMergeProposal,
            BranchMergeProposal.queue_status.is_in(status),
            Or(BranchMergeProposal.id.is_in(registrant_select),
                BranchMergeProposal.id.is_in(review_select)))
        return query

    @staticmethod
    def getVotesForProposals(proposals):
        """See `IBranchMergeProposalGetter`."""
        if len(proposals) == 0:
            return {}
        ids = [proposal.id for proposal in proposals]
        store = Store.of(proposals[0])
        result = dict([(proposal, []) for proposal in proposals])
        # Make sure that the Person and the review comment are loaded in the
        # storm cache as the reviewer is displayed in a title attribute on the
        # merge proposal listings page, and the message is needed to get to
        # the actual vote for that person.
        tables = [
            CodeReviewVoteReference,
            Join(Person, CodeReviewVoteReference.reviewerID == Person.id),
            LeftJoin(
                CodeReviewComment,
                CodeReviewVoteReference.commentID == CodeReviewComment.id)]
        results = store.using(*tables).find(
            (CodeReviewVoteReference, Person, CodeReviewComment),
            CodeReviewVoteReference.branch_merge_proposalID.is_in(ids))
        for reference, person, comment in results:
            result[reference.branch_merge_proposal].append(reference)
        return result

    @staticmethod
    def getVoteSummariesForProposals(proposals):
        """See `IBranchMergeProposalGetter`."""
        if len(proposals) == 0:
            return {}
        ids = quote([proposal.id for proposal in proposals])
        store = Store.of(proposals[0])
        # First get the count of comments.
        query = """
            SELECT bmp.id, count(crm.*)
            FROM BranchMergeProposal bmp, CodeReviewMessage crm,
                 Message m, MessageChunk mc
            WHERE bmp.id IN %s
              AND bmp.id = crm.branch_merge_proposal
              AND crm.message = m.id
              AND mc.message = m.id
              AND mc.content is not NULL
            GROUP BY bmp.id
            """ % ids
        comment_counts = dict(store.execute(query))
        # Now get the vote counts.
        query = """
            SELECT bmp.id, crm.vote, count(crv.*)
            FROM BranchMergeProposal bmp, CodeReviewVote crv,
                 CodeReviewMessage crm
            WHERE bmp.id IN %s
              AND bmp.id = crv.branch_merge_proposal
              AND crv.vote_message = crm.id
            GROUP BY bmp.id, crm.vote
            """ % ids
        vote_counts = {}
        for proposal_id, vote_value, count in store.execute(query):
            vote = CodeReviewVote.items[vote_value]
            vote_counts.setdefault(proposal_id, {})[vote] = count
        # Now assemble the resulting dict.
        result = {}
        for proposal in proposals:
            summary = result.setdefault(proposal, {})
            summary['comment_count'] = (
                comment_counts.get(proposal.id, 0))
            summary.update(vote_counts.get(proposal.id, {}))
        return result

    @staticmethod
    def activeProposalsForBranches(source_branch, target_branch):
        return BranchMergeProposal.select("""
            BranchMergeProposal.source_branch = %s AND
            BranchMergeProposal.target_branch = %s AND
            BranchMergeProposal.queue_status NOT IN %s
                """ % sqlvalues(source_branch, target_branch, FINAL_STATES))<|MERGE_RESOLUTION|>--- conflicted
+++ resolved
@@ -752,11 +752,7 @@
 
     def createComment(self, owner, subject, content=None, vote=None,
                       review_type=None, parent=None, _date_created=DEFAULT,
-<<<<<<< HEAD
-                      diff_id=None, inline_comments=None,
-=======
                       previewdiff_id=None, inline_comments=None,
->>>>>>> a0a98fc6
                       _notify_listeners=True):
         """See `IBranchMergeProposal`."""
         #:param _date_created: The date the message was created.  Provided
@@ -792,17 +788,10 @@
 
         if getFeatureFlag("code.inline_diff_comments.enabled"):
             if inline_comments:
-<<<<<<< HEAD
-                assert diff_id is not None, (
-                    'Inline comments must be associated with a '
-                    'previewdiff ID.')
-                previewdiff = self.getPreviewDiff(diff_id)
-=======
                 assert previewdiff_id is not None, (
                     'Inline comments must be associated with a '
                     'previewdiff ID.')
                 previewdiff = self.getPreviewDiff(previewdiff_id)
->>>>>>> a0a98fc6
                 getUtility(ICodeReviewInlineCommentSet).ensureDraft(
                     previewdiff, owner, inline_comments)
                 getUtility(ICodeReviewInlineCommentSet).publishDraft(
@@ -899,17 +888,6 @@
                     code_review_message, original_email))
         return code_review_message
 
-<<<<<<< HEAD
-    def getInlineComments(self, diff_id):
-        """See `IBranchMergeProposal`."""
-        previewdiff = self.getPreviewDiff(diff_id)
-        return getUtility(ICodeReviewInlineCommentSet).getPublished(
-            previewdiff)
-
-    def getDraftInlineComments(self, diff_id, person):
-        """See `IBranchMergeProposal`."""
-        previewdiff = self.getPreviewDiff(diff_id)
-=======
     def getInlineComments(self, previewdiff_id):
         """See `IBranchMergeProposal`."""
         previewdiff = self.getPreviewDiff(previewdiff_id)
@@ -919,7 +897,6 @@
     def getDraftInlineComments(self, previewdiff_id, person):
         """See `IBranchMergeProposal`."""
         previewdiff = self.getPreviewDiff(previewdiff_id)
->>>>>>> a0a98fc6
         return getUtility(ICodeReviewInlineCommentSet).getDraft(
             previewdiff, person)
 
@@ -931,19 +908,11 @@
             raise WrongBranchMergeProposal
         return previewdiff
 
-<<<<<<< HEAD
-    def saveDraftInlineComment(self, diff_id, person, comments):
-        """See `IBranchMergeProposal`."""
-        if not getFeatureFlag("code.inline_diff_comments.enabled"):
-            return
-        previewdiff = self.getPreviewDiff(diff_id)
-=======
     def saveDraftInlineComment(self, previewdiff_id, person, comments):
         """See `IBranchMergeProposal`."""
         if not getFeatureFlag("code.inline_diff_comments.enabled"):
             return
         previewdiff = self.getPreviewDiff(previewdiff_id)
->>>>>>> a0a98fc6
         getUtility(ICodeReviewInlineCommentSet).ensureDraft(
             previewdiff, person, comments)
 
