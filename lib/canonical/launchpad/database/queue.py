--- conflicted
+++ resolved
@@ -445,12 +445,7 @@
         )
 
     customformat = EnumCol(dbName='customformat', unique=False,
-<<<<<<< HEAD
-                           default=None, notNull=True,
-                           schema=PackageUploadCustomFormat)
-=======
-                           notNull=True, schema=DistroReleaseQueueCustomFormat)
->>>>>>> a7033ed0
+                           notNull=True, schema=PackageUploadCustomFormat)
 
     libraryfilealias = ForeignKey(dbName='libraryfilealias',
                                   foreignKey="LibraryFileAlias",
