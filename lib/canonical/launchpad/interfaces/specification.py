--- conflicted
+++ resolved
@@ -89,16 +89,12 @@
 class ISpecification(IHasOwner, ICanBeMentored):
     """A Specification."""
 
-<<<<<<< HEAD
-    id = Int(title=_('The Specification ID'))
-
-=======
     # XXX: TomBerger 2007-06-20, 'id' is required for
     #      SQLObject to be able to assign a security-proxied
     #      specification to an attribute of another SQL object
     #      referencing it.
     id = Int(title=_("Database ID"), required=True, readonly=True)
->>>>>>> 6368f6a9
+
     name = SpecNameField(
         title=_('Name'), required=True, readonly=False,
         description=_(
