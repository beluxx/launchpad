--- conflicted
+++ resolved
@@ -321,8 +321,6 @@
     def getBranchesToScan():
         """Return an iterator for the branches that need to be scanned."""
 
-<<<<<<< HEAD
-=======
     def getProductDevelopmentBranches(products):
         """Return branches that are associated with the products dev series.
 
@@ -333,7 +331,6 @@
     def getBranchSummaryForProducts(products):
         """Return the branch count and last commit time for the products."""
 
->>>>>>> 5c767154
     def getRecentlyChangedBranches(branch_count):
         """Return a list of branches that have been recently updated.
 
