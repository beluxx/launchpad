# Copyright 2009 Canonical Ltd.  This software is licensed under the
# GNU Affero General Public License version 3 (see the file LICENSE).

"""Branch views."""

__metaclass__ = type

__all__ = [
    'BranchAddView',
    'BranchContextMenu',
    'BranchDeletionView',
    'BranchEditStatusView',
    'BranchEditView',
    'BranchEditWhiteboardView',
    'BranchRequestImportView',
    'BranchReviewerEditView',
    'BranchMergeQueueView',
    'BranchMirrorStatusView',
    'BranchNavigation',
    'BranchEditMenu',
    'BranchInProductView',
    'BranchSparkView',
    'BranchURL',
    'BranchView',
    'BranchSubscriptionsView',
    'DecoratedBug',
    'RegisterBranchMergeProposalView',
    'TryImportAgainView',
    ]

import cgi
from datetime import datetime, timedelta

import pytz
import simplejson

from zope.app.form.browser import TextAreaWidget
from zope.traversing.interfaces import IPathAdapter
from zope.component import getUtility, queryAdapter
from zope.event import notify
from zope.formlib import form
from zope.interface import Interface, implements, providedBy
from zope.publisher.interfaces import NotFound
from zope.schema import Bool, Choice, Text
from lazr.delegates import delegates
from lazr.enum import EnumeratedType, Item
from lazr.lifecycle.event import ObjectModifiedEvent
from lazr.lifecycle.snapshot import Snapshot
from lazr.uri import URI

from canonical.cachedproperty import cachedproperty
from canonical.config import config
from canonical.database.constants import UTC_NOW

from lazr.restful.interface import copy_field, use_template
from canonical.launchpad import _
from canonical.launchpad.browser.feeds import BranchFeedLink, FeedsMixin
from canonical.launchpad.browser.launchpad import Hierarchy
from canonical.launchpad.helpers import truncate_text
from lp.bugs.interfaces.bug import IBugSet
from lp.bugs.interfaces.bugbranch import IBugBranch
from canonical.launchpad.interfaces.launchpad import ILaunchpadCelebrities
from lp.blueprints.interfaces.specificationbranch import (
    ISpecificationBranch)
from canonical.launchpad.webapp import (
    canonical_url, ContextMenu, Link, enabled_with_permission,
    LaunchpadView, Navigation, NavigationMenu, stepto, stepthrough,
    LaunchpadFormView, LaunchpadEditFormView, action, custom_widget)
from canonical.launchpad.webapp.authorization import check_permission
from canonical.launchpad.webapp.interfaces import ICanonicalUrlData
from canonical.launchpad.webapp.menu import structured
from canonical.lazr.utils import smartquote
from canonical.widgets.branch import TargetBranchWidget
from canonical.widgets.itemswidgets import LaunchpadRadioWidgetWithDescription
from canonical.widgets.lazrjs import vocabulary_to_choice_edit_items

from lp.bugs.interfaces.bug import IBug
from lp.code.browser.branchref import BranchRef
from lp.code.browser.branchmergeproposal import (
    latest_proposals_for_each_branch)
from lp.code.enums import (
    BranchLifecycleStatus, BranchType, CodeImportJobState,
    CodeImportReviewStatus, RevisionControlSystems, UICreatableBranchType)
from lp.code.errors import InvalidBranchMergeProposal
from lp.code.interfaces.branch import (
    BranchCreationForbidden, BranchExists, IBranch,
    user_has_special_branch_access)
from lp.code.interfaces.branchmergeproposal import IBranchMergeProposal
from lp.code.interfaces.branchtarget import IBranchTarget
from lp.code.interfaces.codeimportjob import ICodeImportJobWorkflow
from lp.code.interfaces.branchnamespace import IBranchNamespacePolicy
from lp.code.interfaces.codereviewvote import ICodeReviewVoteReference
from lp.registry.interfaces.person import IPerson, IPersonSet
from lp.registry.interfaces.productseries import IProductSeries


def quote(text):
    return cgi.escape(text, quote=True)


class BranchURL:
    """Branch URL creation rules."""

    implements(ICanonicalUrlData)

    rootsite = 'code'
    inside = None

    def __init__(self, branch):
        self.branch = branch

    @property
    def path(self):
        return self.branch.unique_name


def branch_root_context(branch):
    """Return the IRootContext for the branch."""
    return branch.target.components[0]


class BranchHierarchy(Hierarchy):
    """The hierarchy for a branch should be the product if there is one."""

    @property
    def objects(self):
        """See `Hierarchy`."""
        traversed = list(self.request.traversed_objects)
        # Pass back the root object.
        yield traversed.pop(0)
        # Now pop until we find the branch.
        branch = traversed.pop(0)
        while not IBranch.providedBy(branch):
            branch = traversed.pop(0)
        # Now pass back the branch components.
        for component in branch.target.components:
            yield component
        # Now the branch.
        yield branch
        # Now whatever is left.
        for obj in traversed:
            yield obj


class BranchNavigation(Navigation):

    usedfor = IBranch

    @stepthrough("+bug")
    def traverse_bug_branch(self, bugid):
        """Traverses to an `IBugBranch`."""
        bug = getUtility(IBugSet).get(bugid)

        for bug_branch in bug.linked_branches:
            if bug_branch.branch == self.context:
                return bug_branch

    @stepto(".bzr")
    def dotbzr(self):
        return BranchRef(self.context)

    @stepthrough("+subscription")
    def traverse_subscription(self, name):
        """Traverses to an `IBranchSubcription`."""
        person = getUtility(IPersonSet).getByName(name)

        if person is not None:
            return self.context.getSubscription(person)

    @stepthrough("+merge")
    def traverse_merge_proposal(self, id):
        """Traverse to an `IBranchMergeProposal`."""
        try:
            id = int(id)
        except ValueError:
            # Not a number.
            return None
        for proposal in self.context.landing_targets:
            if proposal.id == id:
                return proposal


class BranchEditMenu(NavigationMenu):
    """Edit menu for IBranch."""

    usedfor = IBranch
    facet = 'branches'
    title = 'Edit branch'
    links = (
        'edit', 'reviewer', 'edit_whiteboard', 'delete')

    def branch_is_import(self):
        return self.context.branch_type == BranchType.IMPORTED

    @enabled_with_permission('launchpad.Edit')
    def edit(self):
        text = 'Change branch details'
        return Link('+edit', text, icon='edit')

    @enabled_with_permission('launchpad.Edit')
    def delete(self):
        text = 'Delete branch'
        return Link('+delete', text, icon='trash-icon')

    @enabled_with_permission('launchpad.AnyPerson')
    def edit_whiteboard(self):
        text = 'Edit whiteboard'
        enabled = self.branch_is_import()
        return Link(
            '+whiteboard', text, icon='edit', enabled=enabled)

    @enabled_with_permission('launchpad.Edit')
    def reviewer(self):
        text = 'Set branch reviewer'
        return Link('+reviewer', text, icon='edit')


class BranchContextMenu(ContextMenu):
    """Context menu for branches."""

    usedfor = IBranch
    facet = 'branches'
    links = [
        'add_subscriber', 'browse_revisions', 'link_bug',
        'link_blueprint', 'register_merge', 'source', 'subscription',
<<<<<<< HEAD
        'edit_status']
=======
        'edit_status', 'edit_import', 'upgrade_branch']
>>>>>>> 29f25989

    @enabled_with_permission('launchpad.Edit')
    def edit_status(self):
        text = 'Change branch status'
        return Link('+edit-status', text, icon='edit')

    def browse_revisions(self):
        """Return a link to the branch's revisions on codebrowse."""
        text = 'All revisions'
        enabled = self.context.code_is_browseable
        url = self.context.codebrowse_url('changes')
        return Link(url, text, enabled=enabled)

    @enabled_with_permission('launchpad.AnyPerson')
    def subscription(self):
        if self.context.hasSubscription(self.user):
            url = '+edit-subscription'
            text = 'Edit your subscription'
            icon = 'edit'
        else:
            url = '+subscribe'
            text = 'Subscribe yourself'
            icon = 'add'
        return Link(url, text, icon=icon)

    @enabled_with_permission('launchpad.AnyPerson')
    def add_subscriber(self):
        text = 'Subscribe someone else'
        return Link('+addsubscriber', text, icon='add')

    @enabled_with_permission('launchpad.AnyPerson')
    def register_merge(self):
        text = 'Propose for merging'
        enabled = (
            self.context.target.supports_merge_proposals and
            not self.context.branch_type == BranchType.IMPORTED)
        return Link('+register-merge', text, icon='add', enabled=enabled)

    def link_bug(self):
        if self.context.linked_bugs:
            text = 'Link to another bug report'
        else:
            text = 'Link to a bug report'
        return Link('+linkbug', text, icon='add')

    def link_blueprint(self):
        if self.context.spec_links:
            text = 'Link to another blueprint'
        else:
            text = 'Link to a blueprint'
        # XXX: JonathanLange 2009-05-13 spec=package-branches: Actually,
        # distroseries can also have blueprints, so it makes sense to
        # associate package-branches with them.
        #
        # Since the blueprints are only related to products, there is no
        # point showing this link if the branch is junk.
        enabled = self.context.product is not None
        return Link('+linkblueprint', text, icon='add', enabled=enabled)

    def source(self):
        """Return a link to the branch's file listing on codebrowse."""
        text = 'View the branch content'
        enabled = self.context.code_is_browseable
        url = self.context.codebrowse_url('files')
        return Link(url, text, icon='info', enabled=enabled)

<<<<<<< HEAD
=======
    def edit_import(self):
        text = 'Edit import source or review import'
        enabled = True
        enabled = (
            self.context.branch_type == BranchType.IMPORTED and
            check_permission('launchpad.Edit', self.context.code_import))
        return Link(
            '+edit-import', text, icon='edit', enabled=enabled)

    @enabled_with_permission('launchpad.Edit')
    def upgrade_branch(self):
        enabled = False
        if self.context.needs_upgrading:
            enabled = True
        return Link(
            '+upgrade', 'Upgrade this branch', icon='edit', enabled=enabled)

>>>>>>> 29f25989

class DecoratedBug:
    """Provide some additional attributes to a normal bug."""
    delegates(IBug)

    def __init__(self, context, branch):
        self.context = context
        self.branch = branch

    @property
    def bugtask(self):
        """Return the bugtask for the branch project, or the default bugtask.
        """
        return self.branch.target.getBugTask(self.context)


class BranchView(LaunchpadView, FeedsMixin):

    __used_for__ = IBranch

    feed_types = (
        BranchFeedLink,
        )

    @property
    def page_title(self):
        return self.context.bzr_identity

    label = page_title

    def initialize(self):
        self.notices = []
        self._add_subscription_notice()

    def _add_subscription_notice(self):
        """Add the appropriate notice after posting the subscription form."""
        if self.user and self.request.method == 'POST':
            newsub = self.request.form.get('subscribe', None)
            if newsub == 'Subscribe':
                self.context.subscribe(self.user)
                self.notices.append("You have subscribed to this branch.")
            elif newsub == 'Unsubscribe':
                self.context.unsubscribe(self.user)
                self.notices.append("You have unsubscribed from this branch.")

    def user_is_subscribed(self):
        """Is the current user subscribed to this branch?"""
        if self.user is None:
            return False
        return self.context.hasSubscription(self.user)

    def recent_revision_count(self, days=30):
        """Number of revisions committed during the last N days."""
        timestamp = datetime.now(pytz.UTC) - timedelta(days=days)
        return self.context.getRevisionsSince(timestamp).count()

    def owner_is_registrant(self):
        """Is the branch owner the registrant?"""
        return self.context.owner == self.context.registrant

    def owner_is_reviewer(self):
        """Is the branch owner the default reviewer?"""
        if self.context.reviewer == None:
            return True
        return self.context.owner == self.context.reviewer

    def show_whiteboard(self):
        """Return whether or not the whiteboard should be shown.

        The whiteboard is only shown for import branches.
        """
        if (self.context.branch_type == BranchType.IMPORTED and
            self.context.whiteboard):
            return True
        else:
            return False

    def has_metadata(self):
        """Return whether there is branch metadata to display."""
        return (
            self.context.branch_format or
            self.context.repository_format or
            self.context.control_format or
            self.context.stacked_on)

    @property
    def codebrowse_url(self):
        """Return the link to codebrowse for this branch."""
        return self.context.codebrowse_url()

    @property
    def pending_writes(self):
        """Whether or not there are pending writes for this branch."""
        return self.context.pending_writes

    def bzr_download_url(self):
        """Return the generic URL for downloading the branch."""
        if self.user_can_download():
            return self.context.bzr_identity
        else:
            return None

    def bzr_upload_url(self):
        """Return the generic URL for uploading the branch."""
        if self.user_can_upload():
            return self.context.bzr_identity
        else:
            return None

    def edit_link_url(self):
        """Target URL of the Edit link used in the actions portlet."""
        # XXX: DavidAllouche 2005-12-02 bug=5313:
        # That should go away when bug #5313 is fixed.
        linkdata = BranchContextMenu(self.context).edit()
        return '%s/%s' % (canonical_url(self.context), linkdata.target)

    def user_can_upload(self):
        """Whether the user can upload to this branch."""
        return (self.user is not None and
                self.user.inTeam(self.context.owner) and
                self.context.branch_type == BranchType.HOSTED)

    def user_can_download(self):
        """Whether the user can download this branch."""
        return (self.context.branch_type != BranchType.REMOTE and
                self.context.revision_count > 0)

    @cachedproperty
    def landing_targets(self):
        """Return a filtered list of landing targets."""
        return latest_proposals_for_each_branch(self.context.landing_targets)

    @property
    def latest_landing_candidates(self):
        """Return a decorated filtered list of landing candidates."""
        # Only show the most recent 5 landing_candidates
        return self.landing_candidates[:5]

    @cachedproperty
    def landing_candidates(self):
        """Return a decorated list of landing candidates."""
        candidates = self.context.landing_candidates
        return [proposal for proposal in candidates
                if check_permission('launchpad.View', proposal)]

    @property
    def is_import_branch_with_no_landing_candidates(self):
        """Is the branch an import branch with no landing candidates?"""
        if self.landing_candidates:
            return False
        if not self.context.branch_type == BranchType.IMPORTED:
            return False
        return True

    def _getBranchCountText(self, count):
        """Help to show user friendly text."""
        if count == 0:
            return 'No branches'
        elif count == 1:
            return '1 branch'
        else:
            return '%s branches' % count

    @cachedproperty
    def dependent_branch_count_text(self):
        branch_count = len(self.dependent_branches)
        return self._getBranchCountText(branch_count)

    @cachedproperty
    def landing_candidate_count_text(self):
        branch_count = len(self.landing_candidates)
        return self._getBranchCountText(branch_count)

    @cachedproperty
    def dependent_branches(self):
        return [branch for branch in self.context.dependent_branches
                if check_permission('launchpad.View', branch)]

    @cachedproperty
    def no_merges(self):
        """Return true if there are no pending merges"""
        return (len(self.landing_targets) +
                len(self.landing_candidates) +
                len(self.dependent_branches) == 0)

    @property
    def show_candidate_more_link(self):
        """Only show the link if there are more than five."""
        return len(self.landing_candidates) > 5

    @cachedproperty
    def linked_bugs(self):
        """Return a list of DecoratedBugs linked to the branch."""
        return [DecoratedBug(bug, self.context)
            for bug in self.context.linked_bugs]

    @cachedproperty
    def latest_code_import_results(self):
        """Return the last 10 CodeImportResults."""
        return list(self.context.code_import.results[:10])

    @property
    def is_svn_import(self):
        """True if an imported branch is a SVN import."""
        # You should only be calling this if it's a code import
        assert self.context.code_import
        return self.context.code_import.rcs_type in \
               (RevisionControlSystems.SVN, RevisionControlSystems.BZR_SVN)

    @property
    def svn_url_is_web(self):
        """True if an imported branch's SVN URL is HTTP or HTTPS."""
        # You should only be calling this if it's an SVN code import
        assert self.context.code_import
        assert self.context.code_import.svn_branch_url
        url = self.context.code_import.svn_branch_url
        # https starts with http too!
        return url.startswith("http")

    @property
    def mirror_location(self):
        """Check the mirror location to see if it is a private one."""
        branch = self.context

        # If the user has edit permissions, then show the actual location.
        if check_permission('launchpad.Edit', branch):
            return branch.url

        # XXX: Tim Penhey, 2008-05-30
        # Instead of a configuration hack we should support the users
        # specifying whether or not they want the mirror location
        # hidden or not.  Given that this is a database patch,
        # it isn't going to happen today.
        # See bug 235916
        hosts = config.codehosting.private_mirror_hosts.split(',')
        private_mirror_hosts = [name.strip() for name in hosts]

        uri = URI(branch.url)
        for private_host in private_mirror_hosts:
            if uri.underDomain(private_host):
                return '<private server>'

        return branch.url

    @property
    def show_merge_links(self):
        """Return whether or not merge proposal links should be shown.

        Merge proposal links should not be shown if there is only one branch in
        a non-final state.
        """
        if not self.context.target.supports_merge_proposals:
            return False
        return self.context.target.collection.getBranches().count() > 1

    def translations_sources(self):
        """Anything that automatically exports its translations here.

        Produces a list, so that the template can easily check whether
        there are any translations sources.
        """
        # Actually only ProductSeries currently do that.
        return list(self.context.getProductSeriesPushingTranslations())

    @property
    def status_config(self):
        """The config to configure the ChoiceSource JS widget."""
        return simplejson.dumps({
            'status_widget_items': vocabulary_to_choice_edit_items(
                BranchLifecycleStatus,
                css_class_prefix='branchstatus'),
            'status_value': self.context.lifecycle_status.title,
            'user_can_edit_status': check_permission(
                'launchpad.Edit', self.context),
            'branch_path': '/' + self.context.unique_name,
            })


class BranchInProductView(BranchView):

    show_person_link = True
    show_product_link = False


class BranchNameValidationMixin:
    """Provide name validation logic used by several branch view classes."""

    def _setBranchExists(self, existing_branch):
        owner = existing_branch.owner
        if owner == self.user:
            prefix = "You already have"
        else:
            prefix = "%s already has" % cgi.escape(owner.displayname)
        message = (
            "%s a branch for <em>%s</em> called <em>%s</em>."
            % (prefix, existing_branch.target.displayname,
               existing_branch.name))
        self.setFieldError('name', structured(message))


class BranchEditSchema(Interface):
    """Defines the fields for the edit form.

    This is necessary so as to make an editable field for the branch privacy.
    Normally the field is not editable through the interface in order to stop
    direct setting of the private attribute, but in this case we actually want
    the user to be able to edit it.
    """
    use_template(IBranch, include=[
        'name',
        'url',
        'description',
        'lifecycle_status',
        'whiteboard',
        ])
    private = copy_field(IBranch['private'], readonly=False)
    reviewer = copy_field(IBranch['reviewer'], required=True)
    owner = copy_field(IBranch['owner'], readonly=False)


class BranchEditFormView(LaunchpadEditFormView):
    """Base class for forms that edit a branch."""

    schema = BranchEditSchema
    field_names = None

    @property
    def page_title(self):
        return 'Edit %s' % self.context.displayname

    @property
    def label(self):
        return self.page_title

    @property
    def adapters(self):
        """See `LaunchpadFormView`"""
        return {BranchEditSchema: self.context}

    @action('Change Branch', name='change')
    def change_action(self, action, data):
        # If the owner or product has changed, add an explicit notification.
        # We take our own snapshot here to make sure that the snapshot records
        # changes to the owner and private, and we notify the listeners
        # explicitly below rather than the notification that would normally be
        # sent in updateContextFromData.
        changed = False
        branch_before_modification = Snapshot(
            self.context, providing=providedBy(self.context))
        if 'owner' in data:
            new_owner = data.pop('owner')
            if new_owner != self.context.owner:
                self.context.setOwner(new_owner, self.user)
                changed = True
                self.request.response.addNotification(
                    "The branch owner has been changed to %s (%s)"
                    % (new_owner.displayname, new_owner.name))
        if 'private' in data:
            private = data.pop('private')
            if private != self.context.private:
                # We only want to show notifications if it actually changed.
                self.context.setPrivate(private, self.user)
                changed = True
                if private:
                    self.request.response.addNotification(
                        "The branch is now private, and only visible to the "
                        "owner and to subscribers.")
                else:
                    self.request.response.addNotification(
                        "The branch is now publicly accessible.")
        if 'reviewer' in data:
            reviewer = data.pop('reviewer')
            if reviewer != self.context.code_reviewer:
                if reviewer == self.context.owner:
                    # Clear the reviewer if set to the same as the owner.
                    self.context.reviewer = None
                else:
                    self.context.reviewer = reviewer
                changed = True

        if self.updateContextFromData(data, notify_modified=False):
            changed = True

        if changed:
            # Notify the object has changed with the snapshot that was taken
            # earler.
            field_names = [
                form_field.__name__ for form_field in self.form_fields]
            notify(ObjectModifiedEvent(
                self.context, branch_before_modification, field_names))
            # Only specify that the context was modified if there
            # was in fact a change.
            self.context.date_last_modified = UTC_NOW

    @property
    def next_url(self):
        return canonical_url(self.context)

    cancel_url = next_url


class BranchEditWhiteboardView(BranchEditFormView):
    """A view for editing the whiteboard only."""

    field_names = ['whiteboard']


class BranchEditStatusView(BranchEditFormView):
    """A view for editing the lifecycle status only."""

    field_names = ['lifecycle_status']


class BranchMirrorStatusView(LaunchpadFormView):
    """This view displays the mirror status of a branch.

    This includes the next mirror time and any failures that may have
    occurred.
    """

    MAXIMUM_STATUS_MESSAGE_LENGTH = 128

    schema = Interface

    field_names = []

    @property
    def show_detailed_error_message(self):
        """Show detailed error message for branch owner and experts."""
        if self.user is None:
            return False
        else:
            celebs = getUtility(ILaunchpadCelebrities)
            return (self.user.inTeam(self.context.owner) or
                    self.user.inTeam(celebs.admin) or
                    self.user.inTeam(celebs.bazaar_experts))

    @property
    def mirror_of_ssh(self):
        """True if this a mirror branch with an sftp or bzr+ssh URL."""
        if not self.context.url:
            return False # not a mirror branch
        uri = URI(self.context.url)
        return uri.scheme in ('sftp', 'bzr+ssh')

    @property
    def in_mirror_queue(self):
        """Is it likely that the branch is being mirrored in the next run of
        the puller?
        """
        return self.context.next_mirror_time < datetime.now(pytz.UTC)

    @property
    def mirror_disabled(self):
        """Has mirroring this branch been disabled?"""
        return self.context.next_mirror_time is None

    @property
    def mirror_failed_once(self):
        """Has there been exactly one failed attempt to mirror this branch?"""
        return self.context.mirror_failures == 1

    @property
    def mirror_status_message(self):
        """A message from a bad scan or pull, truncated for display."""
        message = self.context.mirror_status_message
        if len(message) <= self.MAXIMUM_STATUS_MESSAGE_LENGTH:
            return message
        return truncate_text(
            message, self.MAXIMUM_STATUS_MESSAGE_LENGTH) + ' ...'

    @property
    def show_mirror_failure(self):
        """True if mirror_of_ssh is false and branch mirroring failed."""
        return not self.mirror_of_ssh and self.context.mirror_failures

    @property
    def action_url(self):
        return "%s/+mirror-status" % canonical_url(self.context)

    @property
    def next_url(self):
        return canonical_url(self.context)

    @action('Try again', name='try-again')
    def retry(self, action, data):
        self.context.requestMirror()


class BranchDeletionView(LaunchpadFormView):
    """Used to delete a branch."""

    schema = IBranch
    field_names = []

    @property
    def page_title(self):
        return smartquote('Delete branch "%s"' % self.context.displayname)

    @cachedproperty
    def display_deletion_requirements(self):
        """Normal deletion requirements, indication of permissions.

        :return: A list of tuples of (item, action, reason, allowed)
        """
        reqs = []
        for item, (action, reason) in (
            self.context.deletionRequirements().iteritems()):
            allowed = check_permission('launchpad.Edit', item)
            reqs.append((item, action, reason, allowed))
        return reqs

    @cachedproperty
    def stacked_branches_count(self):
        """Cache a count of the branches stacked on this."""
        return self.context.getStackedBranches().count()

    def stacked_branches_text(self):
        """Cache a count of the branches stacked on this."""
        if self.stacked_branches_count == 1:
            return _('branch')
        else:
            return _('branches')

    def all_permitted(self):
        """Return True if all deletion requirements are permitted, else False.

        Uses display_deletion_requirements as its source data.
        """
        # Not permitted if there are any branches stacked on this.
        if self.stacked_branches_count > 0:
            return False
        return len([item for item, action, reason, allowed in
            self.display_deletion_requirements if not allowed]) == 0

    @action('Delete', name='delete_branch',
            condition=lambda x, y: x.all_permitted())
    def delete_branch_action(self, action, data):
        branch = self.context
        if self.all_permitted():
            # Since the user is going to delete the branch, we need to have
            # somewhere valid to send them next.
            self.next_url = canonical_url(branch.target)
            message = "Branch %s deleted." % branch.unique_name
            self.context.destroySelf(break_references=True)
            self.request.response.addNotification(message)
        else:
            self.request.response.addNotification(
                "This branch cannot be deleted.")
            self.next_url = canonical_url(branch)

    @property
    def branch_deletion_actions(self):
        """Return the branch deletion actions as a zpt-friendly dict.

        The keys are 'delete' and 'alter'; the values are dicts of
        'item', 'reason' and 'allowed'.
        """
        row_dict = {'delete': [], 'alter': [], 'break_link': []}
        for item, action, reason, allowed in (
            self.display_deletion_requirements):
            if IBugBranch.providedBy(item):
                action = 'break_link'
            elif ISpecificationBranch.providedBy(item):
                action = 'break_link'
            elif IProductSeries.providedBy(item):
                action = 'break_link'
            row = {'item': item,
                   'reason': reason,
                   'allowed': allowed,
                  }
            row_dict[action].append(row)
        return row_dict

    @property
    def cancel_url(self):
        return canonical_url(self.context)


class BranchEditView(BranchEditFormView, BranchNameValidationMixin):
    """The main branch view for editing the branch attributes."""

    field_names = [
        'owner', 'name', 'private', 'url', 'description', 'lifecycle_status']

    custom_widget('lifecycle_status', LaunchpadRadioWidgetWithDescription)

    def setUpFields(self):
        LaunchpadFormView.setUpFields(self)
        # This is to prevent users from converting push/import
        # branches to pull branches.
        branch = self.context
        if branch.branch_type in (BranchType.HOSTED, BranchType.IMPORTED):
            self.form_fields = self.form_fields.omit('url')

        policy = IBranchNamespacePolicy(branch.namespace)
        if branch.private:
            # If the branch is private, and can be public, show the field.
            show_private_field = policy.canBranchesBePublic()
        else:
            # If the branch is public, and can be made private, show the
            # field.  Users with special access rights to branches can set
            # public branches as private.
            show_private_field = (
                policy.canBranchesBePrivate() or
                user_has_special_branch_access(self.user))

        if not show_private_field:
            self.form_fields = self.form_fields.omit('private')

        # If the user can administer branches, then they should be able to
        # assign the ownership of the branch to any valid person or team.
        if check_permission('launchpad.Admin', branch):
            owner_field = self.schema['owner']
            any_owner_choice = Choice(
                __name__='owner', title=owner_field.title,
                description = _("As an administrator you are able to reassign"
                                " this branch to any person or team."),
                required=True, vocabulary='ValidPersonOrTeam')
            any_owner_field = form.Fields(
                any_owner_choice, render_context=self.render_context)
            # Replace the normal owner field with a more permissive vocab.
            self.form_fields = self.form_fields.omit('owner')
            self.form_fields = any_owner_field + self.form_fields

    def validate(self, data):
        # Check that we're not moving a team branch to the +junk
        # pseudo project.
        owner = data['owner']
        if 'name' in data:
            # Only validate if the name has changed or the owner has changed.
            if ((data['name'] != self.context.name) or
                (owner != self.context.owner)):
                # We only allow moving within the same branch target for now.
                namespace = self.context.target.getNamespace(owner)
                try:
                    namespace.validateMove(
                        self.context, self.user, name=data['name'])
                except BranchExists, e:
                    self._setBranchExists(e.existing_branch)

        # If the branch is a MIRRORED branch, then the url
        # must be supplied, and if HOSTED the url must *not*
        # be supplied.
        url = data.get('url')
        if self.context.branch_type == BranchType.MIRRORED:
            if url is None:
                # If the url is not set due to url validation errors,
                # there will be an error set for it.
                error = self.getFieldError('url')
                if not error:
                    self.setFieldError(
                        'url',
                        'Branch URLs are required for Mirrored branches.')
        else:
            # We don't care about whether the URL is set for REMOTE branches,
            # and the URL field is not shown for IMPORT or HOSTED branches.
            pass


class BranchReviewerEditView(BranchEditFormView):
    """The view to set the review team."""

    field_names = ['reviewer']

    @property
    def initial_values(self):
        return {'reviewer': self.context.code_reviewer}


class BranchAddView(LaunchpadFormView, BranchNameValidationMixin):

    schema = IBranch
    for_input = True
    field_names = ['owner', 'name', 'branch_type', 'url', 'lifecycle_status']

    branch = None
    custom_widget('branch_type', LaunchpadRadioWidgetWithDescription)
    custom_widget('lifecycle_status', LaunchpadRadioWidgetWithDescription)

    initial_focus_widget = 'name'

    @property
    def page_title(self):
        return 'Register a branch'

    @property
    def initial_values(self):
        return {
            'owner': self.default_owner,
            'branch_type': UICreatableBranchType.MIRRORED}

    @property
    def target(self):
        """The branch target for the context."""
        return IBranchTarget(self.context)

    @property
    def default_owner(self):
        """The default owner of branches in this context.

        If the context is a person, then it's the context. If the context is
        not a person, then the default owner is the currently logged-in user.
        """
        return IPerson(self.context, self.user)

    def showOptionalMarker(self, field_name):
        """Don't show the optional marker for url."""
        if field_name == 'url':
            return False
        else:
            return LaunchpadFormView.showOptionalMarker(self, field_name)

    @action('Register Branch', name='add')
    def add_action(self, action, data):
        """Handle a request to create a new branch for this product."""
        try:
            ui_branch_type = data['branch_type']
            namespace = self.target.getNamespace(data['owner'])
            self.branch = namespace.createBranch(
                branch_type=BranchType.items[ui_branch_type.name],
                name=data['name'],
                registrant=self.user,
                url=data.get('url'),
                lifecycle_status=data['lifecycle_status'])
            if self.branch.branch_type == BranchType.MIRRORED:
                self.branch.requestMirror()
        except BranchCreationForbidden:
            self.addError(
                "You are not allowed to create branches in %s." %
                self.context.displayname)
        except BranchExists, e:
            self._setBranchExists(e.existing_branch)
        else:
            self.next_url = canonical_url(self.branch)

    def validate(self, data):
        owner = data['owner']

        if not self.user.inTeam(owner):
            self.setFieldError(
                'owner',
                'You are not a member of %s' % owner.displayname)

        branch_type = data.get('branch_type')
        # If branch_type failed to validate, then the rest of the method
        # doesn't make any sense.
        if branch_type is None:
            return

        # If the branch is a MIRRORED branch, then the url
        # must be supplied, and if HOSTED the url must *not*
        # be supplied.
        url = data.get('url')
        if branch_type == UICreatableBranchType.MIRRORED:
            if url is None:
                # If the url is not set due to url validation errors,
                # there will be an error set for it.
                error = self.getFieldError('url')
                if not error:
                    self.setFieldError(
                        'url',
                        'Branch URLs are required for Mirrored branches.')
        elif branch_type == UICreatableBranchType.HOSTED:
            if url is not None:
                self.setFieldError(
                    'url',
                    'Branch URLs cannot be set for Hosted branches.')
        elif branch_type == UICreatableBranchType.REMOTE:
            # A remote location can, but doesn't have to be set.
            pass
        else:
            raise AssertionError('Unknown branch type')

    @property
    def cancel_url(self):
        return canonical_url(self.context)


class BranchSubscriptionsView(LaunchpadView):
    """The view for the branch subscriptions portlet.

    The view is used to provide a decorated list of branch subscriptions
    in order to provide links to be able to edit the subscriptions
    based on whether or not the user is able to edit the subscription.
    """

    def owner_is_registrant(self):
        """Return whether or not owner is the same as the registrant"""
        return self.context.owner == self.context.registrant


class BranchMergeQueueView(LaunchpadView):
    """The view used to render the merge queue for a branch."""

    __used_for__ = IBranch

    @cachedproperty
    def merge_queue(self):
        """Get the merge queue and check visibility."""
        result = []
        for proposal in self.context.getMergeQueue():
            # If the logged in user cannot view the proposal then we
            # show a "place holder" in the queue position.
            if check_permission('launchpad.View', proposal):
                result.append(proposal)
            else:
                result.append(None)
        return result


class RegisterProposalStatus(EnumeratedType):
    """A restricted status enum for the register proposal form."""

    # The text in this enum is different from the general proposal status
    # enum as we want the help text that is shown in the form to be more
    # relevant to the registration of the proposal.

    NEEDS_REVIEW = Item("""
        Needs review

        The changes are ready for review.
        """)

    WORK_IN_PROGRESS = Item("""
        Work in progress

        The changes are still being actively worked on, and are not
        yet ready for review.
        """)


class RegisterProposalSchema(Interface):
    """The schema to define the form for registering a new merge proposal."""
    target_branch = Choice(
        title=_('Target Branch'),
        vocabulary='Branch', required=True, readonly=True,
        description=_(
            "The branch that the source branch will be merged into."))

    prerequisite_branch = Choice(
        title=_('Prerequisite Branch'),
        vocabulary='Branch', required=False, readonly=False,
        description=_(
            'A branch that should be merged before this one.  (Its changes'
            ' will not be shown in the diff.)'))

    comment = Text(
        title=_('Initial Comment'), required=False,
        description=_('Describe your change.'))

    reviewer = copy_field(
        ICodeReviewVoteReference['reviewer'], required=False)

    review_type = copy_field(
        ICodeReviewVoteReference['review_type'],
        description=u'Lowercase keywords describing the type of review you '
                     'would like to be performed.')

    commit_message = IBranchMergeProposal['commit_message']

    needs_review = Bool(
        title=_("Needs review"), required=True, default=True,
        description=_(
            "Is the proposal ready for review now?"))


class RegisterBranchMergeProposalView(LaunchpadFormView):
    """The view to register new branch merge proposals."""
    schema = RegisterProposalSchema
    for_input = True

    custom_widget('target_branch', TargetBranchWidget)
    custom_widget('comment', TextAreaWidget, cssClass='codereviewcomment')

    page_title = label = 'Propose branch for merging'

    @property
    def initial_values(self):
        """The default reviewer is the code reviewer of the target."""
        # If there is a default merge branch for the target, then default
        # the reviewer to be the review team for that branch.
        reviewer = None
        default_target = self.context.target.default_merge_target
        # Don't set the reviewer if the default branch is the same as the
        # current context.
        if default_target is not None and default_target != self.context:
            reviewer = default_target.code_reviewer
        return {'reviewer': reviewer}

    @property
    def cancel_url(self):
        return canonical_url(self.context)

    def initialize(self):
        """Show a 404 if the branch target doesn't support proposals."""
        if not self.context.target.supports_merge_proposals:
            raise NotFound(self.context, '+register-merge')
        LaunchpadFormView.initialize(self)

    @action('Propose Merge', name='register')
    def register_action(self, action, data):
        """Register the new branch merge proposal."""

        registrant = self.user
        source_branch = self.context
        target_branch = data['target_branch']
        prerequisite_branch = data.get('prerequisite_branch')

        review_requests = []
        reviewer = data.get('reviewer')
        if reviewer is not None:
            review_requests.append((reviewer, data.get('review_type')))

        try:
            proposal = source_branch.addLandingTarget(
                registrant=registrant, target_branch=target_branch,
                prerequisite_branch=prerequisite_branch,
                needs_review=data['needs_review'],
                initial_comment=data.get('comment'),
                review_requests=review_requests,
                commit_message=data.get('commit_message'))
            self.next_url = canonical_url(proposal)
        except InvalidBranchMergeProposal, error:
            self.addError(str(error))

    def validate(self, data):
        source_branch = self.context
        target_branch = data.get('target_branch')

        # Make sure that the target branch is different from the context.
        if target_branch is None:
            # Skip the following tests.
            # The existance of the target_branch is handled by the form
            # machinery.
            pass
        elif source_branch == target_branch:
            self.setFieldError(
                'target_branch',
                "The target branch cannot be the same as the source branch.")
        else:
            # Make sure that the target_branch is in the same project.
            if not target_branch.isBranchMergeable(source_branch):
                self.setFieldError(
                    'target_branch',
                    "This branch is not mergeable into %s." %
                    target_branch.bzr_identity)


class BranchRequestImportView(LaunchpadFormView):
    """The view to provide an 'Import now' button on the branch index page.

    This only appears on the page of a branch with an associated code import
    that is being actively imported and where there is a import scheduled at
    some point in the future.
    """

    schema = IBranch
    field_names = []

    form_style = "display: inline"

    @property
    def next_url(self):
        return canonical_url(self.context)

    @action('Import Now', name='request')
    def request_import_action(self, action, data):
        if self.context.code_import.import_job is None:
            self.request.response.addNotification(
                "This import is no longer being updated automatically.")
        elif (self.context.code_import.import_job.state !=
              CodeImportJobState.PENDING):
            assert (self.context.code_import.import_job.state ==
                    CodeImportJobState.RUNNING)
            self.request.response.addNotification(
                "The import is already running.")
        elif self.context.code_import.import_job.requesting_user is not None:
            user = self.context.code_import.import_job.requesting_user
            adapter = queryAdapter(user, IPathAdapter, 'fmt')
            self.request.response.addNotification(
                structured("The import has already been requested by %s." %
                           adapter.link(None)))
        else:
            getUtility(ICodeImportJobWorkflow).requestJob(
                self.context.code_import.import_job, self.user)
            self.request.response.addNotification(
                "Import will run as soon as possible.")

    @property
    def prefix(self):
        return "request%s" % self.context.id

    @property
    def action_url(self):
        return "%s/@@+request-import" % canonical_url(self.context)


class TryImportAgainView(LaunchpadFormView):
    """The view to provide an 'Try again' button on the branch index page.

    This only appears on the page of a branch with an associated code import
    that is marked as failing.
    """

    schema = IBranch
    field_names = []

    @property
    def next_url(self):
        return canonical_url(self.context)

    @action('Try Again', name='tryagain')
    def request_try_again(self, action, data):
        if (self.context.code_import.review_status !=
            CodeImportReviewStatus.FAILING):
            self.request.response.addNotification(
                "The import is now %s."
                % self.context.code_import.review_status.name)
        else:
            self.context.code_import.tryFailingImportAgain(self.user)
            self.request.response.addNotification(
                "Import will be tried again as soon as possible.")

    @property
    def prefix(self):
        return "tryagain"


class BranchSparkView(LaunchpadView):
    """This view generates the JSON data for the commit sparklines."""

    __for__ = IBranch

    # How many days to look for commits.
    COMMIT_DAYS = 90

    def _commitCounts(self):
        """Return a dict of commit counts for rendering."""
        epoch = (
            datetime.now(tz=pytz.UTC) - timedelta(days=(self.COMMIT_DAYS-1)))
        # Make a datetime for that date, but midnight.
        epoch = epoch.replace(hour=0, minute=0, second=0, microsecond=0)
        commits = dict(self.context.commitsForDays(epoch))
        # However storm returns tz-unaware datetime objects.
        day = datetime(year=epoch.year, month=epoch.month, day=epoch.day)
        days = [day + timedelta(days=count)
                for count in range(self.COMMIT_DAYS)]

        commit_list = []
        total_commits = 0
        most_commits = 0
        for index, day in enumerate(days):
            count = commits.get(day, 0)
            commit_list.append(count)
            total_commits += count
            if count >= most_commits:
                most_commits = count
                max_index = index
        return {'count': total_commits,
                'commits': commit_list,
                'max_commits': max_index}

    def render(self):
        """Write out the commit data as a JSON string."""
        # We want:
        #  count: total commit count
        #  last_commit: string to say when the last commit was
        #  commits: an array of COMMIT_DAYS values for commits for that day
        #  max_commits: an index into the commits array with the most commits,
        #     most recent wins any ties.
        values = {'count': 0, 'max_commits': 0}
        # Check there have been commits.
        if self.context.revision_count == 0:
            values['last_commit'] = 'empty branch'
        else:
            tip = self.context.getTipRevision()
            adapter = queryAdapter(tip.revision_date, IPathAdapter, 'fmt')
            values['last_commit'] = adapter.approximatedate()
            values.update(self._commitCounts())

        return simplejson.dumps(values)<|MERGE_RESOLUTION|>--- conflicted
+++ resolved
@@ -223,11 +223,7 @@
     links = [
         'add_subscriber', 'browse_revisions', 'link_bug',
         'link_blueprint', 'register_merge', 'source', 'subscription',
-<<<<<<< HEAD
-        'edit_status']
-=======
-        'edit_status', 'edit_import', 'upgrade_branch']
->>>>>>> 29f25989
+        'edit_status', 'edit_import']
 
     @enabled_with_permission('launchpad.Edit')
     def edit_status(self):
@@ -294,8 +290,6 @@
         url = self.context.codebrowse_url('files')
         return Link(url, text, icon='info', enabled=enabled)
 
-<<<<<<< HEAD
-=======
     def edit_import(self):
         text = 'Edit import source or review import'
         enabled = True
@@ -305,15 +299,6 @@
         return Link(
             '+edit-import', text, icon='edit', enabled=enabled)
 
-    @enabled_with_permission('launchpad.Edit')
-    def upgrade_branch(self):
-        enabled = False
-        if self.context.needs_upgrading:
-            enabled = True
-        return Link(
-            '+upgrade', 'Upgrade this branch', icon='edit', enabled=enabled)
-
->>>>>>> 29f25989
 
 class DecoratedBug:
     """Provide some additional attributes to a normal bug."""
