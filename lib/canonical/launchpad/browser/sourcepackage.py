--- conflicted
+++ resolved
@@ -245,7 +245,6 @@
     def searchName(self):
         return False
 
-<<<<<<< HEAD
     def defaultBuildState(self):
         """Default build state for sourcepackage builds.
 
@@ -254,7 +253,6 @@
         # this page is because it's unlikely that there will be so
         # many builds that the listing will be overwhelming.
         return None
-=======
 
 class SourcePackageTranslateRedirectView:
     """Redirects to translations site for +translate page.
@@ -277,5 +275,4 @@
             '/'.join([
                 canonical_url(self.context, rootsite='translations'),
                 '+translate'
-                ]), status=301)
->>>>>>> 931857e4
+                ]), status=301)