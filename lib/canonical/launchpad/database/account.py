# Copyright 2008 Canonical Ltd.  All rights reserved.

"""Implementation classes for Account and associates."""

__metaclass__ = type
__all__ = ['Account', 'AccountPassword', 'AccountSet']

import random

from zope.component import getUtility
from zope.interface import implements

from storm.references import Reference
from storm.store import Store

from sqlobject import ForeignKey, StringCol
from sqlobject.sqlbuilder import OR

from canonical.database.constants import UTC_NOW, DEFAULT
from canonical.database.datetimecol import UtcDateTimeCol
from canonical.database.enumcol import EnumCol
from canonical.database.sqlbase import SQLBase, sqlvalues
from canonical.launchpad.interfaces import IStore
from canonical.launchpad.interfaces.account import (
    AccountCreationRationale, AccountStatus, IAccount, IAccountSet)
from canonical.launchpad.interfaces.emailaddress import (
    EmailAddressStatus, IEmailAddressSet)
from canonical.launchpad.interfaces.launchpad import IPasswordEncryptor
from canonical.launchpad.interfaces.openidserver import IOpenIDRPSummarySet
<<<<<<< HEAD
from canonical.launchpad.interfaces import IStore, IMasterStore
=======
from canonical.launchpad.webapp.interfaces import (
    IStoreSelector, MAIN_STORE, DEFAULT_FLAVOR)
>>>>>>> fec85373
from canonical.launchpad.webapp.vhosts import allvhosts


class Account(SQLBase):
    """An Account."""

    implements(IAccount)

    date_created = UtcDateTimeCol(notNull=True, default=UTC_NOW)

    displayname = StringCol(dbName='displayname', notNull=True)

    creation_rationale = EnumCol(
        dbName='creation_rationale', schema=AccountCreationRationale,
        notNull=True)
    status = EnumCol(
        enum=AccountStatus, default=AccountStatus.NOACCOUNT, notNull=True)
    date_status_set = UtcDateTimeCol(notNull=True, default=UTC_NOW)
    status_comment = StringCol(dbName='status_comment', default=None)

    openid_identifier = StringCol(
        dbName='openid_identifier', notNull=True, default=DEFAULT)

    # XXX sinzui 2008-09-04 bug=264783:
    # Remove this attribute, in the DB, drop openid_identifier, then
    # rename new_openid_identifier => openid_identifier.
    new_openid_identifier = StringCol(
        dbName='old_openid_identifier', notNull=False, default=DEFAULT)

    person = Reference("id", "Person.account", on_remote=True)

    @property
    def preferredemail(self):
        """See `IAccount`."""
        from canonical.launchpad.database.emailaddress import EmailAddress
        return Store.of(self).find(
            EmailAddress, account=self,
            status=EmailAddressStatus.PREFERRED).one()

    # The password is actually stored in a separate table for security
    # reasons, so use a property to hide this implementation detail.
    def _get_password(self):
        # We have to force the switch to the auth store, because the
        # AccountPassword table is not visible via the main store
        # for security reasons.
        password = IStore(AccountPassword).find(
            AccountPassword, accountID=self.id).one()
        if password is None:
            return None
        else:
            return password.password

    def _set_password(self, value):
        # Making a modification, so we explicitly use the auth store master.
        store = IMasterStore(AccountPassword)
        password = store.find(
            AccountPassword, accountID=self.id).one()

        if value is not None and password is None:
            # There is currently no AccountPassword record and we need one.
            AccountPassword(accountID=self.id, password=value)
        elif value is None and password is not None:
            # There is an AccountPassword record that needs removing.
            store.remove(password)
        elif value is not None:
            # There is an AccountPassword record that needs updating.
            password.password = value
        elif value is None and password is None:
            # Nothing to do
            pass
        else:
            assert False, "This should not be reachable."

    password = property(_get_password, _set_password)

    @property
    def is_valid(self):
        """See `IAccount`."""
        if self.status != AccountStatus.ACTIVE:
            return False
        return self.preferredemail is not None

    def createPerson(self, rationale):
        """See `IAccount`."""
        # Need a local import because of circular dependencies.
        from canonical.launchpad.database.person import (
            generate_nick, Person, PersonSet)
        assert self.preferredemail is not None, (
            "Can't create a Person for an account which has no email.")
        store = Store.of(self)
        assert store.find(Person, account=self).one() is None, (
            "Can't create a Person for an account which already has one.")
        name = generate_nick(self.preferredemail.email)
        person = PersonSet()._newPerson(
            name, self.displayname, hide_email_addresses=True,
            rationale=rationale, account=self)
        self.preferredemail.person = person
        return person


class AccountSet:
    """See `IAccountSet`."""
    implements(IAccountSet)

    def new(self, rationale, displayname, openid_mnemonic=None,
            password=None, password_is_encrypted=False):
        """See `IAccountSet`."""

        # Create the openid_identifier for the OpenID identity URL.
        if openid_mnemonic is not None:
            new_openid_identifier = self.createOpenIDIdentifier(
                openid_mnemonic)
        else:
            new_openid_identifier = None

        account = Account(
                displayname=displayname, creation_rationale=rationale,
                new_openid_identifier=new_openid_identifier)

        # Create the password record.
        if password is not None:
            if not password_is_encrypted:
                password = getUtility(IPasswordEncryptor).encrypt(password)
            AccountPassword(account=account, password=password)

        return account

    def get(self, id):
        """See `IAccountSet`."""
<<<<<<< HEAD
        return IStore(Account).get(Account, id)
=======
        store = getUtility(IStoreSelector).get(MAIN_STORE, DEFAULT_FLAVOR)
        return store.find(Account, Account.id == id).one()

    def createAccountAndEmail(self, email, rationale, displayname, password,
                              password_is_encrypted=False):
        """See `IAccountSet`."""
        from canonical.launchpad.database.person import generate_nick
        openid_mnemonic = generate_nick(email)
        # Convert the PersonCreationRationale to an AccountCreationRationale.
        account_rationale = getattr(AccountCreationRationale, rationale.name)
        account = self.new(
            account_rationale, displayname, openid_mnemonic,
            password=password, password_is_encrypted=password_is_encrypted)
        account.status = AccountStatus.ACTIVE
        email = getUtility(IEmailAddressSet).new(
            email, status=EmailAddressStatus.PREFERRED, account=account)
        return account, email
>>>>>>> fec85373

    def getByEmail(self, email):
        """See `IAccountSet`."""
        return Account.selectOne('''
            EmailAddress.account = Account.id
            AND lower(EmailAddress.email) = lower(trim(%s))
            ''' % sqlvalues(email),
            clauseTables=['EmailAddress'])

    def getByOpenIDIdentifier(self, openid_identifier):
        """See `IAccountSet`."""
        # XXX sinzui 2008-09-09 bug=264783:
        # Remove the OR clause, only openid_identifier should be used.
        return Account.selectOne(
            OR(
                Account.q.openid_identifier == openid_identifier,
                Account.q.new_openid_identifier == openid_identifier),)

    _MAX_RANDOM_TOKEN_RANGE = 1000

    def createOpenIDIdentifier(self, mnemonic):
        """See `IAccountSet`.

        The random component of the identifier is a number between 000 and
        999.
        """
        assert isinstance(mnemonic, (str, unicode)) and mnemonic is not '', (
            'The mnemonic must be a non-empty string.')
        identity_url_root = allvhosts.configs['id'].rooturl
        openidrpsummaryset = getUtility(IOpenIDRPSummarySet)
        tokens = range(0, self._MAX_RANDOM_TOKEN_RANGE)
        random.shuffle(tokens)
        # This method might be faster by collecting all accounts and summaries
        # that end with the mnemonic. The chances of collision seem minute,
        # given that the intended mnemonic is a unique user name.
        for token in tokens:
            openid_identifier = '%03d/%s' % (token, mnemonic)
            account = self.getByOpenIDIdentifier(openid_identifier)
            if account is not None:
                continue
            summaries = openidrpsummaryset.getByIdentifier(
                identity_url_root + openid_identifier)
            if summaries.count() == 0:
                return openid_identifier.encode('ascii')
        raise AssertionError(
            'An openid_identifier could not be created with the mnemonic '
            "'%s'." % mnemonic)


class AccountPassword(SQLBase):
    """SQLObject wrapper to the AccountPassword table.

    Note that this class is not exported, as the existence of the
    AccountPassword table only needs to be known by this module.
    """
    account = ForeignKey(
        dbName='account', foreignKey='Account', alternateID=True)
    password = StringCol(dbName='password', notNull=True)
<|MERGE_RESOLUTION|>--- conflicted
+++ resolved
@@ -27,12 +27,7 @@
     EmailAddressStatus, IEmailAddressSet)
 from canonical.launchpad.interfaces.launchpad import IPasswordEncryptor
 from canonical.launchpad.interfaces.openidserver import IOpenIDRPSummarySet
-<<<<<<< HEAD
 from canonical.launchpad.interfaces import IStore, IMasterStore
-=======
-from canonical.launchpad.webapp.interfaces import (
-    IStoreSelector, MAIN_STORE, DEFAULT_FLAVOR)
->>>>>>> fec85373
 from canonical.launchpad.webapp.vhosts import allvhosts
 
 
@@ -162,11 +157,7 @@
 
     def get(self, id):
         """See `IAccountSet`."""
-<<<<<<< HEAD
         return IStore(Account).get(Account, id)
-=======
-        store = getUtility(IStoreSelector).get(MAIN_STORE, DEFAULT_FLAVOR)
-        return store.find(Account, Account.id == id).one()
 
     def createAccountAndEmail(self, email, rationale, displayname, password,
                               password_is_encrypted=False):
@@ -182,7 +173,6 @@
         email = getUtility(IEmailAddressSet).new(
             email, status=EmailAddressStatus.PREFERRED, account=account)
         return account, email
->>>>>>> fec85373
 
     def getByEmail(self, email):
         """See `IAccountSet`."""
