--- conflicted
+++ resolved
@@ -10,14 +10,6 @@
     'IAccessPolicyService',
     ]
 
-<<<<<<< HEAD
-=======
-from zope.schema import (
-    Choice,
-    List,
-    )
-
->>>>>>> 7ea31b50
 from lazr.restful.declarations import (
     call_with,
     export_as_webservice_entry,
@@ -28,7 +20,10 @@
     REQUEST_USER,
     )
 from lazr.restful.fields import Reference
-from zope.schema import Choice
+from zope.schema import (
+    Choice,
+    List,
+    )
 
 from lp import _
 from lp.app.interfaces.services import IService
@@ -62,11 +57,7 @@
     @operation_parameters(
         pillar=Reference(IPillar, title=_('Pillar'), required=True),
         observer=Reference(IPerson, title=_('Observer'), required=True),
-<<<<<<< HEAD
-        access_policy_type=Choice(vocabulary=InformationType))
-=======
-        access_policy_types=List(Choice(vocabulary=AccessPolicyType)))
->>>>>>> 7ea31b50
+        access_policy_type=List(Choice(vocabulary=InformationType)))
     @operation_for_version('devel')
     def updatePillarObserver(pillar, observer, access_policy_types, user):
         """Ensure observer has the grants for access policies on a pillar."""
