--- conflicted
+++ resolved
@@ -19,13 +19,8 @@
 from lp.registry.interfaces.person import IPersonSet
 from lp.registry.interfaces.pocket import PackagePublishingPocket
 from lp.services.job.interfaces.job import JobStatus
-<<<<<<< HEAD
 from lp.soyuz.interfaces.archive import (IArchiveSet, ArchivePurpose,
-    InvalidPocketForPartnerArchive, InvalidPocketForPPA)
-=======
-from lp.soyuz.interfaces.archive import (
-    IArchiveSet, ArchivePurpose, CannotSwitchPrivacy)
->>>>>>> 4cb7b5c0
+    CannotSwitchPrivacy, InvalidPocketForPartnerArchive, InvalidPocketForPPA)
 from lp.soyuz.interfaces.binarypackagerelease import BinaryPackageFormat
 from lp.soyuz.interfaces.build import BuildStatus
 from lp.soyuz.interfaces.publishing import PackagePublishingStatus
@@ -565,7 +560,6 @@
         self.assertEqual(1, len(pubs))
         self.assertEqual('0.5.11~ppa1', pubs[0].source_package_version)
 
-<<<<<<< HEAD
 class TestArchiveCanUpload(TestCaseWithFactory):
     """Test the various methods that verify whether uploads are allowed to 
     happen."""
@@ -616,7 +610,7 @@
                                 self.factory.makeSourcePackageName(),
                                 self.factory.makeComponent(),
                                 PackagePublishingPocket.PROPOSED))
-=======
+
 
 class TestArchivePrivacySwitching(TestCaseWithFactory):
 
@@ -662,7 +656,7 @@
 
         self.assertRaises(
             CannotSwitchPrivacy, self.make_ppa_public, self.private_ppa)
->>>>>>> 4cb7b5c0
+
 
 def test_suite():
     return unittest.TestLoader().loadTestsFromName(__name__)