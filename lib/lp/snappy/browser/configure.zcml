<!-- Copyright 2015-2016 Canonical Ltd.  This software is licensed under the
     GNU Affero General Public License version 3 (see the file LICENSE).
-->

<configure
    xmlns="http://namespaces.zope.org/zope"
    xmlns:browser="http://namespaces.zope.org/browser"
    xmlns:i18n="http://namespaces.zope.org/i18n"
    xmlns:xmlrpc="http://namespaces.zope.org/xmlrpc"
    i18n_domain="launchpad">
    <facet facet="overview">
        <browser:url
            for="lp.snappy.interfaces.snap.ISnap"
            path_expression="string:+snap/${name}"
            attribute_to_parent="owner" />
        <browser:defaultView
            for="lp.snappy.interfaces.snap.ISnap"
            name="+index" />
        <browser:page
            for="lp.snappy.interfaces.snap.ISnap"
            class="lp.snappy.browser.snap.SnapView"
            permission="launchpad.View"
            name="+index"
            template="../templates/snap-index.pt" />
        <browser:menus
            module="lp.snappy.browser.snap"
            classes="
                SnapNavigationMenu
                SnapContextMenu" />
        <browser:navigation
            module="lp.snappy.browser.snap"
            classes="SnapNavigation" />
        <browser:page
            for="lp.snappy.interfaces.snap.ISnap"
            class="lp.snappy.browser.snap.SnapView"
            permission="launchpad.View"
            name="+portlet-privacy"
            template="../templates/snap-portlet-privacy.pt"/>
        <browser:page
            for="lp.code.interfaces.branch.IBranch"
            class="lp.snappy.browser.snap.SnapAddView"
            permission="launchpad.AnyPerson"
            name="+new-snap"
            template="../templates/snap-new.pt" />
        <browser:page
            for="lp.code.interfaces.gitref.IGitRef"
            class="lp.snappy.browser.snap.SnapAddView"
            permission="launchpad.AnyPerson"
            name="+new-snap"
            template="../templates/snap-new.pt" />
        <browser:page
            for="lp.snappy.interfaces.snap.ISnap"
            class="lp.snappy.browser.snap.SnapRequestBuildsView"
            permission="launchpad.Edit"
            name="+request-builds"
            template="../templates/snap-request-builds.pt" />
        <browser:page
            for="lp.snappy.interfaces.snap.ISnap"
            class="lp.snappy.browser.snap.SnapAdminView"
            permission="launchpad.Admin"
            name="+admin"
            template="../../app/templates/generic-edit.pt" />
        <browser:page
            for="lp.snappy.interfaces.snap.ISnap"
            class="lp.snappy.browser.snap.SnapEditView"
            permission="launchpad.Edit"
            name="+edit"
            template="../templates/snap-edit.pt" />
        <browser:page
            for="lp.snappy.interfaces.snap.ISnap"
            class="lp.snappy.browser.snap.SnapAuthorizeView"
            permission="launchpad.Edit"
<<<<<<< HEAD
            name="+authorize" />
=======
            name="+authorize"
            template="../templates/snap-authorize.pt" />
>>>>>>> 11bd6cf4
        <browser:page
            for="lp.snappy.interfaces.snap.ISnap"
            class="lp.snappy.browser.snap.SnapDeleteView"
            permission="launchpad.Edit"
            name="+delete"
            template="../../app/templates/generic-edit.pt" />
        <adapter
            provides="lp.services.webapp.interfaces.IBreadcrumb"
            for="lp.snappy.interfaces.snap.ISnap"
            factory="lp.snappy.browser.snap.SnapBreadcrumb"
            permission="zope.Public" />
        <browser:url
            for="lp.snappy.interfaces.snap.ISnapSet"
            path_expression="string:+snaps"
            parent_utility="lp.services.webapp.interfaces.ILaunchpadRoot" />
        <browser:url
            for="lp.snappy.interfaces.snapbuild.ISnapBuild"
            path_expression="string:+build/${id}"
            attribute_to_parent="snap" />
        <browser:menus
            module="lp.snappy.browser.snapbuild"
            classes="SnapBuildContextMenu" />
        <browser:navigation
            module="lp.snappy.browser.snapbuild"
            classes="SnapBuildNavigation" />
        <browser:defaultView
            for="lp.snappy.interfaces.snapbuild.ISnapBuild"
            name="+index" />
        <browser:page
            for="lp.snappy.interfaces.snapbuild.ISnapBuild"
            class="lp.snappy.browser.snapbuild.SnapBuildView"
            permission="launchpad.View"
            name="+index"
            template="../templates/snapbuild-index.pt" />
        <browser:page
            for="lp.snappy.interfaces.snapbuild.ISnapBuild"
            class="lp.snappy.browser.snapbuild.SnapBuildCancelView"
            permission="launchpad.Edit"
            name="+cancel"
            template="../../app/templates/generic-edit.pt" />
        <browser:page
            for="lp.snappy.interfaces.snapbuild.ISnapBuild"
            class="lp.snappy.browser.snapbuild.SnapBuildRescoreView"
            permission="launchpad.Admin"
            name="+rescore"
            template="../../app/templates/generic-edit.pt" />
        <adapter
            provides="lp.services.webapp.interfaces.IBreadcrumb"
            for="lp.snappy.interfaces.snapbuild.ISnapBuild"
            factory="lp.services.webapp.breadcrumb.TitleBreadcrumb"
            permission="zope.Public" />
        <browser:url
            for="lp.snappy.interfaces.snappyseries.ISnappySeries"
            path_expression="name"
            parent_utility="lp.snappy.interfaces.snappyseries.ISnappySeriesSet" />
        <browser:url
            for="lp.snappy.interfaces.snappyseries.ISnappySeriesSet"
            path_expression="string:+snappy-series"
            parent_utility="lp.services.webapp.interfaces.ILaunchpadRoot" />
        <browser:navigation
            module="lp.snappy.browser.snappyseries"
            classes="SnappySeriesSetNavigation" />

        <browser:page
            for="*"
            class="lp.app.browser.launchpad.Macro"
            permission="zope.Public"
            name="+snap-macros"
            template="../templates/snap-macros.pt" />
        <browser:page
            for="lp.code.interfaces.branch.IBranch"
            class="lp.snappy.browser.snaplisting.BranchSnapListingView"
            permission="launchpad.View"
            name="+snaps"
            template="../templates/snap-listing.pt" />
        <browser:page
            for="lp.code.interfaces.gitrepository.IGitRepository"
            class="lp.snappy.browser.snaplisting.GitSnapListingView"
            permission="launchpad.View"
            name="+snaps"
            template="../templates/snap-listing.pt" />
        <browser:page
            for="lp.code.interfaces.gitref.IGitRef"
            class="lp.snappy.browser.snaplisting.GitSnapListingView"
            permission="launchpad.View"
            name="+snaps"
            template="../templates/snap-listing.pt" />
        <browser:page
            for="lp.registry.interfaces.person.IPerson"
            class="lp.snappy.browser.snaplisting.PersonSnapListingView"
            permission="launchpad.View"
            name="+snaps"
            template="../templates/snap-listing.pt" />
        <browser:page
            for="lp.registry.interfaces.product.IProduct"
            class="lp.snappy.browser.snaplisting.ProjectSnapListingView"
            permission="launchpad.View"
            name="+snaps"
            template="../templates/snap-listing.pt" />
    </facet>
</configure><|MERGE_RESOLUTION|>--- conflicted
+++ resolved
@@ -70,12 +70,8 @@
             for="lp.snappy.interfaces.snap.ISnap"
             class="lp.snappy.browser.snap.SnapAuthorizeView"
             permission="launchpad.Edit"
-<<<<<<< HEAD
-            name="+authorize" />
-=======
             name="+authorize"
             template="../templates/snap-authorize.pt" />
->>>>>>> 11bd6cf4
         <browser:page
             for="lp.snappy.interfaces.snap.ISnap"
             class="lp.snappy.browser.snap.SnapDeleteView"
