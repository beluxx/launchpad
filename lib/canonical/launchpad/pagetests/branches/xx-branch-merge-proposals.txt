= Branch Merge Proposals =

Branch merge proposals are where you show the intent of merging
the code from one branch into another.

Any logged in user can register a merge proposal.  Registering
a merge proposal is done from the source branch, and the link
is `Propose for merging`.


== Registering a merge proposal ==

Users who are not logged on do not see the link to register.

    >>> anon_browser.open(
    ...     'http://code.launchpad.dev/~name12/gnome-terminal/klingon')
    >>> anon_browser.getLink('Propose for merging')
    Traceback (most recent call last):
    ...
    LinkNotFoundError

Logged in users can.

    >>> nopriv_browser = setupBrowser(auth="Basic no-priv@canonical.com:test")
    >>> nopriv_browser.open(
    ...     'http://code.launchpad.dev/~name12/gnome-terminal/klingon')
    >>> nopriv_browser.getLink('Propose for merging').click()
    >>> nopriv_browser.getControl(
    ...     name='field.target_branch.target_branch').value = (
    ...         '~name12/gnome-terminal/main')
    >>> nopriv_browser.getControl('Whiteboard').value = (
    ...     'This is the whiteboard')
    >>> nopriv_browser.getControl('Register').click()

Registering the merge proposal takes the user back to the
main page for the source branch.

    >>> print nopriv_browser.url
    http://code.launchpad.dev/~name12/gnome-terminal/klingon

Most of the time the merge proposal is looked at from the point
of view of either the source branch or the target branch.


== Landing Targets ==

When looked at from the point of view of the source branch, the
merge proposal is considered a "landing target" with an optional
"dependent branch".

    >>> def printMergeProposals(browser, id):
    ...     tag = find_tag_by_id(browser.contents, id)
    ...     if tag is None:
    ...         print tag
    ...     else:
    ...         for mp in tag.findAll(attrs={'class': 'mergeproposal'}):
    ...             print extract_text(mp)

    >>> printMergeProposals(nopriv_browser, 'landing-targets')
    ~name12/gnome-terminal/main - view proposal details
    This is the whiteboard
    Merge proposed by No Privileges Person
    Work in progress

Since the user who registered the merge proposal is different
to the owner of the source branch, they are shown explicitly.
If the branch owner registers the merge proposal, they are not
shown.

    >>> sample_browser = setupBrowser(auth="Basic test@canonical.com:test")
    >>> sample_browser.open(
    ...     'http://code.launchpad.dev/~name12/gnome-terminal/scanned')
    >>> sample_browser.getLink('Propose for merging').click()
    >>> sample_browser.getControl(
    ...     name='field.target_branch.target_branch').value = (
    ...         '~name12/gnome-terminal/main')
    >>> sample_browser.getControl('Whiteboard').value = (
    ...     'This is the whiteboard')
    >>> sample_browser.getControl('Register').click()

    >>> printMergeProposals(sample_browser, 'landing-targets')
    ~name12/gnome-terminal/main - view proposal details
    This is the whiteboard
    Work in progress


== Landing Candidates ==

From the point of view of the target branch, the proposals are
"landing candidates".  The most recently created merge proposals are
shown first.

    >>> browser.open(
    ...     'http://code.launchpad.dev/~name12/gnome-terminal/main')
    >>> printMergeProposals(browser, 'landing-candidates')
    ~name12/gnome-terminal/scanned (New) - view proposal details
      This is the whiteboard
      Work in progress
    ~name12/gnome-terminal/klingon (Experimental) - view proposal details
      This is the whiteboard
      Merge proposed by No Privileges Person
      Work in progress


== Viewing a proposal for merging ==

When looking at the details for a proposal to merge, three main things
are shown:
  * The proposal whiteboard
  * The revisions in the source branch that are not in the target branch
  * A details pagelet for the proposal.

Unfortunately it isn't easy creating branches on the fly and branching
and merging, so we have to settle for the sample data.

    >>> sample_browser.open(
    ...     'http://code.launchpad.dev/~sabdfl/firefox/release-0.9')
    >>> sample_browser.getLink('Propose for merging').click()
    >>> sample_browser.getControl(
    ...     name='field.target_branch.target_branch').value = (
    ...         '~name12/firefox/main')
    >>> sample_browser.getControl('Whiteboard').value = (
    ...     'This is the whiteboard')
    >>> sample_browser.getControl('Register').click()
    >>> printMergeProposals(sample_browser, 'landing-targets')
    ~name12/firefox/main - view proposal details
      This is the whiteboard
      Merge proposed by Sample Person
      Work in progress

    >>> sample_browser.getLink('view proposal details').click()
    >>> print sample_browser.title
    Proposal to merge branch

The whiteboard is shown:

    >>> print extract_text(find_tag_by_id(
    ...      sample_browser.contents, 'branch-whiteboard-value'))
    This is the whiteboard

The details of the proposal shows initially the source and target
branches, and the current status.

    >>> def print_summary(browser):
    ...     print extract_text(find_tag_by_id(
    ...         browser.contents, 'proposal-summary'))
    >>> print_summary(sample_browser)
    Source branch: ~sabdfl/firefox/release-0.9
    Target branch: ~name12/firefox/main
           Status: Work in progress

The summary of the revisions that are in the source branch but not
yet in the target branch are also shown.

    >>> print extract_text(find_tag_by_id(
    ...     sample_browser.contents, 'source-revisions'))
    Unmerged revisions
    1. By mark.shuttleworth on 2005-03-09
      Import of Mozilla Firefox 0.9
    >>> firefox_merge_url = sample_browser.url


== Editing a merge proposal ==

The branch merge poposal can be edited by the owner of the source or
target branches or the registrant of the merge proposal.

    >>> print_action_links(sample_browser.contents)
    Edit details: .../+merge/.../+edit
    Delete proposal to merge: .../+merge/.../+delete
    Request review: .../+merge/.../+request-review
    Review proposal: .../+merge/.../+review
<<<<<<< HEAD
    Work in progress (disabled)
=======
    Mark as merged: .../+merge/.../+merged
>>>>>>> b576e1ae

Someone who is not logged in, or not the one of those that can alter the
proposal to merge get no actions.

    >>> browser.open(firefox_merge_url)
    >>> print_action_links(browser.contents)
    Delete proposal to merge (disabled)
    Edit details (disabled)
    Mark as merged (disabled)
    Request review (disabled)
    Review proposal (disabled)
    Work in progress (disabled)

    >>> anon_browser.open(firefox_merge_url)
    >>> print_action_links(anon_browser.contents)
    Delete proposal to merge (disabled)
    Edit details (disabled)
    Mark as merged (disabled)
    Request review (disabled)
    Review proposal (disabled)
    Work in progress (disabled)

When editing the proposal, the whiteboard can be altered, and the
button options are:

    >>> sample_browser.getLink('Edit details').click()
    >>> print_submit_buttons(sample_browser.contents)
    Update
    Cancel

    >>> print sample_browser.title
    Edit proposal to merge branch
    >>> sample_browser.getControl('Whiteboard').value = (
    ...     "This is the updated whiteboard.\n"
    ...     "Demo url: http://launchpad.dev/+foo")
    >>> sample_browser.getControl('Update').click()

On update, the user is taken back to the proposal details page.

    >>> print sample_browser.title
    Proposal to merge branch
    >>> print extract_text(find_tag_by_id(
    ...      sample_browser.contents, 'branch-whiteboard-value'))
    This is the updated whiteboard.
    Demo url: http://launchpad.dev/+foo


== Deleting merge proposals ==

Merge proposals can be deleted, when either abandoned or created in error.
When a merge proposal is deleted, the user is taken back to the main page
for the source_branch.

    >>> sample_browser.getLink('Delete proposal to merge').click()
    >>> sample_browser.getControl('Delete proposal').click()
    >>> print sample_browser.url
    http://code.launchpad.dev/~sabdfl/firefox/release-0.9

    >>> printMergeProposals(sample_browser, 'landing-targets')
    None


== Dependent Branches ==

When registering merge proposals, there is an optional dependent branch.
This is used when the source branch has branched of a branch other than
the target branch.

    >>> sample_browser.getLink('Propose for merging').click()
    >>> sample_browser.getControl(
    ...     name='field.target_branch.target_branch').value = (
    ...         '~name12/firefox/main')
    >>> sample_browser.getControl('Dependent Branch').value = (
    ...     '~sabdfl/firefox/release-0.8')
    >>> sample_browser.getControl('Whiteboard').value = (
    ...     'This is the whiteboard')
    >>> sample_browser.getControl('Register').click()
    >>> printMergeProposals(sample_browser, 'landing-targets')
    ~name12/firefox/main - view proposal details
    This is the whiteboard
    Merge proposed by Sample Person
    Dependent on ~sabdfl/firefox/release-0.8
    Work in progress

This association is also shown on the branch that is depended upon.

    >>> sample_browser.getLink('~sabdfl/firefox/release-0.8').click()
    >>> printMergeProposals(sample_browser, 'dependent-branches')
    ~sabdfl/firefox/release-0.9 - view proposal details
    This is the whiteboard
    Work in progress


== Marking as merged ==

When a branch has been merged into the target branch, the proposal should
be marked as merged.

Merged proposals are still listed on the source branch, but no longer shown
on the target branch.

    >>> nopriv_browser.open(
    ...     'http://code.launchpad.dev/~name12/gnome-terminal/klingon')
    >>> landing_targets = find_tag_by_id(
    ...     nopriv_browser.contents, 'landing-targets')

The edit link is shown after the branch link.

    >>> edit_link = landing_targets.fetch('a')[1]['href']
    >>> nopriv_browser.getLink(url=edit_link).click()

There is an action link here to mark as merged.

    >>> nopriv_browser.getLink('Mark as merged').click()

When marking a proposal as merged there is an optional revision number.
If this is set then the when setting the merge proposal as merged the
system looks for the revision in the history of the target branch,
and if found uses the revision date as the merged date.  If it cannot
find one, then the current time is used as the date merged.

    >>> nopriv_browser.getControl('Merged Revision Number').value = '42'
    >>> nopriv_browser.getControl('Mark as Merged').click()

The user is then taken to the proposal details page.  The source branch
is shown as a link.

    >>> nopriv_browser.getLink('~name12/gnome-terminal/klingon').click()
    >>> printMergeProposals(nopriv_browser, 'landing-targets')
    ~name12/gnome-terminal/main - view proposal details
      This is the whiteboard
      Merge proposed by No Privileges Person
      Merged ... ago at revision 42

Gone from the target branch.

    >>> nopriv_browser.getLink('~name12/gnome-terminal/main').click()
    >>> printMergeProposals(nopriv_browser, 'landing-candidates')
    ~name12/gnome-terminal/scanned (New) - view proposal details
      This is the whiteboard
      Work in progress


== Default target branches ==

Almost all of the proposals to merge branches will be created
on feature branches where the target branch is the development
focus branch.  With that in mind, we want the default option
(when proposing a new branch to land) to target the development
focus branch.

If there is no development focus branch, then just the normal
branch widget is shown.

    # A helpful function to determine target branch widgets.
    >>> import re
    >>> def get_target_branch_widgets(browser):
    ...     main = find_main_content(browser.contents)
    ...     return main.findAll(
    ...         'input', attrs={'name': re.compile('target_branch')})

    >>> nopriv_browser.open(
    ...     'http://code.launchpad.dev/~sabdfl/firefox/release-0.8')
    >>> nopriv_browser.getLink('Propose for merging').click()
    >>> for widget in get_target_branch_widgets(nopriv_browser):
    ...     print widget
    <input type="text" ...

Test validation of errors...

The target branch is a required field, so attempting to register without
setting it gives an appropriate error.

    >>> nopriv_browser.getControl('Register').click()
    >>> for message in get_feedback_messages(nopriv_browser.contents):
    ...     print extract_text(message)
    There is 1 error.
    Required input is missing.

Invalid errors are also shown.

    >>> nopriv_browser.getControl(
    ...     name='field.target_branch.target_branch').value = (
    ...         'fooix')
    >>> nopriv_browser.getControl('Register').click()
    >>> for message in get_feedback_messages(nopriv_browser.contents):
    ...     print extract_text(message)
    There is 1 error.
    Invalid value


When a branch is set as the development focus, then a radio button
is shown.

    >>> admin_browser.open('http://launchpad.dev/firefox/trunk')
    >>> admin_browser.getLink('Edit source').click()
    >>> admin_browser.getControl('Bazaar').click()
    >>> admin_browser.getControl(name='field.user_branch').value = (
    ...     '~name12/firefox/main')
    >>> admin_browser.getControl('Update Details').click()

    # Just show the radio buttons for the branch widgets.
    >>> def print_radio_options(browser):
    ...     widgets = get_target_branch_widgets(browser)
    ...     for widget in widgets:
    ...         if widget['type'] == 'radio':
    ...             try:
    ...                 checked = widget['checked']
    ...             except KeyError:
    ...                 checked = ''
    ...             print widget['value'], checked

Also the main development focus is selected.

    >>> nopriv_browser.open(
    ...     'http://code.launchpad.dev/~sabdfl/firefox/release-0.8')
    >>> nopriv_browser.getLink('Propose for merging').click()
    >>> print_radio_options(nopriv_browser)
    ~name12/firefox/main checked
    other

If the user has also targetted a branch other than the development
focus before, then that is also shown as a radio option.

    >>> nopriv_browser.getControl('Other').click()
    >>> nopriv_browser.getControl(
    ...     name='field.target_branch.target_branch').value = (
    ...         '~sabdfl/firefox/release-0.9')
    >>> nopriv_browser.getControl('Register').click()

    >>> nopriv_browser.open(
    ...     'http://code.launchpad.dev/~sabdfl/firefox/release-0.9.2')
    >>> nopriv_browser.getLink('Propose for merging').click()
    >>> print_radio_options(nopriv_browser)
    ~name12/firefox/main checked
    ~sabdfl/firefox/release-0.9
    other


== Registering a merge, and junk branches ==

Junk branches cannot be proposed for merging.  The action option is not
shown for junk branches.

    >>> nopriv_browser.open(
    ...     'http://code.launchpad.dev/~sabdfl/+junk/testdoc')
    >>> nopriv_browser.getLink('Propose for merging').click()
    Traceback (most recent call last):
    ...
    LinkNotFoundError

Even if the user hand crafts the URL to look like a proposal to merge,
they'll get a 404.

    >>> nopriv_browser.open(
    ...     'http://code.launchpad.dev/~sabdfl/+junk/testdoc/+register-merge')
    Traceback (most recent call last):
    ...
    NotFound: ...<|MERGE_RESOLUTION|>--- conflicted
+++ resolved
@@ -168,34 +168,31 @@
     >>> print_action_links(sample_browser.contents)
     Edit details: .../+merge/.../+edit
     Delete proposal to merge: .../+merge/.../+delete
+    Work in progress (disabled)
     Request review: .../+merge/.../+request-review
     Review proposal: .../+merge/.../+review
-<<<<<<< HEAD
-    Work in progress (disabled)
-=======
     Mark as merged: .../+merge/.../+merged
->>>>>>> b576e1ae
 
 Someone who is not logged in, or not the one of those that can alter the
 proposal to merge get no actions.
 
     >>> browser.open(firefox_merge_url)
     >>> print_action_links(browser.contents)
+    Edit details (disabled)
     Delete proposal to merge (disabled)
-    Edit details (disabled)
-    Mark as merged (disabled)
+    Work in progress (disabled)
     Request review (disabled)
     Review proposal (disabled)
-    Work in progress (disabled)
+    Mark as merged (disabled)
 
     >>> anon_browser.open(firefox_merge_url)
     >>> print_action_links(anon_browser.contents)
+    Edit details (disabled)
     Delete proposal to merge (disabled)
-    Edit details (disabled)
-    Mark as merged (disabled)
+    Work in progress (disabled)
     Request review (disabled)
     Review proposal (disabled)
-    Work in progress (disabled)
+    Mark as merged (disabled)
 
 When editing the proposal, the whiteboard can be altered, and the
 button options are:
