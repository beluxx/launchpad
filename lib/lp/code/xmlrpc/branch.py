# Copyright 2006-2009 Canonical Ltd.  All rights reserved.

# Disable pylint 'should have "self" as first argument' warnings.
# pylint: disable-msg=E0213

"""Branch XMLRPC API."""

__metaclass__ = type
__all__ = [
    'BranchSetAPI', 'IBranchSetAPI', 'IPublicCodehostingAPI',
    'PublicCodehostingAPI']

import os

from zope.component import getUtility
from zope.interface import Interface, implements

from lazr.uri import URI

from canonical.config import config
from lp.bugs.interfaces.bug import IBugSet
from canonical.launchpad.webapp.interfaces import ILaunchBag, NotFoundError
from lp.code.enums import BranchType
from lp.code.interfaces.branch import (
    BranchCreationException, BranchCreationForbidden, IBranch)
from lp.registry.interfaces.person import IPersonSet
from lp.registry.interfaces.product import IProductSet
from lp.code.interfaces.branch import NoSuchBranch
from lp.code.interfaces.branchlookup import IBranchLookup
from lp.code.interfaces.branchnamespace import (
    get_branch_namespace, InvalidNamespace)
from lp.code.interfaces.linkedbranch import (
    CannotHaveLinkedBranch, NoLinkedBranch)
from lp.registry.interfaces.distroseries import NoSuchDistroSeries
from lp.registry.interfaces.person import NoSuchPerson
from lp.registry.interfaces.product import (
    InvalidProductName, NoSuchProduct)
from lp.registry.interfaces.productseries import NoSuchProductSeries
from lp.registry.interfaces.sourcepackagename import (
    NoSuchSourcePackageName)
from canonical.launchpad.validators import LaunchpadValidationError
from canonical.launchpad.webapp import LaunchpadXMLRPCView, canonical_url
from canonical.launchpad.xmlrpc import faults
from canonical.launchpad.xmlrpc.helpers import return_fault


class IBranchSetAPI(Interface):
    """An XMLRPC interface for dealing with branches.

    This XML-RPC interface was introduced to support Bazaar 0.8-2, which is
    included in Ubuntu 6.06. This interface cannot be removed until Ubuntu
    6.06 is end-of-lifed.
    """

    def register_branch(branch_url, branch_name, branch_title,
                        branch_description, author_email, product_name,
                        owner_name=''):
        """Register a new branch in Launchpad."""

    def link_branch_to_bug(branch_url, bug_id):
        """Link the branch to the bug."""


class BranchSetAPI(LaunchpadXMLRPCView):

    implements(IBranchSetAPI)

    def register_branch(self, branch_url, branch_name, branch_title,
                        branch_description, author_email, product_name,
                        owner_name=''):
        """See IBranchSetAPI."""
        registrant = getUtility(ILaunchBag).user
        assert registrant is not None, (
            "register_branch shouldn't be accessible to unauthenicated"
            " requests.")

        person_set = getUtility(IPersonSet)
        if owner_name:
            owner = person_set.getByName(owner_name)
            if owner is None:
                return faults.NoSuchPersonWithName(owner_name)
            if not registrant.inTeam(owner):
                return faults.NotInTeam(registrant.name, owner_name)
        else:
            owner = registrant

        if product_name:
            product = getUtility(IProductSet).getByName(product_name)
            if product is None:
                return faults.NoSuchProduct(product_name)
        else:
            product = None

        # Branch URLs in Launchpad do not end in a slash, so strip any
        # slashes from the end of the URL.
        branch_url = branch_url.rstrip('/')

        branch_lookup = getUtility(IBranchLookup)
        existing_branch = branch_lookup.getByUrl(branch_url)
        if existing_branch is not None:
            return faults.BranchAlreadyRegistered(branch_url)

        try:
            unicode_branch_url = branch_url.decode('utf-8')
            url = IBranch['url'].validate(unicode_branch_url)
        except LaunchpadValidationError, exc:
            return faults.InvalidBranchUrl(branch_url, exc)

        # We want it to be None in the database, not ''.
        if not branch_description:
            branch_description = None
        if not branch_title:
            branch_title = None

        if not branch_name:
            branch_name = unicode_branch_url.split('/')[-1]

        try:
            if branch_url:
                branch_type = BranchType.MIRRORED
            else:
                branch_type = BranchType.HOSTED
            namespace = get_branch_namespace(owner, product)
            branch = namespace.createBranch(
                branch_type=branch_type,
                name=branch_name, registrant=registrant,
                url=branch_url, title=branch_title,
                summary=branch_description)
            if branch_type == BranchType.MIRRORED:
                branch.requestMirror()
        except BranchCreationForbidden:
            return faults.BranchCreationForbidden(product.displayname)
        except BranchCreationException, err:
            return faults.BranchNameInUse(err)
        except LaunchpadValidationError, err:
            return faults.InvalidBranchName(err)

        return canonical_url(branch)

    def link_branch_to_bug(self, branch_url, bug_id):
        """See IBranchSetAPI."""
        branch = getUtility(IBranchLookup).getByUrl(url=branch_url)
        if branch is None:
            return faults.NoSuchBranch(branch_url)
        try:
            bug = getUtility(IBugSet).get(bug_id)
        except NotFoundError:
            return faults.NoSuchBug(bug_id)
        # Since this API is controlled using launchpad.AnyPerson there must be
        # an authenticated person, so use this person as the registrant.
        registrant = getUtility(ILaunchBag).user
<<<<<<< HEAD
        bug.addBranch(branch, registrant=registrant)
=======
        bug.linkBranch(branch, registrant=registrant)
>>>>>>> f4b514cd
        return canonical_url(bug)


class IPublicCodehostingAPI(Interface):
    """The public codehosting API."""

    def resolve_lp_path(path):
        """Expand the path segment of an lp: URL into a list of branch URLs.

        This method is added to support Bazaar 0.93. It cannot be removed
        until we stop supporting Bazaar 0.93.

        :return: A dict containing a single 'urls' key that maps to a list of
            URLs. Clients should use the first URL in the list that they can
            support.  Returns a Fault if the path does not resolve to a
            branch.
        """


class _NonexistentBranch:
    """Used to represent a branch that was requested but doesn't exist."""

    def __init__(self, unique_name):
        self.unique_name = unique_name
        self.branch_type = None


class PublicCodehostingAPI(LaunchpadXMLRPCView):
    """See `IPublicCodehostingAPI`."""

    implements(IPublicCodehostingAPI)

    supported_schemes = 'bzr+ssh', 'http'

    def _getBazaarHost(self):
        """Return the hostname for the codehosting server."""
        return URI(config.codehosting.supermirror_root).host

    def _getResultDict(self, branch, suffix=None):
        """Return a result dict with a list of URLs for the given branch.

        :param branch: A Branch object.
        :param suffix: The section of the path that follows the branch
            specification.
        :return: {'urls': [list_of_branch_urls]}.
        """
        if branch.branch_type == BranchType.REMOTE:
            if branch.url is None:
                return faults.NoUrlForBranch(branch.unique_name)
            return dict(urls=[branch.url])
        else:
            return self._getUniqueNameResultDict(branch.unique_name, suffix)

    def _getUniqueNameResultDict(self, unique_name, suffix=None):
        result = dict(urls=[])
        host = self._getBazaarHost()
        path = '/' + unique_name
        if suffix is not None:
            path = os.path.join(path, suffix)
        for scheme in self.supported_schemes:
            result['urls'].append(
                str(URI(host=host, scheme=scheme, path=path)))
        return result

    @return_fault
    def _resolve_lp_path(self, path):
        """See `IPublicCodehostingAPI`."""
        # Separate method because Zope's mapply raises errors if we use
        # decorators in XMLRPC methods. mapply checks that the passed
        # arguments match the formal parameters. Decorators normally have
        # *args and **kwargs, which mapply fails on.
        strip_path = path.strip('/')
        if strip_path == '':
            raise faults.InvalidBranchIdentifier(path)
        branch_set = getUtility(IBranchLookup)
        try:
            branch, suffix = branch_set.getByLPPath(strip_path)
        except NoSuchBranch:
            # If the branch isn't found, but it looks like a valid name, then
            # resolve it anyway, treating the path like a branch's unique
            # name. This lets people push new branches up to Launchpad using
            # lp: URL syntax.
            return self._getUniqueNameResultDict(strip_path)
        # XXX: JonathanLange 2009-03-21 bug=347728: All of this is repetitive
        # and thus error prone. Alternatives are directly raising faults from
        # the model code(blech) or some automated way of reraising as faults
        # or using a narrower range of faults (e.g. only one "NoSuch" fault).
        except InvalidProductName, e:
            raise faults.InvalidProductIdentifier(e.name)
        except NoSuchProductSeries, e:
            raise faults.NoSuchProductSeries(e.name, e.product)
        except NoSuchPerson, e:
            raise faults.NoSuchPersonWithName(e.name)
        except NoSuchProduct, e:
            raise faults.NoSuchProduct(e.name)
        except NoSuchDistroSeries, e:
            raise faults.NoSuchDistroSeries(e.name)
        except NoSuchSourcePackageName, e:
            raise faults.NoSuchSourcePackageName(e.name)
        except NoLinkedBranch, e:
            raise faults.NoLinkedBranch(e.component)
        except CannotHaveLinkedBranch, e:
            raise faults.CannotHaveLinkedBranch(e.component)
        except InvalidNamespace, e:
            raise faults.InvalidBranchUniqueName(e.name)
        return self._getResultDict(branch, suffix)

    def resolve_lp_path(self, path):
        """See `IPublicCodehostingAPI`."""
        return self._resolve_lp_path(path)<|MERGE_RESOLUTION|>--- conflicted
+++ resolved
@@ -149,11 +149,7 @@
         # Since this API is controlled using launchpad.AnyPerson there must be
         # an authenticated person, so use this person as the registrant.
         registrant = getUtility(ILaunchBag).user
-<<<<<<< HEAD
-        bug.addBranch(branch, registrant=registrant)
-=======
         bug.linkBranch(branch, registrant=registrant)
->>>>>>> f4b514cd
         return canonical_url(bug)
 
 
