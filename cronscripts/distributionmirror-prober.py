--- conflicted
+++ resolved
@@ -21,126 +21,6 @@
     get_expected_cdimage_paths, probe_archive_mirror, probe_release_mirror)
 
 
-<<<<<<< HEAD
-def parse_options(args):
-    parser = optparse.OptionParser(
-        usage='%prog --content-type=(archive|release) [--force]')
-    parser.add_option(
-        '--content-type',
-        dest='content_type',
-        default=None,
-        action='store',
-        help='Probe only mirrors of the given type'
-        )
-
-    parser.add_option(
-        '--force',
-        dest='force',
-        default=False,
-        action='store_true',
-        help='Force the probing of mirrors that have been probed recently'
-        )
-
-    # Add the verbose/quiet options.
-    logger_options(parser)
-    options, args = parser.parse_args(args)
-    return options
-
-
-def _sanity_check_mirror(mirror, logger):
-    """Check that the given mirror is official and has an http_base_url."""
-    assert mirror.isOfficial(), 'Non-official mirrors should not be probed'
-    if mirror.base_url is None:
-        logger.warning(
-            "Mirror '%s' of distribution '%s' doesn't have a base URL; "
-            "we can't probe it." % (mirror.name, mirror.distribution.name))
-        return False
-    return True
-
-
-def _create_probe_record(mirror, logfile):
-    """Create a probe record for the given mirror with the given logfile."""
-    logfile.seek(0)
-    filename = '%s-probe-logfile.txt' % mirror.name
-    log_file = getUtility(ILibraryFileAliasSet).create(
-        name=filename, size=len(logfile.getvalue()),
-        file=logfile, contentType='text/plain')
-    mirror.newProbeRecord(log_file)
-
-
-def main(argv):
-    options = parse_options(argv[1:])
-    logger_obj = logger(options, 'distributionmirror-prober')
-
-    if options.content_type == 'archive':
-        probe_function = probe_archive_mirror
-        content_type = MirrorContent.ARCHIVE
-    elif options.content_type == 'release':
-        probe_function = probe_release_mirror
-        content_type = MirrorContent.RELEASE
-    else:
-        logger_obj.error('Wrong value for argument --content-type: %s'
-                         % options.content_type)
-        return 1
-
-    logger_obj.info('Probing %s Mirrors' % content_type.title)
-
-    ztm = initZopeless(
-        implicitBegin=False, dbuser=config.distributionmirrorprober.dbuser)
-    execute_zcml_for_scripts()
-
-    mirror_set = getUtility(IDistributionMirrorSet)
-
-    ztm.begin()
-
-    results = mirror_set.getMirrorsToProbe(
-        content_type, ignore_last_probe=options.force)
-    mirror_ids = [mirror.id for mirror in results]
-    unchecked_keys = []
-    logfiles = {}
-    probed_mirrors = []
-
-    for mirror_id in mirror_ids:
-        mirror = mirror_set[mirror_id]
-        if not _sanity_check_mirror(mirror, logger_obj):
-            continue
-
-        # XXX: Some people registered mirrors on distros other than Ubuntu
-        # back in the old times, so now we need to do this small hack here.
-        # Guilherme Salgado, 2006-05-26
-        if not mirror.distribution.full_functionality:
-            logger_obj.info(
-                "Mirror '%s' of distribution '%s' can't be probed --we only "
-                "probe Ubuntu mirrors." 
-                % (mirror.name, mirror.distribution.name))
-            continue
-
-        probed_mirrors.append(mirror)
-        logfile = StringIO()
-        logfiles[mirror_id] = logfile
-        probe_function(mirror, logfile, unchecked_keys, logger_obj)
-
-    if probed_mirrors:
-        reactor.run()
-        logger_obj.info('Probed %d mirrors.' % len(probed_mirrors))
-    else:
-        logger_obj.info('No mirrors to probe.')
-    ztm.commit()
-
-    # Now that we finished probing all mirrors, we check if any of these
-    # mirrors appear to have no content mirrored, and, if so, mark them as
-    # disabled and notify their owners.
-    disabled_mirrors_count = 0
-    reenabled_mirrors_count = 0
-    ztm.begin()
-    expected_iso_images_count = len(get_expected_cdimage_paths())
-    for mirror in probed_mirrors:
-        _create_probe_record(mirror, logfiles[mirror.id])
-        if mirror.shouldDisable(expected_iso_images_count):
-            if mirror.enabled:
-                disabled_mirrors_count += 1
-            mirror.disableAndNotifyOwner()
-=======
 class DistroMirrorProber(LaunchpadScript):
     usage = '%prog --content-type=(archive|release) [--force]'
 
@@ -178,7 +58,6 @@
         elif self.options.content_type == 'release':
             probe_function = probe_release_mirror
             content_type = MirrorContent.RELEASE
->>>>>>> e8ab10c2
         else:
             raise LaunchpadScriptFailure(
                 'Wrong value for argument --content-type: %s'
