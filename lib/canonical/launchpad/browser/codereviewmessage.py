--- conflicted
+++ resolved
@@ -62,12 +62,7 @@
     @action('Add')
     def add_action(self, action, data):
         """Create the comment..."""
-<<<<<<< HEAD
         message = self.branch_merge_proposal.createMessage(
-            self.user, data['subject'], data['comment'], parent=self.reply_to)
-=======
-        message = self.context.branch_merge_proposal.createMessage(
             self.user, data['subject'], data['comment'], data['vote'],
-            self.context)
->>>>>>> 28f8d914
+            self.reply_to)
         self.next_url = canonical_url(message)