# Copyright 2011 Canonical Ltd.  This software is licensed under the
# GNU Affero General Public License version 3 (see the file LICENSE).

"""Test publish-ftpmaster cron script."""

__metaclass__ = type

from apt_pkg import TagFile
import logging
import os
from textwrap import dedent
from zope.component import getUtility

from canonical.config import config
from canonical.launchpad.interfaces.launchpad import ILaunchpadCelebrities
from canonical.testing.layers import (
    LaunchpadZopelessLayer,
    ZopelessDatabaseLayer,
    )
from lp.archivepublisher.config import getPubConfig
from lp.archivepublisher.interfaces.publisherconfig import IPublisherConfigSet
from lp.registry.interfaces.pocket import (
    PackagePublishingPocket,
    pocketsuffix,
    )
from lp.services.log.logger import (
    BufferLogger,
    DevNullLogger,
    )
from lp.services.scripts.base import LaunchpadScriptFailure
from lp.services.utils import file_exists
from lp.soyuz.enums import (
    ArchivePurpose,
    PackagePublishingStatus,
    )
from lp.archivepublisher.scripts.publish_ftpmaster import (
    compose_env_string,
    compose_shell_boolean,
    find_run_parts_dir,
    get_working_dists,
    PublishFTPMaster,
    shell_quote,
    )
from lp.soyuz.tests.test_publishing import SoyuzTestPublisher
from lp.testing import (
    run_script,
    TestCase,
    TestCaseWithFactory,
    )
from lp.testing.fakemethod import FakeMethod


def path_exists(*path_components):
    """Does the given file or directory exist?"""
    return file_exists(os.path.join(*path_components))


def name_spph_suite(spph):
    """Return name of `spph`'s suite."""
    return spph.distroseries.name + pocketsuffix[spph.pocket]


def get_pub_config(distro):
    """Find the publishing config for `distro`."""
    return getUtility(IPublisherConfigSet).getByDistribution(distro)


def get_archive_root(pub_config):
    """Return the archive root for the given publishing config."""
    return os.path.join(pub_config.root_dir, pub_config.distribution.name)


def get_dists_root(pub_config):
    """Return the dists root directory for the given publishing config."""
    return os.path.join(get_archive_root(pub_config), "dists")


def get_distscopy_root(pub_config):
    """Return the "distscopy" root for the given publishing config."""
    return get_archive_root(pub_config) + "-distscopy"


def get_run_parts_path():
    """Get relative path to run-parts location the Launchpad source."""
    return os.path.join("cronscripts", "publishing", "distro-parts")


def write_marker_file(path, contents):
    """Write a marker file for checking direction movements.

    :param path: A list of path components.
    :param contents: Text to write into the file.
    """
    marker = file(os.path.join(*path), "w")
    marker.write(contents)
    marker.flush()
    marker.close()


def read_marker_file(path):
    """Read the contents of a marker file.

    :param return: Contents of the marker file.
    """
    return file(os.path.join(*path)).read()


class HelpersMixin:
    """Helpers for the PublishFTPMaster tests."""

    def enableRunParts(self, parts_directory=None):
        """Set up for run-parts execution.

        :param parts_directory: Base location for the run-parts
            directories.  If omitted, the run-parts directory from the
            Launchpad source tree will be used.
        """
        if parts_directory is None:
            parts_directory = get_run_parts_path()

        config.push("run-parts", dedent("""\
            [archivepublisher]
            run_parts_location: %s
            """ % parts_directory))

        self.addCleanup(config.pop, "run-parts")


class TestPublishFTPMasterHelpers(TestCase):

    def test_compose_env_string_iterates_env_dict(self):
        env = {
            "A": "1",
            "B": "2",
        }
        env_string = compose_env_string(env)
        self.assertIn(env_string, ["A=1 B=2", "B=2 A=1"])

    def test_compose_env_string_combines_env_dicts(self):
        env1 = {"A": "1"}
        env2 = {"B": "2"}
        env_string = compose_env_string(env1, env2)
        self.assertIn(env_string, ["A=1 B=2", "B=2 A=1"])

    def test_compose_env_string_overrides_repeated_keys(self):
        self.assertEqual("A=2", compose_env_string({"A": "1"}, {"A": "2"}))

    def test_shell_quote_quotes_string(self):
        self.assertEqual('"x"', shell_quote("x"))

    def test_shell_quote_escapes_string(self):
        self.assertEqual('"\\\\"', shell_quote("\\"))

    def test_shell_quote_does_not_escape_its_own_escapes(self):
        self.assertEqual('"\\$"', shell_quote("$"))

    def test_shell_quote_escapes_entire_string(self):
        self.assertEqual('"\\$\\$\\$"', shell_quote("$$$"))

    def test_compose_shell_boolean_shows_True_as_yes(self):
        self.assertEqual("yes", compose_shell_boolean(True))

    def test_compose_shell_boolean_shows_False_as_no(self):
        self.assertEqual("no", compose_shell_boolean(False))


class TestFindRunPartsDir(TestCaseWithFactory, HelpersMixin):
    layer = ZopelessDatabaseLayer

    def test_find_run_parts_dir_finds_relative_runparts_directory(self):
        self.enableRunParts()
        ubuntu = getUtility(ILaunchpadCelebrities).ubuntu
        self.assertEqual(
            os.path.join(
                config.root, get_run_parts_path(), "ubuntu", "finalize.d"),
            find_run_parts_dir(ubuntu, "finalize.d"))

    def test_find_run_parts_dir_finds_absolute_runparts_directory(self):
        self.enableRunParts(os.path.join(config.root, get_run_parts_path()))
        ubuntu = getUtility(ILaunchpadCelebrities).ubuntu
        self.assertEqual(
            os.path.join(
                config.root, get_run_parts_path(), "ubuntu", "finalize.d"),
                find_run_parts_dir(ubuntu, "finalize.d"))

    def test_find_run_parts_dir_ignores_blank_config(self):
        self.enableRunParts("")
        ubuntu = getUtility(ILaunchpadCelebrities).ubuntu
        self.assertIs(None, find_run_parts_dir(ubuntu, "finalize.d"))

    def test_find_run_parts_dir_ignores_none_config(self):
        self.enableRunParts("none")
        ubuntu = getUtility(ILaunchpadCelebrities).ubuntu
        self.assertIs(None, find_run_parts_dir(ubuntu, "finalize.d"))

    def test_find_run_parts_dir_ignores_nonexistent_directory(self):
        self.enableRunParts()
        distro = self.factory.makeDistribution()
        self.assertIs(None, find_run_parts_dir(distro, "finalize.d"))


class TestPublishFTPMasterScript(TestCaseWithFactory, HelpersMixin):
    layer = LaunchpadZopelessLayer

    # Location of shell script.
    SCRIPT_PATH = "cronscripts/publish-ftpmaster.py"

    def setUpForScriptRun(self, distro):
        """Mock up config to run the script on `distro`."""
        pub_config = getUtility(IPublisherConfigSet).getByDistribution(distro)
        pub_config.root_dir = unicode(
            self.makeTemporaryDirectory())

    def makeDistro(self):
        """Create a `Distribution` for testing.

        The distribution will have a publishing directory set up, which
        will be cleaned up after the test.
        """
        return self.factory.makeDistribution(
            publish_root_dir=unicode(self.makeTemporaryDirectory()))

    def prepareUbuntu(self):
        """Obtain a reference to Ubuntu, set up for testing.

        A temporary publishing directory will be set up, and it will be
        cleaned up after the test.
        """
        ubuntu = getUtility(ILaunchpadCelebrities).ubuntu
        self.setUpForScriptRun(ubuntu)
        return ubuntu

    def makeScript(self, distro=None, extra_args=[]):
        """Produce instance of the `PublishFTPMaster` script."""
        if distro is None:
            distro = self.makeDistro()
        script = PublishFTPMaster(test_args=["-d", distro.name] + extra_args)
        script.txn = self.layer.txn
        script.logger = DevNullLogger()
        return script

    def readReleaseFile(self, filename):
        """Read a Release file, return as a keyword/value dict."""
        sections = list(TagFile(file(filename)))
        self.assertEqual(1, len(sections))
        return dict(sections[0])

    def enableCommercialCompat(self):
        """Enable commercial-compat.sh runs for the duration of the test."""
        config.push("commercial-compat", dedent("""\
            [archivepublisher]
            run_commercial_compat: true
            """))
        self.addCleanup(config.pop, "commercial-compat")

    def installRunPartsScript(self, distro, parts_dir, script_code):
        """Set up a run-parts script, and configure it to run.

        :param distro: The `Distribution` you're testing on.  Must have
            a temporary directory as its publishing root directory.
        :param parts_dir: The run-parts subdirectory to execute:
            publish-distro.d or finalize.d.
        :param script_code: The code to go into the script.
        """
        distro_config = get_pub_config(distro)
        parts_base = os.path.join(distro_config.root_dir, "distro-parts")
        self.enableRunParts(parts_base)
        script_dir = os.path.join(parts_base, distro.name, parts_dir)
        os.makedirs(script_dir)
        script_path = os.path.join(script_dir, self.factory.getUniqueString())
        script_file = file(script_path, "w")
        script_file.write(script_code)
        script_file.close()
        os.chmod(script_path, 0755)

    def test_script_runs_successfully(self):
        ubuntu = self.prepareUbuntu()
        self.layer.txn.commit()
        stdout, stderr, retval = run_script(
            self.SCRIPT_PATH + " -d ubuntu")
        self.assertEqual(0, retval, "Script failure:\n" + stderr)

    def test_script_is_happy_with_no_publications(self):
        distro = self.makeDistro()
        self.makeScript(distro).main()

    def test_produces_listings(self):
        distro = self.makeDistro()
        self.makeScript(distro).main()
        self.assertTrue(
            path_exists(get_archive_root(get_pub_config(distro)), 'ls-lR.gz'))

    def test_can_run_twice(self):
        test_publisher = SoyuzTestPublisher()
        distroseries = test_publisher.setUpDefaultDistroSeries()
        distro = distroseries.distribution
        pub_config = get_pub_config(distro)
        self.factory.makeComponentSelection(
            distroseries=distroseries, component="main")
        self.factory.makeArchive(
            distribution=distro, purpose=ArchivePurpose.PARTNER)
        test_publisher.getPubSource()

        self.setUpForScriptRun(distro)
        self.makeScript(distro).main()
        self.makeScript(distro).main()

    def test_publishes_package(self):
        test_publisher = SoyuzTestPublisher()
        distroseries = test_publisher.setUpDefaultDistroSeries()
        distro = distroseries.distribution
        pub_config = get_pub_config(distro)
        self.factory.makeComponentSelection(
            distroseries=distroseries, component="main")
        self.factory.makeArchive(
            distribution=distro, purpose=ArchivePurpose.PARTNER)
        test_publisher.getPubSource()

        self.setUpForScriptRun(distro)
        self.makeScript(distro).main()

        archive_root = get_archive_root(pub_config)
        dists_root = get_dists_root(pub_config)

        dsc = os.path.join(
            archive_root, 'pool', 'main', 'f', 'foo', 'foo_666.dsc')
        self.assertEqual("I do not care about sources.", file(dsc).read())
        overrides = os.path.join(
            archive_root + '-overrides', distroseries.name + '_main_source')
        self.assertEqual(dsc, file(overrides).read().rstrip())
        self.assertTrue(path_exists(
            dists_root, distroseries.name, 'main', 'source', 'Sources.gz'))
        self.assertTrue(path_exists(
            dists_root, distroseries.name, 'main', 'source', 'Sources.bz2'))

        distcopyseries = os.path.join(dists_root, distroseries.name)
        release = self.readReleaseFile(
            os.path.join(distcopyseries, "Release"))
        self.assertEqual(distro.displayname, release['Origin'])
        self.assertEqual(distro.displayname, release['Label'])
        self.assertEqual(distroseries.name, release['Suite'])
        self.assertEqual(distroseries.name, release['Codename'])
        self.assertEqual("main", release['Components'])
        self.assertEqual("", release["Architectures"])
        self.assertIn("Date", release)
        self.assertIn("Description", release)
        self.assertNotEqual("", release["MD5Sum"])
        self.assertNotEqual("", release["SHA1"])
        self.assertNotEqual("", release["SHA256"])

        main_release = self.readReleaseFile(
            os.path.join(distcopyseries, 'main', 'source', "Release"))
        self.assertEqual(distroseries.name, main_release["Archive"])
        self.assertEqual("main", main_release["Component"])
        self.assertEqual(distro.displayname, main_release["Origin"])
        self.assertEqual(distro.displayname, main_release["Label"])
        self.assertEqual("source", main_release["Architecture"])

    def test_getDirtySuites_returns_suite_with_pending_publication(self):
        spph = self.factory.makeSourcePackagePublishingHistory()
        script = self.makeScript(spph.distroseries.distribution)
        script.setUp()
        self.assertEqual([name_spph_suite(spph)], script.getDirtySuites())

    def test_getDirtySuites_returns_suites_with_pending_publications(self):
        distro = self.makeDistro()
        spphs = [
            self.factory.makeSourcePackagePublishingHistory(
                distroseries=self.factory.makeDistroSeries(
                    distribution=distro))
            for counter in xrange(2)]

        script = self.makeScript(distro)
        script.setUp()
        self.assertContentEqual(
            [name_spph_suite(spph) for spph in spphs],
            script.getDirtySuites())

    def test_getDirtySuites_ignores_suites_without_pending_publications(self):
        spph = self.factory.makeSourcePackagePublishingHistory(
            status=PackagePublishingStatus.PUBLISHED)
        script = self.makeScript(spph.distroseries.distribution)
        script.setUp()
        self.assertEqual([], script.getDirtySuites())

    def test_getDirtySecuritySuites_returns_security_suites(self):
        distro = self.makeDistro()
        spphs = [
            self.factory.makeSourcePackagePublishingHistory(
                distroseries=self.factory.makeDistroSeries(
                    distribution=distro),
                pocket=PackagePublishingPocket.SECURITY)
            for counter in xrange(2)]

        script = self.makeScript(distro)
        script.setUp()
        self.assertContentEqual(
            [name_spph_suite(spph) for spph in spphs],
            script.getDirtySecuritySuites())

    def test_getDirtySecuritySuites_ignores_non_security_suites(self):
        distroseries = self.factory.makeDistroSeries()
        spphs = [
            self.factory.makeSourcePackagePublishingHistory(
                distroseries=distroseries, pocket=pocket)
            for pocket in [
                PackagePublishingPocket.RELEASE,
                PackagePublishingPocket.UPDATES,
                PackagePublishingPocket.PROPOSED,
                PackagePublishingPocket.BACKPORTS,
                ]]
        script = self.makeScript(distroseries.distribution)
        script.setUp()
        self.assertEqual([], script.getDirtySecuritySuites())

    def test_rsync_copies_files(self):
        distro = self.makeDistro()
        script = self.makeScript(distro)
        script.setUp()
        dists_root = get_dists_root(get_pub_config(distro))
        dists_backup = os.path.join(
            get_distscopy_root(get_pub_config(distro)), "dists")
        os.makedirs(dists_backup)
        os.makedirs(dists_root)
        write_marker_file([dists_root, "new-file"], "New file")
        script.rsyncBackupDists()
        self.assertEqual(
            "New file", read_marker_file([dists_backup, "new-file"]))

    def test_rsync_cleans_up_obsolete_files(self):
        distro = self.makeDistro()
        script = self.makeScript(distro)
        script.setUp()
        dists_backup = os.path.join(
            get_distscopy_root(get_pub_config(distro)), "dists")
        os.makedirs(dists_backup)
        old_file = [dists_backup, "old-file"]
        write_marker_file(old_file, "old-file")
        os.makedirs(get_dists_root(get_pub_config(distro)))
        script.rsyncBackupDists()
        self.assertFalse(path_exists(*old_file))

    def test_setUpDirs_creates_directory_structure(self):
        distro = self.makeDistro()
        pub_config = get_pub_config(distro)
        archive_root = get_archive_root(pub_config)
        dists_root = get_dists_root(pub_config)
        script = self.makeScript(distro)
        script.setUp()

        self.assertFalse(file_exists(archive_root))

        script.setUpDirs()

        self.assertTrue(file_exists(archive_root))
        self.assertTrue(file_exists(dists_root))
        self.assertTrue(file_exists(get_distscopy_root(pub_config)))

    def test_setUpDirs_does_not_mind_if_dist_directories_already_exist(self):
        distro = self.makeDistro()
        script = self.makeScript(distro)
        script.setUp()
        script.setUpDirs()
        script.setUpDirs()
        self.assertTrue(file_exists(get_archive_root(get_pub_config(distro))))

    def test_publishDistroArchive_runs_parts(self):
        distro = self.makeDistro()
        script = self.makeScript(distro)
        script.setUp()
        script.setUpDirs()
        script.runParts = FakeMethod()
        script.publishDistroArchive(distro.main_archive)
        self.assertEqual(1, script.runParts.call_count)
        args, kwargs = script.runParts.calls[0]
        parts_dir, env = args
        self.assertEqual("publish-distro.d", parts_dir)

    def test_runPublishDistroParts_passes_parameters(self):
        distro = self.makeDistro()
        script = self.makeScript(distro)
        script.setUp()
        script.setUpDirs()
        script.runParts = FakeMethod()
        script.runPublishDistroParts(distro.main_archive)
        args, kwargs = script.runParts.calls[0]
        parts_dir, env = args
        required_parameters = set([
            "ARCHIVEROOT", "DISTSROOT", "OVERRIDEROOT"])
        missing_parameters = required_parameters.difference(set(env.keys()))
        self.assertEqual(set(), missing_parameters)

    def test_runCommercialCompat_runs_commercial_compat_script(self):
        # XXX JeroenVermeulen 2011-03-29 bug=741683: Retire
        # runCommercialCompat as soon as Dapper support ends.
        self.enableCommercialCompat()
        script = self.makeScript(self.prepareUbuntu())
        script.setUp()
        script.executeShell = FakeMethod()
        script.runCommercialCompat()
        self.assertEqual(1, script.executeShell.call_count)
        args, kwargs = script.executeShell.calls[0]
        command_line, = args
        self.assertIn("commercial-compat.sh", command_line)

    def test_runCommercialCompat_runs_only_for_ubuntu(self):
        # XXX JeroenVermeulen 2011-03-29 bug=741683: Retire
        # runCommercialCompat as soon as Dapper support ends.
        self.enableCommercialCompat()
        script = self.makeScript(self.makeDistro())
        script.setUp()
        script.executeShell = FakeMethod()
        script.runCommercialCompat()
        self.assertEqual(0, script.executeShell.call_count)

    def test_runCommercialCompat_runs_only_if_configured(self):
        # XXX JeroenVermeulen 2011-03-29 bug=741683: Retire
        # runCommercialCompat as soon as Dapper support ends.
        script = self.makeScript(self.prepareUbuntu())
        script.setUp()
        script.executeShell = FakeMethod()
        script.runCommercialCompat()
        self.assertEqual(0, script.executeShell.call_count)

    def test_generateListings_writes_ls_lR_gz(self):
        distro = self.makeDistro()
        script = self.makeScript(distro)
        script.setUp()
        script.setUpDirs()
        script.generateListings()
        pass

    def test_clearEmptyDirs_cleans_up_empty_directories(self):
        distro = self.makeDistro()
        script = self.makeScript(distro)
        script.setUp()
        script.setUpDirs()
        empty_dir = os.path.join(
            get_dists_root(get_pub_config(distro)), 'empty-dir')
        os.makedirs(empty_dir)
        script.clearEmptyDirs()
        self.assertFalse(file_exists(empty_dir))

    def test_clearEmptyDirs_does_not_clean_up_nonempty_directories(self):
        distro = self.makeDistro()
        script = self.makeScript(distro)
        script.setUp()
        script.setUpDirs()
        nonempty_dir = os.path.join(
            get_dists_root(get_pub_config(distro)), 'nonempty-dir')
        os.makedirs(nonempty_dir)
        write_marker_file([nonempty_dir, "placeholder"], "Data here!")
        script.clearEmptyDirs()
        self.assertTrue(file_exists(nonempty_dir))

    def test_processOptions_finds_distribution(self):
        distro = self.makeDistro()
        script = self.makeScript(distro)
        script.processOptions()
        self.assertEqual(distro.name, script.options.distribution)
        self.assertEqual(distro, script.distribution)

    def test_processOptions_complains_about_unknown_distribution(self):
        script = self.makeScript()
        script.options.distribution = self.factory.getUniqueString()
        self.assertRaises(LaunchpadScriptFailure, script.processOptions)

    def test_runParts_runs_parts(self):
        self.enableRunParts()
        script = self.makeScript(self.prepareUbuntu())
        script.setUp()
        script.executeShell = FakeMethod()
        script.runParts("finalize.d", {})
        self.assertEqual(1, script.executeShell.call_count)
        args, kwargs = script.executeShell.calls[-1]
        command_line, = args
        self.assertIn("run-parts", command_line)
        self.assertIn(
            "cronscripts/publishing/distro-parts/ubuntu/finalize.d",
            command_line)

    def test_runParts_passes_parameters(self):
        self.enableRunParts()
        script = self.makeScript(self.prepareUbuntu())
        script.setUp()
        script.executeShell = FakeMethod()
        key = self.factory.getUniqueString()
        value = self.factory.getUniqueString()
        script.runParts("finalize.d", {key: value})
        args, kwargs = script.executeShell.calls[-1]
        command_line, = args
        self.assertIn("%s=%s" % (key, value), command_line)

    def test_executeShell_executes_shell_command(self):
        distro = self.makeDistro()
        script = self.makeScript(distro)
        marker = os.path.join(
            get_pub_config(distro).root_dir, "marker")
        script.executeShell("touch %s" % marker)
        self.assertTrue(file_exists(marker))

    def test_executeShell_reports_failure_if_requested(self):
        distro = self.makeDistro()
        script = self.makeScript(distro)

        class ArbitraryFailure(Exception):
            """Some exception that's not likely to come from elsewhere."""

        self.assertRaises(
            ArbitraryFailure,
            script.executeShell, "/bin/false", failure=ArbitraryFailure())

    def test_executeShell_does_not_report_failure_if_not_requested(self):
        distro = self.makeDistro()
        script = self.makeScript(distro)
        # The test is that this does not fail:
        script.executeShell("/bin/false")

    def test_runFinalizeParts_passes_parameters(self):
        script = self.makeScript(self.prepareUbuntu())
        script.setUp()
        script.runParts = FakeMethod()
        script.runFinalizeParts()
        args, kwargs = script.runParts.calls[0]
        parts_dir, env = args
        required_parameters = set(["ARCHIVEROOTS", "SECURITY_UPLOAD_ONLY"])
        missing_parameters = required_parameters.difference(set(env.keys()))
        self.assertEqual(set(), missing_parameters)

    def test_publishSecurityUploads_skips_pub_if_no_security_updates(self):
        script = self.makeScript()
        script.setUp()
        script.setUpDirs()
        script.installDists = FakeMethod()
        script.publishSecurityUploads()
        self.assertEqual(0, script.installDists.call_count)

    def test_publishAllUploads_publishes_all_distro_archives(self):
        distro = self.makeDistro()
        distroseries = self.factory.makeDistroSeries(distribution=distro)
        partner_archive = self.factory.makeArchive(
            distribution=distro, purpose=ArchivePurpose.PARTNER)
        for archive in distro.all_distro_archives:
            self.factory.makeSourcePackagePublishingHistory(
                distroseries=distroseries,
                archive=archive)
        script = self.makeScript(distro)
        script.setUp()
        script.setUpDirs()
        script.publishDistroArchive = FakeMethod()
        script.publishAllUploads()
        published_archives = [
            args[0] for args, kwargs in script.publishDistroArchive.calls]

        self.assertContentEqual(
            distro.all_distro_archives, published_archives)
        self.assertIn(distro.main_archive, published_archives)
        self.assertIn(partner_archive, published_archives)

    def test_recoverWorkingDists_is_quiet_normally(self):
        script = self.makeScript()
        script.setUp()
        script.logger = BufferLogger()
        script.logger.setLevel(logging.INFO)
        script.recoverWorkingDists()
        self.assertEqual('', script.logger.getLogBuffer())

    def test_recoverWorkingDists_recovers_working_directory(self):
        distro = self.makeDistro()
        script = self.makeScript(distro)
        script.setUp()
        script.logger = BufferLogger()
        script.logger.setLevel(logging.INFO)
        script.setUpDirs()
        archive_config = script.configs[ArchivePurpose.PRIMARY]
        backup_dists = os.path.join(
            archive_config.archiveroot + "-distscopy", "dists")
        working_dists = get_working_dists(archive_config)
        os.rename(backup_dists, working_dists)
        write_marker_file([working_dists, "marker"], "Recovered")
        script.recoverWorkingDists()
        self.assertEqual(
            "Recovered", read_marker_file([backup_dists, "marker"]))
        self.assertNotEqual('', script.logger.getLogBuffer())

    def test_publishes_first_security_updates_then_all_updates(self):
        script = self.makeScript()
        script.publish = FakeMethod()
        script.main()
        self.assertEqual(2, script.publish.call_count)
        args, kwargs = script.publish.calls[0]
        self.assertEqual({'security_only': True}, kwargs)
        args, kwargs = script.publish.calls[1]
        self.assertEqual(False, kwargs.get('security_only', False))

    def test_security_run_publishes_only_security_updates(self):
        script = self.makeScript(extra_args=['--security-only'])
        script.publish = FakeMethod()
        script.main()
        self.assertEqual(1, script.publish.call_count)
        args, kwargs = script.publish.calls[0]
        self.assertEqual({'security_only': True}, kwargs)

    def test_publishAllUploads_processes_all_archives(self):
        distro = self.makeDistro()
        partner_archive = self.factory.makeArchive(
            distribution=distro, purpose=ArchivePurpose.PARTNER)
        script = self.makeScript(distro)
        script.publishDistroArchive = FakeMethod()
        script.setUp()
        script.publishAllUploads()
<<<<<<< HEAD
        published_archives = [
            args[0] for args, kwargs in script.publishDistroArchive.calls]
        self.assertContentEqual(
            [distro.main_archive, partner_archive], published_archives)
=======
        self.assertEqual(1, script.runFinalizeParts.call_count)

    def test_runFinalizeParts_quotes_archiveroots(self):
        # Passing ARCHIVEROOTS to the finalize.d scripts is a bit
        # difficult because the variable holds multiple values in a
        # single, double-quoted string.  Escaping and quoting a sequence
        # of escaped and quoted items won't work.
        # This test establishes how a script can sanely deal with the
        # list.  It'll probably go wrong if the configured archive root
        # contains spaces and such, but should work with Unix-sensible
        # paths.
        distro = self.makeDistro()
        self.factory.makeArchive(
            distribution=distro, purpose=ArchivePurpose.PARTNER)
        script = self.makeScript(distro)
        script.setUp()
        script.setUpDirs()

        # Create a run-parts script that creates marker files in each of
        # the archive roots, and writes an expected string to them.
        # Doesn't write to a marker file that already exists, because it
        # might be a sign that the path it received is ridiculously
        # wrong.  Don't want to go overwriting random files now do we?
        self.installRunPartsScript(distro, "finalize.d", dedent("""\
            #!/bin/sh -e
            MARKER_NAME="marker file"
            for DIRECTORY in $ARCHIVEROOTS
            do
                MARKER="$DIRECTORY/$MARKER_NAME"
                if [ -e "$MARKER" ]
                then
                    echo "Marker file $MARKER already exists." >&2
                    exit 1
                fi
                echo "This is an archive root." >"$MARKER"
            done
            """))

        script.runFinalizeParts()

        for archive in [distro.main_archive, distro.getArchive("partner")]:
            archive_root = getPubConfig(archive).archiveroot
            self.assertEqual(
                "This is an archive root.",
                self.readMarkerFile([archive_root, "marker file"]).rstrip(),
                "Did not find expected marker for %s."
                % archive.purpose.title)
>>>>>>> d3d31c38
<|MERGE_RESOLUTION|>--- conflicted
+++ resolved
@@ -709,13 +709,10 @@
         script.publishDistroArchive = FakeMethod()
         script.setUp()
         script.publishAllUploads()
-<<<<<<< HEAD
         published_archives = [
             args[0] for args, kwargs in script.publishDistroArchive.calls]
         self.assertContentEqual(
             [distro.main_archive, partner_archive], published_archives)
-=======
-        self.assertEqual(1, script.runFinalizeParts.call_count)
 
     def test_runFinalizeParts_quotes_archiveroots(self):
         # Passing ARCHIVEROOTS to the finalize.d scripts is a bit
@@ -761,5 +758,4 @@
                 "This is an archive root.",
                 self.readMarkerFile([archive_root, "marker file"]).rstrip(),
                 "Did not find expected marker for %s."
-                % archive.purpose.title)
->>>>>>> d3d31c38
+                % archive.purpose.title)