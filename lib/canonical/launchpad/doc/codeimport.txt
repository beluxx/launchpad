= Code Imports =

CodeImport objects model the process surrounding the code import service
of Launchpad. A CodeImport object is created by a user requesting an
import, the import source is then reviewed by privileged users. Then
importd, the code import daemon, performs the initial import that
populates the import branch, and updates it regularly.

We can import code from CVS or Subversion.

CodeImports are hidden from regular users currently.  David Allouche is
a member of the vcs-imports team and can access the objects freely.

    >>> login('david.allouche@canonical.com')


== Code import set utility ==

CodeImports are created and found using the ICodeImportSet interface,
which is registered as a utility.

    >>> from canonical.launchpad.interfaces import ICodeImport, ICodeImportSet
    >>> from zope.interface.verify import verifyObject
    >>> from zope.component import getUtility
    >>> from zope.security.proxy import removeSecurityProxy
    >>> code_import_set = getUtility(ICodeImportSet)
    >>> verifyObject(ICodeImportSet, removeSecurityProxy(code_import_set))
    True

CodeImports record who created them, and we're going to pretend that
this is done by 'No Privileges Person'.

    >>> from canonical.launchpad.interfaces import IPersonSet
    >>> nopriv = getUtility(IPersonSet).getByName('no-priv')

CodeImports are associated with a Branch when they are created; this
is how they are linked to a Product.  For the basic tests, we
associate the imports with a new branch for the FireFox project
(arbitrarily many imports can be created for a project).  A helper
function to create these branches makes the tests below easier to
read.

    >>> from canonical.launchpad.interfaces import (
    ...     IBranchSet, ILaunchpadCelebrities, IPersonSet, IProductSet)
    >>> vcs_imports = getUtility(ILaunchpadCelebrities).vcs_imports
    >>> def new_import_branch(name):
    ...     product = getUtility(IProductSet).getByName('firefox')
    ...     return getUtility(IBranchSet).new(
    ...         name, vcs_imports, product,
    ...         None, 'Import branch')


== Supported source systems ==

The rcs_type field, which indicates whether the import is from CVS or
Subversion, takes values from the 'RevisionControlSystems' vocabulary.

    >>> from canonical.lp.dbschema import RevisionControlSystems


=== Import from CVS ===

Code imports from CVS specify the CVSROOT value, and the path to import
in the repository, known as the "module".

    >>> cvs = RevisionControlSystems.CVS
    >>> cvs_root = ':pserver:anonymous@cvs.example.com:/cvsroot'
    >>> cvs_module = 'hello'
    >>> cvs_branch = new_import_branch("trunk-cvs")
    >>> cvs_import = code_import_set.new(
    ...     registrant=nopriv, branch=cvs_branch,
    ...     rcs_type=cvs, cvs_root=cvs_root, cvs_module=cvs_module)
    >>> verifyObject(ICodeImport, removeSecurityProxy(cvs_import))
    True


=== Import from Subversion ===

Code imports from Subversion specify the URL used with "svn checkout" to
retrieve the tree to import.

    >>> svn = RevisionControlSystems.SVN
    >>> svn_url = 'svn://svn.example.com/trunk'
    >>> svn_branch = new_import_branch("trunk-svn")
    >>> svn_import = code_import_set.new(
    ...     registrant=nopriv, branch=svn_branch,
    ...     rcs_type=svn, svn_branch_url=svn_url)
    >>> verifyObject(ICodeImport, removeSecurityProxy(svn_import))
    True


== Creating a CodeImport from existing data ==

The first production code that creates CodeImports will be a sync
script that creates CodeImports from the existing information in the
ProductSeries table.  The only ProductSeries with such information in
the sample data is evolution/trunk.

    >>> from canonical.launchpad.interfaces import IProductSeriesSet
    >>> from canonical.lp.dbschema import ImportStatus
    >>> [series] = getUtility(IProductSeriesSet).search(
    ...     importstatus=ImportStatus.PROCESSING.value)
    >>> series.product.name
    u'evolution'
    >>> series.name
    u'trunk'
    >>> series.cvsroot
    u':pserver:anonymous@anoncvs.gnome.org:/cvs/gnome'
    >>> series.cvsmodule
    u'evolution'

Once we've found the series, creating a new CodeImport with the same
source details is a fairly simple matter.

    >>> from_existing_import = code_import_set.new(
    ...     registrant=vcs_imports, branch=series.import_branch, rcs_type=cvs,
    ...     cvs_root=series.cvsroot, cvs_module=series.cvsmodule)

This CodeImport is associated to the evolution/main ProductSeries
(because the series' import_branch is the branch of the CodeImport):

    >>> from_existing_import.series.name
    u'trunk'


== Retreiving CodeImports ==

You can retrieve all imports with the `getAll` method of ICodeImport.

    >>> svn_import in code_import_set.getAll()
    True

You can also retrive an import by id, which will be used to present the
object view for an import and also by branch, which will be used to
present the import's details on the page of the branch.

    >>> code_import_set.get(svn_import.id).svn_branch_url
    u'svn://svn.example.com/trunk'
    >>> code_import_set.getByBranch(cvs_branch).cvs_root
    u':pserver:anonymous@cvs.example.com:/cvsroot'

<<<<<<< HEAD

== CodeImportMachine ==

The simple CodeImportMachine table is a record of machines that can
perform code imports.  The table is represented by an object that
provides the ICodeImportMachineSet interface.

    >>> from canonical.launchpad.interfaces import ICodeImportMachineSet
    >>> code_import_machine_set = getUtility(ICodeImportMachineSet)
    >>> verifyObject(ICodeImportMachineSet,
    ...              removeSecurityProxy(code_import_machine_set))
    True

The table just records two people of information: a string "hostname"
that uniquely identifies the machine and a boolean "online" that
records whether the machine is currently online.

    >>> def go_online(hostname):
    ...     machine = code_import_machine_set.getByHostname(hostname)
    ...     if machine is None:
    ...         machine = code_import_machine_set.new(hostname, True)
    ...     else:
    ...         machine.online = True
    ...     return machine

=======
Finally, you can search for imports by review status.  For instance,
there is a single sample CodeImport with the "REVIEWED" status:

    >>> from canonical.lp.dbschema import CodeImportReviewStatus
    >>> reviewed_imports = list(code_import_set.search(
    ...     review_status=CodeImportReviewStatus.REVIEWED))
    >>> reviewed_imports
    [<...CodeImport...>]
    >>> reviewed_imports[0].review_status.name
    'REVIEWED'

When you ask for an id that is not present ICodeImportSet.get() raises
canonical.launchpad.interfaces.NotFoundError, rather than some
internal database exception.

    >>> code_import_set.get(-10)
    Traceback (most recent call last):
      ...
    NotFoundError: -10


== Canonical URLs ==

We've registered the ICodeImportSet utility on the 'code' part of the
site:

    >>> from canonical.launchpad.webapp import canonical_url
    >>> print canonical_url(code_import_set)
    http://code.launchpad.dev/+code-imports

Each code import can be found at '<url of ICodeImportSet>/<id of
import>':

    >>> print canonical_url(code_import_set.get(1))
    http://code.launchpad.dev/+code-imports/1


== Security ==

As we've seen above, David has access to all methods defined by
ICodeImport and ICodeImportSet.  During the transitional period,
anonymous and regular users do _not_ have this access.

    >>> login(ANONYMOUS)
    >>> code_import_set.new
    Traceback (most recent call last):
      ...
    Unauthorized: (<...CodeImportSet...>, 'new', 'launchpad.View')
    >>> svn_import.id
    Traceback (most recent call last):
      ...
    Unauthorized: (<...CodeImport...>, 'id', 'launchpad.View')
    >>> login('no-priv@canonical.com')
    >>> code_import_set.new
    Traceback (most recent call last):
      ...
    Unauthorized: (<...CodeImportSet...>, 'new', 'launchpad.View')
    >>> svn_import.id
    Traceback (most recent call last):
      ...
    Unauthorized: (<...CodeImport...>, 'id', 'launchpad.View')
>>>>>>> 991dbea8
<|MERGE_RESOLUTION|>--- conflicted
+++ resolved
@@ -139,33 +139,6 @@
     >>> code_import_set.getByBranch(cvs_branch).cvs_root
     u':pserver:anonymous@cvs.example.com:/cvsroot'
 
-<<<<<<< HEAD
-
-== CodeImportMachine ==
-
-The simple CodeImportMachine table is a record of machines that can
-perform code imports.  The table is represented by an object that
-provides the ICodeImportMachineSet interface.
-
-    >>> from canonical.launchpad.interfaces import ICodeImportMachineSet
-    >>> code_import_machine_set = getUtility(ICodeImportMachineSet)
-    >>> verifyObject(ICodeImportMachineSet,
-    ...              removeSecurityProxy(code_import_machine_set))
-    True
-
-The table just records two people of information: a string "hostname"
-that uniquely identifies the machine and a boolean "online" that
-records whether the machine is currently online.
-
-    >>> def go_online(hostname):
-    ...     machine = code_import_machine_set.getByHostname(hostname)
-    ...     if machine is None:
-    ...         machine = code_import_machine_set.new(hostname, True)
-    ...     else:
-    ...         machine.online = True
-    ...     return machine
-
-=======
 Finally, you can search for imports by review status.  For instance,
 there is a single sample CodeImport with the "REVIEWED" status:
 
@@ -226,5 +199,4 @@
     >>> svn_import.id
     Traceback (most recent call last):
       ...
-    Unauthorized: (<...CodeImport...>, 'id', 'launchpad.View')
->>>>>>> 991dbea8
+    Unauthorized: (<...CodeImport...>, 'id', 'launchpad.View')