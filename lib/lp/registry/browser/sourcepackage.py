# Copyright 2004-2008 Canonical Ltd.  All rights reserved.

"""Browser views for sourcepackages."""

__metaclass__ = type

__all__ = [
    'SourcePackageBreadcrumbBuilder',
    'SourcePackageFacets',
    'SourcePackageNavigation',
    'SourcePackageView',
    ]

from apt_pkg import ParseSrcDepends
from zope.component import getUtility, getMultiAdapter
from zope.app.form.interfaces import IInputWidget

from canonical.launchpad import helpers
from lp.bugs.browser.bugtask import BugTargetTraversalMixin
from lp.soyuz.browser.build import BuildRecordsView
from canonical.launchpad.browser.packagerelationship import (
    relationship_builder)
from lp.answers.browser.questiontarget import (
    QuestionTargetFacetMixin, QuestionTargetAnswersMenu)
from lp.services.worlddata.interfaces.country import ICountry
from canonical.launchpad.interfaces.packaging import IPackaging
from lp.soyuz.interfaces.publishing import PackagePublishingPocket
from lp.registry.interfaces.sourcepackage import ISourcePackage
from lp.translations.interfaces.potemplate import IPOTemplateSet
from canonical.launchpad.webapp import (
    ApplicationMenu, enabled_with_permission, GetitemNavigation, Link,
    NavigationMenu, redirection, StandardLaunchpadFacets, stepto)
from canonical.launchpad.webapp import canonical_url
from canonical.launchpad.webapp.authorization import check_permission
from canonical.launchpad.webapp.breadcrumb import BreadcrumbBuilder
from canonical.launchpad.webapp.menu import structured

from canonical.lazr.utils import smartquote


class SourcePackageNavigation(GetitemNavigation, BugTargetTraversalMixin):

    usedfor = ISourcePackage

    @stepto('+pots')
    def pots(self):
        potemplateset = getUtility(IPOTemplateSet)
        sourcepackage_pots = potemplateset.getSubset(
            distroseries=self.context.distroseries,
            sourcepackagename=self.context.sourcepackagename)

        if not check_permission('launchpad.Admin', sourcepackage_pots):
            self.context.distroseries.checkTranslationsViewable()

        return sourcepackage_pots

    @stepto('+filebug')
    def filebug(self):
        """Redirect to the IDistributionSourcePackage +filebug page."""
        sourcepackage = self.context
        distro_sourcepackage = sourcepackage.distribution.getSourcePackage(
            sourcepackage.name)

        return redirection(canonical_url(distro_sourcepackage) + "/+filebug")


class SourcePackageBreadcrumbBuilder(BreadcrumbBuilder):
    """Builds a breadcrumb for an `ISourcePackage`."""
    @property
    def text(self):
        return smartquote('"%s" package') % (self.context.name)


class SourcePackageFacets(QuestionTargetFacetMixin, StandardLaunchpadFacets):

    usedfor = ISourcePackage
    enable_only = ['overview', 'bugs', 'branches', 'answers', 'translations']


class SourcePackageOverviewMenu(ApplicationMenu):

    usedfor = ISourcePackage
    facet = 'overview'
    links = ['packaging', 'edit_packaging', 'changelog', 'builds']

    def changelog(self):
        return Link('+changelog', 'View changelog', icon='list')

    def packaging(self):
        return Link('+packaging', 'Show upstream links', icon='info')

    def edit_packaging(self):
        return Link('+edit-packaging', 'Change upstream link', icon='edit')

    def builds(self):
        text = 'Show builds'
        return Link('+builds', text, icon='info')


class SourcePackageAnswersMenu(QuestionTargetAnswersMenu):

    usedfor = ISourcePackage
    facet = 'answers'

    links = QuestionTargetAnswersMenu.links + ['gethelp']

    def gethelp(self):
        return Link('+gethelp', 'Help and support options', icon='info')


<<<<<<< HEAD
class SourcePackageTranslationsMenu(NavigationMenu):

    usedfor = ISourcePackage
    facet = 'translations'
    links = ('overview', 'translationdownload', 'imports')

    def imports(self):
        text = 'Import queue'
        return Link('+imports', text)

    @enabled_with_permission('launchpad.ExpensiveRequest')
    def translationdownload(self):
        text = 'Download'
        enabled = bool(self.context.getCurrentTranslationTemplates().any())
        return Link('+export', text, icon='download', enabled=enabled)

    def overview(self):
        return Link('', 'Overview', icon='info')


class SourcePackageTranslationsExportView(BaseExportView):
    """Request tarball export of all translations for source package."""
    pass


class SourcePackageView(BuildRecordsView, TranslationsMixin):
=======
class SourcePackageView(BuildRecordsView):
>>>>>>> 4e6171d0

    def initialize(self):
        # lets add a widget for the product series to which this package is
        # mapped in the Packaging table
        raw_field = IPackaging['productseries']
        bound_field = raw_field.bind(self.context)
        self.productseries_widget = getMultiAdapter(
            (bound_field, self.request), IInputWidget)
        self.productseries_widget.setRenderedValue(self.context.productseries)
        # List of languages the user is interested on based on their browser,
        # IP address and launchpad preferences.
        self.status_message = None
        self.error_message = None
        self.processForm()

    def processForm(self):
        # look for an update to any of the things we track
        form = self.request.form
        if form.has_key('packaging'):
            if self.productseries_widget.hasValidInput():
                new_ps = self.productseries_widget.getInputValue()
                # we need to create or update the packaging
                self.context.setPackaging(new_ps, self.user)
                self.productseries_widget.setRenderedValue(new_ps)
                self.status_message = 'Upstream link updated, thank you!'
            else:
                self.error_message = structured('Invalid series given.')

    def published_by_pocket(self):
        """This morfs the results of ISourcePackage.published_by_pocket into
        something easier to parse from a page template. It becomes a list of
        dictionaries, sorted in dbschema item order, each representing a
        pocket and the packages in it."""
        result = []
        thedict = self.context.published_by_pocket
        for pocket in PackagePublishingPocket.items:
            newdict = {'pocketdetails': pocket}
            newdict['packages'] = thedict[pocket]
            result.append(newdict)
        return result

    def binaries(self):
        """Format binary packages into binarypackagename and archtags"""
        results = {}
        all_arch = sorted([arch.architecturetag for arch in
                           self.context.distroseries.architectures])
        for bin in self.context.currentrelease.binaries:
            distroarchseries = bin.build.distroarchseries
            if bin.name not in results:
                results[bin.name] = []

            if bin.architecturespecific:
                results[bin.name].append(distroarchseries.architecturetag)
            else:
                results[bin.name] = all_arch
            results[bin.name].sort()

        return results

    def _relationship_parser(self, content):
        """Wrap the relationship_builder for SourcePackages.

        Define apt_pkg.ParseSrcDep as a relationship 'parser' and
        IDistroSeries.getBinaryPackage as 'getter'.
        """
        getter = self.context.distroseries.getBinaryPackage
        parser = ParseSrcDepends
        return relationship_builder(content, parser=parser, getter=getter)

    @property
    def builddepends(self):
        return self._relationship_parser(
            self.context.currentrelease.builddepends)

    @property
    def builddependsindep(self):
        return self._relationship_parser(
            self.context.currentrelease.builddependsindep)

    @property
    def build_conflicts(self):
        return self._relationship_parser(
            self.context.currentrelease.build_conflicts)

    @property
    def build_conflicts_indep(self):
        return self._relationship_parser(
            self.context.currentrelease.build_conflicts_indep)

    def requestCountry(self):
        return ICountry(self.request, None)

    def browserLanguages(self):
        return helpers.browserLanguages(self.request)

    @property
    def potemplates(self):
        return list(self.context.getCurrentTranslationTemplates())

    @property
    def search_name(self):
        return False

    @property
    def default_build_state(self):
        """Default build state for sourcepackage builds.

        This overrides the default that is set on BuildRecordsView."""
        # None maps to "all states". The reason we display all states on
        # this page is because it's unlikely that there will be so
        # many builds that the listing will be overwhelming.
        return None<|MERGE_RESOLUTION|>--- conflicted
+++ resolved
@@ -108,36 +108,7 @@
         return Link('+gethelp', 'Help and support options', icon='info')
 
 
-<<<<<<< HEAD
-class SourcePackageTranslationsMenu(NavigationMenu):
-
-    usedfor = ISourcePackage
-    facet = 'translations'
-    links = ('overview', 'translationdownload', 'imports')
-
-    def imports(self):
-        text = 'Import queue'
-        return Link('+imports', text)
-
-    @enabled_with_permission('launchpad.ExpensiveRequest')
-    def translationdownload(self):
-        text = 'Download'
-        enabled = bool(self.context.getCurrentTranslationTemplates().any())
-        return Link('+export', text, icon='download', enabled=enabled)
-
-    def overview(self):
-        return Link('', 'Overview', icon='info')
-
-
-class SourcePackageTranslationsExportView(BaseExportView):
-    """Request tarball export of all translations for source package."""
-    pass
-
-
-class SourcePackageView(BuildRecordsView, TranslationsMixin):
-=======
 class SourcePackageView(BuildRecordsView):
->>>>>>> 4e6171d0
 
     def initialize(self):
         # lets add a widget for the product series to which this package is
