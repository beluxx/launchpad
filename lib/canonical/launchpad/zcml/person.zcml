--- conflicted
+++ resolved
@@ -431,8 +431,6 @@
   <browser:page
     for="canonical.launchpad.interfaces.ITeam"
     permission="zope.Public"
-<<<<<<< HEAD
-=======
     name="+listing-simple"
     template="../templates/team-listing-simple.pt"
     />
@@ -440,7 +438,6 @@
   <browser:page
     for="canonical.launchpad.interfaces.ITeam"
     permission="zope.Public"
->>>>>>> 41f1e0fd
     name="+mugshots"
     template="../templates/team-mugshots.pt"
     />
