--- conflicted
+++ resolved
@@ -296,11 +296,7 @@
 
         self.formProcessed = True
 
-<<<<<<< HEAD
-        guessed, hijacked = self._guessGpgEmails(key.emails)
-=======
-        guessed, hijacked = self._guessGPGEmails(key.uids)
->>>>>>> 7598952d
+        guessed, hijacked = self._guessGPGEmails(key.emails)
 
         if len(guessed):
             # build email list
