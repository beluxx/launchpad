# Copyright 2004-2005 Canonical Ltd.  All rights reserved.

"""Branch views."""

__metaclass__ = type

__all__ = [
    'BranchSOP',
    'PersonBranchAddView',
    'ProductBranchAddView',
    'BranchContextMenu',
    'BranchDeletionView',
    'BranchEditView',
    'BranchReassignmentView',
    'BranchNavigation',
    'BranchInPersonView',
    'BranchInProductView',
    'BranchView',
    'BranchSubscriptionsView',
    'RegisterBranchMergeProposalView',
    ]

import cgi
from datetime import datetime, timedelta
import pytz

from zope.app.form.browser.widget import BrowserWidget, renderElement
from zope.app.form.browser import UnicodeDisplayWidget
from zope.app.form.interfaces import IDisplayWidget
from zope.event import notify
from zope.component import getUtility
from zope.interface import implements

from canonical.cachedproperty import cachedproperty
from canonical.config import config

from canonical.lp import decorates
from canonical.launchpad.browser.branchref import BranchRef
from canonical.launchpad.browser.launchpad import StructuralObjectPresentation
from canonical.launchpad.browser.person import ObjectReassignmentView
from canonical.launchpad.event import SQLObjectCreatedEvent
from canonical.launchpad.helpers import truncate_text
from canonical.launchpad.interfaces import (
    BranchCreationForbidden, BranchType, BranchVisibilityRule, IBranch,
    IBranchMergeProposal, InvalidBranchMergeProposal,
    IBranchSet, IBranchSubscription, IBugSet,
    ICodeImportSet, ILaunchpadCelebrities, IPersonSet)
from canonical.launchpad.webapp import (
    canonical_url, ContextMenu, Link, enabled_with_permission,
    LaunchpadView, Navigation, stepto, stepthrough, LaunchpadFormView,
    LaunchpadEditFormView, action, custom_widget)
from canonical.launchpad.webapp.uri import URI

from canonical.widgets import SinglePopupWidget


def quote(text):
    return cgi.escape(text, quote=True)


class BranchSOP(StructuralObjectPresentation):
    """Provides the structural heading for `IBranch`."""

    def getMainHeading(self):
        """See `IStructuralHeaderPresentation`."""
        return self.context.owner.browsername


class BranchNavigation(Navigation):

    usedfor = IBranch

    @stepthrough("+bug")
    def traverse_bug_branch(self, bugid):
        """Traverses to an `IBugBranch`."""
        bug = getUtility(IBugSet).get(bugid)

        for bug_branch in bug.bug_branches:
            if bug_branch.branch == self.context:
                return bug_branch

    @stepto(".bzr")
    def dotbzr(self):
        return BranchRef(self.context)

    @stepthrough("+subscription")
    def traverse_subscription(self, name):
        """Traverses to an `IBranchSubcription`."""
        person = getUtility(IPersonSet).getByName(name)

        if person is not None:
            return self.context.getSubscription(person)

    @stepthrough("+merge")
    def traverse_merge_proposal(self, id):
        """Traverse to an `IBranchMergeProposal`."""
        try:
            id = int(id)
        except ValueError:
            # Not a number.
            return None
        for proposal in self.context.landing_targets:
            if proposal.id == id:
                return proposal

    @stepto("+code-import")
    def traverse_code_import(self):
        """Traverses to an `ICodeImport`."""
        return getUtility(ICodeImportSet).getByBranch(self.context)


class BranchContextMenu(ContextMenu):
    """Context menu for branches."""

    usedfor = IBranch
    facet = 'branches'
<<<<<<< HEAD
    links = ['edit', 'browse', 'reassign', 'subscription', 'addsubscriber',
             'associations', 'registermerge', 'landingcandidates']
=======
    links = ['edit', 'delete_branch', 'browse', 'reassign', 'subscription',
             'addsubscriber', 'associations']
>>>>>>> c2b1e959

    @enabled_with_permission('launchpad.Edit')
    def edit(self):
        text = 'Change branch details'
        return Link('+edit', text, icon='edit')

    @enabled_with_permission('launchpad.Edit')
    def delete_branch(self):
        text = 'Delete branch'
        enabled = self.context.canBeDeleted()
        return Link('+delete', text, enabled=enabled)

    def browse(self):
        text = 'Browse code'
        # Only enable the link if we've ever mirrored the branch.
        enabled = self.context.last_mirrored_id is not None
        url = config.launchpad.codebrowse_root + self.context.unique_name
        return Link(url, text, icon='info', enabled=enabled)

    @enabled_with_permission('launchpad.Edit')
    def reassign(self):
        text = 'Change registrant'
        return Link('+reassign', text, icon='edit')

    @enabled_with_permission('launchpad.AnyPerson')
    def subscription(self):
        if self.context.hasSubscription(self.user):
            url = '+edit-subscription'
            text = 'Edit subscription'
            icon = 'edit'
        else:
            url = '+subscribe'
            text = 'Subscribe'
            icon = 'add'
        return Link(url, text, icon=icon)

    @enabled_with_permission('launchpad.AnyPerson')
    def addsubscriber(self):
        text = 'Subscribe someone else'
        return Link('+addsubscriber', text, icon='add')

    def associations(self):
        text = 'View branch associations'
        return Link('+associations', text)

    @enabled_with_permission('launchpad.AnyPerson')
    def registermerge(self):
        text = 'Register merge proposal'
        return Link('+register-merge', text, icon='edit')

    def landingcandidates(self):
        text = 'View landing candidates'
        enabled = self.context.landing_candidates.count() > 0
        return Link('+landing-candidates', text, icon='edit', enabled=enabled)


class BranchView(LaunchpadView):

    __used_for__ = IBranch

    MAXIMUM_STATUS_MESSAGE_LENGTH = 128

    def initialize(self):
        self.notices = []
        self._add_subscription_notice()

    def _add_subscription_notice(self):
        """Add the appropriate notice after posting the subscription form."""
        if self.user and self.request.method == 'POST':
            newsub = self.request.form.get('subscribe', None)
            if newsub == 'Subscribe':
                self.context.subscribe(self.user)
                self.notices.append("You have subscribed to this branch.")
            elif newsub == 'Unsubscribe':
                self.context.unsubscribe(self.user)
                self.notices.append("You have unsubscribed from this branch.")

    def user_is_subscribed(self):
        """Is the current user subscribed to this branch?"""
        if self.user is None:
            return False
        return self.context.hasSubscription(self.user)

    def recent_revision_count(self, days=30):
        """Number of revisions committed during the last N days."""
        timestamp = datetime.now(pytz.UTC) - timedelta(days=days)
        return self.context.revisions_since(timestamp).count()

    def author_is_owner(self):
        """Is the branch author set and equal to the registrant?"""
        return self.context.author == self.context.owner

    def supermirror_url(self):
        """Public URL of the branch on the Supermirror."""
        return config.launchpad.supermirror_root + self.context.unique_name

    def edit_link_url(self):
        """Target URL of the Edit link used in the actions portlet."""
        # XXX: DavidAllouche 2005-12-02 bug=5313:
        # That should go away when bug #5313 is fixed.
        linkdata = BranchContextMenu(self.context).edit()
        return '%s/%s' % (canonical_url(self.context), linkdata.target)

    def mirror_of_ssh(self):
        """True if this a mirror branch with an sftp or bzr+ssh URL."""
        if not self.context.url:
            return False # not a mirror branch
        uri = URI(self.context.url)
        return uri.scheme in ('sftp', 'bzr+ssh')

    def show_mirror_failure(self):
        """True if mirror_of_ssh is false and branch mirroring failed."""
        if self.mirror_of_ssh():
            # SSH branches can't be mirrored, so a general failure message
            # is shown instead of the reported errors.
            return False
        else:
            return self.context.mirror_failures

    def user_can_upload(self):
        """Whether the user can upload to this branch."""
        return self.user.inTeam(self.context.owner)

    def upload_url(self):
        """The URL the logged in user can use to upload to this branch."""
        url_base = config.codehosting.upload_url_base % (self.user.name,)
        return '%s/%s' % (url_base, self.context.unique_name)

    def is_hosted_branch(self):
        """Whether this is a user-provided hosted branch."""
        vcs_imports = getUtility(ILaunchpadCelebrities).vcs_imports
        return self.context.url is None and self.context.owner != vcs_imports

    def mirror_status_message(self):
        """A message from a bad scan or pull, truncated for display."""
        message = self.context.mirror_status_message
        if len(message) <= self.MAXIMUM_STATUS_MESSAGE_LENGTH:
            return message
        return truncate_text(
            message, self.MAXIMUM_STATUS_MESSAGE_LENGTH) + ' ...'

    @cachedproperty
    def landing_targets(self):
        """Return a decorated filtered list of landing targets."""
        targets = []
        targets_added = set()
        for proposal in self.context.landing_targets:
            # Only show the must recent proposal for any given target.
            target_id = proposal.target_branch.id
            if target_id in targets_added:
                continue
            targets.append(DecoratedMergeProposal(proposal))
            targets_added.add(target_id)
        return targets

    @cachedproperty
    def latest_landing_candidates(self):
        """Return a decorated filtered list of landing candidates."""
        # Only show the most recent 5 landing_candidates
        candidates = self.context.landing_candidates[:5]
        return [DecoratedMergeProposal(proposal) for proposal in candidates]

    @cachedproperty
    def landing_candidates(self):
        """Return a decorated list of landing candidates."""
        candidates = self.context.landing_candidates
        return [DecoratedMergeProposal(proposal) for proposal in candidates]


class DecoratedMergeProposal:
    """Provide some additional functionality to a normal branch merge proposal.
    """
    decorates(IBranchMergeProposal)

    def __init__(self, context):
        self.context = context

    def show_registrant(self):
        """Show the registrant if it was not the branch owner."""
        return self.context.registrant != self.source_branch.owner


class BranchInPersonView(BranchView):

    show_person_link = False

    @property
    def show_product_link(self):
        return self.context.product is not None


class BranchInProductView(BranchView):

    show_person_link = True
    show_product_link = False


class BranchNameValidationMixin:
    """Provide name validation logic used by several branch view classes."""

    def validate_branch_name(self, owner, product, branch_name):
        if product is None:
            product_name = None
        else:
            product_name = product.name

        branch = owner.getBranch(product_name, branch_name)

        # If the branch exists and isn't this branch, then we have a
        # name conflict.
        if branch is not None and branch != self.context:
            self.setFieldError('name',
                "Name already in use. You are the registrant of "
                "<a href=\"%s\">%s</a>,  the unique identifier of that "
                "branch is \"%s\". Change the name of that branch, or use "
                "a name different from \"%s\" for this branch."
                % (quote(canonical_url(branch)),
                   quote(branch.displayname),
                   quote(branch.unique_name),
                   quote(branch_name)))


class BranchEditFormView(LaunchpadEditFormView):
    """Base class for forms that edit a branch."""

    schema = IBranch
    field_names = None

    @action('Change Branch', name='change')
    def change_action(self, action, data):
        self.updateContextFromData(data)

    @property
    def next_url(self):
        return canonical_url(self.context)


class BranchDeletionView(LaunchpadFormView):
    """Used to delete a branch."""

    schema = IBranch
    field_names = []

    @action('Delete Branch', name='delete_branch')
    def delete_branch_action(self, action, data):
        branch = self.context
        if self.context.canBeDeleted():
            # Since the user is going to delete the branch, we need to have
            # somewhere valid to send them next.  Since most of the time it
            # will be the owner of the branch deleting it, we should send
            # them to the code listing for the owner.
            self.next_url = canonical_url(branch.owner)
            message = "Branch %s deleted." % branch.unique_name
            getUtility(IBranchSet).delete(branch)
            self.request.response.addNotification(message)
        else:
            self.request.response.addNotification(
                "This branch cannot be deleted.")
            self.next_url = canonical_url(branch)


class BranchEditView(BranchEditFormView, BranchNameValidationMixin):

    schema = IBranch
    field_names = ['product', 'private', 'url', 'name', 'title', 'summary',
                   'lifecycle_status', 'whiteboard', 'home_page', 'author']

    def setUpFields(self):
        LaunchpadFormView.setUpFields(self)
        # This is to prevent users from converting push/import
        # branches to pull branches.
        branch = self.context
        if branch.url is None:
            self.form_fields = self.form_fields.omit('url')

        # Disable privacy if the owner of the branch is not allowed to change
        # the branch from private to public, or is not allowed to have private
        # branches for the project.
        product = branch.product
        # No privacy set for junk branches
        if product is None:
            hide_private_field = True
        else:
            # If there is an explicit rule for the team, then that overrides
            # any rule specified for other teams that the owner is a member
            # of.
            rule = product.getBranchVisibilityRuleForBranch(branch)
            if rule == BranchVisibilityRule.PRIVATE_ONLY:
                # If the branch is already private, then the user cannot
                # make the branch public.  However if the branch is for
                # some reason public, then the user is allowed to make
                # it private.
                hide_private_field = branch.private
            elif rule == BranchVisibilityRule.PRIVATE:
                hide_private_field = False
            else:
                hide_private_field = True

        if hide_private_field:
            self.form_fields = self.form_fields.omit('private')

    def validate(self, data):
        if 'product' in data and 'name' in data:
            self.validate_branch_name(self.context.owner,
                                      data['product'],
                                      data['name'])


class BranchAddView(LaunchpadFormView, BranchNameValidationMixin):

    schema = IBranch
    field_names = ['product', 'url', 'name', 'title', 'summary',
                   'lifecycle_status', 'whiteboard', 'home_page', 'author']

    branch = None

    @action('Add Branch', name='add')
    def add_action(self, action, data):
        """Handle a request to create a new branch for this product."""
        try:
            # XXX thumper 2007-06-27 spec=branch-creation-refactoring:
            # The branch_type needs to be passed
            # in as part of the view data, see spec
            self.branch = getUtility(IBranchSet).new(
                branch_type=BranchType.MIRRORED,
                name=data['name'],
                creator=self.user,
                owner=self.user,
                author=self.getAuthor(data),
                product=self.getProduct(data),
                url=data['url'],
                title=data['title'],
                summary=data['summary'],
                lifecycle_status=data['lifecycle_status'],
                home_page=data['home_page'],
                whiteboard=data['whiteboard'])
        except BranchCreationForbidden:
            self.setForbiddenError(self.getProduct(data))
        else:
            notify(SQLObjectCreatedEvent(self.branch))
            self.next_url = canonical_url(self.branch)

    def setForbiddenError(self, product):
        """Method provided so the error handling can be overridden."""
        assert product is not None, (
            "BranchCreationForbidden should never be raised for "
            "junk branches.")
        self.setFieldError(
            'product',
            "You are not allowed to create branches in %s."
            % (quote(product.displayname)))

    def getAuthor(self, data):
        """A method that is overridden in the derived classes."""
        return data['author']

    def getProduct(self, data):
        """A method that is overridden in the derived classes."""
        return data['product']

    def validate(self, data):
        if 'product' in data and 'name' in data:
            self.validate_branch_name(
                self.user, data['product'], data['name'])

    def script_hook(self):
        return '''<script type="text/javascript">
            function populate_name() {
                populate_branch_name_from_url('%(name)s', '%(url)s')
            }
            var url_field = document.getElementById('%(url)s');
            // Since it is possible that the form could be submitted without
            // the onblur getting called, and onblur can be called without
            // onchange being fired, set them both, and handle it in the function.
            url_field.onchange = populate_name;
            url_field.onblur = populate_name;
            </script>''' % {'name': self.widgets['name'].name,
                            'url': self.widgets['url'].name}


class PersonBranchAddView(BranchAddView):
    """See `BranchAddView`."""

    @property
    def field_names(self):
        fields = list(BranchAddView.field_names)
        fields.remove('author')
        return fields

    def getAuthor(self, data):
        return self.context


class ProductBranchAddView(BranchAddView):
    """See `BranchAddView`."""

    initial_focus_widget = 'url'

    @property
    def field_names(self):
        fields = list(BranchAddView.field_names)
        fields.remove('product')
        return fields

    def getProduct(self, data):
        return self.context

    def validate(self, data):
        if 'name' in data:
            self.validate_branch_name(self.user, self.context, data['name'])

    @property
    def initial_values(self):
        return {'author': self.user}

    def setForbiddenError(self, product):
        """There is no product widget, so set a form wide error."""
        assert product is not None, (
            "BranchCreationForbidden should never be raised for "
            "junk branches.")
        self.addError(
            "You are not allowed to create branches in %s."
            % (quote(product.displayname)))


class BranchReassignmentView(ObjectReassignmentView):
    """Reassign branch to a new owner."""

    # XXX: David Allouche 2006-08-16:
    # This view should have a "name" field to allow the user to resolve a
    # name conflict without going to another page, but this is hard to do
    # because ObjectReassignmentView uses a custom form.

    @property
    def nextUrl(self):
        return canonical_url(self.context)

    def isValidOwner(self, new_owner):
        if self.context.product is None:
            product_name = None
        else:
            product_name = self.context.product.name
        branch_name = self.context.name
        branch = new_owner.getBranch(product_name, branch_name)
        if branch is None:
            # No matching branch, reassignation is possible.
            return True
        elif branch == self.context:
            # That should only happen if the owner has not changed.
            # In any case, a branch does not conflict with itself.
            return True
        else:
            # Here we have a name conflict.
            self.errormessage = (
                "Branch name conflict."
                " There is already a branch registered by %s in %s"
                " with the name %s."
                " You can edit this branch details to change its name,"
                " and try changing its registrant again."
                % (quote(new_owner.browsername),
                   quote(branch.product.displayname),
                   branch.name))
            return False


class DecoratedSubscription:
    """Adds the editable attribute to a `BranchSubscription`."""
    decorates(IBranchSubscription, 'subscription')

    def __init__(self, subscription, editable):
        self.subscription = subscription
        self.editable = editable


class BranchSubscriptionsView(LaunchpadView):
    """The view for the branch subscriptions portlet.

    The view is used to provide a decorated list of branch subscriptions
    in order to provide links to be able to edit the subscriptions
    based on whether or not the user is able to edit the subscription.
    """

    def isEditable(self, subscription):
        """A subscription is editable by members of the subscribed team.

        Launchpad Admins are special, and can edit anyone's subscription.
        """
        # We don't want to say editable if the logged in user
        # is the same as the person of the subscription.
        if self.user is None or self.user == subscription.person:
            return False
        admins = getUtility(ILaunchpadCelebrities).admin
        return (self.user.inTeam(subscription.person) or
                self.user.inTeam(admins))

    def subscriptions(self):
        """Return a decorated list of branch subscriptions."""
        sorted_subscriptions = sorted(
            self.context.subscriptions,
            key=lambda subscription: subscription.person.browsername)
        return [DecoratedSubscription(
                    subscription, self.isEditable(subscription))
                for subscription in sorted_subscriptions]


class AttributeDisplayWidget(BrowserWidget):

    implements(IDisplayWidget)

    def __init__(self, context, vocabulary, request, field_name):
        import pdb; pdb.set_trace()
        super(AttributeDisplayWidget, self).__init__(context, request)
        self.field_name = field_name

    def __call__(self):
        import pdb; pdb.set_trace()
        if hasattr(self.context, self.field_name):
            return getattr(self.context, self.field_name)
        else:
            return ''


class RegisterBranchMergeProposalView(LaunchpadFormView):
    """The view to register new branch merge proposals."""
    schema = IBranchMergeProposal
    for_input=True

    field_names = ['target_branch', 'dependent_branch', 'whiteboard']

    custom_widget('target_branch', SinglePopupWidget, displayWidth=35)
    custom_widget('dependent_branch', SinglePopupWidget, displayWidth=35)

    @action('Register', name='register')
    def register_action(self, action, data):
        """Register the new branch merge proposal."""

        registrant = self.user
        source_branch = self.context
        target_branch = data.get('target_branch')
        dependent_branch = data.get('dependent_branch')
        whiteboard = data['whiteboard']

        # If the dependent_branch is set explicitly the same as the
        # target_branch, it is the same as if it was not set at all.
        if dependent_branch == target_branch:
            dependent_branch = None

        try:
            source_branch.addLandingTarget(
                registrant=registrant, target_branch=target_branch,
                dependent_branch=dependent_branch, whiteboard=whiteboard)
        except InvalidBranchMergeProposal, error:
            self.addError(str(error))
        else:
            self.next_url = canonical_url(source_branch)

    def validate(self, data):
        source_branch = self.context
        target_branch = data.get('target_branch')
        dependent_branch = data.get('dependent_branch')

        # Make sure that the target branch is different from the context.
        if target_branch is None:
            # Skip the following tests.
            # The existance of the target_branch is handled by the form
            # machinery.
            pass
        elif source_branch == target_branch:
            self.setFieldError(
                'target_branch',
                "The target branch cannot be the same as the source branch.")
        else:
            # Make sure that the target_branch is in the same project.
            if target_branch.product != source_branch.product:
                self.setFieldError(
                    'target_branch',
                    "The target branch must belong to the same project "
                    "as the source branch.")

        if dependent_branch is None:
            # Skip the following tests.
            pass
        elif dependent_branch == source_branch:
            self.setFieldError(
                'dependent_branch',
                "The dependent branch cannot be the same as the source branch.")
        else:
            # Make sure that the dependent_branch is in the project.
            if dependent_branch.product != source_branch.product:
                self.setFieldError(
                    'dependent_branch',
                    "The dependent branch must belong to the same project "
                    "as the source branch.")<|MERGE_RESOLUTION|>--- conflicted
+++ resolved
@@ -114,13 +114,9 @@
 
     usedfor = IBranch
     facet = 'branches'
-<<<<<<< HEAD
-    links = ['edit', 'browse', 'reassign', 'subscription', 'addsubscriber',
-             'associations', 'registermerge', 'landingcandidates']
-=======
     links = ['edit', 'delete_branch', 'browse', 'reassign', 'subscription',
-             'addsubscriber', 'associations']
->>>>>>> c2b1e959
+             'addsubscriber', 'associations', 'registermerge',
+             'landingcandidates']
 
     @enabled_with_permission('launchpad.Edit')
     def edit(self):
