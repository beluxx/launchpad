--- conflicted
+++ resolved
@@ -31,12 +31,7 @@
     Int,
     )
 
-<<<<<<< HEAD
-from canonical.launchpad import _
-=======
 from lp import _
-from lp.services.webservice.apihelpers import patch_reference_property
->>>>>>> 27853763
 from lp.bugs.enum import BugNotificationLevel
 from lp.services.fields import PersonChoice
 from lp.services.webservice.apihelpers import patch_reference_property
