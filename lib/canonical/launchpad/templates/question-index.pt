<html xmlns="http://www.w3.org/1999/xhtml" xml:lang="en"
      lang="en"
      metal:use-macro="context/@@main_template/master"
      i18n:domain="launchpad"
>
  <head>
    <style metal:fill-slot="head_epilogue"
           type="text/css" media="screen">
  div.confirmBox {
    margin: 0;
    padding-right: 0.5em;
    padding-bottom: 0.5em;
    text-align: right;
    font-size: smaller;
  }
    </style>
  </head>
  <body>
    <metal:heading fill-slot="pageheading">
      <div>
        <img alt="Open" title="Open" src="/@@/question"
          tal:attributes="alt context/status/title;
                          title context/status/title;" />
<<<<<<< HEAD
        <span tal:replace="context/status/title">Open</span>
=======
        <span class="questionstatusOPEN"
          tal:attributes="class string:questionstatus${context/status/name}"
          tal:content="context/status/title">Open</span>
>>>>>>> 1ba2f9ca
        Question #<span tal:replace="context/id">4</span>,
        asked
        <span
          tal:attributes="title context/datecreated/fmt:datetime"
          tal:content="context/datecreated/fmt:displaydate">2005-10-05</span>
        by
        <a
          tal:attributes="href context/owner/fmt:url"
          tal:content="context/owner/browsername">Foo Bar</a>
      </div>
      <h1 tal:content="context/title">Bar doesn't work</h1>
    </metal:heading>

<metal:leftportlets fill-slot="portlets_one">
  <div tal:condition="context/reopenings"
       tal:replace="structure context/@@+portlet-reopenings" />
  <div tal:replace="structure context/@@+portlet-subscribers" />
  <div tal:replace="structure context/target/@@+portlet-details" />
</metal:leftportlets>

<metal:rightportlets fill-slot="portlets_two">
  <div tal:replace="structure context/@@+portlet-details" />
  <div tal:replace="structure context/@@+portlet-bugs" />
</metal:rightportlets>

<div metal:fill-slot="main">

  <table tal:condition="context/whiteboard" class="listing">
    <tbody>
      <tr>
        <td><b>Whiteboard:</b></td>
        <td tal:content="context/whiteboard">
          whiteboard contents
        </td>
      </tr>
    </tbody>
  </table>

      <div
        class="report"
        tal:content="structure context/description/fmt:text-to-html"
      />

  <tal:message repeat="message context/messages">
    <div tal:replace="structure message/@@+display" />
  </tal:message>

  <tal:workflowActions condition="view/hasActions">
    <div metal:use-macro="context/@@launchpad_form/form">
      <metal:no-heading fill-slot="heading" />
      <tal:comment replace="nothing">
        We control here the order of the action buttons and we omit
        the confirmation action which is rendered using the QuestionMessage
        view.
      </tal:comment>
      <div class="actions" metal:fill-slot="buttons">
        <div>
          <input tal:replace="structure view/comment_action/render" />
          <input tal:replace="structure view/answer_action/render" />
          <input tal:replace="structure view/selfanswer_action/render" />
          <input tal:replace="structure view/requestinfo_action/render" />
          <input tal:replace="structure view/giveinfo_action/render" />
          <input tal:replace="structure view/reopen_action/render" />
        </div>
        <p tal:condition="view/selfanswer_action/render">
          To confirm an answer, use the 
          <strong>'This Solved My Problem'</strong> button located at the 
          bottom of the answer.
        </p>
      </div>
    </div>
  </tal:workflowActions>
  <tal:not-logged-in condition="not: request/lp:person">
    <div align="center">
      To post a message you must <a href="+login">log in</a>.
    </div>
  </tal:not-logged-in>
</div>

  <metal:help fill-slot="help">
    <p>The question and the following discussion is displayed on this
      page.
    </p>
    <p>If you are the person who posted that question, consult the
      <a href="https://help.launchpad.net/GettingSupportInLaunchpad">Getting
        Support in Launchpad</a> document for help on how to follow-up on your
      question.</p>
    <p>If you want to help the user, consult the
      <a href="https://help.launchpad.net/ProvidingSupportThroughLaunchpad">
        Providing Support Through Launchpad</a> document.
    </p>
  </metal:help>
</body>
</html>
<|MERGE_RESOLUTION|>--- conflicted
+++ resolved
@@ -21,13 +21,9 @@
         <img alt="Open" title="Open" src="/@@/question"
           tal:attributes="alt context/status/title;
                           title context/status/title;" />
-<<<<<<< HEAD
-        <span tal:replace="context/status/title">Open</span>
-=======
         <span class="questionstatusOPEN"
           tal:attributes="class string:questionstatus${context/status/name}"
           tal:content="context/status/title">Open</span>
->>>>>>> 1ba2f9ca
         Question #<span tal:replace="context/id">4</span>,
         asked
         <span
