--- conflicted
+++ resolved
@@ -12,12 +12,8 @@
 the main heading repeats the bug number for clarity:
 
     >>> print_location(anon_browser.contents)
-<<<<<<< HEAD
-    Hierarchy: Launchpad > Debian > ?mozilla-firefox? package > Bug #3
-=======
     Hierarchy: Launchpad > Debian > ?mozilla-firefox? package >
         Bugs on mozilla-firefox > Bug #3
->>>>>>> 7c3eb1de
     Tabs:
     * Overview - http://launchpad.dev/debian/+source/mozilla-firefox
     * Code - http://code.launchpad.dev/debian/+source/mozilla-firefox
