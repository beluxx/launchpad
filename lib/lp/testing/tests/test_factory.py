--- conflicted
+++ resolved
@@ -6,13 +6,10 @@
 __metaclass__ = type
 
 from datetime import datetime
-<<<<<<< HEAD
+import unittest
+
 import pytz
-=======
-import unittest
->>>>>>> d6034d62
-
-import pytz
+
 from zope.component import getUtility
 from zope.security.proxy import removeSecurityProxy
 
