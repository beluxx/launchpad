# Copyright 2004-2007 Canonical Ltd

"""Person-related wiew classes."""

__metaclass__ = type

__all__ = [
    'AdminRequestPeopleMergeView',
    'BaseListView',
    'BugContactPackageBugsSearchListingView',
    'FinishedPeopleMergeRequestView',
    'FOAFSearchView',
    'ObjectReassignmentView',
    'PeopleListView',
    'PersonAddView',
    'PersonAnswersMenu',
    'PersonAssignedBugTaskSearchListingView',
    'PersonAuthoredBranchesView',
    'PersonBranchesMenu',
    'PersonBranchesView',
    'PersonBrandingView',
    'PersonBugsMenu',
    'PersonChangePasswordView',
    'PersonClaimView',
    'PersonCodeOfConductEditView',
    'PersonCommentedBugTaskSearchListingView',
    'PersonDynMenu',
    'PersonEditEmailsView',
    'PersonEditHomePageView',
    'PersonEditIRCNicknamesView',
    'PersonEditJabberIDsView',
    'PersonEditSSHKeysView',
    'PersonEditView',
    'PersonEditWikiNamesView',
    'PersonEditJabberIDsView',
    'PersonEditIRCNicknamesView',
    'PersonEditSSHKeysView',
    'PersonEditHomePageView',
    'PersonAnswerContactForView',
    'PersonAssignedBugTaskSearchListingView',
    'ReportedBugTaskSearchListingView',
    'BugContactPackageBugsSearchListingView',
    'SubscribedBugTaskSearchListingView',
    'PersonRdfView',
    'PersonTranslationView',
    'PersonFacets',
    'PersonGPGView',
    'PersonLanguagesView',
    'PersonLatestQuestionsView',
    'PersonNavigation',
    'PersonOverviewMenu',
    'PersonRdfView',
    'PersonRegisteredBranchesView',
    'PersonRelatedBugsView',
    'PersonRelatedProjectsView',
    'PersonSearchQuestionsView',
    'PersonSetContextMenu',
    'PersonSetFacets',
    'PersonSetNavigation',
    'PersonSetSOP',
    'PersonSOP',
    'PersonSpecFeedbackView',
    'PersonSpecsMenu',
    'PersonSpecWorkLoadView',
    'PersonSubscribedBranchesView',
    'PersonTeamBranchesView',
    'PersonTranslationView',
    'PersonView',
    'RedirectToEditLanguagesView',
    'ReportedBugTaskSearchListingView',
    'RequestPeopleMergeMultipleEmailsView',
    'RequestPeopleMergeView',
    'SearchAnsweredQuestionsView',
    'SearchAssignedQuestionsView',
    'SearchCommentedQuestionsView',
    'SearchCreatedQuestionsView',
    'SearchNeedAttentionQuestionsView',
    'SearchSubscribedQuestionsView',
    'SubscribedBugTaskSearchListingView',
    'TeamJoinView',
    'TeamLeaveView',
    'TeamListView',
    'TeamNavigation',
    'TeamOverviewMenu',
    'TeamReassignmentView',
    'TeamSpecsMenu',
    'UbunteroListView',
    ]

import cgi
import copy
from datetime import datetime, timedelta
from operator import attrgetter, itemgetter
import pytz
import urllib

from zope.app.form.browser import SelectWidget, TextAreaWidget
from zope.app.form.browser.add import AddView
from zope.app.form.utility import setUpWidgets
from zope.app.form.interfaces import (
        IInputWidget, ConversionError, WidgetInputError)
from zope.app.pagetemplate.viewpagetemplatefile import ViewPageTemplateFile
from zope.interface import implements
from zope.component import getUtility
from zope.publisher.interfaces.browser import IBrowserPublisher
from zope.security.interfaces import Unauthorized

from canonical.config import config
from canonical.database.sqlbase import flush_database_updates
from canonical.lp.dbschema import (
<<<<<<< HEAD
    LoginTokenType, SSHKeyType, EmailAddressStatus, TeamMembershipStatus,
    TeamSubscriptionPolicy, SpecificationFilter, QuestionParticipation,
    PersonCreationRationale, TeamMembershipRenewalPolicy)
=======
    SpecificationFilter, QuestionParticipation, BugTaskStatus)
>>>>>>> a2a7473c

from canonical.widgets import PasswordChangeWidget
from canonical.cachedproperty import cachedproperty

from canonical.launchpad.interfaces import (
    ISSHKeySet, IPersonSet, IEmailAddressSet, IWikiNameSet, ICountry,
    IJabberIDSet, IIrcIDSet, ILaunchBag, ILoginTokenSet, IPasswordEncryptor,
    ISignedCodeOfConductSet, IGPGKeySet, IGPGHandler, UBUNTU_WIKI_URL,
    ITeamMembershipSet, IObjectReassignment, ITeamReassignment, IPollSubset,
    IPerson, ICalendarOwner, ITeam, IPollSet, IAdminRequestPeopleMerge,
    NotFoundError, UNRESOLVED_BUGTASK_STATUSES, IPersonChangePassword,
    GPGKeyNotFoundError, UnexpectedFormData, ILanguageSet, INewPerson,
    IRequestPreferredLanguages, IPersonClaim, IPOTemplateSet,
<<<<<<< HEAD
    BugTaskSearchParams, IPersonBugTaskSearch, IBranchSet, ITeamMembership,
    DAYS_BEFORE_EXPIRATION_WARNING_IS_SENT, BugTaskStatus)
=======
    BugTaskSearchParams, IBranchSet, ITeamMembership,
    DAYS_BEFORE_EXPIRATION_WARNING_IS_SENT, LoginTokenType, SSHKeyType,
    EmailAddressStatus, TeamMembershipStatus, TeamSubscriptionPolicy,
    PersonCreationRationale, TeamMembershipRenewalPolicy)
>>>>>>> a2a7473c

from canonical.launchpad.browser.bugtask import (
    BugListingBatchNavigator, BugTaskSearchListingView)
from canonical.launchpad.browser.branchlisting import BranchListingView
from canonical.launchpad.browser.launchpad import StructuralObjectPresentation
from canonical.launchpad.browser.specificationtarget import (
    HasSpecificationsView)
from canonical.launchpad.browser.cal import CalendarTraversalMixin
from canonical.launchpad.browser.branding import BrandingChangeView
from canonical.launchpad.browser.questiontarget import SearchQuestionsView

from canonical.launchpad.helpers import obfuscateEmail, convertToHtmlCode

from canonical.launchpad.validators.email import valid_email
from canonical.launchpad.validators.name import valid_name

from canonical.launchpad.webapp.authorization import check_permission
from canonical.launchpad.webapp.dynmenu import DynMenu, neverempty
from canonical.launchpad.webapp.publisher import LaunchpadView
from canonical.launchpad.webapp.batching import BatchNavigator
from canonical.launchpad.webapp import (
    StandardLaunchpadFacets, Link, canonical_url, ContextMenu,
    ApplicationMenu, enabled_with_permission, Navigation, stepto,
    stepthrough, smartquote, LaunchpadEditFormView, LaunchpadFormView,
    action, custom_widget)

from canonical.launchpad import _


class BranchTraversalMixin:
    """Branch of this person or team for the specified product and
    branch names.

    For example:

    * '/~ddaa/bazaar/devel' points to the branch whose owner
    name is 'ddaa', whose product name is 'bazaar', and whose branch name
    is 'devel'.

    * '/~sabdfl/+junk/junkcode' points to the branch whose
    owner name is 'sabdfl', with no associated product, and whose branch
    name is 'junkcode'.

    * '/~ddaa/+branch/bazaar/devel' redirects to '/~ddaa/bazaar/devel'

    """

    @stepto('+branch')
    def redirect_branch(self):
        """Redirect to canonical_url, which is ~user/product/name."""
        stepstogo = self.request.stepstogo
        product_name = stepstogo.consume()
        branch_name = stepstogo.consume()
        if product_name is not None and branch_name is not None:
            branch = self.context.getBranch(product_name, branch_name)
            if branch:
                return self.redirectSubTree(canonical_url(branch))
        raise NotFoundError

    def traverse(self, product_name):
        branch_name = self.request.stepstogo.consume()
        if branch_name is not None:
            return self.context.getBranch(product_name, branch_name)
        else:
            return super(BranchTraversalMixin, self).traverse(product_name)


class PersonNavigation(CalendarTraversalMixin,
                       BranchTraversalMixin,
                       Navigation):

    usedfor = IPerson

    def breadcrumb(self):
        return self.context.displayname

    @stepthrough('+expiringmembership')
    def traverse_expiring_membership(self, name):
        # Return the found membership regardless of its status as we know
        # TeamMembershipSelfRenewalView will tell users why the memembership
        # can't be renewed when necessary.
        membership = getUtility(ITeamMembershipSet).getByPersonAndTeam(
            self.context, getUtility(IPersonSet).getByName(name))
        if membership is None:
            return None
        return TeamMembershipSelfRenewalView(membership, self.request)


class PersonDynMenu(DynMenu):

    menus = {
        'contributions': 'contributionsMenu',
        }

    @neverempty
    def contributionsMenu(self):
        L = [self.makeBreadcrumbLink(item)
             for item in self.context.iterTopProjectsContributedTo()]
        L.sort(key=lambda item: item.text.lower())
        if L:
            for obj in L:
                yield obj
        else:
            yield self.makeLink(
                'Projects you contribute to go here.', target=None)
        yield self.makeLink('See all projects...', target='/products')


class TeamNavigation(PersonNavigation):

    usedfor = ITeam

    def breadcrumb(self):
        return smartquote('"%s" team') % self.context.displayname

    @stepthrough('+poll')
    def traverse_poll(self, name):
        return getUtility(IPollSet).getByTeamAndName(self.context, name)

    @stepthrough('+invitation')
    def traverse_invitation(self, name):
        # Return the found membership regardless of its status as we know
        # TeamInvitationView can handle memberships in statuses other than
        # INVITED.
        membership = getUtility(ITeamMembershipSet).getByPersonAndTeam(
            self.context, getUtility(IPersonSet).getByName(name))
        if membership is None:
            return None
        return TeamInvitationView(membership, self.request)

    @stepthrough('+member')
    def traverse_member(self, name):
        person = getUtility(IPersonSet).getByName(name)
        if person is None:
            return None
        return getUtility(ITeamMembershipSet).getByPersonAndTeam(
            person, self.context)


class TeamMembershipSelfRenewalView(LaunchpadFormView):

    implements(IBrowserPublisher)

    schema = ITeamMembership
    field_names = []
    label = 'Renew team membership'
    template = ViewPageTemplateFile(
        '../templates/teammembership-self-renewal.pt')

    def __init__(self, context, request):
        # Only the member himself or admins of the member (in case it's a
        # team) can see the page in which they renew memberships that are
        # about to expire.
        if not check_permission('launchpad.Edit', context.person):
            raise Unauthorized(
                "Only the member himself can renew his memberships.")
        LaunchpadFormView.__init__(self, context, request)

    def browserDefault(self, request):
        return self, ()

    def getReasonForDeniedRenewal(self):
        """Return text describing why the membership can't be renewed."""
        context = self.context
        ondemand = TeamMembershipRenewalPolicy.ONDEMAND
        admin = TeamMembershipStatus.ADMIN
        approved = TeamMembershipStatus.APPROVED
        date_limit = datetime.now(pytz.timezone('UTC')) - timedelta(
            days=DAYS_BEFORE_EXPIRATION_WARNING_IS_SENT)
        if context.status not in (admin, approved):
            text = "it is not active."
        elif context.team.renewal_policy != ondemand:
            text = ('<a href="%s">%s</a> is not a team which accepts its '
                    'members to renew their own memberships.'
                    % (canonical_url(context.team),
                       context.team.unique_displayname))
        elif context.dateexpires is None or context.dateexpires > date_limit:
            if context.person.isTeam():
                link_text = "Somebody else has already renewed it."
            else:
                link_text = (
                    "You or one of the team administrators has already "
                    "renewed it.")
            text = ('it is not set to expire in %d days or less. '
                    '<a href="%s/+members">%s</a>'
                    % (DAYS_BEFORE_EXPIRATION_WARNING_IS_SENT,
                       canonical_url(context.team), link_text))
        else:
            raise AssertionError('This membership can be renewed!')
        return text

    @property
    def time_before_expiration(self):
        return self.context.dateexpires - datetime.now(pytz.timezone('UTC'))

    @property
    def next_url(self):
        return canonical_url(self.context.person)

    @action(_("Renew"), name="renew")
    def renew_action(self, action, data):
        member = self.context.person
        member.renewTeamMembership(self.context.team)
        self.request.response.addInfoNotification(
            _("Membership renewed until %(date)s."),
            date=self.context.dateexpires.strftime('%Y-%m-%d'))

    @action(_("Let it Expire"), name="nothing")
    def do_nothing_action(self, action, data):
        # Redirect back and wait for the membership to expire automatically.
        pass


class TeamInvitationView(LaunchpadFormView):

    implements(IBrowserPublisher)

    schema = ITeamMembership
    label = 'Team membership invitation'
    field_names = ['reviewercomment']
    custom_widget('reviewercomment', TextAreaWidget, height=5, width=60)
    template = ViewPageTemplateFile(
        '../templates/teammembership-invitation.pt')

    def __init__(self, context, request):
        # Only admins of the invited team can see the page in which they
        # approve/decline invitations.
        if not check_permission('launchpad.Edit', context.person):
            raise Unauthorized(
                "Only team administrators can approve/decline invitations "
                "sent to this team.")
        LaunchpadFormView.__init__(self, context, request)

    def browserDefault(self, request):
        return self, ()

    @property
    def next_url(self):
        return canonical_url(self.context.person)

    @action(_("Accept"), name="accept")
    def accept_action(self, action, data):
        if self.context.status != TeamMembershipStatus.INVITED:
            self.request.response.addInfoNotification(
                _("This invitation has already been processed."))
            return
        member = self.context.person
        member.acceptInvitationToBeMemberOf(
            self.context.team, data['reviewercomment'])
        self.request.response.addInfoNotification(
            _("This team is now a member of %(team)s"),
            team=self.context.team.browsername)

    @action(_("Decline"), name="decline")
    def decline_action(self, action, data):
        if self.context.status != TeamMembershipStatus.INVITED:
            self.request.response.addInfoNotification(
                _("This invitation has already been processed."))
            return
        member = self.context.person
        member.declineInvitationToBeMemberOf(
            self.context.team, data['reviewercomment'])
        self.request.response.addInfoNotification(
            _("Declined the invitation to join %(team)s"),
            team=self.context.team.browsername)

    @action(_("Cancel"), name="cancel")
    def cancel_action(self, action, data):
        # Simply redirect back.
        pass


class PersonSetNavigation(Navigation):

    usedfor = IPersonSet

    def breadcrumb(self):
        return 'People'

    def traverse(self, name):
        # Raise a 404 on an invalid Person name
        person = self.context.getByName(name)
        if person is None:
            raise NotFoundError(name)
        # Redirect to /~name
        return self.redirectSubTree(canonical_url(person))

    @stepto('+me')
    def me(self):
        me = getUtility(ILaunchBag).user
        if me is None:
            raise Unauthorized("You need to be logged in to view this URL.")
        return self.redirectSubTree(canonical_url(me), status=303)


class PersonSetSOP(StructuralObjectPresentation):

    def getIntroHeading(self):
        return None

    def getMainHeading(self):
        return 'People and Teams'

    def listChildren(self, num):
        return []

    def listAltChildren(self, num):
        return None


class PersonSetFacets(StandardLaunchpadFacets):
    """The links that will appear in the facet menu for the IPersonSet."""

    usedfor = IPersonSet

    enable_only = ['overview']


class PersonSetContextMenu(ContextMenu):

    usedfor = IPersonSet

    links = ['products', 'distributions', 'people', 'meetings', 'peoplelist',
             'teamlist', 'ubunterolist', 'newteam', 'adminrequestmerge', ]

    def products(self):
        return Link('/projects/', 'View projects')

    def distributions(self):
        return Link('/distros/', 'View distributions')

    def people(self):
        return Link('/people/', 'View people')

    def meetings(self):
        return Link('/sprints/', 'View meetings')

    def peoplelist(self):
        text = 'List all people'
        return Link('+peoplelist', text, icon='people')

    def teamlist(self):
        text = 'List all teams'
        return Link('+teamlist', text, icon='people')

    def ubunterolist(self):
        text = 'List all Ubunteros'
        return Link('+ubunterolist', text, icon='people')

    def newteam(self):
        text = 'Register a team'
        return Link('+newteam', text, icon='add')

    @enabled_with_permission('launchpad.Admin')
    def adminrequestmerge(self):
        text = 'Admin merge accounts'
        return Link('+adminrequestmerge', text, icon='edit')


class PersonSOP(StructuralObjectPresentation):

    def getIntroHeading(self):
        return None

    def getMainHeading(self):
        return self.context.title

    def listChildren(self, num):
        return []

    def countChildren(self):
        return 0

    def listAltChildren(self, num):
        return None

    def countAltChildren(self):
        raise NotImplementedError


class PersonFacets(StandardLaunchpadFacets):
    """The links that will appear in the facet menu for an IPerson."""

    usedfor = IPerson

    enable_only = ['overview', 'bugs', 'answers', 'specifications',
                   'branches', 'translations']

    def overview(self):
        text = 'Overview'
        summary = 'General information about %s' % self.context.browsername
        return Link('', text, summary)

    def bugs(self):
        text = 'Bugs'
        summary = (
            'Bug reports that %s is involved with' % self.context.browsername)
        return Link('', text, summary)

    def specifications(self):
        text = 'Blueprints'
        summary = (
            'Feature specifications that %s is involved with' %
            self.context.browsername)
        return Link('', text, summary)

    def bounties(self):
        text = 'Bounties'
        browsername = self.context.browsername
        summary = (
            'Bounty offers that %s is involved with' % browsername)
        return Link('+bounties', text, summary)

    def branches(self):
        text = 'Code'
        summary = ('Bazaar Branches and revisions registered and authored '
                   'by %s' % self.context.browsername)
        return Link('', text, summary)

    def answers(self):
        text = 'Answers'
        summary = (
            'Questions that %s is involved with' % self.context.browsername)
        return Link('', text, summary)

    def translations(self):
        text = 'Translations'
        summary = (
            'Software that %s is involved in translating' %
            self.context.browsername)
        return Link('', text, summary)

    def calendar(self):
        text = 'Calendar'
        summary = (
            u'%s\N{right single quotation mark}s scheduled events' %
            self.context.browsername)
        # only link to the calendar if it has been created
        enabled = ICalendarOwner(self.context).calendar is not None
        return Link('+calendar', text, summary, enabled=enabled)


class PersonBranchesMenu(ApplicationMenu):

    usedfor = IPerson
    facet = 'branches'
    links = ['authored', 'registered', 'subscribed', 'addbranch']

    def authored(self):
        text = 'Show authored branches'
        return Link('+authoredbranches', text, icon='branch')

    def registered(self):
        text = 'Show registered branches'
        return Link('+registeredbranches', text, icon='branch')

    def subscribed(self):
        text = 'Show subscribed branches'
        return Link('+subscribedbranches', text, icon='branch')

    def addbranch(self):
        text = 'Register branch'
        return Link('+addbranch', text, icon='add')



class PersonBugsMenu(ApplicationMenu):

    usedfor = IPerson
    facet = 'bugs'
    links = ['assignedbugs', 'commentedbugs', 'reportedbugs', 'subscribedbugs',
             'relatedbugs', 'softwarebugs', 'mentoring']

    def relatedbugs(self):
        text = 'List related bugs'
        return Link('', text, icon='bugs')

    def assignedbugs(self):
        text = 'List assigned bugs'
        return Link('+assignedbugs', text, icon='bugs')

    def softwarebugs(self):
        text = 'Package reports'
        return Link('+packagebugs', text, icon='bugs')

    def reportedbugs(self):
        text = 'List reported bugs'
        return Link('+reportedbugs', text, icon='bugs')

    def subscribedbugs(self):
        text = 'List subscribed bugs'
        return Link('+subscribedbugs', text, icon='bugs')

    def mentoring(self):
        text = 'Mentoring offered'
        enabled = self.context.mentoring_offers
        return Link('+mentoring', text, enabled=enabled, icon='info')

    def commentedbugs(self):
        text = 'List commented bugs'
        return Link('+commentedbugs', text, icon='bugs')


class PersonSpecsMenu(ApplicationMenu):

    usedfor = IPerson
    facet = 'specifications'
    links = ['assignee', 'drafter', 'approver',
             'subscriber', 'registrant', 'feedback',
             'workload', 'mentoring', 'roadmap']

    def registrant(self):
        text = 'Registrant'
        summary = 'List specs registered by %s' % self.context.browsername
        return Link('+specs?role=registrant', text, summary, icon='spec')

    def approver(self):
        text = 'Approver'
        summary = 'List specs with %s is supposed to approve' % (
            self.context.browsername)
        return Link('+specs?role=approver', text, summary, icon='spec')

    def assignee(self):
        text = 'Assignee'
        summary = 'List specs for which %s is the assignee' % (
            self.context.browsername)
        return Link('+specs?role=assignee', text, summary, icon='spec')

    def drafter(self):
        text = 'Drafter'
        summary = 'List specs drafted by %s' % self.context.browsername
        return Link('+specs?role=drafter', text, summary, icon='spec')

    def subscriber(self):
        text = 'Subscriber'
        return Link('+specs?role=subscriber', text, icon='spec')

    def feedback(self):
        text = 'Feedback requests'
        summary = 'List specs where feedback has been requested from %s' % (
            self.context.browsername)
        return Link('+specfeedback', text, summary, icon='info')

    def mentoring(self):
        text = 'Mentoring offered'
        enabled = self.context.mentoring_offers
        return Link('+mentoring', text, enabled=enabled, icon='info')

    def workload(self):
        text = 'Workload'
        summary = 'Show all specification work assigned'
        return Link('+specworkload', text, summary, icon='info')

    def roadmap(self):
        text = 'Roadmap'
        summary = 'Show recommended sequence of feature implementation'
        return Link('+roadmap', text, summary, icon='info')


class TeamSpecsMenu(PersonSpecsMenu):

    usedfor = ITeam
    facet = 'specifications'

    def mentoring(self):
        target = '+mentoring'
        text = 'Mentoring offered'
        summary = 'Offers of mentorship for prospective team members'
        return Link(target, text, summary=summary, icon='info')


class TeamBugsMenu(PersonBugsMenu):

    usedfor = ITeam
    facet = 'bugs'
    links = ['assignedbugs', 'relatedbugs', 'softwarebugs', 'subscribedbugs',
             'mentorships']

    def mentorships(self):
        target = '+mentoring'
        text = 'Mentoring offered'
        summary = 'Offers of mentorship for prospective team members'
        return Link(target, text, summary=summary, icon='info')


class CommonMenuLinks:

    @enabled_with_permission('launchpad.Edit')
    def common_edithomepage(self):
        target = '+edithomepage'
        text = 'Change home page'
        return Link(target, text, icon='edit')

    def common_packages(self):
        target = '+packages'
        text = 'List assigned packages'
        summary = 'Packages assigned to %s' % self.context.browsername
        return Link(target, text, summary, icon='packages')

    def related_projects(self):
        target = '+projects'
        text = 'List related projects'
        summary = 'Projects %s is involved with' % self.context.browsername
        return Link(target, text, summary, icon='packages')


class PersonOverviewMenu(ApplicationMenu, CommonMenuLinks):

    usedfor = IPerson
    facet = 'overview'
    links = ['edit', 'branding', 'common_edithomepage',
             'editemailaddresses', 'editlanguages', 'editwikinames',
             'editircnicknames', 'editjabberids', 'editpassword',
             'editsshkeys', 'editpgpkeys',
             'memberships', 'mentoringoffers',
             'codesofconduct', 'karma', 'common_packages', 'related_projects',
             'administer']

    @enabled_with_permission('launchpad.Edit')
    def edit(self):
        target = '+edit'
        text = 'Change details'
        return Link(target, text, icon='edit')

    @enabled_with_permission('launchpad.Edit')
    def branding(self):
        target = '+branding'
        text = 'Change branding'
        return Link(target, text, icon='edit')

    @enabled_with_permission('launchpad.Edit')
    def editlanguages(self):
        target = '+editlanguages'
        text = 'Set preferred languages'
        return Link(target, text, icon='edit')

    @enabled_with_permission('launchpad.Edit')
    def editemailaddresses(self):
        target = '+editemails'
        text = 'Update e-mail addresses'
        return Link(target, text, icon='edit')

    @enabled_with_permission('launchpad.Edit')
    def editwikinames(self):
        target = '+editwikinames'
        text = 'Update wiki names'
        return Link(target, text, icon='edit')

    @enabled_with_permission('launchpad.Edit')
    def editircnicknames(self):
        target = '+editircnicknames'
        text = 'Update IRC nicknames'
        return Link(target, text, icon='edit')

    @enabled_with_permission('launchpad.Edit')
    def editjabberids(self):
        target = '+editjabberids'
        text = 'Update Jabber IDs'
        return Link(target, text, icon='edit')

    @enabled_with_permission('launchpad.Edit')
    def editpassword(self):
        target = '+changepassword'
        text = 'Change your password'
        return Link(target, text, icon='edit')

    def karma(self):
        target = '+karma'
        text = 'Show karma summary'
        summary = (
            u'%s\N{right single quotation mark}s activities '
            u'in Launchpad' % self.context.browsername)
        return Link(target, text, summary, icon='info')

    def memberships(self):
        target = '+participation'
        text = 'Show team participation'
        return Link(target, text, icon='info')

    def mentoringoffers(self):
        target = '+mentoring'
        text = 'Mentoring offered'
        enabled = self.context.mentoring_offers
        return Link(target, text, enabled=enabled, icon='info')

    @enabled_with_permission('launchpad.Edit')
    def editsshkeys(self):
        target = '+editsshkeys'
        text = 'Update SSH keys'
        summary = (
            'Used if %s stores code on the Supermirror' %
            self.context.browsername)
        return Link(target, text, summary, icon='edit')

    @enabled_with_permission('launchpad.Edit')
    def editpgpkeys(self):
        target = '+editpgpkeys'
        text = 'Update OpenPGP keys'
        summary = 'Used for the Supermirror, and when maintaining packages'
        return Link(target, text, summary, icon='edit')

    @enabled_with_permission('launchpad.Edit')
    def codesofconduct(self):
        target = '+codesofconduct'
        text = 'Codes of Conduct'
        summary = (
            'Agreements to abide by the rules of a distribution or project')
        return Link(target, text, summary, icon='edit')

    @enabled_with_permission('launchpad.Admin')
    def administer(self):
        target = '+review'
        text = 'Administer'
        return Link(target, text, icon='edit')


class TeamOverviewMenu(ApplicationMenu, CommonMenuLinks):

    usedfor = ITeam
    facet = 'overview'
    links = ['edit', 'branding', 'common_edithomepage', 'members',
             'add_member', 'memberships', 'received_invitations', 'mugshots',
             'editemail', 'editlanguages', 'polls', 'add_poll',
             'joinleave', 'mentorships', 'reassign', 'common_packages',
             'related_projects']

    @enabled_with_permission('launchpad.Edit')
    def edit(self):
        target = '+edit'
        text = 'Change details'
        return Link(target, text, icon='edit')

    @enabled_with_permission('launchpad.Edit')
    def branding(self):
        target = '+branding'
        text = 'Change branding'
        return Link(target, text, icon='edit')

    @enabled_with_permission('launchpad.Admin')
    def reassign(self):
        target = '+reassign'
        text = 'Change owner'
        summary = 'Change the owner of the team'
        # alt="(Change owner)"
        return Link(target, text, summary, icon='edit')

    def members(self):
        target = '+members'
        text = 'Show all members'
        return Link(target, text, icon='people')

    @enabled_with_permission('launchpad.Edit')
    def received_invitations(self):
        target = '+invitations'
        text = 'Show received invitations'
        return Link(target, text, icon='info')

    @enabled_with_permission('launchpad.Edit')
    def add_member(self):
        target = '+addmember'
        text = 'Add member'
        return Link(target, text, icon='add')

    def memberships(self):
        target = '+participation'
        text = 'Show team participation'
        return Link(target, text, icon='info')

    def mentorships(self):
        target = '+mentoring'
        text = 'Mentoring available'
        enabled = self.context.team_mentorships
        summary = 'Offers of mentorship for prospective team members'
        return Link(target, text, summary=summary, enabled=enabled,
                    icon='info')

    def mugshots(self):
        target = '+mugshots'
        text = 'Show group photo'
        return Link(target, text, icon='people')

    def polls(self):
        target = '+polls'
        text = 'Show polls'
        return Link(target, text, icon='info')

    @enabled_with_permission('launchpad.Edit')
    def add_poll(self):
        target = '+newpoll'
        text = 'Create a poll'
        return Link(target, text, icon='add')

    @enabled_with_permission('launchpad.Edit')
    def editemail(self):
        target = '+editemail'
        text = 'Change contact address'
        summary = (
            'The address Launchpad uses to contact %s' %
            self.context.browsername)
        return Link(target, text, summary, icon='mail')

    @enabled_with_permission('launchpad.Edit')
    def editlanguages(self):
        target = '+editlanguages'
        text = 'Set preferred languages'
        return Link(target, text, icon='edit')
        
    def joinleave(self):
        team = self.context
        enabled = True
        if userIsActiveTeamMember(team):
            target = '+leave'
            text = 'Leave the Team' # &#8230;
            icon = 'remove'
        else:
            if team.subscriptionpolicy == TeamSubscriptionPolicy.RESTRICTED:
                # This is a restricted team; users can't join.
                enabled = False
            target = '+join'
            text = 'Join the team' # &#8230;
            icon = 'add'
        return Link(target, text, icon=icon, enabled=enabled)


class BaseListView:

    header = ""

    def __init__(self, context, request):
        self.context = context
        self.request = request

    def _getBatchNavigator(self, results):
        return BatchNavigator(results, self.request)

    def getTeamsList(self):
        results = getUtility(IPersonSet).getAllTeams()
        return self._getBatchNavigator(results)

    def getPeopleList(self):
        results = getUtility(IPersonSet).getAllPersons()
        return self._getBatchNavigator(results)

    def getUbunterosList(self):
        results = getUtility(IPersonSet).getUbunteros()
        return self._getBatchNavigator(results)


class PeopleListView(BaseListView):

    header = "People Launchpad knows about"

    def getList(self):
        return self.getPeopleList()


class TeamListView(BaseListView):

    header = "Teams registered in Launchpad"

    def getList(self):
        return self.getTeamsList()


class UbunteroListView(BaseListView):

    header = "Ubunteros registered in Launchpad"

    def getList(self):
        return self.getUbunterosList()


class FOAFSearchView:

    def __init__(self, context, request):
        self.context = context
        self.request = request
        self.results = []

    def teamsCount(self):
        return getUtility(IPersonSet).teamsCount()

    def peopleCount(self):
        return getUtility(IPersonSet).peopleCount()

    def topPeople(self):
        return getUtility(IPersonSet).topPeople()

    def searchPeopleBatchNavigator(self):
        name = self.request.get("name")

        if not name:
            return None

        searchfor = self.request.get("searchfor")
        if searchfor == "peopleonly":
            results = getUtility(IPersonSet).findPerson(name)
        elif searchfor == "teamsonly":
            results = getUtility(IPersonSet).findTeam(name)
        else:
            results = getUtility(IPersonSet).find(name)

        return BatchNavigator(results, self.request)


class PersonAddView(LaunchpadFormView):
    """The page where users can create new Launchpad profiles."""

    label = "Create a new Launchpad profile"
    schema = INewPerson
    custom_widget('creation_comment', TextAreaWidget, height=5, width=60)

    @action(_("Create Profile"), name="create")
    def create_action(self, action, data):
        emailaddress = data['emailaddress']
        displayname = data['displayname']
        creation_comment = data['creation_comment']
        person, ignored = getUtility(IPersonSet).createPersonAndEmail(
            emailaddress, PersonCreationRationale.USER_CREATED,
            displayname=displayname, comment=creation_comment,
            registrant=self.user)
        self.next_url = canonical_url(person)
        logintokenset = getUtility(ILoginTokenSet)
        token = logintokenset.new(
            requester=self.user,
            requesteremail=self.user.preferredemail.email,
            email=emailaddress, tokentype=LoginTokenType.NEWPROFILE)
        token.sendProfileCreatedEmail(person, creation_comment)


class PersonClaimView(LaunchpadFormView):
    """The page where a user can claim an unvalidated profile."""

    schema = IPersonClaim

    def validate(self, data):
        emailaddress = data.get('emailaddress')
        if emailaddress is None:
            self.setFieldError(
                'emailaddress', 'Please enter the email address')
            return

        email = getUtility(IEmailAddressSet).getByEmail(emailaddress)
        error = ""
        if email is None:
            # Email not registered in launchpad, ask the user to try another
            # one.
            error = ("We couldn't find this email address. Please try "
                     "another one that could possibly be associated with "
                     "this profile. Note that this profile's name (%s) was "
                     "generated based on the email address it's "
                     "associated with."
                     % self.context.name)
        elif email.person != self.context:
            if email.person.is_valid_person:
                error = ("This email address is associated with yet another "
                         "Launchpad profile, which you seem to have used at "
                         "some point. If that's the case, you can "
                         '<a href="/people/+requestmerge'
                         '?field.dupeaccount=%s">combine '
                         "this profile with the other one</a> (you'll "
                         "have to log in with the other profile first, "
                         "though). If that's not the case, please try with a "
                         "different email address."
                         % self.context.name)
            else:
                # There seems to be another unvalidated profile for you!
                error = ("Although this email address is not associated with "
                         "this profile, it's associated with yet another "
                         'one. You can <a href="%s/+claim">claim that other '
                         'profile</a> and then later '
                         '<a href="/people/+requestmerge">combine</a> both '
                         'of them into a single one.'
                         % canonical_url(email.person))
        else:
            # Yay! You got the right email this time.
            pass
        if error:
            self.setFieldError('emailaddress', error)

    @property
    def next_url(self):
        return canonical_url(self.context)

    @action(_("E-mail Me"), name="confirm")
    def confirm_action(self, action, data):
        email = data['emailaddress']
        token = getUtility(ILoginTokenSet).new(
            requester=None, requesteremail=None, email=email,
            tokentype=LoginTokenType.PROFILECLAIM)
        token.sendClaimProfileEmail()
        self.request.response.addInfoNotification(_(
            "A confirmation  message has been sent to '%(email)s'. "
            "Follow the instructions in that message to finish claiming this "
            "profile. "
            "(If the message doesn't arrive in a few minutes, your mail "
            "provider might use 'greylisting', which could delay the message "
            "for up to an hour or two.)"), email=email)


class RedirectToEditLanguagesView(LaunchpadView):
    """Redirect the logged in user to his +editlanguages page.

    This view should always be registered with a launchpad.AnyPerson
    permission, to make sure the user is logged in. It exists so that
    we can keep the /rosetta/prefs link working and also provide a link
    for non logged in users that will require them to login and them send
    them straight to the page they want to go.
    """

    def initialize(self):
        self.request.response.redirect(
            '%s/+editlanguages' % canonical_url(self.user))


class PersonRdfView:
    """A view that sets its mime-type to application/rdf+xml"""

    template = ViewPageTemplateFile(
        '../templates/person-foaf.pt')

    def __init__(self, context, request):
        self.context = context
        self.request = request

    def __call__(self):
        """Render RDF output, and return it as a string encoded in UTF-8.

        Render the page template to produce RDF output.
        The return value is string data encoded in UTF-8.

        As a side-effect, HTTP headers are set for the mime type
        and filename for download."""
        self.request.response.setHeader('content-type',
                                        'application/rdf+xml')
        self.request.response.setHeader('Content-Disposition',
                                        'attachment; filename=%s.rdf' %
                                            self.context.name)
        unicodedata = self.template()
        encodeddata = unicodedata.encode('utf-8')
        return encodeddata


def userIsActiveTeamMember(team):
    """Return True if the user is an active member of this team."""
    user = getUtility(ILaunchBag).user
    if user is None:
        return False
    return user in team.activemembers


class PersonSpecWorkLoadView(LaunchpadView):
    """View used to render the specification workload for a particular person.

    It shows the set of specifications with which this person has a role.
    """

    def initialize(self):
        assert IPerson.providedBy(self.context), (
            'PersonSpecWorkLoadView should be used only on an IPerson.')

    class PersonSpec:
        """One record from the workload list."""

        def __init__(self, spec, person):
            self.spec = spec
            self.assignee = spec.assignee == person
            self.drafter = spec.drafter == person
            self.approver = spec.approver == person

    @cachedproperty
    def workload(self):
        """This code is copied in large part from browser/sprint.py. It may
        be worthwhile refactoring this to use a common code base.

        Return a structure that lists the specs for which this person is the
        approver, the assignee or the drafter.
        """
        return [PersonSpecWorkLoadView.PersonSpec(spec, self.context)
                for spec in self.context.specifications()]


class PersonSpecFeedbackView(HasSpecificationsView):

    @cachedproperty
    def feedback_specs(self):
        filter = [SpecificationFilter.FEEDBACK]
        return self.context.specifications(filter=filter)


class ReportedBugTaskSearchListingView(BugTaskSearchListingView):
    """All bugs reported by someone."""

    columns_to_show = ["id", "summary", "targetname", "importance", "status"]

    def search(self):
        # Specify both owner and bug_reporter to try to prevent the same
        # bug (but different tasks) being displayed.
        return BugTaskSearchListingView.search(
            self,
            extra_params=dict(owner=self.context, bug_reporter=self.context))

    def getSearchPageHeading(self):
        """The header for the search page."""
        return "Bugs reported by %s" % self.context.displayname

    def getAdvancedSearchPageHeading(self):
        """The header for the advanced search page."""
        return "Bugs Reported by %s: Advanced Search" % (
            self.context.displayname)

    def getAdvancedSearchButtonLabel(self):
        """The Search button for the advanced search page."""
        return "Search bugs reported by %s" % self.context.displayname

    def getSimpleSearchURL(self):
        """Return a URL that can be used as an href to the simple search."""
        return canonical_url(self.context) + "/+reportedbugs"

    def shouldShowReporterWidget(self):
        """Should the reporter widget be shown on the advanced search page?"""
        return False


class BugContactPackageBugsSearchListingView(BugTaskSearchListingView):
    """Bugs reported on packages for a bug contact."""

    columns_to_show = ["id", "summary", "importance", "status"]

    @property
    def current_package(self):
        """Get the package whose bugs are currently being searched."""
        if not (
            self.widgets['distribution'].hasInput() and
            self.widgets['distribution'].getInputValue()):
            raise UnexpectedFormData("A distribution is required")
        if not (
            self.widgets['sourcepackagename'].hasInput() and
            self.widgets['sourcepackagename'].getInputValue()):
            raise UnexpectedFormData("A sourcepackagename is required")

        distribution = self.widgets['distribution'].getInputValue()
        return distribution.getSourcePackage(
            self.widgets['sourcepackagename'].getInputValue())

    def search(self, searchtext=None):
        distrosourcepackage = self.current_package
        return BugTaskSearchListingView.search(
            self, searchtext=searchtext, context=distrosourcepackage)

    def getPackageBugCounts(self):
        """Return a list of dicts used for rendering package bug counts."""
        L = []
        for package_counts in self.context.getBugContactOpenBugCounts(
            self.user):
            package = package_counts['package']
            L.append({
                'package_name': package.displayname,
                'package_search_url':
                    self.getBugContactPackageSearchURL(package),
                'open_bugs_count': package_counts['open'],
                'open_bugs_url': self.getOpenBugsURL(package),
                'critical_bugs_count': package_counts['open_critical'],
                'critical_bugs_url': self.getCriticalBugsURL(package),
                'unassigned_bugs_count': package_counts['open_unassigned'],
                'unassigned_bugs_url': self.getUnassignedBugsURL(package),
                'inprogress_bugs_count': package_counts['open_inprogress'],
                'inprogress_bugs_url': self.getInProgressBugsURL(package)
            })

        return sorted(L, key=itemgetter('package_name'))

    def getOtherBugContactPackageLinks(self):
        """Return a list of the other packages for a bug contact.

        This excludes the current package.
        """
        current_package = self.current_package

        other_packages = [
            package for package in self.context.getBugContactPackages()
            if package != current_package]

        package_links = []
        for other_package in other_packages:
            package_links.append({
                'title': other_package.displayname,
                'url': self.getBugContactPackageSearchURL(other_package)})

        return package_links

    def getBugContactPackageSearchURL(self, distributionsourcepackage=None,
                                      advanced=False, extra_params=None):
        """Construct a default search URL for a distributionsourcepackage.

        Optional filter parameters can be specified as a dict with the
        extra_params argument.
        """
        if distributionsourcepackage is None:
            distributionsourcepackage = self.current_package

        params = {
            "field.distribution": distributionsourcepackage.distribution.name,
            "field.sourcepackagename": distributionsourcepackage.name,
            "search": "Search"}

        if extra_params is not None:
            # We must UTF-8 encode searchtext to play nicely with
            # urllib.urlencode, because it may contain non-ASCII characters.
            if extra_params.has_key("field.searchtext"):
                extra_params["field.searchtext"] = \
                    extra_params["field.searchtext"].encode("utf8")

            params.update(extra_params)

        person_url = canonical_url(self.context)
        query_string = urllib.urlencode(sorted(params.items()), doseq=True)

        if advanced:
            return (person_url + '/+packagebugs-search?advanced=1&%s'
                    % query_string)
        else:
            return person_url + '/+packagebugs-search?%s' % query_string

    def getBugContactPackageAdvancedSearchURL(self,
                                              distributionsourcepackage=None):
        """Build the advanced search URL for a distributionsourcepackage."""
        return self.getBugContactPackageSearchURL(advanced=True)

    def getOpenBugsURL(self, distributionsourcepackage):
        """Return the URL for open bugs on distributionsourcepackage."""
        status_params = {'field.status': []}

        for status in UNRESOLVED_BUGTASK_STATUSES:
            status_params['field.status'].append(status.title)

        return self.getBugContactPackageSearchURL(
            distributionsourcepackage=distributionsourcepackage,
            extra_params=status_params)

    def getCriticalBugsURL(self, distributionsourcepackage):
        """Return the URL for critical bugs on distributionsourcepackage."""
        critical_bugs_params = {
            'field.status': [], 'field.importance': "Critical"}

        for status in UNRESOLVED_BUGTASK_STATUSES:
            critical_bugs_params["field.status"].append(status.title)

        return self.getBugContactPackageSearchURL(
            distributionsourcepackage=distributionsourcepackage,
            extra_params=critical_bugs_params)

    def getUnassignedBugsURL(self, distributionsourcepackage):
        """Return the URL for unassigned bugs on distributionsourcepackage."""
        unassigned_bugs_params = {
            "field.status": [], "field.unassigned": "on"}

        for status in UNRESOLVED_BUGTASK_STATUSES:
            unassigned_bugs_params["field.status"].append(status.title)

        return self.getBugContactPackageSearchURL(
            distributionsourcepackage=distributionsourcepackage,
            extra_params=unassigned_bugs_params)

    def getInProgressBugsURL(self, distributionsourcepackage):
        """Return the URL for unassigned bugs on distributionsourcepackage."""
        inprogress_bugs_params = {"field.status": "In Progress"}

        return self.getBugContactPackageSearchURL(
            distributionsourcepackage=distributionsourcepackage,
            extra_params=inprogress_bugs_params)

    def shouldShowSearchWidgets(self):
        # XXX: It's not possible to search amongst the bugs on maintained
        # software, so for now I'll be simply hiding the search widgets.
        # -- Guilherme Salgado, 2005-11-05
        return False

    # Methods that customize the advanced search form.
    def getAdvancedSearchPageHeading(self):
        return (
            "Bugs in %s: Advanced Search" % self.current_package.displayname)

    def getAdvancedSearchButtonLabel(self):
        return "Search bugs in %s" % self.current_package.displayname

    def getSimpleSearchURL(self):
        return self.getBugContactPackageSearchURL()


class PersonRelatedBugsView(BugTaskSearchListingView):
    """All bugs related to someone."""

    columns_to_show = ["id", "summary", "targetname", "importance", "status"]

    def search(self):
        """Return the open bugs related to a person."""
        context = self.context
        params = self.buildSearchParams()
        subscriber_params = copy.copy(params)
        subscriber_params.subscriber = context
        assignee_params = copy.copy(params)
        owner_params = copy.copy(params)
        commenter_params = copy.copy(params)

        # Only override the assignee, commenter and owner if they were not
        # specified by the user.
        if assignee_params.assignee is None:
            assignee_params.assignee = context
        if owner_params.owner is None:
            # Specify both owner and bug_reporter to try to prevent the same
            # bug (but different tasks) being displayed.
            owner_params.owner = context
            owner_params.bug_reporter = context
        if commenter_params.bug_commenter is None:
            commenter_params.bug_commenter = context

        tasks = self.context.searchTasks(
            assignee_params, subscriber_params, owner_params, commenter_params)
        return BugListingBatchNavigator(
            tasks, self.request, columns_to_show=self.columns_to_show,
            size=config.malone.buglist_batch_size)

    def getSearchPageHeading(self):
        return "Bugs related to %s" % self.context.displayname

    def getAdvancedSearchPageHeading(self):
        return "Bugs Related to %s: Advanced Search" % (
            self.context.displayname)

    def getAdvancedSearchButtonLabel(self):
        return "Search bugs related to %s" % self.context.displayname

    def getSimpleSearchURL(self):
        return canonical_url(self.context) + "/+bugs"


class PersonAssignedBugTaskSearchListingView(BugTaskSearchListingView):
    """All bugs assigned to someone."""

    columns_to_show = ["id", "summary", "targetname", "importance", "status"]

    def search(self):
        """Return the open bugs assigned to a person."""
        return BugTaskSearchListingView.search(
            self, extra_params={'assignee': self.context})

    def shouldShowAssigneeWidget(self):
        """Should the assignee widget be shown on the advanced search page?"""
        return False

    def shouldShowAssignedToTeamPortlet(self):
        """Should the team assigned bugs portlet be shown?"""
        return True

    def getSearchPageHeading(self):
        """The header for the search page."""
        return "Bugs assigned to %s" % self.context.displayname

    def getAdvancedSearchPageHeading(self):
        """The header for the advanced search page."""
        return "Bugs Assigned to %s: Advanced Search" % (
            self.context.displayname)

    def getAdvancedSearchButtonLabel(self):
        """The Search button for the advanced search page."""
        return "Search bugs assigned to %s" % self.context.displayname

    def getSimpleSearchURL(self):
        """Return a URL that can be usedas an href to the simple search."""
        return canonical_url(self.context) + "/+assignedbugs"


class PersonCommentedBugTaskSearchListingView(BugTaskSearchListingView):
    """All bugs commented on by a Person."""

    columns_to_show = ["id", "summary", "targetname", "importance", "status"]

    def search(self):
        """Return the open bugs commented on by a person."""
        return BugTaskSearchListingView.search(
            self, extra_params={'bug_commenter': self.context})

    def getSearchPageHeading(self):
        """The header for the search page."""
        return "Bugs commented on by %s" % self.context.displayname

    def getAdvancedSearchPageHeading(self):
        """The header for the advanced search page."""
        return "Bugs commented on by %s: Advanced Search" % (
            self.context.displayname)

    def getAdvancedSearchButtonLabel(self):
        """The Search button for the advanced search page."""
        return "Search bugs commented on by %s" % self.context.displayname

    def getSimpleSearchURL(self):
        """Return a URL that can be used as an href to the simple search."""
        return canonical_url(self.context) + "/+commentedbugs"


class SubscribedBugTaskSearchListingView(BugTaskSearchListingView):
    """All bugs someone is subscribed to."""

    columns_to_show = ["id", "summary", "targetname", "importance", "status"]

    def search(self):
        return BugTaskSearchListingView.search(
            self, extra_params={'subscriber': self.context})

    def getSearchPageHeading(self):
        """The header for the search page."""
        return "Bugs %s is subscribed to" % self.context.displayname

    def getAdvancedSearchPageHeading(self):
        """The header for the advanced search page."""
        return "Bugs %s is Cc'd to: Advanced Search" % (
            self.context.displayname)

    def getAdvancedSearchButtonLabel(self):
        """The Search button for the advanced search page."""
        return "Search bugs %s is Cc'd to" % self.context.displayname

    def getSimpleSearchURL(self):
        """Return a URL that can be used as an href to the simple search."""
        return canonical_url(self.context) + "/+subscribedbugs"


class PersonLanguagesView(LaunchpadView):

    def initialize(self):
        request = self.request
        if request.method == "POST" and "SAVE-LANGS" in request.form:
            self.submitLanguages()

    def requestCountry(self):
        return ICountry(self.request, None)

    def browserLanguages(self):
        return (
            IRequestPreferredLanguages(self.request).getPreferredLanguages())

    def visible_checked_languages(self):
        return self.context.languages

    def visible_unchecked_languages(self):
        common_languages = getUtility(ILanguageSet).common_languages
        person_languages = self.context.languages
        return sorted(set(common_languages) - set(person_languages),
                      key=attrgetter('englishname'))

    def getRedirectionURL(self):
        request = self.request
        referrer = request.getHeader('referer')
        if referrer and referrer.startswith(request.getApplicationURL()):
            return referrer
        else:
            return ''

    @property
    def is_current_user(self):
        """Return True when the Context is also the User."""
        return self.user == self.context

    def submitLanguages(self):
        '''Process a POST request to the language preference form.

        This list of languages submitted is compared to the the list of
        languages the user has, and the latter is matched to the former.
        '''

        all_languages = getUtility(ILanguageSet)
        old_languages = self.context.languages
        new_languages = []

        for key in all_languages.keys():
            if self.request.has_key(key) and self.request.get(key) == u'on':
                new_languages.append(all_languages[key])

        if self.is_current_user:
            subject = "your"
        else:
            subject = "%s's" % self.context.displayname

        # Add languages to the user's preferences.
        for language in set(new_languages) - set(old_languages):
            self.context.addLanguage(language)
            self.request.response.addInfoNotification(
                "Added %(language)s to %(subject)s preferred languages." %
                {'language' : language.englishname, 'subject' : subject})

        # Remove languages from the user's preferences.
        for language in set(old_languages) - set(new_languages):
            self.context.removeLanguage(language)
            self.request.response.addInfoNotification(
                "Removed %(language)s from %(subject)s preferred languages." %
                {'language' : language.englishname, 'subject' : subject})

        redirection_url = self.request.get('redirection_url')
        if redirection_url:
            self.request.response.redirect(redirection_url)


class PersonView(LaunchpadView):
    """A View class used in almost all Person's pages."""

    @cachedproperty
    def recently_approved_members(self):
        members = self.context.getMembersByStatus(
            TeamMembershipStatus.APPROVED,
            orderBy='-TeamMembership.datejoined')
        return members[:5]

    @cachedproperty
    def recently_proposed_members(self):
        members = self.context.getMembersByStatus(
            TeamMembershipStatus.PROPOSED,
            orderBy='-TeamMembership.datejoined')
        return members[:5]

    @cachedproperty
    def openpolls(self):
        assert self.context.isTeam()
        return IPollSubset(self.context).getOpenPolls()

    @cachedproperty
    def closedpolls(self):
        assert self.context.isTeam()
        return IPollSubset(self.context).getClosedPolls()

    @cachedproperty
    def notyetopenedpolls(self):
        assert self.context.isTeam()
        return IPollSubset(self.context).getNotYetOpenedPolls()

    @cachedproperty
    def contributions(self):
        """Cache the results of getProjectsAndCategoriesContributedTo()."""
        return self.context.getProjectsAndCategoriesContributedTo(
            limit=5)

    @cachedproperty
    def contributed_categories(self):
        """Return all karma categories in which this person has some karma."""
        categories = set()
        for contrib in self.contributions:
            categories.update(category for category in contrib['categories'])
        return sorted(categories, key=attrgetter('title'))

    @property
    def subscription_policy_description(self):
        """Return the description of this team's subscription policy."""
        team = self.context
        assert team.isTeam(), (
            'This method can only be called when the context is a team.')
        if team.subscriptionpolicy == TeamSubscriptionPolicy.RESTRICTED:
            description = _(
                "This is a restricted team; new members can only be added "
                "by one of the team's administrators.")
        elif team.subscriptionpolicy == TeamSubscriptionPolicy.MODERATED:
            description = _(
                "This is a moderated team; all subscriptions are subjected "
                "to approval by one of the team's administrators.")
        elif team.subscriptionpolicy == TeamSubscriptionPolicy.OPEN:
            description = _(
                "This is an open team; any user can join and no approval "
                "is required.")
        else:
            raise AssertionError('Unknown subscription policy.')
        return description

    def getURLToAssignedBugsInProgress(self):
        """Return an URL to a page which lists all bugs assigned to this
        person that are In Progress.
        """
        query_string = urllib.urlencode(
            [('field.status', BugTaskStatus.INPROGRESS.title)])
        url = "%s/+assignedbugs" % canonical_url(self.context)
        return ("%(url)s?search=Search&%(query_string)s"
                % {'url': url, 'query_string': query_string})

    def getBugsInProgress(self):
        """Return up to 5 assigned bugs that are In Progress."""
        params = BugTaskSearchParams(
            user=self.user, assignee=self.context, omit_dupes=True,
            status=BugTaskStatus.INPROGRESS, orderby='-date_last_updated')
        return self.context.searchTasks(params)[:5]

    def viewingOwnPage(self):
        return self.user == self.context

    def hasCurrentPolls(self):
        """Return True if this team has any non-closed polls."""
        assert self.context.isTeam()
        return bool(self.openpolls) or bool(self.notyetopenedpolls)

    def no_bounties(self):
        return not (self.context.ownedBounties or
            self.context.reviewerBounties or
            self.context.subscribedBounties or
            self.context.claimedBounties)

    def userIsOwner(self):
        """Return True if the user is the owner of this Team."""
        if self.user is None:
            return False

        return self.user.inTeam(self.context.teamowner)

    def findUserPathToTeam(self):
        assert self.user is not None
        return self.user.findPathToTeam(self.context)

    def indirect_teams_via(self):
        """Return a list of dictionaries, where each dictionary has a team
        in which the person is an indirect member, and a path to membership
        in that team.
        """
        return [{'team': team,
                 'via': ', '.join(
                    [viateam.displayname for viateam in
                        self.context.findPathToTeam(team)[:-1]])}
                for team in self.context.teams_indirectly_participated_in]

    def userIsParticipant(self):
        """Return true if the user is a participant of this team.

        A person is said to be a team participant when he's a member
        of that team, either directly or indirectly via another team
        membership.
        """
        if self.user is None:
            return False
        return self.user.inTeam(self.context)

    def userIsActiveMember(self):
        """Return True if the user is an active member of this team."""
        return userIsActiveTeamMember(self.context)

    def userIsProposedMember(self):
        """Return True if the user is a proposed member of this team."""
        if self.user is None:
            return False
        return self.user in self.context.proposedmembers

    def userCanRequestToLeave(self):
        """Return true if the user can request to leave this team.

        A given user can leave a team only if he's an active member.
        """
        return self.userIsActiveMember()

    def userCanRequestToJoin(self):
        """Return true if the user can request to join this team.

        The user can request if this is not a RESTRICTED team and if he's
        not an active member of this team.
        """
        if not self.joinAllowed():
            return False
        return not (self.userIsActiveMember() or self.userIsProposedMember())

    def joinAllowed(self):
        """Return True if this is not a restricted team."""
        restricted = TeamSubscriptionPolicy.RESTRICTED
        return self.context.subscriptionpolicy != restricted

    def obfuscatedEmail(self):
        if self.context.preferredemail is not None:
            return obfuscateEmail(self.context.preferredemail.email)
        else:
            return None

    def htmlEmail(self):
        if self.context.preferredemail is not None:
            return convertToHtmlCode(self.context.preferredemail.email)
        else:
            return None

    def htmlJabberIDs(self):
        """Return the person's Jabber IDs somewhat obfuscated.

        The IDs are encoded using HTML hexadecimal entities to hinder
        email harvesting. (Jabber IDs are sometime valid email accounts,
        gmail for example.)
        """
        return [convertToHtmlCode(jabber.jabberid)
                for jabber in self.context.jabberids]

    def showSSHKeys(self):
        """Return a data structure used for display of raw SSH keys"""
        self.request.response.setHeader('Content-Type', 'text/plain')
        keys = []
        for key in self.context.sshkeys:
            if key.keytype == SSHKeyType.DSA:
                type_name = 'ssh-dss'
            elif key.keytype == SSHKeyType.RSA:
                type_name = 'ssh-rsa'
            else:
                type_name = 'Unknown key type'
            keys.append("%s %s %s" % (type_name, key.keytext, key.comment))
        return "\n".join(keys)


class PersonRelatedProjectsView(LaunchpadView):

    # Safety net for the Registry Admins case which is the owner/driver of
    # lots of projects.
    max_results_to_display = config.launchpad.default_batch_size

    def _related_projects(self):
        """Return all projects owned or driven by this person."""
        return self.context.getOwnedOrDrivenPillars()

    @cachedproperty
    def relatedProjects(self):
        """Return projects owned or driven by this person up to the maximum
        configured."""
        return list(self._related_projects()[:self.max_results_to_display])

    @cachedproperty
    def firstFiveRelatedProjects(self):
        """Return first five projects owned or driven by this person."""
        return list(self._related_projects()[:5])

    @cachedproperty
    def related_projects_count(self):
        return self._related_projects().count()

    def tooManyRelatedProjectsFound(self):
        return self.related_projects_count > self.max_results_to_display


class PersonCodeOfConductEditView(LaunchpadView):

    def performCoCChanges(self):
        """Make changes to code-of-conduct signature records for this
        person.
        """
        sig_ids = self.request.form.get("DEACTIVATE_SIGNATURE")

        if sig_ids is not None:
            sCoC_util = getUtility(ISignedCodeOfConductSet)

            # verify if we have multiple entries to deactive
            if not isinstance(sig_ids, list):
                sig_ids = [sig_ids]

            for sig_id in sig_ids:
                sig_id = int(sig_id)
                # Deactivating signature
                comment = 'Deactivated by Owner'
                sCoC_util.modifySignature(sig_id, self.user, comment, False)

            return True


class PersonEditWikiNamesView(LaunchpadView):

    def _sanitizeWikiURL(self, url):
        """Strip whitespaces and make sure :url ends in a single '/'."""
        if not url:
            return url
        return '%s/' % url.strip().rstrip('/')

    def initialize(self):
        """Process the WikiNames form."""
        self.error_message = None
        if self.request.method != "POST":
            # Nothing to do
            return

        form = self.request.form
        context = self.context
        wikinameset = getUtility(IWikiNameSet)
        ubuntuwikiname = form.get('ubuntuwikiname')
        existingwiki = wikinameset.getByWikiAndName(
            UBUNTU_WIKI_URL, ubuntuwikiname)

        if not ubuntuwikiname:
            self.error_message = "Your Ubuntu WikiName cannot be empty."
            return
        elif existingwiki is not None and existingwiki.person != context:
            self.error_message = (
                'The Ubuntu WikiName %s is already registered by '
                '<a href="%s">%s</a>.'
                % (ubuntuwikiname, canonical_url(existingwiki.person),
                   cgi.escape(existingwiki.person.browsername)))
            return
        context.ubuntuwiki.wikiname = ubuntuwikiname

        for w in context.otherwikis:
            # XXX: We're exposing WikiName IDs here because that's the only
            # unique column we have. If we don't do this we'll have to
            # generate the field names using the WikiName.wiki and
            # WikiName.wikiname columns (because these two columns make
            # another unique identifier for WikiNames), but that's tricky and
            # not worth the extra work. -- GuilhermeSalgado 25/08/2005
            if form.get('remove_%d' % w.id):
                w.destroySelf()
            else:
                wiki = self._sanitizeWikiURL(form.get('wiki_%d' % w.id))
                wikiname = form.get('wikiname_%d' % w.id)
                if not (wiki and wikiname):
                    self.error_message = (
                        "Neither Wiki nor WikiName can be empty.")
                    return
                # Try to make sure people will have only a single Ubuntu
                # WikiName registered. Although this is almost impossible
                # because they can do a lot of tricks with the URLs to make
                # them look different from UBUNTU_WIKI_URL but still point to
                # the same place.
                elif wiki == UBUNTU_WIKI_URL:
                    self.error_message = (
                        "You cannot have two Ubuntu WikiNames.")
                    return
                w.wiki = wiki
                w.wikiname = wikiname

        wiki = self._sanitizeWikiURL(form.get('newwiki'))
        wikiname = form.get('newwikiname')
        if wiki or wikiname:
            if wiki and wikiname:
                existingwiki = wikinameset.getByWikiAndName(wiki, wikiname)
                if existingwiki and existingwiki.person != context:
                    self.error_message = (
                        'The WikiName %s%s is already registered by '
                        '<a href="%s">%s</a>.'
                        % (wiki, wikiname, canonical_url(existingwiki.person),
                           cgi.escape(existingwiki.person.browsername)))
                    return
                elif existingwiki:
                    self.error_message = (
                        'The WikiName %s%s already belongs to you.'
                        % (wiki, wikiname))
                    return
                elif wiki == UBUNTU_WIKI_URL:
                    self.error_message = (
                        "You cannot have two Ubuntu WikiNames.")
                    return
                wikinameset.new(context, wiki, wikiname)
            else:
                self.newwiki = wiki
                self.newwikiname = wikiname
                self.error_message = "Neither Wiki nor WikiName can be empty."
                return


class PersonEditIRCNicknamesView(LaunchpadView):

    def initialize(self):
        """Process the IRC nicknames form."""
        self.error_message = None
        if self.request.method != "POST":
            # Nothing to do
            return

        form = self.request.form
        for ircnick in self.context.ircnicknames:
            # XXX: We're exposing IrcID IDs here because that's the only
            # unique column we have, so we don't have anything else that we
            # can use to make field names that allow us to uniquely identify
            # them. -- GuilhermeSalgado 25/08/2005
            if form.get('remove_%d' % ircnick.id):
                ircnick.destroySelf()
            else:
                nick = form.get('nick_%d' % ircnick.id)
                network = form.get('network_%d' % ircnick.id)
                if not (nick and network):
                    self.error_message = (
                        "Neither Nickname nor Network can be empty.")
                    return
                ircnick.nickname = nick
                ircnick.network = network

        nick = form.get('newnick')
        network = form.get('newnetwork')
        if nick or network:
            if nick and network:
                getUtility(IIrcIDSet).new(self.context, network, nick)
            else:
                self.newnick = nick
                self.newnetwork = network
                self.error_message = (
                    "Neither Nickname nor Network can be empty.")
                return


class PersonEditJabberIDsView(LaunchpadView):

    def initialize(self):
        """Process the Jabber ID form."""
        self.error_message = None
        if self.request.method != "POST":
            # Nothing to do
            return

        form = self.request.form
        for jabber in self.context.jabberids:
            if form.get('remove_%s' % jabber.jabberid):
                jabber.destroySelf()
            else:
                jabberid = form.get('jabberid_%s' % jabber.jabberid)
                if not jabberid:
                    self.error_message = "You cannot save an empty Jabber ID."
                    return
                jabber.jabberid = jabberid

        jabberid = form.get('newjabberid')
        if jabberid:
            jabberset = getUtility(IJabberIDSet)
            existingjabber = jabberset.getByJabberID(jabberid)
            if existingjabber is None:
                jabberset.new(self.context, jabberid)
            elif existingjabber.person != self.context:
                self.error_message = (
                    'The Jabber ID %s is already registered by '
                    '<a href="%s">%s</a>.'
                    % (jabberid, canonical_url(existingjabber.person),
                       cgi.escape(existingjabber.person.browsername)))
                return
            else:
                self.error_message = (
                    'The Jabber ID %s already belongs to you.' % jabberid)
                return


class PersonEditSSHKeysView(LaunchpadView):

    info_message = None
    error_message = None

    def initialize(self):
        if self.request.method != "POST":
            # Nothing to do
            return

        action = self.request.form.get('action')

        if action == 'add_ssh':
            self.add_ssh()
        elif action == 'remove_ssh':
            self.remove_ssh()
        else:
            raise UnexpectedFormData("Unexpected action: %s" % action)

    def add_ssh(self):
        sshkey = self.request.form.get('sshkey')
        try:
            kind, keytext, comment = sshkey.split(' ', 2)
        except ValueError:
            self.error_message = 'Invalid public key'
            return

        if not (kind and keytext and comment):
            self.error_message = 'Invalid public key'
            return

        if kind == 'ssh-rsa':
            keytype = SSHKeyType.RSA
        elif kind == 'ssh-dss':
            keytype = SSHKeyType.DSA
        else:
            self.error_message = 'Invalid public key'
            return

        getUtility(ISSHKeySet).new(self.user, keytype, keytext, comment)
        self.info_message = 'SSH public key added.'

    def remove_ssh(self):
        key_id = self.request.form.get('key')
        if not key_id:
            raise UnexpectedFormData('SSH Key was not defined')

        sshkey = getUtility(ISSHKeySet).getByID(key_id)
        if sshkey is None:
            self.error_message = "Cannot remove a key that doesn't exist"
            return

        if sshkey.person != self.user:
            raise UnexpectedFormData("Cannot remove someone else's key")

        comment = sshkey.comment
        sshkey.destroySelf()
        self.info_message = 'Key "%s" removed' % comment


class PersonTranslationView(LaunchpadView):
    """View for translation-related Person pages."""
    @cachedproperty
    def batchnav(self):
        batchnav = BatchNavigator(self.context.translation_history,
                                  self.request)
        # XXX: See bug 60320. Because of a template reference to
        # pofile.potemplate.displayname, it would be ideal to also
        # prejoin inside translation_history:
        #   potemplate.potemplatename
        #   potemplate.productseries
        #   potemplate.productseries.product
        #   potemplate.distroseries
        #   potemplate.distroseries.distribution
        #   potemplate.sourcepackagename
        # However, a list this long may be actually suggesting that
        # displayname be cached in a table field; particularly given the
        # fact that it won't be altered very often. At any rate, the
        # code below works around this by caching all the templates in
        # one shot. The list() ensures that we materialize the query
        # before passing it on to avoid reissuing it. Note also that the
        # fact that we iterate over currentBatch() here means that the
        # translation_history query is issued again. Tough luck.
        #   -- kiko, 2006-03-17
        ids = set(record.pofile.potemplate.id
                  for record in batchnav.currentBatch())
        if ids:
            cache = list(getUtility(IPOTemplateSet).getByIDs(ids))

        return batchnav

    @cachedproperty
    def translation_groups(self):
        """Return translation groups a person is a member of."""
        return list(self.context.translation_groups)

    def should_display_message(self, pomsgset):
        """Should a certain POMsgSet be displayed.

        Return False if user is not logged in and message may contain
        sensitive data such as email addresses.

        Otherwise, return True.
        """
        if self.user:
            return True
        return not(pomsgset.potmsgset.hide_translations_from_anonymous)


class PersonGPGView(LaunchpadView):
    """View for the GPG-related actions for a Person

    Supports claiming (importing) a key, validating it and deactivating
    it. Also supports removing the token generated for validation (in
    the case you want to give up on importing the key).
    """
    key = None
    fingerprint = None

    key_ok = False
    invalid_fingerprint = False
    key_retrieval_failed = False
    key_already_imported = False

    error_message = None
    info_message = None

    def keyserver_url(self):
        assert self.fingerprint
        return getUtility(
            IGPGHandler).getURLForKeyInServer(self.fingerprint, public=True)

    def form_action(self):
        permitted_actions = ['claim_gpg', 'deactivate_gpg',
                             'remove_gpgtoken', 'reactivate_gpg']
        if self.request.method != "POST":
            return ''
        action = self.request.form.get('action')
        if action and (action not in permitted_actions):
            raise UnexpectedFormData("Action was not defined")
        getattr(self, action)()

    def claim_gpg(self):
        # XXX cprov 20050401 As "Claim GPG key" takes a lot of time, we
        # should process it throught the NotificationEngine.
        gpghandler = getUtility(IGPGHandler)
        fingerprint = self.request.form.get('fingerprint')
        self.fingerprint = gpghandler.sanitizeFingerprint(fingerprint)

        if not self.fingerprint:
            self.invalid_fingerprint = True
            return

        gpgkeyset = getUtility(IGPGKeySet)
        if gpgkeyset.getByFingerprint(self.fingerprint):
            self.key_already_imported = True
            return

        try:
            key = gpghandler.retrieveKey(self.fingerprint)
        except GPGKeyNotFoundError:
            self.key_retrieval_failed = True
            return

        self.key = key
        if not key.expired and not key.revoked:
            self._validateGPG(key)
            self.key_ok = True

    def deactivate_gpg(self):
        key_ids = self.request.form.get('DEACTIVATE_GPGKEY')

        if key_ids is None:
            self.error_message = 'No Key(s) selected for deactivation.'
            return

        # verify if we have multiple entries to deactive
        if not isinstance(key_ids, list):
            key_ids = [key_ids]

        gpgkeyset = getUtility(IGPGKeySet)

        deactivated_keys = []
        for key_id in key_ids:
            gpgkey = gpgkeyset.get(key_id)
            if gpgkey is None:
                continue
            if gpgkey.owner != self.user:
                self.error_message = "Cannot deactivate someone else's key"
                return
            gpgkey.active = False
            deactivated_keys.append(gpgkey.displayname)

        flush_database_updates()
        self.info_message = (
            'Deactivated key(s): %s' % ", ".join(deactivated_keys))

    def remove_gpgtoken(self):
        token_fingerprints = self.request.form.get('REMOVE_GPGTOKEN')

        if token_fingerprints is None:
            self.error_message = 'No key(s) pending validation selected.'
            return

        logintokenset = getUtility(ILoginTokenSet)
        if not isinstance(token_fingerprints, list):
            token_fingerprints = [token_fingerprints]

        cancelled_fingerprints = []
        for fingerprint in token_fingerprints:
            logintokenset.deleteByFingerprintRequesterAndType(
                fingerprint, self.user, LoginTokenType.VALIDATEGPG)
            logintokenset.deleteByFingerprintRequesterAndType(
                fingerprint, self.user, LoginTokenType.VALIDATESIGNONLYGPG)
            cancelled_fingerprints.append(fingerprint)

        self.info_message = ('Cancelled validation of key(s): %s'
                             % ", ".join(cancelled_fingerprints))

    def reactivate_gpg(self):
        key_ids = self.request.form.get('REACTIVATE_GPGKEY')

        if key_ids is None:
            self.error_message = 'No Key(s) selected for reactivation.'
            return

        found = []
        notfound = []
        # verify if we have multiple entries to deactive
        if not isinstance(key_ids, list):
            key_ids = [key_ids]

        gpghandler = getUtility(IGPGHandler)
        keyset = getUtility(IGPGKeySet)

        for key_id in key_ids:
            gpgkey = keyset.get(key_id)
            try:
                key = gpghandler.retrieveKey(gpgkey.fingerprint)
            except GPGKeyNotFoundError:
                notfound.append(gpgkey.fingerprint)
            else:
                found.append(key.displayname)
                self._validateGPG(key)

        comments = []
        if len(found) > 0:
            comments.append(
                'A message has been sent to %s with instructions to '
                'reactivate these key(s): %s'
                % (self.context.preferredemail.email, ', '.join(found)))
        if len(notfound) > 0:
            if len(notfound) == 1:
                comments.append(
                    'Launchpad failed to retrieve this key from '
                    'the keyserver: %s. Please make sure the key is '
                    'published in a keyserver (such as '
                    '<a href="http://pgp.mit.edu">pgp.mit.edu</a>) before '
                    'trying to reactivate it again.' % (', '.join(notfound)))
            else:
                comments.append(
                    'Launchpad failed to retrieve these keys from '
                    'the keyserver: %s. Please make sure the keys '
                    'are published in a keyserver (such as '
                    '<a href="http://pgp.mit.edu">pgp.mit.edu</a>) '
                    'before trying to reactivate them '
                    'again.' % (', '.join(notfound)))

        self.info_message = '\n<br>\n'.join(comments)

    def _validateGPG(self, key):
        logintokenset = getUtility(ILoginTokenSet)
        bag = getUtility(ILaunchBag)

        preferredemail = bag.user.preferredemail.email
        login = bag.login

        if key.can_encrypt:
            tokentype = LoginTokenType.VALIDATEGPG
        else:
            tokentype = LoginTokenType.VALIDATESIGNONLYGPG

        token = logintokenset.new(self.context, login,
                                  preferredemail,
                                  tokentype,
                                  fingerprint=key.fingerprint)

        token.sendGPGValidationRequest(key)


class PersonChangePasswordView(LaunchpadFormView):

    label = "Change your password"
    schema = IPersonChangePassword
    field_names = ['currentpassword', 'password']
    custom_widget('password', PasswordChangeWidget)

    @property
    def next_url(self):
        return canonical_url(self.context)

    def validate(self, form_values):
        currentpassword = form_values.get('currentpassword')
        encryptor = getUtility(IPasswordEncryptor)
        if not encryptor.validate(currentpassword, self.context.password):
            self.setFieldError('currentpassword', _(
                "The provided password doesn't match your current password."))

    @action(_("Change Password"), name="submit")
    def submit_action(self, action, data):
        password = data['password']
        self.context.password = password
        self.request.response.addInfoNotification(_(
            "Password changed successfully"))


class BasePersonEditView(LaunchpadEditFormView):

    schema = IPerson
    field_names = []

    @action(_("Save"), name="save")
    def action_save(self, action, data):
        self.updateContextFromData(data)
        self.next_url = canonical_url(self.context)


class PersonEditHomePageView(BasePersonEditView):

    field_names = ['homepage_content']
    custom_widget(
        'homepage_content', TextAreaWidget, height=30, width=30)


class PersonEditView(BasePersonEditView):

    field_names = ['displayname', 'name', 'hide_email_addresses', 'timezone']
    custom_widget('timezone', SelectWidget, size=15)


class PersonBrandingView(BrandingChangeView):

    field_names = ['logo', 'mugshot']
    schema = IPerson


class TeamJoinView(PersonView):

    def processForm(self):
        request = self.request
        if request.method != "POST":
            # Nothing to do
            return

        user = self.user
        context = self.context

        notification = None
        if 'join' in request.form and self.userCanRequestToJoin():
            policy = context.subscriptionpolicy
            user.join(context)
            if policy == TeamSubscriptionPolicy.MODERATED:
                notification = _('Subscription request pending approval.')
            else:
                notification = _(
                    'Successfully joined %s.' % context.displayname)
        elif 'join' in request.form:
            notification = _('You cannot join %s.' % context.displayname)
        elif 'goback' in request.form:
            # User clicked on the 'Go back' button, so we'll simply redirect.
            pass
        else:
            raise UnexpectedFormData(
                "Couldn't find any of the expected actions.")
        if notification is not None:
            request.response.addInfoNotification(notification)
        self.request.response.redirect(canonical_url(context))


class TeamLeaveView(PersonView):

    def processForm(self):
        if self.request.method != "POST" or not self.userCanRequestToLeave():
            # Nothing to do
            return

        if self.request.form.get('leave'):
            self.user.leave(self.context)

        self.request.response.redirect('./')


class PersonEditEmailsView:

    def __init__(self, context, request):
        self.context = context
        self.request = request
        self.errormessage = None
        self.message = None
        self.badlyFormedEmail = None
        self.user = getUtility(ILaunchBag).user

    def unvalidatedAndGuessedEmails(self):
        """Return a Set containing all unvalidated and guessed emails."""
        emailset = set()
        emailset = emailset.union(e.email for e in self.context.guessedemails)
        emailset = emailset.union(e for e in self.context.unvalidatedemails)
        return emailset

    def emailFormSubmitted(self):
        """Check if the user submitted the form and process it.

        Return True if the form was submitted or False if it was not.
        """
        form = self.request.form
        if "REMOVE_VALIDATED" in form:
            self._deleteValidatedEmail()
        elif "SET_PREFERRED" in form:
            self._setPreferred()
        elif "REMOVE_UNVALIDATED" in form:
            self._deleteUnvalidatedEmail()
        elif "VALIDATE" in form:
            self._validateEmail()
        elif "ADD_EMAIL" in form:
            self._addEmail()
        else:
            return False

        # Any self-posting page that updates the database and want to display
        # these updated values have to call flush_database_updates().
        flush_database_updates()
        return True

    def _validateEmail(self):
        """Send a validation url to the selected email address."""
        email = self.request.form.get("UNVALIDATED_SELECTED")
        if email is None:
            self.message = (
                "You must select the email address you want to confirm.")
            return

        token = getUtility(ILoginTokenSet).new(
                    self.context, getUtility(ILaunchBag).login, email,
                    LoginTokenType.VALIDATEEMAIL)
        token.sendEmailValidationRequest(self.request.getApplicationURL())

        self.message = ("A new email was sent to '%s' with instructions on "
                        "how to confirm that it belongs to you." % email)

    def _deleteUnvalidatedEmail(self):
        """Delete the selected email address, which is not validated.

        This email address can be either on the EmailAddress table marked with
        status new, or in the LoginToken table.
        """
        email = self.request.form.get("UNVALIDATED_SELECTED")
        if email is None:
            self.message = (
                "You must select the email address you want to remove.")
            return

        emailset = getUtility(IEmailAddressSet)
        logintokenset = getUtility(ILoginTokenSet)
        if email in [e.email for e in self.context.guessedemails]:
            emailaddress = emailset.getByEmail(email)
            # These asserts will fail only if someone poisons the form.
            assert emailaddress.person.id == self.context.id
            assert self.context.preferredemail.id != emailaddress.id
            emailaddress.destroySelf()

        if email in self.context.unvalidatedemails:
            logintokenset.deleteByEmailRequesterAndType(
                email, self.context, LoginTokenType.VALIDATEEMAIL)

        self.message = "The email address '%s' has been removed." % email

    def _deleteValidatedEmail(self):
        """Delete the selected email address, which is already validated."""
        email = self.request.form.get("VALIDATED_SELECTED")
        if email is None:
            self.message = (
                "You must select the email address you want to remove.")
            return

        emailset = getUtility(IEmailAddressSet)
        emailaddress = emailset.getByEmail(email)
        # These asserts will fail only if someone poisons the form.
        assert emailaddress.person.id == self.context.id
        assert self.context.preferredemail is not None
        if self.context.preferredemail == emailaddress:
            # This will happen only if a person is submitting a stale page.
            self.message = (
                "You can't remove %s because it's your contact email "
                "address." % self.context.preferredemail.email)
            return
        emailaddress.destroySelf()
        self.message = "The email address '%s' has been removed." % email

    def _addEmail(self):
        """Register a new email for the person in context.

        Check if the email is "well formed" and if it's not yet in our
        database and then register it to the person in context.
        """
        person = self.context
        emailset = getUtility(IEmailAddressSet)
        logintokenset = getUtility(ILoginTokenSet)
        newemail = self.request.form.get("newemail", "").strip().lower()
        if not valid_email(newemail):
            self.message = (
                "'%s' doesn't seem to be a valid email address." % newemail)
            self.badlyFormedEmail = newemail
            return

        email = emailset.getByEmail(newemail)
        if email is not None and email.person.id == person.id:
            self.message = (
                    "The email address '%s' is already registered as your "
                    "email address. This can be either because you already "
                    "added this email address before or because it have "
                    "been detected by our system as being yours. In case "
                    "it was detected by our systeam, it's probably shown "
                    "on this page and is waiting to be confirmed as being "
                    "yours." % email.email)
            return
        elif email is not None:
            # self.message is rendered using 'structure' on the page template,
            # so it's better to escape browsername because people can put
            # whatever they want in their name/displayname. On the other hand,
            # we don't need to escape email addresses because they are always
            # validated (which means they can't have html tags) before being
            # inserted in the database.
            owner = email.person
            browsername = cgi.escape(owner.browsername)
            owner_name = urllib.quote(owner.name)
            merge_url = (
                '%s/+requestmerge?field.dupeaccount=%s'
                 % (canonical_url(getUtility(IPersonSet)),owner_name))
            self.message = (
                    "The email address '%s' is already registered by "
                    "<a href=\"%s\">%s</a>. If you think that is a "
                    "duplicated account, you can <a href=\"%s\">merge it</a> "
                    "into your account. "
                    % (email.email, canonical_url(owner), browsername,
                       merge_url))
            return

        token = logintokenset.new(
                    person, getUtility(ILaunchBag).login, newemail,
                    LoginTokenType.VALIDATEEMAIL)
        token.sendEmailValidationRequest(self.request.getApplicationURL())

        self.message = (
                "A confirmation message has been sent to '%s'. "
                "Follow the instructions in that message to confirm that the "
                "address is yours. "
                "(If the message doesn't arrive in a few minutes, your mail "
                "provider might use 'greylisting', which could delay the "
                "message for up to an hour or two.)" % newemail)

    def _setPreferred(self):
        """Set the selected email as preferred for the person in context."""
        email = self.request.form.get("VALIDATED_SELECTED")
        if email is None:
            self.message = (
                "To set your contact address you have to choose an address "
                "from the list of confirmed addresses and click on Set as "
                "Contact Address.")
            return
        elif isinstance(email, list):
            self.message = (
                    "Only one email address can be set as your contact "
                    "address. Please select the one you want and click on "
                    "Set as Contact Address.")
            return

        emailset = getUtility(IEmailAddressSet)
        emailaddress = emailset.getByEmail(email)
        assert emailaddress.person.id == self.context.id, \
                "differing ids in emailaddress.person.id(%s,%d) == " \
                "self.context.id(%s,%d) (%s)" % \
                (emailaddress.person.name, emailaddress.person.id,
                 self.context.name, self.context.id, emailaddress.email)

        if emailaddress.status != EmailAddressStatus.VALIDATED:
            self.message = (
                "%s is already set as your contact address." % email)
            return
        self.context.setPreferredEmail(emailaddress)
        self.message = "Your contact address has been changed to: %s" % email


class RequestPeopleMergeView(AddView):
    """The view for the page where the user asks a merge of two accounts.

    If the dupe account have only one email address we send a message to that
    address and then redirect the user to other page saying that everything
    went fine. Otherwise we redirect the user to another page where we list
    all email addresses owned by the dupe account and the user selects which
    of those (s)he wants to claim.
    """

    _nextURL = '.'

    def nextURL(self):
        return self._nextURL

    def createAndAdd(self, data):
        user = getUtility(ILaunchBag).user
        dupeaccount = data['dupeaccount']
        if dupeaccount == user:
            # Please, don't try to merge you into yourself.
            return

        emails = getUtility(IEmailAddressSet).getByPerson(dupeaccount)
        emails_count = emails.count()
        if emails_count > 1:
            # The dupe account have more than one email address. Must redirect
            # the user to another page to ask which of those emails (s)he
            # wants to claim.
            self._nextURL = '+requestmerge-multiple?dupe=%d' % dupeaccount.id
            return

        assert emails_count == 1
        email = emails[0]
        login = getUtility(ILaunchBag).login
        logintokenset = getUtility(ILoginTokenSet)
        token = logintokenset.new(user, login, email.email,
                                  LoginTokenType.ACCOUNTMERGE)

        # XXX: SteveAlexander: an experiment to see if this improves
        #      problems with merge people tests.  2006-03-07
        import canonical.database.sqlbase
        canonical.database.sqlbase.flush_database_updates()
        token.sendMergeRequestEmail()
        self._nextURL = './+mergerequest-sent?dupe=%d' % dupeaccount.id


class AdminRequestPeopleMergeView(LaunchpadView):
    """The view for the page where an admin can merge two accounts."""

    def initialize(self):
        self.errormessages = []
        self.shouldShowConfirmationPage = False
        setUpWidgets(self, IAdminRequestPeopleMerge, IInputWidget)

    def processForm(self):
        form = self.request.form
        if 'continue' in form:
            # get data from the form
            self.dupe_account = self._getInputValue(self.dupe_account_widget)
            self.target_account = self._getInputValue(
                self.target_account_widget)
            if self.errormessages:
                return

            if self.dupe_account == self.target_account:
                self.errormessages.append(_(
                    "You can't merge %s into itself."
                    % self.dupe_account.name))
                return

            emailset = getUtility(IEmailAddressSet)
            self.emails = emailset.getByPerson(self.dupe_account)
            # display dupe_account email addresses and confirmation page
            self.shouldShowConfirmationPage = True

        elif 'merge' in form:
            self._performMerge()
            self.request.response.addInfoNotification(_(
                'Merge completed successfully.'))
            self.request.response.redirect(canonical_url(self.target_account))

    def _getInputValue(self, widget):
        name = self.request.get(widget.name)
        try:
            account = widget.getInputValue()
        except WidgetInputError:
            self.errormessages.append(_("You must choose an account."))
            return
        except ConversionError:
            self.errormessages.append(_("%s is an invalid account." % name))
            return
        return account

    def _performMerge(self):
        personset = getUtility(IPersonSet)
        emailset = getUtility(IEmailAddressSet)

        dupe_name = self.request.form.get('dupe_name')
        target_name = self.request.form.get('target_name')

        self.dupe_account = personset.getByName(dupe_name)
        self.target_account = personset.getByName(target_name)

        emails = emailset.getByPerson(self.dupe_account)
        if emails:
            for email in emails:
                # transfer all emails from dupe to targe account
                email.person = self.target_account
                email.status = EmailAddressStatus.NEW

        getUtility(IPersonSet).merge(self.dupe_account, self.target_account)


class FinishedPeopleMergeRequestView(LaunchpadView):
    """A simple view for a page where we only tell the user that we sent the
    email with further instructions to complete the merge.

    This view is used only when the dupe account has a single email address.
    """
    def initialize(self):
        user = getUtility(ILaunchBag).user
        try:
            dupe_id = int(self.request.get('dupe'))
        except (ValueError, TypeError):
            self.request.response.redirect(canonical_url(user))
            return

        dupe_account = getUtility(IPersonSet).get(dupe_id)
        results = getUtility(IEmailAddressSet).getByPerson(dupe_account)

        result_count = results.count()
        if not result_count:
            # The user came back to visit this page with nothing to
            # merge, so we redirect him away to somewhere useful.
            self.request.response.redirect(canonical_url(user))
            return
        assert result_count == 1
        self.dupe_email = results[0].email

    def render(self):
        if self.dupe_email:
            return LaunchpadView.render(self)
        else:
            return ''


class RequestPeopleMergeMultipleEmailsView:
    """A view for the page where the user asks a merge and the dupe account
    have more than one email address."""

    def __init__(self, context, request):
        self.context = context
        self.request = request
        self.form_processed = False
        self.dupe = None
        self.notified_addresses = []

    def processForm(self):
        dupe = self.request.form.get('dupe')
        if dupe is None:
            # We just got redirected to this page and we don't have the dupe
            # hidden field in request.form.
            dupe = self.request.get('dupe')
            if dupe is None:
                return

        self.dupe = getUtility(IPersonSet).get(int(dupe))
        emailaddrset = getUtility(IEmailAddressSet)
        self.dupeemails = emailaddrset.getByPerson(self.dupe)

        if self.request.method != "POST":
            return

        self.form_processed = True
        user = getUtility(ILaunchBag).user
        login = getUtility(ILaunchBag).login
        logintokenset = getUtility(ILoginTokenSet)

        emails = self.request.form.get("selected")
        if emails is not None:
            # We can have multiple email adressess selected, and in this case
            # emails will be a list. Otherwise it will be a string and we need
            # to make a list with that value to use in the for loop.
            if not isinstance(emails, list):
                emails = [emails]

            for email in emails:
                emailaddress = emailaddrset.getByEmail(email)
                assert emailaddress in self.dupeemails
                token = logintokenset.new(
                    user, login, emailaddress.email,
                    LoginTokenType.ACCOUNTMERGE)
                token.sendMergeRequestEmail()
                self.notified_addresses.append(emailaddress.email)


class ObjectReassignmentView:
    """A view class used when reassigning an object that implements IHasOwner.

    By default we assume that the owner attribute is IHasOwner.owner and the
    vocabulary for the owner widget is ValidPersonOrTeam (which is the one
    used in IObjectReassignment). If any object has special needs, it'll be
    necessary to subclass ObjectReassignmentView and redefine the schema
    and/or ownerOrMaintainerAttr attributes.

    Subclasses can also specify a callback to be called after the reassignment
    takes place. This callback must accept three arguments (in this order):
    the object whose owner is going to be changed, the old owner and the new
    owner.

    Also, if the object for which you're using this view doesn't have a
    displayname or name attribute, you'll have to subclass it and define the
    contextName property in your subclass.
    """

    ownerOrMaintainerAttr = 'owner'
    schema = IObjectReassignment
    callback = None

    def __init__(self, context, request):
        self.context = context
        self.request = request
        self.user = getUtility(ILaunchBag).user
        self.errormessage = ''
        setUpWidgets(self, self.schema, IInputWidget)

    @property
    def ownerOrMaintainer(self):
        return getattr(self.context, self.ownerOrMaintainerAttr)

    @property
    def contextName(self):
        return self.context.displayname or self.context.name

    nextUrl = '.'

    def processForm(self):
        if self.request.method == 'POST':
            self.changeOwner()

    def changeOwner(self):
        """Change the owner of self.context to the one choosen by the user."""
        newOwner = self._getNewOwner()
        if newOwner is None:
            return

        if not self.isValidOwner(newOwner):
            return

        oldOwner = getattr(self.context, self.ownerOrMaintainerAttr)
        setattr(self.context, self.ownerOrMaintainerAttr, newOwner)
        if callable(self.callback):
            self.callback(self.context, oldOwner, newOwner)
        self.request.response.redirect(self.nextUrl)

    def isValidOwner(self, newOwner):
        """Check whether the new owner is acceptable for the context object.

        If it's not acceptable, return False and assign an error message to
        self.errormessage to inform the user.
        """
        return True

    def _getNewOwner(self):
        """Return the new owner for self.context, as specified by the user.

        If anything goes wrong, return None and assign an error message to
        self.errormessage to inform the user about what happened.
        """
        personset = getUtility(IPersonSet)
        request = self.request
        owner_name = request.form.get(self.owner_widget.name)
        if not owner_name:
            self.errormessage = (
                "You have to specify the name of the person/team that's "
                "going to be the new %s." % self.ownerOrMaintainerAttr)
            return None

        if request.form.get('existing') == 'existing':
            try:
                # By getting the owner using getInputValue() we make sure
                # it's valid according to the vocabulary of self.schema's
                # owner widget.
                owner = self.owner_widget.getInputValue()
            except WidgetInputError:
                self.errormessage = (
                    "The person/team named '%s' is not a valid owner for %s."
                    % (owner_name, self.contextName))
                return None
            except ConversionError:
                self.errormessage = (
                    "There's no person/team named '%s' in Launchpad."
                    % owner_name)
                return None
        else:
            if personset.getByName(owner_name):
                self.errormessage = (
                    "There's already a person/team with the name '%s' in "
                    "Launchpad. Please choose a different name or select "
                    "the option to make that person/team the new owner, "
                    "if that's what you want." % owner_name)
                return None

            if not valid_name(owner_name):
                self.errormessage = (
                    "'%s' is not a valid name for a team. Please make sure "
                    "it contains only the allowed characters and no spaces."
                    % owner_name)
                return None

            owner = personset.newTeam(
                self.user, owner_name, owner_name.capitalize())

        return owner


class TeamReassignmentView(ObjectReassignmentView):

    ownerOrMaintainerAttr = 'teamowner'
    schema = ITeamReassignment

    def __init__(self, context, request):
        ObjectReassignmentView.__init__(self, context, request)
        self.callback = self._addOwnerAsMember

    @property
    def contextName(self):
        return self.context.browsername

    def _addOwnerAsMember(self, team, oldOwner, newOwner):
        """Add the new and the old owners as administrators of the team.

        When a user creates a new team, he is added as an administrator of
        that team. To be consistent with this, we must make the new owner an
        administrator of the team. This rule is ignored only if the new owner
        is an inactive member of the team, as that means he's not interested
        in being a member. The same applies to the old owner.
        """
        # Both new and old owners won't be added as administrators of the team
        # only if they're inactive members. If they're either active or
        # proposed members they'll be made administrators of the team.
        if newOwner not in team.inactivemembers:
            team.addMember(
                newOwner, reviewer=oldOwner,
                status=TeamMembershipStatus.ADMIN, force_team_add=True)
        if oldOwner not in team.inactivemembers:
            team.addMember(
                oldOwner, reviewer=oldOwner,
                status=TeamMembershipStatus.ADMIN, force_team_add=True)


class PersonLatestQuestionsView(LaunchpadView):
    """View used by the porlet displaying the latest questions made by
    a person.
    """

    @cachedproperty
    def getLatestQuestions(self, quantity=5):
        """Return <quantity> latest questions created for this target. """
        return self.context.searchQuestions(
            participation=QuestionParticipation.OWNER)[:quantity]


class PersonSearchQuestionsView(SearchQuestionsView):
    """View used to search and display questions in which an IPerson is
    involved.
    """

    display_target_column = True

    @property
    def pageheading(self):
        """See `SearchQuestionsView`."""
        return _('Questions involving $name',
                 mapping=dict(name=self.context.displayname))

    @property
    def empty_listing_message(self):
        """See `SearchQuestionsView`."""
        return _('No questions  involving $name found with the '
                 'requested statuses.',
                 mapping=dict(name=self.context.displayname))


class SearchAnsweredQuestionsView(SearchQuestionsView):
    """View used to search and display questions answered by an IPerson."""

    display_target_column = True

    def getDefaultFilter(self):
        """See `SearchQuestionsView`."""
        return dict(participation=QuestionParticipation.ANSWERER)

    @property
    def pageheading(self):
        """See `SearchQuestionsView`."""
        return _('Questions answered by $name',
                 mapping=dict(name=self.context.displayname))

    @property
    def empty_listing_message(self):
        """See `SearchQuestionsView`."""
        return _('No questions answered by $name found with the '
                 'requested statuses.',
                 mapping=dict(name=self.context.displayname))


class SearchAssignedQuestionsView(SearchQuestionsView):
    """View used to search and display questions assigned to an IPerson."""

    display_target_column = True

    def getDefaultFilter(self):
        """See `SearchQuestionsView`."""
        return dict(participation=QuestionParticipation.ASSIGNEE)

    @property
    def pageheading(self):
        """See `SearchQuestionsView`."""
        return _('Questions assigned to $name',
                 mapping=dict(name=self.context.displayname))

    @property
    def empty_listing_message(self):
        """See `SearchQuestionsView`."""
        return _('No questions assigned to $name found with the '
                 'requested statuses.',
                 mapping=dict(name=self.context.displayname))


class SearchCommentedQuestionsView(SearchQuestionsView):
    """View used to search and show questions commented on by an IPerson."""

    display_target_column = True

    def getDefaultFilter(self):
        """See `SearchQuestionsView`."""
        return dict(participation=QuestionParticipation.COMMENTER)

    @property
    def pageheading(self):
        """See `SearchQuestionsView`."""
        return _('Questions commented on by $name ',
                 mapping=dict(name=self.context.displayname))

    @property
    def empty_listing_message(self):
        """See `SearchQuestionsView`."""
        return _('No questions commented on by $name found with the '
                 'requested statuses.',
                 mapping=dict(name=self.context.displayname))


class SearchCreatedQuestionsView(SearchQuestionsView):
    """View used to search and display questions created by an IPerson."""

    display_target_column = True

    def getDefaultFilter(self):
        """See `SearchQuestionsView`."""
        return dict(participation=QuestionParticipation.OWNER)

    @property
    def pageheading(self):
        """See `SearchQuestionsView`."""
        return _('Questions asked by $name',
                 mapping=dict(name=self.context.displayname))

    @property
    def empty_listing_message(self):
        """See `SearchQuestionsView`."""
        return _('No questions asked by $name found with the '
                 'requested statuses.',
                 mapping=dict(name=self.context.displayname))


class SearchNeedAttentionQuestionsView(SearchQuestionsView):
    """View used to search and show questions needing an IPerson attention."""

    display_target_column = True

    def getDefaultFilter(self):
        """See `SearchQuestionsView`."""
        return dict(needs_attention=True)

    @property
    def pageheading(self):
        """See `SearchQuestionsView`."""
        return _("Questions needing $name's attention",
                 mapping=dict(name=self.context.displayname))

    @property
    def empty_listing_message(self):
        """See `SearchQuestionsView`."""
        return _("No questions need $name's attention.",
                 mapping=dict(name=self.context.displayname))


class SearchSubscribedQuestionsView(SearchQuestionsView):
    """View used to search and show questions subscribed to by an IPerson."""

    display_target_column = True

    def getDefaultFilter(self):
        """See `SearchQuestionsView`."""
        return dict(participation=QuestionParticipation.SUBSCRIBER)

    @property
    def pageheading(self):
        """See `SearchQuestionsView`."""
        return _('Questions $name is subscribed to',
                 mapping=dict(name=self.context.displayname))

    @property
    def empty_listing_message(self):
        """See `SearchQuestionsView`."""
        return _('No questions subscribed to by $name found with the '
                 'requested statuses.',
                 mapping=dict(name=self.context.displayname))


class PersonAnswerContactForView(LaunchpadView):
    """View used to show all the IQuestionTargets that an IPerson is an answer
    contact for.
    """

    @cachedproperty
    def direct_question_targets(self):
        """List of targets that the IPerson is a direct answer contact.

        Return a list of IQuestionTargets sorted alphabetically by title.
        """
        return sorted(
            self.context.getDirectAnswerQuestionTargets(),
            key=attrgetter('title'))

    @cachedproperty
    def team_question_targets(self):
        """List of IQuestionTargets for the context's team membership.

        Sorted alphabetically by title.
        """
        return sorted(
            self.context.getTeamAnswerQuestionTargets(),
            key=attrgetter('title'))

    def showRemoveYourselfLink(self):
        """The link is shown when the page is in the user's own profile."""
        return self.user == self.context


class PersonAnswersMenu(ApplicationMenu):

    usedfor = IPerson
    facet = 'answers'
    links = ['answered', 'assigned', 'created', 'commented', 'need_attention',
             'subscribed', 'answer_contact_for']

    def answer_contact_for(self):
        summary = "Projects for which %s is an answer contact for" % (
            self.context.displayname)
        return Link('+answer-contact-for', 'Answer contact for', summary)

    def answered(self):
        summary = 'Questions answered by %s' % self.context.displayname
        return Link(
            '+answeredquestions', 'Answered', summary, icon='question')

    def assigned(self):
        summary = 'Questions assigned to %s' % self.context.displayname
        return Link(
            '+assignedquestions', 'Assigned', summary, icon='question')

    def created(self):
        summary = 'Questions asked by %s' % self.context.displayname
        return Link('+createdquestions', 'Asked', summary, icon='question')

    def commented(self):
        summary = 'Questions commented on by %s' % (
            self.context.displayname)
        return Link(
            '+commentedquestions', 'Commented', summary, icon='question')

    def need_attention(self):
        summary = 'Questions needing %s attention' % (
            self.context.displayname)
        return Link('+needattentionquestions', 'Need attention', summary,
                    icon='question')

    def subscribed(self):
        text = 'Subscribed'
        summary = 'Questions subscribed to by %s' % (
                self.context.displayname)
        return Link('+subscribedquestions', text, summary, icon='question')


class PersonBranchesView(BranchListingView):
    """View for branch listing for a person."""

    extra_columns = ('author', 'product', 'role')

    def _branches(self):
        return getUtility(IBranchSet).getBranchesForPerson(
            self.context, self.selected_lifecycle_status, self.user)

    @cachedproperty
    def _subscribed_branches(self):
        return set(getUtility(IBranchSet).getBranchesSubscribedByPerson(
            self.context, [], self.user))

    def roleForBranch(self, branch):
        person = self.context
        if branch.author == person:
            return 'Author'
        elif branch.owner == person:
            return 'Registrant'
        elif branch in self._subscribed_branches:
            return 'Subscriber'
        else:
            return 'Team Branch'


class PersonAuthoredBranchesView(BranchListingView):
    """View for branch listing for a person's authored branches."""

    extra_columns = ('product',)
    title_prefix = 'Authored'

    def _branches(self):
        return getUtility(IBranchSet).getBranchesAuthoredByPerson(
            self.context, self.selected_lifecycle_status, self.user)


class PersonRegisteredBranchesView(BranchListingView):
    """View for branch listing for a person's registered branches."""

    extra_columns = ('author', 'product')
    title_prefix = 'Registered'

    def _branches(self):
        return getUtility(IBranchSet).getBranchesRegisteredByPerson(
            self.context, self.selected_lifecycle_status, self.user)


class PersonSubscribedBranchesView(BranchListingView):
    """View for branch listing for a subscribed's authored branches."""

    extra_columns = ('author', 'product')
    title_prefix = 'Subscribed'

    def _branches(self):
        return getUtility(IBranchSet).getBranchesSubscribedByPerson(
            self.context, self.selected_lifecycle_status, self.user)


class PersonTeamBranchesView(LaunchpadView):
    """View for team branches portlet."""

    @cachedproperty
    def teams_with_branches(self):
        return [team for team in self.context.teams_participated_in
                if team.branches.count() > 0 and team != self.context]
<|MERGE_RESOLUTION|>--- conflicted
+++ resolved
@@ -107,14 +107,7 @@
 
 from canonical.config import config
 from canonical.database.sqlbase import flush_database_updates
-from canonical.lp.dbschema import (
-<<<<<<< HEAD
-    LoginTokenType, SSHKeyType, EmailAddressStatus, TeamMembershipStatus,
-    TeamSubscriptionPolicy, SpecificationFilter, QuestionParticipation,
-    PersonCreationRationale, TeamMembershipRenewalPolicy)
-=======
-    SpecificationFilter, QuestionParticipation, BugTaskStatus)
->>>>>>> a2a7473c
+from canonical.lp.dbschema import SpecificationFilter, QuestionParticipation
 
 from canonical.widgets import PasswordChangeWidget
 from canonical.cachedproperty import cachedproperty
@@ -128,15 +121,10 @@
     NotFoundError, UNRESOLVED_BUGTASK_STATUSES, IPersonChangePassword,
     GPGKeyNotFoundError, UnexpectedFormData, ILanguageSet, INewPerson,
     IRequestPreferredLanguages, IPersonClaim, IPOTemplateSet,
-<<<<<<< HEAD
-    BugTaskSearchParams, IPersonBugTaskSearch, IBranchSet, ITeamMembership,
-    DAYS_BEFORE_EXPIRATION_WARNING_IS_SENT, BugTaskStatus)
-=======
-    BugTaskSearchParams, IBranchSet, ITeamMembership,
+    BugTaskStatus, BugTaskSearchParams, IBranchSet, ITeamMembership,
     DAYS_BEFORE_EXPIRATION_WARNING_IS_SENT, LoginTokenType, SSHKeyType,
     EmailAddressStatus, TeamMembershipStatus, TeamSubscriptionPolicy,
     PersonCreationRationale, TeamMembershipRenewalPolicy)
->>>>>>> a2a7473c
 
 from canonical.launchpad.browser.bugtask import (
     BugListingBatchNavigator, BugTaskSearchListingView)
