# Copyright 2010-2012 Canonical Ltd.  This software is licensed under the
# GNU Affero General Public License version 3 (see the file LICENSE).

"""Tests for ProductSeries and ProductSeriesSet."""

__metaclass__ = type

from storm.exceptions import NoneError
from testtools.testcase import ExpectedException
import transaction
from zope.security.checker import (
    CheckerPublic,
    getChecker,
    )
from zope.component import getUtility
<<<<<<< HEAD
=======
from zope.security.checker import (
    CheckerPublic,
    getChecker,
    )
>>>>>>> 330c426b
from zope.security.interfaces import Unauthorized
from zope.security.proxy import removeSecurityProxy

from lp.app.enums import InformationType
from lp.app.interfaces.informationtype import IInformationType
from lp.app.interfaces.services import IService
from lp.registry.enums import SharingPermission
from lp.registry.errors import CannotPackageProprietaryProduct
from lp.registry.interfaces.distribution import IDistributionSet
from lp.registry.interfaces.distroseries import IDistroSeriesSet
from lp.registry.interfaces.productseries import (
    IProductSeries,
    IProductSeriesSet,
    )
from lp.registry.interfaces.series import SeriesStatus
from lp.services.database.lpstorm import IStore
from lp.testing import (
    ANONYMOUS,
    celebrity_logged_in,
    login,
    person_logged_in,
    TestCaseWithFactory,
    WebServiceTestCase,
    )
from lp.testing.layers import (
    DatabaseFunctionalLayer,
    LaunchpadFunctionalLayer,
    ZopelessDatabaseLayer,
    )
from lp.testing.matchers import DoesNotSnapshot
from lp.translations.interfaces.translations import (
    TranslationsBranchImportMode,
    )


class TestProductSeries(TestCaseWithFactory):
    """Tests for ProductSeries."""

    layer = DatabaseFunctionalLayer

    def test_information_type_from_product(self):
        # ProductSeries should inherit information_type from its product."""
        owner = self.factory.makePerson()
        information_type = InformationType.PROPRIETARY
        product = self.factory.makeProduct(
            owner=owner, information_type=information_type)
        series = self.factory.makeProductSeries(product=product)
        with person_logged_in(owner):
            self.assertEqual(
                IInformationType(series).information_type, information_type)


class ProductSeriesReleasesTestCase(TestCaseWithFactory):
    """Test for ProductSeries.release property."""

    layer = DatabaseFunctionalLayer

    def test_releases(self):
        # The release property returns an iterator of releases ordered
        # by date_released from youngest to oldest.
        series = self.factory.makeProductSeries()
        milestone = self.factory.makeMilestone(
            name='0.0.1', productseries=series)
        release_1 = self.factory.makeProductRelease(milestone=milestone)
        milestone = self.factory.makeMilestone(
            name='0.0.2', productseries=series)
        release_2 = self.factory.makeProductRelease(milestone=milestone)
        self.assertEqual(
            [release_2, release_1], list(series.releases))

    def test_releases_caches_milestone(self):
        # The release's milestone was cached when the release was retrieved.
        milestone = self.factory.makeMilestone(name='0.0.1')
        self.factory.makeProductRelease(milestone=milestone)
        series = milestone.series_target
        IStore(series).invalidate()
        [release] = [release for release in series.releases]
        self.assertStatementCount(0, getattr, release, 'milestone')


class ProductSeriesGetReleaseTestCase(TestCaseWithFactory):
    """Test for ProductSeries.getRelease()."""

    layer = DatabaseFunctionalLayer

    def test_getRelease_match(self):
        # The release is returned when there is a matching release version.
        milestone = self.factory.makeMilestone(name='0.0.1')
        release = self.factory.makeProductRelease(milestone=milestone)
        series = milestone.series_target
        self.assertEqual(release, series.getRelease('0.0.1'))

    def test_getRelease_None(self):
        # None is returned when there is no matching release version.
        milestone = self.factory.makeMilestone(name='0.0.1')
        series = milestone.series_target
        self.assertEqual(None, series.getRelease('0.0.1'))


class TestProductSeriesSetPackaging(TestCaseWithFactory):
    """Test for ProductSeries.setPackaging()."""

    layer = LaunchpadFunctionalLayer

    def setUp(self):
        TestCaseWithFactory.setUp(self)
        login('admin@canonical.com')

        self.sourcepackagename = self.factory.makeSourcePackageName()

        # Set up productseries.
        self.person = self.factory.makePerson()
        self.product = self.factory.makeProduct(owner=self.person)
        self.dev_focus = self.product.development_focus
        self.product_series = self.factory.makeProductSeries(self.product)

        # Set up distroseries.
        self.distroseries_set = getUtility(IDistroSeriesSet)
        self.distribution_set = getUtility(IDistributionSet)
        self.ubuntu = self.distribution_set.getByName("ubuntu")
        self.debian = self.distribution_set.getByName("debian")
        self.ubuntu_series = self.factory.makeDistroSeries(self.ubuntu)
        self.debian_series = self.factory.makeDistroSeries(self.debian)

    def test_setPackaging_without_publishing_history(self):
        # Fully functional (ubuntu) distributions are prevented from
        # having a packaging entry for a distroseries that does not
        # have a source package publishing history.
        self.assertRaises(
            AssertionError,
            self.product_series.setPackaging,
            self.ubuntu_series, self.sourcepackagename, self.person)

    def test_setPackaging_with_publishing_history(self):
        # Add the source package publishing history to the distroseries
        # so that the packaging can be added successfully.
        self.spph = self.factory.makeSourcePackagePublishingHistory(
            sourcepackagename=self.sourcepackagename,
            distroseries=self.ubuntu_series)
        self.product_series.setPackaging(
            self.ubuntu_series, self.sourcepackagename, self.person)

    def test_setPackaging_not_ubuntu(self):
        # A non-fully-functional distribution does not need a source
        # package publishing history before adding the packaging entry.
        self.product_series.setPackaging(
            self.debian_series, self.sourcepackagename, self.person)

    def makeSourcePackage(self):
        # Create a published sourcepackage for self.ubuntu_series.
        sourcepackage = self.factory.makeSourcePackage(
            distroseries=self.ubuntu_series)
        self.factory.makeSourcePackagePublishingHistory(
            sourcepackagename=sourcepackage.sourcepackagename,
            distroseries=self.ubuntu_series)
        return sourcepackage

    def test_refuses_PROPRIETARY(self):
        """Packaging cannot be created for PROPRIETARY productseries"""
        product = self.factory.makeProduct(
            information_type=InformationType.PROPRIETARY)
        series = self.factory.makeProductSeries(product=product)
        sp = self.makeSourcePackage()
        with ExpectedException(CannotPackageProprietaryProduct,
            'Only Public project series can be packaged, not Proprietary.'):
            series.setPackaging(
                sp.distroseries, sp.sourcepackagename, series.owner)

    def test_refuses_EMBARGOED(self):
        """Packaging cannot be created for EMBARGOED productseries"""
        product = self.factory.makeProduct(
            information_type=InformationType.EMBARGOED)
        sp = self.makeSourcePackage()
        series = self.factory.makeProductSeries(product=product)
        with ExpectedException(CannotPackageProprietaryProduct,
            'Only Public project series can be packaged, not Embargoed.'):
            series.setPackaging(
                sp.distroseries, sp.sourcepackagename, series.owner)

    def test_setPackaging_two_packagings(self):
        # More than one sourcepackage from the same distroseries
        # can be linked to a productseries.
        sourcepackage_a = self.makeSourcePackage()
        sourcepackage_b = self.makeSourcePackage()
        packaging_a = self.product_series.setPackaging(
            distroseries=self.ubuntu_series,
            sourcepackagename=sourcepackage_a.sourcepackagename,
            owner=self.factory.makePerson())
        packaging_b = self.product_series.setPackaging(
            distroseries=self.ubuntu_series,
            sourcepackagename=sourcepackage_b.sourcepackagename,
            owner=self.factory.makePerson())
        self.assertEqual(
            [packaging_b, packaging_a], list(self.product_series.packagings))

    def test_setPackaging_called_for_existing_multiple_packagings(self):
        # Calling setPackaging for already existing packagings
        # does not have any effect.
        sourcepackage_a = self.makeSourcePackage()
        sourcepackage_b = self.makeSourcePackage()
        packaging_a = self.product_series.setPackaging(
            distroseries=self.ubuntu_series,
            sourcepackagename=sourcepackage_a.sourcepackagename,
            owner=self.factory.makePerson())
        packaging_b = self.product_series.setPackaging(
            distroseries=self.ubuntu_series,
            sourcepackagename=sourcepackage_b.sourcepackagename,
            owner=self.factory.makePerson())
        self.assertEqual(
            packaging_b,
            self.product_series.setPackaging(
                distroseries=self.ubuntu_series,
                sourcepackagename=sourcepackage_b.sourcepackagename,
                owner=self.factory.makePerson()))
        self.assertEqual(
            packaging_a,
            self.product_series.setPackaging(
                distroseries=self.ubuntu_series,
                sourcepackagename=sourcepackage_a.sourcepackagename,
                owner=self.factory.makePerson()))
        self.assertEqual(
            [packaging_b, packaging_a], list(self.product_series.packagings))

    def test_setPackaging__packagings_created_by_sourcepackage(self):
        # Calling setPackaging for already existing packagings
        # created by SourcePackage.setPackaging() does not have any effect.
        sourcepackage_a = self.makeSourcePackage()
        sourcepackage_b = self.makeSourcePackage()
        sourcepackage_a.setPackaging(
            self.product_series, owner=self.factory.makePerson())
        sourcepackage_b.setPackaging(
            self.product_series, owner=self.factory.makePerson())
        packaging_a = sourcepackage_a.packaging
        packaging_b = sourcepackage_b.packaging
        self.assertEqual(
            packaging_b,
            self.product_series.setPackaging(
                distroseries=self.ubuntu_series,
                sourcepackagename=sourcepackage_b.sourcepackagename,
                owner=self.factory.makePerson()))
        self.assertEqual(
            packaging_a,
            self.product_series.setPackaging(
                distroseries=self.ubuntu_series,
                sourcepackagename=sourcepackage_a.sourcepackagename,
                owner=self.factory.makePerson()))
        self.assertEqual(
            [packaging_b, packaging_a], list(self.product_series.packagings))


class TestProductSeriesGetUbuntuTranslationFocusPackage(TestCaseWithFactory):
    """Test for ProductSeries.getUbuntuTranslationFocusPackage."""

    layer = DatabaseFunctionalLayer

    def _makeSourcePackage(self, productseries,
                           series_status=SeriesStatus.EXPERIMENTAL):
        """Make a sourcepckage that packages the productseries."""
        distroseries = self.factory.makeUbuntuDistroSeries(
            status=series_status)
        packaging = self.factory.makePackagingLink(
            productseries=productseries, distroseries=distroseries)
        return packaging.sourcepackage

    def _test_packaged_in_series(
            self, in_translation_focus, in_current_series, in_other_series):
        """Test the given combination of packagings."""
        productseries = self.factory.makeProductSeries()
        package = None
        if in_other_series:
            package = self._makeSourcePackage(productseries)
        if in_current_series:
            package = self._makeSourcePackage(
                productseries, SeriesStatus.FROZEN)
        if in_translation_focus:
            package = self._makeSourcePackage(productseries)
            naked_distribution = removeSecurityProxy(
                package.distroseries.distribution)
            naked_distribution.translation_focus = package.distroseries
        self.assertEqual(
            package,
            productseries.getUbuntuTranslationFocusPackage())

    def test_no_sourcepackage(self):
        self._test_packaged_in_series(
            in_translation_focus=False,
            in_current_series=False,
            in_other_series=False)

    def test_packaged_in_translation_focus(self):
        # The productseries is packaged in the translation focus series
        # and others but only the focus is returned.
        self._test_packaged_in_series(
            in_translation_focus=True,
            in_current_series=True,
            in_other_series=True)

    def test_packaged_in_current_series(self):
        # The productseries is packaged in the current series and others but
        # only the current is returned.
        self._test_packaged_in_series(
            in_translation_focus=False,
            in_current_series=True,
            in_other_series=True)

    def test_packaged_in_other_series(self):
        # The productseries is not packaged in the translation focus or the
        # current series, so that packaging is returned.
        self._test_packaged_in_series(
            in_translation_focus=False,
            in_current_series=False,
            in_other_series=True)


class TestProductSeriesDrivers(TestCaseWithFactory):
    """Test the 'drivers' attribute of a ProductSeries."""

    layer = ZopelessDatabaseLayer

    def _makeProductAndSeries(self, with_project_group=True):
        """Setup Product and a ProductSeries and an optional project group."""
        if with_project_group:
            self.projectgroup = self.factory.makeProject()
        else:
            self.projectgroup = None
        self.product = self.factory.makeProduct(project=self.projectgroup)
        self.series = self.product.getSeries('trunk')

    def test_drivers_nodrivers_group(self):
        # With no drivers set, the project group owner is the driver.
        self._makeProductAndSeries(with_project_group=True)
        self.assertContentEqual(
            [self.projectgroup.owner], self.series.drivers)

    def test_drivers_nodrivers_product(self):
        # With no drivers set and without a project group, the product
        # owner is the driver.
        self._makeProductAndSeries(with_project_group=False)
        self.assertContentEqual(
            [self.product.owner], self.series.drivers)

    def _setDriver(self, object_with_driver):
        """Make a driver for `object_with_driver`, and return the driver."""
        object_with_driver.driver = self.factory.makePerson()
        return object_with_driver.driver

    def test_drivers_group(self):
        # A driver on the group is reported as one of the drivers of the
        # series.
        self._makeProductAndSeries(with_project_group=True)
        group_driver = self._setDriver(self.projectgroup)
        self.assertContentEqual(
            [group_driver], self.series.drivers)

    def test_drivers_group_product(self):
        # The driver on the group and the product are reported as the drivers
        # of the series.
        self._makeProductAndSeries(with_project_group=True)
        group_driver = self._setDriver(self.projectgroup)
        product_driver = self._setDriver(self.product)
        self.assertContentEqual(
            [group_driver, product_driver], self.series.drivers)

    def test_drivers_group_product_series(self):
        # All drivers at all levels are reported as the drivers of the series.
        self._makeProductAndSeries(with_project_group=True)
        group_driver = self._setDriver(self.projectgroup)
        product_driver = self._setDriver(self.product)
        series_driver = self._setDriver(self.series)
        self.assertContentEqual(
            [group_driver, product_driver, series_driver],
            self.series.drivers)

    def test_drivers_product(self):
        # The product driver is the driver if there is no other.
        self._makeProductAndSeries(with_project_group=True)
        product_driver = self._setDriver(self.product)
        self.assertContentEqual(
            [product_driver], self.series.drivers)

    def test_drivers_series(self):
        # If only the series has a driver, the project group owner is
        # is reported, too.
        self._makeProductAndSeries(with_project_group=True)
        series_driver = self._setDriver(self.series)
        self.assertContentEqual(
            [self.projectgroup.owner, series_driver], self.series.drivers)

    def test_drivers_product_series(self):
        self._makeProductAndSeries(with_project_group=True)
        product_driver = self._setDriver(self.product)
        series_driver = self._setDriver(self.series)
        self.assertContentEqual(
            [product_driver, series_driver], self.series.drivers)

    def test_drivers_group_series(self):
        self._makeProductAndSeries(with_project_group=True)
        group_driver = self._setDriver(self.projectgroup)
        series_driver = self._setDriver(self.series)
        self.assertContentEqual(
            [group_driver, series_driver], self.series.drivers)

    def test_drivers_series_nogroup(self):
        # Without a project group, the product owner is reported as driver.
        self._makeProductAndSeries(with_project_group=False)
        series_driver = self._setDriver(self.series)
        self.assertContentEqual(
            [self.product.owner, series_driver], self.series.drivers)

    def test_drivers_product_series_nogroup(self):
        self._makeProductAndSeries(with_project_group=False)
        product_driver = self._setDriver(self.product)
        series_driver = self._setDriver(self.series)
        self.assertContentEqual(
            [product_driver, series_driver], self.series.drivers)

    def test_drivers_product_nogroup(self):
        self._makeProductAndSeries(with_project_group=False)
        product_driver = self._setDriver(self.product)
        self.assertContentEqual(
            [product_driver], self.series.drivers)


class TestProductSeriesSet(TestCaseWithFactory):
    """Test ProductSeriesSet."""

    layer = ZopelessDatabaseLayer

    def setUp(self):
        super(TestProductSeriesSet, self).setUp()
        self.ps_set = getUtility(IProductSeriesSet)

    def _makeSeriesAndBranch(self, import_mode, branch=None, link_branch=True):
        productseries = self.factory.makeProductSeries()
        productseries.translations_autoimport_mode = import_mode
        if branch is None:
            branch = self.factory.makeProductBranch(productseries.product)
        if link_branch:
            productseries.branch = branch
        return (productseries, branch)

    def test_findByTranslationsImportBranch(self):
        productseries, branch = self._makeSeriesAndBranch(
            TranslationsBranchImportMode.IMPORT_TEMPLATES)

        self.assertContentEqual(
                [productseries],
                self.ps_set.findByTranslationsImportBranch(branch))

    def test_findByTranslationsImportBranch_full_import(self):
        productseries, branch = self._makeSeriesAndBranch(
            TranslationsBranchImportMode.IMPORT_TRANSLATIONS)

        self.assertContentEqual(
                [productseries],
                self.ps_set.findByTranslationsImportBranch(branch))

    def test_findByTranslationsImportBranch_no_autoimport(self):
        productseries, branch = self._makeSeriesAndBranch(
            TranslationsBranchImportMode.NO_IMPORT)

        self.assertContentEqual(
                [],
                self.ps_set.findByTranslationsImportBranch(branch))

    def test_findByTranslationsImportBranch_no_branch(self):
        productseries, branch = self._makeSeriesAndBranch(
            TranslationsBranchImportMode.IMPORT_TEMPLATES, link_branch=False)

        self.assertContentEqual(
            [], self.ps_set.findByTranslationsImportBranch(branch))

    def test_findByTranslationsImportBranch_force_import(self):
        productseries, branch = self._makeSeriesAndBranch(
            TranslationsBranchImportMode.NO_IMPORT)

        self.assertContentEqual(
            [productseries],
            self.ps_set.findByTranslationsImportBranch(branch, True))

    def test_findByTranslationsImportBranch_no_branch_force_import(self):
        productseries, branch = self._makeSeriesAndBranch(
            TranslationsBranchImportMode.NO_IMPORT, link_branch=False)

        self.assertContentEqual(
            [], self.ps_set.findByTranslationsImportBranch(branch, True))

    def test_findByTranslationsImportBranch_multiple_series(self):
        productseries, branch = self._makeSeriesAndBranch(
            TranslationsBranchImportMode.IMPORT_TEMPLATES)
        second_series, branch = self._makeSeriesAndBranch(
            TranslationsBranchImportMode.IMPORT_TEMPLATES, branch=branch)

        self.assertContentEqual(
            [productseries, second_series],
            self.ps_set.findByTranslationsImportBranch(branch))

    def test_findByTranslationsImportBranch_multiple_series_force(self):
        # XXX henninge 2010-03-18 bug=521095: This will fail when the bug
        # fixed. Please update the test accordingly.
        productseries, branch = self._makeSeriesAndBranch(
            TranslationsBranchImportMode.IMPORT_TEMPLATES)
        second_series, branch = self._makeSeriesAndBranch(
            TranslationsBranchImportMode.IMPORT_TEMPLATES, branch=branch)

        self.assertContentEqual(
            [productseries, second_series],
            self.ps_set.findByTranslationsImportBranch(branch, True))


class TestProductSeriesReleases(TestCaseWithFactory):
    '''Tests the releases functions for productseries.'''

    layer = DatabaseFunctionalLayer

    def setUp(self):
        super(TestProductSeriesReleases, self).setUp()
        self.product = self.factory.makeProduct()
        self.productseries = self.factory.makeProductSeries(
            product=self.product)

    def test_getLatestRelease(self):
        # getLatestRelease returns the most recent release.
        self.assertIs(None, self.productseries.getLatestRelease())

        release = self.factory.makeProductRelease(
            product=self.product, productseries=self.productseries)
        self.assertEqual(release, self.productseries.getLatestRelease())

        second_release = self.factory.makeProductRelease(
            product=self.product, productseries=self.productseries)
        self.assertEqual(
            second_release, self.productseries.getLatestRelease())


class ProductSeriesSnapshotTestCase(TestCaseWithFactory):
    """A TestCase for snapshots of productseries."""

    layer = DatabaseFunctionalLayer

    def test_productseries(self):
        """Asserts that fields marked doNotSnapshot are skipped."""
        productseries = self.factory.makeProductSeries()
        skipped = [
            'milestones',
            'all_milestones',
            ]
        self.assertThat(
            productseries, DoesNotSnapshot(skipped, IProductSeries))


class TestWebService(WebServiceTestCase):

    def test_translations_autoimport_mode(self):
        """Autoimport mode can be set over Web Service."""
        series = self.factory.makeProductSeries()
        transaction.commit()
        ws_series = self.wsObject(series, series.owner)
        mode = TranslationsBranchImportMode.IMPORT_TRANSLATIONS
        ws_series.translations_autoimport_mode = mode.title
        ws_series.lp_save()


class ProductSeriesSecurityAdaperTestCase(TestCaseWithFactory):
    """Test for permissions of IProductSeries."""

    layer = DatabaseFunctionalLayer

    def setUp(self):
        super(ProductSeriesSecurityAdaperTestCase, self).setUp()
        self.public_product = self.factory.makeProduct()
        self.public_series = self.factory.makeProductSeries(
            product=self.public_product)
        self.proprietary_product_owner = self.factory.makePerson()
        self.proprietary_product = self.factory.makeProduct(
            owner=self.proprietary_product_owner,
            information_type=InformationType.PROPRIETARY)
        self.proprietary_series = self.factory.makeProductSeries(
            product=self.proprietary_product)

    expected_get_permissions = {
        CheckerPublic: set((
            'id', 'userCanView',
            )),
        'launchpad.AnyAllowedPerson': set((
            'addBugSubscription', 'addBugSubscriptionFilter',
            'addSubscription', 'removeBugSubscription',
            )),
        'launchpad.Edit': set(('newMilestone', )),
        'launchpad.View': set((
            '_all_specifications', '_getOfficialTagClause',
            '_valid_specifications', 'active', 'all_milestones',
            'answers_usage', 'blueprints_usage', 'branch',
            'bug_reported_acknowledgement', 'bug_reporting_guidelines',
            'bug_subscriptions', 'bug_supervisor', 'bug_tracking_usage',
            'bugtargetdisplayname', 'bugtarget_parent', 'bugtargetname',
            'codehosting_usage', 'createBug', 'datecreated', 'displayname',
            'driver', 'drivers', 'enable_bugfiling_duplicate_search',
            'getAllowedSpecificationInformationTypes',
            'getBugSummaryContextWhereClause',
            'getBugTaskWeightFunction', 'getCachedReleases',
            'getCurrentTemplatesCollection', 'getCurrentTranslationFiles',
            'getCurrentTranslationTemplates',
            'getDefaultSpecificationInformationType',
            'getFirstEntryToImport', 'getLatestRelease', 'getPOTemplate',
            'getPackage', 'getPackagingInDistribution', 'getRelease',
            'getSharingPartner', 'getSpecification', 'getSubscription',
            'getSubscriptions', 'getTemplatesAndLanguageCounts',
            'getTemplatesCollection', 'getTimeline',
            'getTranslationImportQueueEntries',
            'getTranslationTemplateByName', 'getTranslationTemplateFormats',
            'getTranslationTemplates', 'getUbuntuTranslationFocusPackage',
            'getUsedBugTagsWithOpenCounts',
            'has_current_translation_templates', 'has_milestones',
            'has_obsolete_translation_templates',
            'has_sharing_translation_templates', 'has_translation_files',
            'has_translation_templates', 'is_development_focus', 'milestones',
            'name', 'official_bug_tags', 'owner', 'packagings', 'parent',
            'parent_subscription_target',
            'personHasDriverRights', 'pillar', 'potemplate_count', 'product',
            'productID', 'productserieslanguages', 'release_files',
            'releasefileglob', 'releases', 'releaseverstyle', 'searchTasks',
            'series', 'setPackaging', 'sourcepackages', 'specifications',
            'status', 'summary', 'target_type_display', 'title',
            'translations_autoimport_mode', 'userCanAlterBugSubscription',
            'userCanAlterSubscription', 'userHasBugSubscriptions',
            'translations_branch', 'translations_usage', 'uses_launchpad',
            )),
        }

    def test_get_permissions(self):
        checker = getChecker(self.public_series)
        self.checkPermissions(
            self.expected_get_permissions, checker.get_permissions, 'get')

    expected_set_permissions = {
        'launchpad.Edit': set((
            'answers_usage', 'blueprints_usage', 'branch',
            'bug_tracking_usage', 'codehosting_usage', 'driver', 'name',
            'owner', 'product', 'releasefileglob', 'status', 'summary',
            'translations_autoimport_mode', 'translations_branch',
            'translations_usage', 'uses_launchpad',
            )),
        'launchpad.AnyAllowedPerson': set((
            'cvsbranch', 'cvsmodule', 'cvsroot', 'cvstarfileurl',
            'importstatus', 'rcstype', 'svnrepository',
            )),
        }

    def test_set_permissions(self):
        checker = getChecker(self.public_series)
        self.checkPermissions(
            self.expected_set_permissions, checker.set_permissions, 'set')

    def assertAccessAuthorized(self, attribute_names, obj):
        # Try to access the given attributes of obj. No exception
        # should be raised.
        for name in attribute_names:
            getattr(obj, name)

    def assertAccessUnauthorized(self, attribute_names, obj):
        # Try to access the given attributes of obj. Unauthorized
        # should be raised.
        for name in attribute_names:
            self.assertRaises(Unauthorized, getattr, obj, name)

    def assertChangeAuthorized(self, attribute_names, obj):
        # Try to changes the given attributes of obj. Unauthorized
        # should not be raised.
        for name in attribute_names:
            # Not all attributes declared in configure.zcml to be
            # settable actually exist or are settable. Attempts to set
            # them raise an AttributeError. Similary, the naive attempt
            # to set an attribute to None may raise a NoneError
            #
            # Both errors can be ignored here: This method intends only
            # to prove that Unauthorized is not raised.
            try:
                setattr(obj, name, None)
            except (AttributeError, NoneError):
                pass

    def assertChangeUnauthorized(self, attribute_names, obj):
        # Try to changes the given attributes of obj. Unauthorized
        # should be raised.
        for name in attribute_names:
            self.assertRaises(Unauthorized, setattr, obj, name, None)

    def test_access_for_anonymous(self):
        # Anonymous users have access to public attributes of
        # a series for a private or public product.
        with person_logged_in(ANONYMOUS):
            self.assertAccessAuthorized(
                self.expected_get_permissions[CheckerPublic],
                self.public_series)
            self.assertAccessAuthorized(
                self.expected_get_permissions[CheckerPublic],
                self.proprietary_series)

            # They have access to attributes requiring the permission
            # launchpad.View of a series for a public product...
            self.assertAccessAuthorized(
                self.expected_get_permissions['launchpad.View'],
                self.public_series)

            # ...but not to the same attributes of a series for s private
            # product.
            self.assertAccessUnauthorized(
                self.expected_get_permissions['launchpad.View'],
                self.proprietary_series)

            # The cannot access other attributes of a series for
            # public and private products.
            for permission, names in self.expected_get_permissions.items():
                if permission in (CheckerPublic, 'launchpad.View'):
                    continue
                self.assertAccessUnauthorized(names, self.public_series)
                self.assertAccessUnauthorized(names, self.proprietary_series)

            # They cannot change any attributes.
            for permission, names in self.expected_set_permissions.items():
                self.assertChangeUnauthorized(names, self.public_series)
                self.assertChangeUnauthorized(names, self.proprietary_series)

    def test_access_for_regular_user(self):
        # Regular users have access to public attributes of
        # a series for a private or public product.
        user = self.factory.makePerson()
        with person_logged_in(user):
            self.assertAccessAuthorized(
                self.expected_get_permissions[CheckerPublic],
                self.public_series)
            self.assertAccessAuthorized(
                self.expected_get_permissions[CheckerPublic],
                self.proprietary_series)

            # They have access to attributes requiring the permissions
            # launchpad.View and launchpadAnyAllowedPerson of a series
            # for a public product...
            self.assertAccessAuthorized(
                self.expected_get_permissions['launchpad.View'],
                self.public_series)
            self.assertAccessAuthorized(
                self.expected_get_permissions['launchpad.AnyAllowedPerson'],
                self.public_series)

            # ...but not to the same attributes of a series for s private
            # product.
            self.assertAccessUnauthorized(
                self.expected_get_permissions['launchpad.View'],
                self.proprietary_series)
            self.assertAccessUnauthorized(
                self.expected_get_permissions['launchpad.AnyAllowedPerson'],
                self.proprietary_series)

            # The cannot access other attributes of a series for
            # public and private products.
            for permission, names in self.expected_get_permissions.items():
                if permission in (CheckerPublic, 'launchpad.View',
                                  'launchpad.AnyAllowedPerson'):
                    continue
                self.assertAccessUnauthorized(names, self.public_series)
                self.assertAccessUnauthorized(names, self.proprietary_series)

            # They can change attributes requiring the permission
            # launchpad.AnyAllowedPerson of a series for a public project...
            self.assertChangeAuthorized(
                self.expected_set_permissions['launchpad.AnyAllowedPerson'],
                self.public_series)
            #... but not for a private project.
            self.assertChangeUnauthorized(
                self.expected_set_permissions['launchpad.AnyAllowedPerson'],
                self.proprietary_series)

            # They cannot change any attributes that require another
            # permission than launchpad.AnyALlowedPerson.
            for permission, names in self.expected_set_permissions.items():
                if permission == 'launchpad.AnyAllowedPerson':
                    continue
                self.assertChangeUnauthorized(names, self.public_series)
                self.assertChangeUnauthorized(names, self.proprietary_series)

    def test_access_for_user_with_policy_grant(self):
        # Users with a policy grant for the parent product can access
        # properties requring the permission lanchpad.View or
        # launchpad.ANyALlowedPerson of a series.
        user = self.factory.makePerson()
        with person_logged_in(self.proprietary_product_owner):
            getUtility(IService, 'sharing').sharePillarInformation(
                self.proprietary_product, user, self.proprietary_product_owner,
                {InformationType.PROPRIETARY: SharingPermission.ALL})
        with person_logged_in(user):
            self.assertAccessAuthorized(
                self.expected_get_permissions['launchpad.View'],
                self.proprietary_series)
            self.assertAccessAuthorized(
                self.expected_get_permissions['launchpad.AnyAllowedPerson'],
                self.proprietary_series)

            # The cannot access other attributes of a series for
            # private products.
            for permission, names in self.expected_get_permissions.items():
                if permission in (CheckerPublic, 'launchpad.View',
                                  'launchpad.AnyAllowedPerson'):
                    continue
                self.assertAccessUnauthorized(names, self.proprietary_series)

            # They can change attributes requiring the permission
            # launchpad.AnyAllowedPerson of a series for a provate project...
            self.assertChangeAuthorized(
                self.expected_set_permissions['launchpad.AnyAllowedPerson'],
                self.proprietary_series)

            # They cannot change any attributes that require another
            # permission than launchpad.AnyALlowedPerson.
            for permission, names in self.expected_set_permissions.items():
                if permission == 'launchpad.AnyAllowedPerson':
                    continue
                self.assertChangeUnauthorized(names, self.proprietary_series)

    def test_access_for_product_owner(self):
        # The owner of a project has access to all attributes of
        # a product series.
        with person_logged_in(self.proprietary_product_owner):
            for permission, names in self.expected_get_permissions.items():
                self.assertAccessAuthorized(names, self.proprietary_series)

            # They can change all attributes.
            for permission, names in self.expected_set_permissions.items():
                self.assertChangeAuthorized(names, self.proprietary_series)

        with person_logged_in(self.public_product.owner):
            for permission, names in self.expected_get_permissions.items():
                self.assertAccessAuthorized(names, self.public_series)

            # They can change all attributes.
            for permission, names in self.expected_set_permissions.items():
                self.assertChangeAuthorized(names, self.public_series)

    def test_access_for_lp_admins(self):
        # Launchpad admins can access and change any attribute of a series
        # of public and private product.
        with celebrity_logged_in('admin'):
            for permission, names in self.expected_get_permissions.items():
                self.assertAccessAuthorized(names, self.public_series)
                self.assertAccessAuthorized(names, self.proprietary_series)

            # They can change all attributes.
            for permission, names in self.expected_set_permissions.items():
                self.assertChangeAuthorized(names, self.public_series)
<<<<<<< HEAD
                self.assertChangeAuthorized(names, self.proprietary_series)
=======
                self.assertChangeAuthorized(names, self.proprietary_series)


class TestTimelineProductSeries(TestCaseWithFactory):
    """Tests for TimelineProductSeries."""

    layer = DatabaseFunctionalLayer

    def test_access_to_timeline_of_public_product(self):
        # ITestTimelineProductSeries instances related to public
        # products are publicly visible.
        series = self.factory.makeProductSeries()
        timeline = series.getTimeline()
        with person_logged_in(ANONYMOUS):
            for name in (
                'name', 'status', 'is_development_focus', 'uri', 'landmarks',
                'product'):
                # No exception is raised when attributes of timeline
                # are accessed.
                getattr(timeline, name)
        with person_logged_in(self.factory.makePerson()):
            for name in (
                'name', 'status', 'is_development_focus', 'uri', 'landmarks',
                'product'):
                # No exception is raised when attributes of timeline
                # are accessed.
                getattr(timeline, name)

    def test_access_to_timeline_of_proprietary_product(self):
        # ITestTimelineProductSeries instances related to proprietary
        # products are visible only for person with a policy grant for
        # the product.
        owner = self.factory.makePerson()
        user_with_policy_grant = self.factory.makePerson()
        product = self.factory.makeProduct(
            owner=owner, information_type=InformationType.PROPRIETARY)
        series = self.factory.makeProductSeries(product=product)
        with person_logged_in(owner):
            timeline = series.getTimeline()
            getUtility(IService, 'sharing').sharePillarInformation(
                product, user_with_policy_grant, owner,
                {InformationType.PROPRIETARY: SharingPermission.ALL})

        # Anonymous users do not have access.
        with person_logged_in(ANONYMOUS):
            for name in (
                'name', 'status', 'is_development_focus', 'uri', 'landmarks',
                'product'):
                self.assertRaises(Unauthorized, getattr, timeline, name)
        # Ordinary users do not have access.
        with person_logged_in(self.factory.makePerson()):
            for name in (
                'name', 'status', 'is_development_focus', 'uri', 'landmarks',
                'product'):
                self.assertRaises(Unauthorized, getattr, timeline, name)
        # Users with a policy grant have access.
        with person_logged_in(user_with_policy_grant):
            for name in (
                'name', 'status', 'is_development_focus', 'uri', 'landmarks',
                'product'):
                # No exception is raised when attributes of timeline
                # are accessed.
                getattr(timeline, name)
>>>>>>> 330c426b
<|MERGE_RESOLUTION|>--- conflicted
+++ resolved
@@ -8,18 +8,11 @@
 from storm.exceptions import NoneError
 from testtools.testcase import ExpectedException
 import transaction
+from zope.component import getUtility
 from zope.security.checker import (
     CheckerPublic,
     getChecker,
     )
-from zope.component import getUtility
-<<<<<<< HEAD
-=======
-from zope.security.checker import (
-    CheckerPublic,
-    getChecker,
-    )
->>>>>>> 330c426b
 from zope.security.interfaces import Unauthorized
 from zope.security.proxy import removeSecurityProxy
 
@@ -870,9 +863,6 @@
             # They can change all attributes.
             for permission, names in self.expected_set_permissions.items():
                 self.assertChangeAuthorized(names, self.public_series)
-<<<<<<< HEAD
-                self.assertChangeAuthorized(names, self.proprietary_series)
-=======
                 self.assertChangeAuthorized(names, self.proprietary_series)
 
 
@@ -935,5 +925,4 @@
                 'product'):
                 # No exception is raised when attributes of timeline
                 # are accessed.
-                getattr(timeline, name)
->>>>>>> 330c426b
+                getattr(timeline, name)