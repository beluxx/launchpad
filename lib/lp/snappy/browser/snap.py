--- conflicted
+++ resolved
@@ -604,15 +604,6 @@
             kwargs = {'git_ref': self.context}
         else:
             kwargs = {'branch': self.context}
-<<<<<<< HEAD
-=======
-        # XXX pappacena 2021-03-01: We should consider the pillar's branch
-        # sharing policy when setting the information_type.
-        # Once we move the information_type and pillar edition from the
-        # admin view to the create/edit views, we should change this.
-        information_type = getUtility(ISnapSet).getSnapSuggestedPrivacy(
-            data['owner'], **kwargs)
->>>>>>> 37422428
         if not data.get('auto_build', False):
             data['auto_build_archive'] = None
             data['auto_build_pocket'] = None
@@ -730,17 +721,8 @@
                     self.setFieldError(
                         'information_type' if editing_info_type else 'git_ref',
                         'A public snap cannot have a private repository.')
-<<<<<<< HEAD
         self.validateInformationType(data, snap=self.context)
-=======
-        else:
-            # Requirements for private snaps.
-            project = data.get('project', self.context.project)
-            if project is None:
-                msg = ('Private snap recipes must be associated '
-                       'with a project.')
-                self.setFieldError('project', msg)
->>>>>>> 37422428
+
 
     def _needStoreReauth(self, data):
         """Does this change require reauthorizing to the store?"""
