--- conflicted
+++ resolved
@@ -36,12 +36,8 @@
 from canonical.launchpad.interfaces import (
     ICountry, IPOTemplateSet, ILaunchpadCelebrities,
     ISourcePackageNameSet, validate_url, IProductSeries,
-<<<<<<< HEAD
     ITranslationImportQueue, IProductSeriesSet, NotFoundError)
-=======
-    ITranslationImportQueue, IProductSeriesSourceSet, NotFoundError)
 from canonical.launchpad.browser.branchref import BranchRef
->>>>>>> 6a37bf6f
 from canonical.launchpad.browser.editview import SQLObjectEditView
 from canonical.launchpad.webapp import (
     Link, enabled_with_permission, Navigation, ApplicationMenu, stepto,
