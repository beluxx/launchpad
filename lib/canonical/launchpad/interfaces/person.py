# Copyright 2004-2005 Canonical Ltd.  All rights reserved.

"""Person interfaces."""

__metaclass__ = type

__all__ = [
    'IPerson',
    'ITeam',
    'IPersonSet',
    'IRequestPeopleMerge',
    'IAdminRequestPeopleMerge',
    'IObjectReassignment',
    'ITeamReassignment',
    'ITeamCreation',
    'IPersonChangePassword',
    'IPersonClaim',
    'INewPerson',
    ]


from zope.schema import Bool, Choice, Datetime, Int, Text, TextLine
from zope.interface import Attribute, Interface
from zope.interface.exceptions import Invalid
from zope.interface.interface import invariant
from zope.component import getUtility

from canonical.launchpad import _
from canonical.launchpad.fields import (
    BlacklistableContentNameField, LargeImageUpload, PasswordField,
    SmallImageUpload, StrippedTextLine)
from canonical.launchpad.validators.name import name_validator
from canonical.launchpad.interfaces.specificationtarget import (
    IHasSpecifications)
from canonical.launchpad.interfaces.ticket import (
    ITicketCollection, TICKET_STATUS_DEFAULT_SEARCH)
from canonical.launchpad.interfaces.validation import (
    validate_new_team_email, validate_new_person_email)

from canonical.lp.dbschema import (
    TeamSubscriptionPolicy, TeamMembershipStatus, PersonCreationRationale)


class PersonNameField(BlacklistableContentNameField):

    errormessage = _("%s is already in use by another person or team.")

    @property
    def _content_iface(self):
        return IPerson

    def _getByName(self, name):
        return getUtility(IPersonSet).getByName(name, ignore_merged=False)


class IPersonChangePassword(Interface):
    """The schema used by Person +changepassword form."""

    currentpassword = PasswordField(
            title=_('Current password'), required=True, readonly=False,
            description=_("The password you use to log into Launchpad.")
            )

    password = PasswordField(
            title=_('New Password'), required=True, readonly=False,
            description=_("Enter the same password in each field.")
            )


class IPersonClaim(Interface):
    """The schema used by IPerson's +claim form."""

    emailaddress = TextLine(title=_('Email address'), required=True)


class INewPerson(Interface):
    """The schema used by IPersonSet's +newperson form."""

    emailaddress = StrippedTextLine(
        title=_('Email address'), required=True,
        constraint=validate_new_person_email)
    displayname = StrippedTextLine(title=_('Display name'), required=True)
    creation_comment = Text(
        title=_('Creation reason'), required=True,
        description=_("The reason why you're creating this profile."))


class IPerson(IHasSpecifications, ITicketCollection):
    """A Person."""

    id = Int(
            title=_('ID'), required=True, readonly=True,
            )
    name = PersonNameField(
            title=_('Name'), required=True, readonly=False,
            constraint=name_validator,
            description=_(
                "A short unique name, beginning with a lower-case "
                "letter or number, and containing only letters, "
                "numbers, dots, hyphens, or plus signs.")
            )
    displayname = StrippedTextLine(
            title=_('Display Name'), required=True, readonly=False,
            description=_("Your name as you would like it displayed "
            "throughout Launchpad. Most people use their full name "
            "here.")
            )
    password = PasswordField(
            title=_('Password'), required=True, readonly=False,
            description=_("Enter the same password in each field.")
            )
    karma = Int(
            title=_('Karma'), readonly=False,
            description=_('The cached total karma for this person.')
            )
    homepage_content = Text(
        title=_("Homepage Content"), required=False,
        description=_(
            "The content of your home page. Edit this and it will be "
            "displayed for all the world to see."))
    emblem = SmallImageUpload(
        title=_("Emblem"), required=False,
        description=_(
            "A small image, max 16x16 pixels and 25k in file size, that can "
            "be used to refer to this team."))
    gotchi = LargeImageUpload(
        title=_("Hackergotchi"), required=False,
        description=_(
            "An image, maximum 170x170 pixels, that will be displayed on "
            "your home page. It should be no bigger than 100k in size. "
            "Traditionally this is a great big grinning image of your mug. "
            "Make the most of it."))

    addressline1 = TextLine(
            title=_('Address'), required=True, readonly=False,
            description=_('Your address (Line 1)')
            )
    addressline2 = TextLine(
            title=_('Address'), required=False, readonly=False,
            description=_('Your address (Line 2)')
            )
    city = TextLine(
            title=_('City'), required=True, readonly=False,
            description=_('The City/Town/Village/etc to where the CDs should '
                          'be shipped.')
            )
    province = TextLine(
            title=_('Province'), required=True, readonly=False,
            description=_('The State/Province/etc to where the CDs should '
                          'be shipped.')
            )
    country = Choice(
            title=_('Country'), required=True, readonly=False,
            vocabulary='CountryName',
            description=_('The Country to where the CDs should be shipped.')
            )
    postcode = TextLine(
            title=_('Postcode'), required=True, readonly=False,
            description=_('The Postcode to where the CDs should be shipped.')
            )
    phone = TextLine(
            title=_('Phone'), required=True, readonly=False,
            description=_('[(+CountryCode) number] e.g. (+55) 16 33619445')
            )
    organization = TextLine(
            title=_('Organization'), required=False, readonly=False,
            description=_('The Organization requesting the CDs')
            )
    languages = Attribute(_('List of languages known by this person'))

    hide_email_addresses = Bool(
        title=_("Hide my email addresses from other Launchpad users"),
        required=False, default=False)
    # this is not a date of birth, it is the date the person record was
    # created in this db
    datecreated = Datetime(
        title=_('Date Created'), required=True, readonly=True)
    creation_rationale = Choice(
        title=_("Rationale for this entry's creation"), required=False,
        readonly=False, values=PersonCreationRationale.items)
    creation_comment = TextLine(
        title=_("Comment for this entry's creation"),
        description=_(
            "This comment may be displayed verbatim in a web page, so it "
            "has to follow some structural constraints, that is, it must "
            "be of the form: 'when %(action_details)s' (e.g 'when the "
            "foo package was imported into Ubuntu Breezy'). The only "
            "exception to this is when we allow users to create Launchpad "
            "profiles through the /people/+newperson page."),
        required=False, readonly=False)
    # XXX: We can't use a Choice field here because we don't have a vocabulary
    # which contains valid people but not teams, and we don't really need one
    # appart from here. -- Guilherme Salgado, 2006-11-10
    registrant = Attribute('The user who created this profile.')
    # bounty relations
    ownedBounties = Attribute('Bounties issued by this person.')
    reviewerBounties = Attribute('Bounties reviewed by this person.')
    claimedBounties = Attribute('Bounties claimed by this person.')
    subscribedBounties = Attribute('Bounties to which this person subscribes.')

    sshkeys = Attribute(_('List of SSH keys'))

    timezone = Choice(
        title=_('Timezone'), required=True, readonly=False,
        description=_('The timezone of where you live.'),
        vocabulary='TimezoneName')

    # Properties of the Person object.
    karma_category_caches = Attribute(
        'The caches of karma scores, by karma category.')
    is_valid_person = Bool(
        title=_("This is an active user and not a team."), readonly=True)
    is_valid_person_or_team = Bool(
        title=_("This is an active user or a team."), readonly=True)
    is_ubuntero = Bool(title=_("Ubuntero Flag"), readonly=True)
    activesignatures = Attribute("Retrieve own Active CoC Signatures.")
    inactivesignatures = Attribute("Retrieve own Inactive CoC Signatures.")
    signedcocs = Attribute("List of Signed Code Of Conduct")
    gpgkeys = Attribute("List of valid OpenPGP keys ordered by ID")
    pendinggpgkeys = Attribute("Set of fingerprints pending confirmation")
    inactivegpgkeys = Attribute(
        "List of inactive OpenPGP keys in LP Context, ordered by ID")
    ubuntuwiki = Attribute("The Ubuntu WikiName of this Person.")
    otherwikis = Attribute(
        "All WikiNames of this Person that are not the Ubuntu one.")
    allwikis = Attribute("All WikiNames of this Person.")
    ircnicknames = Attribute("List of IRC nicknames of this Person.")
    jabberids = Attribute("List of Jabber IDs of this Person.")
    branches = Attribute(
        "All branches related to this persion. They might be registered, "
        "authored or subscribed by this person.")
    authored_branches = Attribute("The branches whose author is this person.")
    registered_branches = Attribute(
        "The branches whose owner is this person and which either have no"
        "author or an author different from this person.")
    subscribed_branches = Attribute(
        "Branches to which this person " "subscribes.")
    myactivememberships = Attribute(
        "List of TeamMembership objects for Teams this Person is an active "
        "member of.")
    activememberships = Attribute(
        "List of TeamMembership objects for people who are active members "
        "in this team.")
    teams_participated_in = Attribute(
        "Iterable of all Teams that this person is active in, recursive")
    guessedemails = Attribute(
        "List of emails with status NEW. These email addresses probably "
        "came from a gina or POFileImporter run.")
    validatedemails = Attribute("Emails with status VALIDATED")
    unvalidatedemails = Attribute(
        "Emails this person added in Launchpad but are not yet validated.")
    allmembers = Attribute(
        "List of all direct and indirect people and teams who, one way or "
        "another, are a part of this team. If you want a method to check if "
        "a given person is a member of a team, you should probably look at "
        "IPerson.inTeam().")
    activemembers = Attribute("List of members with ADMIN or APPROVED status")
    active_member_count = Attribute(
        "The number of real people who are members of this team.")
    all_member_count = Attribute(
        "The total number of real people who are members of this team, "
        "including subteams.")
    administrators = Attribute("List of members with ADMIN status")
    expiredmembers = Attribute("List of members with EXPIRED status")
    approvedmembers = Attribute("List of members with APPROVED status")
    proposedmembers = Attribute("List of members with PROPOSED status")
    declinedmembers = Attribute("List of members with DECLINED status")
    inactivemembers = Attribute(
        "List of members with EXPIRED or DEACTIVATED status")
    deactivatedmembers = Attribute("List of members with DEACTIVATED status")
    specifications = Attribute(
        "Any specifications related to this person, either because the are "
        "a subscriber, or an assignee, or a drafter, or the creator. "
        "Sorted newest-first.")
    approver_specs = Attribute(
        "Specifications this person is supposed to approve in due "
        "course, newest first.")
    assigned_specs = Attribute(
        "Specifications assigned to this person, sorted newest first.")
    drafted_specs = Attribute(
        "Specifications being drafted by this person, sorted newest first.")
    created_specs = Attribute(
        "Specifications created by this person, sorted newest first.")
    feedback_specs = Attribute(
        "Specifications on which this person has been asked to provide "
        "feedback, sorted newest first.")
    subscribed_specs = Attribute(
        "Specifications this person has subscribed to, sorted newest first.")
    teamowner = Choice(title=_('Team Owner'), required=False, readonly=False,
                       vocabulary='ValidTeamOwner')
    teamownerID = Int(title=_("The Team Owner's ID or None"), required=False,
                      readonly=True)
    teamdescription = Text(
        title=_('Team Description'), required=False, readonly=False,
        description=_('Use plain text; URLs will be linkified'))

    preferredemail = TextLine(
        title=_("Preferred Email Address"),
        description=_("The preferred email address for this person. The one "
                      "we'll use to communicate with them."),
        readonly=True)

    preferredemail_sha1 = TextLine(
        title=_("SHA-1 Hash of Preferred Email"),
        description=_("The SHA-1 hash of the preferred email address and "
                      "a mailto: prefix as a hexadecimal string. This is "
                      "used as a key by FOAF RDF spec"),
        readonly=True)

    defaultmembershipperiod = Int(
        title=_('Subscription period'), required=False,
        description=_(
            "The number of days a new subscription lasts before expiring. "
            "You can customize the length of an individual subscription when "
            "approving it. Leave this empty or set to 0 for subscriptions to "
            "never expire."))

    defaultrenewalperiod = Int(
        title=_('Renewal period'),
        required=False,
        description=_(
            "The number of days a subscription lasts after being renewed. "
            "You can customize the lengths of individual renewals. Leave "
            "this empty or set to 0 for subscriptions to never expire."))

    defaultexpirationdate = Attribute(
        "The date, according to team's default values, in which a newly "
        "approved membership will expire.")

    defaultrenewedexpirationdate = Attribute(
        "The date, according to team's default values, in "
        "which a just-renewed membership will expire.")

    subscriptionpolicy = Choice(
        title=_('Subscription Policy'),
        required=True, vocabulary='TeamSubscriptionPolicy',
        default=TeamSubscriptionPolicy.MODERATED,
        description=_(
            "'Moderated' means all subscriptions must be approved. 'Open' "
            "means any user can join without approval. 'Restricted' means "
            "new members can be added only by a team administrator."))

    merged = Int(
        title=_('Merged Into'), required=False, readonly=True,
        description=_(
            "When a Person is merged into another Person, this attribute "
            "is set on the Person referencing the destination Person. If "
            "this is set to None, then this Person has not been merged "
            "into another and is still valid"))

    translation_history = Attribute(
        "The set of POFileTranslator objects that represent work done "
        "by this translator.")

    translation_groups = Attribute(
        "The set of TranslationGroup objects this person is a member of.")

    # title is required for the Launchpad Page Layout main template
    title = Attribute('Person Page Title')

    unique_displayname = TextLine(
        title=_('Return a string of the form $displayname ($name).'))
    browsername = Attribute(
        'Return a textual name suitable for display in a browser.')

    personal_package_archives = Attribute(
        "The personal package archives owned by this person.")

    @invariant
    def personCannotHaveEmblem(person):
        if person.emblem is not None and not person.isTeam():
            raise Invalid('Only teams can have an emblem.')

    def getBugContactPackages():
        """Return a list of packages for which this person is a bug contact.

        Returns a list of IDistributionSourcePackage's, ordered alphabetically
        (A to Z) by name.
        """

    def getBugContactOpenBugCounts(user):
        """Return open bug counts for this bug contact's packages.

            :user: The user doing the search. Private bugs that this
                   user doesn't have access to won't be included in the
                   count.

        Returns a list of dictionaries, where each dict contains:

            'package': The package the bugs are open on.
            'open': The number of open bugs.
            'open_critical': The number of open critical bugs.
            'open_unassigned': The number of open unassigned bugs.
            'open_inprogress': The number of open bugs that ar In Progress.
        """

    def setPreferredEmail(email):
        """Set the given email address as this person's preferred one."""

    def getBranch(product_name, branch_name):
        """The branch associated to this person and product with this name.

        The product_name may be None.
        """

    def findPathToTeam(team):
        """Return the teams that cause this person to be a participant of the
        given team.

        If there are more than one path leading this person to the given team,
        only the one with the oldest teams is returned.

        This method must not be called from a team object, because of
        https://launchpad.net/bugs/30789.
        """

    def isTeam():
        """True if this Person is actually a Team, otherwise False."""

    def assignKarma(action_name, product=None, distribution=None,
                    sourcepackagename=None):
        """Assign karma for the action named <action_name> to this person.

        This karma will be associated with the given product or distribution.
        If a distribution is given, then product must be None and an optional
        sourcepackagename may also be given. If a product is given, then
        distribution and sourcepackagename must be None.
        """

    def latestKarma(quantity=25):
        """Return the latest karma actions for this person, up to the number
        given as quantity."""

    def inTeam(team):
        """Return True if this person is a member or the owner of <team>.

        This method is meant to be called by objects which implement either
        IPerson or ITeam, and it will return True when you ask if a Person is
        a member of himself (i.e. person1.inTeam(person1)).
        """

    def lastShippedRequest():
        """Return this person's last shipped request, or None."""

    def pastShipItRequests():
        """Return the requests made by this person that can't be changed
        anymore.

        Any request that is cancelled, denied or sent for shipping can't be
        changed.
        """

    def shippedShipItRequestsOfCurrentRelease():
        """Return all requests made by this person that were sent to the
        shipping company already.

        This only includes requests for CDs of
        ShipItConstants.current_distrorelease.
        """

    def currentShipItRequest():
        """Return this person's unshipped ShipIt request, if there's one.

        Return None otherwise.
        """

    def searchTasks(search_params):
        """Search IBugTasks with the given search parameters.

        :search_params: a BugTaskSearchParams object

        Return an iterable of matching results.
        """

    def latestMaintainedPackages():
        """Return SourcePackageReleases maintained by this person.

        This method will only include the latest source package release
        for each source package name, distribution release combination.
        """

    def latestUploadedButNotMaintainedPackages():
        """Return SourcePackageReleases created by this person but
        not maintained by him.

        This method will only include the latest source package release
        for each source package name, distribution release combination.
        """

    def validateAndEnsurePreferredEmail(email):
        """Ensure this person has a preferred email.

        If this person doesn't have a preferred email, <email> will be set as
        this person's preferred one. Otherwise it'll be set as VALIDATED and
        this person will keep their old preferred email.

        This method is meant to be the only one to change the status of an
        email address, but as we all know the real world is far from ideal and
        we have to deal with this in one more place, which is the case when
        people explicitly want to change their preferred email address. On
        that case, though, all we have to do is use person.setPreferredEmail().
        """

    def hasMembershipEntryFor(team):
        """Tell if this person is a direct member of the given team."""

    def hasParticipationEntryFor(team):
        """Tell if this person is a direct/indirect member of the given team."""

    def join(team):
        """Join the given team if its subscriptionpolicy is not RESTRICTED.

        Join the given team according to the policies and defaults of that
        team:
        - If the team subscriptionpolicy is OPEN, the user is added as
          an APPROVED member with a NULL TeamMembership.reviewer.
        - If the team subscriptionpolicy is MODERATED, the user is added as
          a PROPOSED member and one of the team's administrators have to
          approve the membership.

        This method returns True if this person was added as a member of
        <team> or False if that wasn't possible.

        Teams cannot call this method because they're not allowed to
        login and thus can't 'join' another team. Instead, they're added
        as a member (using the addMember() method) by a team administrator.
        """

    def leave(team):
        """Leave the given team.

        If there's a membership entry for this person on the given team and
        its status is either APPROVED or ADMIN, we change the status to
        DEACTIVATED and remove the relevant entries in teamparticipation.

        Teams cannot call this method because they're not allowed to
        login and thus can't 'leave' another team. Instead, they have their
        subscription deactivated (using the setMembershipData() method) by
        a team administrator.
        """

    def addMember(person, reviewer, status=TeamMembershipStatus.APPROVED,
                  comment=None):
        """Add person as a member of this team.

        Add a TeamMembership entry for this person with the given status,
        reviewer, and reviewer comment. This method is also responsible for
        filling the TeamParticipation table in case the status is APPROVED or
        ADMIN.

        The reviewer is the user who made the given person a member of this
        team.
        """

    def setMembershipData(person, status, reviewer, expires=None,
                          comment=None):
        """Set the attributes of the person's membership on this team.

        Set the status, dateexpires, reviewer and comment, where reviewer is
        the user responsible for this status change and comment is the comment
        left by the reviewer for the change.

        This method will ensure that we only allow the status transitions
        specified in the TeamMembership spec. It's also responsible for
        filling/cleaning the TeamParticipation table when the transition
        requires it.
        """

    def getTeamAdminsEmailAddresses():
        """Return a set containing the email addresses of all administrators
        of this team.
        """

    def getSubTeams():
        """Return all subteams of this team.

        A subteam is any team that is (either directly or indirectly) a
        member of this team. As an example, let's say we have this hierarchy
        of teams:

        Rosetta Translators
            Rosetta pt Translators
                Rosetta pt_BR Translators

        In this case, both 'Rosetta pt Translators' and 'Rosetta pt_BR
        Translators' are subteams of the 'Rosetta Translators' team, and all
        members of both subteams are considered members of "Rosetta
        Translators".
        """

    def getSuperTeams():
        """Return all superteams of this team.

        A superteam is any team that this team is a member of. For example,
        let's say we have this hierarchy of teams, and we are the
        "Rosetta pt_BR Translators":

        Rosetta Translators
            Rosetta pt Translators
                Rosetta pt_BR Translators

        In this case, we will return both 'Rosetta pt Translators' and
        'Rosetta Translators', because we are member of both of them.
        """

    def addLanguage(language):
        """Add a language to this person's preferences.

        :language: An object providing ILanguage.

        If the given language is already present, and IntegrityError will be
        raised. This will be fixed soon; here's the discussion on this topic:
        https://launchpad.ubuntu.com/malone/bugs/1317.
        """

    def removeLanguage(language):
        """Remove a language from this person's preferences.

        :language: An object providing ILanguage.

        If the given language is not present, nothing  will happen.
        """

    def getSupportedLanguages():
        """Return a set containing the languages in which support is provided.

        For a person, this is equal to the list of known languages.
        For a team that doesn't have any explicit known languages set, this
        will be equal to union of all the languages known by its members.
        """

    def searchTickets(search_text=None, status=TICKET_STATUS_DEFAULT_SEARCH,
                      language=None, sort=None, participation=None,
                      needs_attention=False):
        """Search the person's tickets.

        See ITicketCollection for the description of the standard search
        parameters.

        :participation: A list of TicketParticipation that defines the set
        of relationship to tickets that will be searched. If None or an empty
        sequence, all relationships are considered.

        :needs_attention: If this flag is true, only tickets needing attention
        from the person will be included. Tickets needing attention are those
        owned by the person in the ANSWERED or NEEDSINFO state, as well as,
        those not owned by the person but on which the person requested for
        more information or gave an answer and that are back in the OPEN
        state.
<<<<<<< HEAD

        :sort:  An attribute of TicketSort. If None, a default value is used.
        When there is a search_text value, the default is to sort by RELEVANCY,
        otherwise results are sorted NEWEST_FIRST.

        """

    def archiveWithTag(tag):
        """Return the archive owned by this person with the given tag."""

    def getTicketLanguages():
        """Return a set of ILanguage used by the tickets in which this person "
        is involved.
=======
>>>>>>> 29caecb4
        """


class ITeam(IPerson):
    """ITeam extends IPerson.

    The teamowner should never be None.
    """

    gotchi = LargeImageUpload(
        title=_("Icon"), required=False,
        description=_(
            "An image, maximum 170x170 pixels, that will be displayed on "
            "this team's home page. It should be no bigger than 100k in "
            "size."))

    displayname = StrippedTextLine(
            title=_('Display Name'), required=True, readonly=False,
            description=_(
                "This team's name as you would like it displayed throughout "
                "Launchpad."))


class IPersonSet(Interface):
    """The set of Persons."""

    title = Attribute('Title')

    def topPeople():
        """Return the top 5 people by Karma score in the Launchpad."""

    def createPersonAndEmail(
            email, rationale, comment=None, name=None, displayname=None,
            password=None, passwordEncrypted=False,
            hide_email_addresses=False, registrant=None):
        """Create a new Person and an EmailAddress with the given email.

        The comment must be of the following form: "when %(action_details)s"
        (e.g. "when the foo package was imported into Ubuntu Breezy").

        Return the newly created Person and EmailAddress if everything went
        fine or a (None, None) tuple otherwise.

        Generate a unique nickname from the email address provided, create a
        Person with that nickname and then create an EmailAddress (with status
        NEW) for the new Person.
        """

    def ensurePerson(email, displayname, rationale, comment=None,
                     registrant=None):
        """Make sure that there is a person in the database with the given
        email address. If necessary, create the person, using the
        displayname given.

        The comment must be of the following form: "when %(action_details)s"
        (e.g. "when the foo package was imported into Ubuntu Breezy").

        XXX sabdfl 14/06/05 this should be extended to be similar or
        identical to the other person creation argument lists, so we can
        call it and create a full person if needed. Email would remain the
        deciding factor, we would not try and guess if someone existed based
        on the displayname or other arguments.
        """

    def newTeam(teamowner, name, displayname, teamdescription=None,
                subscriptionpolicy=TeamSubscriptionPolicy.MODERATED,
                defaultmembershipperiod=None, defaultrenewalperiod=None):
        """Create and return a new Team with given arguments."""

    def get(personid):
        """Return the person with the given id or None if it's not found."""

    def getByEmail(email):
        """Return the person with the given email address.

        Return None if there is no person with the given email address.
        """

    def getByName(name, ignore_merged=True):
        """Return the person with the given name, ignoring merged persons if
        ignore_merged is True.

        Return None if there is no person with the given name.
        """

    def getAllTeams(orderBy=None):
        """Return all Teams.

        <orderBy> can be either a string with the column name you want to sort
        or a list of column names as strings.
        If no orderBy is specified the results will be ordered using the
        default ordering specified in Person._defaultOrder.
        """

    def getPOFileContributors(pofile):
        """Return people that have contributed to the specified POFile."""

    def getPOFileContributorsByDistroRelease(self, distrorelease, language):
        """Return people who translated strings in distroRelease to language.

        The people that translated only IPOTemplate objects that are not
        current will not appear in the returned list.
        """

    def getAllPersons(orderBy=None):
        """Return all Persons, ignoring the merged ones.

        <orderBy> can be either a string with the column name you want to sort
        or a list of column names as strings.
        If no orderBy is specified the results will be ordered using the
        default ordering specified in Person._defaultOrder.
        """

    def getAllValidPersons(orderBy=None):
        """Return all valid persons, but not teams.

        A valid person is any person with a preferred email address.

        <orderBy> can be either a string with the column name you want to sort
        or a list of column names as strings.
        If no orderBy is specified the results will be ordered using the
        default ordering specified in Person._defaultOrder.
        """

    def updateStatistics(ztm):
        """Update statistics caches and commit."""

    def peopleCount():
        """Return the number of non-merged persons in the database as
           of the last statistics update.
        """

    def teamsCount():
        """Return the number of teams in the database as of the last
           statistics update.
        """

    def find(text, orderBy=None):
        """Return all non-merged Persons and Teams whose name, displayname or
        email address match <text>.

        <orderBy> can be either a string with the column name you want to sort
        or a list of column names as strings.
        If no orderBy is specified the results will be ordered using the
        default ordering specified in Person._defaultOrder.

        While we don't have Full Text Indexes in the emailaddress table, we'll
        be trying to match the text only against the beginning of an email
        address.
        """

    def findPerson(text="", orderBy=None):
        """Return all non-merged Persons with at least one email address whose
        name, displayname or email address match <text>.

        If text is an empty string, all persons with at least one email
        address will be returned.

        <orderBy> can be either a string with the column name you want to sort
        or a list of column names as strings.
        If no orderBy is specified the results will be ordered using the
        default ordering specified in Person._defaultOrder.

        While we don't have Full Text Indexes in the emailaddress table, we'll
        be trying to match the text only against the beginning of an email
        address.
        """

    def findTeam(text, orderBy=None):
        """Return all Teams whose name, displayname or email address
        match <text>.

        <orderBy> can be either a string with the column name you want to sort
        or a list of column names as strings.
        If no orderBy is specified the results will be ordered using the
        default ordering specified in Person._defaultOrder.

        While we don't have Full Text Indexes in the emailaddress table, we'll
        be trying to match the text only against the beginning of an email
        address.
        """

    def getUbunteros(orderBy=None):
        """Return a set of person with valid Ubuntero flag.

        <orderBy> can be either a string with the column name you want to sort
        or a list of column names as strings.
        If no orderBy is specified the results will be ordered using the
        default ordering specified in Person._defaultOrder.
        """

    def merge(from_person, to_person):
        """Merge a person into another."""


class IRequestPeopleMerge(Interface):
    """This schema is used only because we want a very specific vocabulary."""

    dupeaccount = Choice(
        title=_('Duplicated Account'), required=True,
        vocabulary='PersonAccountToMerge',
        description=_("The duplicated account you found in Launchpad"))


class IAdminRequestPeopleMerge(Interface):
    """The schema used by admin merge accounts page."""

    dupe_account = Choice(
        title=_('Duplicated Account'), required=True,
        vocabulary='PersonAccountToMerge',
        description=_("The duplicated account found in Launchpad"))

    target_account = Choice(
        title=_('Account'), required=True,
        vocabulary='PersonAccountToMerge',
        description=_("The account to be merged on"))


class IObjectReassignment(Interface):
    """The schema used by the object reassignment page."""

    owner = Choice(title=_('Owner'), vocabulary='ValidOwner', required=True)


class ITeamReassignment(Interface):
    """The schema used by the team reassignment page."""

    owner = Choice(title=_('Owner'), vocabulary='ValidTeamOwner', required=True)


class ITeamCreation(ITeam):
    """An interface to be used by the team creation form.

    We need this special interface so we can allow people to specify a contact
    email address for a team upon its creation.
    """

    contactemail = TextLine(
        title=_("Contact Email Address"), required=False, readonly=False,
        description=_(
            "This is the email address we'll send all notifications to this "
            "team. If no contact address is chosen, notifications directed to "
            "this team will be sent to all team members. After finishing the "
            "team creation, a new message will be sent to this address with "
            "instructions on how to finish its registration."),
        constraint=validate_new_team_email)
<|MERGE_RESOLUTION|>--- conflicted
+++ resolved
@@ -647,23 +647,10 @@
         those not owned by the person but on which the person requested for
         more information or gave an answer and that are back in the OPEN
         state.
-<<<<<<< HEAD
-
-        :sort:  An attribute of TicketSort. If None, a default value is used.
-        When there is a search_text value, the default is to sort by RELEVANCY,
-        otherwise results are sorted NEWEST_FIRST.
-
         """
 
     def archiveWithTag(tag):
         """Return the archive owned by this person with the given tag."""
-
-    def getTicketLanguages():
-        """Return a set of ILanguage used by the tickets in which this person "
-        is involved.
-=======
->>>>>>> 29caecb4
-        """
 
 
 class ITeam(IPerson):
