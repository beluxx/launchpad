--- conflicted
+++ resolved
@@ -3,11 +3,7 @@
 
 """Test Archive features."""
 
-<<<<<<< HEAD
-from datetime import date, datetime, timedelta
-=======
 from datetime import date, timedelta
->>>>>>> 3cffa02f
 
 import transaction
 
