--- conflicted
+++ resolved
@@ -8,18 +8,7 @@
 
     >>> from zope.interface import implements
     >>> from canonical.config import config
-<<<<<<< HEAD
-    >>> from canonical.database.sqlbase import commit
-    >>> from canonical.testing import LaunchpadZopelessLayer
-    >>> from canonical.launchpad.interfaces.message import IMessageSet
-    >>> from lp.registry.interfaces.person import IPersonSet
-    >>> from lp.registry.interfaces.product import IProductSet
-    >>> from lp.bugs.interfaces.bug import CreateBugParams
-    >>> from lp.bugs.interfaces.bugtracker import BugTrackerType
-    >>> from lp.bugs.interfaces.bugwatch import IBugWatchSet
-    >>> from lp.bugs.interfaces.bugmessage import IBugMessageSet
-=======
->>>>>>> 9112e15e
+
     >>> from lp.bugs.tests.externalbugtracker import (
     ...     new_bugtracker)
 
