--- conflicted
+++ resolved
@@ -219,7 +219,22 @@
         with anonymous_logged_in():
             self.assertIn(bugtask2.bug.title, tomorrows_group)
 
-<<<<<<< HEAD
+    def test_no_xss_on_workitem_title(self):
+        self.factory.makeSpecificationWorkItem(
+            title=u"<script>window.alert('XSS')</script>",
+            assignee=self.team.teamowner, milestone=self.today_milestone)
+
+        browser = self.getViewBrowser(
+            self.team, view_name='+upcomingwork', no_login=True)
+
+        groups = find_tags_by_class(browser.contents, 'collapsible-body')
+        self.assertEqual(1, len(groups))
+        tbody = groups[0]
+        title_td = tbody.findChildren('td')[0]
+        self.assertEqual(
+            "<td>\n<span>&lt;script&gt;window.alert('XSS')&lt;/script&gt;"
+            "</span>\n</td>", str(title_td))
+
     def test_overall_progressbar(self):
         """Check that the per-date progress bar is present."""
         # Create two work items on separate specs. One of them is done and the
@@ -258,17 +273,10 @@
             specification=spec2, assignee=self.team.teamowner,
             milestone=self.today_milestone,
             status=SpecificationWorkItemStatus.INPROGRESS)
-=======
-    def test_no_xss_on_workitem_title(self):
-        self.factory.makeSpecificationWorkItem(
-            title=u"<script>window.alert('XSS')</script>",
-            assignee=self.team.teamowner, milestone=self.today_milestone)
->>>>>>> 9dbbcfb5
 
         browser = self.getViewBrowser(
             self.team, view_name='+upcomingwork', no_login=True)
 
-<<<<<<< HEAD
         # The progress bar of the first blueprint will be complete as the sole
         # work item there is done, while the other is going to be empty as the
         # sole work item is still in progress.
@@ -278,15 +286,6 @@
             browser.contents, 'container_progressbar_1')
         self.assertEqual('100%', container1_progressbar.get('width'))
         self.assertEqual('0%', container2_progressbar.get('width'))
-=======
-        groups = find_tags_by_class(browser.contents, 'collapsible-body')
-        self.assertEqual(1, len(groups))
-        tbody = groups[0]
-        title_td = tbody.findChildren('td')[0]
-        self.assertEqual(
-            "<td>\n<span>&lt;script&gt;window.alert('XSS')&lt;/script&gt;"
-            "</span>\n</td>", str(title_td))
->>>>>>> 9dbbcfb5
 
 
 class TestTeamUpcomingWorkView(TestCaseWithFactory):
