# Copyright 2004-2005 Canonical Ltd.  All rights reserved.

__metaclass__ = type

import re

import transaction
from zope.component import getUtility
from zope.interface import implements
from zope.event import notify
from zope.exceptions import NotFoundError
from zope.security.management import queryInteraction

<<<<<<< HEAD
=======
from canonical.config import config
>>>>>>> d330cfb6
from canonical.launchpad.helpers import Snapshot
from canonical.launchpad.interfaces import (
    ILaunchBag, IMessageSet, IBugEmailCommand, IBugTaskEmailCommand,
    IBugEditEmailCommand, IBugTaskEditEmailCommand, IBug, IBugTask,
    IMailHandler, IBugMessageSet, CreatedBugWithNoBugTasksError,
    EmailProcessingError, IUpstreamBugTask, IDistroBugTask,
<<<<<<< HEAD
    IDistroReleaseBugTask, IWeaklyAuthenticatedPrincipal)
=======
    IDistroReleaseBugTask, IWeaklyAuthenticatedPrincipal, ITicket, ITicketSet)
>>>>>>> d330cfb6
from canonical.launchpad.mail.commands import emailcommands, get_error_message
from canonical.launchpad.mailnotification import (
    send_process_error_notification)
from canonical.launchpad.webapp import canonical_url

from canonical.launchpad.event import (
    SQLObjectModifiedEvent, SQLObjectCreatedEvent)
from canonical.launchpad.event.interfaces import (
    ISQLObjectModifiedEvent, ISQLObjectCreatedEvent)


def get_main_body(signed_msg):
    """Returns the first text part of the email."""
    msg = signed_msg.signedMessage
    if msg is None:
        # The email wasn't signed.
        msg = signed_msg
    if msg.is_multipart():
        for part in msg.get_payload():
            if part.get_content_type() == 'text/plain':
                return part.get_payload(decode=True)
    else:
        return msg.get_payload(decode=True)


def get_bugtask_type(bugtask):
    """Returns the specific IBugTask interface the the bugtask provides.

        >>> from canonical.launchpad.interfaces import (
        ...     IUpstreamBugTask, IDistroBugTask, IDistroReleaseBugTask)
        >>> from zope.interface import classImplementsOnly
        >>> class BugTask:
        ...     pass

    :bugtask: has to provide a specific bugtask interface:

        >>> get_bugtask_type(BugTask()) #doctest: +ELLIPSIS
        Traceback (most recent call last):
        ...
        AssertionError...

    When it does, the specific interface is returned:

        >>> classImplementsOnly(BugTask, IUpstreamBugTask)
        >>> get_bugtask_type(BugTask()) #doctest: +ELLIPSIS
        <...IUpstreamBugTask>

        >>> classImplementsOnly(BugTask, IDistroBugTask)
        >>> get_bugtask_type(BugTask()) #doctest: +ELLIPSIS
        <...IDistroBugTask>

        >>> classImplementsOnly(BugTask, IDistroReleaseBugTask)
        >>> get_bugtask_type(BugTask()) #doctest: +ELLIPSIS
        <...IDistroReleaseBugTask>
    """
    bugtask_interfaces = [
        IUpstreamBugTask, IDistroBugTask, IDistroReleaseBugTask
        ]
    for interface in bugtask_interfaces:
        if interface.providedBy(bugtask):
            return interface
    # The bugtask didn't provide any specific interface.
    raise AssertionError(
        'No specific bugtask interface was provided by %r' % bugtask)


def guess_bugtask(bug, person):
    """Guess which bug task the person intended to edit.

    Return None if no bug task could be guessed.
    """
    if len(bug.bugtasks) == 1:
        return bug.bugtasks[0]
    else:
        for bugtask in bug.bugtasks:
            if IUpstreamBugTask.providedBy(bugtask):
                # Is the person an upstream maintainer?
                if person.inTeam(bugtask.product.owner):
                    return bugtask
            elif IDistroBugTask.providedBy(bugtask):
                # Is the person a member of the distribution?
                if person.inTeam(bugtask.distribution.members):
                    return bugtask
                else:
                    # Is the person one of the package bug contacts?
                    distro_sourcepackage = bugtask.distribution.getSourcePackage(
                        bugtask.sourcepackagename)
                    if distro_sourcepackage.isBugContact(person):
                        return bugtask

    return None


def get_current_principal():
    """Get the principal from the current interaction."""
    interaction = queryInteraction()
    principals = [
        participation.principal
        for participation in interaction.participations]
    assert len(principals) == 1, (
        "There should be only one principal in the current interaction.")
    return principals[0]


class IncomingEmailError(Exception):
    """Indicates that something went wrong processing the mail."""

    def __init__(self, message, failing_command=None):
        self.message = message
        self.failing_command = failing_command


class MaloneHandler:
    """Handles emails sent to Malone.

    It only handles mail sent to new@... and $bugid@..., where $bugid is a
    positive integer.
    """
    implements(IMailHandler)

    def getCommands(self, signed_msg):
        """Returns a list of all the commands found in the email."""
        commands = []
        content = get_main_body(signed_msg)
        if content is None:
            return []
        # First extract all commands from the email.
        command_names = emailcommands.names()
        for line in content.splitlines():  
            # All commands have to be indented.
            if line.startswith(' ') or line.startswith('\t'):
                command_string = line.strip()
                words = command_string.split(' ')
                if words and words[0] in command_names:
                    command = emailcommands.get(
                        name=words[0], string_args=words[1:])
                    commands.append(command)
        return commands


    def process(self, signed_msg, to_addr, filealias=None):
        """See IMailHandler."""
        commands = self.getCommands(signed_msg)
        user, host = to_addr.split('@')
        add_comment_to_bug = False

        try:
            if len(commands) > 0:
                current_principal = get_current_principal()
                # The security machinery doesn't know about
                # IWeaklyAuthenticatedPrincipal yet, so do a manual
                # check. Later we can rely on the security machinery to
                # cause Unauthorized errors.
                if IWeaklyAuthenticatedPrincipal.providedBy(current_principal):
                    if signed_msg.signature is None:
                        error_message = get_error_message('not-signed.txt')
                    else:
                        import_url = canonical_url(
<<<<<<< HEAD
                            getUtility(ILaunchBag).user) + '/+editgpgkeys'
=======
                            getUtility(ILaunchBag).user) + '/+editpgpkeys'
>>>>>>> d330cfb6
                        error_message = get_error_message(
                            'key-not-registered.txt', import_url=import_url)
                    raise IncomingEmailError(error_message)

            if user.lower() == 'new':
                # A submit request.
                commands.insert(0, emailcommands.get('bug', ['new']))
                if signed_msg.signature is None:
                    raise IncomingEmailError(
                        get_error_message('not-gpg-signed.txt'))
            elif user.isdigit():
                # A comment to a bug. We set add_comment_to_bug to True so
                # that the comment gets added to the bug later. We don't add
                # the comment now, since we want to let the 'bug' command
                # handle the possible errors that can occur while getting
                # the bug.
                add_comment_to_bug = True
                commands.insert(0, emailcommands.get('bug', [user]))
            elif user.lower() != 'edit':
                # Indicate that we didn't handle the mail.
                return False

            bug = None
            bug_event = None
            bugtask = None
            bugtask_event = None

            while len(commands) > 0:
                command = commands.pop(0)
                try:
                    if IBugEmailCommand.providedBy(command):
                        if bug_event is not None:
                            notify(bug_event)
                            bug_event = None

                        bug, bug_event = command.execute(signed_msg, filealias)
                        if add_comment_to_bug:
                            messageset = getUtility(IMessageSet)
                            message = messageset.fromEmail(
                                signed_msg.as_string(),
                                owner=getUtility(ILaunchBag).user,
                                filealias=filealias,
                                parsed_message=signed_msg,
                                fallback_parent=bug.initial_message)
                            bugmessage = bug.linkMessage(message)
                            notify(SQLObjectCreatedEvent(bugmessage))
                            add_comment_to_bug = False
                    elif IBugTaskEmailCommand.providedBy(command):
                        if bugtask_event is not None:
                            if not ISQLObjectCreatedEvent.providedBy(
                                bug_event):
                                notify(bugtask_event)
                            bugtask_event = None
                        bugtask, bugtask_event = command.execute(bug)
                    elif IBugEditEmailCommand.providedBy(command):
                        bug, bug_event = command.execute(bug, bug_event)
                    elif IBugTaskEditEmailCommand.providedBy(command):
                        if bugtask is None:
                            bugtask = guess_bugtask(
                                bug, getUtility(ILaunchBag).user)
                            if bugtask is None:
                                raise IncomingEmailError(get_error_message(
                                    'no-default-affects.txt',
                                    bug_id=bug.id,
                                    nr_of_bugtasks=len(bug.bugtasks)))
                        bugtask, bugtask_event = command.execute(
                            bugtask, bugtask_event)

                except EmailProcessingError, error:
                    raise IncomingEmailError(
                        str(error), failing_command=command)

            if bug_event is not None:
                try:
                    notify(bug_event)
                except CreatedBugWithNoBugTasksError:
                    raise IncomingEmailError(
                        get_error_message('no-affects-target-on-submit.txt'))
            if bugtask_event is not None:
                if not ISQLObjectCreatedEvent.providedBy(bug_event):
                    notify(bugtask_event)

        except IncomingEmailError, error:
            transaction.abort()
            send_process_error_notification(
                str(getUtility(ILaunchBag).user.preferredemail.email),
                'Submit Request Failure',
                error.message, error.failing_command)

        return True


class SupportTrackerHandler:
    """Handles emails sent to the support tracker."""

    implements(IMailHandler)

    _ticket_address = re.compile(r'^ticket(?P<id>\d+)@.*')

    def process(self, signed_msg, to_addr, filealias=None):
        """See IMailHandler."""
        match = self._ticket_address.match(to_addr)
        if match:
            ticket_id = int(match.group('id'))
            ticket = getUtility(ITicketSet).get(ticket_id)
            if ticket is None:
                # No such ticket, don't process the email.
                return False

            unmodified_ticket = Snapshot(ticket, providing=ITicket)
            messageset = getUtility(IMessageSet)
            message = messageset.fromEmail(
                signed_msg.parsed_string,
                owner=getUtility(ILaunchBag).user,
                filealias=filealias,
                parsed_message=signed_msg)
            ticket.linkMessage(message)
            notify(SQLObjectModifiedEvent(
                ticket, unmodified_ticket, ['messages']))
            return True
        else:
            return False


class MailHandlers:
    """All the registered mail handlers."""

    def __init__(self):
        self._handlers = {
            config.launchpad.bugs_domain: MaloneHandler(),
            config.tickettracker.email_domain: SupportTrackerHandler()
            }

    def get(self, domain):
        """Return the handler for the given email domain.

        Return None if no such handler exists.

            >>> handlers = MailHandlers()
            >>> handlers.get('bugs.launchpad.net') #doctest: +ELLIPSIS
            <...MaloneHandler...>
            >>> handlers.get('no.such.domain') is None
            True
        """
        return self._handlers.get(domain)

    def add(self, domain, handler):
        """Adds a handler for a domain.

            >>> handlers = MailHandlers()
            >>> handlers.get('some.domain') is None
            True
            >>> handler = object()
            >>> handlers.add('some.domain', handler)
            >>> handlers.get('some.domain') is handler
            True

        If there already is a handler for the domain, the old one will
        get overwritten:

            >>> new_handler = object()
            >>> handlers.add('some.domain', new_handler)
            >>> handlers.get('some.domain') is new_handler
            True
        """
        self._handlers[domain] = handler


mail_handlers = MailHandlers()<|MERGE_RESOLUTION|>--- conflicted
+++ resolved
@@ -11,21 +11,14 @@
 from zope.exceptions import NotFoundError
 from zope.security.management import queryInteraction
 
-<<<<<<< HEAD
-=======
 from canonical.config import config
->>>>>>> d330cfb6
 from canonical.launchpad.helpers import Snapshot
 from canonical.launchpad.interfaces import (
     ILaunchBag, IMessageSet, IBugEmailCommand, IBugTaskEmailCommand,
     IBugEditEmailCommand, IBugTaskEditEmailCommand, IBug, IBugTask,
     IMailHandler, IBugMessageSet, CreatedBugWithNoBugTasksError,
     EmailProcessingError, IUpstreamBugTask, IDistroBugTask,
-<<<<<<< HEAD
-    IDistroReleaseBugTask, IWeaklyAuthenticatedPrincipal)
-=======
     IDistroReleaseBugTask, IWeaklyAuthenticatedPrincipal, ITicket, ITicketSet)
->>>>>>> d330cfb6
 from canonical.launchpad.mail.commands import emailcommands, get_error_message
 from canonical.launchpad.mailnotification import (
     send_process_error_notification)
@@ -184,11 +177,7 @@
                         error_message = get_error_message('not-signed.txt')
                     else:
                         import_url = canonical_url(
-<<<<<<< HEAD
-                            getUtility(ILaunchBag).user) + '/+editgpgkeys'
-=======
                             getUtility(ILaunchBag).user) + '/+editpgpkeys'
->>>>>>> d330cfb6
                         error_message = get_error_message(
                             'key-not-registered.txt', import_url=import_url)
                     raise IncomingEmailError(error_message)
