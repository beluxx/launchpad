--- conflicted
+++ resolved
@@ -393,8 +393,6 @@
   ...     current_release_only=False)
   >>> pprint_csv(csv_file.read())
   ------------------------------------------------------------ Line 1
-<<<<<<< HEAD
-=======
                           Country: Antarctica
              Total Shipped Ubuntu: 50
             Total Shipped Kubuntu: 50
@@ -416,7 +414,6 @@
   Percentage of total shipped CDs: 59.52%
                         Continent: Antarctica
   ------------------------------------------------------------ Line 2
->>>>>>> 3add2ef5
                           Country: Bermuda
              Total Shipped Ubuntu: 10
             Total Shipped Kubuntu: 0
@@ -437,11 +434,7 @@
         Approved CDs (percentage): 100.00%
   Percentage of total shipped CDs: 3.97%
                         Continent: North America
-<<<<<<< HEAD
-  ------------------------------------------------------------ Line 2
-=======
   ------------------------------------------------------------ Line 3
->>>>>>> 3add2ef5
                           Country: British Indian Ocean Territory
              Total Shipped Ubuntu: 25
             Total Shipped Kubuntu: 11
@@ -462,11 +455,7 @@
         Approved CDs (percentage): 100.00%
   Percentage of total shipped CDs: 16.27%
                         Continent: Asia
-<<<<<<< HEAD
-  ------------------------------------------------------------ Line 3
-=======
   ------------------------------------------------------------ Line 4
->>>>>>> 3add2ef5
                           Country: Burkina Faso
              Total Shipped Ubuntu: 10
             Total Shipped Kubuntu: 0
@@ -487,11 +476,7 @@
         Approved CDs (percentage): 100.00%
   Percentage of total shipped CDs: 3.97%
                         Continent: Africa
-<<<<<<< HEAD
-  ------------------------------------------------------------ Line 4
-=======
   ------------------------------------------------------------ Line 5
->>>>>>> 3add2ef5
                           Country: China
              Total Shipped Ubuntu: 1
             Total Shipped Kubuntu: 0
@@ -512,11 +497,7 @@
         Approved CDs (percentage): 100.00%
   Percentage of total shipped CDs: 0.40%
                         Continent: Asia
-<<<<<<< HEAD
-  ------------------------------------------------------------ Line 5
-=======
   ------------------------------------------------------------ Line 6
->>>>>>> 3add2ef5
                           Country: France
              Total Shipped Ubuntu: 0
             Total Shipped Kubuntu: 10
@@ -537,11 +518,7 @@
         Approved CDs (percentage): 100.00%
   Percentage of total shipped CDs: 4.37%
                         Continent: Europe
-<<<<<<< HEAD
-  ------------------------------------------------------------ Line 6
-=======
   ------------------------------------------------------------ Line 7
->>>>>>> 3add2ef5
                           Country: Heard Island and McDonald Islands
              Total Shipped Ubuntu: 5
             Total Shipped Kubuntu: 0
@@ -562,11 +539,7 @@
         Approved CDs (percentage): 100.00%
   Percentage of total shipped CDs: 1.98%
                         Continent: Antarctica
-<<<<<<< HEAD
-  ------------------------------------------------------------ Line 7
-=======
   ------------------------------------------------------------ Line 8
->>>>>>> 3add2ef5
                           Country: United States
              Total Shipped Ubuntu: 24
             Total Shipped Kubuntu: 0
@@ -744,12 +717,9 @@
   ------------------------------------------------------------ Line 5
         Number of CDs: 24
   Number of Shipments: 2
-<<<<<<< HEAD
-=======
   ------------------------------------------------------------ Line 6
         Number of CDs: 150
   Number of Shipments: 1
->>>>>>> 3add2ef5
 
   >>> csv_file = requestset.generateShipmentSizeBasedReport(
   ...     current_release_only=True)
