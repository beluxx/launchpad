--- conflicted
+++ resolved
@@ -1035,7 +1035,6 @@
     19 Bug to be fixed in trunk [1 comments]
 
 
-<<<<<<< HEAD
 === Ordering by bug heat ===
 
 Another way of sorting searches is by bug heat.
@@ -1058,7 +1057,7 @@
     9 Thunderbird crashes [heat: 9]
     2 Blackhole Trash folder [heat: 2]
     1 Firefox does not support SVG [heat: 1]
-=======
+
 === Ordering by patch age ===
 
 We can also sort search results by the creation time of the youngest
@@ -1095,7 +1094,6 @@
     17 1 mozilla-firefox (Ubuntu) Firefox does not support SVG
     23 9 thunderbird (Ubuntu) Thunderbird crashes
     41 19 cdrkit (Ubuntu) Bug to be fixed in trunk
->>>>>>> 4db1673b
 
 
 == Searching using a flat interface ==
