--- conflicted
+++ resolved
@@ -140,13 +140,8 @@
         title=_("Whether this message was imported"),
         readonly=True, required=True)
 
-<<<<<<< HEAD
     assert TranslationConstants.MAX_PLURAL_FORMS == 6, (
-        "Change this code to support %d plural forms"
-=======
-    assert TranslationConstants.MAX_PLURAL_FORMS == 4, (
         "Change this code to support %d plural forms."
->>>>>>> a5246398
         % TranslationConstants.MAX_PLURAL_FORMS)
     translation0 = Text(
         title=u"See `ITranslationMessage.msgstr0`",
