# Copyright 2010-2011 Canonical Ltd.  This software is licensed under the
# GNU Affero General Public License version 3 (see the file LICENSE).

__metaclass__ = type

__all__ = [
    "IPackageCopyJob",
    "IPlainPackageCopyJob",
    "IPlainPackageCopyJobSource",
    "PackageCopyJobType",
    ]

from lazr.enum import (
    DBEnumeratedType,
    DBItem,
    )
from lazr.restful.fields import Reference
from zope.interface import (
    Attribute,
    Interface,
    )
from zope.schema import (
    Bool,
    Choice,
    Int,
    TextLine,
    )

from canonical.launchpad import _
from lp.registry.interfaces.distroseries import IDistroSeries
from lp.services.job.interfaces.job import (
    IJob,
    IJobSource,
    IRunnableJob,
    )
from lp.soyuz.enums import PackageCopyPolicy
from lp.soyuz.interfaces.archive import IArchive


class IPackageCopyJob(Interface):
    """A job that copies packages between `IArchive`s."""

    id = Int(
        title=_('DB ID'), required=True, readonly=True,
        description=_("The tracking number for this job."))

    source_archive_id = Int(
        title=_('Source Archive ID'),
        required=True, readonly=True)

    source_archive = Reference(
        schema=IArchive, title=_('Source Archive'),
        required=True, readonly=True)

    target_archive_id = Int(
        title=_('Target Archive ID'),
        required=True, readonly=True)

    target_archive = Reference(
        schema=IArchive, title=_('Target Archive'),
        required=True, readonly=True)

    target_distroseries = Reference(
        schema=IDistroSeries, title=_('Target DistroSeries.'),
        required=True, readonly=True)

    package_name = TextLine(
        title=_("Package name"), required=True, readonly=True)

    job = Reference(
        schema=IJob, title=_('The common Job attributes'),
        required=True, readonly=True)

    metadata = Attribute('A dict of data about the job.')


class PackageCopyJobType(DBEnumeratedType):

    PLAIN = DBItem(1, """
        Copy packages between archives.

        This job copies one or more packages, optionally including binaries.
        """)


class IPlainPackageCopyJobSource(IJobSource):
    """An interface for acquiring `IPackageCopyJobs`."""

    def create(package_name, source_archive,
               target_archive, target_distroseries, target_pocket,
               include_binaries=False, package_version=None,
               copy_policy=PackageCopyPolicy.INSECURE):
        """Create a new `IPackageCopyJob`.

        :param package_name: The name of the source package to copy.
        :param source_archive: The `IArchive` in which `source_packages` are
            found.
        :param target_archive: The `IArchive` to which to copy the packages.
        :param target_distroseries: The `IDistroSeries` to which to copy the
            packages.
        :param target_pocket: The pocket into which to copy the packages. Must
            be a member of `PackagePublishingPocket`.
        :param include_binaries: See `do_copy`.
        :param package_version: The version string for the package version
            that is to be copied.
        :param copy_policy: Applicable `PackageCopyPolicy`.
        """

    def getActiveJobs(target_archive):
        """Retrieve all active sync jobs for an archive."""

    def getPendingJobsPerPackage(target_series):
        """Find pending jobs for each package in `target_series`.

        This is meant for finding jobs that will resolve specific
        `DistroSeriesDifference`s.

        :param target_series: Target `DistroSeries`; this corresponds to
            `DistroSeriesDifference.derived_series`.
        :return: A dict containing as keys the (name, version) tuples for
            each `DistroSeriesDifference` that has a resolving
            `PlainPackageCopyJob` pending.  Each of these DSDs maps to its
            oldest pending job.  The `version` corresponds to
            `DistroSeriesDifference.parent_source_version`.
        """


class IPlainPackageCopyJob(IRunnableJob):
    """A no-frills job to copy packages between `IArchive`s."""

    target_pocket = Int(
        title=_("Target package publishing pocket"), required=True,
        readonly=True)

    package_version = TextLine(
        title=_("Package version"), required=True, readonly=True)

    include_binaries = Bool(
        title=_("Copy binaries"),
        required=False, readonly=True)

<<<<<<< HEAD
    def addSourceOverride(override):
        """Add an `ISourceOverride` to the metadata."""

    def getSourceOverride():
        """Get an `ISourceOverride` from the metadata."""
=======
    copy_policy = Choice(
        title=_("Applicable copy policy"),
        values=PackageCopyPolicy, required=True, readonly=True)
>>>>>>> 2b42da5e
<|MERGE_RESOLUTION|>--- conflicted
+++ resolved
@@ -139,14 +139,12 @@
         title=_("Copy binaries"),
         required=False, readonly=True)
 
-<<<<<<< HEAD
     def addSourceOverride(override):
         """Add an `ISourceOverride` to the metadata."""
 
     def getSourceOverride():
         """Get an `ISourceOverride` from the metadata."""
-=======
+
     copy_policy = Choice(
         title=_("Applicable copy policy"),
-        values=PackageCopyPolicy, required=True, readonly=True)
->>>>>>> 2b42da5e
+        values=PackageCopyPolicy, required=True, readonly=True)