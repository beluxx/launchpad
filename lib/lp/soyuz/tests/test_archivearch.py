--- conflicted
+++ resolved
@@ -24,24 +24,12 @@
         self.ppa = getUtility(IPersonSet).getByName('cprov').archive
         ubuntu = getUtility(IDistributionSet)['ubuntu']
         self.ubuntu_archive = ubuntu.main_archive
-<<<<<<< HEAD
         self.cell_proc = self.factory.makeProcessor(
             'cell-proc', 'PS cell processor', 'Screamingly faaaaaaaaaaaast',
             True)
         self.omap = self.factory.makeProcessor(
             'omap', 'Multimedia applications processor',
             'Does all your sound & video', True)
-=======
-        pss = getUtility(IProcessorFamilySet)
-        self.cell_proc = pss.new(
-            'cell-proc', 'PS cell processor', 'Screamingly faaaaaaaaaaaast',
-            True)
-        self.cell_proc.addProcessor('Cell', '', '')
-        self.omap = pss.new(
-            'omap', 'Multimedia applications processor',
-            'Does all your sound & video', True)
-        self.omap.addProcessor('Omap', '', '')
->>>>>>> 948efbb5
 
     def test_getRestrictedProcessors_no_restricted_associations(self):
         # Our archive is not associated with any restricted processors yet.
@@ -50,26 +38,14 @@
         archivearches = [row[1] for row in result_set]
         self.assertTrue(all(aa is None for aa in archivearches))
 
-<<<<<<< HEAD
     def test_getRestrictedProcessors_single_restricted_association(self):
         # Our archive is now associated with one of the restricted processors.
-=======
-    def test_getRestrictedFamilies_single_restricted_association(self):
-        # Our archive is now associated with one of the restricted processor
-        # families.
->>>>>>> 948efbb5
         self.archive_arch_set.new(self.ppa, self.cell_proc)
         result_set = list(
             self.archive_arch_set.getRestrictedProcessors(self.ppa))
         results = dict(
             (row[0].name, row[1] is not None) for row in result_set)
-<<<<<<< HEAD
         self.assertEqual({'cell-proc': True, 'omap': False}, results)
-=======
-        self.assertEqual(
-            {'arm': False, 'cell-proc': True, 'omap': False},
-            results)
->>>>>>> 948efbb5
 
     def test_getRestrictedProcessors_archive_only(self):
         # Test that only the associated archs for the archive itself are
@@ -80,13 +56,7 @@
             self.archive_arch_set.getRestrictedProcessors(self.ppa))
         results = dict(
             (row[0].name, row[1] is not None) for row in result_set)
-<<<<<<< HEAD
         self.assertEqual({'cell-proc': True, 'omap': False}, results)
-=======
-        self.assertEqual(
-            {'arm': False, 'cell-proc': True, 'omap': False},
-            results)
->>>>>>> 948efbb5
 
     def test_getByArchive_no_other_archives(self):
         # Test ArchiveArchSet.getByArchive returns no other archives.
