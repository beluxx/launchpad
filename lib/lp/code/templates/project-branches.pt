--- conflicted
+++ resolved
@@ -41,14 +41,11 @@
            tal:condition="link/enabled">
         <div tal:content="structure link/render" />
       </div>
-<<<<<<< HEAD
     </metal:side>
 
     <div metal:fill-slot="main"
          tal:define="branches view/branches">
 
-      <tal:branchlisting content="structure branches/@@+branch-listing" />
-=======
       <tal:no-branches
         condition="not:context/has_branches">
         <div id="no-branchtable">
@@ -67,7 +64,7 @@
               <li>
                 <a tal:attributes="href product/@@+code-index/configure_codehosting/fmt:url"
                    tal:content="product/title" />
-              </li>  
+              </li>
             </ul>
         </div>
         </div>
@@ -76,7 +73,6 @@
         condition="context/has_branches">
         <tal:branchlisting content="structure branches/@@+branch-listing" />
       </tal:has-branches>
->>>>>>> 39753c36
     </div>
 
   </body>
