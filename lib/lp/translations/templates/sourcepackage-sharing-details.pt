--- conflicted
+++ resolved
@@ -60,12 +60,9 @@
             <li tal:attributes="class view/branch_complete_class"
                 id="branch-complete">
             Upstream source branch is
-<<<<<<< HEAD
-              <span class="link"><a tal:replace="structure view/branch_link">lp:gimp</a></span>.
-=======
->>>>>>> ef18bf76
+              <span class="link"><a tal:replace="structure
+                      view/branch_link">lp:gimp</a></span>
               <span id="branch-complete-picker">
-                <a tal:replace="structure view/branch_link">lp:gimp</a>
                 <a tal:replace="structure view/change_branch_link" />
               </span>
             </li>
