# Copyright 2010 Canonical Ltd.  This software is licensed under the
# GNU Affero General Public License version 3 (see the file LICENSE).
"""Test the peoplemerge browser module."""

__metaclass__ = type

from zope.component import getUtility

from canonical.launchpad.interfaces.emailaddress import (
    EmailAddressStatus,
    IEmailAddressSet,
    )
from canonical.launchpad.interfaces.launchpad import ILaunchpadCelebrities
from canonical.testing.layers import DatabaseFunctionalLayer
from lp.registry.interfaces.mailinglist import MailingListStatus
from lp.registry.interfaces.person import (
    IPersonSet,
    TeamSubscriptionPolicy,
    )
from lp.testing import (
    celebrity_logged_in,
    login_celebrity,
    login_person,
    person_logged_in,
    TestCaseWithFactory,
    )
from lp.testing.views import (
    create_initialized_view,
    create_view,
    )


class TestRequestPeopleMergeMultipleEmailsView(TestCaseWithFactory):
    """Test the RequestPeopleMergeMultipleEmailsView rules."""

    layer = DatabaseFunctionalLayer

    def setUp(self):
        super(TestRequestPeopleMergeMultipleEmailsView, self).setUp()
        self.personset = getUtility(IPersonSet)
        self.dupe_user = self.factory.makePerson()
        self.email_2 = self.factory.makeEmail(
            'dupe@place.dom', self.dupe_user)
        self.original_user = self.factory.makePerson()
        login_person(self.original_user)

    def verify_user_must_reselect_email_addresses(self, view):
        self.assertFalse(view.form_processed)
        self.assertEqual(0, len(view.notified_addresses))
        self.assertEqual(1, len(view.request.notifications))
        message = view.request.notifications[0].message
        self.assertTrue(message.endswith('Select again.'))

    def test_removed_email(self):
        # When the duplicate user deletes an email addres while the merge
        # form is being complete, the view must abort and ask the user
        # to restart the merge request.
        form = {
            'dupe': self.dupe_user.id,
            }
        view = create_view(
            self.personset, name='+requestmerge-multiple', form=form)
        view.processForm()
        dupe_emails = [address for address in view.dupeemails]
        form['selected'] = [address.email for address in dupe_emails]
        with person_logged_in(self.dupe_user):
            dupe_emails.remove(self.email_2)
            self.email_2.destroySelf()
        view = create_view(
            self.personset, name='+requestmerge-multiple', form=form,
            method='POST')
        view.processForm()
        self.verify_user_must_reselect_email_addresses(view)

    def test_email_address_cannot_be_substituted(self):
        # A person cannot hack the form to use another user's email address
        # to take control of a profile.
        controlled_user = self.factory.makePerson()
        form = {
            'dupe': self.dupe_user.id,
            'selected': [controlled_user.preferredemail.email],
            }
        view = create_view(
            self.personset, name='+requestmerge-multiple', form=form,
            method='POST')
        view.processForm()
        self.verify_user_must_reselect_email_addresses(view)


class TestAdminTeamMergeView(TestCaseWithFactory):
    """Test the AdminTeamMergeView rules."""

    layer = DatabaseFunctionalLayer

    def setUp(self):
        super(TestAdminTeamMergeView, self).setUp()
        self.person_set = getUtility(IPersonSet)
        self.dupe_team = self.factory.makeTeam(name='dupe-team')
        self.target_team = self.factory.makeTeam(name='target-team')
        login_celebrity('registry_experts')

    def getView(self, form=None):
        if form is None:
            form = {
                'field.dupe_person': self.dupe_team.name,
                'field.target_person': self.target_team.name,
                'field.actions.deactivate_members_and_merge': 'Merge',
                }
        return create_initialized_view(
            self.person_set, '+adminteammerge', form=form)

    def test_merge_team_with_inactive_mailing_list(self):
        # Inactive lists do not block merges.
        mailing_list = self.factory.makeMailingList(
            self.dupe_team, self.dupe_team.teamowner)
        mailing_list.deactivate()
        mailing_list.transitionToStatus(MailingListStatus.INACTIVE)
        view = self.getView()
        self.assertEqual([], view.errors)
        self.assertEqual(self.target_team, self.dupe_team.merged)

    def test_merge_team_with_email_address(self):
        # Team email addresses are not transferred.
        self.factory.makeEmail(
            "del@ex.dom", self.dupe_team, email_status=EmailAddressStatus.NEW)
        view = self.getView()
        self.assertEqual([], view.errors)
        self.assertEqual(self.target_team, self.dupe_team.merged)
        emails = getUtility(IEmailAddressSet).getByPerson(self.target_team)
        self.assertEqual(0, emails.count())

    def test_merge_team_with_super_teams_into_registry_experts(self):
        # Super team memberships are removed.
        self.target_team = getUtility(ILaunchpadCelebrities).registry_experts
        super_team = self.factory.makeTeam()
        login_celebrity('admin')
        self.dupe_team.join(super_team, self.dupe_team.teamowner)
        login_person(self.dupe_team.teamowner)
        form = {
            'field.dupe_person': self.dupe_team.name,
            'field.target_person': self.target_team.name,
            'field.actions.merge': 'Merge',
            }
        view = self.getView()
        self.assertEqual([], view.errors)
        self.assertEqual(self.target_team, self.dupe_team.merged)

    def test_owner_delete_team_with_super_teams(self):
        # Super team memberships are removed.
        self.target_team = getUtility(ILaunchpadCelebrities).registry_experts
        super_team = self.factory.makeTeam()
        login_celebrity('admin')
        self.dupe_team.join(super_team, self.dupe_team.teamowner)
        login_person(self.dupe_team.teamowner)
        view = self.getView()
        self.assertEqual([], view.errors)
        self.assertEqual(self.target_team, self.dupe_team.merged)

<<<<<<< HEAD
    def test_cannot_merge_team_with_ppa_containing_published_packages(self):
        # The PPA must be removed before the team can be merged.
        login_celebrity('admin')
        self.dupe_team.subscriptionpolicy = TeamSubscriptionPolicy.MODERATED
        archive = self.dupe_team.createPPA()
        self.factory.makeSourcePackagePublishingHistory(archive=archive)
        login_celebrity('registry_experts')
        view = self.getView()
        self.assertEqual(
            [u"dupe-team has a PPA with published packages; "
              "we can't merge it."],
            view.errors)


class TestAdminPeopleMergeView(TestCaseWithFactory):
    """Test the AdminPeopleMergeView rules."""

    layer = DatabaseFunctionalLayer

    def setUp(self):
        super(TestAdminPeopleMergeView, self).setUp()
        self.person_set = getUtility(IPersonSet)
        self.dupe_person = self.factory.makePerson(name='dupe-person')
        self.target_person = self.factory.makePerson()
        login_celebrity('registry_experts')

    def getView(self, form=None):
        if form is None:
            form = {
                'field.dupe_person': self.dupe_person.name,
                'field.target_person': self.target_person.name,
                'field.actions.reassign_emails_and_merge':
                    'Reassign E-mails and Merge',
                }
        return create_initialized_view(
            self.person_set, '+adminpeoplemerge', form=form)

    def test_cannot_merge_person_with_ppa_containing_published_packages(self):
        # The PPA must be removed before the person can be merged.
        login_celebrity('admin')
        archive = self.dupe_person.createPPA()
        self.factory.makeSourcePackagePublishingHistory(archive=archive)
        view = self.getView()
        self.assertEqual(
            [u"dupe-person has a PPA with published packages; "
              "we can't merge it."],
            view.errors)
=======
    def test_registry_delete_team_with_super_teams(self):
        # Registry admins can delete teams with super team memberships.
        self.target_team = getUtility(ILaunchpadCelebrities).registry_experts
        super_team = self.factory.makeTeam()
        # Use admin to avoid the team invitation dance. The Registry admin
        # is logged back in.
        with celebrity_logged_in('admin'):
            self.dupe_team.join(super_team, super_team.teamowner)
        view = self.getView()
        self.assertEqual([], view.errors)
        self.assertEqual(self.target_team, self.dupe_team.merged)
>>>>>>> 3f7dbc39
<|MERGE_RESOLUTION|>--- conflicted
+++ resolved
@@ -156,7 +156,6 @@
         self.assertEqual([], view.errors)
         self.assertEqual(self.target_team, self.dupe_team.merged)
 
-<<<<<<< HEAD
     def test_cannot_merge_team_with_ppa_containing_published_packages(self):
         # The PPA must be removed before the team can be merged.
         login_celebrity('admin')
@@ -169,6 +168,18 @@
             [u"dupe-team has a PPA with published packages; "
               "we can't merge it."],
             view.errors)
+
+    def test_registry_delete_team_with_super_teams(self):
+        # Registry admins can delete teams with super team memberships.
+        self.target_team = getUtility(ILaunchpadCelebrities).registry_experts
+        super_team = self.factory.makeTeam()
+        # Use admin to avoid the team invitation dance. The Registry admin
+        # is logged back in.
+        with celebrity_logged_in('admin'):
+            self.dupe_team.join(super_team, super_team.teamowner)
+        view = self.getView()
+        self.assertEqual([], view.errors)
+        self.assertEqual(self.target_team, self.dupe_team.merged)
 
 
 class TestAdminPeopleMergeView(TestCaseWithFactory):
@@ -203,17 +214,4 @@
         self.assertEqual(
             [u"dupe-person has a PPA with published packages; "
               "we can't merge it."],
-            view.errors)
-=======
-    def test_registry_delete_team_with_super_teams(self):
-        # Registry admins can delete teams with super team memberships.
-        self.target_team = getUtility(ILaunchpadCelebrities).registry_experts
-        super_team = self.factory.makeTeam()
-        # Use admin to avoid the team invitation dance. The Registry admin
-        # is logged back in.
-        with celebrity_logged_in('admin'):
-            self.dupe_team.join(super_team, super_team.teamowner)
-        view = self.getView()
-        self.assertEqual([], view.errors)
-        self.assertEqual(self.target_team, self.dupe_team.merged)
->>>>>>> 3f7dbc39
+            view.errors)