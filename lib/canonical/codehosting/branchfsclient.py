--- conflicted
+++ resolved
@@ -82,11 +82,6 @@
     def _getFromCache(self, path):
         """Get the cached 'transport_tuple' for 'path'."""
         split_path = path.strip('/').split('/')
-<<<<<<< HEAD
-        for object_path, (transport_type, data) in self._cache.iteritems():
-            split_object_path = object_path.strip('/').split('/')
-            if split_path[:len(split_object_path)] == split_object_path:
-=======
         for object_path, value in self._cache.iteritems():
             transport_type, data, inserted_time = value
             split_object_path = object_path.strip('/').split('/')
@@ -95,7 +90,6 @@
                     and self._now() > inserted_time + self.expiry_time):
                     del self._cache[object_path]
                     break
->>>>>>> 04dfed0a
                 trailing_path = '/'.join(split_path[len(split_object_path):])
                 return (transport_type, data, trailing_path)
         raise NotInCache(path)
