# Copyright 2004-2007 Canonical Ltd.  All rights reserved.
# _valid_nick() in generate_nick causes E1101
# vars() causes W0612
# pylint: disable-msg=E0611,W0212,E1101,W0612

"""Implementation classes for a Person."""

__metaclass__ = type
__all__ = [
    'IrcID',
    'IrcIDSet',
    'JabberID',
    'JabberIDSet',
    'Person',
    'PersonSet',
    'SSHKey',
    'SSHKeySet',
    'WikiName',
    'WikiNameSet']

from datetime import datetime, timedelta
import pytz
import sha

from zope.interface import implements, alsoProvides
from zope.component import getUtility
from zope.event import notify
from zope.security.proxy import removeSecurityProxy

from sqlobject import (
    BoolCol, ForeignKey, IntCol, SQLMultipleJoin, SQLObjectNotFound,
    SQLRelatedJoin, StringCol)
from sqlobject.sqlbuilder import AND, OR, SQLConstant

from canonical.config import config
from canonical.database import postgresql
from canonical.database.constants import UTC_NOW, DEFAULT
from canonical.database.datetimecol import UtcDateTimeCol
from canonical.database.enumcol import EnumCol
from canonical.database.sqlbase import (
    cursor, flush_database_caches, flush_database_updates, quote, quote_like,
    sqlvalues, SQLBase)

from canonical.foaf import nickname
from canonical.cachedproperty import cachedproperty

from canonical.launchpad.database.answercontact import AnswerContact
from canonical.launchpad.database.karma import KarmaCategory
from canonical.launchpad.database.language import Language
from canonical.launchpad.database.oauth import OAuthAccessToken
from canonical.launchpad.database.personlocation import PersonLocation
from canonical.launchpad.database.structuralsubscription import (
    StructuralSubscription)
from canonical.launchpad.event.karma import KarmaAssignedEvent
from canonical.launchpad.event.team import JoinTeamEvent, TeamInvitationEvent
from canonical.launchpad.helpers import contactEmailAddresses, shortlist

from canonical.launchpad.interfaces import (
    AccountStatus, ArchivePurpose, BugTaskImportance, BugTaskSearchParams,
    BugTaskStatus, EmailAddressStatus, IBugTarget, IBugTaskSet, IDistribution,
    IDistributionSet, IEmailAddress, IEmailAddressSet, IGPGKeySet,
    IHWSubmissionSet, IHasIcon, IHasLogo, IHasMugshot, IIrcID, IIrcIDSet,
    IJabberID, IJabberIDSet, ILaunchBag, ILaunchpadCelebrities,
    ILaunchpadStatisticSet, ILoginTokenSet, IMailingListSet,
    INACTIVE_ACCOUNT_STATUSES, InvalidEmailAddress, InvalidName,
    IPasswordEncryptor, IPerson, IPersonSet, IPillarNameSet, IProduct,
    IRevisionSet, ISSHKey, ISSHKeySet, ISignedCodeOfConductSet,
    ISourcePackageNameSet, ITeam, ITranslationGroupSet, IWikiName,
    IWikiNameSet, JoinNotAllowed, LoginTokenType, NameAlreadyTaken,
    PackagePublishingStatus, PersonCreationRationale, PersonVisibility,
    PersonalStanding, QUESTION_STATUS_DEFAULT_SEARCH, SSHKeyType,
    ShipItConstants, ShippingRequestStatus, SpecificationDefinitionStatus,
    SpecificationFilter, SpecificationImplementationStatus, SpecificationSort,
    TeamMembershipRenewalPolicy, TeamMembershipStatus, TeamSubscriptionPolicy,
    UBUNTU_WIKI_URL, UNRESOLVED_BUGTASK_STATUSES)

from canonical.launchpad.database.archive import Archive
from canonical.launchpad.database.codeofconduct import SignedCodeOfConduct
from canonical.launchpad.database.branch import Branch
from canonical.launchpad.database.bugtask import (
    BugTask, get_bug_privacy_filter, search_value_to_where_condition)
from canonical.launchpad.database.emailaddress import EmailAddress
from canonical.launchpad.database.karma import KarmaCache, KarmaTotalCache
from canonical.launchpad.database.logintoken import LoginToken
from canonical.launchpad.database.pillar import PillarName
from canonical.launchpad.database.pofile import POFileTranslator
from canonical.launchpad.database.karma import KarmaAction, Karma
from canonical.launchpad.database.mentoringoffer import MentoringOffer
from canonical.launchpad.database.shipit import (
    MIN_KARMA_ENTRIES_TO_BE_TRUSTED_ON_SHIPIT, ShippingRequest)
from canonical.launchpad.database.sourcepackagerelease import (
    SourcePackageRelease)
from canonical.launchpad.database.specification import (
    HasSpecificationsMixin, Specification)
from canonical.launchpad.database.specificationfeedback import (
    SpecificationFeedback)
from canonical.launchpad.database.specificationsubscription import (
    SpecificationSubscription)
from canonical.launchpad.database.translationimportqueue import (
    HasTranslationImportsMixin)
from canonical.launchpad.database.teammembership import (
    TeamMembership, TeamMembershipSet, TeamParticipation)
from canonical.launchpad.database.question import QuestionPersonSearch

from canonical.launchpad.searchbuilder import any
from canonical.launchpad.validators.email import valid_email
from canonical.launchpad.validators.name import valid_name
from canonical.launchpad.validators.person import (
    public_person_validator, visibility_validator)


class ValidPersonOrTeamCache(SQLBase):
    """Flags if a Person or Team is active and usable in Launchpad.

    This is readonly, as the underlying table is maintained using
    database triggers.
    """
    # Look Ma, no columns! (apart from id)


class Person(SQLBase, HasSpecificationsMixin, HasTranslationImportsMixin):
    """A Person."""

    implements(IPerson, IHasIcon, IHasLogo, IHasMugshot)

    sortingColumns = SQLConstant(
        "person_sort_key(Person.displayname, Person.name)")
    # When doing any sort of set operations (union, intersect, except_) with
    # SQLObject we can't use sortingColumns because the table name Person is
    # not available in that context, so we use this one.
    _sortingColumnsForSetOperations = SQLConstant(
        "person_sort_key(displayname, name)")
    _defaultOrder = sortingColumns

    name = StringCol(dbName='name', alternateID=True, notNull=True)

    def _set_name(self, value):
        """Check that rename is allowed."""
        # Renaming a team is prohibited for any team that has a mailing list.
        # This is because renaming a mailing list is not trivial in Mailman
        # 2.1 (see Mailman FAQ item 4.70).  We prohibit such renames in the
        # team edit details view, but just to be safe, we also assert that
        # such an attempt is not being made here.  To do this, we must
        # override the SQLObject method for setting the 'name' database
        # column.  Watch out for when SQLObject is creating this row, because
        # in that case self.name isn't yet available.
        assert (self._SO_creating or
                not self.isTeam() or
                getUtility(IMailingListSet).get(self.name) is None), (
            'Cannot rename teams with mailing lists')
        # Everything's okay, so let SQLObject do the normal thing.
        self._SO_set_name(value)

    password = StringCol(dbName='password', default=None)
    displayname = StringCol(dbName='displayname', notNull=True)
    teamdescription = StringCol(dbName='teamdescription', default=None)
    homepage_content = StringCol(default=None)
    icon = ForeignKey(
        dbName='icon', foreignKey='LibraryFileAlias', default=None)
    logo = ForeignKey(
        dbName='logo', foreignKey='LibraryFileAlias', default=None)
    mugshot = ForeignKey(
        dbName='mugshot', foreignKey='LibraryFileAlias', default=None)
    openid_identifier = StringCol(
            dbName='openid_identifier', alternateID=True, notNull=True,
            default=DEFAULT)

    account_status = EnumCol(
        enum=AccountStatus, default=AccountStatus.NOACCOUNT)
    account_status_comment = StringCol(default=None)

    city = StringCol(default=None)
    phone = StringCol(default=None)
    country = ForeignKey(dbName='country', foreignKey='Country', default=None)
    province = StringCol(default=None)
    postcode = StringCol(default=None)
    addressline1 = StringCol(default=None)
    addressline2 = StringCol(default=None)
    organization = StringCol(default=None)

    teamowner = ForeignKey(dbName='teamowner', foreignKey='Person',
                           default=None,
                           validator=public_person_validator)

    sshkeys = SQLMultipleJoin('SSHKey', joinColumn='person')

    renewal_policy = EnumCol(
        enum=TeamMembershipRenewalPolicy,
        default=TeamMembershipRenewalPolicy.NONE)
    subscriptionpolicy = EnumCol(
        dbName='subscriptionpolicy',
        enum=TeamSubscriptionPolicy,
        default=TeamSubscriptionPolicy.MODERATED)
    defaultrenewalperiod = IntCol(dbName='defaultrenewalperiod', default=None)
    defaultmembershipperiod = IntCol(dbName='defaultmembershipperiod',
                                     default=None)

    merged = ForeignKey(dbName='merged', foreignKey='Person', default=None)

    datecreated = UtcDateTimeCol(notNull=True, default=UTC_NOW)
    creation_rationale = EnumCol(enum=PersonCreationRationale, default=None)
    creation_comment = StringCol(default=None)
    registrant = ForeignKey(
        dbName='registrant', foreignKey='Person', default=None,
        validator=public_person_validator)
    hide_email_addresses = BoolCol(notNull=True, default=False)
    verbose_bugnotifications = BoolCol(notNull=True, default=True)

    # SQLRelatedJoin gives us also an addLanguage and removeLanguage for free
    languages = SQLRelatedJoin('Language', joinColumn='person',
                            otherColumn='language',
                            intermediateTable='PersonLanguage',
                            orderBy='englishname')

    subscribed_branches = SQLRelatedJoin(
        'Branch', joinColumn='person', otherColumn='branch',
        intermediateTable='BranchSubscription', prejoins=['product'])
    ownedBounties = SQLMultipleJoin('Bounty', joinColumn='owner',
        orderBy='id')
    reviewerBounties = SQLMultipleJoin('Bounty', joinColumn='reviewer',
        orderBy='id')
    # XXX: matsubara 2006-03-06 bug=33935:
    # Is this really needed? There's no attribute 'claimant' in the Bounty
    # database class or interface, but the column exists in the database.
    claimedBounties = SQLMultipleJoin('Bounty', joinColumn='claimant',
        orderBy='id')
    subscribedBounties = SQLRelatedJoin('Bounty', joinColumn='person',
        otherColumn='bounty', intermediateTable='BountySubscription',
        orderBy='id')
    authored_branches = SQLMultipleJoin(
        'Branch', joinColumn='author', prejoins=['product'])
    signedcocs = SQLMultipleJoin('SignedCodeOfConduct', joinColumn='owner')
    ircnicknames = SQLMultipleJoin('IrcID', joinColumn='person')
    jabberids = SQLMultipleJoin('JabberID', joinColumn='person')

    entitlements = SQLMultipleJoin('Entitlement', joinColumn='person')
    visibility = EnumCol(
        enum=PersonVisibility,
        default=PersonVisibility.PUBLIC,
        validator=visibility_validator)

    personal_standing = EnumCol(
        enum=PersonalStanding, default=PersonalStanding.UNKNOWN,
        notNull=True)

    personal_standing_reason = StringCol(default=None)

    def _init(self, *args, **kw):
        """Mark the person as a team when created or fetched from database."""
        SQLBase._init(self, *args, **kw)
        if self.teamownerID is not None:
            alsoProvides(self, ITeam)

    def convertToTeam(self, team_owner):
        """See `IPerson`."""
        assert not self.isTeam(), "Can't convert a team to a team."
        assert self.account_status == AccountStatus.NOACCOUNT, (
            "Only Person entries whose account_status is NOACCOUNT can be "
            "converted into teams.")
        self.password = None
        self.creation_rationale = None
        self.teamowner = team_owner
        alsoProvides(self, ITeam)
        # Add the owner as a team admin manually because we know what we're
        # doing and we don't want any email notifications to be sent.
        TeamMembershipSet().new(
            team_owner, self, TeamMembershipStatus.ADMIN, team_owner)

    @property
    def oauth_access_tokens(self):
        """See `IPerson`."""
        return OAuthAccessToken.select("""
            person = %s
            AND (date_expires IS NULL OR date_expires > %s)
            """ % sqlvalues(self, UTC_NOW))

    @cachedproperty
    def _location(self):
        return PersonLocation.selectOneBy(person=self)

    def set_time_zone(self, timezone):
        location = self._location
        if location is None:
            location = PersonLocation(
                person=self,
                latitude=None,
                longitude=None,
                time_zone=timezone,
                last_modified_by=self)
        location.time_zone = timezone
        self._location = location

    def get_time_zone(self):
        location = self._location
        if location is None:
            return None
        return location.time_zone
    timezone = property(get_time_zone, set_time_zone)

    # specification-related joins
    @property
    def approver_specs(self):
        return shortlist(Specification.selectBy(
            approver=self, orderBy=['-datecreated']))

    @property
    def assigned_specs(self):
        return shortlist(Specification.selectBy(
            assignee=self, orderBy=['-datecreated']))

    @property
    def assigned_specs_in_progress(self):
        replacements = sqlvalues(assignee=self)
        replacements['started_clause'] = Specification.started_clause
        replacements['completed_clause'] = Specification.completeness_clause
        query = """
            (assignee = %(assignee)s)
            AND (%(started_clause)s)
            AND NOT (%(completed_clause)s)
            """ % replacements
        return Specification.select(query, orderBy=['-date_started'], limit=5)

    @property
    def created_specs(self):
        return shortlist(Specification.selectBy(
            owner=self, orderBy=['-datecreated']))

    @property
    def drafted_specs(self):
        return shortlist(Specification.selectBy(
            drafter=self, orderBy=['-datecreated']))

    @property
    def feedback_specs(self):
        return shortlist(Specification.select(
            AND(Specification.q.id == SpecificationFeedback.q.specificationID,
                SpecificationFeedback.q.reviewerID == self.id),
            clauseTables=['SpecificationFeedback'],
            orderBy=['-datecreated']))

    @property
    def subscribed_specs(self):
        specification_id = SpecificationSubscription.q.specificationID
        return shortlist(Specification.select(
            AND (Specification.q.id == specification_id,
                 SpecificationSubscription.q.personID == self.id),
            clauseTables=['SpecificationSubscription'],
            orderBy=['-datecreated']))

    # mentorship
    @property
    def mentoring_offers(self):
        """See `IPerson`"""
        return MentoringOffer.select("""MentoringOffer.id IN
        (SELECT MentoringOffer.id
            FROM MentoringOffer
            LEFT OUTER JOIN BugTask ON
                MentoringOffer.bug = BugTask.bug
            LEFT OUTER JOIN Bug ON
                BugTask.bug = Bug.id
            LEFT OUTER JOIN Specification ON
                MentoringOffer.specification = Specification.id
            WHERE
                MentoringOffer.owner = %s
                """ % sqlvalues(self.id) + """ AND (
                BugTask.id IS NULL OR NOT
                (Bug.private IS TRUE OR
                  (""" + BugTask.completeness_clause +"""))) AND (
                Specification.id IS NULL OR NOT
                (""" + Specification.completeness_clause +")))",
            )

    @property
    def team_mentorships(self):
        """See `IPerson`"""
        return MentoringOffer.select("""MentoringOffer.id IN
        (SELECT MentoringOffer.id
            FROM MentoringOffer
            JOIN TeamParticipation ON
                MentoringOffer.team = TeamParticipation.person
            LEFT OUTER JOIN BugTask ON
                MentoringOffer.bug = BugTask.bug
            LEFT OUTER JOIN Bug ON
                BugTask.bug = Bug.id
            LEFT OUTER JOIN Specification ON
                MentoringOffer.specification = Specification.id
            WHERE
                TeamParticipation.team = %s
                """ % sqlvalues(self.id) + """ AND (
                BugTask.id IS NULL OR NOT
                (Bug.private IS TRUE OR
                  (""" + BugTask.completeness_clause +"""))) AND (
                Specification.id IS NULL OR NOT
                (""" + Specification.completeness_clause +")))",
            )

    @property
    def unique_displayname(self):
        """See `IPerson`."""
        return "%s (%s)" % (self.displayname, self.name)

    @property
    def browsername(self):
        """Return a name suitable for display on a web page.

        Originally, this was calculated but now we just use displayname.
        You should continue to use this method, however, as we may want to
        change again, such as returning '$displayname ($name)'.
        """
        return self.displayname

    @property
    def has_any_specifications(self):
        """See `IHasSpecifications`."""
        return self.all_specifications.count()

    @property
    def all_specifications(self):
        return self.specifications(filter=[SpecificationFilter.ALL])

    @property
    def valid_specifications(self):
        return self.specifications(filter=[SpecificationFilter.VALID])

    def specifications(self, sort=None, quantity=None, filter=None,
                       prejoin_people=True):
        """See `IHasSpecifications`."""

        # Make a new list of the filter, so that we do not mutate what we
        # were passed as a filter
        if not filter:
            # if no filter was passed (None or []) then we must decide the
            # default filtering, and for a person we want related incomplete
            # specs
            filter = [SpecificationFilter.INCOMPLETE]

        # now look at the filter and fill in the unsaid bits

        # defaults for completeness: if nothing is said about completeness
        # then we want to show INCOMPLETE
        completeness = False
        for option in [
            SpecificationFilter.COMPLETE,
            SpecificationFilter.INCOMPLETE]:
            if option in filter:
                completeness = True
        if completeness is False:
            filter.append(SpecificationFilter.INCOMPLETE)

        # defaults for acceptance: in this case we have nothing to do
        # because specs are not accepted/declined against a person

        # defaults for informationalness: we don't have to do anything
        # because the default if nothing is said is ANY

        # if no roles are given then we want everything
        linked = False
        roles = set([
            SpecificationFilter.CREATOR,
            SpecificationFilter.ASSIGNEE,
            SpecificationFilter.DRAFTER,
            SpecificationFilter.APPROVER,
            SpecificationFilter.FEEDBACK,
            SpecificationFilter.SUBSCRIBER])
        for role in roles:
            if role in filter:
                linked = True
        if not linked:
            for role in roles:
                filter.append(role)

        # sort by priority descending, by default
        if sort is None or sort == SpecificationSort.PRIORITY:
            order = ['-priority', 'Specification.definition_status',
                     'Specification.name']
        elif sort == SpecificationSort.DATE:
            order = ['-Specification.datecreated', 'Specification.id']

        # figure out what set of specifications we are interested in. for
        # products, we need to be able to filter on the basis of:
        #
        #  - role (owner, drafter, approver, subscriber, assignee etc)
        #  - completeness.
        #  - informational.
        #

        # in this case the "base" is quite complicated because it is
        # determined by the roles so lets do that first

        base = '(1=0'  # we want to start with a FALSE and OR them
        if SpecificationFilter.CREATOR in filter:
            base += ' OR Specification.owner = %(my_id)d'
        if SpecificationFilter.ASSIGNEE in filter:
            base += ' OR Specification.assignee = %(my_id)d'
        if SpecificationFilter.DRAFTER in filter:
            base += ' OR Specification.drafter = %(my_id)d'
        if SpecificationFilter.APPROVER in filter:
            base += ' OR Specification.approver = %(my_id)d'
        if SpecificationFilter.SUBSCRIBER in filter:
            base += """ OR Specification.id in
                (SELECT specification FROM SpecificationSubscription
                 WHERE person = %(my_id)d)"""
        if SpecificationFilter.FEEDBACK in filter:
            base += """ OR Specification.id in
                (SELECT specification FROM SpecificationFeedback
                 WHERE reviewer = %(my_id)d)"""
        base += ') '

        # filter out specs on inactive products
        base += """AND (Specification.product IS NULL OR
                        Specification.product NOT IN
                         (SELECT Product.id FROM Product
                          WHERE Product.active IS FALSE))
                """

        base = base % {'my_id': self.id}

        query = base
        # look for informational specs
        if SpecificationFilter.INFORMATIONAL in filter:
            query += (' AND Specification.implementation_status = %s' %
                quote(SpecificationImplementationStatus.INFORMATIONAL))

        # filter based on completion. see the implementation of
        # Specification.is_complete() for more details
        completeness =  Specification.completeness_clause

        if SpecificationFilter.COMPLETE in filter:
            query += ' AND ( %s ) ' % completeness
        elif SpecificationFilter.INCOMPLETE in filter:
            query += ' AND NOT ( %s ) ' % completeness

        # Filter for validity. If we want valid specs only then we should
        # exclude all OBSOLETE or SUPERSEDED specs
        if SpecificationFilter.VALID in filter:
            query += (
                ' AND Specification.definition_status NOT IN ( %s, ''%s ) ' %
                sqlvalues(SpecificationDefinitionStatus.OBSOLETE,
                          SpecificationDefinitionStatus.SUPERSEDED))

        # ALL is the trump card
        if SpecificationFilter.ALL in filter:
            query = base

        # Filter for specification text
        for constraint in filter:
            if isinstance(constraint, basestring):
                # a string in the filter is a text search filter
                query += ' AND Specification.fti @@ ftq(%s) ' % quote(
                    constraint)

        results = Specification.select(query, orderBy=order,
            limit=quantity)
        if prejoin_people:
            results = results.prejoin(['assignee', 'approver', 'drafter'])
        return results

    def searchQuestions(self, search_text=None,
                        status=QUESTION_STATUS_DEFAULT_SEARCH,
                        language=None, sort=None, participation=None,
                        needs_attention=None):
        """See `IPerson`."""
        return QuestionPersonSearch(
                person=self,
                search_text=search_text,
                status=status, language=language, sort=sort,
                participation=participation,
                needs_attention=needs_attention
                ).getResults()

    def getQuestionLanguages(self):
        """See `IQuestionTarget`."""
        return set(Language.select(
            """Language.id = language AND Question.id IN (
            SELECT id FROM Question
                      WHERE owner = %(personID)s OR answerer = %(personID)s OR
                           assignee = %(personID)s
            UNION SELECT question FROM QuestionSubscription
                  WHERE person = %(personID)s
            UNION SELECT question
                  FROM QuestionMessage JOIN Message ON (message = Message.id)
                  WHERE owner = %(personID)s
            )""" % sqlvalues(personID=self.id),
            clauseTables=['Question'], distinct=True))

    @property
    def translatable_languages(self):
        """See `IPerson`."""
        return Language.select("""
            Language.id = PersonLanguage.language AND
            PersonLanguage.person = %s AND
            Language.code <> 'en' AND
            Language.visible""" % quote(self),
            clauseTables=['PersonLanguage'], orderBy='englishname')

    def getDirectAnswerQuestionTargets(self):
        """See `IPerson`."""
        answer_contacts = AnswerContact.select(
            'person = %s' % sqlvalues(self))
        return self._getQuestionTargetsFromAnswerContacts(answer_contacts)

    def getTeamAnswerQuestionTargets(self):
        """See `IPerson`."""
        answer_contacts = AnswerContact.select(
            '''AnswerContact.person = TeamParticipation.team
            AND TeamParticipation.person = %(personID)s
            AND AnswerContact.person != %(personID)s''' % sqlvalues(
                personID=self.id),
            clauseTables=['TeamParticipation'], distinct=True)
        return self._getQuestionTargetsFromAnswerContacts(answer_contacts)

    def _getQuestionTargetsFromAnswerContacts(self, answer_contacts):
        """Return a list of valid IQuestionTargets.

        Provided AnswerContact query results, a distinct list of Products,
        Distributions, and SourcePackages is returned.
        """
        targets = []
        for answer_contact in answer_contacts:
            if answer_contact.product is not None:
                target = answer_contact.product
            elif answer_contact.sourcepackagename is not None:
                assert answer_contact.distribution is not None, (
                    "Missing distribution.")
                distribution = answer_contact.distribution
                target = distribution.getSourcePackage(
                    answer_contact.sourcepackagename)
            elif answer_contact.distribution is not None:
                target = answer_contact.distribution
            else:
                raise AssertionError('Unknown IQuestionTarget.')

            if not target in targets:
                targets.append(target)

        return targets

    @property
    def branches(self):
        """See `IPerson`."""
        ret = self.authored_branches.union(self.registered_branches)
        ret = ret.union(self.subscribed_branches)
        return ret.orderBy('-id')

    @property
    def registered_branches(self):
        """See `IPerson`."""
        query = """Branch.owner = %d AND
                   (Branch.author != %d OR Branch.author is NULL)"""
        return Branch.select(query % (self.id, self.id),
                             prejoins=["product"])


    # XXX Tom Berger 2008-02-14:
    # The name (and possibly the implementation) of these functions
    # is no longer appropriate, since it now relies on subscriptions,
    # rather than package bug contacts.
    # See bug #191799
    def getBugContactPackages(self):
        """See `IPerson`."""
        packages = [sub.target for sub in self.structural_subscriptions
                    if (sub.distribution is not None and
                        sub.sourcepackagename is not None)]
        packages.sort(key=lambda x: x.name)
        return packages

    def getBugContactOpenBugCounts(self, user):
        """See `IPerson`."""
        open_bugs_cond = (
            'BugTask.status %s' % search_value_to_where_condition(
                any(*UNRESOLVED_BUGTASK_STATUSES)))

        sum_template = "SUM(CASE WHEN %s THEN 1 ELSE 0 END) AS %s"
        sums = [
            sum_template % (open_bugs_cond, 'open_bugs'),
            sum_template % (
                'BugTask.importance %s' % search_value_to_where_condition(
                    BugTaskImportance.CRITICAL), 'open_critical_bugs'),
            sum_template % (
                'BugTask.assignee IS NULL', 'open_unassigned_bugs'),
            sum_template % (
                'BugTask.status %s' % search_value_to_where_condition(
                    BugTaskStatus.INPROGRESS), 'open_inprogress_bugs')]

        conditions = [
            'Bug.id = BugTask.bug',
            open_bugs_cond,
            'StructuralSubscription.subscriber = %s' % sqlvalues(self),
            'BugTask.sourcepackagename = '
                'StructuralSubscription.sourcepackagename',
            'BugTask.distribution = StructuralSubscription.distribution',
            'Bug.duplicateof is NULL']
        privacy_filter = get_bug_privacy_filter(user)
        if privacy_filter:
            conditions.append(privacy_filter)

        query = """SELECT BugTask.distribution,
                          BugTask.sourcepackagename,
                          %(sums)s
                   FROM BugTask, Bug, StructuralSubscription
                   WHERE %(conditions)s
                   GROUP BY BugTask.distribution, BugTask.sourcepackagename"""
        cur = cursor()
        cur.execute(query % dict(
            sums=', '.join(sums), conditions=' AND '.join(conditions)))
        distribution_set = getUtility(IDistributionSet)
        sourcepackagename_set = getUtility(ISourcePackageNameSet)
        packages_with_bugs = set()
        L = []
        for (distro_id, spn_id, open_bugs,
             open_critical_bugs, open_unassigned_bugs,
             open_inprogress_bugs) in shortlist(cur.fetchall()):
            distribution = distribution_set.get(distro_id)
            sourcepackagename = sourcepackagename_set.get(spn_id)
            source_package = distribution.getSourcePackage(sourcepackagename)
            # XXX: Bjorn Tillenius 2006-12-15:
            # Add a tuple instead of the distribution package
            # directly, since DistributionSourcePackage doesn't define a
            # __hash__ method.
            packages_with_bugs.add((distribution, sourcepackagename))
            package_counts = dict(
                package=source_package,
                open=open_bugs,
                open_critical=open_critical_bugs,
                open_unassigned=open_unassigned_bugs,
                open_inprogress=open_inprogress_bugs)
            L.append(package_counts)

        # Only packages with open bugs were included in the query. Let's
        # add the rest of the packages as well.
        all_packages = set(
            (distro_package.distribution, distro_package.sourcepackagename)
            for distro_package in self.getBugContactPackages())
        for distribution, sourcepackagename in all_packages.difference(
                packages_with_bugs):
            package_counts = dict(
                package=distribution.getSourcePackage(sourcepackagename),
                open=0, open_critical=0, open_unassigned=0,
                open_inprogress=0)
            L.append(package_counts)

        return L

    def getBranch(self, product_name, branch_name):
        """See `IPerson`."""
        # import here to work around a circular import problem
        from canonical.launchpad.database import Product

        if product_name is None or product_name == '+junk':
            return Branch.selectOne(
                'owner=%d AND product is NULL AND name=%s'
                % (self.id, quote(branch_name)))
        else:
            product = Product.selectOneBy(name=product_name)
            if product is None:
                return None
            return Branch.selectOneBy(owner=self, product=product,
                                      name=branch_name)

    def findPathToTeam(self, team):
        """See `IPerson`."""
        # This is our guarantee that _getDirectMemberIParticipateIn() will
        # never return None
        assert self.hasParticipationEntryFor(team), (
            "%s doesn't seem to be a member/participant in %s"
            % (self.name, team.name))
        assert team.isTeam(), "You can't pass a person to this method."
        path = [team]
        team = self._getDirectMemberIParticipateIn(team)
        while team != self:
            path.insert(0, team)
            team = self._getDirectMemberIParticipateIn(team)
        return path

    def _getDirectMemberIParticipateIn(self, team):
        """Return a direct member of the given team that this person
        participates in.

        If there are more than one direct member of the given team that this
        person participates in, the one with the oldest creation date is
        returned.
        """
        query = AND(
            TeamMembership.q.teamID == team.id,
            TeamMembership.q.personID == Person.q.id,
            OR(TeamMembership.q.status == TeamMembershipStatus.ADMIN,
               TeamMembership.q.status == TeamMembershipStatus.APPROVED),
            TeamParticipation.q.teamID == Person.q.id,
            TeamParticipation.q.personID == self.id)
        clauseTables = ['TeamMembership', 'TeamParticipation']
        member = Person.selectFirst(
            query, clauseTables=clauseTables, orderBy='datecreated')
        assert member is not None, (
            "%(person)s is an indirect member of %(team)s but %(person)s "
            "is not a participant in any direct member of %(team)s"
            % dict(person=self.name, team=team.name))
        return member

    def isTeam(self):
        """See `IPerson`."""
        return self.teamowner is not None

    @property
    def mailing_list(self):
        """See `IPerson`."""
        return getUtility(IMailingListSet).get(self.name)

    @cachedproperty
    def is_trusted_on_shipit(self):
        """See `IPerson`."""
        min_entries = MIN_KARMA_ENTRIES_TO_BE_TRUSTED_ON_SHIPIT
        return Karma.selectBy(person=self).count() >= min_entries

    def shippedShipItRequestsOfCurrentSeries(self):
        """See `IPerson`."""
        query = '''
            ShippingRequest.recipient = %s
            AND ShippingRequest.id = RequestedCDs.request
            AND RequestedCDs.distroseries = %s
            AND ShippingRequest.shipment IS NOT NULL
            ''' % sqlvalues(self.id, ShipItConstants.current_distroseries)
        return ShippingRequest.select(
            query, clauseTables=['RequestedCDs'], distinct=True,
            orderBy='-daterequested')

    def lastShippedRequest(self):
        """See `IPerson`."""
        query = ("recipient = %s AND status = %s"
                 % sqlvalues(self.id, ShippingRequestStatus.SHIPPED))
        return ShippingRequest.selectFirst(query, orderBy=['-daterequested'])

    def pastShipItRequests(self):
        """See `IPerson`."""
        query = """
            recipient = %(id)s AND (
                status IN (%(denied)s, %(cancelled)s, %(shipped)s))
            """ % sqlvalues(id=self.id, denied=ShippingRequestStatus.DENIED,
                            cancelled=ShippingRequestStatus.CANCELLED,
                            shipped=ShippingRequestStatus.SHIPPED)
        return ShippingRequest.select(query, orderBy=['id'])

    def currentShipItRequest(self):
        """See `IPerson`."""
        query = """
            recipient = %(id)s
            AND status NOT IN (%(denied)s, %(cancelled)s, %(shipped)s)
            """ % sqlvalues(id=self.id, denied=ShippingRequestStatus.DENIED,
                            cancelled=ShippingRequestStatus.CANCELLED,
                            shipped=ShippingRequestStatus.SHIPPED)
        results = shortlist(
            ShippingRequest.select(query, orderBy=['id'], limit=2))
        count = len(results)
        assert (self == getUtility(ILaunchpadCelebrities).shipit_admin or
                count <= 1), ("Only the shipit-admins team is allowed to "
                              "have more than one open shipit request")
        if count == 1:
            return results[0]
        else:
            return None

    def searchTasks(self, search_params, *args):
        """See `IPerson`."""
        return getUtility(IBugTaskSet).search(search_params, *args)

    def getProjectsAndCategoriesContributedTo(self, limit=5):
        """See `IPerson`."""
        contributions = []
        results = self._getProjectsWithTheMostKarma(limit=limit)
        for pillar_name, karma in results:
            pillar = getUtility(IPillarNameSet).getByName(pillar_name)
            contributions.append(
                {'project': pillar,
                 'categories': self._getContributedCategories(pillar)})
        return contributions

    def _getProjectsWithTheMostKarma(self, limit=10):
        """Return the names and karma points of of this person on the
        product/distribution with that name.

        The results are ordered descending by the karma points and limited to
        the given limit.
        """
        # We want this person's total karma on a given context (that is,
        # across all different categories) here; that's why we use a
        # "KarmaCache.category IS NULL" clause here.
        query = """
            SELECT PillarName.name, KarmaCache.karmavalue
            FROM KarmaCache
            JOIN PillarName ON
                COALESCE(KarmaCache.distribution, -1) =
                COALESCE(PillarName.distribution, -1)
                AND
                COALESCE(KarmaCache.product, -1) =
                COALESCE(PillarName.product, -1)
            WHERE person = %(person)s
                AND KarmaCache.category IS NULL
                AND KarmaCache.project IS NULL
            ORDER BY karmavalue DESC, name
            LIMIT %(limit)s;
            """ % sqlvalues(person=self, limit=limit)
        cur = cursor()
        cur.execute(query)
        return cur.fetchall()

    def getOwnedOrDrivenPillars(self):
        """See `IPerson`."""
        query = """
            SELECT name
            FROM product, teamparticipation
            WHERE teamparticipation.person = %(person)s
                AND (driver = teamparticipation.team
                     OR owner = teamparticipation.team)

            UNION

            SELECT name
            FROM project, teamparticipation
            WHERE teamparticipation.person = %(person)s
                AND (driver = teamparticipation.team
                     OR owner = teamparticipation.team)

            UNION

            SELECT name
            FROM distribution, teamparticipation
            WHERE teamparticipation.person = %(person)s
                AND (driver = teamparticipation.team
                     OR owner = teamparticipation.team)
            """ % sqlvalues(person=self)
        cur = cursor()
        cur.execute(query)
        names = [sqlvalues(str(name)) for [name] in cur.fetchall()]
        if not names:
            return PillarName.select("1=2")
        quoted_names = ','.join([name for [name] in names])
        return PillarName.select(
            "PillarName.name IN (%s) AND PillarName.active IS TRUE" %
            quoted_names, prejoins=['distribution', 'project', 'product'],
            orderBy=['PillarName.distribution', 'PillarName.project',
                     'PillarName.product'])

    def iterTopProjectsContributedTo(self, limit=10):
        getByName = getUtility(IPillarNameSet).getByName
        for name, ignored in self._getProjectsWithTheMostKarma(limit=limit):
            yield getByName(name)

    def _getContributedCategories(self, pillar):
        """Return the KarmaCategories to which this person has karma on the
        given pillar.

        The given pillar must be either an IProduct or an IDistribution.
        """
        if IProduct.providedBy(pillar):
            where_clause = "product = %s" % sqlvalues(pillar)
        elif IDistribution.providedBy(pillar):
            where_clause = "distribution = %s" % sqlvalues(pillar)
        else:
            raise AssertionError(
                "Pillar must be a product or distro, got %s" % pillar)
        replacements = sqlvalues(person=self)
        replacements['where_clause'] = where_clause
        query = """
            SELECT DISTINCT KarmaCategory.id
            FROM KarmaCategory
            JOIN KarmaCache ON KarmaCache.category = KarmaCategory.id
            WHERE %(where_clause)s
                AND category IS NOT NULL
                AND person = %(person)s
            """ % replacements
        cur = cursor()
        cur.execute(query)
        ids = ",".join(str(id) for [id] in cur.fetchall())
        return KarmaCategory.select("id IN (%s)" % ids)

    @property
    def karma_category_caches(self):
        """See `IPerson`."""
        return KarmaCache.select(
            AND(
                KarmaCache.q.personID == self.id,
                KarmaCache.q.categoryID != None,
                KarmaCache.q.productID == None,
                KarmaCache.q.projectID == None,
                KarmaCache.q.distributionID == None,
                KarmaCache.q.sourcepackagenameID == None),
            orderBy=['category'])

    @property
    def karma(self):
        """See `IPerson`."""
        cache = KarmaTotalCache.selectOneBy(person=self)
        if cache is None:
            # Newly created accounts may not be in the cache yet, meaning the
            # karma updater script hasn't run since the account was created.
            return 0
        else:
            return cache.karma_total

    @property
    def is_valid_person_or_team(self):
        """See `IPerson`."""
        try:
            if ValidPersonOrTeamCache.get(self.id) is not None:
                return True
        except SQLObjectNotFound:
            pass
        return False

    @property
    def is_valid_person(self):
        """See `IPerson`."""
        if self.isTeam():
            return False
        return self.is_valid_person_or_team

    @property
    def is_openid_enabled(self):
        """See `IPerson`."""
        if not self.is_valid_person:
            return False

        if config.launchpad.openid_users == 'all':
            return True

        openid_users = getUtility(IPersonSet).getByName(
                config.launchpad.openid_users
                )
        assert openid_users is not None, \
                'No Person %s found' % config.launchpad.openid_users
        if self.inTeam(openid_users):
            return True

        return False

    def assignKarma(self, action_name, product=None, distribution=None,
                    sourcepackagename=None):
        """See `IPerson`."""
        # Teams don't get Karma. Inactive accounts don't get Karma.
        # The system user and janitor, does not get karma.
        # No warning, as we don't want to place the burden on callsites
        # to check this.
        if (not self.is_valid_person
            or self.id == getUtility(ILaunchpadCelebrities).janitor.id):
            return None

        if product is not None:
            assert distribution is None and sourcepackagename is None
        elif distribution is not None:
            assert product is None
        else:
            raise AssertionError(
                'You must provide either a product or a distribution.')

        try:
            action = KarmaAction.byName(action_name)
        except SQLObjectNotFound:
            raise AssertionError(
                "No KarmaAction found with name '%s'." % action_name)

        karma = Karma(
            person=self, action=action, product=product,
            distribution=distribution, sourcepackagename=sourcepackagename)
        notify(KarmaAssignedEvent(self, karma))
        return karma

    def latestKarma(self, quantity=25):
        """See `IPerson`."""
        return Karma.selectBy(person=self,
            orderBy='-datecreated')[:quantity]

    # XXX: StuartBishop 2006-05-10:
    # This cache should no longer be needed once CrowdControl lands,
    # as apparently it will also cache this information.
    _inTeam_cache = None

    def inTeam(self, team):
        """See `IPerson`."""
        if team is None:
            return False

        # Translate the team name to an ITeam if we were passed a team.
        if isinstance(team, str):
            team = PersonSet().getByName(team)

        if team.id == self.id: # Short circuit - would return True anyway
            return True

        if self._inTeam_cache is None: # Initialize cache
            self._inTeam_cache = {}
        else:
            try:
                return self._inTeam_cache[team.id] # Return from cache
            except KeyError:
                pass # Or fall through

        tp = TeamParticipation.selectOneBy(team=team, person=self)
        if tp is not None or self.id == team.teamownerID:
            in_team = True
        elif team.isTeam() and not team.teamowner.inTeam(team):
            # The owner is not a member but must retain his rights over
            # this team. This person may be a member of the owner, and in this
            # case it'll also have rights over this team.
            in_team = self.inTeam(team.teamowner)
        else:
            in_team = False

        self._inTeam_cache[team.id] = in_team
        return in_team

    def hasParticipationEntryFor(self, team):
        """See `IPerson`."""
        return bool(TeamParticipation.selectOneBy(person=self, team=team))

    def leave(self, team):
        """See `IPerson`."""
        assert not ITeam.providedBy(self)

        self._inTeam_cache = {} # Flush the cache used by the inTeam method

        active = [TeamMembershipStatus.ADMIN, TeamMembershipStatus.APPROVED]
        tm = TeamMembership.selectOneBy(person=self, team=team)
        if tm is None or tm.status not in active:
            # Ok, we're done. You are not an active member and still
            # not being.
            return

        tm.setStatus(TeamMembershipStatus.DEACTIVATED, self)

    def join(self, team, requester=None):
        """See `IPerson`."""
        if self in team.activemembers:
            return

        if requester is None:
            assert not self.isTeam(), (
                "You need to specify a reviewer when a team joins another.")
            requester = self

        expired = TeamMembershipStatus.EXPIRED
        proposed = TeamMembershipStatus.PROPOSED
        approved = TeamMembershipStatus.APPROVED
        declined = TeamMembershipStatus.DECLINED
        deactivated = TeamMembershipStatus.DEACTIVATED

        if team.subscriptionpolicy == TeamSubscriptionPolicy.RESTRICTED:
            raise JoinNotAllowed("This is a restricted team")
        elif team.subscriptionpolicy == TeamSubscriptionPolicy.MODERATED:
            status = proposed
        elif team.subscriptionpolicy == TeamSubscriptionPolicy.OPEN:
            status = approved
        else:
            raise AssertionError(
                "Unknown subscription policy: %s" % team.subscriptionpolicy)

        # XXX Edwin Grubbs 2007-12-14 bug=117980
        # removeSecurityProxy won't be necessary after addMember()
        # is configured to call a method on the new member, so the
        # security configuration will verify that the logged in user
        # has the right permission to add the specified person to the team.
        naked_team = removeSecurityProxy(team)
        naked_team.addMember(
            self, reviewer=requester, status=status, force_team_add=True)

    def clearInTeamCache(self):
        """See `IPerson`."""
        self._inTeam_cache = {}

    #
    # ITeam methods
    #
    def getSuperTeams(self):
        """See `IPerson`."""
        query = """
            Person.id = TeamParticipation.team AND
            TeamParticipation.person = %s AND
            TeamParticipation.team != %s
            """ % sqlvalues(self.id, self.id)
        return Person.select(query, clauseTables=['TeamParticipation'])

    def getSubTeams(self):
        """See `IPerson`."""
        query = """
            Person.id = TeamParticipation.person AND
            TeamParticipation.team = %s AND
            TeamParticipation.person != %s AND
            Person.teamowner IS NOT NULL
            """ % sqlvalues(self.id, self.id)
        return Person.select(query, clauseTables=['TeamParticipation'])

    def getTeamAdminsEmailAddresses(self):
        """See `IPerson`."""
        assert self.isTeam()
        to_addrs = set()
        for person in self.getDirectAdministrators():
            to_addrs.update(contactEmailAddresses(person))
        return sorted(to_addrs)

    def addMember(self, person, reviewer, comment=None, force_team_add=False,
                  status=TeamMembershipStatus.APPROVED):
        """See `IPerson`."""
        assert self.isTeam(), "You cannot add members to a person."
        assert status in [TeamMembershipStatus.APPROVED,
                          TeamMembershipStatus.PROPOSED,
                          TeamMembershipStatus.ADMIN], (
            "You can't add a member with this status: %s." % status.name)

        event = JoinTeamEvent
        if person.isTeam():
            assert not self.hasParticipationEntryFor(person), (
                "Team '%s' is a member of '%s'. As a consequence, '%s' can't "
                "be added as a member of '%s'"
                % (self.name, person.name, person.name, self.name))
            # By default, teams can only be invited as members, meaning that
            # one of the team's admins will have to accept the invitation
            # before the team is made a member. If force_team_add is True,
            # though, then we'll add a team as if it was a person.
            if not force_team_add:
                status = TeamMembershipStatus.INVITED
                event = TeamInvitationEvent

        old_status = None
        expires = self.defaultexpirationdate
        tm = TeamMembership.selectOneBy(person=person, team=self)
        if tm is not None:
            old_status = tm.status
            # We can't use tm.setExpirationDate() here because the reviewer
            # here will be the member themselves when they join an OPEN team.
            tm.dateexpires = expires
            tm.setStatus(status, reviewer, comment)
        else:
            TeamMembershipSet().new(
                person, self, status, reviewer, dateexpires=expires,
                comment=comment)
            notify(event(person, self))

    # The three methods below are not in the IPerson interface because we want
    # to protect them with a launchpad.Edit permission. We could do that by
    # defining explicit permissions for all IPerson methods/attributes in
    # the zcml but that's far from optimal given the size of IPerson.
    def acceptInvitationToBeMemberOf(self, team, comment):
        """Accept an invitation to become a member of the given team.

        There must be a TeamMembership for this person and the given team with
        the INVITED status. The status of this TeamMembership will be changed
        to APPROVED.
        """
        tm = TeamMembership.selectOneBy(person=self, team=team)
        assert tm is not None
        assert tm.status == TeamMembershipStatus.INVITED
        tm.setStatus(
            TeamMembershipStatus.APPROVED, getUtility(ILaunchBag).user,
            comment=comment)

    def declineInvitationToBeMemberOf(self, team, comment):
        """Decline an invitation to become a member of the given team.

        There must be a TeamMembership for this person and the given team with
        the INVITED status. The status of this TeamMembership will be changed
        to INVITATION_DECLINED.
        """
        tm = TeamMembership.selectOneBy(person=self, team=team)
        assert tm is not None
        assert tm.status == TeamMembershipStatus.INVITED
        tm.setStatus(
            TeamMembershipStatus.INVITATION_DECLINED,
            getUtility(ILaunchBag).user, comment=comment)

    def renewTeamMembership(self, team):
        """Renew the TeamMembership for this person on the given team.

        The given team's renewal policy must be ONDEMAND and the membership
        must be active (APPROVED or ADMIN) and set to expire in less than
        DAYS_BEFORE_EXPIRATION_WARNING_IS_SENT days.
        """
        tm = TeamMembership.selectOneBy(person=self, team=team)
        assert tm.canBeRenewedByMember(), (
            "This membership can't be renewed by the member himself.")

        assert (team.defaultrenewalperiod is not None
                and team.defaultrenewalperiod > 0), (
            'Teams with a renewal policy of ONDEMAND must specify '
            'a default renewal period greater than 0.')
        # Keep the same status, change the expiration date and send a
        # notification explaining the membership has been renewed.
        tm.dateexpires += timedelta(days=team.defaultrenewalperiod)
        tm.sendSelfRenewalNotification()

    def deactivateAllMembers(self, comment, reviewer):
        """Deactivate all members of this team."""
        assert self.isTeam(), "This method is only available for teams."
        assert reviewer.inTeam(getUtility(ILaunchpadCelebrities).admin), (
            "Only Launchpad admins can deactivate all members of a team")
        for membership in self.getActiveMemberships():
            membership.setStatus(
                TeamMembershipStatus.DEACTIVATED, reviewer, comment)

    def setMembershipData(self, person, status, reviewer, expires=None,
                          comment=None):
        """See `IPerson`."""
        tm = TeamMembership.selectOneBy(person=person, team=self)
        assert tm is not None
        tm.setExpirationDate(expires, reviewer)
        tm.setStatus(status, reviewer, comment=comment)

    def getAdministratedTeams(self):
        """See `IPerson`."""
        owner_of_teams = Person.select('''
            Person.teamowner = TeamParticipation.team
            AND TeamParticipation.person = %s
            ''' % sqlvalues(self),
            clauseTables=['TeamParticipation'])
        admin_of_teams = Person.select('''
            Person.id = TeamMembership.team
            AND TeamMembership.status = %(admin)s
            AND TeamMembership.person = TeamParticipation.team
            AND TeamParticipation.person = %(person)s
            ''' % sqlvalues(person=self, admin=TeamMembershipStatus.ADMIN),
            clauseTables=['TeamParticipation', 'TeamMembership'])
        return admin_of_teams.union(
            owner_of_teams, orderBy=self._sortingColumnsForSetOperations)

    def getDirectAdministrators(self):
        """See `IPerson`."""
        assert self.isTeam(), 'Method should only be called on a team.'
        owner = Person.select("id = %s" % sqlvalues(self.teamowner))
        return self.adminmembers.union(
            owner, orderBy=self._sortingColumnsForSetOperations)

    def getMembersByStatus(self, status, orderBy=None):
        """See `IPerson`."""
        query = ("TeamMembership.team = %s AND TeamMembership.status = %s "
                 "AND TeamMembership.person = Person.id" %
                 sqlvalues(self.id, status))
        if orderBy is None:
            orderBy = Person.sortingColumns
        return Person.select(
            query, clauseTables=['TeamMembership'], orderBy=orderBy)

    def _getEmailsByStatus(self, status):
        query = AND(EmailAddress.q.personID==self.id,
                    EmailAddress.q.status==status)
        return EmailAddress.select(query)

    @property
    def ubuntuwiki(self):
        """See `IPerson`."""
        return getUtility(IWikiNameSet).getUbuntuWikiByPerson(self)

    @property
    def otherwikis(self):
        """See `IPerson`."""
        return getUtility(IWikiNameSet).getOtherWikisByPerson(self)

    @property
    def allwikis(self):
        return getUtility(IWikiNameSet).getAllWikisByPerson(self)

    @property
    def title(self):
        """See `IPerson`."""
        return self.browsername

    @property
    def allmembers(self):
        """See `IPerson`."""
        query = """
            Person.id = TeamParticipation.person AND
            TeamParticipation.team = %s AND
            TeamParticipation.person != %s
            """ % sqlvalues(self.id, self.id)
        return Person.select(query, clauseTables=['TeamParticipation'])

    @property
    def all_member_count(self):
        """See `IPerson`."""
        return self.allmembers.count()

    @property
    def invited_members(self):
        """See `IPerson`."""
        return self.getMembersByStatus(TeamMembershipStatus.INVITED)

    @property
    def invited_member_count(self):
        """See `IPerson`."""
        return self.invited_members.count()

    @property
    def deactivatedmembers(self):
        """See `IPerson`."""
        return self.getMembersByStatus(TeamMembershipStatus.DEACTIVATED)

    @property
    def deactivated_member_count(self):
        """See `IPerson`."""
        return self.deactivatedmembers.count()

    @property
    def expiredmembers(self):
        """See `IPerson`."""
        return self.getMembersByStatus(TeamMembershipStatus.EXPIRED)

    @property
    def expired_member_count(self):
        """See `IPerson`."""
        return self.expiredmembers.count()

    @property
    def proposedmembers(self):
        """See `IPerson`."""
        return self.getMembersByStatus(TeamMembershipStatus.PROPOSED)

    @property
    def proposed_member_count(self):
        """See `IPerson`."""
        return self.proposedmembers.count()

    @property
    def adminmembers(self):
        """See `IPerson`."""
        return self.getMembersByStatus(TeamMembershipStatus.ADMIN)

    @property
    def approvedmembers(self):
        """See `IPerson`."""
        return self.getMembersByStatus(TeamMembershipStatus.APPROVED)

    @property
    def activemembers(self):
        """See `IPerson`."""
        return self.approvedmembers.union(
            self.adminmembers, orderBy=self._sortingColumnsForSetOperations)

    @property
    def active_member_count(self):
        """See `IPerson`."""
        return self.activemembers.count()

    @property
    def inactivemembers(self):
        """See `IPerson`."""
        return self.expiredmembers.union(
            self.deactivatedmembers,
            orderBy=self._sortingColumnsForSetOperations)

    @property
    def inactive_member_count(self):
        """See `IPerson`."""
        return self.inactivemembers.count()

    @property
    def pendingmembers(self):
        """See `IPerson`."""
        return self.proposedmembers.union(
            self.invited_members,
            orderBy=self._sortingColumnsForSetOperations)

    # XXX: kiko 2005-10-07:
    # myactivememberships and getActiveMemberships are rather
    # confusingly named, and I just fixed bug 2871 as a consequence of
    # this. Is there a way to improve it?
    @property
    def myactivememberships(self):
        """See `IPerson`."""
        return TeamMembership.select("""
            TeamMembership.person = %s AND status in %s AND
            Person.id = TeamMembership.team
            """ % sqlvalues(self.id, [TeamMembershipStatus.APPROVED,
                                      TeamMembershipStatus.ADMIN]),
            clauseTables=['Person'],
            orderBy=Person.sortingColumns)

    @property
    def open_membership_invitations(self):
        """See `IPerson`."""
        return TeamMembership.select("""
            TeamMembership.person = %s AND status = %s
            AND Person.id = TeamMembership.team
            """ % sqlvalues(self.id, TeamMembershipStatus.INVITED),
            clauseTables=['Person'],
            orderBy=Person.sortingColumns)

    def deactivateAccount(self, comment):
        """Deactivate this person's Launchpad account.

        Deactivating an account means:
            - Setting its password to NULL;
            - Removing the user from all teams he's a member of;
            - Changing all his email addresses' status to NEW;
            - Revoking Code of Conduct signatures of that user;
            - Reassigning bugs/specs assigned to him;
            - Changing the ownership of products/projects/teams owned by him.
        """
        assert self.is_valid_person, (
            "You can only deactivate an account of a valid person.")

        for membership in self.myactivememberships:
            self.leave(membership.team)
        # Make sure all further queries don't see this person as a member of
        # any teams.
        flush_database_updates()

        # Deactivate CoC signatures, invalidate email addresses, unassign bug
        # tasks and specs and reassign pillars and teams.
        for coc in self.signedcocs:
            coc.active = False
        for email in self.validatedemails:
            email.status = EmailAddressStatus.NEW
        params = BugTaskSearchParams(self, assignee=self)
        for bug_task in self.searchTasks(params):
            # If the bugtask has a conjoined master we don't try to
            # update it, since we will update it correctly when we
            # update its conjoined master (see bug 193983).
            if bug_task.conjoined_master is not None:
                continue

            # XXX flacoste 2007/11/26 The comparison using id in the assert
            # below works around a nasty intermittent failure.
            # See bug #164635.
            assert bug_task.assignee.id == self.id, (
               "Bugtask %s assignee isn't the one expected: %s != %s" % (
                    bug_task.id, bug_task.assignee.name, self.name))
            bug_task.transitionToAssignee(None)
        for spec in self.assigned_specs:
            spec.assignee = None
        registry_experts = getUtility(ILaunchpadCelebrities).registry_experts
        for team in Person.selectBy(teamowner=self):
            team.teamowner = registry_experts
        for pillar_name in self.getOwnedOrDrivenPillars():
            pillar = pillar_name.pillar
            # XXX flacoste 2007/11/26 The comparison using id below
            # works around a nasty intermittent failure. See bug #164635.
            if pillar.owner.id == self.id:
                pillar.owner = registry_experts
            elif pillar.driver.id == self.id:
                pillar.driver = registry_experts
            else:
                # Since we removed the person from all teams, something is
                # seriously broken here.
                raise AssertionError(
                    "%s was expected to be owner or driver of %s" %
                    (self.name, pillar.name))

        # Nuke all subscriptions of this person.
        removals = [
            ('BountySubscription', 'person'),
            ('BranchSubscription', 'person'),
            ('BugSubscription', 'person'),
            ('QuestionSubscription', 'person'),
            ('POSubscription', 'person'),
            ('SpecificationSubscription', 'person'),
            ('PackageBugContact', 'bugcontact'),
            ('AnswerContact', 'person')]
        cur = cursor()
        for table, person_id_column in removals:
            cur.execute("DELETE FROM %s WHERE %s=%d"
                        % (table, person_id_column, self.id))

        # Update the account's status, password, preferred email and name.
        self.account_status = AccountStatus.DEACTIVATED
        self.account_status_comment = comment
        self.password = None
        self.preferredemail.status = EmailAddressStatus.NEW
        self._preferredemail_cached = None
        base_new_name = self.name + '-deactivatedaccount'
        new_name = base_new_name
        count = 1
        while Person.selectOneBy(name=new_name) is not None:
            new_name = base_new_name + str(count)
            count += 1
        self.name = new_name

    @property
    def visibility_consistency_warning(self):
        """Warning used when changing the team's visibility.

        A private-membership team cannot be connected to other
        objects, since it may be possible to infer the membership.
        """
        cur = cursor()
        references = list(postgresql.listReferences(cur, 'person', 'id'))
        # These tables will be skipped since they do not risk leaking
        # team membership information, except StructuralSubscription
        # which will be checked further down to provide a clearer warning.
        skip = [
            ('emailaddress', 'person'),
            ('gpgkey', 'owner'),
            ('ircid', 'person'),
            ('jabberid', 'person'),
            ('karma', 'person'),
            ('karmacache', 'person'),
            ('karmatotalcache', 'person'),
            ('logintoken', 'requester'),
            ('personlanguage', 'person'),
            ('personlocation', 'person'),
            ('signedcodeofconduct', 'owner'),
            ('sshkey', 'person'),
            ('structuralsubscription', 'subscriber'),
            # Private-membership teams can have members, but they
            # cannot be members of other teams.
            ('teammembership', 'team'),
            # A private-membership team must be able to participate in itself.
            ('teamparticipation', 'person'),
            ('teamparticipation', 'team'),
            # This table is handled entirely by triggers.
            ('validpersonorteamcache', 'id'),
            ]
        warnings = set()
        for src_tab, src_col, ref_tab, ref_col, updact, delact in references:
            if (src_tab, src_col) in skip:
                continue
            cur.execute('SELECT 1 FROM %s WHERE %s=%d LIMIT 1'
                        % (src_tab, src_col, self.id))
            if cur.rowcount > 0:
                if src_tab[0] in 'aeiou':
                    article = 'an'
                else:
                    article = 'a'
                warnings.add('%s %s' % (article, src_tab))

        # Add warnings for subscriptions in StructuralSubscription table
        # describing which kind of object is being subscribed to.
        cur.execute("""
            SELECT
                count(product) AS product_count,
                count(productseries) AS productseries_count,
                count(project) AS project_count,
                count(milestone) AS milestone_count,
                count(distribution) AS distribution_count,
                count(distroseries) AS distroseries_count,
                count(sourcepackagename) AS sourcepackagename_count
            FROM StructuralSubscription
            WHERE subscriber=%d LIMIT 1
            """ % self.id)

        row = cur.dictfetchone()
        for column, warning in [
            ('product_count', 'a project subscriber'),
            ('productseries_count', 'a project series subscriber'),
            ('project_count', 'a project subscriber'),
            ('milestone_count', 'a milestone subscriber'),
            ('distribution_count', 'a distribution subscriber'),
            ('distroseries_count', 'a distroseries subscriber'),
            ('sourcepackagename_count', 'a source package subscriber'),
            ]:
            if row[column] > 0:
                warnings.add(warning)

        # Compose warning string.
        warnings = sorted(warnings)
        if len(warnings) == 0:
            return None
        else:
            if len(warnings) == 1:
                message = warnings[0]
            else:
                message = '%s and %s' % (
                    ', '.join(warnings[:-1]),
                    warnings[-1])
            return ('This team cannot be made private since it is referenced'
                    ' by %s.' % message)

    def getActiveMemberships(self):
        """See `IPerson`."""
        return self._getMembershipsByStatuses(
            [TeamMembershipStatus.ADMIN, TeamMembershipStatus.APPROVED])

    def getInactiveMemberships(self):
        """See `IPerson`."""
        return self._getMembershipsByStatuses(
            [TeamMembershipStatus.EXPIRED, TeamMembershipStatus.DEACTIVATED])

    def getInvitedMemberships(self):
        """See `IPerson`."""
        return self._getMembershipsByStatuses([TeamMembershipStatus.INVITED])

    def getProposedMemberships(self):
        """See `IPerson`."""
        return self._getMembershipsByStatuses([TeamMembershipStatus.PROPOSED])

    def _getMembershipsByStatuses(self, statuses):
        assert self.isTeam(), 'This method is only available for teams.'
        statuses = ",".join(quote(status) for status in statuses)
        # We don't want to escape 'statuses' so we can't easily use
        # sqlvalues() on the query below.
        query = """
            TeamMembership.status IN (%s)
            AND Person.id = TeamMembership.person
            AND TeamMembership.team = %d
            """ % (statuses, self.id)
        return TeamMembership.select(
            query, clauseTables=['Person'], orderBy=Person.sortingColumns)

    def getLatestApprovedMembershipsForPerson(self, limit=5):
        """See `IPerson`."""
        result = self.myactivememberships
        result = result.orderBy(['-date_joined', '-id'])
        return result[:limit]

    @property
    def teams_participated_in(self):
        """See `IPerson`."""
        return Person.select("""
            Person.id = TeamParticipation.team
            AND TeamParticipation.person = %s
            AND Person.teamowner IS NOT NULL
            """ % sqlvalues(self.id),
            clauseTables=['TeamParticipation'],
            orderBy=Person.sortingColumns)

    @property
    def teams_indirectly_participated_in(self):
        """See `IPerson`."""
        return Person.select("""
              -- we are looking for teams, so we want "people" that are on the
              -- teamparticipation.team side of teamparticipation
            Person.id = TeamParticipation.team AND
              -- where this person participates in the team
            TeamParticipation.person = %s AND
              -- but not the teamparticipation for "this person in himself"
              -- which exists for every person
            TeamParticipation.team != %s AND
              -- nor do we want teams in which the person is a direct
              -- participant, so we exclude the teams in which there is
              -- a teammembership for this person
            TeamParticipation.team NOT IN
              (SELECT TeamMembership.team FROM TeamMembership WHERE
                      TeamMembership.person = %s AND
                      TeamMembership.status IN (%s, %s))
            """ % sqlvalues(self.id, self.id, self.id,
                            TeamMembershipStatus.APPROVED,
                            TeamMembershipStatus.ADMIN),
            clauseTables=['TeamParticipation'],
            orderBy=Person.sortingColumns)

    @property
    def teams_with_icons(self):
        """See `IPerson`."""
        return Person.select("""
            Person.id = TeamParticipation.team
            AND TeamParticipation.person = %s
            AND Person.teamowner IS NOT NULL
            AND Person.icon IS NOT NULL
            AND TeamParticipation.team != %s
            """ % sqlvalues(self.id, self.id),
            clauseTables=['TeamParticipation'],
            orderBy=Person.sortingColumns)

    @property
    def defaultexpirationdate(self):
        """See `IPerson`."""
        days = self.defaultmembershipperiod
        if days:
            return datetime.now(pytz.timezone('UTC')) + timedelta(days)
        else:
            return None

    @property
    def defaultrenewedexpirationdate(self):
        """See `IPerson`."""
        days = self.defaultrenewalperiod
        if days:
            return datetime.now(pytz.timezone('UTC')) + timedelta(days)
        else:
            return None

    @property
    def translation_history(self):
        """See `IPerson`."""
        # Note that we can't use selectBy here because of the prejoins.
        query = ['POFileTranslator.person = %s' % sqlvalues(self),
                 'POFileTranslator.pofile = POFile.id',
                 'POFile.language = Language.id',
                 "Language.code != 'en'"]
        history = POFileTranslator.select(
            ' AND '.join(query),
            prejoins=[
                'pofile.potemplate',
                'latest_message',
                'latest_message.potmsgset.msgid_singular',
                'latest_message.msgstr0'],
            clauseTables=['Language', 'POFile'],
            orderBy="-date_last_touched")
        return history

    @property
    def translation_groups(self):
        """See `IPerson`."""
        return getUtility(ITranslationGroupSet).getByPerson(self)

    def validateAndEnsurePreferredEmail(self, email):
        """See `IPerson`."""
        assert not self.isTeam(), "This method must not be used for teams."
        if not IEmailAddress.providedBy(email):
            raise TypeError, (
                "Any person's email address must provide the IEmailAddress "
                "interface. %s doesn't." % email)
        # XXX stevea 2005-07-05:
        # This is here because of an SQLobject comparison oddity.
        assert email.person.id == self.id, 'Wrong person! %r, %r' % (
            email.person, self)

        # This email is already validated and is this person's preferred
        # email, so we have nothing to do.
        if self.preferredemail == email:
            return

        if self.preferredemail is None:
            # This branch will be executed only in the first time a person
            # uses Launchpad. Either when creating a new account or when
            # resetting the password of an automatically created one.
            self._setPreferredEmail(email)
        else:
            email.status = EmailAddressStatus.VALIDATED
            getUtility(IHWSubmissionSet).setOwnership(email)
        # Now that we have validated the email, see if this can be
        # matched to an existing RevisionAuthor.
        getUtility(IRevisionSet).checkNewVerifiedEmail(email)

    def setContactAddress(self, email):
        """See `IPerson`."""
        assert self.isTeam(), "This method must be used only for teams."
        self._setPreferredEmail(email)

    def setPreferredEmail(self, email):
        """See `IPerson`."""
        assert not self.isTeam(), "This method must not be used for teams."
        if self.preferredemail is None:
            # This is the first time we're confirming this person's email
            # address, so we now assume this person has a Launchpad account.
            # XXX: This is a hack! In the future we won't have this
            # association between accounts and confirmed addresses, but this
            # will do for now. -- Guilherme Salgado, 2007-07-03
            self.account_status = AccountStatus.ACTIVE
            self.account_status_comment = None
        self._setPreferredEmail(email)

    def _setPreferredEmail(self, email):
        """Set this person's preferred email to the given email address.

        If the person already has an email address, then its status is
        changed to VALIDATED and the given one is made its preferred one.

        The given email address must implement IEmailAddress and be owned by
        this person.
        """
        if not IEmailAddress.providedBy(email):
            raise TypeError, (
                "Any person's email address must provide the IEmailAddress "
                "interface. %s doesn't." % email)
        assert email.person.id == self.id

        if self.preferredemail is not None:
            self.preferredemail.status = EmailAddressStatus.VALIDATED
            # We need to flush updates, because we don't know what order
            # SQLObject will issue the changes and we can't set the new
            # address to PREFERRED until the old one has been set to VALIDATED
            self.preferredemail.syncUpdate()

        # Get the non-proxied EmailAddress object, so we can call
        # syncUpdate() on it.
        email = EmailAddress.get(email.id)
        email.status = EmailAddressStatus.PREFERRED
        email.syncUpdate()
        getUtility(IHWSubmissionSet).setOwnership(email)
        # Now we update our cache of the preferredemail
        setattr(self, '_preferredemail_cached', email)

    @cachedproperty('_preferredemail_cached')
    def preferredemail(self):
        """See `IPerson`."""
        emails = self._getEmailsByStatus(EmailAddressStatus.PREFERRED)
        # There can be only one preferred email for a given person at a
        # given time, and this constraint must be ensured in the DB, but
        # it's not a problem if we ensure this constraint here as well.
        emails = shortlist(emails)
        length = len(emails)
        assert length <= 1
        if length:
            return emails[0]
        else:
            return None

    @property
    def safe_email_or_blank(self):
        """See `IPerson`."""
        if ((self.preferredemail is not None) and
            not(self.hide_email_addresses)):
            return self.preferredemail.email
        else:
            return ''

    @property
    def preferredemail_sha1(self):
        """See `IPerson`."""
        preferredemail = self.preferredemail
        if preferredemail:
            return sha.new(
                'mailto:' + preferredemail.email).hexdigest().upper()
        else:
            return None

    @property
    def validatedemails(self):
        """See `IPerson`."""
        return self._getEmailsByStatus(EmailAddressStatus.VALIDATED)

    @property
    def unvalidatedemails(self):
        """See `IPerson`."""
        query = """
            requester = %s
            AND (tokentype=%s OR tokentype=%s)
            AND date_consumed IS NULL
            """ % sqlvalues(self.id, LoginTokenType.VALIDATEEMAIL,
                            LoginTokenType.VALIDATETEAMEMAIL)
        return sorted(set(token.email for token in LoginToken.select(query)))

    @property
    def guessedemails(self):
        """See `IPerson`."""
        return self._getEmailsByStatus(EmailAddressStatus.NEW)

    @property
    def pendinggpgkeys(self):
        """See `IPerson`."""
        logintokenset = getUtility(ILoginTokenSet)
        return sorted(set(token.fingerprint for token in
                      logintokenset.getPendingGPGKeys(requesterid=self.id)))

    @property
    def inactivegpgkeys(self):
        """See `IPerson`."""
        gpgkeyset = getUtility(IGPGKeySet)
        return gpgkeyset.getGPGKeys(ownerid=self.id, active=False)

    @property
    def gpgkeys(self):
        """See `IPerson`."""
        gpgkeyset = getUtility(IGPGKeySet)
        return gpgkeyset.getGPGKeys(ownerid=self.id)

    def getLatestMaintainedPackages(self):
        """See `IPerson`."""
        return self._latestSeriesQuery()

    def getLatestUploadedButNotMaintainedPackages(self):
        """See `IPerson`."""
        return self._latestSeriesQuery(uploader_only=True)

    def getLatestUploadedPPAPackages(self):
        """See `IPerson`."""
        return self._latestSeriesQuery(
            uploader_only=True, ppa_only=True)

    def _latestSeriesQuery(self, uploader_only=False, ppa_only=False):
        """Return the sourcepackagereleases (SPRs) related to this person.

        :param uploader_only: controls if we are interested in SPRs where
            the person in question is only the uploader (creator) and not the
            maintainer (debian-syncs) if the `ppa_only` parameter is also
            False, or, if the flag is False, it returns all SPR maintained
            by this person.

        :param ppa_only: controls if we are interested only in source
            package releases targeted to any PPAs or, if False, sources targeted
            to primary archives.

        Active 'ppa_only' flag is usually associated with active 'uploader_only'
        because there shouldn't be any sense of maintainership for packages
        uploaded to PPAs by someone else than the user himself.
        """
        clauses = ['sourcepackagerelease.upload_archive = archive.id']

        if uploader_only:
            clauses.append(
                'sourcepackagerelease.creator = %s' % quote(self.id))

        if ppa_only:
            # Source maintainer is irrelevant for PPA uploads.
            pass
        elif uploader_only:
            clauses.append(
                'sourcepackagerelease.maintainer != %s' % quote(self.id))
        else:
            clauses.append(
                'sourcepackagerelease.maintainer = %s' % quote(self.id))

        if ppa_only:
            clauses.append(
                'archive.purpose = %s' % quote(ArchivePurpose.PPA))
        else:
            clauses.append(
                'archive.purpose != %s' % quote(ArchivePurpose.PPA))

        query_clauses = " AND ".join(clauses)
        query = """
            SourcePackageRelease.id IN (
                SELECT DISTINCT ON (upload_distroseries, sourcepackagename,
                                    upload_archive)
                    sourcepackagerelease.id
                FROM sourcepackagerelease, archive,
                    securesourcepackagepublishinghistory sspph
                WHERE
                    sspph.sourcepackagerelease = sourcepackagerelease.id AND
                    sspph.archive = archive.id AND
                    sspph.status = %(pub_status)s AND
                    %(more_query_clauses)s
                ORDER BY upload_distroseries, sourcepackagename,
                    upload_archive, dateuploaded DESC
              )
              """ % dict(pub_status=quote(PackagePublishingStatus.PUBLISHED),
                         more_query_clauses=query_clauses)

        rset = SourcePackageRelease.select(
            query,
            orderBy=['-SourcePackageRelease.dateuploaded',
                     'SourcePackageRelease.id'],
            prejoins=['sourcepackagename', 'maintainer', 'upload_archive'])

        return rset

    def isUploader(self, distribution):
        """See `IPerson`."""
        for acl in distribution.uploaders:
            if self in acl:
                return True
        return False

    @cachedproperty
    def is_ubuntero(self):
        """See `IPerson`."""
        sigset = getUtility(ISignedCodeOfConductSet)
        lastdate = sigset.getLastAcceptedDate()

        query = AND(SignedCodeOfConduct.q.active==True,
                    SignedCodeOfConduct.q.ownerID==self.id,
                    SignedCodeOfConduct.q.datecreated>=lastdate)

        return bool(SignedCodeOfConduct.select(query).count())

    @property
    def activesignatures(self):
        """See `IPerson`."""
        sCoC_util = getUtility(ISignedCodeOfConductSet)
        return sCoC_util.searchByUser(self.id)

    @property
    def inactivesignatures(self):
        """See `IPerson`."""
        sCoC_util = getUtility(ISignedCodeOfConductSet)
        return sCoC_util.searchByUser(self.id, active=False)

    @property
    def archive(self):
        """See `IPerson`."""
        return Archive.selectOneBy(owner=self)

    def isBugContributor(self, user=None):
        """See `IPerson`."""
        search_params = BugTaskSearchParams(user=user, assignee=self)
        bugtask_count = self.searchTasks(search_params).count()
        return bugtask_count > 0

    def isBugContributorInTarget(self, user=None, target=None):
        """See `IPerson`."""
        assert IBugTarget.providedBy(target), (
            "%s isn't a valid bug target." % target)
        search_params = BugTaskSearchParams(user=user, assignee=self)
        bugtask_count = target.searchTasks(search_params).count()
        return bugtask_count > 0

    @property
    def structural_subscriptions(self):
        """See `IPerson`."""
        return StructuralSubscription.selectBy(
            subscriber=self, orderBy=['-date_created'])


class PersonSet:
    """The set of persons."""
    implements(IPersonSet)

    def __init__(self):
        self.title = 'People registered with Launchpad'

    def topPeople(self):
        """See `IPersonSet`."""
        # The odd ordering here is to ensure we hit the PostgreSQL
        # indexes. It will not make any real difference outside of tests.
        query = """
            id in (
                SELECT person FROM KarmaTotalCache
                ORDER BY karma_total DESC, person DESC
                LIMIT 5
                )
            """
        top_people = shortlist(Person.select(query))
        top_people.sort(key=lambda obj: (obj.karma, obj.id), reverse=True)
        return top_people

    def newTeam(self, teamowner, name, displayname, teamdescription=None,
                subscriptionpolicy=TeamSubscriptionPolicy.MODERATED,
                defaultmembershipperiod=None, defaultrenewalperiod=None):
        """See `IPersonSet`."""
        assert teamowner
        team = Person(teamowner=teamowner, name=name, displayname=displayname,
                teamdescription=teamdescription,
                defaultmembershipperiod=defaultmembershipperiod,
                defaultrenewalperiod=defaultrenewalperiod,
                subscriptionpolicy=subscriptionpolicy)
        # Here we add the owner as a team admin manually because we know what
        # we're doing (so we don't need to do any sanity checks) and we don't
        # want any email notifications to be sent.
        TeamMembershipSet().new(
            teamowner, team, TeamMembershipStatus.ADMIN, teamowner)
        return team

    def createPersonAndEmail(
            self, email, rationale, comment=None, name=None,
            displayname=None, password=None, passwordEncrypted=False,
            hide_email_addresses=False, registrant=None):
        """See `IPersonSet`."""
        if not valid_email(email):
            raise InvalidEmailAddress(
                "%s is not a valid email address." % email)

        if name is None:
            name = nickname.generate_nick(email)
        elif not valid_name(name):
            raise InvalidName(
                "%s is not a valid name for a person." % name)
        else:
            # The name should be okay, move on...
            pass
        if self.getByName(name, ignore_merged=False) is not None:
            raise NameAlreadyTaken(
                "The name '%s' is already taken." % name)

        if not passwordEncrypted and password is not None:
            password = getUtility(IPasswordEncryptor).encrypt(password)

        if not displayname:
            displayname = name.capitalize()
        person = self._newPerson(
            name, displayname, hide_email_addresses, rationale=rationale,
            comment=comment, password=password, registrant=registrant)

        email = getUtility(IEmailAddressSet).new(email, person)
        return person, email

    def _newPerson(self, name, displayname, hide_email_addresses,
                   rationale, comment=None, password=None, registrant=None):
        """Create and return a new Person with the given attributes.

        Also generate a wikiname for this person that's not yet used in the
        Ubuntu wiki.
        """
        assert self.getByName(name, ignore_merged=False) is None
        person = Person(
            name=name, displayname=displayname, password=password,
            creation_rationale=rationale, creation_comment=comment,
            hide_email_addresses=hide_email_addresses, registrant=registrant)

        wikinameset = getUtility(IWikiNameSet)
        wikiname = nickname.generate_wikiname(
            person.displayname, wikinameset.exists)
        wikinameset.new(person, UBUNTU_WIKI_URL, wikiname)
        return person

    def ensurePerson(self, email, displayname, rationale, comment=None,
                     registrant=None):
        """See `IPersonSet`."""
        person = self.getByEmail(email)
        if person:
            return person
        person, dummy = self.createPersonAndEmail(
            email, rationale, comment=comment, displayname=displayname,
            registrant=registrant)
        return person

    def getByName(self, name, ignore_merged=True):
        """See `IPersonSet`."""
        query = (Person.q.name == name)
        if ignore_merged:
            query = AND(query, Person.q.mergedID==None)
        return Person.selectOne(query)

    def getByOpenIdIdentifier(self, openid_identifier):
        """Returns a Person with the given openid_identifier, or None."""
        person = Person.selectOneBy(openid_identifier=openid_identifier)
        if person is not None and person.is_valid_person:
            return person
        else:
            return None

    def updateStatistics(self, ztm):
        """See `IPersonSet`."""
        stats = getUtility(ILaunchpadStatisticSet)
        stats.update('people_count', self.getAllPersons().count())
        ztm.commit()
        stats.update('teams_count', self.getAllTeams().count())
        ztm.commit()

    def peopleCount(self):
        """See `IPersonSet`."""
        return getUtility(ILaunchpadStatisticSet).value('people_count')

    def getAllPersons(self, orderBy=None):
        """See `IPersonSet`."""
        if orderBy is None:
            orderBy = Person.sortingColumns
        query = AND(Person.q.teamownerID==None, Person.q.mergedID==None)
        return Person.select(query, orderBy=orderBy)

    def getAllValidPersons(self, orderBy=None):
        """See `IPersonSet`."""
        if orderBy is None:
            orderBy = Person.sortingColumns
        return Person.select(
            "Person.id = ValidPersonOrTeamCache.id AND teamowner IS NULL",
            clauseTables=["ValidPersonOrTeamCache"], orderBy=orderBy
            )

    def teamsCount(self):
        """See `IPersonSet`."""
        return getUtility(ILaunchpadStatisticSet).value('teams_count')

    def getAllTeams(self, orderBy=None):
        """See `IPersonSet`."""
        if orderBy is None:
            orderBy = Person.sortingColumns
        query = AND(Person.q.teamownerID!=None, Person.q.mergedID==None)
        return Person.select(query, orderBy=orderBy)

    def find(self, text="", orderBy=None):
        """See `IPersonSet`."""
        if orderBy is None:
            orderBy = Person._sortingColumnsForSetOperations
        text = text.lower()
        base_query = ("Person.account_status not in (%s)"
                      % ','.join(sqlvalues(*INACTIVE_ACCOUNT_STATUSES)))
        # Teams may not have email addresses, so we need to either use a LEFT
        # OUTER JOIN or do a UNION between two queries. Using a UNION makes
        # it a lot faster than with a LEFT OUTER JOIN.
        email_query = base_query + """
            AND EmailAddress.person = Person.id
            AND lower(EmailAddress.email) LIKE %s || '%%'
            """ % quote_like(text)
        results = Person.select(email_query, clauseTables=['EmailAddress'])
        name_query = "fti @@ ftq(%s) AND merged is NULL" % quote(text)
        name_query += " AND " + base_query
        return results.union(Person.select(name_query), orderBy=orderBy)

    def findPerson(
            self, text="", orderBy=None, exclude_inactive_accounts=True):
        """See `IPersonSet`."""
        if orderBy is None:
            orderBy = Person._sortingColumnsForSetOperations
        text = text.lower()
        base_query = """
            Person.teamowner IS NULL
            AND Person.merged IS NULL
            AND EmailAddress.person = Person.id
            """
        if exclude_inactive_accounts:
            base_query += (" AND Person.account_status not in (%s)"
                           % ','.join(sqlvalues(*INACTIVE_ACCOUNT_STATUSES)))
        clauseTables = ['EmailAddress']
        if text:
            # We use a UNION here because this makes things *a lot* faster
            # than if we did a single SELECT with the two following clauses
            # ORed.
            email_query = ("%s AND lower(EmailAddress.email) LIKE %s || '%%'"
                           % (base_query, quote_like(text)))
            name_query = ('%s AND Person.fti @@ ftq(%s)'
                          % (base_query, quote(text)))
            results = Person.select(email_query, clauseTables=clauseTables)
            results = results.union(
                Person.select(name_query, clauseTables=clauseTables))
        else:
            results = Person.select(base_query, clauseTables=clauseTables)

        return results.orderBy(orderBy)

    def findTeam(self, text, orderBy=None):
        """See `IPersonSet`."""
        if orderBy is None:
            orderBy = Person._sortingColumnsForSetOperations
        text = text.lower()
        # Teams may not have email addresses, so we need to either use a LEFT
        # OUTER JOIN or do a UNION between two queries. Using a UNION makes
        # it a lot faster than with a LEFT OUTER JOIN.
        email_query = """
            Person.teamowner IS NOT NULL AND
            EmailAddress.person = Person.id AND
            lower(EmailAddress.email) LIKE %s || '%%'
            """ % quote_like(text)
        results = Person.select(email_query, clauseTables=['EmailAddress'])
        name_query = """
             Person.teamowner IS NOT NULL AND
             Person.fti @@ ftq(%s)
            """ % quote(text)
        return results.union(Person.select(name_query), orderBy=orderBy)

    def get(self, personid):
        """See `IPersonSet`."""
        try:
            return Person.get(personid)
        except SQLObjectNotFound:
            return None

    def getByEmail(self, email):
        """See `IPersonSet`."""
        emailaddress = getUtility(IEmailAddressSet).getByEmail(email)
        if emailaddress is None:
            return None
        assert emailaddress.person is not None
        return emailaddress.person

    def getUbunteros(self, orderBy=None):
        """See `IPersonSet`."""
        if orderBy is None:
            # The fact that the query below is unique makes it
            # impossible to use person_sort_key(), and rewriting it to
            # use a subselect is more expensive. -- kiko
            orderBy = ["Person.displayname", "Person.name"]
        sigset = getUtility(ISignedCodeOfConductSet)
        lastdate = sigset.getLastAcceptedDate()

        query = AND(Person.q.id==SignedCodeOfConduct.q.ownerID,
                    SignedCodeOfConduct.q.active==True,
                    SignedCodeOfConduct.q.datecreated>=lastdate)

        return Person.select(query, distinct=True, orderBy=orderBy)

    def getPOFileContributors(self, pofile):
        """See `IPersonSet`."""
        contributors = Person.select("""
            POFileTranslator.person = Person.id AND
            POFileTranslator.pofile = %s""" % quote(pofile),
            clauseTables=["POFileTranslator"],
            distinct=True,
            # XXX: kiko 2006-10-19:
            # We can't use Person.sortingColumns because this is a
            # distinct query. To use it we'd need to add the sorting
            # function to the column results and then ignore it -- just
            # like selectAlso does, ironically.
            orderBy=["Person.displayname", "Person.name"])
        return contributors

    def getPOFileContributorsByDistroSeries(self, distroseries, language):
        """See `IPersonSet`."""
        contributors = Person.select("""
            POFileTranslator.person = Person.id AND
            POFileTranslator.pofile = POFile.id AND
            POFile.language = %s AND
            POFile.potemplate = POTemplate.id AND
            POTemplate.distroseries = %s AND
            POTemplate.iscurrent = TRUE"""
                % sqlvalues(language, distroseries),
            clauseTables=["POFileTranslator", "POFile", "POTemplate"],
            distinct=True,
            # See comment in getPOFileContributors about how we can't
            # use Person.sortingColumns.
            orderBy=["Person.displayname", "Person.name"])
        return contributors

    def latest_teams(self, limit=5):
        """See `IPersonSet`."""
        return Person.select("Person.teamowner IS NOT NULL",
            orderBy=['-datecreated'], limit=limit)

    def _merge_person_decoration(self, to_person, from_person, skip, cur,
        decorator_table, person_pointer_column, additional_person_columns):
        """Merge a table that "decorates" Person.

        Because "person decoration" is becoming more frequent, we create a
        helper function that can be used for tables that decorate person.

        :to_person:       the IPerson that is "real"
        :from_person:     the IPerson that is being merged away
        :skip:            a list of table/column pairs that have been
                          handled
        :cur:             a database cursor
        :decorator_table: the name of the table that decorated Person
        :person_pointer_column:
                          the column on decorator_table that UNIQUE'ly
                          references Person.id
        :additional_person_columns:
                          additional columns in the decorator_table that
                          also reference Person.id but are not UNIQUE

        A Person decorator is a table that uniquely references Person,
        so that the information in the table "extends" the Person table.
        Because the reference to Person is unique, there can only be one
        row in the decorator table for any given Person. This function
        checks if there is an existing decorator for the to_person, and
        if so, it just leaves any from_person decorator in place as
        "noise". Otherwise, it updates any from_person decorator to
        point to the "to_person". There can also be other columns in the
        decorator which point to Person, these are assumed to be
        non-unique and will be updated to point to the to_person
        regardless.
        """
        cur = cursor()

        # First, update the main UNIQUE pointer row which links the
        # decorator table to Person. We do not update rows if there are
        # already rows in the table that refer to the to_person
        cur.execute(
         """UPDATE %(decorator)s
            SET %(person_pointer)s=%(to_id)d
            WHERE %(person_pointer)s=%(from_id)d
              AND ( SELECT count(*) FROM %(decorator)s
                    WHERE %(person_pointer)s=%(to_id)d ) = 0
            """ % {
                'decorator': decorator_table,
                'person_pointer': person_pointer_column,
                'from_id': from_person.id,
                'to_id': to_person.id})

        # Now, update any additional columns in the table which point to
        # Person. Since these are assumed to be NOT UNIQUE, we don't
        # have to worry about multiple rows pointing at the to_person.
        for additional_column in additional_person_columns:
            cur.execute(
             """UPDATE %(decorator)s
                SET %(column)s=%(to_id)d
                WHERE %(column)s=%(from_id)d
                """ % {
                    'decorator': decorator_table,
                    'from_id': from_person.id,
                    'to_id': to_person.id,
                    'column': additional_column})
        skip.append(
            (decorator_table.lower(), person_pointer_column.lower()))

    def merge(self, from_person, to_person):
        """See `IPersonSet`."""
        # Sanity checks
        if not IPerson.providedBy(from_person):
            raise TypeError('from_person is not a person.')
        if not IPerson.providedBy(to_person):
            raise TypeError('to_person is not a person.')
        assert getUtility(IMailingListSet).get(from_person.name) is None, (
            "Can't merge teams which have mailing lists into other teams.")

        # since we are doing direct SQL manipulation, make sure all
        # changes have been flushed to the database
        flush_database_updates()

        if getUtility(IEmailAddressSet).getByPerson(from_person).count() > 0:
            raise AssertionError('from_person still has email addresses.')

        if from_person.isTeam() and from_person.allmembers.count() > 0:
            raise AssertionError(
                "Only teams without active members can be merged")

        # Get a database cursor.
        cur = cursor()

        references = list(postgresql.listReferences(cur, 'person', 'id'))

        # These table.columns will be skipped by the 'catch all'
        # update performed later
        skip = [
            ('teammembership', 'person'),
            ('teammembership', 'team'),
            ('teamparticipation', 'person'),
            ('teamparticipation', 'team'),
            ('personlanguage', 'person'),
            ('person', 'merged'),
            ('emailaddress', 'person'),
            ('karmacache', 'person'),
            ('karmatotalcache', 'person'),
            # Polls are not carried over when merging teams.
            ('poll', 'team'),
            # We can safely ignore the mailinglist table as there's a sanity
            # check above which prevents teams with associated mailing lists
            # from being merged.
            ('mailinglist', 'team'),
            # I don't think we need to worry about the votecast and vote
            # tables, because a real human should never have two accounts
            # in Launchpad that are active members of a given team and voted
            # in a given poll. -- GuilhermeSalgado 2005-07-07
            # We also can't afford to change poll results after they are
            # closed -- StuartBishop 20060602
            ('votecast', 'person'),
            ('vote', 'person'),
            # This table is handled entirely by triggers.
            ('validpersonorteamcache', 'id'),
            ('translationrelicensingagreement', 'person'),
            ]

        # Sanity check. If we have an indirect reference, it must
        # be ON DELETE CASCADE. We only have one case of this at the moment,
        # but this code ensures we catch any new ones added incorrectly.
        for src_tab, src_col, ref_tab, ref_col, updact, delact in references:
            # If the ref_tab and ref_col is not Person.id, then we have
            # an indirect reference. Ensure the update action is 'CASCADE'
            if ref_tab != 'person' and ref_col != 'id':
                if updact != 'c':
                    raise RuntimeError(
                        '%s.%s reference to %s.%s must be ON UPDATE CASCADE'
                        % (src_tab, src_col, ref_tab, ref_col)
                        )

        # These rows are in a UNIQUE index, and we can only move them
        # to the new Person if there is not already an entry. eg. if
        # the destination and source persons are both subscribed to a bounty,
        # we cannot change the source persons subscription. We just leave them
        # as noise for the time being.

        to_id = to_person.id
        from_id = from_person.id

        # Update PersonLocation, which is a Person-decorator table.
        self._merge_person_decoration(
            to_person, from_person, skip, cur, 'PersonLocation', 'person',
            ['last_modified_by', ])

        # Update GPGKey. It won't conflict, but our sanity checks don't
        # know that.
        cur.execute(
            'UPDATE GPGKey SET owner=%(to_id)d WHERE owner=%(from_id)d'
            % vars())
        skip.append(('gpgkey','owner'))

        # Update OpenID. Just trash the authorizations for from_id - don't
        # risk opening up auth wider than the user actually wants.
        cur.execute("""
                DELETE FROM OpenIdAuthorization WHERE person=%(from_id)d
                """ % vars()
                )
        skip.append(('openidauthorization', 'person'))

        # Update WikiName. Delete the from entry for our internal wikis
        # so it can be reused. Migrate the non-internal wikinames.
        # Note we only allow one wikiname per person for the UBUNTU_WIKI_URL
        # wiki.
        quoted_internal_wikiname = quote(UBUNTU_WIKI_URL)
        cur.execute("""
            DELETE FROM WikiName
            WHERE person=%(from_id)d AND wiki=%(quoted_internal_wikiname)s
            """ % vars()
            )
        cur.execute("""
            UPDATE WikiName SET person=%(to_id)d WHERE person=%(from_id)d
            """ % vars()
            )
        skip.append(('wikiname', 'person'))

        # Update shipit shipments.
        cur.execute('''
            UPDATE ShippingRequest SET recipient=%(to_id)s
            WHERE recipient = %(from_id)s AND (
                shipment IS NOT NULL
                OR status IN (%(cancelled)s, %(denied)s)
                OR NOT EXISTS (
                    SELECT TRUE FROM ShippingRequest
                    WHERE recipient = %(to_id)s
                        AND status = %(shipped)s
                    LIMIT 1
                    )
                )
            ''' % sqlvalues(to_id=to_id, from_id=from_id,
                            cancelled=ShippingRequestStatus.CANCELLED,
                            denied=ShippingRequestStatus.DENIED,
                            shipped=ShippingRequestStatus.SHIPPED))
        # Technically, we don't need the not cancelled nor denied
        # filter, as these rows should have already been dealt with.
        # I'm using it anyway for added paranoia.
        cur.execute('''
            DELETE FROM RequestedCDs USING ShippingRequest
            WHERE RequestedCDs.request = ShippingRequest.id
                AND recipient = %(from_id)s
                AND status NOT IN (%(cancelled)s, %(denied)s, %(shipped)s)
            ''' % sqlvalues(from_id=from_id,
                            cancelled=ShippingRequestStatus.CANCELLED,
                            denied=ShippingRequestStatus.DENIED,
                            shipped=ShippingRequestStatus.SHIPPED))
        cur.execute('''
            DELETE FROM ShippingRequest
            WHERE recipient = %(from_id)s
                AND status NOT IN (%(cancelled)s, %(denied)s, %(shipped)s)
            ''' % sqlvalues(from_id=from_id,
                            cancelled=ShippingRequestStatus.CANCELLED,
                            denied=ShippingRequestStatus.DENIED,
                            shipped=ShippingRequestStatus.SHIPPED))
        skip.append(('shippingrequest', 'recipient'))

        # Update the Branches that will not conflict, and fudge the names of
        # ones that *do* conflict.
        cur.execute('''
            SELECT product, name FROM Branch WHERE owner = %(to_id)d
            ''' % vars())
        possible_conflicts = set(tuple(r) for r in cur.fetchall())
        cur.execute('''
            SELECT id, product, name FROM Branch WHERE owner = %(from_id)d
            ORDER BY id
            ''' % vars())
        for id, product, name in list(cur.fetchall()):
            new_name = name
            suffix = 1
            while (product, new_name) in possible_conflicts:
                new_name = '%s-%d' % (name, suffix)
                suffix += 1
            possible_conflicts.add((product, new_name))
            new_name = new_name.encode('US-ASCII')
            name = name.encode('US-ASCII')
            cur.execute('''
                UPDATE Branch SET owner = %(to_id)s, name = %(new_name)s
                WHERE owner = %(from_id)s AND name = %(name)s
                    AND (%(product)s IS NULL OR product = %(product)s)
                ''', vars())
        skip.append(('branch','owner'))

        # Update MailingListSubscription. Note that no remaining records
        # will have email_address set, as we assert earlier that the
        # from_person has no email addresses.
        # Update records that don't conflict.
        cur.execute('''
            UPDATE MailingListSubscription
            SET person=%(to_id)d
            WHERE person=%(from_id)d
                AND mailing_list NOT IN (
                    SELECT mailing_list
                    FROM MailingListSubscription
                    WHERE person=%(to_id)d
                    )
            ''' % vars())
        # Then trash the remainders.
        cur.execute('''
            DELETE FROM MailingListSubscription WHERE person=%(from_id)d
            ''' % vars())
        skip.append(('mailinglistsubscription', 'person'))

        # Update only the BranchSubscription that will not conflict.
        cur.execute('''
            UPDATE BranchSubscription
            SET person=%(to_id)d
            WHERE person=%(from_id)d AND branch NOT IN
                (
                SELECT branch
                FROM BranchSubscription
                WHERE person = %(to_id)d
                )
            ''' % vars())
        # and delete those left over.
        cur.execute('''
            DELETE FROM BranchSubscription WHERE person=%(from_id)d
            ''' % vars())
        skip.append(('branchsubscription', 'person'))

        # Update only the BountySubscriptions that will not conflict.
        cur.execute('''
            UPDATE BountySubscription
            SET person=%(to_id)d
            WHERE person=%(from_id)d AND bounty NOT IN
                (
                SELECT bounty
                FROM BountySubscription
                WHERE person = %(to_id)d
                )
            ''' % vars())
        # and delete those left over.
        cur.execute('''
            DELETE FROM BountySubscription WHERE person=%(from_id)d
            ''' % vars())
        skip.append(('bountysubscription', 'person'))

        # Update only the AnswerContacts that will not conflict.
        cur.execute('''
            UPDATE AnswerContact
            SET person=%(to_id)d
            WHERE person=%(from_id)d
                AND distribution IS NULL
                AND product NOT IN (
                    SELECT product
                    FROM AnswerContact
                    WHERE person = %(to_id)d
                    )
            ''' % vars())
        cur.execute('''
            UPDATE AnswerContact
            SET person=%(to_id)d
            WHERE person=%(from_id)d
                AND distribution IS NOT NULL
                AND (distribution, sourcepackagename) NOT IN (
                    SELECT distribution,sourcepackagename
                    FROM AnswerContact
                    WHERE person = %(to_id)d
                    )
            ''' % vars())
        # and delete those left over.
        cur.execute('''
            DELETE FROM AnswerContact WHERE person=%(from_id)d
            ''' % vars())
        skip.append(('answercontact', 'person'))

        # Update only the QuestionSubscriptions that will not conflict.
        cur.execute('''
            UPDATE QuestionSubscription
            SET person=%(to_id)d
            WHERE person=%(from_id)d AND question NOT IN
                (
                SELECT question
                FROM QuestionSubscription
                WHERE person = %(to_id)d
                )
            ''' % vars())
        # and delete those left over.
        cur.execute('''
            DELETE FROM QuestionSubscription WHERE person=%(from_id)d
            ''' % vars())
        skip.append(('questionsubscription', 'person'))

        # Update only the MentoringOffers that will not conflict.
        cur.execute('''
            UPDATE MentoringOffer
            SET owner=%(to_id)d
            WHERE owner=%(from_id)d AND id NOT IN
                (
                SELECT id
                FROM MentoringOffer
                WHERE owner = %(to_id)d
                )
            ''' % vars())
        cur.execute('''
            UPDATE MentoringOffer
            SET team=%(to_id)d
            WHERE team=%(from_id)d AND id NOT IN
                (
                SELECT id
                FROM MentoringOffer
                WHERE team = %(to_id)d
                )
            ''' % vars())
        # and delete those left over.
        cur.execute('''
            DELETE FROM MentoringOffer
            WHERE owner=%(from_id)d OR team=%(from_id)d
            ''' % vars())
        skip.append(('mentoringoffer', 'owner'))
        skip.append(('mentoringoffer', 'team'))

        # Update BugNotificationRecipient entries that will not conflict.
        cur.execute('''
            UPDATE BugNotificationRecipient
            SET person=%(to_id)d
            WHERE person=%(from_id)d AND id NOT IN (
                SELECT id FROM BugNotificationRecipient
                WHERE person=%(to_id)d
                )
            ''' % vars())
        # and delete those left over.
        cur.execute('''
            DELETE FROM BugNotificationRecipient
            WHERE person=%(from_id)d
            ''' % vars())
        skip.append(('bugnotificationrecipient', 'person'))

        # Update PackageBugContact entries.
        cur.execute('''
            UPDATE PackageBugContact SET bugcontact=%(to_id)s
            WHERE bugcontact=%(from_id)s
            ''', vars())
        skip.append(('packagebugcontact', 'bugcontact'))

        # Update the SpecificationFeedback entries that will not conflict
        # and trash the rest.

        # First we handle the reviewer.
        cur.execute('''
            UPDATE SpecificationFeedback
            SET reviewer=%(to_id)d
            WHERE reviewer=%(from_id)d AND specification NOT IN
                (
                SELECT specification
                FROM SpecificationFeedback
                WHERE reviewer = %(to_id)d
                )
            ''' % vars())
        cur.execute('''
            DELETE FROM SpecificationFeedback WHERE reviewer=%(from_id)d
            ''' % vars())
        skip.append(('specificationfeedback', 'reviewer'))

        # And now we handle the requester.
        cur.execute('''
            UPDATE SpecificationFeedback
            SET requester=%(to_id)d
            WHERE requester=%(from_id)d AND specification NOT IN
                (
                SELECT specification
                FROM SpecificationFeedback
                WHERE requester = %(to_id)d
                )
            ''' % vars())
        cur.execute('''
            DELETE FROM SpecificationFeedback WHERE requester=%(from_id)d
            ''' % vars())
        skip.append(('specificationfeedback', 'requester'))

        # Update the SpecificationSubscription entries that will not conflict
        # and trash the rest
        cur.execute('''
            UPDATE SpecificationSubscription
            SET person=%(to_id)d
            WHERE person=%(from_id)d AND specification NOT IN
                (
                SELECT specification
                FROM SpecificationSubscription
                WHERE person = %(to_id)d
                )
            ''' % vars())
        cur.execute('''
            DELETE FROM SpecificationSubscription WHERE person=%(from_id)d
            ''' % vars())
        skip.append(('specificationsubscription', 'person'))

        # Update only the SprintAttendances that will not conflict
        cur.execute('''
            UPDATE SprintAttendance
            SET attendee=%(to_id)d
            WHERE attendee=%(from_id)d AND sprint NOT IN
                (
                SELECT sprint
                FROM SprintAttendance
                WHERE attendee = %(to_id)d
                )
            ''' % vars())
        # and delete those left over
        cur.execute('''
            DELETE FROM SprintAttendance WHERE attendee=%(from_id)d
            ''' % vars())
        skip.append(('sprintattendance', 'attendee'))

        # Update only the POSubscriptions that will not conflict
        # XXX: StuartBishop 2005-03-31:
        # Add sampledata and test to confirm this case.
        cur.execute('''
            UPDATE POSubscription
            SET person=%(to_id)d
            WHERE person=%(from_id)d AND id NOT IN (
                SELECT a.id
                    FROM POSubscription AS a, POSubscription AS b
                    WHERE a.person = %(from_id)d AND b.person = %(to_id)d
                    AND a.language = b.language
                    AND a.potemplate = b.potemplate
                    )
            ''' % vars())
        skip.append(('posubscription', 'person'))

        # Update only the POExportRequests that will not conflict
        # and trash the rest
        cur.execute('''
            UPDATE POExportRequest
            SET person=%(to_id)d
            WHERE person=%(from_id)d AND id NOT IN (
                SELECT a.id FROM POExportRequest AS a, POExportRequest AS b
                WHERE a.person = %(from_id)d AND b.person = %(to_id)d
                AND a.potemplate = b.potemplate
                AND a.pofile = b.pofile
                )
            ''' % vars())
        cur.execute('''
            DELETE FROM POExportRequest WHERE person=%(from_id)d
            ''' % vars())
        skip.append(('poexportrequest', 'person'))

        # Update the TranslationMessage. They should not conflict since each
        # of them are independent
        cur.execute('''
            UPDATE TranslationMessage
            SET submitter=%(to_id)d
            WHERE submitter=%(from_id)d
            ''' % vars())
        skip.append(('translationmessage', 'submitter'))
        cur.execute('''
            UPDATE TranslationMessage
            SET reviewer=%(to_id)d
            WHERE reviewer=%(from_id)d
            ''' % vars())
        skip.append(('translationmessage', 'reviewer'))

        # Handle the POFileTranslator cache by doing nothing. As it is
        # maintained by triggers, the data migration has already been done
        # for us when we updated the source tables.
        skip.append(('pofiletranslator', 'person'))

        # Update only the TranslationImportQueueEntry that will not conflict
        # and trash the rest
        cur.execute('''
            UPDATE TranslationImportQueueEntry
            SET importer=%(to_id)d
            WHERE importer=%(from_id)d AND id NOT IN (
                SELECT a.id
                FROM TranslationImportQueueEntry AS a,
                     TranslationImportQueueEntry AS b
                WHERE a.importer = %(from_id)d AND b.importer = %(to_id)d
                AND a.distroseries = b.distroseries
                AND a.sourcepackagename = b.sourcepackagename
                AND a.productseries = b.productseries
                AND a.path = b.path
                )
            ''' % vars())
        cur.execute('''
            DELETE FROM TranslationImportQueueEntry WHERE importer=%(from_id)d
            ''' % vars())
        skip.append(('translationimportqueueentry', 'importer'))

        # XXX cprov 2007-02-22 bug=87098:
        # Since we only allow one PPA for each user,
        # we can't reassign the old user archive to the new user.
        # It need to be done manually, probably by reasinning all publications
        # to the old PPA to the new one, performing a careful_publishing on it
        # and removing the old one from disk.
        skip.append(('archive', 'owner'))

        # Sanity check. If we have a reference that participates in a
        # UNIQUE index, it must have already been handled by this point.
        # We can tell this by looking at the skip list.
        for src_tab, src_col, ref_tab, ref_col, updact, delact in references:
            uniques = postgresql.listUniques(cur, src_tab, src_col)
            if len(uniques) > 0 and (src_tab, src_col) not in skip:
                raise NotImplementedError(
                        '%s.%s reference to %s.%s is in a UNIQUE index '
                        'but has not been handled' % (
                            src_tab, src_col, ref_tab, ref_col
                            )
                        )

        # Handle all simple cases
        for src_tab, src_col, ref_tab, ref_col, updact, delact in references:
            if (src_tab, src_col) in skip:
                continue
            cur.execute('UPDATE %s SET %s=%d WHERE %s=%d' % (
                src_tab, src_col, to_person.id, src_col, from_person.id
                ))

        # Transfer active team memberships
        approved = TeamMembershipStatus.APPROVED
        admin = TeamMembershipStatus.ADMIN
        cur.execute(
            'SELECT team, status FROM TeamMembership WHERE person = %s '
            'AND status IN (%s,%s)'
            % sqlvalues(from_person, approved, admin))
        for team_id, status in cur.fetchall():
            cur.execute('SELECT status FROM TeamMembership WHERE person = %s '
                        'AND team = %s'
                        % sqlvalues(to_person, team_id))
            result = cur.fetchone()
            if result:
                current_status = result[0]
                # Now we can safely delete from_person's membership record,
                # because we know to_person has a membership entry for this
                # team, so may only need to change its status.
                cur.execute(
                    'DELETE FROM TeamMembership WHERE person = %s '
                    'AND team = %s' % sqlvalues(from_person, team_id))

                if current_status == admin.value:
                    # to_person is already an administrator of this team, no
                    # need to do anything else.
                    continue
                # to_person is either an approved or an inactive member,
                # while from_person is either admin or approved. That means we
                # can safely set from_person's membership status on
                # to_person's membership.
                assert status in (approved.value, admin.value)
                cur.execute(
                    'UPDATE TeamMembership SET status = %s WHERE person = %s '
                    'AND team = %s' % sqlvalues(status, to_person, team_id))
            else:
                # to_person is not a member of this team. just change
                # from_person with to_person in the membership record.
                cur.execute(
                    'UPDATE TeamMembership SET person = %s WHERE person = %s '
                    'AND team = %s'
                    % sqlvalues(to_person, from_person, team_id))

        cur.execute('SELECT team FROM TeamParticipation WHERE person = %s '
                    'AND person != team' % sqlvalues(from_person))
        for team_id in cur.fetchall():
            cur.execute(
                'SELECT team FROM TeamParticipation WHERE person = %s '
                'AND team = %s' % sqlvalues(to_person, team_id))
            if not cur.fetchone():
                cur.execute(
                    'UPDATE TeamParticipation SET person = %s WHERE '
                    'person = %s AND team = %s'
                    % sqlvalues(to_person, from_person, team_id))
            else:
                cur.execute(
                    'DELETE FROM TeamParticipation WHERE person = %s AND '
                    'team = %s' % sqlvalues(from_person, team_id))

        # Flag the account as merged
        cur.execute('''
            UPDATE Person SET merged=%(to_id)d WHERE id=%(from_id)d
            ''' % vars())

        # Append a -merged suffix to the account's name.
        name = base = "%s-merged" % from_person.name.encode('ascii')
        cur.execute("SELECT id FROM Person WHERE name = %s" % sqlvalues(name))
        i = 1
        while cur.fetchone():
            name = "%s%d" % (base, i)
            cur.execute("SELECT id FROM Person WHERE name = %s"
                        % sqlvalues(name))
            i += 1
        cur.execute("UPDATE Person SET name = %s WHERE id = %s"
                    % sqlvalues(name, from_person))

        # Since we've updated the database behind SQLObject's back,
        # flush its caches.
        flush_database_caches()

    def getTranslatorsByLanguage(self, language):
        """See `IPersonSet`."""
        # XXX CarlosPerelloMarin 2007-03-31 bug=102257:
        # The KarmaCache table doesn't have a field to store karma per
        # language, so we are actually returning the people with the most
        # translation karma that have this language selected in their
        # preferences.
        return Person.select('''
            PersonLanguage.person = Person.id AND
            PersonLanguage.language = %s AND
            KarmaCache.person = Person.id AND
            KarmaCache.product IS NULL AND
            KarmaCache.project IS NULL AND
            KarmaCache.sourcepackagename IS NULL AND
            KarmaCache.distribution IS NULL AND
            KarmaCache.category = KarmaCategory.id AND
            KarmaCategory.name = 'translations'
            ''' % sqlvalues(language), orderBy=['-KarmaCache.karmavalue'],
            clauseTables=[
                'PersonLanguage', 'KarmaCache', 'KarmaCategory'])

<<<<<<< HEAD
    def getValidPersons(self, persons):
        """See `IPersonSet.`"""
        valid_person_cache = ValidPersonOrTeamCache.select(
            "id IN %s" % sqlvalues([person.id for person in persons]))
        valid_person_ids = set(cache.id for cache in valid_person_cache)
        return [
            person for person in persons if person.id in valid_person_ids]
=======
    def getPeopleWithBranches(self, product=None):
        """See `IPersonSet`."""
        branch_clause = 'SELECT owner FROM Branch'
        if product is not None:
            branch_clause += ' WHERE product = %s' % quote(product)
        return Person.select('''
            Person.id in (%s)
            ''' % branch_clause)
>>>>>>> d0fc9687

    def getSubscribersForTargets(self, targets, recipients=None):
        """See `IPersonSet`. """
        if len(targets) == 0:
            return set()
        target_criteria = []
        for target in targets:
            # target_args is a mapping from query arguments
            # to query values.
            target_args = target._target_args
            target_criteria_clauses = []
            for key, value in target_args.items():
                if value is not None:
                    target_criteria_clauses.append(
                        '%s = %s' % (key, quote(value)))
                else:
                    target_criteria_clauses.append(
                        '%s IS NULL' % key)
            target_criteria.append(
                '(%s)' % ' AND '.join(target_criteria_clauses))

        # Build a UNION query, since using OR slows down the query a lot.
        subscriptions = StructuralSubscription.select(target_criteria[0])
        for target_criterion in target_criteria[1:]:
            subscriptions = subscriptions.union(
                StructuralSubscription.select(target_criterion))

        # Listify the result, since we want to loop over it multiple times.
        subscriptions = list(subscriptions)

        # We can't use prejoins in UNION queries, so populate the cache
        # by getting all the subscribers.
        subscriber_ids = [
            subscription.subscriberID for subscription in subscriptions]
        if len(subscriber_ids) > 0:
            list(Person.select("id IN %s" % sqlvalues(subscriber_ids)))

        subscribers = set()
        for subscription in subscriptions:
            subscribers.add(subscription.subscriber)
            if recipients is not None:
                recipients.addStructuralSubscriber(
                    subscription.subscriber, subscription.target)
        return subscribers


class PersonLanguage(SQLBase):
    _table = 'PersonLanguage'

    person = ForeignKey(foreignKey='Person', dbName='person', notNull=True)
    language = ForeignKey(foreignKey='Language', dbName='language',
                          notNull=True)


class SSHKey(SQLBase):
    implements(ISSHKey)

    _table = 'SSHKey'

    person = ForeignKey(foreignKey='Person', dbName='person', notNull=True)
    keytype = EnumCol(dbName='keytype', notNull=True, enum=SSHKeyType)
    keytext = StringCol(dbName='keytext', notNull=True)
    comment = StringCol(dbName='comment', notNull=True)


class SSHKeySet:
    implements(ISSHKeySet)

    def new(self, person, keytype, keytext, comment):
        return SSHKey(person=person, keytype=keytype, keytext=keytext,
                      comment=comment)

    def getByID(self, id, default=None):
        try:
            return SSHKey.get(id)
        except SQLObjectNotFound:
            return default


class WikiName(SQLBase):
    implements(IWikiName)

    _table = 'WikiName'

    person = ForeignKey(dbName='person', foreignKey='Person', notNull=True)
    wiki = StringCol(dbName='wiki', notNull=True)
    wikiname = StringCol(dbName='wikiname', notNull=True)

    @property
    def url(self):
        return self.wiki + self.wikiname


class WikiNameSet:
    implements(IWikiNameSet)

    def getByWikiAndName(self, wiki, wikiname):
        """See `IWikiNameSet`."""
        return WikiName.selectOneBy(wiki=wiki, wikiname=wikiname)

    def getUbuntuWikiByPerson(self, person):
        """See `IWikiNameSet`."""
        return WikiName.selectOneBy(person=person, wiki=UBUNTU_WIKI_URL)

    def getOtherWikisByPerson(self, person):
        """See `IWikiNameSet`."""
        return WikiName.select(AND(WikiName.q.personID==person.id,
                                   WikiName.q.wiki!=UBUNTU_WIKI_URL))

    def getAllWikisByPerson(self, person):
        """See `IWikiNameSet`."""
        return WikiName.selectBy(person=person)

    def get(self, id, default=None):
        """See `IWikiNameSet`."""
        wiki = WikiName.selectOneBy(id=id)
        if wiki is None:
            return default
        return wiki

    def new(self, person, wiki, wikiname):
        """See `IWikiNameSet`."""
        return WikiName(person=person, wiki=wiki, wikiname=wikiname)

    def exists(self, wikiname, wiki=UBUNTU_WIKI_URL):
        """See `IWikiNameSet`."""
        return WikiName.selectOneBy(wiki=wiki, wikiname=wikiname) is not None


class JabberID(SQLBase):
    implements(IJabberID)

    _table = 'JabberID'
    _defaultOrder = ['jabberid']

    person = ForeignKey(dbName='person', foreignKey='Person', notNull=True)
    jabberid = StringCol(dbName='jabberid', notNull=True)


class JabberIDSet:
    implements(IJabberIDSet)

    def new(self, person, jabberid):
        """See `IJabberIDSet`"""
        return JabberID(person=person, jabberid=jabberid)

    def getByJabberID(self, jabberid, default=None):
        """See `IJabberIDSet`"""
        jabber = JabberID.selectOneBy(jabberid=jabberid)
        if jabber is None:
            return default
        return jabber

    def getByPerson(self, person):
        """See `IJabberIDSet`"""
        return JabberID.selectBy(person=person)


class IrcID(SQLBase):
    implements(IIrcID)

    _table = 'IrcID'

    person = ForeignKey(dbName='person', foreignKey='Person', notNull=True)
    network = StringCol(dbName='network', notNull=True)
    nickname = StringCol(dbName='nickname', notNull=True)


class IrcIDSet:
    implements(IIrcIDSet)

    def new(self, person, network, nickname):
        return IrcID(person=person, network=network, nickname=nickname)<|MERGE_RESOLUTION|>--- conflicted
+++ resolved
@@ -3039,7 +3039,6 @@
             clauseTables=[
                 'PersonLanguage', 'KarmaCache', 'KarmaCategory'])
 
-<<<<<<< HEAD
     def getValidPersons(self, persons):
         """See `IPersonSet.`"""
         valid_person_cache = ValidPersonOrTeamCache.select(
@@ -3047,7 +3046,7 @@
         valid_person_ids = set(cache.id for cache in valid_person_cache)
         return [
             person for person in persons if person.id in valid_person_ids]
-=======
+
     def getPeopleWithBranches(self, product=None):
         """See `IPersonSet`."""
         branch_clause = 'SELECT owner FROM Branch'
@@ -3056,7 +3055,6 @@
         return Person.select('''
             Person.id in (%s)
             ''' % branch_clause)
->>>>>>> d0fc9687
 
     def getSubscribersForTargets(self, targets, recipients=None):
         """See `IPersonSet`. """
