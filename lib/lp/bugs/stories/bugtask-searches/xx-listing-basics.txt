--- conflicted
+++ resolved
@@ -223,18 +223,7 @@
     <a href="http://launchpad.dev/debian/+milestone/3.1" alt="milestone 3.1"
     title="Linked to milestone 3.1" class="sprite milestone"></a>
 
-<<<<<<< HEAD
-
-== Bug heat in listings ==
-
-Bug listings display the bug heat in the last column. Heat is displayed as four flame
-images, marked here as '-'.
-
-    >>> user_browser.open("http://launchpad.dev/firefox/+bugs?field.searchtext=install&search=Search&advanced=&milestone=1&status=10&status=20&assignee=all")
-    >>> print_bugtasks(user_browser.contents, show_heat=True)
-    5 Firefox install instructions should be complete Critical New ----
-    1 Firefox does not support SVG Low New ----
-=======
+
 Patches also appear as badges in bug listings.
 
     >>> from canonical.launchpad.ftests import login, logout
@@ -270,4 +259,14 @@
     /firefox/+bug/1
       Badge: blueprint
       Badge: haspatch
->>>>>>> 372f2cff
+
+
+== Bug heat in listings ==
+
+Bug listings display the bug heat in the last column. Heat is displayed as four flame
+images, marked here as '-'.
+
+    >>> user_browser.open("http://launchpad.dev/firefox/+bugs?field.searchtext=install&search=Search&advanced=&milestone=1&status=10&status=20&assignee=all")
+    >>> print_bugtasks(user_browser.contents, show_heat=True)
+    5 Firefox install instructions should be complete Critical New ----
+    1 Firefox does not support SVG Low New ----
