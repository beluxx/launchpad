--- conflicted
+++ resolved
@@ -66,11 +66,8 @@
     launchpad_developers = Attribute("The Launchpad development team.")
     ubuntu_bugzilla = Attribute("The Ubuntu Bugzilla.")
     bug_watch_updater = Attribute("The Bug Watch Updater.")
-<<<<<<< HEAD
     bug_importer = Attribute("The bug importer.")
-=======
     landscape = Attribute("The Landscape project.")
->>>>>>> 8e493b0d
 
 
 class ICrowd(Interface):
