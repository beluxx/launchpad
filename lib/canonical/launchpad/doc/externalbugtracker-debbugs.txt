= ExternalBugTracker: DebBugs =

Differently from Bugzilla, debbugs watch syncing is done by reading from
a local database, so we can use a real class for testing: we just need
to point it to our test debbugs db. Let's set up the db location for our
test:

    >>> import os.path
    >>> from canonical.launchpad.components.ftests import __file__
    >>> from canonical.config import config
    >>> OLD_DEBBUGS_LOCATION = config.malone.debbugs_db_location
    >>> test_db_location = os.path.join(
    ...     os.path.dirname(__file__), 'debbugs_db')
    >>> config.malone.debbugs_db_location = test_db_location

You can specify the db_location explicitly:

    >>> from canonical.launchpad.components.externalbugtracker import (
    ...     DebBugs)
    >>> from canonical.launchpad.interfaces import BugTrackerType
    >>> from canonical.testing import LaunchpadZopelessLayer
    >>> txn = LaunchpadZopelessLayer.txn
    >>> external_debbugs = DebBugs(
    ...     'http://example.com/', db_location=test_db_location)
    >>> external_debbugs.db_location == test_db_location
    True

Or, if we create a DebBugs instance without specifying a db location, it
will use the config value:

    >>> external_debbugs = DebBugs('http://example.com/')
    >>> external_debbugs.db_location == config.malone.debbugs_db_location
    True


== Retrieving bug status from the debbugs database ==

The retrieval of the remote status is done through the
getRemoteStatus() method. If we pass a bug number that doesn't exist in
the debbugs db, BugNotFound is raised.

    >>> external_debbugs.getRemoteStatus('42')
    Traceback (most recent call last):
    ...
    BugNotFound: 42

If we pass a non-integer bug id, InvalidBugId is raised.

    >>> external_debbugs.getRemoteStatus('foo')
    Traceback (most recent call last):
    ...
    InvalidBugId: Debbugs bug number not an integer: foo

The debbugs database has two subdirectories in it. The db-h directory
contains current bugs, while the archive contains older bugs that have
been moved there manually. The DebBugs wrapper fetches bugs from them
transparently. Bug 237001 lives in db-h:

    >>> external_debbugs.getRemoteStatus('237001')
    'open normal'

Bug 563 resides in the archive. It is also fetchable:

    >>> external_debbugs.getRemoteStatus('563')
    'done normal'


== Checking debbugs bug watches ==

    >>> from canonical.launchpad.interfaces import IBugTrackerSet
    >>> debbugs = getUtility(IBugTrackerSet).getByName('debbugs')
    >>> bug_watches = list(debbugs.getBugWatchesNeedingUpdate(23))
    >>> len(bug_watches)
    5

Log in and kick off the update. The importing of comments, which is
controlled by a configuration option, is disabled here and will be
tested later.

    >>> from canonical.launchpad.scripts.checkwatches import BugWatchUpdater
    >>> bug_watch_updater = BugWatchUpdater(txn)
    >>> external_debbugs.import_comments = False
    >>> bug_watch_updater.updateBugWatches(external_debbugs, bug_watches)
    INFO:...:Updating 5 watches on http://...

    >>> for bug_watch in bug_watches:
    ...     print "%s: %s" % (bug_watch.remotebug, bug_watch.remotestatus)
    280883: done grave woody security
    304014: open important
    308994: open important
    327452: done critical patch security
    327549: open important security

The lastchecked attribute got updated for each bug watch, so no more
watches are in need of an update:

    >>> flush_database_updates()
    >>> debbugs.getBugWatchesNeedingUpdate(23).count()
    0

And the linked bugtasks got updated:

    >>> import operator
    >>> bugtasks = []
    >>> for bug_watch in bug_watches:
    ...     bugtasks += list(bug_watch.bugtasks)
    >>> for bugtask in sorted(bugtasks, key=operator.attrgetter('id')):
    ...     print bugtask.bug.id, bugtask.bugtargetname, bugtask.status.title,
    ...     print bugtask.importance.title
    1 mozilla-firefox (Debian) New Unknown
    3 mozilla-firefox (Debian Sarge) New Unknown
    7 evolution (Debian) Fix Released Unknown
    15 thunderbird New Unknown

Sometimes the severity field is missing in the bug summary. That will
cause importance to be set to medium, equivalent to the default normal severity
in debbugs.

    >>> import email
    >>> summary = email.message_from_file(
    ...     open(os.path.join(
    ...         test_db_location, 'db-h', '01', '237001.summary')))
    >>> 'Severity' not in summary
    True

    >>> external_debbugs.getRemoteStatus('237001')
    'open normal'


== Debbugs status conversions ==

Let's take closer look at the status conversion. Debbugs has basically
only two statuses, 'open' and 'done', so in order to get a more fine
grained mapping to Malone statuses, we need to look at the tags as
well. The most simple mapping is from 'done', in debbugs it means that
the bug has been fixed and a new package with the fix has been
uploaded, so it maps to 'Fix Released.

    >>> print external_debbugs.convertRemoteStatus('done normal').title
    Fix Released

If the status is simply 'open', we map it to 'New', since
there's no way of knowing if the bug is confirmed or not.

    >>> print external_debbugs.convertRemoteStatus('open normal').title
    New

If the 'wontfix' tag is present we map it to "Won't Fix". The 'wontfix'
tag takes precedence over the confimed tags (help, confirmed, upstream,
fixed-upstream) since 'wontfix' is the state after confirmed. The 'wontfix'
tag also takes precedence over the fix-committed tags (pending, fixed,
fixed-in-experimental) since the malone status will correctly change to
fix-released when the debbugs status changes to 'done', so a nonsensical
combination of 'fixed' & 'wontfix' tags will only affect the malone status
temporarily.

    >>> print external_debbugs.convertRemoteStatus(
    ...         'open normal pending fixed fixed-in-experimental'
    ...         ' wontfix help confirmed upstream fixed-upstream').title
    Won't Fix

If the 'moreinfo' tag is present, we map the status to 'Needs Info'.

    >>> print external_debbugs.convertRemoteStatus(
    ...     'open normal moreinfo').title
    Incomplete

Of course, if the 'moreinfo' tag is present and the status is 'done',
we still map to 'Fix Released'.

    >>> print external_debbugs.convertRemoteStatus(
    ...     'done normal moreinfo').title
    Fix Released

If the 'help' tag is present, it means that the maintainer is
requesting help with the bug, so it's most likely a confirmed bug.

    >>> print external_debbugs.convertRemoteStatus('open normal help').title
    Confirmed

The 'pending' tag means that a fix is about to be uploaded, so it maps
to 'Fix Committed'.

    >>> print external_debbugs.convertRemoteStatus('open normal pending').title
    Fix Committed

The 'fixed' tag means that the bug has been either fixed or work around
somehow, but there's still an issue to be solved. We map it to 'Fix
Committed', so that people can see that a fix is available.

    >>> print external_debbugs.convertRemoteStatus('open normal fixed').title
    Fix Committed

If the bug is forwarded upstream, it should mean that it's a confirmed
bug.

    >>> print external_debbugs.convertRemoteStatus(
    ...     'open normal upstream').title
    Confirmed

And of course, if the maintainer marked the bug as 'confirmed'.

    >>> print external_debbugs.convertRemoteStatus(
    ...     'open normal confirmed').title
    Confirmed


If it has been fixed upstream, it's definitely a confirmed bug.

    >>> print external_debbugs.convertRemoteStatus(
    ...     'open normal fixed-upstream').title
    Confirmed

If it has been fixed in experimental, we mark it 'Fix Committed' until
the fix has reached the unstable distribution.

    >>> print external_debbugs.convertRemoteStatus(
    ...     'open normal fixed-in-experimental').title
    Fix Committed

All other tags we map to 'New'.

    >>> print external_debbugs.convertRemoteStatus(
    ...     'open normal unreproducible lfs woody').title
    New

If we pass in a malformed status string, we map it to 'Unknown' and
log an error.

    >>> print external_debbugs.convertRemoteStatus('open').title
    WARNING:...:Malformed debbugs status: 'open'.
    Unknown

UNKNOWN_REMOTE_STATUS maps to Unknown.

    >>> from canonical.launchpad.interfaces import UNKNOWN_REMOTE_STATUS
    >>> print external_debbugs.convertRemoteStatus(UNKNOWN_REMOTE_STATUS).title
    Unknown


== Importing bugs ==

The Debbugs ExternalBugTracker can import a Debian bug into Launchpad.

    >>> from canonical.launchpad.webapp.testing import verifyObject
    >>> from canonical.launchpad.interfaces import ISupportsBugImport
    >>> verifyObject(ISupportsBugImport, external_debbugs)
    True

The bug reporter gets taken from the From field in the debbugs bug
report.

    >>> report = email.message_from_file(
    ...     open(os.path.join(
    ...         test_db_location, 'db-h', '35', '322535.report')))
    >>> print report['From']
    Moritz Muehlenhoff <jmm@inutil.org>

    >>> name, email = external_debbugs.getBugReporter('322535')
    >>> print name
    Moritz Muehlenhoff
    >>> print email
    jmm@inutil.org

The getBugSummaryAndDescription method reads the bug report from the
debbugs db, and returns the debbugs subject as the summary, and the
description as the description.

    >>> print report['Subject']
    evolution: Multiple format string vulnerabilities in Evolution

    >>> print report.get_payload(decode=True)
    Package: evolution
    Severity: grave
    Tags: security
    <BLANKLINE>
    Multiple exploitable format string vulnerabilities have been found in
    Evolution. Please see
    http://www.securityfocus.com/archive/1/407789/30/0/threaded
    for details. 2.3.7 fixes all these issues.
    ...

    >>> summary, description = external_debbugs.getBugSummaryAndDescription(
    ...     '322535')
    >>> print summary
    evolution: Multiple format string vulnerabilities in Evolution

    >>> print description
    Package: evolution
    Severity: grave
    Tags: security
    <BLANKLINE>
    Multiple exploitable format string vulnerabilities have been found in
    Evolution. Please see
    http://www.securityfocus.com/archive/1/407789/30/0/threaded
    for details. 2.3.7 fixes all these issues.
    ...

Which package to file the bug against is determined by the
getBugTargetName() method.

    >>> print external_debbugs.getBugTargetName('322535')
    evolution


== Importing Comments ==

Along with importing debian bug reports, comments on those bug reports
can also be imported. The DebBugs class implements the
ISupportsCommentImport interface.

    >>> from canonical.launchpad.interfaces import ISupportsCommentImport
    >>> from canonical.launchpad.components.externalbugtracker import (
    ...     get_external_bugtracker)
    >>> external_debbugs = get_external_bugtracker(
    ...     txn, new_bugtracker(BugTrackerType.DEBBUGS))

    >>> ISupportsCommentImport.providedBy(external_debbugs)
    True

ISupportsCommentImport defines three methods: getCommentIds(),
getPosterForComment() and getMessageForComment(). DebBugs implements
all of these.

    >>> from canonical.launchpad.ftests.externalbugtracker import (
    ...     TestDebBugs, TestDebianBug)
    >>> from canonical.launchpad.interfaces import IBugSet, IPersonSet
    >>> no_priv = getUtility(IPersonSet).getByName('no-priv')
    >>> bug = getUtility(IBugSet).get(4)
    >>> bug_watch = bug.addWatch(debbugs, '1234', no_priv)
    >>> external_debbugs = TestDebBugs(
    ...     'http://example.com/', {'1234': TestDebianBug(
    ...         package='evolution', id=1234)})

getCommentIds() will return a list of the comment IDs for a given remote
bug. DebBugs comment IDs are RFC822 message IDs.

    >>> comment_ids = external_debbugs.getCommentIds(bug_watch)
    >>> print comment_ids
    ['<20040309081430.98BF411EE67@tux>']

getPosterForComment() will return a tuple of displayname, email for a
given comment ID.

    >>> comment_id = comment_ids[0]
    >>> poster_name, poster_email = external_debbugs.getPosterForComment(
    ...     bug_watch, comment_id)
    >>> print "%s <%s>" % (poster_name, poster_email)
    Teun Vink <teun@tux.office.luna.net>

getMessageForComment() will return an imported comment as a Launchpad
Message. It requires a Person instance to be used as the Message's
owner, so we'll turn Teun Vink into a Person.

    >>> from canonical.launchpad.interfaces import (
    ...     IPersonSet, PersonCreationRationale)
    >>> poster = getUtility(IPersonSet).ensurePerson(
    ...     poster_email, poster_name, PersonCreationRationale.BUGIMPORT,
    ...     comment='when importing comments for %s.' % bug_watch.title)

    >>> message = external_debbugs.getMessageForComment(
    ...     bug_watch, comment_id, poster)

    >>> print message.owner.displayname
    Teun Vink

    >>> print message.text_contents
    Things happen.
<<<<<<< HEAD
=======
    Anything that, in happening, causes something else to happen, causes
    something else to happen.
    It doesn't necessarily happen in that order, though.

    >>> from canonical.database.sqlbase import commit
    >>> commit()

Comments for bugs in the archive can also be imported:

    >>> archive_bug_watch = bug.addWatch(debbugs, '563', no_priv)
    >>> external_debbugs = DebBugs(debbugs.baseurl)
    >>> external_debbugs.importBugComments(archive_bug_watch)
    INFO:...:Imported 3 comments for remote bug 563 on
    http://bugs.debian.org into Launchpad bug 4.
>>>>>>> 7459ebac


=== Script for importing Debian bugs, linking them to Ubutu ===

There's a script called `import-debian-bugs.py`, which accepts a list of
bug numbers to be imported. It will link the bugs to the debbugs bug
tracker.

    >>> from canonical.database.sqlbase import commit
    >>> from canonical.launchpad.interfaces import ILaunchpadCelebrities
    >>> debbugs = getUtility(ILaunchpadCelebrities).debbugs
    >>> [bug.title for bug in debbugs.getBugsWatching('237001')]
    []
    >>> [bug.title for bug in debbugs.getBugsWatching('322535')]
    []
    >>> commit()

    >>> import subprocess
    >>> process = subprocess.Popen(
    ...     'scripts/import-debian-bugs.py 237001 322535', shell=True,
    ...     stdin=subprocess.PIPE, stdout=subprocess.PIPE,
    ...     stderr=subprocess.PIPE)
    >>> (out, err) = process.communicate()
    >>> process.returncode
    0
    >>> print err
    INFO    Updating 1 watches on http://bugs.debian.org
    INFO    Imported 4 comments for remote bug 237001...
    INFO    Imported debbugs #237001 as Launchpad bug #...
    INFO    Imported debbugs #322535 as Launchpad bug #...
    INFO    Committing the transaction.

    >>> commit()
    >>> debbugs = getUtility(ILaunchpadCelebrities).debbugs
    >>> [bug.title for bug in debbugs.getBugsWatching('237001')]
    [u'evolution mail crashes on opening an email with a TIFF attachment']
    >>> [bug.title for bug in debbugs.getBugsWatching('322535')]
    [u'evolution: Multiple format string vulnerabilities in Evolution']

In addition to simply importing the bugs and linking it to the debbugs
bug, it will also create an Ubuntu task for the imported bugs. This will
allow Ubuntu triagers to go through all the imported bugs and decide
whether they affects Ubuntu.

    >>> [imported_bug] = debbugs.getBugsWatching('237001')
    >>> for bugtask in imported_bug.bugtasks:
    ...     print "%s: %s" % (bugtask.bugtargetname, bugtask.status.name)
    evolution (Ubuntu): NEW
    evolution (Debian): NEW


==== Importing bugs twice ====

If a Debian bug already exists in Launchpad (i.e it has a bug watch), it
won't be imported again. A warning is logged so that the person runnning
the script gets notified about it.

    >>> from canonical.launchpad.scripts.importdebianbugs import (
    ...     import_debian_bugs)
    >>> [bug.id for bug in debbugs.getBugsWatching('304014')]
    [1]
    >>> import_debian_bugs(['304014'])
    WARNING:...:Not importing debbugs #304014, since it's already
                linked from LP bug(s) #1.
    >>> [bug.id for bug in debbugs.getBugsWatching('304014')]
    [1]


== Wrapping up ==

Restore the database path:

    >>> config.malone.debbugs_db_location = OLD_DEBBUGS_LOCATION
<|MERGE_RESOLUTION|>--- conflicted
+++ resolved
@@ -309,11 +309,13 @@
 can also be imported. The DebBugs class implements the
 ISupportsCommentImport interface.
 
-    >>> from canonical.launchpad.interfaces import ISupportsCommentImport
     >>> from canonical.launchpad.components.externalbugtracker import (
     ...     get_external_bugtracker)
+    >>> from canonical.launchpad.interfaces import ISupportsCommentImport
+    >>> from canonical.launchpad.ftests.externalbugtracker import (
+    ...     new_bugtracker)
     >>> external_debbugs = get_external_bugtracker(
-    ...     txn, new_bugtracker(BugTrackerType.DEBBUGS))
+    ...     new_bugtracker(BugTrackerType.DEBBUGS))
 
     >>> ISupportsCommentImport.providedBy(external_debbugs)
     True
@@ -366,23 +368,6 @@
 
     >>> print message.text_contents
     Things happen.
-<<<<<<< HEAD
-=======
-    Anything that, in happening, causes something else to happen, causes
-    something else to happen.
-    It doesn't necessarily happen in that order, though.
-
-    >>> from canonical.database.sqlbase import commit
-    >>> commit()
-
-Comments for bugs in the archive can also be imported:
-
-    >>> archive_bug_watch = bug.addWatch(debbugs, '563', no_priv)
-    >>> external_debbugs = DebBugs(debbugs.baseurl)
-    >>> external_debbugs.importBugComments(archive_bug_watch)
-    INFO:...:Imported 3 comments for remote bug 563 on
-    http://bugs.debian.org into Launchpad bug 4.
->>>>>>> 7459ebac
 
 
 === Script for importing Debian bugs, linking them to Ubutu ===
