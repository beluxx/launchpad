--- conflicted
+++ resolved
@@ -70,55 +70,28 @@
                 links: {},
                 cache: {}
             };
-<<<<<<< HEAD
-=======
-            var lp_client = function() {};
-            lp_client.prototype.named_post =
-                function(url, func, config) {
-                    config.on.success();
-                };
-            lp_client.prototype.patch =
-                function(url, func, config) {
-                    Y.log('patch from test case 1 called');
-                    context.url = url;
-                    context.func = func;
-                    context.config = config;
-                };
->>>>>>> ff254343
             LP.cache.context = {
                 title: 'Test Project',
                 self_link: 'https://launchpad.dev/api/test_project'
             };
             LP.links.me = 'https://launchpad.dev/api/~someone';
-<<<<<<< HEAD
-            this.configuration = {
-                content_box: '#' + content_box_name
-            };
-
-            this.content_node = create_test_node();
-
-            Y.one('body').appendChild(this.content_node);
-=======
             this.config = {
                 content_box: '#' + content_box_name,
                 lp_client: new lp_client()
             };
-            Y.one('body').appendChild(node);
->>>>>>> ff254343
+
+            this.content_node = create_test_node();
+
+            Y.one('body').appendChild(this.content_node);
             context = {};
         },
 
         tearDown: function() {
-<<<<<<< HEAD
             //delete this.configuration;
             remove_test_node();
             delete this.content_node;
             delete module.lp_client;
             module.is_ready = false;
-=======
-            delete this.config;
-            delete module.lp_client;
->>>>>>> ff254343
         },
 
         test_setup_config_none: function() {
@@ -310,18 +283,14 @@
                 links: {},
                 cache: {}
             };
-<<<<<<< HEAD
-            Y.lp.client.Launchpad = function() {};
-            Y.lp.client.Launchpad.prototype.patch =
-=======
             var lp_client = function() {};
             lp_client.prototype.named_post =
                 function(url, func, config) {
                     config.on.success();
                 };
             lp_client.prototype.patch =
->>>>>>> ff254343
                 function(url, func, config) {
+                    Y.log('patch from test case 2 called');
                     context.url = url;
                     context.func = func;
                     context.config = config;
