<<<<<<< HEAD
<div class="portlet" tal:condition="view/getLatestBranches">
  <h2>Latest branches</h2>
=======
<div class="portlet" id="portlet-latest-branches"
     tal:condition="view/getLatestBranches">
  <h2>Latest code</h2>
>>>>>>> 6f80e793
  <div class="portletBody portletContent">
    <ul class="branch">

    <li tal:repeat="branch view/getLatestBranches" class="branch">
      <a tal:attributes="href branch/fmt:url"
         tal:content="branch/name"
      >branch name</a
      ><img src="/@@/private" alt=" (private)"
            tal:condition="branch/private"/>:
      <span tal:condition="branch/author"
            tal:replace="branch/author/name"
      >author</span> 
      <span tal:condition="not:branch/author"
            tal:replace="branch/owner/name"
      >registrant</span> 
    </li>
  </ul>

  </div>
</div><|MERGE_RESOLUTION|>--- conflicted
+++ resolved
@@ -1,11 +1,9 @@
-<<<<<<< HEAD
-<div class="portlet" tal:condition="view/getLatestBranches">
+<div
+  tal:condition="view/getLatestBranches"
+  class="portlet"
+  id="portlet-latest-branches"
+>
   <h2>Latest branches</h2>
-=======
-<div class="portlet" id="portlet-latest-branches"
-     tal:condition="view/getLatestBranches">
-  <h2>Latest code</h2>
->>>>>>> 6f80e793
   <div class="portletBody portletContent">
     <ul class="branch">
 
