--- conflicted
+++ resolved
@@ -33,8 +33,7 @@
 __metaclass__ = type
 
 from zope.component import getUtility
-from canonical.launchpad.interfaces import (
-    IProduct, IDistribution, IDistroRelease, ILaunchBag)
+from canonical.launchpad.interfaces import ILaunchBag
 from canonical.launchpad.webapp import smartquote
 
 DEFAULT_LAUNCHPAD_TITLE = 'Launchpad'
@@ -673,11 +672,9 @@
     return '%s release series: %s' % (
         context.product.displayname, context.displayname)
 
-<<<<<<< HEAD
+securitycontact_edit = ContextDisplayName("Edit %s security contact")
+
 shipit_adminrequest = 'XXX: Fixme'
-=======
-securitycontact_edit = ContextDisplayName("Edit %s security contact")
->>>>>>> cb596407
 
 shipit_index = 'ShipIt'
 
