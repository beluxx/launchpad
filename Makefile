--- conflicted
+++ resolved
@@ -145,19 +145,11 @@
 		 -r librarian,restricted-librarian,buildsequencer,authserver,sftp,mailman,codebrowse,google-webservice \
 		 -C $(CONFFILE)
 
-<<<<<<< HEAD
-run_all_quickly_and_quietly:
-	LPCONFIG=${LPCONFIG} PYTHONPATH=$(TWISTEDPATH):$(Z3LIBPATH):$(PYTHONPATH) \
-		 $(PYTHON) -t $(STARTSCRIPT) \
-		 -r librarian,restricted-librarian,buildsequencer,authserver,sftp,mailman,codebrowse \
-		 -C $(CONFFILE) > ${LPCONFIG}-quiet.log 2>&1
-=======
 run_all_quickly_and_quietly: stop_quickly_and_quietly
 	LPCONFIG=${LPCONFIG} PYTHONPATH=$(TWISTEDPATH):$(Z3LIBPATH):$(PYTHONPATH) \
 		 $(PYTHON) -t $(STARTSCRIPT) \
 		 -r librarian,restricted-librarian,buildsequencer,authserver,sftp,mailman,codebrowse \
 		 -C $(CONFFILE) > /tmp/${LPCONFIG}-quiet.log 2>&1
->>>>>>> 11656d92
 
 pull_branches: bzr_version_info
 	# Mirror the hosted branches in the development upload area to the
