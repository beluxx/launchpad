# Copyright 2008 Canonical Ltd.  All rights reserved.

"""Schema extensions for HTTP resources."""

__metaclass__ = type
__all__ = [
    'CollectionField',
    'CollectionFieldMarshaller',
    'DateTimeFieldMarshaller',
    'ObjectLookupFieldMarshaller',
    'Reference',
    'SimpleFieldMarshaller',
    'SimpleVocabularyLookupFieldMarshaller',
    'TimezoneFieldMarshaller',
    'URLDereferencingMixin',
    'VocabularyLookupFieldMarshaller',
    ]

from datetime import datetime
import pytz
import urllib
import urlparse
from StringIO import StringIO

from zope.app.datetimeutils import (
    DateError, DateTimeError, DateTimeParser, SyntaxError)
from zope.component import getMultiAdapter
from zope.interface import implements
from zope.publisher.interfaces import NotFound
from zope.schema import Field, Object
from zope.schema._field import AbstractCollection
from zope.schema.interfaces import SchemaNotProvided
from zope.security.proxy import removeSecurityProxy

from canonical.config import config

from canonical.launchpad.layers import WebServiceLayer, setFirstLayer
from canonical.launchpad.webapp import canonical_url

from canonical.lazr.interfaces.rest import ICollectionField
from canonical.lazr.interfaces.field import IFieldMarshaller


class CollectionField(AbstractCollection):
    """A collection associated with an entry."""
    # We subclass AbstractCollection instead of List because List
    # has a _type of list, and we don't want to have to implement list
    # semantics for this class.
    implements(ICollectionField)

    def __init__(self, *args, **kwargs):
        """A generic collection field.

        The readonly property defaults to True since these fields are usually
        for collections of things linked to an object, and these collections
        are managed through a dedicated API.
        """
        kwargs.setdefault('readonly', True)
        super(CollectionField, self).__init__(*args, **kwargs)


class URLDereferencingMixin:
    """A mixin for any class that dereferences URLs into objects."""

    def dereference_url(self, url):
        """Look up a resource in the web service by URL.

        Representations and custom operations use URLs to refer to
        resources in the web service. When processing an incoming
        representation or custom operation it's often necessary to see
        which object a URL refers to. This method calls the URL
        traversal code to dereference a URL into a published object.

        :param url: The URL to a resource.
        :raise NotFound: If the URL does not designate a
            published object.
        """
        (protocol, host, path, query, fragment) = urlparse.urlsplit(url)

        request_host = self.request.get('HTTP_HOST')
        if config.vhosts.use_https:
            site_protocol = 'https'
        else:
            site_protocol = 'http'

        if (host != request_host or protocol != site_protocol or
            query != '' or fragment != ''):
            raise NotFound(self, url, self.request)

        path_parts = [urllib.unquote(part) for part in path.split('/')]
        path_parts.pop(0)
        path_parts.reverse()

        # Import here is neccessary to avoid circular import.
        from canonical.launchpad.webapp.servers import WebServiceClientRequest
        request = WebServiceClientRequest(StringIO(), {'PATH_INFO' : path})
        setFirstLayer(request, WebServiceLayer)
        request.setTraversalStack(path_parts)

        publication = self.request.publication
        request.setPublication(publication)
        return request.traverse(publication.getApplication(self.request))


class SimpleFieldMarshaller:
    """A marshaller that returns the same value it's served.

    This implementation is meant to be subclassed.
    """
    implements(IFieldMarshaller)

    def __init__(self, field, request):
        self.field = field
        self.request = request

<<<<<<< HEAD
    def marshall_from_json_data(self, value):
        """See `IFieldMarshaller`.

        This method returns the value unchanged. It will only work for
        basic python types handled by simplejson.
        """
        return value

    def marshall_from_string(self, value):
        """See `IFieldMarshaller`.

        Make sure the value is a string and then _marshall_from_string_method
        hook method.
        """
        if value is None:
            return None
        assert isinstance(value, basestring), 'Marshalling a non-string'
        return self._marshall_from_string(value)

    def _marshall_from_string(self, value):
        """If the value is empty, return None. Otherwise return the value."""
        if value == "":
            return None
        return value
=======
    def marshall(self, value):
        if value is None:
            return None
        return self._marshall(value)
>>>>>>> 5bbb4928

    def representationName(self, field_name):
        """See `IFieldMarshaller`.

        Return the field name as is.
        """
        return field_name

    def unmarshall(self, entry, field_name, value):
        """See `IFieldMarshaller`.

        Return the value as is.
        """
        return value


class DateTimeFieldMarshaller(SimpleFieldMarshaller):
    """A marshaller that transforms its value into a datetime object."""

    def marshall_from_json_data(self, value):
        """See `IFieldMarshaller`.

<<<<<<< HEAD
        The JSON value is a string that needs to be parsed.
        """
        return self.marshall_from_string(value)
=======
class TimezoneFieldMarshaller(SimpleFieldMarshaller):

    def __init__(self, field, request, vocabulary):
        super(TimezoneFieldMarshaller, self).__init__(field, request)


class DateTimeFieldMarshaller(SimpleFieldMarshaller):
    """A marshaller that transforms its value into datetime object."""
>>>>>>> 5bbb4928

    def _marshall_from_string(self, value):
        """Parse the value as a datetime object."""
        try:
            value = DateTimeParser().parse(value)
            (year, month, day, hours, minutes, secondsAndMicroseconds,
             timezone) = value
            seconds = int(secondsAndMicroseconds)
            microseconds = int(
                round((secondsAndMicroseconds - seconds) * 1000000))
            if timezone not in ['Z', '+0000', '-0000']:
                raise ValueError("Time not in UTC.")
            return datetime(year, month, day, hours, minutes,
                            seconds, microseconds, pytz.utc)
        except (DateError, DateTimeError, SyntaxError):
            raise ValueError("Value doesn't look like a date.")


class CollectionFieldMarshaller(SimpleFieldMarshaller):

    def representationName(self, field_name):
        """See `IFieldMarshaller`.

        Make it clear that the value is a link to a collection.
        """
        return field_name + '_collection_link'

    def marshall_from_json_data(self, value):
        """See `IFieldMarshaller`.

        The JSON value is a string that needs to be dereferenced.
        """
        if value is None:
            return None
        return self._marshall_from_string(value)

    def unmarshall(self, entry, field_name, value):
        """See `IFieldMarshaller`.

        This returns a link to the scoped collection.
        """
        return "%s/%s" % (canonical_url(entry.context), field_name)


def VocabularyLookupFieldMarshaller(field, request):
    """A marshaller that uses the underlying vocabulary.

    This is just a factory function that does another adapter lookup
    for a marshaller, one that can take into account the vocabulary
    in addition to the field type (presumably Choice) and the request.
    """
    return getMultiAdapter((field, request, field.vocabulary),
                           IFieldMarshaller)


class SimpleVocabularyLookupFieldMarshaller(SimpleFieldMarshaller):
    """A marshaller for vocabulary lookup by title."""

    def __init__(self, field, request, vocabulary):
        """Initialize the marshaller with the vocabulary it'll use."""
        super(SimpleVocabularyLookupFieldMarshaller, self).__init__(
            field, request)
        self.vocabulary = vocabulary

    def _marshall_from_string(self, value):
        """Find an item in the vocabulary by title."""
        valid_titles = []
        for item in self.field.vocabulary.items:
            if item.title == value:
                return item
            valid_titles.append(item.title)
        raise ValueError(
            'Invalid value "%s". Acceptable values are: %s' %
            (value, ', '.join(valid_titles)))

    def unmarshall(self, entry, field_name, value):
        if value is None:
            return None
        return value.title


class ObjectLookupFieldMarshaller(SimpleFieldMarshaller,
                                  URLDereferencingMixin):
    """A marshaller that turns URLs into data model objects.

    This marshaller can be used with a IChoice field (initialized
    with a vocabulary) or with an IObject field (no vocabulary).
    """

    def __init__(self, field, request, vocabulary=None):
        super(ObjectLookupFieldMarshaller, self).__init__(field, request)
        self.vocabulary = vocabulary

    def representationName(self, field_name):
        """See `IFieldMarshaller`.

        Make it clear that the value is a link to an object, not an object.
        """
        return field_name + '_link'

    def unmarshall(self, entry, field_name, value):
        """See `IFieldMarshaller`.

        Represent an object as the URL to that object
        """
        repr_value = None
        if value is not None:
            repr_value = canonical_url(value)
        return repr_value

    def marshall_from_json_data(self, value):
        """See `IFieldMarshaller`.

        The JSON value is a string that needs to be dereferenced.
        """
        if value is None:
            return None
        return self._marshall_from_string(value)

    def _marshall_from_string(self, value):
        """See `IFieldMarshaller`.

        Look up the data model object by URL.
        """
        try:
            resource = self.dereference_url(value)
        except NotFound:
            # The URL doesn't correspond to any real object.
            raise ValueError('No such object "%s".' % value)
        # We looked up the URL and got the thing at the other end of
        # the URL: a resource. But internally, a resource isn't a
        # valid value for any schema field. Instead we want the object
        # that serves as a resource's context. Any time we want to get
        # to the object underlying a resource, we need to strip its
        # security proxy.
        return removeSecurityProxy(resource).context


class Reference(Object):
    """An Object-like field which doesn't validate all fields of the schema.

    Unlike Object, which does call _validate_fields(self.schema, value) to
    validate all fields, this field will simply call the _validate() method of
    the Field class and then check that the given value provides the specified
    schema.
    """

    def _validate(self, value):
        Field._validate(self, value)
        if not self.schema.providedBy(value):
            raise SchemaNotProvided()<|MERGE_RESOLUTION|>--- conflicted
+++ resolved
@@ -113,7 +113,6 @@
         self.field = field
         self.request = request
 
-<<<<<<< HEAD
     def marshall_from_json_data(self, value):
         """See `IFieldMarshaller`.
 
@@ -128,22 +127,15 @@
         Make sure the value is a string and then _marshall_from_string_method
         hook method.
         """
-        if value is None:
+        assert isinstance(value, basestring), (
+            'Marshalling a non-string: %r' % value)
+        if value == "":
             return None
-        assert isinstance(value, basestring), 'Marshalling a non-string'
         return self._marshall_from_string(value)
 
     def _marshall_from_string(self, value):
         """If the value is empty, return None. Otherwise return the value."""
-        if value == "":
-            return None
         return value
-=======
-    def marshall(self, value):
-        if value is None:
-            return None
-        return self._marshall(value)
->>>>>>> 5bbb4928
 
     def representationName(self, field_name):
         """See `IFieldMarshaller`.
@@ -158,6 +150,12 @@
         Return the value as is.
         """
         return value
+
+
+class TimezoneFieldMarshaller(SimpleFieldMarshaller):
+
+    def __init__(self, field, request, vocabulary):
+        super(TimezoneFieldMarshaller, self).__init__(field, request)
 
 
 class DateTimeFieldMarshaller(SimpleFieldMarshaller):
@@ -166,20 +164,9 @@
     def marshall_from_json_data(self, value):
         """See `IFieldMarshaller`.
 
-<<<<<<< HEAD
         The JSON value is a string that needs to be parsed.
         """
         return self.marshall_from_string(value)
-=======
-class TimezoneFieldMarshaller(SimpleFieldMarshaller):
-
-    def __init__(self, field, request, vocabulary):
-        super(TimezoneFieldMarshaller, self).__init__(field, request)
-
-
-class DateTimeFieldMarshaller(SimpleFieldMarshaller):
-    """A marshaller that transforms its value into datetime object."""
->>>>>>> 5bbb4928
 
     def _marshall_from_string(self, value):
         """Parse the value as a datetime object."""
