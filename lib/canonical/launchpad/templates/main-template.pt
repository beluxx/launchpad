--- conflicted
+++ resolved
@@ -88,10 +88,10 @@
         />
     <link rel="stylesheet" type="text/css"
         tal:attributes="href
-<<<<<<< HEAD
         string:${icingroot}/lazr/build/autocomplete/assets/skins/sam/autocomplete.css"
         />
-=======
+    <link rel="stylesheet" type="text/css"
+        tal:attributes="href
         string:${icingroot}/lazr/build/overlay/assets/skins/sam/pretty-overlay.css"
         />
     <link rel="stylesheet" type="text/css"
@@ -103,7 +103,6 @@
         string:${icingroot}/lazr/build/activator/assets/skins/sam/activator.css"
         />
 
->>>>>>> d7dc26e4
     <tal:devmode condition="devmode">
       <script type="text/javascript"
               tal:attributes="src string:${yui}/yui/yui.js"></script>
