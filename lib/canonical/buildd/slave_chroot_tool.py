--- conflicted
+++ resolved
@@ -194,11 +194,7 @@
 
         print "Happy to repack? [Y]"
         yesno = sys.stdin.readline().strip().lower()
-<<<<<<< HEAD
-        if yesno in ('y', 'yes', 'happy', 'gay', ''):
-=======
         if affirmed(yesno):
->>>>>>> 7fda5269
             print "Preparing chroot tarball..."
             execute("sudo tar -C %s -cjf "
                     "chroot-%s-%s-%s.tar.bz2 chroot-autobuild" %(
@@ -209,12 +205,7 @@
 
         print "Cleaning up..."
         execute(self.bin+"/remove-build %s" % self.buildid)
-        
-<<<<<<< HEAD
-        if yesno in ('y', 'yes', 'happy', 'gay', ''):
-=======
         if affirmed(yesno):
->>>>>>> 7fda5269
             print "Constructed chroot-%s-%s-%s.tar.bz2" % (
                 self.config['chroot']['distribution'],
                 self.config['chroot']['distrorelease'],
@@ -243,22 +234,14 @@
     execute(slavebin+"/umount-chroot chroot-tool")
     print "Happy to repack? [Y]"
     yesno = sys.stdin.readline().strip().lower()
-<<<<<<< HEAD
-    if yesno in ('y', 'yes', 'happy', 'gay', ''):
-=======
     if affirmed(yesno):
->>>>>>> 7fda5269
         print "Re-packing..."
         execute("sudo tar -C $HOME/build-chroot-tool -cjf %s chroot-autobuild" %
                 chroottar)
         execute("sudo chown $USER %s" % chroottar)
     print "Cleaning up..."
     execute(slavebin+"/remove-build chroot-tool")
-<<<<<<< HEAD
-    if yesno in ('y', 'yes', 'happy', 'gay', ''):
-=======
     if affirmed(yesno):
->>>>>>> 7fda5269
         print "Done, updated %s" % chroottar
     else:
         print "Done, did not update %s" % chroottar
