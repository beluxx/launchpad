--- conflicted
+++ resolved
@@ -209,15 +209,12 @@
         list for this distrorelease.
         """
 
-<<<<<<< HEAD
-=======
     def addComponent(component):
         """SQLObject provided method to fill a related join key component."""
 
     def addSection(section):
         """SQLObject provided method to fill a related join key section."""
 
->>>>>>> d330cfb6
     def getBinaryPackagePublishing(name, version, archtag, sourcename, orderBy):
         """Get BinaryPackagePublishings in a DistroRelease.
 
