# Copyright 2004-2007 Canonical Ltd.  All rights reserved.

__metaclass__ = type
__all__ = ['Distribution', 'DistributionSet']

from operator import attrgetter

from zope.interface import implements
from zope.component import getUtility

from sqlobject import (
    BoolCol, ForeignKey, SQLMultipleJoin, SQLRelatedJoin, StringCol,
    SQLObjectNotFound)
from sqlobject.sqlbuilder import AND, OR, SQLConstant

from canonical.database.sqlbase import quote, quote_like, SQLBase, sqlvalues
from canonical.database.datetimecol import UtcDateTimeCol
from canonical.database.enumcol import EnumCol
from canonical.database.constants import UTC_NOW

from canonical.launchpad.database.bugtarget import BugTargetBase

from canonical.launchpad.database.karma import KarmaContextMixin
from canonical.launchpad.database.answercontact import AnswerContact
from canonical.launchpad.database.bug import (
    BugSet, get_bug_tags, get_bug_tags_open_count)
from canonical.launchpad.database.bugtask import BugTask, BugTaskSet
from canonical.launchpad.database.milestone import Milestone
from canonical.launchpad.database.question import (
    SimilarQuestionsSearch, Question, QuestionTargetSearch, QuestionSet)
from canonical.launchpad.database.specification import (
    HasSpecificationsMixin, Specification)
from canonical.launchpad.database.sprint import HasSprintsMixin
from canonical.launchpad.database.distrorelease import DistroRelease
from canonical.launchpad.database.publishedpackage import PublishedPackage
from canonical.launchpad.database.binarypackagename import (
    BinaryPackageName)
from canonical.launchpad.database.binarypackagerelease import (
    BinaryPackageRelease)
from canonical.launchpad.database.distributionbounty import DistributionBounty
from canonical.launchpad.database.distributionmirror import DistributionMirror
from canonical.launchpad.database.distributionsourcepackage import (
    DistributionSourcePackage)
from canonical.launchpad.database.distributionsourcepackagerelease import (
    DistributionSourcePackageRelease)
from canonical.launchpad.database.distributionsourcepackagecache import (
    DistributionSourcePackageCache)
from canonical.launchpad.database.language import Language
from canonical.launchpad.database.sourcepackagename import (
    SourcePackageName)
from canonical.launchpad.database.sourcepackagerelease import (
    SourcePackageRelease)
from canonical.launchpad.database.publishing import (
    SourcePackageFilePublishing, BinaryPackageFilePublishing,
    SourcePackagePublishingHistory)
from canonical.launchpad.helpers import shortlist
from canonical.launchpad.webapp.url import urlparse

from canonical.lp.dbschema import (
    BugTaskStatus, DistributionReleaseStatus, MirrorContent,
    TranslationPermission, SpecificationSort, SpecificationFilter,
    SpecificationStatus, PackagePublishingStatus)

from canonical.launchpad.interfaces import (
    IBuildSet, IDistribution, IDistributionSet, IHasBuildRecords,
    ILaunchpadCelebrities, ISourcePackageName, IQuestionTarget, NotFoundError,
    get_supported_languages, QUESTION_STATUS_DEFAULT_SEARCH,\
    IHasLogo, IHasMugshot, IHasIcon)

from sourcerer.deb.version import Version

from canonical.launchpad.validators.name import valid_name, sanitize_name


class Distribution(SQLBase, BugTargetBase, HasSpecificationsMixin,
                   HasSprintsMixin, KarmaContextMixin):
    """A distribution of an operating system, e.g. Debian GNU/Linux."""
    implements(
        IDistribution, IHasBuildRecords, IQuestionTarget,
        IHasLogo, IHasMugshot, IHasIcon)

    _table = 'Distribution'
    _defaultOrder = 'name'

    name = StringCol(notNull=True, alternateID=True, unique=True)
    displayname = StringCol(notNull=True)
    title = StringCol(notNull=True)
    summary = StringCol(notNull=True)
    description = StringCol(notNull=True)
    homepage_content = StringCol(default=None)
    icon = ForeignKey(
        dbName='emblem', foreignKey='LibraryFileAlias', default=None)
    mugshot = ForeignKey(
        dbName='gotchi', foreignKey='LibraryFileAlias', default=None)
    logo = ForeignKey(
        dbName='gotchi_heading', foreignKey='LibraryFileAlias', default=None)
    domainname = StringCol(notNull=True)
    owner = ForeignKey(dbName='owner', foreignKey='Person', notNull=True)
    bugcontact = ForeignKey(
        dbName='bugcontact', foreignKey='Person', notNull=False, default=None)
    security_contact = ForeignKey(
        dbName='security_contact', foreignKey='Person', notNull=False,
        default=None)
    driver = ForeignKey(
        foreignKey="Person", dbName="driver", notNull=False, default=None)
    members = ForeignKey(dbName='members', foreignKey='Person', notNull=True)
    mirror_admin = ForeignKey(
        dbName='mirror_admin', foreignKey='Person', notNull=True)
    translationgroup = ForeignKey(
        dbName='translationgroup', foreignKey='TranslationGroup', notNull=False,
        default=None)
    translationpermission = EnumCol(
        dbName='translationpermission', notNull=True, 
        schema=TranslationPermission, default=TranslationPermission.OPEN)
    lucilleconfig = StringCol(
        dbName='lucilleconfig', notNull=False, default=None)
    upload_sender = StringCol(
        dbName='upload_sender', notNull=False, default=None)
    upload_admin = ForeignKey(
        dbName='upload_admin', foreignKey='Person', default=None, notNull=False)
    bounties = SQLRelatedJoin(
        'Bounty', joinColumn='distribution', otherColumn='bounty',
        intermediateTable='DistributionBounty')
    uploaders = SQLMultipleJoin('DistroComponentUploader',
        joinColumn='distribution', prejoins=["uploader", "component"])
    official_answers = BoolCol(dbName='official_answers', notNull=True, 
        default=False)
    official_malone = BoolCol(dbName='official_malone', notNull=True,
        default=False)
    official_rosetta = BoolCol(dbName='official_rosetta', notNull=True,
        default=False)
    translation_focus = ForeignKey(dbName='translation_focus',
        foreignKey='DistroRelease', notNull=False, default=None)
    source_package_caches = SQLMultipleJoin('DistributionSourcePackageCache',
                                            joinColumn="distribution",
                                            orderBy="name",
                                            prejoins=['sourcepackagename'])
    date_created = UtcDateTimeCol(notNull=False, default=UTC_NOW)

    @property
    def all_milestones(self):
        """See IDistribution."""
        return Milestone.selectBy(
            distribution=self, orderBy=['dateexpected', 'name'])

    @property
    def milestones(self):
        """See IDistribution."""
        return Milestone.selectBy(
            distribution=self, visible=True, orderBy=['dateexpected', 'name'])

    @property
    def archive_mirrors(self):
        """See canonical.launchpad.interfaces.IDistribution."""
        return DistributionMirror.selectBy(
            distribution=self, content=MirrorContent.ARCHIVE,
            official_approved=True, official_candidate=True, enabled=True)

    @property
    def release_mirrors(self):
        """See canonical.launchpad.interfaces.IDistribution."""
        return DistributionMirror.selectBy(
            distribution=self, content=MirrorContent.RELEASE,
            official_approved=True, official_candidate=True, enabled=True)

    @property
    def disabled_mirrors(self):
        """See canonical.launchpad.interfaces.IDistribution."""
        return DistributionMirror.selectBy(
            distribution=self, official_approved=True,
            official_candidate=True, enabled=False)

    @property
    def unofficial_mirrors(self):
        """See canonical.launchpad.interfaces.IDistribution."""
        query = OR(DistributionMirror.q.official_candidate==False,
                   DistributionMirror.q.official_approved==False)
        return DistributionMirror.select(
            AND(DistributionMirror.q.distributionID==self.id, query))

    @property
    def full_functionality(self):
        """See IDistribution."""
        if self == getUtility(ILaunchpadCelebrities).ubuntu:
            return True
        return False

    @property
    def drivers(self):
        """See IDistribution."""
        if self.driver is not None:
            return [self.driver]
        else:
            return [self.owner]

    @property
    def is_read_only(self):
        """See IDistribution."""
        return self.name in ['debian', 'redhat', 'gentoo']

    @property
    def _sort_key(self):
        """Return something that can be used to sort distributions,
        putting Ubuntu and its major derivatives first.

        This is used to ensure that the list of distributions displayed in
        Soyuz generally puts Ubuntu at the top.
        """
        if self.name == 'ubuntu':
            return (0, 'ubuntu')
        if self.name in ['kubuntu', 'xubuntu']:
            return (1, self.name)
        return (2, self.name)

    @property
    def releases(self):
        # This is used in a number of places and given it's already
        # listified, why not spare the trouble of regenerating?
        ret = DistroRelease.selectBy(distribution=self)
        return sorted(ret, key=lambda a: Version(a.version), reverse=True)

    @property
    def bugtargetname(self):
        """See IBugTarget."""
        return self.displayname

    def _getBugTaskContextWhereClause(self):
        """See BugTargetBase."""
        return "BugTask.distribution = %d" % self.id

    def searchTasks(self, search_params):
        """See canonical.launchpad.interfaces.IBugTarget."""
        search_params.setDistribution(self)
        return BugTaskSet().search(search_params)

    def getUsedBugTags(self):
        """See IBugTarget."""
        return get_bug_tags("BugTask.distribution = %s" % sqlvalues(self))

    def getUsedBugTagsWithOpenCounts(self, user):
        """See IBugTarget."""
        return get_bug_tags_open_count(
            "BugTask.distribution = %s" % sqlvalues(self), user)

    def getMirrorByName(self, name):
        """See IDistribution."""
        return DistributionMirror.selectOneBy(distribution=self, name=name)

    def newMirror(self, owner, speed, country, content, displayname=None,
                  description=None, http_base_url=None, ftp_base_url=None,
                  rsync_base_url=None, official_candidate=False,
                  enabled=False):
        """See IDistribution."""
        # NB this functionality is only available to distributions that have
        # the full functionality of Launchpad enabled. This is Ubuntu and
        # commercial derivatives that have been specifically given this
        # ability
        if not self.full_functionality:
            return None

        url = http_base_url or ftp_base_url
        assert url is not None, (
            "A mirror must provide either an HTTP or FTP URL (or both).")
        dummy, host, dummy, dummy, dummy, dummy = urlparse(url)
        name = sanitize_name('%s-%s' % (host, content.name.lower()))

        orig_name = name
        count = 1
        while DistributionMirror.selectOneBy(name=name) is not None:
            count += 1
            name = '%s%s' % (orig_name, count)

        return DistributionMirror(
            distribution=self, owner=owner, name=name, speed=speed,
            country=country, content=content, displayname=displayname,
            description=description, http_base_url=http_base_url,
            ftp_base_url=ftp_base_url, rsync_base_url=rsync_base_url,
            official_candidate=official_candidate, enabled=enabled)

    def createBug(self, bug_params):
        """See canonical.launchpad.interfaces.IBugTarget."""
        bug_params.setBugTarget(distribution=self)
        return BugSet().createBug(bug_params)

    def _getBugTaskContextClause(self):
        """See BugTargetBase."""
        return 'BugTask.distribution = %s' % sqlvalues(self)

    @property
    def currentrelease(self):
        # XXX: this should be just a selectFirst with a case in its
        # order by clause -- kiko, 2006-03-18

        # If we have a frozen one, return that.
        for rel in self.releases:
            if rel.releasestatus == DistributionReleaseStatus.FROZEN:
                return rel
        # If we have one in development, return that.
        for rel in self.releases:
            if rel.releasestatus == DistributionReleaseStatus.DEVELOPMENT:
                return rel
        # If we have a stable one, return that.
        for rel in self.releases:
            if rel.releasestatus == DistributionReleaseStatus.CURRENT:
                return rel
        # If we have ANY, return the first one.
        if len(self.releases) > 0:
            return self.releases[0]
        return None

    def __getitem__(self, name):
        for release in self.releases:
            if release.name == name:
                return release
        raise NotFoundError(name)

    def __iter__(self):
        return iter(self.releases)

    @property
    def bugCounter(self):
        counts = []

        severities = [BugTaskStatus.UNCONFIRMED,
                      BugTaskStatus.CONFIRMED,
                      BugTaskStatus.REJECTED,
                      BugTaskStatus.FIXRELEASED]

        querystr = ("BugTask.distribution = %s AND "
                 "BugTask.status = %s")

        for severity in severities:
            query = querystr % sqlvalues(self.id, severity.value)
            count = BugTask.select(query).count()
            counts.append(count)

        return counts

    def getRelease(self, name_or_version):
        """See IDistribution."""
        distrorelease = DistroRelease.selectOneBy(
            distribution=self, name=name_or_version)
        if distrorelease is None:
            distrorelease = DistroRelease.selectOneBy(
                distribution=self, version=name_or_version)
            if distrorelease is None:
                raise NotFoundError(name_or_version)
        return distrorelease

    def getDevelopmentReleases(self):
        """See IDistribution."""
        return DistroRelease.selectBy(
            distribution=self,
            releasestatus=DistributionReleaseStatus.DEVELOPMENT)

    def getMilestone(self, name):
        """See IDistribution."""
        return Milestone.selectOne("""
            distribution = %s AND
            name = %s
            """ % sqlvalues(self.id, name))

    def getSourcePackage(self, name):
        """See IDistribution."""
        if ISourcePackageName.providedBy(name):
            sourcepackagename = name
        else:
            try:
                sourcepackagename = SourcePackageName.byName(name)
            except SQLObjectNotFound:
                return None
        return DistributionSourcePackage(self, sourcepackagename)

    def getSourcePackageRelease(self, sourcepackagerelease):
        """See IDistribution."""
        return DistributionSourcePackageRelease(self, sourcepackagerelease)

    @property
    def has_any_specifications(self):
        """See IHasSpecifications."""
        return self.all_specifications.count()

    @property
    def all_specifications(self):
        return self.specifications(filter=[SpecificationFilter.ALL])

    def specifications(self, sort=None, quantity=None, filter=None):
        """See IHasSpecifications.

        In the case of distributions, there are two kinds of filtering,
        based on:

          - completeness: we want to show INCOMPLETE if nothing is said
          - informationalness: we will show ANY if nothing is said

        """

        # Make a new list of the filter, so that we do not mutate what we
        # were passed as a filter
        if not filter:
            # it could be None or it could be []
            filter = [SpecificationFilter.INCOMPLETE]

        # now look at the filter and fill in the unsaid bits

        # defaults for completeness: if nothing is said about completeness
        # then we want to show INCOMPLETE
        completeness = False
        for option in [
            SpecificationFilter.COMPLETE,
            SpecificationFilter.INCOMPLETE]:
            if option in filter:
                completeness = True
        if completeness is False:
            filter.append(SpecificationFilter.INCOMPLETE)

        # defaults for acceptance: in this case we have nothing to do
        # because specs are not accepted/declined against a distro

        # defaults for informationalness: we don't have to do anything
        # because the default if nothing is said is ANY

        # sort by priority descending, by default
        if sort is None or sort == SpecificationSort.PRIORITY:
            order = ['-priority', 'Specification.status', 'Specification.name']
        elif sort == SpecificationSort.DATE:
            order = ['-Specification.datecreated', 'Specification.id']

        # figure out what set of specifications we are interested in. for
        # distributions, we need to be able to filter on the basis of:
        #
        #  - completeness. by default, only incomplete specs shown
        #  - informational.
        #
        base = 'Specification.distribution = %s' % self.id
        query = base
        # look for informational specs
        if SpecificationFilter.INFORMATIONAL in filter:
            query += ' AND Specification.informational IS TRUE'

        # filter based on completion. see the implementation of
        # Specification.is_complete() for more details
        completeness =  Specification.completeness_clause

        if SpecificationFilter.COMPLETE in filter:
            query += ' AND ( %s ) ' % completeness
        elif SpecificationFilter.INCOMPLETE in filter:
            query += ' AND NOT ( %s ) ' % completeness

        # Filter for validity. If we want valid specs only then we should
        # exclude all OBSOLETE or SUPERSEDED specs
        if SpecificationFilter.VALID in filter:
            query += ' AND Specification.status NOT IN ( %s, %s ) ' % \
                sqlvalues(SpecificationStatus.OBSOLETE,
                          SpecificationStatus.SUPERSEDED)

        # ALL is the trump card
        if SpecificationFilter.ALL in filter:
            query = base

        # Filter for specification text
        for constraint in filter:
            if isinstance(constraint, basestring):
                # a string in the filter is a text search filter
                query += ' AND Specification.fti @@ ftq(%s) ' % quote(
                    constraint)

        # now do the query, and remember to prejoin to people
        results = Specification.select(query, orderBy=order, limit=quantity)
        return results.prejoin(['assignee', 'approver', 'drafter'])

    def getSpecification(self, name):
        """See ISpecificationTarget."""
        return Specification.selectOneBy(distribution=self, name=name)

    def getSupportedLanguages(self):
        """See IQuestionTarget."""
        return get_supported_languages(self)

    def newQuestion(self, owner, title, description, language=None,
                  datecreated=None):
        """See IQuestionTarget."""
        return QuestionSet.new(
            title=title, description=description, owner=owner,
            distribution=self, datecreated=datecreated, language=language)

    def getQuestion(self, question_id):
        """See IQuestionTarget."""
        try:
            question = Question.get(question_id)
        except SQLObjectNotFound:
            return None
        # Verify that the question is actually for this distribution.
        if question.distribution != self:
            return None
        return question

    def searchQuestions(self, search_text=None,
                        status=QUESTION_STATUS_DEFAULT_SEARCH,
                        language=None, sort=None, owner=None,
                        needs_attention_from=None):
        """See IQuestionTarget."""
        return QuestionTargetSearch(
            distribution=self,
            search_text=search_text, status=status,
            language=language, sort=sort, owner=owner,
            needs_attention_from=needs_attention_from).getResults()


    def findSimilarQuestions(self, title):
        """See IQuestionTarget."""
        return SimilarQuestionsSearch(title, distribution=self).getResults()

    def addAnswerContact(self, person):
        """See IQuestionTarget."""
        if person in self.answer_contacts:
            return False
        AnswerContact(
            product=None, person=person,
            sourcepackagename=None, distribution=self)
        return True

    def removeAnswerContact(self, person):
        """See IQuestionTarget."""
        if person not in self.answer_contacts:
            return False
        answer_contact_entry = AnswerContact.selectOne(
            "distribution = %d AND person = %d"
            " AND sourcepackagename IS NULL" % (self.id, person.id))
        answer_contact_entry.destroySelf()
        return True

    @property
    def answer_contacts(self):
        """See IQuestionTarget."""
        answer_contacts = AnswerContact.select(
            """distribution = %d AND sourcepackagename IS NULL""" % self.id)

        return sorted(
            [answer_contact.person for answer_contact in answer_contacts],
            key=attrgetter('displayname'))

    @property
    def direct_answer_contacts(self):
        """See IQuestionTarget."""
        return self.answer_contacts

    def getQuestionLanguages(self):
        """See IQuestionTarget."""
        return set(Language.select(
<<<<<<< HEAD
            'Language.id = language AND distribution = %s AND '
            'sourcepackagename IS NULL' % sqlvalues(self),
            clauseTables=['Question'], distinct=True))
=======
            'Language.id = Ticket.language AND '
            'Ticket.distribution = %s AND '
            'Ticket.sourcepackagename IS NULL' % sqlvalues(self.id),
            clauseTables=['Ticket'], distinct=True))
>>>>>>> ae514888

    def ensureRelatedBounty(self, bounty):
        """See IDistribution."""
        for curr_bounty in self.bounties:
            if bounty.id == curr_bounty.id:
                return None
        DistributionBounty(distribution=self, bounty=bounty)

    def getDistroReleaseAndPocket(self, distrorelease_name):
        """See IDistribution."""
        from canonical.archivepublisher.publishing import suffixpocket

        # Get the list of suffixes.
        suffixes = [suffix for suffix, ignored in suffixpocket.items()]
        # Sort it longest string first.
        suffixes.sort(key=len, reverse=True)

        for suffix in suffixes:
            if distrorelease_name.endswith(suffix):
                try:
                    left_size = len(distrorelease_name) - len(suffix)
                    return (self[distrorelease_name[:left_size]],
                            suffixpocket[suffix])
                except KeyError:
                    # Swallow KeyError to continue round the loop.
                    pass

        raise NotFoundError(distrorelease_name)

    def getFileByName(self, filename, source=True, binary=True):
        """See IDistribution."""
        assert (source or binary), "searching in an explicitly empty " \
               "space is pointless"
        if source:
            candidate = SourcePackageFilePublishing.selectFirstBy(
                distribution=self, libraryfilealiasfilename=filename,
                orderBy=['id'])

        if binary:
            candidate = BinaryPackageFilePublishing.selectFirstBy(
                distribution=self,
                libraryfilealiasfilename=filename,
                orderBy=["-id"])

        if candidate is not None:
            return candidate.libraryfilealias

        raise NotFoundError(filename)

    def getBuildRecords(self, status=None, name=None, pocket=None):
        """See IHasBuildRecords"""
        # Find out the distroarchreleases in question.
        arch_ids = []
        # concatenate architectures list since they are distinct.
        for release in self.releases:
            arch_ids += [arch.id for arch in release.architectures]

        # use facility provided by IBuildSet to retrieve the records
        return getUtility(IBuildSet).getBuildsByArchIds(
            arch_ids, status, name, pocket)

    def removeOldCacheItems(self, log):
        """See IDistribution."""

        # Get the set of source package names to deal with.
        spns = set(SourcePackageName.select("""
            SourcePackagePublishingHistory.distrorelease =
                DistroRelease.id AND
            DistroRelease.distribution = %s AND
            SourcePackagePublishingHistory.sourcepackagerelease =
                SourcePackageRelease.id AND
            SourcePackagePublishingHistory.status != %s AND
            SourcePackageRelease.sourcepackagename =
                SourcePackageName.id
            """ % sqlvalues(self.id, PackagePublishingStatus.REMOVED),
            distinct=True,
            clauseTables=['SourcePackagePublishingHistory', 'DistroRelease',
                'SourcePackageRelease']))

        # Remove the cache entries for packages we no longer publish.
        for cache in self.source_package_caches:
            if cache.sourcepackagename not in spns:
                log.debug(
                    "Removing source cache for '%s' (%s)"
                    % (cache.name, cache.id))
                cache.destroySelf()

    def updateCompleteSourcePackageCache(self, log, ztm):
        """See IDistribution."""
        # Get the set of source package names to deal with.
        spns = list(SourcePackageName.select("""
            SourcePackagePublishingHistory.distrorelease =
                DistroRelease.id AND
            DistroRelease.distribution = %s AND
            SourcePackagePublishingHistory.sourcepackagerelease =
                SourcePackageRelease.id AND
            SourcePackagePublishingHistory.status != %s AND
            SourcePackageRelease.sourcepackagename =
                SourcePackageName.id
            """ % sqlvalues(self.id, PackagePublishingStatus.REMOVED),
            distinct=True,
            clauseTables=['SourcePackagePublishingHistory', 'DistroRelease',
                'SourcePackageRelease']))

        # Now update, committing every 50 packages.
        counter = 0
        for spn in spns:
            log.debug("Considering source '%s'" % spn.name)
            self.updateSourcePackageCache(spn, log)
            counter += 1
            if counter > 49:
                counter = 0
                log.debug("Committing")
                ztm.commit()

    def updateSourcePackageCache(self, sourcepackagename, log):
        """See IDistribution."""

        # Get the set of published sourcepackage releases.
        sprs = list(SourcePackageRelease.select("""
            SourcePackageRelease.sourcepackagename = %s AND
            SourcePackageRelease.id =
                SourcePackagePublishingHistory.sourcepackagerelease AND
            SourcePackagePublishingHistory.distrorelease =
                DistroRelease.id AND
            DistroRelease.distribution = %s AND
            SourcePackagePublishingHistory.status != %s
            """ % sqlvalues(sourcepackagename, self,
                            PackagePublishingStatus.REMOVED),
            orderBy='id',
            clauseTables=['SourcePackagePublishingHistory', 'DistroRelease'],
            distinct=True))

        if len(sprs) == 0:
            log.debug("No sources releases found.")
            return

        # Find or create the cache entry.
        cache = DistributionSourcePackageCache.selectOne("""
            distribution = %s AND
            sourcepackagename = %s
            """ % sqlvalues(self.id, sourcepackagename.id))
        if cache is None:
            log.debug("Creating new source cache entry.")
            cache = DistributionSourcePackageCache(
                distribution=self,
                sourcepackagename=sourcepackagename)

        # Make sure the name is correct.
        cache.name = sourcepackagename.name

        # Get the sets of binary package names, summaries, descriptions.
        binpkgnames = set()
        binpkgsummaries = set()
        binpkgdescriptions = set()
        for spr in sprs:
            log.debug("Considering source version %s" % spr.version)
            binpkgs = BinaryPackageRelease.select("""
                BinaryPackageRelease.build = Build.id AND
                Build.sourcepackagerelease = %s
                """ % sqlvalues(spr.id),
                clauseTables=['Build'])
            for binpkg in binpkgs:
                log.debug("Considering binary '%s'" % binpkg.name)
                binpkgnames.add(binpkg.name)
                binpkgsummaries.add(binpkg.summary)
                binpkgdescriptions.add(binpkg.description)

        # Update the caches.
        cache.binpkgnames = ' '.join(sorted(binpkgnames))
        cache.binpkgsummaries = ' '.join(sorted(binpkgsummaries))
        cache.binpkgdescriptions = ' '.join(sorted(binpkgdescriptions))

    def searchSourcePackages(self, text):
        """See IDistribution."""
        # The query below tries exact matching on the source package
        # name as well; this is because source package names are
        # notoriously bad for fti matching -- they can contain dots, or
        # be short like "at", both things which users do search for.
        dspcaches = DistributionSourcePackageCache.select("""
            distribution = %s AND
            (fti @@ ftq(%s) OR
             DistributionSourcePackageCache.name ILIKE '%%' || %s || '%%')
            """ % (quote(self.id), quote(text), quote_like(text)),
            orderBy=[SQLConstant('rank(fti, ftq(%s)) DESC' % quote(text))],
            prejoins=["sourcepackagename"])
        return [dspc.distributionsourcepackage for dspc in dspcaches]

    def guessPackageNames(self, pkgname):
        """See IDistribution"""
        assert isinstance(pkgname, basestring), (
            "Expected string. Got: %r" % pkgname)

        pkgname = pkgname.strip().lower()
        if not valid_name(pkgname):
            raise NotFoundError('Invalid package name: %s' % pkgname)

        if self.currentrelease is None:
            # Distribution with no releases can't have anything
            # published in it.
            raise NotFoundError('%s has no releases; %r was never '
                                'published in it'
                                % (self.displayname, pkgname))

        # The way this method works is that is tries to locate a pair of
        # packages related to that name. If it locates a binary package,
        # it then tries to find the source package most recently
        # associated with it, first in the current distrorelease and
        # then across the whole distribution. If it doesn't, it tries to
        # find a source package with that name published in the
        # distribution.
        #
        # XXX: note that the strategy of falling back to previous
        # distribution releases might be revisited in the future; for
        # instance, when people file bugs, it might actually be bad for
        # us to allow them to be associated with obsolete packages.
        #   -- kiko, 2006-07-28

        binarypackagename = BinaryPackageName.selectOneBy(name=pkgname)
        if binarypackagename:
            # Ok, so we have a binarypackage with that name. Grab its
            # latest publication -- first in the distribution release
            # and if that fails, in the distribution (this may be an old
            # package name the end-user is groping for) -- and then get
            # the sourcepackagename from that.
            publishing = PublishedPackage.selectFirstBy(
                binarypackagename=binarypackagename.name,
                distrorelease=self.currentrelease,
                orderBy=['-id'])
            if publishing is None:
                publishing = PublishedPackage.selectFirstBy(
                    binarypackagename=binarypackagename.name,
                    distribution=self,
                    orderBy=['-id'])
            if publishing is not None:
                sourcepackagename = SourcePackageName.byName(
                                        publishing.sourcepackagename)
                return (sourcepackagename, binarypackagename)

        sourcepackagename = SourcePackageName.selectOneBy(name=pkgname)
        if sourcepackagename is None:
            # Not a binary package name, not a source package name,
            # game over!
            if binarypackagename:
                raise NotFoundError('Binary package %s not published in %s'
                                    % (pkgname, self.displayname))
            else:
                raise NotFoundError('Unknown package: %s' % pkgname)

        # Note that in the source package case, we don't restrict
        # the search to the distribution release, making a best
        # effort to find a package.
        publishing = SourcePackagePublishingHistory.selectFirst('''
            SourcePackagePublishingHistory.distrorelease =
                DistroRelease.id AND
            DistroRelease.distribution = %s AND
            SourcePackagePublishingHistory.sourcepackagerelease =
                SourcePackageRelease.id AND
            SourcePackageRelease.sourcepackagename = %s AND
            SourcePackagePublishingHistory.status = %s
            ''' % sqlvalues(self, sourcepackagename,
                            PackagePublishingStatus.PUBLISHED),
            clauseTables=['SourcePackageRelease', 'DistroRelease'],
            distinct=True,
            orderBy="id")

        if publishing is None:
            raise NotFoundError('Package %s not published in %s'
                                % (pkgname, self.displayname))

        # Note the None here: if no source package was published for the
        # the binary package we found above, assume we ran into a red
        # herring and just ignore the binary package name hit.
        return (sourcepackagename, None)


class DistributionSet:
    """This class is to deal with Distribution related stuff"""

    implements(IDistributionSet)

    def __init__(self):
        self.title = "Registered Distributions"

    def __iter__(self):
        """Return all distributions sorted with Ubuntu preferentially
        displayed.
        """
        distroset = Distribution.select()
        return iter(sorted(shortlist(distroset),
                        key=lambda distro: distro._sort_key))

    def __getitem__(self, name):
        """See canonical.launchpad.interfaces.IDistributionSet."""
        distribution = self.getByName(name)
        if distribution is None:
            raise NotFoundError(name)
        return distribution

    def get(self, distributionid):
        """See canonical.launchpad.interfaces.IDistributionSet."""
        return Distribution.get(distributionid)

    def count(self):
        return Distribution.select().count()

    def getDistros(self):
        """Returns all Distributions available on the database"""
        return Distribution.select()

    def getByName(self, distroname):
        """See canonical.launchpad.interfaces.IDistributionSet."""
        try:
            return Distribution.byName(distroname)
        except SQLObjectNotFound:
            return None

    def new(self, name, displayname, title, description, summary, domainname,
            members, owner, mugshot=None, logo=None, icon=None):
        return Distribution(
            name=name,
            displayname=displayname,
            title=title,
            description=description,
            summary=summary,
            domainname=domainname,
            members=members,
            mirror_admin=owner,
            owner=owner,
            mugshot=mugshot,
            logo=logo,
            icon=icon)
<|MERGE_RESOLUTION|>--- conflicted
+++ resolved
@@ -110,7 +110,7 @@
         dbName='translationgroup', foreignKey='TranslationGroup', notNull=False,
         default=None)
     translationpermission = EnumCol(
-        dbName='translationpermission', notNull=True, 
+        dbName='translationpermission', notNull=True,
         schema=TranslationPermission, default=TranslationPermission.OPEN)
     lucilleconfig = StringCol(
         dbName='lucilleconfig', notNull=False, default=None)
@@ -123,7 +123,7 @@
         intermediateTable='DistributionBounty')
     uploaders = SQLMultipleJoin('DistroComponentUploader',
         joinColumn='distribution', prejoins=["uploader", "component"])
-    official_answers = BoolCol(dbName='official_answers', notNull=True, 
+    official_answers = BoolCol(dbName='official_answers', notNull=True,
         default=False)
     official_malone = BoolCol(dbName='official_malone', notNull=True,
         default=False)
@@ -548,16 +548,10 @@
     def getQuestionLanguages(self):
         """See IQuestionTarget."""
         return set(Language.select(
-<<<<<<< HEAD
-            'Language.id = language AND distribution = %s AND '
-            'sourcepackagename IS NULL' % sqlvalues(self),
+            'Language.id = Question.language AND '
+            'Question.distribution = %s AND '
+            'Question.sourcepackagename IS NULL' % sqlvalues(self.id),
             clauseTables=['Question'], distinct=True))
-=======
-            'Language.id = Ticket.language AND '
-            'Ticket.distribution = %s AND '
-            'Ticket.sourcepackagename IS NULL' % sqlvalues(self.id),
-            clauseTables=['Ticket'], distinct=True))
->>>>>>> ae514888
 
     def ensureRelatedBounty(self, bounty):
         """See IDistribution."""
