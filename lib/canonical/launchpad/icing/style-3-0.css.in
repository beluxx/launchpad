--- conflicted
+++ resolved
@@ -950,19 +950,8 @@
 .yui3-ieditor {
     padding-right: 288px;
     }
-<<<<<<< HEAD
-
-.lazr-multiline-edit-header {
-    margin-left: 18px;
-    margin-bottom: -32px;
-}
-
-.yui3-ieditor-errors {
-    font-size: 100%;
-=======
 h1 .yui3-ieditor-errors {
     font-size: 0.5em;
->>>>>>> 669ff34f
     }
 .lazr-multiline-edit .yui3-ieditor {
     padding-right: 0;
