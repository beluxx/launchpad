# Copyright 2009 Canonical Ltd.  This software is licensed under the
# GNU Affero General Public License version 3 (see the file LICENSE).

"""Implementation classes for IDiff, etc."""

__metaclass__ = type
__all__ = ['Diff', 'PreviewDiff', 'StaticDiff']

from cStringIO import StringIO
import sys
from uuid import uuid1

from bzrlib import trace
from bzrlib.branch import Branch
from bzrlib.diff import show_diff_trees
from bzrlib.merge import Merge3Merger
from bzrlib.patches import (
    parse_patches,
    Patch,
    )
from lazr.delegates import delegates
import simplejson
from sqlobject import (
    ForeignKey,
    IntCol,
    StringCol,
    )
from storm.locals import (
    Int,
    Reference,
    Storm,
    Unicode,
    )
from zope.component import getUtility
from zope.error.interfaces import IErrorReportingUtility
from zope.interface import (
    classProvides,
    implements,
    )

from canonical.config import config
from canonical.database.sqlbase import SQLBase
from canonical.launchpad.interfaces.librarian import ILibraryFileAliasSet
<<<<<<< HEAD
from canonical.launchpad.webapp.interfaces import NotFoundError
=======
from lp.app.errors import NotFoundError
>>>>>>> a29d2ba1
from lp.code.interfaces.diff import (
    IDiff,
    IPreviewDiff,
    IStaticDiff,
    IStaticDiffSource,
    )


class Diff(SQLBase):
    """See `IDiff`."""

    implements(IDiff)

    diff_text = ForeignKey(foreignKey='LibraryFileAlias')

    diff_lines_count = IntCol()

    _diffstat = StringCol(dbName='diffstat')

    def _get_diffstat(self):
        if self._diffstat is None:
            return None
        return dict((key, tuple(value))
                    for key, value
                    in simplejson.loads(self._diffstat).items())

    def _set_diffstat(self, diffstat):
        if diffstat is None:
            self._diffstat = None
            return
        # diffstats should be mappings of path to line counts.
        assert isinstance(diffstat, dict)
        self._diffstat = simplejson.dumps(diffstat)

    diffstat = property(_get_diffstat, _set_diffstat)

    added_lines_count = IntCol()

    removed_lines_count = IntCol()

    @property
    def text(self):
        if self.diff_text is None:
            return ''
        else:
            self.diff_text.open()
            try:
                return self.diff_text.read(config.diff.max_read_size)
            finally:
                self.diff_text.close()

    @property
    def oversized(self):
        # If the size of the content of the librarian file is over the
        # config.diff.max_read_size, then we have an oversized diff.
        if self.diff_text is None:
            return False
        diff_size = self.diff_text.content.filesize
        return diff_size > config.diff.max_read_size

    @classmethod
    def mergePreviewFromBranches(cls, source_branch, source_revision,
                                 target_branch, prerequisite_branch=None):
        """Generate a merge preview diff from the supplied branches.

        :param source_branch: The branch that will be merged.
        :param source_revision: The revision_id of the revision that will be
            merged.
        :param target_branch: The branch that the source will merge into.
        :param prerequisite_branch: The branch that should be merged before
            merging the source.
        :return: A tuple of (`Diff`, `ConflictList`) for a merge preview.
        """
        cleanups = []
        try:
            for branch in [source_branch, target_branch, prerequisite_branch]:
                if branch is not None:
                    branch.lock_read()
                    cleanups.append(branch.unlock)
            merge_target = target_branch.basis_tree()
            if prerequisite_branch is not None:
                prereq_revision = cls._getLCA(
                    source_branch, source_revision, prerequisite_branch)
                from_tree, _ignored_conflicts = cls._getMergedTree(
                    prerequisite_branch, prereq_revision, target_branch,
                    merge_target, cleanups)
            else:
                from_tree = merge_target
            to_tree, conflicts = cls._getMergedTree(
                source_branch, source_revision, target_branch,
                merge_target, cleanups)
            return cls.fromTrees(from_tree, to_tree), conflicts
        finally:
            for cleanup in reversed(cleanups):
                cleanup()

    @classmethod
    def _getMergedTree(cls, source_branch, source_revision, target_branch,
                  merge_target, cleanups):
        """Return a tree that is the result of a merge.

        :param source_branch: The branch to merge.
        :param source_revision: The revision_id of the revision to merge.
        :param target_branch: The branch to merge into.
        :param merge_target: The tree to merge into.
        :param cleanups: A list of cleanup operations to run when all
            operations are complete.  This will be appended to.
        :return: a tuple of a tree and the resulting conflicts.
        """
        lca = cls._getLCA(source_branch, source_revision, target_branch)
        merge_base = source_branch.repository.revision_tree(lca)
        merge_source = source_branch.repository.revision_tree(
            source_revision)
        merger = Merge3Merger(
            merge_target, merge_target, merge_base, merge_source,
            this_branch=target_branch, do_merge=False)
        def dummy_warning(self, *args, **kwargs):
            pass
        real_warning = trace.warning
        trace.warning = dummy_warning
        try:
            transform = merger.make_preview_transform()
        finally:
            trace.warning = real_warning
        cleanups.append(transform.finalize)
        return transform.get_preview_tree(), merger.cooked_conflicts

    @staticmethod
    def _getLCA(source_branch, source_revision, target_branch):
        """Return the unique LCA of two branches.

        :param source_branch: The branch to merge.
        :param source_revision: The revision of the source branch.
        :param target_branch: The branch to merge into.
        """
        graph = target_branch.repository.get_graph(
            source_branch.repository)
        return graph.find_unique_lca(
            source_revision, target_branch.last_revision())

    @classmethod
    def fromTrees(klass, from_tree, to_tree, filename=None):
        """Create a Diff from two Bazaar trees.

        :from_tree: The old tree in the diff.
        :to_tree: The new tree in the diff.
        """
        diff_content = StringIO()
        show_diff_trees(from_tree, to_tree, diff_content, old_label='',
                        new_label='')
        size = diff_content.tell()
        diff_content.seek(0)
        return klass.fromFile(diff_content, size, filename)

    @classmethod
    def fromFile(cls, diff_content, size, filename=None):
        """Create a Diff from a textual diff.

        :diff_content: The diff text
        :size: The number of bytes in the diff text.
        :filename: The filename to store the content with.  Randomly generated
            if not supplied.
        """
        if size == 0:
            diff_text = None
            diff_lines_count = 0
            diff_content_bytes = ''
        else:
            if filename is None:
                filename = str(uuid1()) + '.txt'
            diff_text = getUtility(ILibraryFileAliasSet).create(
                filename, size, diff_content, 'text/x-diff', restricted=True)
            diff_content.seek(0)
            diff_content_bytes = diff_content.read(size)
            diff_lines_count = len(diff_content_bytes.strip().split('\n'))
        # Generation of diffstat is currently failing in some circumstances.
        # See bug 436325.  Since diffstats are incidental to the whole
        # process, we don't want failure here to kill the generation of the
        # diff itself, but we do want to hear about it.  So log an error using
        # the error reporting utility.
        try:
            diffstat = cls.generateDiffstat(diff_content_bytes)
        except Exception:
            getUtility(IErrorReportingUtility).raising(sys.exc_info())
            # Set the diffstat to be empty.
            diffstat = None
            added_lines_count = None
            removed_lines_count = None
        else:
            added_lines_count = 0
            removed_lines_count = 0
            for path, (added, removed) in diffstat.items():
                added_lines_count += added
                removed_lines_count += removed
        return cls(diff_text=diff_text, diff_lines_count=diff_lines_count,
                   diffstat=diffstat, added_lines_count=added_lines_count,
                   removed_lines_count=removed_lines_count)

    @staticmethod
    def generateDiffstat(diff_bytes):
        """Generate statistics about the provided diff.

        :param diff_bytes: A unified diff, as bytes.
        :return: A map of {filename: (added_line_count, removed_line_count)}
        """
        file_stats = {}
        for patch in parse_patches(diff_bytes.splitlines(True)):
            if not isinstance(patch, Patch):
                continue
            path = patch.newname.split('\t')[0]
            file_stats[path] = tuple(patch.stats_values()[:2])
        return file_stats


class StaticDiff(SQLBase):
    """A diff from one revision to another."""

    implements(IStaticDiff)

    classProvides(IStaticDiffSource)

    from_revision_id = StringCol()

    to_revision_id = StringCol()

    diff = ForeignKey(foreignKey='Diff', notNull=True)

    @classmethod
    def acquire(klass, from_revision_id, to_revision_id, repository,
                filename=None):
        """See `IStaticDiffSource`."""
        existing_diff = klass.selectOneBy(
            from_revision_id=from_revision_id, to_revision_id=to_revision_id)
        if existing_diff is not None:
            return existing_diff
        from_tree = repository.revision_tree(from_revision_id)
        to_tree = repository.revision_tree(to_revision_id)
        diff = Diff.fromTrees(from_tree, to_tree, filename)
        return klass(
            from_revision_id=from_revision_id, to_revision_id=to_revision_id,
            diff=diff)

    @classmethod
    def acquireFromText(klass, from_revision_id, to_revision_id, text,
                        filename=None):
        """See `IStaticDiffSource`."""
        existing_diff = klass.selectOneBy(
            from_revision_id=from_revision_id, to_revision_id=to_revision_id)
        if existing_diff is not None:
            return existing_diff
        diff = Diff.fromFile(StringIO(text), len(text), filename)
        return klass(
            from_revision_id=from_revision_id, to_revision_id=to_revision_id,
            diff=diff)

    def destroySelf(self):
        diff = self.diff
        SQLBase.destroySelf(self)
        diff.destroySelf()


class PreviewDiff(Storm):
    """See `IPreviewDiff`."""
    implements(IPreviewDiff)
    delegates(IDiff, context='diff')
    __storm_table__ = 'PreviewDiff'


    id = Int(primary=True)

    diff_id = Int(name='diff')
    diff = Reference(diff_id, 'Diff.id')

    source_revision_id = Unicode(allow_none=False)

    target_revision_id = Unicode(allow_none=False)

    prerequisite_revision_id = Unicode(name='dependent_revision_id')

    conflicts = Unicode()

    @property
    def has_conflicts(self):
        return self.conflicts is not None and self.conflicts != ''

    branch_merge_proposal = Reference(
        "PreviewDiff.id", "BranchMergeProposal.preview_diff_id",
        on_remote=True)

    @classmethod
    def fromBranchMergeProposal(cls, bmp):
        """Create a `PreviewDiff` from a `BranchMergeProposal`.

        Includes a diff from the source to the target.
        :param bmp: The `BranchMergeProposal` to generate a `PreviewDiff` for.
        :return: A `PreviewDiff`.
        """
        source_branch = bmp.source_branch.getBzrBranch()
        source_revision = source_branch.last_revision()
        target_branch = bmp.target_branch.getBzrBranch()
        target_revision = target_branch.last_revision()
        preview = cls()
        preview.source_revision_id = source_revision.decode('utf-8')
        preview.target_revision_id = target_revision.decode('utf-8')
        if bmp.prerequisite_branch is not None:
            prerequisite_branch = bmp.prerequisite_branch.getBzrBranch()
        else:
            prerequisite_branch = None
        preview.diff, conflicts = Diff.mergePreviewFromBranches(
            source_branch, source_revision, target_branch,
            prerequisite_branch)
        preview.conflicts = u''.join(
            unicode(conflict) + '\n' for conflict in conflicts)
        return preview

    @classmethod
    def create(cls, diff_content, source_revision_id, target_revision_id,
               prerequisite_revision_id, conflicts):
        """Create a PreviewDiff with specified values.

        :param diff_content: The text of the dift, as bytes.
        :param source_revision_id: The revision_id of the source branch.
        :param target_revision_id: The revision_id of the target branch.
        :param prerequisite_revision_id: The revision_id of the prerequisite
            branch.
        :param conflicts: The conflicts, as text.
        :return: A `PreviewDiff` with specified values.
        """
        preview = cls()
        preview.source_revision_id = source_revision_id
        preview.target_revision_id = target_revision_id
        preview.prerequisite_revision_id = prerequisite_revision_id
        preview.conflicts = conflicts

        filename = str(uuid1()) + '.txt'
        size = len(diff_content)
        preview.diff = Diff.fromFile(StringIO(diff_content), size, filename)
        return preview

    @property
    def stale(self):
        """See `IPreviewDiff`."""
        # A preview diff is stale if the revision ids used to make the diff
        # are different from the tips of the source or target branches.
        bmp = self.branch_merge_proposal
        is_stale = False
        if (self.source_revision_id != bmp.source_branch.last_scanned_id or
            self.target_revision_id != bmp.target_branch.last_scanned_id):
            # This is the simple frequent case.
            return True

        # More complex involves the prerequisite branch too.
        if (bmp.prerequisite_branch is not None and
            (self.prerequisite_revision_id !=
             bmp.prerequisite_branch.last_scanned_id)):
            return True
        else:
            return False

    def getFileByName(self, filename):
        """See `IPreviewDiff`."""
        if filename == 'preview.diff' and self.diff_text is not None:
            return self.diff_text
        else:
            raise NotFoundError(filename)<|MERGE_RESOLUTION|>--- conflicted
+++ resolved
@@ -6,12 +6,12 @@
 __metaclass__ = type
 __all__ = ['Diff', 'PreviewDiff', 'StaticDiff']
 
+import sys
 from cStringIO import StringIO
-import sys
+
 from uuid import uuid1
 
 from bzrlib import trace
-from bzrlib.branch import Branch
 from bzrlib.diff import show_diff_trees
 from bzrlib.merge import Merge3Merger
 from bzrlib.patches import (
@@ -41,11 +41,7 @@
 from canonical.config import config
 from canonical.database.sqlbase import SQLBase
 from canonical.launchpad.interfaces.librarian import ILibraryFileAliasSet
-<<<<<<< HEAD
-from canonical.launchpad.webapp.interfaces import NotFoundError
-=======
 from lp.app.errors import NotFoundError
->>>>>>> a29d2ba1
 from lp.code.interfaces.diff import (
     IDiff,
     IPreviewDiff,
