--- conflicted
+++ resolved
@@ -21,14 +21,7 @@
 from canonical.config import config
 from canonical.database.sqlbase import (
     sqlvalues, flush_database_updates, cursor, flush_database_caches)
-<<<<<<< HEAD
-from canonical.lp import (
-    initZopeless, READ_COMMITTED_ISOLATION)
-=======
 from canonical.lp import initZopeless
-from canonical.lp.dbschema import (
-    PackageUploadStatus, BuildStatus, PackagePublishingPocket)
->>>>>>> 89b1e8f3
 from canonical.launchpad.interfaces import (
     BuildStatus, IDistributionSet, NotFoundError, PackageUploadStatus,
     PackagePublishingPocket)
