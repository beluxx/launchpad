<configure
  xmlns="http://namespaces.zope.org/zope"
  xmlns:browser="http://namespaces.zope.org/browser"
  xmlns:i18n="http://namespaces.zope.org/i18n"
  i18n_domain="launchpad">

<facet facet="answers">

  <!-- Because of Zope issue #754, defaultView still needs to
       be added for specific content object that also provides
       IQuestionCollection. -->
  <browser:defaultView
    for="canonical.launchpad.interfaces.IQuestionCollection"
    layer="canonical.launchpad.layers.AnswersLayer"
    name="+tickets"
    />

  <browser:page
    for="canonical.launchpad.interfaces.IQuestionCollection"
    class="canonical.launchpad.browser.SearchQuestionsView"
    name="+questions"
    permission="zope.Public"
    />
<<<<<<< HEAD
  <browser:renamed-page
    for="canonical.launchpad.interfaces.IQuestionCollection"
    name="+tickets"
    new_name="+questions"
    rootsite="answers"
    />
=======

  <browser:page
    for="canonical.launchpad.interfaces.IQuestionCollection"
    class="canonical.launchpad.browser.QuestionCollectionOpenCountView"
    name="+open_questions_count"
    permission="zope.Public"
    />

>>>>>>> d3160652
  <browser:page
    for="canonical.launchpad.interfaces.IQuestionCollection"
    class="canonical.launchpad.browser.QuestionCollectionLatestQuestionsView"
    name="+portlet-latestquestions"
    permission="zope.Public"
    template="../templates/questiontarget-portlet-latestquestions.pt"
    />
  <browser:page
    for="canonical.launchpad.interfaces.ISearchableByQuestionOwner"
    class="canonical.launchpad.browser.QuestionCollectionMyQuestionsView"
    name="+myquestions"
    permission="launchpad.AnyPerson"
    />
  <browser:renamed-page
    for="canonical.launchpad.interfaces.ISearchableByQuestionOwner"
    name="+mytickets"
    new_name="+myquestions"
    rootsite="answers"
    />
  <browser:page
    for="canonical.launchpad.interfaces.ISearchableByQuestionOwner"
    class="canonical.launchpad.browser.QuestionCollectionNeedAttentionView"
    name="+need-attention"
    permission="launchpad.AnyPerson"
    />
  <browser:page
    for="canonical.launchpad.interfaces.IQuestionTarget"
    name="+answer-contact"
    permission="launchpad.AnyPerson"
    class="canonical.launchpad.browser.ManageAnswerContactView"
    template="../templates/questiontarget-manage-answercontacts.pt"
    />
  <browser:renamed-page
    for="canonical.launchpad.interfaces.IQuestionTarget"
    name="+support-contact"
    new_name="+answer-contact"
    rootsite="answers"
    />
  <browser:page
    for="canonical.launchpad.interfaces.IQuestionTarget"
    name="+portlet-answercontacts"
    permission="zope.Public"
    template="../templates/questiontarget-portlet-answercontacts.pt"
    />
  <browser:page
    name="+addquestion"
    for="canonical.launchpad.interfaces.IQuestionTarget"
    class="canonical.launchpad.browser.QuestionAddView"
    permission="launchpad.AnyPerson"
    />
  <browser:renamed-page
    for="canonical.launchpad.interfaces.IQuestionTarget"
    name="+addticket"
    new_name="+addquestion"
    rootsite="answers"
    />
  <browser:page
    name="+ask-a-question-button"
    for="canonical.launchpad.interfaces.IQuestionTarget"
    class="canonical.launchpad.browser.AskAQuestionButtonView"
    permission="zope.Public"
    />
  <browser:menus
    module="canonical.launchpad.browser"
    classes="QuestionCollectionAnswersMenu QuestionTargetAnswersMenu"
    />

</facet>

</configure><|MERGE_RESOLUTION|>--- conflicted
+++ resolved
@@ -21,14 +21,12 @@
     name="+questions"
     permission="zope.Public"
     />
-<<<<<<< HEAD
   <browser:renamed-page
     for="canonical.launchpad.interfaces.IQuestionCollection"
     name="+tickets"
     new_name="+questions"
     rootsite="answers"
     />
-=======
 
   <browser:page
     for="canonical.launchpad.interfaces.IQuestionCollection"
@@ -37,7 +35,6 @@
     permission="zope.Public"
     />
 
->>>>>>> d3160652
   <browser:page
     for="canonical.launchpad.interfaces.IQuestionCollection"
     class="canonical.launchpad.browser.QuestionCollectionLatestQuestionsView"
