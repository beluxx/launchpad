--- conflicted
+++ resolved
@@ -12,20 +12,13 @@
 import os
 import signal
 import smtplib
-<<<<<<< HEAD
 from cStringIO import StringIO
-from urllib import urlopen
-=======
 from urllib import urlopen
 
 from fixtures import (
     EnvironmentVariableFixture,
     TestWithFixtures,
     )
-import psycopg2
-import testtools
->>>>>>> e3958fe7
-
 import psycopg2
 import testtools
 from zope.component import getUtility, ComponentLookupError
@@ -54,8 +47,6 @@
     )
 from lp.services.memcache.client import memcache_client_factory
 
-<<<<<<< HEAD
-=======
 
 class TestBaseLayer(testtools.TestCase, TestWithFixtures):
 
@@ -121,7 +112,6 @@
         self.assertFalse(os.path.exists(runner_appserver_root))
 
 
->>>>>>> e3958fe7
 class BaseTestCase(testtools.TestCase):
     """Both the Base layer tests, as well as the base Test Case
     for all the other Layer tests.
