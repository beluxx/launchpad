# Copyright 2011 Canonical Ltd.  This software is licensed under the
# GNU Affero General Public License version 3 (see the file LICENSE).

__metaclass__ = type

from datetime import datetime
import pytz
import simplejson

from lazr.batchnavigator.interfaces import IRangeFactory
from storm.expr import (
    compile,
    Desc,
    )
from zope.security.proxy import isinstance as zope_isinstance

from canonical.launchpad.components.decoratedresultset import (
    DecoratedResultSet,
    )
from canonical.launchpad.database.librarian import LibraryFileAlias
from canonical.launchpad.webapp.batching import (
    BatchNavigator,
    DateTimeJSONEncoder,
    StormRangeFactory,
    )
from canonical.launchpad.webapp.interfaces import StormRangeFactoryError
from canonical.launchpad.webapp.servers import LaunchpadTestRequest
from canonical.launchpad.webapp.testing import verifyObject
from canonical.testing.layers import LaunchpadFunctionalLayer
from lp.registry.model.person import Person
from lp.testing import (
    TestCaseWithFactory,
    person_logged_in,
    )


class TestStormRangeFactory(TestCaseWithFactory):
    """Tests for StormRangeFactory."""

    layer = LaunchpadFunctionalLayer

    def setUp(self):
        super(TestStormRangeFactory, self).setUp()
        self.error_messages = []

    def makeStormResultSet(self):
        bug = self.factory.makeBug()
        for count in range(5):
            person = self.factory.makePerson()
            with person_logged_in(person):
                bug.markUserAffected(person, True)
        return bug.users_affected

    def makeDecoratedStormResultSet(self):
        bug = self.factory.makeBug()
        with person_logged_in(bug.owner):
            for count in range(5):
                self.factory.makeBugAttachment(bug=bug, owner=bug.owner)
        result = bug.attachments
        self.assertTrue(zope_isinstance(result, DecoratedResultSet))
        return result

    def test_StormRangeFactory_implements_IRangeFactory(self):
        resultset = self.makeStormResultSet()
        range_factory = StormRangeFactory(resultset)
        self.assertTrue(verifyObject(IRangeFactory, range_factory))

    def test_getOrderValuesFor__one_sort_column(self):
        # StormRangeFactory.getOrderValuesFor() returns the values
        # of the fields used in order_by expresssions for a given
        # result row.
        resultset = self.makeStormResultSet()
        resultset.order_by(Person.id)
        range_factory = StormRangeFactory(resultset)
        order_values = range_factory.getOrderValuesFor(resultset[0])
        self.assertEqual([resultset[0].id], order_values)

    def test_getOrderValuesFor__two_sort_columns(self):
        # Sorting by more than one column is supported.
        resultset = self.makeStormResultSet()
        resultset.order_by(Person.displayname, Person.name)
        range_factory = StormRangeFactory(resultset)
        order_values = range_factory.getOrderValuesFor(resultset[0])
        self.assertEqual(
            [resultset[0].displayname, resultset[0].name], order_values)

    def test_getOrderValuesFor__string_as_sort_expression(self):
        # Sorting by a string expression is not supported.
        resultset = self.makeStormResultSet()
        resultset.order_by('Person.id')
        range_factory = StormRangeFactory(resultset)
        exception = self.assertRaises(
            StormRangeFactoryError, range_factory.getOrderValuesFor,
            resultset[0])
        self.assertEqual(
            "StormRangeFactory only supports sorting by PropertyColumn, "
            "not by 'Person.id'.",
            str(exception))

    def test_getOrderValuesFor__generic_storm_expression_as_sort_expr(self):
        # Sorting by a generic Strom expression is not supported.
        resultset = self.makeStormResultSet()
        range_factory = StormRangeFactory(resultset)
        exception = self.assertRaises(
            StormRangeFactoryError, range_factory.getOrderValuesFor,
            resultset[0])
        self.assertTrue(
            str(exception).startswith(
                'StormRangeFactory only supports sorting by PropertyColumn, '
                'not by <storm.expr.SQL object at'))

    def test_getOrderValuesFor__unordered_result_set(self):
        # If a result set is not ordered, it cannot be used with a
        # StormRangeFactory.
        resultset = self.makeStormResultSet()
        resultset.order_by()
        range_factory = StormRangeFactory(resultset)
        exception = self.assertRaises(
            StormRangeFactoryError, range_factory.getOrderValuesFor,
            resultset[0])
        self.assertEqual(
            "StormRangeFactory requires a sorted result set.",
            str(exception))

    def test_getOrderValuesFor__decorated_result_set(self):
        # getOrderValuesFor() knows how to retrieve SQL sort values
        # from DecoratedResultSets.
        resultset = self.makeDecoratedStormResultSet()
        range_factory = StormRangeFactory(resultset)
        self.assertEqual(
            [resultset[0].id], range_factory.getOrderValuesFor(resultset[0]))

    def test_getOrderValuesFor__value_from_second_element_of_result_row(self):
        # getOrderValuesFor() can retrieve values from attributes
        # of any Storm table class instance which appear in a result row.
        resultset = self.makeDecoratedStormResultSet()
        resultset = resultset.order_by(LibraryFileAlias.id)
        plain_resultset = resultset.get_plain_result_set()
        range_factory = StormRangeFactory(resultset)
        self.assertEqual(
            [plain_resultset[0][1].id],
            range_factory.getOrderValuesFor(plain_resultset[0]))

    def test_getOrderValuesFor__descending_sort_order(self):
        # getOrderValuesFor() can retrieve values from reverse sorted
        # columns.
        resultset = self.makeStormResultSet()
        resultset = resultset.order_by(Desc(Person.id))
        range_factory = StormRangeFactory(resultset)
        self.assertEqual(
            [resultset[0].id], range_factory.getOrderValuesFor(resultset[0]))

    def test_getOrderValuesFor__table_not_included_in_results(self):
        # Attempts to use a sort by a column which does not appear in the
        # data returned by the query raise a StormRangeFactoryError.
        resultset = self.makeStormResultSet()
        resultset.order_by(LibraryFileAlias.id)
        range_factory = StormRangeFactory(resultset)
        exception = self.assertRaises(
            StormRangeFactoryError, range_factory.getOrderValuesFor,
            resultset[0])
        self.assertEqual(
            "Instances of <class "
            "'canonical.launchpad.database.librarian.LibraryFileAlias'> are "
            "not contained in the result set, but are required to retrieve "
            "the value of LibraryFileAlias.id.",
            str(exception))

    def test_DatetimeJSONEncoder(self):
        # DateTimeJSONEncoder represents Python datetime objects as strings
        # where the value is represented in the ISO time format.
        self.assertEqual(
            '"2011-07-25T00:00:00"',
            simplejson.dumps(datetime(2011, 7, 25), cls=DateTimeJSONEncoder))

        # DateTimeJSONEncoder works for the regular Python types that can
        # represented as JSON strings.
        encoded = simplejson.dumps(
            ('foo', 1, 2.0, [3, 4], {5: 'bar'}, datetime(2011, 7, 24)),
            cls=DateTimeJSONEncoder)
        self.assertEqual(
            '["foo", 1, 2.0, [3, 4], {"5": "bar"}, "2011-07-24T00:00:00"]',
            encoded
            )

    def test_getEndpointMemos(self):
        # getEndpointMemos() returns JSON representations of the
        # sort fields of the first and last element of a batch.
        resultset = self.makeStormResultSet()
        resultset.order_by(Person.name)
        request = LaunchpadTestRequest()
        batchnav = BatchNavigator(
            resultset, request, size=3, range_factory=StormRangeFactory)
        range_factory = StormRangeFactory(resultset)
        first, last = range_factory.getEndpointMemos(batchnav.batch)
        expected_first = simplejson.dumps(
            [resultset[0].name], cls=DateTimeJSONEncoder)
        expected_last = simplejson.dumps(
            [resultset[2].name], cls=DateTimeJSONEncoder)
        self.assertEqual(expected_first, first)
        self.assertEqual(expected_last, last)

    def test_getEndpointMemos__decorated_result_set(self):
        # getEndpointMemos() works for DecoratedResultSet
        # instances too.
        resultset = self.makeDecoratedStormResultSet()
        resultset.order_by(LibraryFileAlias.id)
        request = LaunchpadTestRequest()
        batchnav = BatchNavigator(
            resultset, request, size=3, range_factory=StormRangeFactory)
        range_factory = StormRangeFactory(resultset)
        first, last = range_factory.getEndpointMemos(batchnav.batch)
        expected_first = simplejson.dumps(
            [resultset.get_plain_result_set()[0][1].id],
            cls=DateTimeJSONEncoder)
        expected_last = simplejson.dumps(
            [resultset.get_plain_result_set()[2][1].id],
            cls=DateTimeJSONEncoder)
        self.assertEqual(expected_first, first)
        self.assertEqual(expected_last, last)

    def logError(self, message):
        # An error callback for StormResultSet.
        self.error_messages.append(message)

    def test_parseMemo__empty_value(self):
        # parseMemo() returns None for an empty memo value.
        resultset = self.makeStormResultSet()
        range_factory = StormRangeFactory(resultset, self.logError)
        self.assertIs(None, range_factory.parseMemo(''))
        self.assertEqual(0, len(self.error_messages))

    def test_parseMemo__json_error(self):
        # parseMemo() returns None for formally invalid JSON strings.
        resultset = self.makeStormResultSet()
        range_factory = StormRangeFactory(resultset, self.logError)
        self.assertIs(None, range_factory.parseMemo('foo'))
        self.assertEqual(
            ['memo is not a valid JSON string.'], self.error_messages)

    def test_parseMemo__json_no_sequence(self):
        # parseMemo() accepts only JSON representations of lists.
        resultset = self.makeStormResultSet()
        range_factory = StormRangeFactory(resultset, self.logError)
        self.assertIs(None, range_factory.parseMemo(simplejson.dumps(1)))
        self.assertEqual(
            ['memo must be the JSON representation of a list.'],
            self.error_messages)

    def test_parseMemo__wrong_list_length(self):
        # parseMemo() accepts only lists which have as many elements
        # as the number of sort expressions used in the SQL query of
        # the result set.
        resultset = self.makeStormResultSet()
        resultset.order_by(Person.name, Person.id)
        range_factory = StormRangeFactory(resultset, self.logError)
        self.assertIs(
            None, range_factory.parseMemo(simplejson.dumps([1])))
        expected_message = (
            'Invalid number of elements in memo string. Expected: 2, got: 1')
        self.assertEqual([expected_message], self.error_messages)

    def test_parseMemo__memo_type_check(self):
        # parseMemo() accepts only lists containing values that can
        # be used in sort expression of the given result set.
        resultset = self.makeStormResultSet()
        resultset.order_by(Person.datecreated, Person.name, Person.id)
        range_factory = StormRangeFactory(resultset, self.logError)
        invalid_memo = [datetime(2011, 7, 25, 11, 30, 30, 45), 'foo', 'bar']
        json_data = simplejson.dumps(invalid_memo, cls=DateTimeJSONEncoder)
        self.assertIs(None, range_factory.parseMemo(json_data))
        self.assertEqual(["Invalid parameter: 'bar'"], self.error_messages)

    def test_parseMemo__valid_data(self):
        # If a memo string contains valid data, parseMemo returns this data.
        resultset = self.makeStormResultSet()
        resultset.order_by(Person.datecreated, Person.name, Person.id)
        range_factory = StormRangeFactory(resultset, self.logError)
        valid_memo = [
            datetime(2011, 7, 25, 11, 30, 30, 45, tzinfo=pytz.UTC), 'foo', 1]
        json_data = simplejson.dumps(valid_memo, cls=DateTimeJSONEncoder)
        self.assertEqual(valid_memo, range_factory.parseMemo(json_data))
        self.assertEqual(0, len(self.error_messages))

    def test_parseMemo__short_iso_timestamp(self):
        # An ISO timestamp without fractions of a second
        # (YYYY-MM-DDThh:mm:ss) is a valid value for columns which
        # store datetime values.
        resultset = self.makeStormResultSet()
        resultset.order_by(Person.datecreated)
        range_factory = StormRangeFactory(resultset, self.logError)
        valid_short_timestamp_json = '["2011-07-25T11:30:30"]'
        self.assertEqual(
            [datetime(2011, 7, 25, 11, 30, 30, tzinfo=pytz.UTC)],
            range_factory.parseMemo(valid_short_timestamp_json))
        self.assertEqual(0, len(self.error_messages))

    def test_parseMemo__long_iso_timestamp(self):
        # An ISO timestamp with fractions of a second
        # (YYYY-MM-DDThh:mm:ss.ffffff) is a valid value for columns
        # which store datetime values.
        resultset = self.makeStormResultSet()
        resultset.order_by(Person.datecreated)
        range_factory = StormRangeFactory(resultset, self.logError)
        valid_long_timestamp_json = '["2011-07-25T11:30:30.123456"]'
        self.assertEqual(
            [datetime(2011, 7, 25, 11, 30, 30, 123456, tzinfo=pytz.UTC)],
            range_factory.parseMemo(valid_long_timestamp_json))
        self.assertEqual(0, len(self.error_messages))

    def test_parseMemo__short_iso_timestamp_with_tzoffset(self):
        # An ISO timestamp with fractions of a second and a time zone
        # offset (YYYY-MM-DDThh:mm:ss.ffffff+hh:mm) is a valid value
        # for columns which store datetime values.
        resultset = self.makeStormResultSet()
        resultset.order_by(Person.datecreated)
        range_factory = StormRangeFactory(resultset, self.logError)
        valid_long_timestamp_json = '["2011-07-25T11:30:30-01:00"]'
        self.assertEqual(
            [datetime(2011, 7, 25, 12, 30, 30, tzinfo=pytz.UTC)],
            range_factory.parseMemo(valid_long_timestamp_json))
        self.assertEqual(0, len(self.error_messages))

    def test_parseMemo__long_iso_timestamp_with_tzoffset(self):
        # An ISO timestamp with fractions of a second and a time zone
        # offset (YYYY-MM-DDThh:mm:ss.ffffff+hh:mm) is a valid value
        # for columns which store datetime values.
        resultset = self.makeStormResultSet()
        resultset.order_by(Person.datecreated)
        range_factory = StormRangeFactory(resultset, self.logError)
        valid_long_timestamp_json = '["2011-07-25T11:30:30.123456+01:00"]'
        self.assertEqual(
            [datetime(2011, 7, 25, 10, 30, 30, 123456, tzinfo=pytz.UTC)],
            range_factory.parseMemo(valid_long_timestamp_json))
        self.assertEqual(0, len(self.error_messages))

    def test_parseMemo__invalid_iso_timestamp_value(self):
        # An ISO timestamp with an invalid date is rejected as a memo
        # string.
        resultset = self.makeStormResultSet()
        resultset.order_by(Person.datecreated)
        range_factory = StormRangeFactory(resultset, self.logError)
        invalid_timestamp_json = '["2011-05-35T11:30:30"]'
        self.assertIs(
            None, range_factory.parseMemo(invalid_timestamp_json))
        self.assertEqual(
            ["Invalid datetime value: '2011-05-35T11:30:30'"],
            self.error_messages)

    def test_parseMemo__nonsensical_iso_timestamp_value(self):
        # A memo string is rejected when an ISO timespamp is expected
        # but a nonsensical string is provided.
        resultset = self.makeStormResultSet()
        resultset.order_by(Person.datecreated)
        range_factory = StormRangeFactory(resultset, self.logError)
        nonsensical_timestamp_json = '["bar"]'
        self.assertIs(
            None, range_factory.parseMemo(nonsensical_timestamp_json))
        self.assertEqual(
            ["Invalid datetime value: 'bar'"],
            self.error_messages)

    def test_parseMemo__descending_sort_order(self):
        # Validation of a memo string against a descending sort order works.
        resultset = self.makeStormResultSet()
        resultset.order_by(Desc(Person.id))
        range_factory = StormRangeFactory(resultset, self.logError)
        self.assertEqual(
            [1], range_factory.parseMemo(simplejson.dumps([1])))

    def test_reverseSortOrder(self):
        # reverseSortOrder() wraps a plain PropertyColumn instance into
        # Desc(), and it returns the plain PropertyCOlumn for a Desc()
        # expression.
        resultset = self.makeStormResultSet()
        resultset.order_by(Person.id, Desc(Person.name))
        range_factory = StormRangeFactory(resultset, self.logError)
        reverse_person_id, person_name = range_factory.reverseSortOrder()
        self.assertTrue(isinstance(reverse_person_id, Desc))
        self.assertIs(Person.id, reverse_person_id.expr)
        self.assertIs(Person.name, person_name)

    def test_limitsGroupedByOrderDirection(self):
        # limitsGroupedByOrderDirection() returns a sequence of
        # (expressions, memos), where expressions is a list of
        # ORDER BY expressions which either are all instances of
        # PropertyColumn, or are all instances of Desc(PropertyColumn).
        # memos are the related limit values.
        range_factory = StormRangeFactory(None, self.logError)
        order_by = [
            Person.id, Person.datecreated, Person.name, Person.displayname]
        limits = [1, datetime(2011, 07, 25, 0, 0, 0), 'foo', 'bar']
        result = range_factory.limitsGroupedByOrderDirection(order_by, limits)
        self.assertEqual([(order_by, limits)], result)
        order_by = [
            Desc(Person.id), Desc(Person.datecreated), Desc(Person.name),
            Desc(Person.displayname)]
        result = range_factory.limitsGroupedByOrderDirection(order_by, limits)
        self.assertEqual([(order_by, limits)], result)
        order_by = [
            Person.id, Person.datecreated, Desc(Person.name),
            Desc(Person.displayname)]
        result = range_factory.limitsGroupedByOrderDirection(order_by, limits)
        self.assertEqual(
            [(order_by[:2], limits[:2]), (order_by[2:], limits[2:])], result)

    def test_lessThanOrGreaterThanExpression__asc(self):
        # beforeOrAfterExpression() returns an expression
        # (col1, col2,..) > (memo1, memo2...) for ascending sort order.
        range_factory = StormRangeFactory(None, self.logError)
        expressions = [Person.id, Person.name]
        limits = [1, 'foo']
        limit_expression = range_factory.lessThanOrGreaterThanExpression(
            expressions, limits)
        self.assertEqual(
            "(Person.id, Person.name) > (1, 'foo')",
            compile(limit_expression))

    def test_lessThanOrGreaterThanExpression__desc(self):
        # beforeOrAfterExpression() returns an expression
        # (col1, col2,..) < (memo1, memo2...) for descending sort order.
        range_factory = StormRangeFactory(None, self.logError)
        expressions = [Desc(Person.id), Desc(Person.name)]
        limits = [1, 'foo']
        limit_expression = range_factory.lessThanOrGreaterThanExpression(
            expressions, limits)
        self.assertEqual(
            "(Person.id, Person.name) < (1, 'foo')",
            compile(limit_expression))

    def test_equalsExpressionsFromLimits(self):
        range_factory = StormRangeFactory(None, self.logError)
        order_by = [
            Person.id, Person.datecreated, Desc(Person.name),
            Desc(Person.displayname)]
        limits = [
            1, datetime(2011, 07, 25, 0, 0, 0, tzinfo=pytz.UTC), 'foo', 'bar']
        limits = range_factory.limitsGroupedByOrderDirection(order_by, limits)
        equals_expressions = range_factory.equalsExpressionsFromLimits(limits)
        equals_expressions = map(compile, equals_expressions)
        self.assertEqual(
            ['Person.id = ?', 'Person.datecreated = ?', 'Person.name = ?',
             'Person.displayname = ?'],
            equals_expressions)

    def test_whereExpressions__asc(self):
        """For ascending sort order, whereExpressions() returns the
        WHERE clause expression > memo.
        """
        resultset = self.makeStormResultSet()
        range_factory = StormRangeFactory(resultset, self.logError)
        [where_clause] = range_factory.whereExpressions([Person.id], [1])
        self.assertEquals('(Person.id) > (1)', compile(where_clause))

    def test_whereExpressions_desc(self):
        """For descending sort order, whereExpressions() returns the
        WHERE clause expression < memo.
        """
        resultset = self.makeStormResultSet()
        range_factory = StormRangeFactory(resultset, self.logError)
        [where_clause] = range_factory.whereExpressions(
            [Desc(Person.id)], [1])
        self.assertEquals('(Person.id) < (1)', compile(where_clause))

    def test_whereExpressions__two_sort_columns_asc_asc(self):
        """If the ascending sort columns c1, c2 and the memo values
        m1, m2 are specified, whereExpressions() returns a WHERE
        expressions comparing the tuple (c1, c2) with the memo tuple
        (m1, m2):

        (c1, c2) > (m1, m2)
        """
        resultset = self.makeStormResultSet()
        range_factory = StormRangeFactory(resultset, self.logError)
        [where_clause] = range_factory.whereExpressions(
            [Person.id, Person.name], [1, 'foo'])
        self.assertEquals(
            "(Person.id, Person.name) > (1, 'foo')", compile(where_clause))

    def test_whereExpressions__two_sort_columns_desc_desc(self):
        """If the descending sort columns c1, c2 and the memo values
        m1, m2 are specified, whereExpressions() returns a WHERE
        expressions comparing the tuple (c1, c2) with the memo tuple
        (m1, m2):

        (c1, c2) < (m1, m2)
        """
        resultset = self.makeStormResultSet()
        range_factory = StormRangeFactory(resultset, self.logError)
        [where_clause] = range_factory.whereExpressions(
            [Desc(Person.id), Desc(Person.name)], [1, 'foo'])
        self.assertEquals(
            "(Person.id, Person.name) < (1, 'foo')", compile(where_clause))

    def test_whereExpressions__two_sort_columns_asc_desc(self):
        """If the ascending sort column c1, the descending sort column
        c2 and the memo values m1, m2 are specified, whereExpressions()
        returns two expressions where  the first expression is

            c1 == m1 AND c2 < m2

        and the second expression is

            c1 > m1
        """
        resultset = self.makeStormResultSet()
        range_factory = StormRangeFactory(resultset, self.logError)
        [where_clause_1, where_clause_2] = range_factory.whereExpressions(
            [Person.id, Desc(Person.name)], [1, 'foo'])
        self.assertEquals(
            "Person.id = ? AND ((Person.name) < ('foo'))",
            compile(where_clause_1))
        self.assertEquals('(Person.id) > (1)', compile(where_clause_2))

    def test_getSlice__forward_without_memo(self):
        resultset = self.makeStormResultSet()
        resultset.order_by(Person.name, Person.id)
        all_results = list(resultset)
        range_factory = StormRangeFactory(resultset)
        sliced_result = range_factory.getSlice(3)
        self.assertEqual(all_results[:3], sliced_result)

    def test_getSlice__forward_with_memo(self):
        resultset = self.makeStormResultSet()
        resultset.order_by(Person.name, Person.id)
        all_results = list(resultset)
        memo = simplejson.dumps([all_results[0].name, all_results[0].id])
        range_factory = StormRangeFactory(resultset)
        sliced_result = range_factory.getSlice(3, memo)
        self.assertEqual(all_results[1:4], sliced_result)

    def test_getSlice__backward_without_memo(self):
        resultset = self.makeStormResultSet()
        resultset.order_by(Person.name, Person.id)
        all_results = list(resultset)
        expected = all_results[-3:]
        expected.reverse()
        range_factory = StormRangeFactory(resultset)
        sliced_result = range_factory.getSlice(3, forwards=False)
        self.assertEqual(expected, sliced_result)

    def test_getSlice_backward_with_memo(self):
        resultset = self.makeStormResultSet()
        resultset.order_by(Person.name, Person.id)
        all_results = list(resultset)
        expected = all_results[1:4]
        expected.reverse()
        memo = simplejson.dumps([all_results[4].name, all_results[4].id])
        range_factory = StormRangeFactory(resultset)
        sliced_result = range_factory.getSlice(3, memo, forwards=False)
        self.assertEqual(expected, sliced_result)

    def makeResultSetWithPartiallyIdenticalSortData(self):
        # Create a result set, where each value of
        # LibraryFileAlias.filename and of LibraryFileAlias.mimetype
        # appears twice. (Note that Bug.bugattachments returns a
        # DecoratedResultSet, where the Storm query returns
        # LibraryFileAlias rows too.)
        bug = self.factory.makeBug()
        with person_logged_in(bug.owner):
            for filename in ('file-a', 'file-b'):
                for content_type in ('text/a', 'text/b'):
                    for count in range(2):
                        self.factory.makeBugAttachment(
                            bug=bug, owner=bug.owner, filename=filename,
                            content_type=content_type)
        return bug.attachments

    def test_getSlice__multiple_sort_columns(self):
        # Slicing works if the result set is ordered by more than
        # one column, and if the result contains rows with identical
        resultset = self.makeResultSetWithPartiallyIdenticalSortData()
        resultset.order_by(
            LibraryFileAlias.mimetype, LibraryFileAlias.filename,
            LibraryFileAlias.id)
        all_results = list(resultset)
        # We have two results
        # The third and fourth row have identical filenames and
        # mime types, but the LibraryFileAlias IDs are different
        # If we use the values from the third row as memo parameters
        # for a forward batch, the slice of this btach starts with
        # the fourth row of the entire result set.
        memo_lfa = all_results[2].libraryfile
        memo = simplejson.dumps(
            [memo_lfa.mimetype, memo_lfa.filename, memo_lfa.id])
        range_factory = StormRangeFactory(resultset)
        sliced_result = range_factory.getSlice(3, memo)
        self.assertEqual(all_results[3:6], sliced_result)

    def test_getSlice__decorated_resultset(self):
        resultset = self.makeDecoratedStormResultSet()
        resultset.order_by(LibraryFileAlias.id)
        all_results = list(resultset)
        memo = simplejson.dumps([resultset.get_plain_result_set()[0][1].id])
        range_factory = StormRangeFactory(resultset)
        sliced_result = range_factory.getSlice(3, memo)
<<<<<<< HEAD
        self.assertEqual(all_results[1:4], sliced_result)

    def test_getSlice__returns_list(self):
        # getSlice() returns lists.
        resultset = self.makeStormResultSet()
        resultset.order_by(Person.id)
        all_results = list(resultset)
        range_factory = StormRangeFactory(resultset)
        sliced_result = range_factory.getSlice(3)
        self.assertIsInstance(sliced_result, list)
        memo = simplejson.dumps([all_results[0].name])
        sliced_result = range_factory.getSlice(3, memo)
        self.assertIsInstance(sliced_result, list)


def test_suite():
    return TestLoader().loadTestsFromName(__name__)
=======
        self.assertEqual(all_results[1:4], list(sliced_result))
>>>>>>> 49f3329c
<|MERGE_RESOLUTION|>--- conflicted
+++ resolved
@@ -594,7 +594,6 @@
         memo = simplejson.dumps([resultset.get_plain_result_set()[0][1].id])
         range_factory = StormRangeFactory(resultset)
         sliced_result = range_factory.getSlice(3, memo)
-<<<<<<< HEAD
         self.assertEqual(all_results[1:4], sliced_result)
 
     def test_getSlice__returns_list(self):
@@ -607,11 +606,4 @@
         self.assertIsInstance(sliced_result, list)
         memo = simplejson.dumps([all_results[0].name])
         sliced_result = range_factory.getSlice(3, memo)
-        self.assertIsInstance(sliced_result, list)
-
-
-def test_suite():
-    return TestLoader().loadTestsFromName(__name__)
-=======
-        self.assertEqual(all_results[1:4], list(sliced_result))
->>>>>>> 49f3329c
+        self.assertIsInstance(sliced_result, list)