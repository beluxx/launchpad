--- conflicted
+++ resolved
@@ -122,7 +122,6 @@
         "A human-readable representation of the status of this IBugTask's bug "
         "in the other contexts in which it's reported.")
 
-<<<<<<< HEAD
     def setStatusFromDebbugs(status):
         """Set the Malone BugTask status on the basis of a debbugs status.
         This maps from the debbugs status values ('done', 'open',
@@ -132,10 +131,6 @@
 
     def setImportanceFromDebbugs(severity):
         """Set the Malone BugTask importance on the basis of a debbugs
-=======
-    def setSeverityFromDebbugs(severity):
-        """Set the Malone BugTask severity on the basis of a debbugs
->>>>>>> 680a35b9
         severity.  This maps from the debbugs severity values ('normal',
         'important', 'critical', 'serious', 'minor', 'wishlist', 'grave') to
         the Malone importance values, and returns the relevant Malone importance.
