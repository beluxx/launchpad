--- conflicted
+++ resolved
@@ -1,43 +1,36 @@
 = Sourcepackage translations =
 
-This page shows a list of PO templates contained a specific source
-package in a particular distibution release. In this case, we're
-asking for the translation overview for Evolution in Hoary.
+This page shows a list of PO templates contained a specific source package
+in a particular distibution release. In this case, we're asking for the
+translation overview for Evolution in Hoary.
 
     >>> anon_browser.open(
     ...     'http://translations.launchpad.dev/ubuntu/hoary/'
     ...     '+source/evolution')
-    >>> print anon_browser.url
-    http://translations.launchpad.dev/ubuntu/hoary/+source/evolution
+    >>> print anon_browser.title
+    Translation templates for evolution in Ubuntu Hoary
 
-<<<<<<< HEAD
-  >>> content = find_main_content(anon_browser.contents)
-  >>> print extract_text(content.findAll('h1')[0])
-  Translation templates for evolution in Ubuntu Hoary
+    >>> content = find_main_content(anon_browser.contents)
+    >>> print extract_text(content.findAll('h1')[0])
+    Translation templates for evolution in Ubuntu Hoary
 
 There are two templates for evolution in Ubuntu Hoary
 
-  >>> template_names = content.findAll('h2')
-  >>> for name in template_names:
-  ...     print extract_text(name)
-  Template "evolution-2.2" in Ubuntu Hoary package "evolution"
-  Template "man" in Ubuntu Hoary package "evolution"
+    >>> template_names = content.findAll('h2')
+    >>> for name in template_names:
+    ...     print extract_text(name)
+    Template "evolution-2.2" in Ubuntu Hoary package "evolution"
+    Template "man" in Ubuntu Hoary package "evolution"
 
 Each template lists it's language translation statuses that are
 comprised of the translated languages plus the languages of the user,
 (except for English which is not translatable).
 
-  >>> table = content.findAll('table')[0]
-  >>> for row in table.findAll('tr'):
-  ...     print extract_text(row).replace('\n', ' ')
-  Language        Untranslated Status Last    Edited By
-  Afrikaans       22           100.00 &mdash; &mdash;
-  Sotho, Southern 22           100.00 &mdash; &mdash;
-  Xhosa           22           100.00 &mdash; &mdash;
-  Zulu            22           100.00 &mdash; &mdash;
-=======
-    >>> print anon_browser.contents
-    <...
-    ...evolution in Ubuntu Hoary...
-    ...Translation templates...
->>>>>>> 3dc9f01a
+    >>> table = content.findAll('table')[0]
+    >>> for row in table.findAll('tr'):
+    ...     print extract_text(row).replace('\n', ' ')
+    Language        Untranslated Status Last    Edited By
+    Afrikaans       22           100.00 &mdash; &mdash;
+    Sotho, Southern 22           100.00 &mdash; &mdash;
+    Xhosa           22           100.00 &mdash; &mdash;
+    Zulu            22           100.00 &mdash; &mdash;