--- conflicted
+++ resolved
@@ -4093,14 +4093,9 @@
         if target_pocket is None:
             target_pocket = self.getAnyPocket()
         return getUtility(IPlainPackageCopyJobSource).create(
-<<<<<<< HEAD
-            [package_tuple], source_archive, target_archive,
-            target_distroseries, target_pocket)
-=======
             package_name, source_archive, target_archive,
             target_distroseries, target_pocket,
             package_version=package_version)
->>>>>>> 2b42da5e
 
 
 # Some factory methods return simple Python types. We don't add
