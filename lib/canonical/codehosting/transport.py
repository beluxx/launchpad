# Copyright 2004-2007 Canonical Ltd.  All rights reserved.

"""Bazaar transport for the Launchpad code hosting file system."""

__metaclass__ = type
__all__ = ['branch_id_to_path', 'LaunchpadServer', 'LaunchpadTransport',
           'UntranslatablePath']

from bzrlib.errors import BzrError, NoSuchFile, TransportNotPossible
from bzrlib import urlutils
from bzrlib.transport import (
    get_transport,
    register_transport,
    Server,
    Transport,
    unregister_transport,
    )

from canonical.authserver.interfaces import READ_ONLY, WRITABLE


def branch_id_to_path(branch_id):
    """Convert the given branch ID into NN/NN/NN/NN form, where NN is a two
    digit hexadecimal number.
    """
    h = "%08x" % int(branch_id)
    return '%s/%s/%s/%s' % (h[:2], h[2:4], h[4:6], h[6:])


def split_with_padding(a_string, splitter, num_fields, padding=None):
    """Split the given string into exactly num_fields.

    If the given string doesn't have enough tokens to split into num_fields
    fields, then the resulting list of tokens is padded with 'padding'.
    """
    tokens = a_string.split(splitter, num_fields - 1)
    tokens.extend([padding] * max(0, num_fields - len(tokens)))
    return tokens


# XXX: JonathanLange 2007-06-13, This should probably be part of bzrlib.
# See https://launchpad.net/bugs/120135.
def makedirs(base_transport, path, mode=None):
    """Create 'path' on 'base_transport', even if parents of 'path' don't exist
    yet.
    """
    need_to_create = []
    transport = base_transport.clone(path)
    while True:
        try:
            transport.mkdir('.', mode)
        except NoSuchFile:
            need_to_create.append(transport)
        else:
            break
        transport = transport.clone('..')
    while need_to_create:
        transport = need_to_create.pop()
        transport.mkdir('.', mode)


def get_path_segments(path):
    return path.lstrip('/').split('/')


class UntranslatablePath(BzrError):

    _fmt = ("Could not translate %(path)s onto backing transport for "
            "user %(user)r")


class LaunchpadServer(Server):
    """Bazaar Server for Launchpad branches.

    See LaunchpadTransport for more information.
    """

    def __init__(self, authserver, user_id, transport):
        """
        Construct a LaunchpadServer.

        :param authserver: An xmlrpclib.ServerProxy that points to the
            authserver.
        :param user_id: A login ID for the user who is accessing branches.
        :param transport: A Transport pointing to the root of where the
            branches are actually stored.
        """
        self.authserver = authserver
        self.user_dict = self.authserver.getUser(user_id)
        self.user_id = self.user_dict['id']
        self.user_name = self.user_dict['name']
        self.backing_transport = transport
<<<<<<< HEAD
=======
        # XXX: JonathanLange 2007-05-29, Instead of fetching branch information
        # as needed, we load it all when the server is started. This mimics the
        # behaviour of the SFTP server, and is the path of least resistance
        # given the authserver's present API. However, in the future, we will
        # want to get branch information as required.
        self._branches = dict(self._iter_branches())
        self._is_set_up = False

    def dirty(self, virtual_path):
        """Mark the branch containing virtual_path as dirty."""
        branch_id, path = self._get_branch_path(virtual_path)
        self._dirty_branch_ids.add(branch_id)

    def _iter_branches(self):
        for team_dict in self.user_dict['teams']:
            products = self.authserver.getBranchesForUser(team_dict['id'])
            for product_id, product_name, branches in products:
                if product_name == '':
                    product_name = '+junk'
                for branch_id, branch_name in branches:
                    yield ((team_dict['name'], product_name, branch_name),
                           branch_id)
>>>>>>> 7f3b0c19

    def mkdir(self, virtual_path):
        """Make a new directory for the given virtual path.

        If the request is to make a user or a product directory, fail with
        NoSuchFile error. If the request is to make a branch directory, create
        the branch in the database then create a matching directory on the
        backing transport.
        """
        path_segments = get_path_segments(virtual_path)
        if len(path_segments) != 3:
            raise NoSuchFile(virtual_path)
        branch_id = self._make_branch(*path_segments)
        makedirs(self.backing_transport, branch_id_to_path(branch_id))

    def _make_branch(self, user, product, branch):
        """Create a branch in the database for the given user and product.

        :param user: The loginID of the user who owns the new branch.
        :param product: The name of the product to which the new branch
            belongs.
        :param branch: The name of the new branch.

        :raise TransportNotPossible: If 'user' doesn't begin with a '~'.
        :raise NoSuchFile: If 'product' is not the name of an existing
            product.
        :return: The database ID of the new branch.
        """
        if not user.startswith('~'):
            raise TransportNotPossible(
                'Path must start with user or team directory: %r' % (user,))
        user = user[1:]
        user_dict = self.authserver.getUser(user)
        if not user_dict:
            raise NoSuchFile("%s doesn't exist" % (user,))
        user_id = user_dict['id']
        # If product is '+junk', then product_id should be '', which is
        # XML-RPC's way of saying None.
        if product == '+junk':
            if user_id == self.user_id:
                product_id = ''
            else:
                # XXX: JonathanLange 2007-06-04, This should perhaps be
                # 'PermissionDenied', not 'NoSuchFile'. However bzrlib doesn't
                # translate PermissionDenied errors. See _translate_error in
                # bzrlib/transport/remote.py.
                # See Launchpad bug 118736.
                raise NoSuchFile(
                    "+junk is only allowed under user directories, not team "
                    "directories.")
        else:
            product_id = self.authserver.fetchProductID(product)
            if not product_id:
                # XXX: JonathanLange 2007-06-04, This should perhaps be
                # 'PermissionDenied', not 'NoSuchFile'. However bzrlib doesn't
                # translate PermissionDenied errors. See _translate_error in
                # bzrlib/transport/remote.py.
                raise NoSuchFile(
                    "Directories directly under a user directory must be "
                    "named after a product name registered in Launchpad "
                    "<https://launchpad.net/>.")
        return self.authserver.createBranch(user_id, product_id, branch)

    def _get_branch_path(self, virtual_path):
        # We can safely pad with '' because we can guarantee that no product or
        # branch name is the empty string. (Mapping '' to '+junk' happens
        # in _iter_branches). 'user' is checked later.
        user, product, branch, path = split_with_padding(
            virtual_path.lstrip('/'), '/', 4, padding='')
        if not user.startswith('~'):
            raise TransportNotPossible(
                'Path must start with user or team directory: %r' % (user,))
        user = user[1:]
        try:
            return self._branches[(user, product, branch)], path
        except KeyError:
            raise UntranslatablePath(path=virtual_path, user=self.user_name)

    def translate_virtual_path(self, virtual_path):
        """Translate an absolute virtual path into the real path on the backing
        transport.

        :raise UntranslatablePath: If path is untranslatable. This could be
            because the path is too short (doesn't include user, product and
            branch), or because the user, product or branch in the path don't
            exist.

        :raise TransportNotPossible: If the path is necessarily invalid. Most
            likely because it didn't begin with a tilde ('~').

        :return: The equivalent real path on the backing transport.
        """
        # XXX: JonathanLange 2007-05-29, We could differentiate between
        # 'branch not found' and 'not enough information in path to figure out
        # a branch'.
<<<<<<< HEAD

        # We can safely pad with '' because we can guarantee that no product or
        # branch name is the empty string. (Mapping '' to '+junk' happens
        # in _iter_branches). 'user' is checked later.
        user, product, branch, path = split_with_padding(
            virtual_path.lstrip('/'), '/', 4, padding='')
        if not user.startswith('~'):
            raise TransportNotPossible(
                'Path must start with user or team directory: %r' % (user,))
        user = user[1:]
        branch_id, permissions = self.authserver.getBranchInformation(
            self.user_id, user, product, branch)
        if branch_id == '':
            raise UntranslatablePath(path=virtual_path, user=self.user_name)
        return '/'.join([branch_id_to_path(branch_id), path]), permissions
=======
        branch_id, path = self._get_branch_path(virtual_path)
        return '/'.join([branch_id_to_path(branch_id), path])
>>>>>>> 7f3b0c19

    def _factory(self, url):
        """Construct a transport for the given URL. Used by the registry."""
        assert url.startswith(self.scheme)
        return LaunchpadTransport(self, url)

    def get_url(self):
        """Return the URL of this server.

        The URL is of the form 'lp-<object_id>:///', where 'object_id' is
        id(self). This ensures that we can have LaunchpadServer objects for
        different users, different backing transports and, theoretically,
        different authservers.

        See Server.get_url.
        """
        return self.scheme

    def setUp(self):
        """See Server.setUp."""
        self.scheme = 'lp-%d:///' % id(self)
        self._dirty_branch_ids = set()
        register_transport(self.scheme, self._factory)
        self._is_set_up = True

    def tearDown(self):
        """See Server.tearDown."""
        if not self._is_set_up:
            return
        self._is_set_up = False
        while self._dirty_branch_ids:
            self.authserver.requestMirror(self._dirty_branch_ids.pop())
        unregister_transport(self.scheme, self._factory)


class LaunchpadTransport(Transport):
    """Transport to map from ~user/product/branch paths to codehosting paths.

    Launchpad serves its branches from URLs that look like
    bzr+ssh://launchpad/~user/product/branch. On the filesystem, the branches
    are stored by their id.

    This transport maps from the external, 'virtual' paths to the internal
    filesystem paths. The internal filesystem is represented by a backing
    transport.
    """

    def __init__(self, server, url):
        self.server = server
        Transport.__init__(self, url)

    def _abspath(self, relpath):
        """Return the absolute path to `relpath` without the schema."""
        return urlutils.joinpath(self.base[len(self.server.scheme)-1:],
                                 relpath)

    def _call(self, methodname, relpath, *args, **kwargs):
        """Call a method on the backing transport, translating relative,
        virtual paths to filesystem paths.

        If 'relpath' translates to a path that we only have read-access to,
        then the method will be called on the backing transport decorated with
        'readonly+'.

        :raise NoSuchFile: If the path cannot be translated.
        :raise TransportNotPossible: If trying to do a write operation on a
            read-only path.
        """
        path, permissions = self._translate_virtual_path(relpath)
        if permissions == READ_ONLY:
            transport = get_transport(
                'readonly+' + self.server.backing_transport.base)
        else:
            transport = self.server.backing_transport
        method = getattr(transport, methodname)
        return method(path, *args, **kwargs)

    def _writing_call(self, methodname, relpath, *args, **kwargs):
        """As for _call but mark the branch being written to as dirty."""
        result = self._call(methodname, relpath, *args, **kwargs)
        self.server.dirty(self._abspath(relpath))
        return result

    def _translate_virtual_path(self, relpath):
        """Translate a virtual path into a path on the backing transport.

        :raise NoSuchFile: If there is not way to map the given relpath to the
            backing transport.

        :return: A valid path on the backing transport.
        """
        try:
            return self.server.translate_virtual_path(self._abspath(relpath))
        except (UntranslatablePath, TransportNotPossible):
            raise NoSuchFile(relpath)

    # Transport methods
    def abspath(self, relpath):
        return urlutils.join(self.server.scheme, relpath)

    def append_file(self, relpath, f, mode=None):
        return self._writing_call('append_file', relpath, f, mode)

    def clone(self, relpath):
        return LaunchpadTransport(
            self.server, urlutils.join(self.base, relpath))

    def delete(self, relpath):
        return self._writing_call('delete', relpath)

    def delete_tree(self, relpath):
        return self._writing_call('delete_tree', relpath)

    def get(self, relpath):
        return self._call('get', relpath)

    def has(self, relpath):
        return self._call('has', relpath)

    def iter_files_recursive(self):
        path, permissions = self._translate_virtual_path('.')
        backing_transport = self.server.backing_transport.clone(path)
        return backing_transport.iter_files_recursive()

    def listable(self):
        return self.server.backing_transport.listable()

    def list_dir(self, relpath):
        return self._call('list_dir', relpath)

    def lock_read(self, relpath):
        return self._call('lock_read', relpath)

    def lock_write(self, relpath):
        return self._writing_call('lock_write', relpath)

    def mkdir(self, relpath, mode=None):
        # If we can't translate the path, then perhaps we are being asked to
        # create a new branch directory. Delegate to the server, as it knows
        # how to deal with absolute virtual paths.
        abspath = self._abspath(relpath)
        segments = get_path_segments(abspath)
        if len(segments) == 4 and segments[-1] != '.bzr':
            raise NoSuchFile(path=relpath,
                             extra=("Can only create .bzr directories "
                                    "directly beneath branch directories."))
        try:
            return self._writing_call('mkdir', relpath, mode)
        except NoSuchFile:
            return self.server.mkdir(abspath)

    def put_file(self, relpath, f, mode=None):
        return self._writing_call('put_file', relpath, f, mode)

    def rename(self, rel_from, rel_to):
<<<<<<< HEAD
        path, permissions = self._translate_virtual_path(rel_to)
        if permissions == READ_ONLY:
            raise TransportNotPossible('readonly transport')
        return self._call('rename', rel_from, path)
=======
        return self._writing_call(
            'rename', rel_from, self._translate_virtual_path(rel_to))
>>>>>>> 7f3b0c19

    def rmdir(self, relpath):
        virtual_path = self._abspath(relpath)
        path_segments = path = virtual_path.lstrip('/').split('/')
        if len(path_segments) <= 3:
            raise NoSuchFile(virtual_path)
        return self._writing_call('rmdir', relpath)

    def stat(self, relpath):
        return self._call('stat', relpath)<|MERGE_RESOLUTION|>--- conflicted
+++ resolved
@@ -90,31 +90,12 @@
         self.user_id = self.user_dict['id']
         self.user_name = self.user_dict['name']
         self.backing_transport = transport
-<<<<<<< HEAD
-=======
-        # XXX: JonathanLange 2007-05-29, Instead of fetching branch information
-        # as needed, we load it all when the server is started. This mimics the
-        # behaviour of the SFTP server, and is the path of least resistance
-        # given the authserver's present API. However, in the future, we will
-        # want to get branch information as required.
-        self._branches = dict(self._iter_branches())
         self._is_set_up = False
 
     def dirty(self, virtual_path):
         """Mark the branch containing virtual_path as dirty."""
         branch_id, path = self._get_branch_path(virtual_path)
         self._dirty_branch_ids.add(branch_id)
-
-    def _iter_branches(self):
-        for team_dict in self.user_dict['teams']:
-            products = self.authserver.getBranchesForUser(team_dict['id'])
-            for product_id, product_name, branches in products:
-                if product_name == '':
-                    product_name = '+junk'
-                for branch_id, branch_name in branches:
-                    yield ((team_dict['name'], product_name, branch_name),
-                           branch_id)
->>>>>>> 7f3b0c19
 
     def mkdir(self, virtual_path):
         """Make a new directory for the given virtual path.
@@ -188,10 +169,11 @@
             raise TransportNotPossible(
                 'Path must start with user or team directory: %r' % (user,))
         user = user[1:]
-        try:
-            return self._branches[(user, product, branch)], path
-        except KeyError:
+        branch_id, permissions = self.authserver.getBranchInformation(
+            self.user_id, user, product, branch)
+        if branch_id == '':
             raise UntranslatablePath(path=virtual_path, user=self.user_name)
+        return branch_id, path
 
     def translate_virtual_path(self, virtual_path):
         """Translate an absolute virtual path into the real path on the backing
@@ -210,8 +192,6 @@
         # XXX: JonathanLange 2007-05-29, We could differentiate between
         # 'branch not found' and 'not enough information in path to figure out
         # a branch'.
-<<<<<<< HEAD
-
         # We can safely pad with '' because we can guarantee that no product or
         # branch name is the empty string. (Mapping '' to '+junk' happens
         # in _iter_branches). 'user' is checked later.
@@ -226,10 +206,6 @@
         if branch_id == '':
             raise UntranslatablePath(path=virtual_path, user=self.user_name)
         return '/'.join([branch_id_to_path(branch_id), path]), permissions
-=======
-        branch_id, path = self._get_branch_path(virtual_path)
-        return '/'.join([branch_id_to_path(branch_id), path])
->>>>>>> 7f3b0c19
 
     def _factory(self, url):
         """Construct a transport for the given URL. Used by the registry."""
@@ -385,15 +361,10 @@
         return self._writing_call('put_file', relpath, f, mode)
 
     def rename(self, rel_from, rel_to):
-<<<<<<< HEAD
         path, permissions = self._translate_virtual_path(rel_to)
         if permissions == READ_ONLY:
             raise TransportNotPossible('readonly transport')
-        return self._call('rename', rel_from, path)
-=======
-        return self._writing_call(
-            'rename', rel_from, self._translate_virtual_path(rel_to))
->>>>>>> 7f3b0c19
+        return self._writing_call('rename', rel_from, path)
 
     def rmdir(self, relpath):
         virtual_path = self._abspath(relpath)
