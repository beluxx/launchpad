--- conflicted
+++ resolved
@@ -117,12 +117,8 @@
             </tr>
           </thead>
           <tbody>
-<<<<<<< HEAD
-            <tr tal:repeat="file view/download_files">
-=======
-            <tr tal:repeat="file view/product_release_files">
+            <tr tal:repeat="fileview/download_files">
               <tal:define-lfa define="lfa file/libraryfile">
->>>>>>> 748961cc
               <td>
                 <img alt="download icon" src="/@@/download" />
                 <strong><a
