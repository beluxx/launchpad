--- conflicted
+++ resolved
@@ -276,8 +276,6 @@
                     POTemplate.distrorelease = DistroRelease.id
                 LEFT JOIN Distribution ON
                     DistroRelease.distribution = Distribution.id
-<<<<<<< HEAD
-=======
                 -- If there's a more recent translation message offering the
                 -- exact same translations, never mind the current one.
                 -- XXX CarlosPerelloMarin 20071107 This is crap and useless,
@@ -293,7 +291,6 @@
                         COALESCE(Suggestion.msgstr2, -1) AND
                     COALESCE(Better.msgstr3, -1) =
                         COALESCE(Suggestion.msgstr3, -1))
->>>>>>> 5fe9f3ce
                 WHERE
                     POTMsgSet.msgid_singular IN (%(wanted_msgids)s) AND
                     POTemplate.id <> %(this_template)s AND
@@ -304,12 +301,8 @@
                     COALESCE(msgstr0, msgstr1, msgstr2, msgstr3)
                         IS NOT NULL AND
                     (Product.official_rosetta OR
-<<<<<<< HEAD
-                     Distribution.official_rosetta)
-=======
                      Distribution.official_rosetta) AND
                     Better.id IS NULL
->>>>>>> 5fe9f3ce
                     )
                 ORDER BY
                     msgid_singular,
@@ -423,10 +416,7 @@
                         IS NOT NULL AND
                     (Product.official_rosetta OR
                      Distribution.official_rosetta) AND
-<<<<<<< HEAD
-=======
                     Better.id IS NULL
->>>>>>> 5fe9f3ce
                     )
                 ORDER BY
                     msgid_singular,
@@ -478,6 +468,7 @@
             result[takers_for_msgid[msgid]].append(suggestion)
 
         return result
+
 
 class POFile(SQLBase, POFileMixIn):
     implements(IPOFile)
