# Copyright 2008 Canonical Ltd.  All rights reserved.

"""In-memory doubles of core codehosting objects."""

__metaclass__ = type
__all__ = [
    'InMemoryFrontend',
    'XMLRPCWrapper'
    ]

from xmlrpclib import Fault

from bzrlib.urlutils import escape, unescape

from canonical.database.constants import UTC_NOW
<<<<<<< HEAD
from canonical.launchpad.database.branchnamespace import BranchNamespaceSet
from canonical.launchpad.interfaces.branch import BranchType, IBranch
=======
from canonical.launchpad.interfaces.branch import (
    BranchCreationNoTeamOwnedJunkBranches, BranchType, IBranch)
>>>>>>> 69382cc9
from canonical.launchpad.interfaces.codehosting import (
    BRANCH_TRANSPORT, CONTROL_TRANSPORT, NOT_FOUND_FAULT_CODE,
    PERMISSION_DENIED_FAULT_CODE)
from canonical.launchpad.testing import ObjectFactory
from canonical.launchpad.validators import LaunchpadValidationError
from canonical.launchpad.xmlrpc.codehosting import (
    datetime_from_tuple, LAUNCHPAD_SERVICES, iter_split)
from canonical.launchpad.xmlrpc import faults


class FakeStore:
    """Fake store that implements find well enough to pass tests.

    This is needed because some of the `test_codehosting` tests use
    assertSqlAttributeEqualsDate, which relies on ORM behaviour. Here, we fake
    enough of the ORM to pass the tests.
    """

    def __init__(self, object_set):
        self._object_set = object_set

    def find(self, cls, **kwargs):
        """Implement Store.find that takes two attributes: id and one other.

        This is called by `assertSqlAttributeEqualsDate`, which relies on
        `find` returning either a single match or None. Returning a match
        implies that the given attribute has the expected value. Returning
        None implies the opposite.
        """
        branch_id = kwargs.pop('id')
        assert len(kwargs) == 1, (
            'Expected only id and one other. Got %r' % kwargs)
        attribute = kwargs.keys()[0]
        expected_value = kwargs[attribute]
        branch = self._object_set.get(branch_id)
        if branch is None:
            return None
        if expected_value is getattr(branch, attribute):
            return branch
        return None


class FakeDatabaseObject:
    """Base class for fake database objects."""

    def _set_object_set(self, object_set):
        self.__storm_object_info__ = {'store': FakeStore(object_set)}


class ObjectSet:
    """Generic set of database objects."""

    def __init__(self):
        self._objects = {}
        self._next_id = 1

    def _add(self, db_object):
        self._objects[self._next_id] = db_object
        db_object.id = self._next_id
        self._next_id += 1
        db_object._set_object_set(self)
        return db_object

    def _delete(self, db_object):
        del self._objects[db_object.id]

    def __iter__(self):
        return self._objects.itervalues()

    def _find(self, **kwargs):
        [(key, value)] = kwargs.items()
        for obj in self:
            if getattr(obj, key) == value:
                return obj

    def get(self, id):
        return self._objects.get(id, None)

    def getByName(self, name):
        return self._find(name=name)


class FakeBranch(FakeDatabaseObject):
    """Fake branch object."""

    def __init__(self, branch_type, name, owner, url=None, product=None,
                 stacked_on=None, private=False, registrant=None,
                 distroseries=None, sourcepackagename=None):
        self.branch_type = branch_type
        self.last_mirror_attempt = None
        self.last_mirrored = None
        self.last_mirrored_id = None
        self.next_mirror_time = None
        self.url = url
        self.mirror_failures = 0
        self.name = name
        self.owner = owner
        self.stacked_on = None
        self.mirror_status_message = None
        self.stacked_on = stacked_on
        self.private = private
        self.product = product
        self.registrant = registrant
        self._mirrored = False
        self.distroseries = distroseries
        self.sourcepackagename = sourcepackagename

    @property
    def unique_name(self):
        if self.product is None:
            if self.distroseries is None:
                product = '+junk'
            else:
                product = '%s/%s/%s' % (
                    self.distroseries.distribution.name,
                    self.distroseries.name,
                    self.sourcepackagename.name)
        else:
            product = self.product.name
        return '~%s/%s/%s' % (self.owner.name, product, self.name)

    def getPullURL(self):
        pass

    def requestMirror(self):
        self.next_mirror_time = UTC_NOW


class FakePerson(FakeDatabaseObject):
    """Fake person object."""

    def __init__(self, name):
        self.name = self.displayname = name

    def isTeam(self):
        return False

    def inTeam(self, person_or_team):
        if self is person_or_team:
            return True
        if not person_or_team.isTeam():
            return False
        return self in person_or_team._members


class FakeTeam(FakePerson):
    """Fake team."""

    def __init__(self, name, members=None):
        super(FakeTeam, self).__init__(name)
        if members is None:
            self._members = []
        else:
            self._members = list(members)

    def isTeam(self):
        return True


class FakeProduct(FakeDatabaseObject):
    """Fake product."""

    def __init__(self, name):
        self.name = name
        self.development_focus = FakeProductSeries()

    @property
    def default_stacked_on_branch(self):
        b = self.development_focus.user_branch
        if b is None:
            return None
        elif b._mirrored:
            return b
        else:
            return None


class FakeProductSeries(FakeDatabaseObject):
    """Fake product series."""

    user_branch = None


class FakeScriptActivity(FakeDatabaseObject):
    """Fake script activity."""

    def __init__(self, name, hostname, date_started, date_completed):
        self.id = self.name = name
        self.hostname = hostname
        self.date_started = datetime_from_tuple(date_started)
        self.date_completed = datetime_from_tuple(date_completed)


class FakeDistribution(FakeDatabaseObject):

    def __init__(self, name):
        self.name = name


class FakeDistroSeries(FakeDatabaseObject):
    """Fake distroseries."""

    def __init__(self, name, distribution):
        self.name = name
        self.distribution = distribution


class FakeSourcePackageName(FakeDatabaseObject):
    """Fake SourcePackageName."""

    def __init__(self, name):
        self.name = name


DEFAULT_PRODUCT = object()


class FakeObjectFactory(ObjectFactory):

    def __init__(self, branch_set, person_set, product_set, distribution_set,
                 distroseries_set, sourcepackagename_set):
        super(FakeObjectFactory, self).__init__()
        self._branch_set = branch_set
        self._person_set = person_set
        self._product_set = product_set
        self._distribution_set = distribution_set
        self._distroseries_set = distroseries_set
        self._sourcepackagename_set = sourcepackagename_set

    def makeBranch(self, branch_type=None, stacked_on=None, private=False,
                   product=DEFAULT_PRODUCT, owner=None, name=None,
                   registrant=None, distroseries=None,
                   sourcepackagename=None):
        if branch_type == BranchType.MIRRORED:
            url = self.getUniqueURL()
        else:
            url = None
        if name is None:
            name = self.getUniqueString()
        if owner is None:
            owner = self.makePerson()
        if product is DEFAULT_PRODUCT:
            product = self.makeProduct()
        if registrant is None:
            registrant = self.makePerson()
        IBranch['name'].validate(unicode(name))
        branch = FakeBranch(
            branch_type, name=name, owner=owner, url=url,
            stacked_on=stacked_on, product=product, private=private,
            registrant=registrant, distroseries=distroseries,
            sourcepackagename=sourcepackagename)
        self._branch_set._add(branch)
        return branch

    def makeDistribution(self):
        distro = FakeDistribution(self.getUniqueString())
        self._distribution_set._add(distro)
        return distro

    def makeDistroRelease(self):
        distro = self.makeDistribution()
        distroseries_name = self.getUniqueString()
        distroseries = FakeDistroSeries(distroseries_name, distro)
        self._distroseries_set._add(distroseries)
        return distroseries

    def makeSourcePackageName(self):
        sourcepackagename = FakeSourcePackageName(self.getUniqueString())
        self._sourcepackagename_set._add(sourcepackagename)
        return sourcepackagename

    def makeTeam(self, owner):
        team = FakeTeam(name=self.getUniqueString(), members=[owner])
        self._person_set._add(team)
        return team

    def makePerson(self):
        person = FakePerson(name=self.getUniqueString())
        self._person_set._add(person)
        return person

    def makeProduct(self):
        product = FakeProduct(self.getUniqueString())
        self._product_set._add(product)
        return product

    def enableDefaultStackingForProduct(self, product, branch=None):
        """Give 'product' a default stacked-on branch.

        :param product: The product to give a default stacked-on branch to.
        :param branch: The branch that should be the default stacked-on
            branch.  If not supplied, a fresh branch will be created.
        """
        if branch is None:
            branch = self.makeBranch(product=product)
        branch._mirrored = True
        product.development_focus.user_branch = branch
        return branch

class FakeBranchPuller:

    def __init__(self, branch_set, script_activity_set):
        self._branch_set = branch_set
        self._script_activity_set = script_activity_set

    def _getBranchPullInfo(self, branch):
        default_branch = ''
        if branch.product is not None:
            series = branch.product.development_focus
            user_branch = series.user_branch
            if (user_branch is not None
                and not (
                    user_branch.private
                    and branch.branch_type == BranchType.MIRRORED)):
                default_branch = '/' + user_branch.unique_name
        return (
            branch.id, branch.getPullURL(), branch.unique_name,
            default_branch)

    def getBranchPullQueue(self, branch_type):
        queue = []
        branch_type = BranchType.items[branch_type]
        for branch in self._branch_set:
            if (branch.branch_type == branch_type
                and branch.next_mirror_time < UTC_NOW):
                queue.append(self._getBranchPullInfo(branch))
        return queue

    def startMirroring(self, branch_id):
        branch = self._branch_set.get(branch_id)
        if branch is None:
            return faults.NoBranchWithID(branch_id)
        branch.last_mirror_attempt = UTC_NOW
        branch.next_mirror_time = None
        return True

    def mirrorComplete(self, branch_id, last_revision_id):
        branch = self._branch_set.get(branch_id)
        if branch is None:
            return faults.NoBranchWithID(branch_id)
        branch.last_mirrored_id = last_revision_id
        branch.last_mirrored = UTC_NOW
        branch.mirror_failures = 0
        for stacked_branch in self._branch_set:
            if stacked_branch.stacked_on is branch:
                stacked_branch.requestMirror()
        return True

    def mirrorFailed(self, branch_id, reason):
        branch = self._branch_set.get(branch_id)
        if branch is None:
            return faults.NoBranchWithID(branch_id)
        branch.mirror_failures += 1
        branch.mirror_status_message = reason
        return True

    def recordSuccess(self, name, hostname, date_started, date_completed):
        self._script_activity_set._add(
            FakeScriptActivity(name, hostname, date_started, date_completed))
        return True

    def setStackedOn(self, branch_id, stacked_on_location):
        branch = self._branch_set.get(branch_id)
        if branch is None:
            return faults.NoBranchWithID(branch_id)
        if stacked_on_location == '':
            branch.stacked_on = None
            return True
        stacked_on_location = stacked_on_location.rstrip('/')
        for stacked_on_branch in self._branch_set:
            if stacked_on_location == stacked_on_branch.url:
                branch.stacked_on = stacked_on_branch
                break
            if stacked_on_location == '/' + stacked_on_branch.unique_name:
                branch.stacked_on = stacked_on_branch
                break
        else:
            return faults.NoSuchBranch(stacked_on_location)
        return True


class FakeBranchFilesystem:

    def __init__(self, branch_set, person_set, product_set, distribution_set,
                 distroseries_set, sourcepackagename_set, factory):
        self._branch_set = branch_set
        self._person_set = person_set
        self._product_set = product_set
        self._distribution_set = distribution_set
        self._distroseries_set = distroseries_set
        self._sourcepackagename_set = sourcepackagename_set
        self._factory = factory

    def createBranch(self, requester_id, branch_path):
        if not branch_path.startswith('/'):
            return faults.InvalidPath(branch_path)
        escaped_path = unescape(branch_path.strip('/')).encode('utf-8')
        try:
            namespace_path, branch_name = escaped_path.rsplit('/', 1)
        except ValueError:
            return Fault(
                PERMISSION_DENIED_FAULT_CODE,
                "Cannot create branch at '%s'" % branch_path)
        data = BranchNamespaceSet().parse(namespace_path)
        owner = self._person_set.getByName(data['person'])
        if owner is None:
            return Fault(
                NOT_FOUND_FAULT_CODE,
                "User/team %r does not exist." % (data['person'],))
        registrant = self._person_set.get(requester_id)
        # The real code consults the branch creation policy of the product. We
        # don't need to do so here, since the tests above this layer never
        # encounter that behaviour. If they *do* change to rely on the branch
        # creation policy, the observed behaviour will be failure to raise
        # exceptions.
        if not registrant.inTeam(owner):
            return Fault(
                PERMISSION_DENIED_FAULT_CODE,
                ('%s cannot create branches owned by %s'
                 % (registrant.displayname, owner.displayname)))
        product = distroseries = sourcepackagename = None
        if data['product'] == '+junk':
            if owner.isTeam():
                return Fault(
                    PERMISSION_DENIED_FAULT_CODE,
<<<<<<< HEAD
                    'Cannot create team-owned junk branches.')
        elif data['product'] is not None:
            product = self._product_set.getByName(data['product'])
=======
                    BranchCreationNoTeamOwnedJunkBranches.error_message)
            product = None
        else:
            product = self._product_set.getByName(product_name)
>>>>>>> 69382cc9
            if product is None:
                return Fault(
                    NOT_FOUND_FAULT_CODE,
                    "Project %r does not exist." % (data['product'],))
        elif data['distribution'] is not None:
            distro = self._distribution_set.getByName(data['distribution'])
            if distro is None:
                return Fault(
                    NOT_FOUND_FAULT_CODE,
                    "No such distribution '%s'." % (data['distribution'],))
            distroseries = self._distroseries_set.getByName(
                data['distroseries'])
            if distroseries is None:
                return Fault(
                    NOT_FOUND_FAULT_CODE,
                    "No such distribution series '%s'."
                    % (data['distroseries'],))
            sourcepackagename = self._sourcepackagename_set.getByName(
                data['sourcepackagename'])
            if sourcepackagename is None:
                return Fault(
                    NOT_FOUND_FAULT_CODE,
                    "No such source package '%s'."
                    % (data['sourcepackagename'],))
        else:
            return Fault(
                PERMISSION_DENIED_FAULT_CODE,
                "Cannot create branch at '%s'" % branch_path)
        try:
            return self._factory.makeBranch(
                owner=owner, name=branch_name, product=product,
                distroseries=distroseries,
                sourcepackagename=sourcepackagename,
                registrant=registrant, branch_type=BranchType.HOSTED).id
        except LaunchpadValidationError, e:
            return Fault(PERMISSION_DENIED_FAULT_CODE, str(e))

    def requestMirror(self, requester_id, branch_id):
        self._branch_set.get(branch_id).requestMirror()

    def _canRead(self, person_id, branch):
        """Can the person 'person_id' see 'branch'?"""
        # This is a substitute for an actual launchpad.View check on the
        # branch. It doesn't have to match the behaviour exactly, as long as
        # it's stricter than the real implementation (that way, mismatches in
        # behaviour should generate explicit errors.)
        if person_id == LAUNCHPAD_SERVICES:
            return True
        if not branch.private:
            return True
        person = self._person_set.get(person_id)
        return person.inTeam(branch.owner)

    def _canWrite(self, person_id, branch):
        """Can the person 'person_id' write to 'branch'?"""
        if person_id == LAUNCHPAD_SERVICES:
            return False
        if branch.branch_type != BranchType.HOSTED:
            return False
        person = self._person_set.get(person_id)
        return person.inTeam(branch.owner)

    def getBranchInformation(self, requester_id, user_name, product_name,
                             branch_name):
        unique_name = '~%s/%s/%s' % (user_name, product_name, branch_name)
        branch = self._branch_set._find(unique_name=unique_name)
        if branch is None:
            return '', ''
        if not self._canRead(requester_id, branch):
            return '', ''
        if branch.branch_type == BranchType.REMOTE:
            return '', ''
        if self._canWrite(requester_id, branch):
            permission = 'w'
        else:
            permission = 'r'
        return branch.id, permission

    def getDefaultStackedOnBranch(self, requester_id, product_name):
        if product_name == '+junk':
            return ''
        product = self._product_set.getByName(product_name)
        if product is None:
            return Fault(
                NOT_FOUND_FAULT_CODE,
                'Project %r does not exist.' % (product_name,))
        branch = product.development_focus.user_branch
        if branch is None:
            return ''
        if not self._canRead(requester_id, branch):
            return ''
        return '/' + product.development_focus.user_branch.unique_name

    def _serializeControlDirectory(self, requester, product_path,
                                   trailing_path):
        try:
            owner_name, product_name, bazaar = product_path.split('/')
        except ValueError:
            # Wrong number of segments -- can't be a product.
            return
        if bazaar != '.bzr':
            return
        product = self._product_set.getByName(product_name)
        if product is None:
            return
        default_branch = product.default_stacked_on_branch
        if default_branch is None:
            return
        if not self._canRead(requester, default_branch):
            return
        return (
            CONTROL_TRANSPORT,
            {'default_stack_on': escape('/' + default_branch.unique_name)},
            '/'.join([bazaar, trailing_path]))

    def _serializeBranch(self, requester_id, branch, trailing_path):
        if not self._canRead(requester_id, branch):
            return None
        elif branch.branch_type == BranchType.REMOTE:
            return None
        else:
            return (
                BRANCH_TRANSPORT,
                {'id': branch.id,
                 'writable': self._canWrite(requester_id, branch),
                 }, trailing_path)

    def translatePath(self, requester_id, path):
        if not path.startswith('/'):
            return faults.InvalidPath(path)
        stripped_path = path.strip('/')
        for first, second in iter_split(stripped_path, '/'):
            first = unescape(first).encode('utf-8')
            # Is it a branch?
            branch = self._branch_set._find(unique_name=first)
            if branch is not None:
                branch = self._serializeBranch(requester_id, branch, second)
                if branch is None:
                    break
                return branch

            # Is it a product?
            product = self._serializeControlDirectory(
                requester_id, first, second)
            if product:
                return product
        return faults.PathTranslationError(path)


class InMemoryFrontend:
    """A in-memory 'frontend' to Launchpad's branch services.

    This is an in-memory version of `LaunchpadDatabaseFrontend`.
    """

    def __init__(self):
        self._branch_set = ObjectSet()
        self._script_activity_set = ObjectSet()
        self._person_set = ObjectSet()
        self._product_set = ObjectSet()
        self._distribution_set = ObjectSet()
        self._distroseries_set = ObjectSet()
        self._sourcepackagename_set = ObjectSet()
        self._factory = FakeObjectFactory(
            self._branch_set, self._person_set, self._product_set,
            self._distribution_set, self._distroseries_set,
            self._sourcepackagename_set)
        self._puller = FakeBranchPuller(
            self._branch_set, self._script_activity_set)
        self._branchfs = FakeBranchFilesystem(
            self._branch_set, self._person_set, self._product_set,
            self._distribution_set, self._distroseries_set,
            self._sourcepackagename_set, self._factory)

    def getFilesystemEndpoint(self):
        """See `LaunchpadDatabaseFrontend`.

        Return an in-memory implementation of IBranchFileSystem that passes
        the tests in `test_codehosting`.
        """
        return self._branchfs

    def getPullerEndpoint(self):
        """See `LaunchpadDatabaseFrontend`.

        Return an in-memory implementation of IBranchPuller that passes the
        tests in `test_codehosting`.
        """
        return self._puller

    def getLaunchpadObjectFactory(self):
        """See `LaunchpadDatabaseFrontend`.

        Returns a partial, in-memory implementation of LaunchpadObjectFactory
        -- enough to pass the tests.
        """
        return self._factory

    def getBranchSet(self):
        """See `LaunchpadDatabaseFrontend`.

        Returns a partial implementation of `IBranchSet` -- enough to pass the
        tests.
        """
        return self._branch_set

    def getLastActivity(self, activity_name):
        """Get the last script activity with 'activity_name'."""
        return self._script_activity_set.getByName(activity_name)


class XMLRPCWrapper:
    """Wrapper around the endpoints that emulates an XMLRPC client."""

    def __init__(self, endpoint):
        self.endpoint = endpoint

    def callRemote(self, method_name, *args):
        result = getattr(self.endpoint, method_name)(*args)
        if isinstance(result, Fault):
            raise result
        return result<|MERGE_RESOLUTION|>--- conflicted
+++ resolved
@@ -13,13 +13,9 @@
 from bzrlib.urlutils import escape, unescape
 
 from canonical.database.constants import UTC_NOW
-<<<<<<< HEAD
 from canonical.launchpad.database.branchnamespace import BranchNamespaceSet
-from canonical.launchpad.interfaces.branch import BranchType, IBranch
-=======
 from canonical.launchpad.interfaces.branch import (
     BranchCreationNoTeamOwnedJunkBranches, BranchType, IBranch)
->>>>>>> 69382cc9
 from canonical.launchpad.interfaces.codehosting import (
     BRANCH_TRANSPORT, CONTROL_TRANSPORT, NOT_FOUND_FAULT_CODE,
     PERMISSION_DENIED_FAULT_CODE)
@@ -445,16 +441,10 @@
             if owner.isTeam():
                 return Fault(
                     PERMISSION_DENIED_FAULT_CODE,
-<<<<<<< HEAD
-                    'Cannot create team-owned junk branches.')
+                    BranchCreationNoTeamOwnedJunkBranches.error_message)
+            product = None
         elif data['product'] is not None:
             product = self._product_set.getByName(data['product'])
-=======
-                    BranchCreationNoTeamOwnedJunkBranches.error_message)
-            product = None
-        else:
-            product = self._product_set.getByName(product_name)
->>>>>>> 69382cc9
             if product is None:
                 return Fault(
                     NOT_FOUND_FAULT_CODE,
