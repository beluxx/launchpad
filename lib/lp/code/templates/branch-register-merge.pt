<html
  xmlns="http://www.w3.org/1999/xhtml"
  xmlns:tal="http://xml.zope.org/namespaces/tal"
  xmlns:metal="http://xml.zope.org/namespaces/metal"
  xmlns:i18n="http://xml.zope.org/namespaces/i18n"
  metal:use-macro="view/macro:page/main_only"
  i18n:domain="launchpad">
  <body>
    <div metal:fill-slot="main">
      <div metal:use-macro="context/@@launchpad_form/form">

        <metal:formbody fill-slot="widgets">
          <table class="form">

            <tal:widget define="widget nocall:view/widgets/target_branch">
              <metal:block use-macro="context/@@launchpad_form/widget_row" />
            </tal:widget>

            <tal:widget define="widget nocall:view/widgets/comment">
              <metal:block use-macro="context/@@launchpad_form/widget_row" />
            </tal:widget>

            <tal:widget define="widget nocall:view/widgets/reviewer">
              <metal:block use-macro="context/@@launchpad_form/widget_row" />
            </tal:widget>

            <tal:widget define="widget nocall:view/widgets/review_type">
              <metal:block use-macro="context/@@launchpad_form/widget_row" />
            </tal:widget>

            <td colspan="2">
              <fieldset id="mergeproposal-extra-options"
                        class="collapsible">
                <legend>Extra options</legend>
                <div class="unseen"><!-- hidden by default -->
                <table class="extra-options">

                  <tal:widget define="widget nocall:view/widgets/commit_message">
                    <metal:block use-macro="context/@@launchpad_form/widget_row" />
                  </tal:widget>

                  <tal:widget define="widget nocall:view/widgets/needs_review">
                    <metal:block use-macro="context/@@launchpad_form/widget_row" />
                  </tal:widget>

                  <tal:widget define="widget nocall:view/widgets/prerequisite_branch">
                    <metal:block use-macro="context/@@launchpad_form/widget_row" />
                  </tal:widget>



                </table>
                </div>
              </fieldset>
            </td>

          </table>
        </metal:formbody>
      </div>

      <tal:script>
<<<<<<< HEAD
        <script type="text/javascript">
          YUI().use('lp.code.branchmergeproposal.nominate', function(Y) {
              Y.on('domready',
=======
        <script type="text/javascript" tal:content="string:
          LPJS.use('node', 'event', function(Y) {
              function reviewer_changed(value) {
                reviewer = Y.Lang.trim(value);
                review_type = document.getElementById('field.review_type');
                review_type.disabled = (reviewer == '');
              };
              Y.on('blur',
>>>>>>> 2614c193
                  function(e) {
                    Y.lp.code.branchmergeproposal.nominate.setup();
                  },
                  window);
          });
        </script>
      </tal:script>

    </div>
  </body>
</html><|MERGE_RESOLUTION|>--- conflicted
+++ resolved
@@ -59,20 +59,9 @@
       </div>
 
       <tal:script>
-<<<<<<< HEAD
         <script type="text/javascript">
-          YUI().use('lp.code.branchmergeproposal.nominate', function(Y) {
+          LPJS.use('lp.code.branchmergeproposal.nominate', function(Y) {
               Y.on('domready',
-=======
-        <script type="text/javascript" tal:content="string:
-          LPJS.use('node', 'event', function(Y) {
-              function reviewer_changed(value) {
-                reviewer = Y.Lang.trim(value);
-                review_type = document.getElementById('field.review_type');
-                review_type.disabled = (reviewer == '');
-              };
-              Y.on('blur',
->>>>>>> 2614c193
                   function(e) {
                     Y.lp.code.branchmergeproposal.nominate.setup();
                   },
