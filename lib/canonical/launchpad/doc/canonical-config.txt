--- conflicted
+++ resolved
@@ -264,8 +264,6 @@
 
     >>> config.answertracker.days_before_expiration
     15
-<<<<<<< HEAD
-=======
 
 The initial instance_name is set via the LPCONFIG environment variable.
 Because Config is designed to failover to the default development
@@ -314,4 +312,3 @@
 #    'launchpad_ftest'
 #    >>> config._cache.testrunner
 #    <SectionValue for canonical 'testrunner'>
->>>>>>> ea616461
