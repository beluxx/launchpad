--- conflicted
+++ resolved
@@ -11,7 +11,6 @@
 
 
 import datetime
-import transaction
 
 from bzrlib.urlutils import (
     escape,
@@ -42,21 +41,6 @@
     )
 from lp.code.enums import BranchType
 from lp.code.errors import (
-<<<<<<< HEAD
-    BranchCreationException, InvalidNamespace, NoLinkedBranch,
-    UnknownBranchTypeError)
-from lp.code.interfaces import branchpuller
-from lp.code.interfaces.branchlookup import (
-    IBranchLookup, ILinkedBranchTraverser)
-from lp.code.interfaces.branchnamespace import (
-    lookup_branch_namespace, split_unique_name)
-from lp.code.interfaces.branchtarget import IBranchTarget
-from lp.code.interfaces.codehosting import (
-    BRANCH_ALIAS_PREFIX, BRANCH_TRANSPORT, CONTROL_TRANSPORT, ICodehostingAPI,
-    LAUNCHPAD_ANONYMOUS, LAUNCHPAD_SERVICES)
-from lp.code.interfaces.linkedbranch import ICanHasLinkedBranch
-from lp.registry.interfaces.person import IPersonSet, NoSuchPerson
-=======
     BranchCreationException,
     InvalidNamespace,
     NoLinkedBranch,
@@ -85,7 +69,6 @@
     IPersonSet,
     NoSuchPerson,
     )
->>>>>>> babe4117
 from lp.registry.interfaces.product import NoSuchProduct
 from lp.services.scripts.interfaces.scriptactivity import IScriptActivitySet
 from lp.services.utils import iter_split
