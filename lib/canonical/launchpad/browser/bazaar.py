--- conflicted
+++ resolved
@@ -18,12 +18,8 @@
 from canonical.cachedproperty import cachedproperty
 
 from canonical.launchpad.interfaces import (
-<<<<<<< HEAD
-    IBazaarApplication, IBranchSet, IProductSet, IProductSeriesSet)
-=======
     IBazaarApplication, IBranchSet, ILaunchpadCelebrities,
     IProductSet, IProductSeriesSet)
->>>>>>> 26056d66
 from canonical.lp.dbschema import ImportStatus
 from canonical.launchpad.webapp import (
     ApplicationMenu, canonical_url, enabled_with_permission,
