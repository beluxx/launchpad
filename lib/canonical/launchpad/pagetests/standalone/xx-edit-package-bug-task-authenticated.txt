--- conflicted
+++ resolved
@@ -18,47 +18,47 @@
   ... Content-Length: 1316
   ... Content-Type: multipart/form-data; boundary=---------------------------89019536856698512711194452
   ... 
-  ... -----------------------------89019536856698512711194452
-  ... Content-Disposition: form-data; name="field.sourcepackagename"
-  ... 
-  ... mozilla-firefox
-  ... -----------------------------89019536856698512711194452
-  ... Content-Disposition: form-data; name="field.binarypackagename"
-  ... 
-  ... 
-  ... -----------------------------89019536856698512711194452
-  ... Content-Disposition: form-data; name="field.status"
-  ... 
-  ... Unconfirmed
-  ... -----------------------------89019536856698512711194452
-  ... Content-Disposition: form-data; name="field.status-empty-marker"
-  ... 
-  ... 1
-  ... -----------------------------89019536856698512711194452
-  ... Content-Disposition: form-data; name="field.priority"
-  ... 
-  ... Medium
-  ... -----------------------------89019536856698512711194452
-  ... Content-Disposition: form-data; name="field.priority-empty-marker"
-  ... 
-  ... 1
-  ... -----------------------------89019536856698512711194452
-  ... Content-Disposition: form-data; name="field.severity"
-  ... 
-  ... Normal
-  ... -----------------------------89019536856698512711194452
-  ... Content-Disposition: form-data; name="field.severity-empty-marker"
-  ... 
-  ... 1
-  ... -----------------------------89019536856698512711194452
-  ... Content-Disposition: form-data; name="field.assignee"
-  ... 
-  ... 
-  ... -----------------------------89019536856698512711194452
-  ... Content-Disposition: form-data; name="FORM_SUBMIT"
-  ... 
-  ... Save Changes
-  ... -----------------------------89019536856698512711194452--
+  ... -----------------------------89019536856698512711194452
+  ... Content-Disposition: form-data; name="field.sourcepackagename"
+  ... 
+  ... mozilla-firefox
+  ... -----------------------------89019536856698512711194452
+  ... Content-Disposition: form-data; name="field.binarypackagename"
+  ... 
+  ... 
+  ... -----------------------------89019536856698512711194452
+  ... Content-Disposition: form-data; name="field.status"
+  ... 
+  ... Unconfirmed
+  ... -----------------------------89019536856698512711194452
+  ... Content-Disposition: form-data; name="field.status-empty-marker"
+  ... 
+  ... 1
+  ... -----------------------------89019536856698512711194452
+  ... Content-Disposition: form-data; name="field.priority"
+  ... 
+  ... Medium
+  ... -----------------------------89019536856698512711194452
+  ... Content-Disposition: form-data; name="field.priority-empty-marker"
+  ... 
+  ... 1
+  ... -----------------------------89019536856698512711194452
+  ... Content-Disposition: form-data; name="field.severity"
+  ... 
+  ... Normal
+  ... -----------------------------89019536856698512711194452
+  ... Content-Disposition: form-data; name="field.severity-empty-marker"
+  ... 
+  ... 1
+  ... -----------------------------89019536856698512711194452
+  ... Content-Disposition: form-data; name="field.assignee"
+  ... 
+  ... 
+  ... -----------------------------89019536856698512711194452
+  ... Content-Disposition: form-data; name="FORM_SUBMIT"
+  ... 
+  ... Save Changes
+  ... -----------------------------89019536856698512711194452--
   ... """)
   HTTP/1.1 303 See Other
   Content-Length: 0
@@ -79,56 +79,52 @@
   ... Content-Length: 1346
   ... Content-Type: multipart/form-data; boundary=---------------------------16131040782095479517127443199
   ... 
-  ... -----------------------------16131040782095479517127443199
-  ... Content-Disposition: form-data; name="field.sourcepackagename"
-  ... 
-  ... mozilla-firefox
-  ... -----------------------------16131040782095479517127443199
-  ... Content-Disposition: form-data; name="field.binarypackagename"
-  ... 
-  ... 
-  ... -----------------------------16131040782095479517127443199
-  ... Content-Disposition: form-data; name="field.status"
-  ... 
-  ... Unconfirmed
-  ... -----------------------------16131040782095479517127443199
-  ... Content-Disposition: form-data; name="field.status-empty-marker"
-  ... 
-  ... 1
-  ... -----------------------------16131040782095479517127443199
-  ... Content-Disposition: form-data; name="field.priority"
-  ... 
-  ... Low
-  ... -----------------------------16131040782095479517127443199
-  ... Content-Disposition: form-data; name="field.priority-empty-marker"
-  ... 
-  ... 1
-  ... -----------------------------16131040782095479517127443199
-  ... Content-Disposition: form-data; name="field.severity"
-  ... 
-  ... Normal
-  ... -----------------------------16131040782095479517127443199
-  ... Content-Disposition: form-data; name="field.severity-empty-marker"
-  ... 
-  ... 1
-  ... -----------------------------16131040782095479517127443199
-  ... Content-Disposition: form-data; name="field.assignee"
-  ... 
-  ... 
-  ... -----------------------------16131040782095479517127443199
-  ... Content-Disposition: form-data; name="FORM_SUBMIT"
-  ... 
-  ... Save Changes
-  ... -----------------------------16131040782095479517127443199--
+  ... -----------------------------16131040782095479517127443199
+  ... Content-Disposition: form-data; name="field.sourcepackagename"
+  ... 
+  ... mozilla-firefox
+  ... -----------------------------16131040782095479517127443199
+  ... Content-Disposition: form-data; name="field.binarypackagename"
+  ... 
+  ... 
+  ... -----------------------------16131040782095479517127443199
+  ... Content-Disposition: form-data; name="field.status"
+  ... 
+  ... Unconfirmed
+  ... -----------------------------16131040782095479517127443199
+  ... Content-Disposition: form-data; name="field.status-empty-marker"
+  ... 
+  ... 1
+  ... -----------------------------16131040782095479517127443199
+  ... Content-Disposition: form-data; name="field.priority"
+  ... 
+  ... Low
+  ... -----------------------------16131040782095479517127443199
+  ... Content-Disposition: form-data; name="field.priority-empty-marker"
+  ... 
+  ... 1
+  ... -----------------------------16131040782095479517127443199
+  ... Content-Disposition: form-data; name="field.severity"
+  ... 
+  ... Normal
+  ... -----------------------------16131040782095479517127443199
+  ... Content-Disposition: form-data; name="field.severity-empty-marker"
+  ... 
+  ... 1
+  ... -----------------------------16131040782095479517127443199
+  ... Content-Disposition: form-data; name="field.assignee"
+  ... 
+  ... 
+  ... -----------------------------16131040782095479517127443199
+  ... Content-Disposition: form-data; name="FORM_SUBMIT"
+  ... 
+  ... Save Changes
+  ... -----------------------------16131040782095479517127443199--
   ... """)
   HTTP/1.1 303 See Other
   ...
-<<<<<<< HEAD
-  Location: http://.../distros/ubuntu/+source/mozilla-firefox/+bug/1
+  Location: http://.../distros/ubuntu/+source/mozilla-firefox/+bug/1...
   <BLANKLINE>
-=======
-  Location: http://.../distros/ubuntu/+source/mozilla-firefox/+bug/1...
->>>>>>> 1960ba17
 
   >>> print http(r"""
   ... GET /distros/ubuntu/+source/mozilla-firefox/+bug/1/+editstatus HTTP/1.1
