# Copyright 2009 Canonical Ltd.  This software is licensed under the
# GNU Affero General Public License version 3 (see the file LICENSE).

# pylint: disable-msg=E0611,W0212

__metaclass__ = type
__all__ = [
    'BugTracker',
    'BugTrackerSet',
    'BugTrackerAlias',
    'BugTrackerAliasSet',
<<<<<<< HEAD
    'BugTrackerComponent',
    'BugTrackerComponentGroup',
    ]
=======
    'BugTrackerSet',
    ]

>>>>>>> 979943c8

from datetime import datetime
from itertools import chain
# splittype is not formally documented, but is in urllib.__all__, is
# simple, and is heavily used by the rest of urllib, hence is unlikely
# to change or go away.
from urllib import (
    quote,
    splittype,
    )

from storm.base import Storm
from storm.locals import (
        Int,
        Reference,
        ReferenceSet,
        Unicode,
        )
from zope.component import getUtility
from zope.interface import implements

from lazr.uri import URI
from pytz import timezone
from sqlobject import (
    BoolCol,
    ForeignKey,
    OR,
    SQLMultipleJoin,
    SQLObjectNotFound,
    StringCol,
    )
from sqlobject.sqlbuilder import AND
from storm.expr import (
    Count,
    Desc,
    Not,
    SQL,
    )
from storm.locals import Bool
from storm.store import Store

from canonical.database.enumcol import EnumCol
from canonical.database.sqlbase import (
    flush_database_updates,
    SQLBase,
    )
from canonical.launchpad.helpers import shortlist
from canonical.launchpad.interfaces.launchpad import ILaunchpadCelebrities
from canonical.launchpad.interfaces.lpstorm import IStore
from canonical.launchpad.validators.email import valid_email
from canonical.launchpad.validators.name import sanitize_name
from lp.app.errors import NotFoundError
from lp.bugs.interfaces.bugtracker import (
    BugTrackerType,
    IBugTracker,
    IBugTrackerAlias,
    IBugTrackerAliasSet,
    IBugTrackerComponent,
    IBugTrackerComponentGroup,
    IBugTrackerSet,
    SINGLE_PRODUCT_BUGTRACKERTYPES,
    )
from canonical.launchpad.webapp.interfaces import (
        DEFAULT_FLAVOR, IStoreSelector, MAIN_STORE)
from lp.bugs.interfaces.bugtrackerperson import BugTrackerPersonAlreadyExists
from lp.bugs.model.bug import Bug
from lp.bugs.model.bugmessage import BugMessage
from lp.bugs.model.bugtrackerperson import BugTrackerPerson
from lp.bugs.model.bugwatch import BugWatch
from lp.registry.interfaces.person import (
    IPersonSet,
    validate_public_person,
    )


def normalise_leading_slashes(rest):
    """Ensure that the 'rest' segment of a URL starts with //."""
    return '//' + rest.lstrip('/')


def normalise_base_url(base_url):
    """Convert https to http, and normalise scheme for others."""
    schema, rest = splittype(base_url)
    if schema == 'https':
        return 'http:' + rest
    elif schema is None:
        return 'http:' + normalise_leading_slashes(base_url)
    else:
        return '%s:%s' % (schema, rest)


def base_url_permutations(base_url):
    """Return all the possible variants of a base URL.

    Sometimes the URL ends with slash, sometimes not. Sometimes http
    is used, sometimes https. This gives a list of all possible
    variants, so that queryByBaseURL can match a base URL, even if it
    doesn't match exactly what is stored in the database.

    >>> base_url_permutations('http://foo/bar')
    ['http://foo/bar', 'http://foo/bar/',
     'https://foo/bar', 'https://foo/bar/']
    """
    http_schemas = ['http', 'https']
    url_schema, rest = splittype(base_url)
    if url_schema in http_schemas or url_schema is None:
        possible_schemas = http_schemas
        rest = normalise_leading_slashes(rest)
    else:
        # This else-clause is here since we have no strict
        # requirement that bug trackers have to have http URLs.
        possible_schemas = [url_schema]
    alternative_urls = [base_url]
    for schema in possible_schemas:
        url = "%s:%s" % (schema, rest)
        if url != base_url:
            alternative_urls.append(url)
        if url.endswith('/'):
            alternative_urls.append(url[:-1])
        else:
            alternative_urls.append(url + '/')
    return alternative_urls


def make_bugtracker_name(uri):
    """Return a name string for a bug tracker based on a URI.

    :param uri: The base URI to be used to identify the bug tracker,
        e.g. http://bugs.example.com or mailto:bugs@example.com
    """
    base_uri = URI(uri)
    if base_uri.scheme == 'mailto':
        if valid_email(base_uri.path):
            base_name = base_uri.path.split('@', 1)[0]
        else:
            raise AssertionError(
                'Not a valid email address: %s' % base_uri.path)
    else:
        base_name = base_uri.host

    return 'auto-%s' % base_name


def make_bugtracker_title(uri):
    """Return a title string for a bug tracker based on a URI.

    :param uri: The base URI to be used to identify the bug tracker,
        e.g. http://bugs.example.com or mailto:bugs@example.com
    """
    base_uri = URI(uri)
    if base_uri.scheme == 'mailto':
        if valid_email(base_uri.path):
            local_part, domain = base_uri.path.split('@', 1)
            domain_parts = domain.split('.')
            return 'Email to %s@%s' % (local_part, domain_parts[0])
        else:
            raise AssertionError(
                'Not a valid email address: %s' % base_uri.path)
    else:
        return base_uri.host + base_uri.path


class BugTracker(SQLBase):
    """A class to access the BugTracker table in the database.

    Each BugTracker is a distinct instance of that bug tracking
    tool. For example, each Bugzilla deployment is a separate
    BugTracker. bugzilla.mozilla.org and bugzilla.gnome.org are each
    distinct BugTrackers.
    """
    implements(IBugTracker)

    _table = 'BugTracker'

    bugtrackertype = EnumCol(dbName='bugtrackertype',
        schema=BugTrackerType, notNull=True)
    name = StringCol(notNull=True, unique=True)
    title = StringCol(notNull=True)
    summary = StringCol(notNull=False)
    baseurl = StringCol(notNull=True)
    active = Bool(
        name='active', allow_none=False, default=True)

    owner = ForeignKey(
        dbName='owner', foreignKey='Person',
        storm_validator=validate_public_person, notNull=True)
    contactdetails = StringCol(notNull=False)
    has_lp_plugin = BoolCol(notNull=False, default=False)
    projects = SQLMultipleJoin(
        'ProjectGroup', joinColumn='bugtracker', orderBy='name')
    products = SQLMultipleJoin(
        'Product', joinColumn='bugtracker', orderBy='name')
    watches = SQLMultipleJoin(
        'BugWatch', joinColumn='bugtracker', orderBy='-datecreated',
        prejoins=['bug'])

    component_groups = SQLMultipleJoin(
        'BugTrackerComponentGroup', joinColumn='bug_tracker', orderBy='name')

    _filing_url_patterns = {
        BugTrackerType.BUGZILLA: (
            "%(base_url)s/enter_bug.cgi?product=%(remote_product)s"
            "&short_desc=%(summary)s&long_desc=%(description)s"),
        BugTrackerType.GOOGLE_CODE: (
            "%(base_url)s/entry?summary=%(summary)s&"
            "comment=%(description)s"),
        BugTrackerType.MANTIS: (
            "%(base_url)s/bug_report_advanced_page.php"
            "?summary=%(summary)s&description=%(description)s"),
        BugTrackerType.PHPPROJECT: (
            "%(base_url)s/report.php"
            "?in[sdesc]=%(summary)s&in[ldesc]=%(description)s"),
        BugTrackerType.ROUNDUP: (
            "%(base_url)s/issue?@template=item&title=%(summary)s"
            "&@note=%(description)s"),
        BugTrackerType.RT: (
            "%(base_url)s/Ticket/Create.html?Queue=%(remote_product)s"
            "&Subject=%(summary)s&Content=%(description)s"),
        BugTrackerType.SAVANE: (
            "%(base_url)s/bugs/?func=additem&group=%(remote_product)s"),
        BugTrackerType.SOURCEFORGE: (
            "%(base_url)s/%(tracker)s/?func=add&"
            "group_id=%(group_id)s&atid=%(at_id)s"),
        BugTrackerType.TRAC: "%(base_url)s/newticket",
        }

    _search_url_patterns = {
        BugTrackerType.BUGZILLA: (
            "%(base_url)s/query.cgi?product=%(remote_product)s"
            "&short_desc=%(summary)s"),
        BugTrackerType.GOOGLE_CODE: "%(base_url)s/list?q=%(summary)s",
        BugTrackerType.DEBBUGS: (
            "%(base_url)s/cgi-bin/search.cgi?phrase=%(summary)s"
            "&attribute_field=package&attribute_operator=STROREQ"
            "&attribute_value=%(remote_product)s"),
        BugTrackerType.MANTIS: "%(base_url)s/view_all_bug_page.php",
        BugTrackerType.PHPPROJECT: (
            "%(base_url)s/search.php?search_for=%(summary)s"),
        BugTrackerType.ROUNDUP: (
            "%(base_url)s/issue?@template=search&@search_text=%(summary)s"),
        BugTrackerType.RT: (
            "%(base_url)s/Search/Build.html?Query=Queue = "
            "'%(remote_product)s' AND Subject LIKE '%(summary)s'"),
        BugTrackerType.SAVANE: (
            "%(base_url)s/bugs/?func=search&group=%(remote_product)s"),
        BugTrackerType.SOURCEFORGE: (
            "%(base_url)s/search/?group_id=%(group_id)s"
            "&some_word=%(summary)s&type_of_search=artifact"),
        BugTrackerType.TRAC: "%(base_url)s/search?ticket=on&q=%(summary)s",
        }

    @property
    def _custom_filing_url_patterns(self):
        """Return a dict of bugtracker-specific bugfiling URL patterns."""
        gnome_bugzilla = getUtility(ILaunchpadCelebrities).gnome_bugzilla
        return {
            gnome_bugzilla: (
                "%(base_url)s/enter_bug.cgi?product=%(remote_product)s"
                "&short_desc=%(summary)s&comment=%(description)s"),
            }

    @property
    def latestwatches(self):
        """See `IBugTracker`."""
        return self.watches[:10]

    @property
    def multi_product(self):
        """Return True if this BugTracker tracks multiple projects."""
        if self.bugtrackertype not in SINGLE_PRODUCT_BUGTRACKERTYPES:
            return True
        else:
            return False

    def getBugFilingAndSearchLinks(self, remote_product, summary=None,
                                   description=None):
        """See `IBugTracker`."""
        bugtracker_urls = {'bug_filing_url': None, 'bug_search_url': None}

        if remote_product is None and self.multi_product:
            # Don't try to return anything if remote_product is required
            # for this BugTrackerType and one hasn't been passed.
            return bugtracker_urls

        if remote_product is None:
            # Turn the remote product into an empty string so that
            # quote() doesn't blow up later on.
            remote_product = ''

        if self in self._custom_filing_url_patterns:
            # Some bugtrackers are customised to accept different
            # querystring parameters from the default. We special-case
            # these.
            bug_filing_pattern = self._custom_filing_url_patterns[self]
        else:
            bug_filing_pattern = self._filing_url_patterns.get(
                self.bugtrackertype, None)

        bug_search_pattern = self._search_url_patterns.get(
            self.bugtrackertype, None)

        # Make sure that we don't put > 1 '/' in returned URLs.
        base_url = self.baseurl.rstrip('/')

        # If summary or description are None, convert them to empty
        # strings to that we don't try to pass anything to the upstream
        # bug tracker.
        if summary is None:
            summary = ''
        if description is None:
            description = ''

        # UTF-8 encode the description and summary so that quote()
        # doesn't break if they contain unicode characters it doesn't
        # understand.
        summary = summary.encode('utf-8')
        description = description.encode('utf-8')

        if self.bugtrackertype == BugTrackerType.SOURCEFORGE:
            # SourceForge bug trackers use a group ID and an ATID to
            # file a bug, rather than a product name. remote_product
            # should be an ampersand-separated string in the form
            # 'group_id&atid'
            group_id, at_id = remote_product.split('&')

            # If this bug tracker is the SourceForge celebrity the link
            # is to the new bug tracker rather than the old one.
            sf_celeb = getUtility(ILaunchpadCelebrities).sourceforge_tracker
            if self == sf_celeb:
                tracker = 'tracker2'
            else:
                tracker = 'tracker'

            url_components = {
                'base_url': base_url,
                'tracker': quote(tracker),
                'group_id': quote(group_id),
                'at_id': quote(at_id),
                'summary': quote(summary),
                'description': quote(description),
                }

        else:
            url_components = {
                'base_url': base_url,
                'remote_product': quote(remote_product),
                'summary': quote(summary),
                'description': quote(description),
                }

        if bug_filing_pattern is not None:
            bugtracker_urls['bug_filing_url'] = (
                bug_filing_pattern % url_components)
        if bug_search_pattern is not None:
            bugtracker_urls['bug_search_url'] = (
                bug_search_pattern % url_components)

        return bugtracker_urls

    def getBugsWatching(self, remotebug):
        """See `IBugTracker`."""
        # We special-case email address bug trackers. Since we don't
        # record a remote bug id for them we can never know which bugs
        # are already watching a remote bug.
        if self.bugtrackertype == BugTrackerType.EMAILADDRESS:
            return []

        return shortlist(Bug.select(AND(BugWatch.q.bugID == Bug.q.id,
                                        BugWatch.q.bugtrackerID == self.id,
                                        BugWatch.q.remotebug == remotebug),
                                    distinct=True,
                                    orderBy=['datecreated']))

    @property
    def watches_ready_to_check(self):
        return Store.of(self).find(
            BugWatch,
            BugWatch.bugtracker == self,
            Not(BugWatch.next_check == None),
            BugWatch.next_check <= datetime.now(timezone('UTC')))

    @property
    def watches_with_unpushed_comments(self):
        return Store.of(self).find(
            BugWatch,
            BugWatch.bugtracker == self,
            BugMessage.bugwatch == BugWatch.id,
            BugMessage.remote_comment_id == None).config(distinct=True)

    @property
    def watches_needing_update(self):
        """All watches needing some sort of update.

        :return: The union of `watches_ready_to_check` and
            `watches_with_unpushed_comments`.
        """
        return self.watches_ready_to_check.union(
            self.watches_with_unpushed_comments)

    # Join to return a list of BugTrackerAliases relating to this
    # BugTracker.
    _bugtracker_aliases = SQLMultipleJoin(
        'BugTrackerAlias', joinColumn='bugtracker')

    def _get_aliases(self):
        """See `IBugTracker.aliases`."""
        alias_urls = set(alias.base_url for alias in self._bugtracker_aliases)
        # Although it does no harm if the current baseurl is also an
        # alias, we hide it and all its permutations to avoid
        # confusion.
        alias_urls.difference_update(base_url_permutations(self.baseurl))
        return tuple(sorted(alias_urls))

    def _set_aliases(self, alias_urls):
        """See `IBugTracker.aliases`."""
        if alias_urls is None:
            alias_urls = set()
        else:
            alias_urls = set(alias_urls)

        current_aliases_by_url = dict(
            (alias.base_url, alias) for alias in self._bugtracker_aliases)
        # Make a set of the keys, i.e. a set of current URLs.
        current_alias_urls = set(current_aliases_by_url)

        # URLs we need to add as aliases.
        to_add = alias_urls - current_alias_urls
        # URL aliases we need to delete.
        to_del = current_alias_urls - alias_urls

        for url in to_add:
            BugTrackerAlias(bugtracker=self, base_url=url)
        for url in to_del:
            alias = current_aliases_by_url[url]
            alias.destroySelf()

    aliases = property(
        _get_aliases, _set_aliases, None,
        """A list of the alias URLs. See `IBugTracker`.

        The aliases are found by querying BugTrackerAlias. Assign an
        iterable of URLs or None to set or remove aliases.
        """)

    @property
    def imported_bug_messages(self):
        """See `IBugTracker`."""
        return BugMessage.select(
            AND((BugMessage.q.bugwatchID == BugWatch.q.id),
                (BugWatch.q.bugtrackerID == self.id)),
            orderBy=BugMessage.q.id)

    def getLinkedPersonByName(self, name):
        """Return the Person with a given name on this bugtracker."""
        return BugTrackerPerson.selectOneBy(name=name, bugtracker=self)

    def linkPersonToSelf(self, name, person):
        """See `IBugTrackerSet`."""
        # Check that this name isn't already in use for this bugtracker.
        if self.getLinkedPersonByName(name) is not None:
            raise BugTrackerPersonAlreadyExists(
                "Name '%s' is already in use for bugtracker '%s'." %
                (name, self.name))

        bugtracker_person = BugTrackerPerson(
            name=name, bugtracker=self, person=person)

        return bugtracker_person

    def ensurePersonForSelf(
        self, display_name, email, rationale, creation_comment):
        """Return a Person that is linked to this bug tracker."""
        # If we have an email address to work with we can use
        # ensurePerson() to get the Person we need.
        if email is not None:
            return getUtility(IPersonSet).ensurePerson(
                email, display_name, rationale, creation_comment)

        # First, see if there's already a BugTrackerPerson for this
        # display_name on this bugtracker. If there is, return it.
        bugtracker_person = self.getLinkedPersonByName(display_name)

        if bugtracker_person is not None:
            return bugtracker_person.person

        # Generate a valid Launchpad name for the Person.
        base_canonical_name = (
            "%s-%s" % (sanitize_name(display_name), self.name))
        canonical_name = base_canonical_name

        person_set = getUtility(IPersonSet)
        index = 0
        while person_set.getByName(canonical_name) is not None:
            index += 1
            canonical_name = "%s-%s" % (base_canonical_name, index)

        person = person_set.createPersonWithoutEmail(
            canonical_name, rationale, creation_comment,
            displayname=display_name)

        # Link the Person to the bugtracker for future reference.
        bugtracker_person = self.linkPersonToSelf(display_name, person)

        return person

    def resetWatches(self, new_next_check=None):
        """See `IBugTracker`."""
        if new_next_check is None:
            new_next_check = SQL(
                "now() at time zone 'UTC' + (random() * interval '1 day')")

        store = Store.of(self)
        store.find(BugWatch, BugWatch.bugtracker == self).set(
            next_check=new_next_check, lastchecked=None,
            last_error_type=None)

    def addRemoteComponentGroup(self, component_group_name):
        """See `IBugTracker`."""

        if component_group_name is None:
            component_group_name = "default"
        component_group = BugTrackerComponentGroup()
        component_group.name = component_group_name
        component_group.bug_tracker = self

        store = IStore(BugTrackerComponentGroup)
        store.add(component_group)
        store.commit()

        return component_group

    def getAllRemoteComponentGroups(self):
        """See `IBugTracker`."""
        component_groups = []

        component_groups = Store.of(self).find(
            BugTrackerComponentGroup,
            BugTrackerComponentGroup.bug_tracker == self.id)
        component_groups = component_groups.order_by(
            BugTrackerComponentGroup.name)
        return component_groups

    def getRemoteComponentGroup(self, component_group_name):
        """See `IBugTracker`."""
        component_group = None
        store = IStore(BugTrackerComponentGroup)
        component_group = store.find(
            BugTrackerComponentGroup,
            name = component_group_name).one()
        return component_group


class BugTrackerSet:
    """Implements IBugTrackerSet for a container or set of BugTrackers,
    either the full set in the db, or a subset.
    """

    implements(IBugTrackerSet)

    table = BugTracker

    def __init__(self):
        self.title = 'Bug trackers registered in Launchpad'

    def get(self, bugtracker_id, default=None):
        """See `IBugTrackerSet`."""
        try:
            return BugTracker.get(bugtracker_id)
        except SQLObjectNotFound:
            return default

    def getByName(self, name, default=None):
        """See `IBugTrackerSet`."""
        return self.table.selectOne(self.table.q.name == name)

    def __getitem__(self, name):
        item = self.table.selectOne(self.table.q.name == name)
        if item is None:
            raise NotFoundError(name)
        else:
            return item

    def __iter__(self):
        for row in self.table.select(orderBy="title"):
            yield row

    def queryByBaseURL(self, baseurl):
        """See `IBugTrackerSet`."""
        # All permutations we'll search for.
        permutations = base_url_permutations(baseurl)
        # Construct the search. All the important parts in the next
        # expression are lazily evaluated. SQLObject queries do not
        # execute any SQL until results are pulled, so the first query
        # to return a match will be the last query executed.
        matching_bugtrackers = chain(
            # Search for any permutation in BugTracker.
            BugTracker.select(
                OR(*(BugTracker.q.baseurl == url
                     for url in permutations))),
            # Search for any permutation in BugTrackerAlias.
            (alias.bugtracker for alias in
             BugTrackerAlias.select(
                    OR(*(BugTrackerAlias.q.base_url == url
                         for url in permutations)))))
        # Return the first match.
        for bugtracker in matching_bugtrackers:
            return bugtracker
        return None

    def search(self):
        """See `IBugTrackerSet`."""
        return BugTracker.select()

    def trackers(self, active=None):
        # Without context, cannot tell what store flavour is desirable.
        store = getUtility(IStoreSelector).get(MAIN_STORE, DEFAULT_FLAVOR)
        if active is not None:
            clauses = [BugTracker.active==active]
        else:
            clauses = []
        results = store.find(BugTracker, *clauses)
        results.order_by(BugTracker.name)
        return results

    def ensureBugTracker(self, baseurl, owner, bugtrackertype,
        title=None, summary=None, contactdetails=None, name=None):
        """See `IBugTrackerSet`."""
        # Try to find an existing bug tracker that matches.
        bugtracker = self.queryByBaseURL(baseurl)
        if bugtracker is not None:
            return bugtracker
        # Create the bugtracker; we don't know about it.
        if name is None:
            base_name = make_bugtracker_name(baseurl)
            # If we detect that this name exists already we mutate it
            # until it doesn't.
            name = base_name
            name_increment = 1
            while self.getByName(name) is not None:
                name = "%s-%d" % (base_name, name_increment)
                name_increment += 1
        if title is None:
            title = make_bugtracker_title(baseurl)
        bugtracker = BugTracker(
            name=name, bugtrackertype=bugtrackertype,
            title=title, summary=summary, baseurl=baseurl,
            contactdetails=contactdetails, owner=owner)
        flush_database_updates()
        return bugtracker

    @property
    def count(self):
        return IStore(self.table).find(self.table).count()

    @property
    def names(self):
        return IStore(self.table).find(self.table).values(self.table.name)

    def getMostActiveBugTrackers(self, limit=None):
        """See `IBugTrackerSet`."""
        store = IStore(self.table)
        result = store.find(
            self.table,
            self.table.id == BugWatch.bugtrackerID)
        result = result.group_by(self.table)
        result = result.order_by(Desc(Count(BugWatch)))
        if limit is not None:
            return result[:limit]
        else:
            return result

    def getPillarsForBugtrackers(self, bugtrackers):
        """See `IBugTrackerSet`."""
        from lp.registry.model.product import Product
        from lp.registry.model.projectgroup import ProjectGroup
        ids = [str(b.id) for b in bugtrackers]
        products = Product.select(
            "bugtracker in (%s)" % ",".join(ids), orderBy="name")
        projects = ProjectGroup.select(
            "bugtracker in (%s)" % ",".join(ids), orderBy="name")
        ret = {}
        for product in products:
            ret.setdefault(product.bugtracker, []).append(product)
        for project in projects:
            ret.setdefault(project.bugtracker, []).append(project)
        return ret


class BugTrackerAlias(SQLBase):
    """See `IBugTrackerAlias`."""
    implements(IBugTrackerAlias)

    bugtracker = ForeignKey(
        foreignKey="BugTracker", dbName="bugtracker", notNull=True)
    base_url = StringCol(notNull=True)


class BugTrackerAliasSet:
    """See `IBugTrackerAliasSet`."""
    implements(IBugTrackerAliasSet)

    table = BugTrackerAlias

    def queryByBugTracker(self, bugtracker):
        """See IBugTrackerSet."""
        return self.table.selectBy(bugtracker=bugtracker.id)


class BugTrackerComponent(Storm):
    """The software component in the remote bug tracker.

    Most bug trackers organize bug reports by the software 'component'
    they affect.  This class provides a mapping of this upstream component
    to the corresponding source package in the distro.
    """
    implements(IBugTrackerComponent)
    __storm_table__ = 'BugTrackerComponent'

    id = Int(primary=True)
    name = Unicode(allow_none=False)

    component_group_id = Int('component_group')
    component_group = Reference(
        component_group_id,
        'BugTrackerComponentGroup.id')

    is_visible = Bool(allow_none=False)
    is_custom = Bool(allow_none=False)

    distro_source_package_id = Int('distro_source_package')
    distro_source_package = Reference(
        distro_source_package_id,
        'DistributionSourcePackageInDatabase.id')

    def show(self):
        if not self.is_visible:
            self.is_visible = True

    def hide(self):
        if self.is_visible:
            self.is_visible = False

    def setCustom(self):
        if not self.is_custom:
            self.is_custom = True


class BugTrackerComponentGroup(Storm):
    """A collection of components in a remote bug tracker.

    Some bug trackers organize sets of components into higher level groups,
    such as Bugzilla's 'product'.
    """
    implements(IBugTrackerComponentGroup)
    __storm_table__ = 'BugTrackerComponentGroup'

    id = Int(primary=True)
    name = Unicode(allow_none=False)
    bug_tracker_id = Int('bug_tracker')
    bug_tracker = Reference(bug_tracker_id, 'BugTracker.id')

    components = ReferenceSet(
        id,
        BugTrackerComponent.component_group_id,
        order_by=BugTrackerComponent.name)

    def addComponent(self, component_name):
        """Adds a component that is synced from a remote bug tracker"""

        component = BugTrackerComponent()
        component.name = component_name
        component.component_group = self

        store = IStore(BugTrackerComponent)
        store.add(component)
        store.commit()

        return component

    def getComponent(self, component_name):
        """Retrieves a component by the given name.

        None is returned if there is no component by that name in the
        group.
        """

        if component_name is None:
            return None
        else:
            return Store.of(self).find(
                BugTrackerComponent,
                (BugTrackerComponent.name == component_name)).one()

    def addCustomComponent(self, component_name):
        """Adds a component locally that isn't synced from a remote tracker
        """

        component = BugTrackerComponent()
        component.name = component_name
        component.component_group = self
        component.setCustom()

        store = IStore(BugTrackerComponent)
        store.add(component)
        store.commit()

        return component<|MERGE_RESOLUTION|>--- conflicted
+++ resolved
@@ -9,15 +9,10 @@
     'BugTrackerSet',
     'BugTrackerAlias',
     'BugTrackerAliasSet',
-<<<<<<< HEAD
     'BugTrackerComponent',
     'BugTrackerComponentGroup',
-    ]
-=======
     'BugTrackerSet',
     ]
-
->>>>>>> 979943c8
 
 from datetime import datetime
 from itertools import chain
