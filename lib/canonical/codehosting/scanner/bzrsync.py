#!/usr/bin/python
# Copyright 2004-2006 Canonical Ltd.  All rights reserved.

"""Import version control metadata from a Bazaar branch into the database."""

__metaclass__ = type

__all__ = [
    "BzrSync",
    ]

import logging
from StringIO import StringIO
import urlparse

import pytz
from zope.component import getUtility
from bzrlib.branch import BzrBranchFormat4
from bzrlib.log import log_formatter, show_log
from bzrlib.revision import NULL_REVISION
from bzrlib.repofmt.weaverepo import (
    RepositoryFormat4, RepositoryFormat5, RepositoryFormat6)
from bzrlib import urlutils

from canonical.codehosting.puller.worker import BranchMirrorer, BranchPolicy
from canonical.config import config
from canonical.launchpad.interfaces import (
    BranchSubscriptionNotificationLevel, BugBranchStatus,
    IBranchRevisionSet, IBugBranchSet, IBugSet, IRevisionSet,
    NotFoundError, RepositoryFormat)
from canonical.launchpad.interfaces.branch import (
    BranchFormat, BranchLifecycleStatus, ControlFormat, IBranchSet,
    IRevisionMailJobSource)
from canonical.launchpad.interfaces.branchmergeproposal import (
    BRANCH_MERGE_PROPOSAL_FINAL_STATES)
from canonical.launchpad.interfaces.branchsubscription import (
    BranchSubscriptionDiffSize)
from canonical.launchpad.interfaces.codehosting import LAUNCHPAD_SERVICES
from canonical.launchpad.webapp.uri import URI


UTC = pytz.timezone('UTC')
# Use at most the first 100 characters of the commit message.
SUBJECT_COMMIT_MESSAGE_LENGTH = 100


class BadLineInBugsProperty(Exception):
    """Raised when the scanner encounters a bad line in a bug property."""


class RevisionModifiedError(Exception):
    """An error indicating that a revision has been modified."""
    pass


class InvalidStackedBranchURL(Exception):
    """Raised when we try to scan a branch stacked on an invalid URL."""


def set_bug_branch_status(bug, branch, status):
    """Ensure there's a BugBranch for 'bug' and 'branch' set to 'status'.

    This creates a BugBranch if one doesn't exist, and changes the status if
    it does. If a BugBranch is created, the registrant is the branch owner.

    :return: The updated BugBranch.
    """
    bug_branch_set = getUtility(IBugBranchSet)
    bug_branch = bug_branch_set.getBugBranch(bug, branch)
    if bug_branch is None:
        return bug_branch_set.new(
            bug=bug, branch=branch, status=status, registrant=branch.owner)
    if bug_branch.status != BugBranchStatus.BESTFIX:
        bug_branch.status = status
    return bug_branch


def get_revision_message(bzr_branch, bzr_revision):
    """Return the log message for `bzr_revision` on `bzr_branch`.

    :param bzr_branch: A `bzrlib.branch.Branch` object.
    :param bzr_revision: A Bazaar `Revision` object.
    :return: The commit message entered for `bzr_revision`.
    """
    outf = StringIO()
    lf = log_formatter('long', to_file=outf)
    rev_id = bzr_revision.revision_id
    rev1 = rev2 = bzr_branch.revision_id_to_revno(rev_id)
    if rev1 == 0:
        rev1 = None
        rev2 = None

    show_log(bzr_branch,
             lf,
             start_revision=rev1,
             end_revision=rev2,
             verbose=True)
    return outf.getvalue()


class BugBranchLinker:
    """Links branches to bugs based on revision metadata."""

    def __init__(self, db_branch):
        self.db_branch = db_branch

    def _parseBugLine(self, line):
        """Parse a line from a bug property.

        :param line: A line from a Bazaar bug property.
        :raise BadLineInBugsProperty: if the line is invalid.
        :return: (bug_url, bug_id) if the line is good, None if the line
            should be skipped.
        """
        valid_statuses = {'fixed': BugBranchStatus.FIXAVAILABLE}
        line = line.strip()

        # Skip blank lines.
        if len(line) == 0:
            return None

        # Lines must be <url> <status>.
        try:
            url, status = line.split(None, 2)
        except ValueError:
            raise BadLineInBugsProperty('Invalid line: %r' % line)
        protocol, host, path, ignored, ignored = urlparse.urlsplit(url)

        # Skip URLs that don't point to Launchpad.
        if host != 'launchpad.net':
            return None

        # Don't allow Launchpad URLs that aren't /bugs/<integer>.
        try:
            # Remove empty path segments.
            bug_segment, bug_id = [
                segment for segment in path.split('/') if len(segment) > 0]
            if bug_segment != 'bugs':
                raise ValueError('Bad path segment')
            bug = int(path.split('/')[-1])
        except ValueError:
            raise BadLineInBugsProperty('Invalid bug reference: %s' % url)

        # Make sure the status is acceptable.
        try:
            status = valid_statuses[status.lower()]
        except KeyError:
            raise BadLineInBugsProperty('Invalid bug status: %r' % status)
        return bug, status

    def extractBugInfo(self, bug_property):
        """Parse bug information out of the given revision property.

        :param bug_status_prop: A string containing lines of
            '<bug_url> <status>'.
        :return: dict mapping bug IDs to BugBranchStatuses.
        """
        bug_statuses = {}
        for line in bug_property.splitlines():
            try:
                parsed_line = self._parseBugLine(line)
                if parsed_line is None:
                    continue
                bug, status = parsed_line
            except BadLineInBugsProperty, e:
                continue
            bug_statuses[bug] = status
        return bug_statuses

    def createBugBranchLinksForRevision(self, bzr_revision):
        """Create bug-branch links for a revision.

        This looks inside the 'bugs' property of the given Bazaar revision and
        creates a BugBranch record for each bug mentioned.
        """
        bug_property = bzr_revision.properties.get('bugs', None)
        if bug_property is None:
            return
        bug_set = getUtility(IBugSet)
        for bug_id, status in self.extractBugInfo(bug_property).iteritems():
            try:
                bug = bug_set.get(bug_id)
            except NotFoundError:
                pass
            else:
                set_bug_branch_status(bug, self.db_branch, status)


class BranchMailer:
    """Handles mail notifications for changes to the code in a branch."""

    def __init__(self, trans_manager, db_branch):
        self.trans_manager = trans_manager
        self.db_branch = db_branch
        self.pending_emails = []
        self.subscribers_want_notification = False
        self.generate_diffs = False
        self.initial_scan = None
        self.email_from = config.canonical.noreply_from_address

    def initializeEmailQueue(self, initial_scan):
        """Create an email queue and determine whether to create diffs.

        In order to avoid creating diffs when no one is interested in seeing
        it, we check all the branch subscriptions first, and decide here
        whether or not to generate the revision diffs as the branch is scanned.

        See XXX comment in `sendRevisionNotificationEmails` for the reason
        behind the queue itself.
        """
        self.pending_emails = []
        self.subscribers_want_notification = False

        diff_levels = (BranchSubscriptionNotificationLevel.DIFFSONLY,
                       BranchSubscriptionNotificationLevel.FULL)

        subscriptions = self.db_branch.getSubscriptionsByLevel(diff_levels)
        for subscription in subscriptions:
            self.subscribers_want_notification = True
            if (subscription.max_diff_lines !=
                BranchSubscriptionDiffSize.NODIFF):
                self.generate_diffs = True
                break

        # If db_history is empty, then this is the initial scan of the
        # branch.  We only want to send one email for the initial scan
        # of a branch, not one for each revision.
        self.initial_scan = initial_scan

    def generateEmailForRemovedRevisions(self, removed_history):
        """Notify subscribers of removed revisions.

        When the history is shortened, and email is sent that says this. This
        will never happen for a newly scanned branch, so not checking that
        here.
        """
        if not self.subscribers_want_notification:
            return
        number_removed = len(removed_history)
        if number_removed > 0:
            if number_removed == 1:
                contents = '1 revision was removed from the branch.'
            else:
                contents = ('%d revisions were removed from the branch.'
                            % number_removed)
            # No diff is associated with the removed email.
<<<<<<< HEAD
            self.pending_emails.append((contents, '', None, 'removed'))
=======
            job = getUtility(IRevisionMailJobSource).create(
                self.db_branch, revno='removed', from_address=self.email_from,
                body=contents, perform_diff=False, subject=None)
            self.pending_emails.append(job)
>>>>>>> 04dfed0a

    def generateEmailForRevision(self, bzr_branch, bzr_revision, sequence):
        """Generate an email for a revision for later sending.

        :param bzr_branch: The branch being scanned.
        :param bzr_revision: The revision that we are sending the email about.
            This is assumed to be in the main-line history of the branch. (Not
            just the ancestry).
        :param sequence: The revision number of `bzr_revision`.
        """
        if (not self.initial_scan
            and self.subscribers_want_notification):
            message = get_revision_message(bzr_branch, bzr_revision)
            # Use the first (non blank) line of the commit message
            # as part of the subject, limiting it to 100 characters
            # if it is longer.
            message_lines = [
                line.strip() for line in bzr_revision.message.split('\n')
                if len(line.strip()) > 0]
            if len(message_lines) == 0:
                first_line = 'no commit message given'
            else:
                first_line = message_lines[0]
                if len(first_line) > SUBJECT_COMMIT_MESSAGE_LENGTH:
                    offset = SUBJECT_COMMIT_MESSAGE_LENGTH - 3
                    first_line = first_line[:offset] + '...'
            subject = '[Branch %s] Rev %s: %s' % (
                self.db_branch.unique_name, sequence, first_line)
<<<<<<< HEAD
            self.pending_emails.append(
                (message, revision_diff, subject, sequence))
=======
            job = getUtility(IRevisionMailJobSource).create(
                self.db_branch, revno=sequence, from_address=self.email_from,
                    body=message, perform_diff=self.generate_diffs,
                    subject=subject)
            self.pending_emails.append(job)
>>>>>>> 04dfed0a

    def sendRevisionNotificationEmails(self, bzr_history):
        """Send out the pending emails.

        If this is the first scan of a branch, then we send out a simple
        notification email saying that the branch has been scanned.
        """
        # XXX: thumper 2007-03-28 bug=29744:
        # The whole reason that this method exists is due to
        # emails being sent immediately in a zopeless environment.
        # When bug #29744 is fixed, this method will no longer be
        # necessary, and the emails should be sent at the source
        # instead of appending them to the pending_emails.
        # This method is enclosed in a transaction so emails will
        # continue to be sent out when the bug is closed without
        # immediately having to fix this method.
        # Now that these changes have been committed, send the pending emails.
        if not self.subscribers_want_notification:
            return
        self.trans_manager.begin()

        if self.initial_scan:
            assert len(self.pending_emails) == 0, (
                'Unexpected pending emails on new branch.')
            revision_count = len(bzr_history)
            if revision_count == 1:
                revisions = '1 revision'
            else:
                revisions = '%d revisions' % revision_count
            message = ('First scan of the branch detected %s'
                       ' in the revision history of the branch.' %
                       revisions)
<<<<<<< HEAD
            send_branch_revision_notifications(
                self.db_branch, self.email_from, message, '', None, 'initial')
        else:
            for message, diff, subject, revno in self.pending_emails:
                send_branch_revision_notifications(
                    self.db_branch, self.email_from, message, diff,
                    subject, revno)
=======
>>>>>>> 04dfed0a

            job = getUtility(IRevisionMailJobSource).create(
                self.db_branch, 'initial', self.email_from, message, False,
                None)
        self.trans_manager.commit()


class BranchMergeDetectionHandler:
    """Handle merge detection events."""

    def __init__(self, logger=None):
        if logger is None:
            logger = logging.getLogger(self.__class__.__name__)
        self.logger = logger

    def _markSourceBranchMerged(self, source):
        # If the source branch is a series branch, then don't change the
        # lifecycle status of it at all.
        if source.associatedProductSeries().count() > 0:
            return
        # In other cases, we now want to update the lifecycle status of the
        # source branch to merged.
        self.logger.info("%s now Merged.", source.bzr_identity)
        source.lifecycle_status = BranchLifecycleStatus.MERGED

    def mergeProposalMerge(self, proposal):
        """Handle a detected merge of a proposal."""
        self.logger.info(
            'Merge detected: %s => %s',
            proposal.source_branch.bzr_identity,
            proposal.target_branch.bzr_identity)
        proposal.markAsMerged()
        # Don't update the source branch unless the target branch is a series
        # branch.
        if proposal.target_branch.associatedProductSeries().count() == 0:
            return
        self._markSourceBranchMerged(proposal.source_branch)

    def mergeOfTwoBranches(self, source, target):
        """Handle the merge of source into target."""
        # If the target branch is not the development focus, then don't update
        # the status of the source branch.
        self.logger.info(
            'Merge detected: %s => %s',
            source.bzr_identity, target.bzr_identity)
        dev_focus = target.product.development_focus
        if target != dev_focus.user_branch:
            return
        self._markSourceBranchMerged(source)


class WarehouseBranchPolicy(BranchPolicy):

    def checkOneURL(self, url):
        """See `BranchOpener.checkOneURL`.

        If the URLs we are mirroring from are anything but a
        lp-mirrored:///~user/project/branch URLs, we don't want to scan them.
        Opening branches on remote systems takes too long, and we want all of
        our local access to be channelled through this transport.
        """
        uri = URI(url)
        if uri.scheme != 'lp-mirrored':
            raise InvalidStackedBranchURL(url)

    def transformFallbackLocation(self, branch, url):
        """See `BranchPolicy.transformFallbackLocation`.

        We're happy to open stacked branches in the usual manner, but want to
        go on checking the URLs of any branches we then open.
        """
        return urlutils.join(branch.base, url), True


def iter_list_chunks(a_list, size):
    """Iterate over `a_list` in chunks of size `size`.

    I'm amazed this isn't in itertools (mwhudson).
    """
    for i in range(0, len(a_list), size):
        yield a_list[i:i+size]


class BzrSync:
    """Import version control metadata from a Bazaar branch into the database.
    """

    def __init__(self, trans_manager, branch, logger=None):
        self.trans_manager = trans_manager
        self.email_from = config.canonical.noreply_from_address

        if logger is None:
            logger = logging.getLogger(self.__class__.__name__)
        self.logger = logger

        self.db_branch = branch
        self._bug_linker = BugBranchLinker(self.db_branch)
        self._branch_mailer = BranchMailer(self.trans_manager, self.db_branch)
        self._merge_handler = BranchMergeDetectionHandler(self.logger)

    def syncBranchAndClose(self, bzr_branch=None):
        """Synchronize the database with a Bazaar branch, handling locking.
        """
        if bzr_branch is None:
            bzr_branch = BranchMirrorer(WarehouseBranchPolicy()).open(
                self.db_branch.warehouse_url)
        bzr_branch.lock_read()
        try:
            self.syncBranch(bzr_branch)
        finally:
            bzr_branch.unlock()

    def syncBranch(self, bzr_branch):
        """Synchronize the database view of a branch with Bazaar data.

        `bzr_branch` must be read locked.

        Several tables must be updated:

        * Revision: there must be one Revision row for each revision in the
          branch ancestry. If the row for a revision that has just been added
          to the branch is already present, it must be checked for consistency.

        * BranchRevision: there must be one BrancheRevision row for each
          revision in the branch ancestry. If history revisions became merged
          revisions, the corresponding rows must be changed.

        * Branch: the branch-scanner status information must be updated when
          the sync is complete.
        """
        self.logger.info("Scanning branch: %s", self.db_branch.unique_name)
        self.logger.info("    from %s", bzr_branch.base)
        # Get the history and ancestry from the branch first, to fail early
        # if something is wrong with the branch.
        bzr_ancestry, bzr_history = self.retrieveBranchDetails(bzr_branch)
        # The BranchRevision, Revision and RevisionParent tables are only
        # written to by the branch-scanner, so they are not subject to
        # write-lock contention. Update them all in a single transaction to
        # improve the performance and allow garbage collection in the future.
        self.trans_manager.begin()
        self.setFormats(bzr_branch)
        db_ancestry, db_history, db_branch_revision_map = (
            self.retrieveDatabaseAncestry())

        (added_ancestry, branchrevisions_to_delete,
            branchrevisions_to_insert) = self.planDatabaseChanges(
            bzr_ancestry, bzr_history, db_ancestry, db_history,
            db_branch_revision_map)
        added_ancestry.difference_update(
            getUtility(IRevisionSet).onlyPresent(added_ancestry))
        self.logger.info("Adding %s new revisions.", len(added_ancestry))
        for revids in iter_list_chunks(list(added_ancestry), 1000):
            revisions = self.getBazaarRevisions(bzr_branch, revids)
            for revision in revisions:
                # This would probably go much faster if we found some way to
                # bulk-load multiple revisions at once, but as this is only
                # executed for revisions new to Launchpad, it doesn't seem
                # worth it at this stage.
                self.syncOneRevision(revision, branchrevisions_to_insert)
        self.deleteBranchRevisions(branchrevisions_to_delete)
        self.insertBranchRevisions(bzr_branch, branchrevisions_to_insert)
        self.trans_manager.commit()

        self._branch_mailer.sendRevisionNotificationEmails(bzr_history)
        # The Branch table is modified by other systems, including the web UI,
        # so we need to update it in a short transaction to avoid causing
        # timeouts in the webapp. This opens a small race window where the
        # revision data is updated in the database, but the Branch table has
        # not been updated. Since this has no ill-effect, and can only err on
        # the pessimistic side (tell the user the data has not yet been
        # updated although it has), the race is acceptable.
        self.trans_manager.begin()
        self.updateBranchStatus(bzr_history)
        self.autoMergeProposals(bzr_ancestry)
        self.autoMergeBranches(bzr_ancestry)
        self.trans_manager.commit()

    def autoMergeBranches(self, bzr_ancestry):
        """Detect branches that have been merged."""
        # We only check branches that have been merged into the branch that is
        # being scanned as we already have the ancestry handy.  It is much
        # more work to determine which other branches this branch has been
        # merged into.  At this stage the merge detection only checks other
        # branches merged into the scanned one.

        # Only do this for non-junk branches.
        if self.db_branch.product is None:
            return
        # Get all the active branches for the product, and if the
        # last_scanned_revision is in the ancestry, then mark it as merged.
        branches = getUtility(IBranchSet).getBranchesForContext(
            context=self.db_branch.product,
            visible_by_user=LAUNCHPAD_SERVICES,
            lifecycle_statuses=(
                BranchLifecycleStatus.NEW,
                BranchLifecycleStatus.DEVELOPMENT,
                BranchLifecycleStatus.EXPERIMENTAL,
                BranchLifecycleStatus.MATURE,
                BranchLifecycleStatus.ABANDONED))
        for branch in branches:
            last_scanned = branch.last_scanned_id
            # If the branch doesn't have any revisions, not any point setting
            # anything.
            if last_scanned is None or last_scanned == NULL_REVISION:
                # Skip this branch.
                pass
            elif branch == self.db_branch:
                # No point merging into ourselves.
                pass
            elif self.db_branch.last_scanned_id == last_scanned:
                # If the tip revisions are the same, then it is the same
                # branch, not one merged into the other.
                pass
            elif last_scanned in bzr_ancestry:
                self._merge_handler.mergeOfTwoBranches(
                    branch, self.db_branch)

    def autoMergeProposals(self, bzr_ancestry):
        """Detect merged proposals."""
        # Check landing candidates in non-terminal states to see if their tip
        # is in our ancestry. If it is, set the state of the proposal to
        # 'merged'.

        # At this stage we are not going to worry about the revno
        # which introduced the change, that will either be set through the web
        # ui by a person, of by PQM once it is integrated.
        for proposal in self.db_branch.landing_candidates:
            if proposal.source_branch.last_scanned_id in bzr_ancestry:
                self._merge_handler.mergeProposalMerge(proposal)

        # Now check the landing targets.
        final_states = BRANCH_MERGE_PROPOSAL_FINAL_STATES
        tip_rev_id = self.db_branch.last_scanned_id
        for proposal in self.db_branch.landing_targets:
            if proposal.queue_status not in final_states:
                # If there is a branch revision record for target branch with
                # the tip_rev_id of the source branch, then it is merged.
                branch_revision = proposal.target_branch.getBranchRevision(
                    revision_id=tip_rev_id)
                if branch_revision is not None:
                    self._merge_handler.mergeProposalMerge(proposal)

    def retrieveDatabaseAncestry(self):
        """Efficiently retrieve ancestry from the database."""
        self.logger.info("Retrieving ancestry from database.")
        db_ancestry, db_history, db_branch_revision_map = (
            self.db_branch.getScannerData())
        initial_scan = (len(db_history) == 0)
        self._branch_mailer.initializeEmailQueue(initial_scan)
        return db_ancestry, db_history, db_branch_revision_map

    def retrieveBranchDetails(self, bzr_branch):
        """Retrieve ancestry from the the bzr branch on disk."""
        self.logger.info("Retrieving ancestry from bzrlib.")
        last_revision = bzr_branch.last_revision()
        # Make bzr_ancestry a set for consistency with db_ancestry.
        bzr_ancestry_ordered = (
            bzr_branch.repository.get_ancestry(last_revision))
        first_ancestor = bzr_ancestry_ordered.pop(0)
        assert first_ancestor is None, 'history horizons are not supported'
        bzr_ancestry = set(bzr_ancestry_ordered)
        bzr_history = bzr_branch.revision_history()
        return bzr_ancestry, bzr_history

    def setFormats(self, bzr_branch):
        """Record the stored formats in the database object.

        The previous value is unconditionally overwritten.

        Note that the strings associated with the formats themselves are used,
        not the strings on disk.
        """
        def match_title(enum, title, default):
            for value in enum.items:
                if value.title == title:
                    return value
            else:
                return default

        # XXX: Aaron Bentley 2008-06-13
        # Bazaar does not provide a public API for learning about format
        # markers.  Fix this in Bazaar, then here.
        control_string = bzr_branch.bzrdir._format.get_format_string()
        if bzr_branch._format.__class__ is BzrBranchFormat4:
            branch_string = BranchFormat.BZR_BRANCH_4.title
        else:
            branch_string = bzr_branch._format.get_format_string()
        repository_format = bzr_branch.repository._format
        if repository_format.__class__ is RepositoryFormat6:
            repository_string = RepositoryFormat.BZR_REPOSITORY_6.title
        elif repository_format.__class__ is RepositoryFormat5:
            repository_string = RepositoryFormat.BZR_REPOSITORY_5.title
        elif repository_format.__class__ is RepositoryFormat4:
            repository_string = RepositoryFormat.BZR_REPOSITORY_4.title
        else:
            repository_string = repository_format.get_format_string()
        self.db_branch.control_format = match_title(
            ControlFormat, control_string, ControlFormat.UNRECOGNIZED)
        self.db_branch.branch_format = match_title(
            BranchFormat, branch_string, BranchFormat.UNRECOGNIZED)
        self.db_branch.repository_format = match_title(
            RepositoryFormat, repository_string,
            RepositoryFormat.UNRECOGNIZED)

    def planDatabaseChanges(self, bzr_ancestry, bzr_history, db_ancestry,
                            db_history, db_branch_revision_map):
        """Plan database changes to synchronize with bzrlib data.

        Use the data retrieved by `retrieveDatabaseAncestry` and
        `retrieveBranchDetails` to plan the changes to apply to the database.
        """
        self.logger.info("Planning changes.")
        # Find the length of the common history.
        common_len = min(len(bzr_history), len(db_history))
        while common_len > 0:
            # The outer conditional improves efficiency. Without it, the
            # algorithm is O(history-size * change-size), which can be
            # excessive if a long branch is replaced by another long branch
            # with a distant (or no) common mainline parent. The inner
            # conditional is needed for correctness with branches where the
            # history does not follow the line of leftmost parents.
            if db_history[common_len - 1] == bzr_history[common_len - 1]:
                if db_history[:common_len] == bzr_history[:common_len]:
                    break
            common_len -= 1

        # Revisions added to the branch's ancestry.
        added_ancestry = bzr_ancestry.difference(db_ancestry)

        # Revision added or removed from the branch's history. These lists may
        # include revisions whose history position has merely changed.
        removed_history = db_history[common_len:]
        added_history = bzr_history[common_len:]

        self._branch_mailer.generateEmailForRemovedRevisions(removed_history)

        # Merged (non-history) revisions in the database and the bzr branch.
        old_merged = db_ancestry.difference(db_history)
        new_merged = bzr_ancestry.difference(bzr_history)

        # Revisions added or removed from the set of merged revisions.
        removed_merged = old_merged.difference(new_merged)
        added_merged = new_merged.difference(old_merged)

        # We must delete BranchRevision rows for all revisions which where
        # removed from the ancestry or whose sequence value has changed.
        branchrevisions_to_delete = set(
            db_branch_revision_map[revid]
            for revid in removed_merged.union(removed_history))

        # We must insert BranchRevision rows for all revisions which were
        # added to the ancestry or whose sequence value has changed.
        branchrevisions_to_insert = dict(
            self.getRevisions(
                bzr_history, added_merged.union(added_history)))

        return (added_ancestry, branchrevisions_to_delete,
                branchrevisions_to_insert)

    def getBazaarRevisions(self, bzr_branch, revisions):
        """Like ``get_revisions(revisions)`` but filter out ghosts first.

        :param revisions: the set of Bazaar revision IDs to return bzrlib
            Revision objects for.
        """
        revisions = bzr_branch.repository.get_parent_map(revisions)
        return bzr_branch.repository.get_revisions(revisions.keys())

    def syncOneRevision(self, bzr_revision, branchrevisions_to_insert):
        """Import the revision with the given revision_id.

        :param bzr_revision: the revision to import
        :type bzr_revision: bzrlib.revision.Revision
        :param branchrevisions_to_insert: a dict of revision ids to integer
            revno.  (Non-mainline revisions will not be present).
        """
        revision_id = bzr_revision.revision_id
        revision_set = getUtility(IRevisionSet)
        # Revision not yet in the database. Load it.
        self.logger.debug("Inserting revision: %s", revision_id)
        revision_set.newFromBazaarRevision(bzr_revision)
        # If a mainline revision, add the bug branch link.
        if branchrevisions_to_insert[revision_id] is not None:
            self._bug_linker.createBugBranchLinksForRevision(bzr_revision)

    def getRevisions(self, bzr_history, revision_subset):
        """Generate revision IDs that make up the branch's ancestry.

        Generate a sequence of (revision-id, sequence) pairs to be inserted
        into the branchrevision table.
        """
        for (index, revision_id) in enumerate(bzr_history):
            if revision_id in revision_subset:
                # sequence numbers start from 1
                yield revision_id, index + 1
        for revision_id in revision_subset.difference(set(bzr_history)):
            yield revision_id, None

    def deleteBranchRevisions(self, branchrevisions_to_delete):
        """Delete a batch of BranchRevision rows."""
        self.logger.info("Deleting %d branchrevision records.",
            len(branchrevisions_to_delete))
        branch_revision_set = getUtility(IBranchRevisionSet)
        for branchrevision in sorted(branchrevisions_to_delete):
            branch_revision_set.delete(branchrevision)

    def insertBranchRevisions(self, bzr_branch, branchrevisions_to_insert):
        """Insert a batch of BranchRevision rows."""
        self.logger.info("Inserting %d branchrevision records.",
            len(branchrevisions_to_insert))
        revision_set = getUtility(IRevisionSet)
        revid_seq_pairs = branchrevisions_to_insert.items()
        for revid_seq_pair_chunk in iter_list_chunks(revid_seq_pairs, 1000):
            self.db_branch.createBranchRevisionFromIDs(revid_seq_pair_chunk)

        # Generate emails for the revisions in the revision_history
        # for the branch.
        mainline_revids = [
            revid for (revid, sequence)
            in branchrevisions_to_insert.iteritems() if sequence is not None]

        for revid_chunk in iter_list_chunks(mainline_revids, 1000):
            present_mainline_revisions = self.getBazaarRevisions(
                bzr_branch, revid_chunk)
            for revision in present_mainline_revisions:
                sequence = branchrevisions_to_insert[revision.revision_id]
                assert sequence is not None
                self._branch_mailer.generateEmailForRevision(
                    bzr_branch, revision, sequence)

    def updateBranchStatus(self, bzr_history):
        """Update the branch-scanner status in the database Branch table."""
        # Record that the branch has been updated.
        if len(bzr_history) > 0:
            last_revision = bzr_history[-1]
            revision = getUtility(IRevisionSet).getByRevisionId(last_revision)
        else:
            revision = None

        revision_count = len(bzr_history)
        self.logger.info(
            "Updating branch scanner status: %s revs", revision_count)
        self.db_branch.updateScannedDetails(revision, revision_count)<|MERGE_RESOLUTION|>--- conflicted
+++ resolved
@@ -244,14 +244,10 @@
                 contents = ('%d revisions were removed from the branch.'
                             % number_removed)
             # No diff is associated with the removed email.
-<<<<<<< HEAD
-            self.pending_emails.append((contents, '', None, 'removed'))
-=======
             job = getUtility(IRevisionMailJobSource).create(
                 self.db_branch, revno='removed', from_address=self.email_from,
                 body=contents, perform_diff=False, subject=None)
             self.pending_emails.append(job)
->>>>>>> 04dfed0a
 
     def generateEmailForRevision(self, bzr_branch, bzr_revision, sequence):
         """Generate an email for a revision for later sending.
@@ -280,16 +276,11 @@
                     first_line = first_line[:offset] + '...'
             subject = '[Branch %s] Rev %s: %s' % (
                 self.db_branch.unique_name, sequence, first_line)
-<<<<<<< HEAD
-            self.pending_emails.append(
-                (message, revision_diff, subject, sequence))
-=======
             job = getUtility(IRevisionMailJobSource).create(
                 self.db_branch, revno=sequence, from_address=self.email_from,
                     body=message, perform_diff=self.generate_diffs,
                     subject=subject)
             self.pending_emails.append(job)
->>>>>>> 04dfed0a
 
     def sendRevisionNotificationEmails(self, bzr_history):
         """Send out the pending emails.
@@ -322,16 +313,6 @@
             message = ('First scan of the branch detected %s'
                        ' in the revision history of the branch.' %
                        revisions)
-<<<<<<< HEAD
-            send_branch_revision_notifications(
-                self.db_branch, self.email_from, message, '', None, 'initial')
-        else:
-            for message, diff, subject, revno in self.pending_emails:
-                send_branch_revision_notifications(
-                    self.db_branch, self.email_from, message, diff,
-                    subject, revno)
-=======
->>>>>>> 04dfed0a
 
             job = getUtility(IRevisionMailJobSource).create(
                 self.db_branch, 'initial', self.email_from, message, False,
