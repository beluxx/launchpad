# Copyright 2009-2011 Canonical Ltd.  This software is licensed under the
# GNU Affero General Public License version 3 (see the file LICENSE).

# pylint: disable-msg=E0611,W0212

__metaclass__ = type
__all__ = [
    'HasSpecificationsMixin',
    'recursive_blocked_query',
    'recursive_dependent_query',
    'Specification',
    'SpecificationSet',
    ]

from lazr.lifecycle.event import (
    ObjectCreatedEvent,
    ObjectModifiedEvent,
    )
from lazr.lifecycle.objectdelta import ObjectDelta
from sqlobject import (
    BoolCol,
    ForeignKey,
    IntCol,
    SQLMultipleJoin,
    SQLRelatedJoin,
    StringCol,
    )
from storm.locals import (
    Desc,
    SQL,
    )
from storm.store import Store
from zope.component import getUtility
from zope.event import notify
from zope.interface import implements

from lp.app.errors import UserCannotUnsubscribePerson
from lp.blueprints.adapters import SpecificationDelta
from lp.blueprints.enums import (
    NewSpecificationDefinitionStatus,
    SpecificationDefinitionStatus,
    SpecificationFilter,
    SpecificationGoalStatus,
    SpecificationImplementationStatus,
    SpecificationLifecycleStatus,
    SpecificationPriority,
    SpecificationSort,
    SpecificationWorkItemStatus,
    )
from lp.blueprints.errors import TargetAlreadyHasSpecification
from lp.blueprints.interfaces.specification import (
    ISpecification,
    ISpecificationSet,
    )
from lp.blueprints.model.specificationbranch import SpecificationBranch
from lp.blueprints.model.specificationbug import SpecificationBug
from lp.blueprints.model.specificationdependency import (
    SpecificationDependency,
    )
from lp.blueprints.model.specificationfeedback import SpecificationFeedback
from lp.blueprints.model.specificationsubscription import (
    SpecificationSubscription,
    )
from lp.blueprints.model.specificationworkitem import SpecificationWorkItem
from lp.bugs.interfaces.buglink import IBugLinkTarget
from lp.bugs.interfaces.bugtask import (
    BugTaskSearchParams,
    IBugTaskSet,
    )
from lp.bugs.interfaces.bugtaskfilter import filter_bugtasks_by_context
from lp.bugs.model.buglinktarget import BugLinkTargetMixin
from lp.registry.interfaces.distribution import IDistribution
from lp.registry.interfaces.distroseries import IDistroSeries
from lp.registry.interfaces.person import validate_public_person
from lp.registry.interfaces.product import IProduct
from lp.registry.interfaces.productseries import IProductSeries
from lp.services.database.constants import (
    DEFAULT,
    UTC_NOW,
    )
from lp.services.database.datetimecol import UtcDateTimeCol
from lp.services.database.decoratedresultset import DecoratedResultSet
from lp.services.database.enumcol import EnumCol
from lp.services.database.sqlbase import (
    cursor,
    quote,
    SQLBase,
    sqlvalues,
    )
from lp.services.mail.helpers import get_contact_email_addresses
from lp.services.propertycache import (
    cachedproperty,
    get_property_cache,
    )


def recursive_blocked_query(spec):
    return """
        RECURSIVE blocked(id) AS (
            SELECT %s
        UNION
            SELECT sd.specification
            FROM specificationdependency sd, blocked b
            WHERE sd.dependency = b.id
        )""" % spec.id


def recursive_dependent_query(spec):
    return """
        RECURSIVE dependencies(id) AS (
            SELECT %s
        UNION
            SELECT sd.dependency
            FROM specificationdependency sd, dependencies d
            WHERE sd.specification = d.id
        )""" % spec.id


class Specification(SQLBase, BugLinkTargetMixin):
    """See ISpecification."""

    implements(ISpecification, IBugLinkTarget)

    _defaultOrder = ['-priority', 'definition_status', 'name', 'id']

    # db field names
    name = StringCol(unique=True, notNull=True)
    title = StringCol(notNull=True)
    summary = StringCol(notNull=True)
    definition_status = EnumCol(
        schema=SpecificationDefinitionStatus, notNull=True,
        default=SpecificationDefinitionStatus.NEW)
    priority = EnumCol(schema=SpecificationPriority, notNull=True,
        default=SpecificationPriority.UNDEFINED)
    assignee = ForeignKey(dbName='assignee', notNull=False,
        foreignKey='Person',
        storm_validator=validate_public_person, default=None)
    drafter = ForeignKey(dbName='drafter', notNull=False,
        foreignKey='Person',
        storm_validator=validate_public_person, default=None)
    approver = ForeignKey(dbName='approver', notNull=False,
        foreignKey='Person',
        storm_validator=validate_public_person, default=None)
    owner = ForeignKey(
        dbName='owner', foreignKey='Person',
        storm_validator=validate_public_person, notNull=True)
    datecreated = UtcDateTimeCol(notNull=True, default=DEFAULT)
    private = BoolCol(notNull=True, default=False)
    product = ForeignKey(dbName='product', foreignKey='Product',
        notNull=False, default=None)
    productseries = ForeignKey(dbName='productseries',
        foreignKey='ProductSeries', notNull=False, default=None)
    distribution = ForeignKey(dbName='distribution',
        foreignKey='Distribution', notNull=False, default=None)
    distroseries = ForeignKey(dbName='distroseries',
        foreignKey='DistroSeries', notNull=False, default=None)
    goalstatus = EnumCol(schema=SpecificationGoalStatus, notNull=True,
        default=SpecificationGoalStatus.PROPOSED)
    goal_proposer = ForeignKey(dbName='goal_proposer', notNull=False,
        foreignKey='Person',
        storm_validator=validate_public_person, default=None)
    date_goal_proposed = UtcDateTimeCol(notNull=False, default=None)
    goal_decider = ForeignKey(dbName='goal_decider', notNull=False,
        foreignKey='Person',
        storm_validator=validate_public_person, default=None)
    date_goal_decided = UtcDateTimeCol(notNull=False, default=None)
    milestone = ForeignKey(dbName='milestone',
        foreignKey='Milestone', notNull=False, default=None)
    specurl = StringCol(notNull=False, default=None)
    whiteboard = StringCol(notNull=False, default=None)
    direction_approved = BoolCol(notNull=True, default=False)
    man_days = IntCol(notNull=False, default=None)
    implementation_status = EnumCol(
        schema=SpecificationImplementationStatus, notNull=True,
        default=SpecificationImplementationStatus.UNKNOWN)
    superseded_by = ForeignKey(dbName='superseded_by',
        foreignKey='Specification', notNull=False, default=None)
    completer = ForeignKey(dbName='completer', notNull=False,
        foreignKey='Person',
        storm_validator=validate_public_person, default=None)
    date_completed = UtcDateTimeCol(notNull=False, default=None)
    starter = ForeignKey(dbName='starter', notNull=False,
        foreignKey='Person',
        storm_validator=validate_public_person, default=None)
    date_started = UtcDateTimeCol(notNull=False, default=None)

    # useful joins
    _subscriptions = SQLMultipleJoin('SpecificationSubscription',
        joinColumn='specification', orderBy='id')
    subscribers = SQLRelatedJoin('Person',
        joinColumn='specification', otherColumn='person',
        intermediateTable='SpecificationSubscription',
        orderBy=['displayname', 'name'])
    feedbackrequests = SQLMultipleJoin('SpecificationFeedback',
        joinColumn='specification', orderBy='id')
    sprint_links = SQLMultipleJoin('SprintSpecification', orderBy='id',
        joinColumn='specification')
    sprints = SQLRelatedJoin('Sprint', orderBy='name',
        joinColumn='specification', otherColumn='sprint',
        intermediateTable='SprintSpecification')
    bug_links = SQLMultipleJoin(
        'SpecificationBug', joinColumn='specification', orderBy='id')
    bugs = SQLRelatedJoin('Bug',
        joinColumn='specification', otherColumn='bug',
        intermediateTable='SpecificationBug', orderBy='id')
    linked_branches = SQLMultipleJoin('SpecificationBranch',
        joinColumn='specification',
        orderBy='id')
    spec_dependency_links = SQLMultipleJoin('SpecificationDependency',
        joinColumn='specification', orderBy='id')

    dependencies = SQLRelatedJoin('Specification', joinColumn='specification',
        otherColumn='dependency', orderBy='title',
        intermediateTable='SpecificationDependency')
    blocked_specs = SQLRelatedJoin('Specification', joinColumn='dependency',
        otherColumn='specification', orderBy='title',
        intermediateTable='SpecificationDependency')

    @cachedproperty
    def subscriptions(self):
        """Sort the subscriptions"""
        from lp.registry.model.person import person_sort_key
        return sorted(
            self._subscriptions, key=lambda sub: person_sort_key(sub.person))

    @property
    def workitems_text(self):
        workitems_lines = []
        milestone = None
        for work_item in self.work_items:
            if work_item.milestone != milestone:
                milestone = work_item.milestone
                # Separate milestone blocks, but no blank line if this is the
                # first work item
                if work_item.sequence > 0:
                    workitems_lines.append("")
                workitems_lines.append("Work items for %s:" % milestone.name)
            # work_items are ordered by sequence
            workitems_lines.append("%s: %s" % (work_item.title,
                                               work_item.status))
        return "\n".join(workitems_lines)

    @property
    def target(self):
        """See ISpecification."""
        if self.product:
            return self.product
        return self.distribution

    def newWorkItem(self, title, sequence,
                    status=SpecificationWorkItemStatus.TODO, assignee=None,
                    milestone=None):
        """See ISpecification."""
        if milestone is not None:
            assert milestone.target == self.target, (
                "%s does not belong to this spec's target (%s)" %
                    (milestone.displayname, self.target.name))
        return SpecificationWorkItem(
            title=title, status=status, specification=self, assignee=assignee,
            milestone=milestone, sequence=sequence)

    @property
    def work_items(self):
        """See ISpecification."""
        return Store.of(self).find(
            SpecificationWorkItem, specification=self,
            deleted=False).order_by("sequence")

<<<<<<< HEAD
    def setWorkItems(self, new_work_items):
        field = ISpecification['workitems_text'].bind(self)
        self.updateWorkItems(field.parseAndValidate(new_work_items))

    def updateWorkItems(self, new_work_items):
        for work_item in new_work_items:
            print work_item
=======
    def _deleteWorkItemsNotMatching(self, titles):
        """Delete all work items whose title does not match the given ones.

        Also set the sequence of those deleted work items to -1.
        """
        for work_item in self.work_items:
            if work_item.title not in titles:
                work_item.deleted = True

    def updateWorkItems(self, new_work_items):
        """See ISpecification."""
        # First mark work items with titles that are no longer present as
        # deleted.
        self._deleteWorkItemsNotMatching(
            [wi['title'] for wi in new_work_items])
        work_items = Store.of(self).find(
            SpecificationWorkItem, specification=self, deleted=False)
        work_items = list(work_items.order_by("sequence"))
        # At this point the list of new_work_items is necessarily the same
        # size (or longer) than the list of existing ones, so we can just
        # iterate over it updating the existing items and creating any new
        # ones.
        to_insert = []
        existing_titles = [wi.title for wi in work_items]
        for i in range(len(new_work_items)):
            new_wi = new_work_items[i]
            if new_wi['title'] not in existing_titles:
                # This is a new work item, so we insert it with 'i' as its
                # sequence because that's the position it is on the list
                # entered by the user.
                to_insert.append((i, new_wi))
            else:
                # Get the existing work item with the same title and update
                # it to match what we have now.
                existing_wi = work_items[
                    existing_titles.index(new_wi['title'])]
                # Update the sequence to match its current position on the
                # list entered by the user.
                existing_wi.sequence = i
                existing_wi.status = new_wi['status']
                existing_wi.assignee = new_wi['assignee']
                milestone = new_wi['milestone']
                if milestone is not None:
                    assert milestone.target == self.target, (
                        "%s does not belong to this spec's target (%s)" %
                            (milestone.displayname, self.target.name))
                existing_wi.milestone = milestone

        for sequence, item in to_insert:
            self.newWorkItem(item['title'], sequence, item['status'],
                             item['assignee'], item['milestone'])
>>>>>>> e3fd46fa

    def setTarget(self, target):
        """See ISpecification."""
        if IProduct.providedBy(target):
            self.product = target
            self.distribution = None
        elif IDistribution.providedBy(target):
            self.product = None
            self.distribution = target
        else:
            raise AssertionError("Unknown target: %s" % target)

    def retarget(self, target):
        """See ISpecification."""
        if self.target == target:
            return

        self.validateMove(target)

        # We must lose any goal we have set and approved/declined because we
        # are moving to a different target that will have different
        # policies and drivers.
        self.productseries = None
        self.distroseries = None
        self.goalstatus = SpecificationGoalStatus.PROPOSED
        self.goal_proposer = None
        self.date_goal_proposed = None
        self.milestone = None

        self.setTarget(target)
        self.priority = SpecificationPriority.UNDEFINED
        self.direction_approved = False

    def validateMove(self, target):
        """See ISpecification."""
        if target.getSpecification(self.name) is not None:
            raise TargetAlreadyHasSpecification(target, self.name)

    @property
    def goal(self):
        """See ISpecification."""
        if self.productseries:
            return self.productseries
        return self.distroseries

    def proposeGoal(self, goal, proposer):
        """See ISpecification."""
        if goal is None:
            # we are clearing goals
            self.productseries = None
            self.distroseries = None
        elif IProductSeries.providedBy(goal):
            # set the product series as a goal
            self.productseries = goal
            self.goal_proposer = proposer
            self.date_goal_proposed = UTC_NOW
            # and make sure there is no leftover distroseries goal
            self.distroseries = None
        elif IDistroSeries.providedBy(goal):
            # set the distroseries goal
            self.distroseries = goal
            self.goal_proposer = proposer
            self.date_goal_proposed = UTC_NOW
            # and make sure there is no leftover distroseries goal
            self.productseries = None
        else:
            raise AssertionError('Inappropriate goal.')
        # record who made the proposal, and when
        self.goal_proposer = proposer
        self.date_goal_proposed = UTC_NOW
        # and of course set the goal status to PROPOSED
        self.goalstatus = SpecificationGoalStatus.PROPOSED
        # the goal should now also not have a decider
        self.goal_decider = None
        self.date_goal_decided = None
        if goal is not None and goal.personHasDriverRights(proposer):
            self.acceptBy(proposer)

    def acceptBy(self, decider):
        """See ISpecification."""
        self.goalstatus = SpecificationGoalStatus.ACCEPTED
        self.goal_decider = decider
        self.date_goal_decided = UTC_NOW

    def declineBy(self, decider):
        """See ISpecification."""
        self.goalstatus = SpecificationGoalStatus.DECLINED
        self.goal_decider = decider
        self.date_goal_decided = UTC_NOW

    def getSprintSpecification(self, sprintname):
        """See ISpecification."""
        for sprintspecification in self.sprint_links:
            if sprintspecification.sprint.name == sprintname:
                return sprintspecification
        return None

    def getFeedbackRequests(self, person):
        """See ISpecification."""
        fb = SpecificationFeedback.selectBy(
            specification=self, reviewer=person)
        return fb.prejoin(['requester'])

    def notificationRecipientAddresses(self):
        """See ISpecification."""
        related_people = [
            self.owner, self.assignee, self.approver, self.drafter]
        related_people = [
            person for person in related_people if person is not None]
        subscribers = [
            subscription.person for subscription in self.subscriptions]
        addresses = set()
        for person in related_people + subscribers:
            addresses.update(get_contact_email_addresses(person))
        return sorted(addresses)

    # emergent properties
    @property
    def is_incomplete(self):
        """See ISpecification."""
        return not self.is_complete

    # Several other classes need to generate lists of specifications, and
    # one thing they often have to filter for is completeness. We maintain
    # this single canonical query string here so that it does not have to be
    # cargo culted into Product, Distribution, ProductSeries etc

    # Also note that there is a constraint in the database which ensures
    # that date_completed is set if the spec is complete, and that db
    # constraint parrots this definition exactly.

    # NB NB NB if you change this definition PLEASE update the db constraint
    # Specification.specification_completion_recorded_chk !!!
    completeness_clause = ("""
        Specification.implementation_status = %s OR
        Specification.definition_status IN ( %s, %s ) OR
        (Specification.implementation_status = %s AND
         Specification.definition_status = %s)
        """ % sqlvalues(SpecificationImplementationStatus.IMPLEMENTED.value,
                        SpecificationDefinitionStatus.OBSOLETE.value,
                        SpecificationDefinitionStatus.SUPERSEDED.value,
                        SpecificationImplementationStatus.INFORMATIONAL.value,
                        SpecificationDefinitionStatus.APPROVED.value))

    @property
    def is_complete(self):
        """See `ISpecification`."""
        # Implemented blueprints are by definition complete.
        if (self.implementation_status ==
            SpecificationImplementationStatus.IMPLEMENTED):
            return True
        # Obsolete and superseded blueprints are considered complete.
        if self.definition_status in (
            SpecificationDefinitionStatus.OBSOLETE,
            SpecificationDefinitionStatus.SUPERSEDED):
            return True
        # Approved information blueprints are also considered complete.
        if ((self.implementation_status ==
             SpecificationImplementationStatus.INFORMATIONAL) and
            (self.definition_status ==
             SpecificationDefinitionStatus.APPROVED)):
            return True
        else:
            return False

    # NB NB If you change this definition, please update the equivalent
    # DB constraint Specification.specification_start_recorded_chk
    # We choose to define "started" as the set of delivery states NOT
    # in the values we select. Another option would be to say "anything less
    # than a threshold" and to comment the dbschema that "anything not
    # started should be less than the threshold". We'll see how maintainable
    # this is.
    started_clause = """
        Specification.implementation_status NOT IN (%s, %s, %s, %s) OR
        (Specification.implementation_status = %s AND
         Specification.definition_status = %s)
        """ % sqlvalues(SpecificationImplementationStatus.UNKNOWN.value,
                        SpecificationImplementationStatus.NOTSTARTED.value,
                        SpecificationImplementationStatus.DEFERRED.value,
                        SpecificationImplementationStatus.INFORMATIONAL.value,
                        SpecificationImplementationStatus.INFORMATIONAL.value,
                        SpecificationDefinitionStatus.APPROVED.value)

    @property
    def is_started(self):
        """See ISpecification. This is a code implementation of the
        SQL in self.started_clause
        """
        return (self.implementation_status not in [
                    SpecificationImplementationStatus.UNKNOWN,
                    SpecificationImplementationStatus.NOTSTARTED,
                    SpecificationImplementationStatus.DEFERRED,
                    SpecificationImplementationStatus.INFORMATIONAL,
                    ]
                or ((self.implementation_status ==
                     SpecificationImplementationStatus.INFORMATIONAL) and
                    (self.definition_status ==
                     SpecificationDefinitionStatus.APPROVED)))

    @property
    def lifecycle_status(self):
        """Combine the is_complete and is_started emergent properties."""
        if self.is_complete:
            return SpecificationLifecycleStatus.COMPLETE
        elif self.is_started:
            return SpecificationLifecycleStatus.STARTED
        else:
            return SpecificationLifecycleStatus.NOTSTARTED

    def setDefinitionStatus(self, definition_status, user):
        self.definition_status = definition_status
        self.updateLifecycleStatus(user)

    def setImplementationStatus(self, implementation_status, user):
        self.implementation_status = implementation_status
        self.updateLifecycleStatus(user)

    def updateLifecycleStatus(self, user):
        """See ISpecification."""
        newstatus = None
        if self.is_started:
            if self.starterID is None:
                newstatus = SpecificationLifecycleStatus.STARTED
                self.date_started = UTC_NOW
                self.starter = user
        else:
            if self.starterID is not None:
                newstatus = SpecificationLifecycleStatus.NOTSTARTED
                self.date_started = None
                self.starter = None
        if self.is_complete:
            if self.completerID is None:
                newstatus = SpecificationLifecycleStatus.COMPLETE
                self.date_completed = UTC_NOW
                self.completer = user
        else:
            if self.completerID is not None:
                self.date_completed = None
                self.completer = None
                if self.is_started:
                    newstatus = SpecificationLifecycleStatus.STARTED
                else:
                    newstatus = SpecificationLifecycleStatus.NOTSTARTED

        return newstatus

    @property
    def is_blocked(self):
        """See ISpecification."""
        for spec in self.dependencies:
            if spec.is_incomplete:
                return True
        return False

    @property
    def has_accepted_goal(self):
        """See ISpecification."""
        if (self.goal is not None and
            self.goalstatus == SpecificationGoalStatus.ACCEPTED):
            return True
        return False

    def getDelta(self, old_spec, user):
        """See ISpecification."""
        delta = ObjectDelta(old_spec, self)
        delta.recordNewValues(("title", "summary",
                               "specurl", "productseries",
                               "distroseries", "milestone"))
        delta.recordNewAndOld(("name", "priority", "definition_status",
                               "target", "approver", "assignee", "drafter",
                               "whiteboard", "workitems_text"))
        delta.recordListAddedAndRemoved("bugs",
                                        "bugs_linked",
                                        "bugs_unlinked")

        if delta.changes:
            changes = delta.changes
            changes["specification"] = self
            changes["user"] = user

            return SpecificationDelta(**changes)
        else:
            return None

    @property
    def informational(self):
        """For backwards compatibility:
        implemented as a value in implementation_status.
        """
        return (self.implementation_status ==
                SpecificationImplementationStatus.INFORMATIONAL)

    # subscriptions
    def subscription(self, person):
        """See ISpecification."""
        return SpecificationSubscription.selectOneBy(
                specification=self, person=person)

    def getSubscriptionByName(self, name):
        """See ISpecification."""
        for sub in self.subscriptions:
            if sub.person.name == name:
                return sub
        return None

    def subscribe(self, person, subscribed_by=None, essential=False):
        """See ISpecification."""
        if subscribed_by is None:
            subscribed_by = person
        # Create or modify a user's subscription to this blueprint.
        # First see if a relevant subscription exists, and if so, return it
        sub = self.subscription(person)
        if sub is not None:
            if sub.essential != essential:
                # If a subscription already exists, but the value for
                # 'essential' changes, there's no need to create a new
                # subscription, but we modify the existing subscription
                # and notify the user about the change.
                sub.essential = essential
                # The second argument should really be a copy of sub with
                # only the essential attribute changed, but we know
                # that we can get away with not examining the attribute
                # at all - it's a boolean!
                notify(ObjectModifiedEvent(
                        sub, sub, ['essential'], user=subscribed_by))
            return sub
        # since no previous subscription existed, create and return a new one
        sub = SpecificationSubscription(specification=self,
            person=person, essential=essential)
        property_cache = get_property_cache(self)
        if 'subscription' in property_cache:
            from lp.registry.model.person import person_sort_key
            property_cache.subscriptions.append(sub)
            property_cache.subscriptions.sort(
                key=lambda sub: person_sort_key(sub.person))
        notify(ObjectCreatedEvent(sub, user=subscribed_by))
        return sub

    def unsubscribe(self, person, unsubscribed_by):
        """See ISpecification."""
        # see if a relevant subscription exists, and if so, delete it
        if person is None:
            person = unsubscribed_by
        for sub in self.subscriptions:
            if sub.person.id == person.id:
                if not sub.canBeUnsubscribedByUser(unsubscribed_by):
                    raise UserCannotUnsubscribePerson(
                        '%s does not have permission to unsubscribe %s.' % (
                            unsubscribed_by.displayname,
                            person.displayname))
                get_property_cache(self).subscriptions.remove(sub)
                SpecificationSubscription.delete(sub.id)
                return

    def isSubscribed(self, person):
        """See lp.blueprints.interfaces.specification.ISpecification."""
        if person is None:
            return False

        return bool(self.subscription(person))

    # queueing
    def queue(self, reviewer, requester, queuemsg=None):
        """See ISpecification."""
        for fbreq in self.feedbackrequests:
            if (fbreq.reviewer.id == reviewer.id and
                fbreq.requester == requester.id):
                # we have a relevant request already, update it
                fbreq.queuemsg = queuemsg
                return fbreq
        # since no previous feedback request existed for this person,
        # create a new one
        return SpecificationFeedback(
            specification=self,
            reviewer=reviewer,
            requester=requester,
            queuemsg=queuemsg)

    def unqueue(self, reviewer, requester):
        """See ISpecification."""
        # see if a relevant queue entry exists, and if so, delete it
        for fbreq in self.feedbackrequests:
            if (fbreq.reviewer.id == reviewer.id and
                fbreq.requester.id == requester.id):
                SpecificationFeedback.delete(fbreq.id)
                return

    # Template methods for BugLinkTargetMixin
    buglinkClass = SpecificationBug

    def createBugLink(self, bug):
        """See BugLinkTargetMixin."""
        return SpecificationBug(specification=self, bug=bug)

    # sprint linking
    def linkSprint(self, sprint, user):
        """See ISpecification."""
        from lp.blueprints.model.sprintspecification import (
            SprintSpecification)
        for sprint_link in self.sprint_links:
            # sprints have unique names
            if sprint_link.sprint.name == sprint.name:
                return sprint_link
        sprint_link = SprintSpecification(specification=self,
            sprint=sprint, registrant=user)
        if sprint.isDriver(user):
            sprint_link.acceptBy(user)
        return sprint_link

    def unlinkSprint(self, sprint):
        """See ISpecification."""
        from lp.blueprints.model.sprintspecification import (
            SprintSpecification)
        for sprint_link in self.sprint_links:
            # sprints have unique names
            if sprint_link.sprint.name == sprint.name:
                SprintSpecification.delete(sprint_link.id)
                return sprint_link

    # dependencies
    def createDependency(self, specification):
        """See ISpecification."""
        for deplink in self.spec_dependency_links:
            if deplink.dependency.id == specification.id:
                return deplink
        return SpecificationDependency(specification=self,
            dependency=specification)

    def removeDependency(self, specification):
        """See ISpecification."""
        # see if a relevant dependency link exists, and if so, delete it
        for deplink in self.spec_dependency_links:
            if deplink.dependency.id == specification.id:
                SpecificationDependency.delete(deplink.id)
                return deplink

    @property
    def all_deps(self):
        return Store.of(self).with_(
            SQL(recursive_dependent_query(self))).find(
            Specification,
            Specification.id != self.id,
            SQL('Specification.id in (select id from dependencies)')
            ).order_by(Specification.name, Specification.id)

    @property
    def all_blocked(self):
        """See `ISpecification`."""
        return Store.of(self).with_(
            SQL(recursive_blocked_query(self))).find(
            Specification,
            Specification.id != self.id,
            SQL('Specification.id in (select id from blocked)')
            ).order_by(Specification.name, Specification.id)

    # branches
    def getBranchLink(self, branch):
        return SpecificationBranch.selectOneBy(
            specificationID=self.id, branchID=branch.id)

    def linkBranch(self, branch, registrant):
        branch_link = self.getBranchLink(branch)
        if branch_link is not None:
            return branch_link
        branch_link = SpecificationBranch(
            specification=self, branch=branch, registrant=registrant)
        notify(ObjectCreatedEvent(branch_link))
        return branch_link

    def unlinkBranch(self, branch, user):
        spec_branch = self.getBranchLink(branch)
        spec_branch.destroySelf()

    def getLinkedBugTasks(self, user):
        """See `ISpecification`."""
        params = BugTaskSearchParams(user=user, linked_blueprints=self.id)
        tasks = getUtility(IBugTaskSet).search(params)
        if self.distroseries is not None:
            context = self.distroseries
        elif self.distribution is not None:
            context = self.distribution
        elif self.productseries is not None:
            context = self.productseries
        else:
            context = self.product
        return filter_bugtasks_by_context(context, tasks)

    def __repr__(self):
        return '<Specification %s %r for %r>' % (
            self.id, self.name, self.target.name)


class HasSpecificationsMixin:
    """A mixin class that implements many of the common shortcut properties
    for other classes that have specifications.
    """

    def specifications(self, sort=None, quantity=None, filter=None,
                       prejoin_people=True):
        """See IHasSpecifications."""
        # this should be implemented by the actual context class
        raise NotImplementedError

    def _specification_sort(self, sort):
        """Return the storm sort order for 'specifications'.

        :param sort: As per HasSpecificationsMixin.specifications.
        """
        # sort by priority descending, by default
        if sort is None or sort == SpecificationSort.PRIORITY:
            return (
                Desc(Specification.priority), Specification.definition_status,
                Specification.name)
        elif sort == SpecificationSort.DATE:
            return (Desc(Specification.datecreated), Specification.id)

    def _preload_specifications_people(self, query):
        """Perform eager loading of people and their validity for query.

        :param query: a string query generated in the 'specifications'
            method.
        :return: A DecoratedResultSet with Person precaching setup.
        """
        # Circular import.
        from lp.registry.model.person import Person

        def cache_people(rows):
            # Find the people we need:
            person_ids = set()
            for spec in rows:
                person_ids.add(spec.assigneeID)
                person_ids.add(spec.approverID)
                person_ids.add(spec.drafterID)
            person_ids.discard(None)
            if not person_ids:
                return
            # Query those people
            origin = [Person]
            columns = [Person]
            validity_info = Person._validity_queries()
            origin.extend(validity_info["joins"])
            columns.extend(validity_info["tables"])
            decorators = validity_info["decorators"]
            personset = Store.of(self).using(*origin).find(
                tuple(columns),
                Person.id.is_in(person_ids),
                )
            for row in personset:
                person = row[0]
                index = 1
                for decorator in decorators:
                    column = row[index]
                    index += 1
                    decorator(person, column)

        results = Store.of(self).find(
            Specification,
            SQL(query),
            )
        return DecoratedResultSet(results, pre_iter_hook=cache_people)

    @property
    def valid_specifications(self):
        """See IHasSpecifications."""
        return self.specifications(filter=[SpecificationFilter.VALID])

    @property
    def latest_specifications(self):
        """See IHasSpecifications."""
        return self.specifications(sort=SpecificationSort.DATE, quantity=5)

    @property
    def latest_completed_specifications(self):
        """See IHasSpecifications."""
        return self.specifications(sort=SpecificationSort.DATE, quantity=5,
            filter=[SpecificationFilter.COMPLETE, ])

    @property
    def specification_count(self):
        """See IHasSpecifications."""
        return self.specifications(filter=[SpecificationFilter.ALL]).count()


class SpecificationSet(HasSpecificationsMixin):
    """The set of feature specifications."""

    implements(ISpecificationSet)

    def __init__(self):
        """See ISpecificationSet."""
        self.title = 'Specifications registered in Launchpad'
        self.displayname = 'All Specifications'

    def getStatusCountsForProductSeries(self, product_series):
        """See `ISpecificationSet`."""
        cur = cursor()
        condition = """
            (Specification.productseries = %s
                 OR Milestone.productseries = %s)
            """ % sqlvalues(product_series, product_series)
        query = """
            SELECT Specification.implementation_status, count(*)
            FROM Specification
                LEFT JOIN Milestone ON Specification.milestone = Milestone.id
            WHERE
                %s
            GROUP BY Specification.implementation_status
            """ % condition
        cur.execute(query)
        return cur.fetchall()

    @property
    def all_specifications(self):
        return Specification.select()

    def __iter__(self):
        """See ISpecificationSet."""
        return iter(self.all_specifications)

    @property
    def has_any_specifications(self):
        return self.all_specifications.count() != 0

    def specifications(self, sort=None, quantity=None, filter=None,
                       prejoin_people=True):
        """See IHasSpecifications."""

        # Make a new list of the filter, so that we do not mutate what we
        # were passed as a filter
        if not filter:
            # When filter is None or [] then we decide the default
            # which for a product is to show incomplete specs
            filter = [SpecificationFilter.INCOMPLETE]

        # now look at the filter and fill in the unsaid bits

        # defaults for completeness: if nothing is said about completeness
        # then we want to show INCOMPLETE
        completeness = False
        for option in [
            SpecificationFilter.COMPLETE,
            SpecificationFilter.INCOMPLETE]:
            if option in filter:
                completeness = True
        if completeness is False:
            filter.append(SpecificationFilter.INCOMPLETE)

        # defaults for acceptance: in this case we have nothing to do
        # because specs are not accepted/declined against a distro

        # defaults for informationalness: we don't have to do anything
        # because the default if nothing is said is ANY

        # sort by priority descending, by default
        if sort is None or sort == SpecificationSort.PRIORITY:
            order = ['-priority', 'Specification.definition_status',
                     'Specification.name']
        elif sort == SpecificationSort.DATE:
            if SpecificationFilter.COMPLETE in filter:
                # if we are showing completed, we care about date completed
                order = ['-Specification.date_completed', 'Specification.id']
            else:
                # if not specially looking for complete, we care about date
                # registered
                order = ['-Specification.datecreated', 'Specification.id']

        # figure out what set of specifications we are interested in. for
        # products, we need to be able to filter on the basis of:
        #
        #  - completeness.
        #  - informational.
        #

        # filter out specs on inactive products
        base = """(Specification.product IS NULL OR
                   Specification.product NOT IN
                    (SELECT Product.id FROM Product
                     WHERE Product.active IS FALSE))
                """
        query = base
        # look for informational specs
        if SpecificationFilter.INFORMATIONAL in filter:
            query += (' AND Specification.implementation_status = %s ' %
                quote(SpecificationImplementationStatus.INFORMATIONAL.value))

        # filter based on completion. see the implementation of
        # Specification.is_complete() for more details
        completeness = Specification.completeness_clause

        if SpecificationFilter.COMPLETE in filter:
            query += ' AND ( %s ) ' % completeness
        elif SpecificationFilter.INCOMPLETE in filter:
            query += ' AND NOT ( %s ) ' % completeness

        # Filter for validity. If we want valid specs only then we should
        # exclude all OBSOLETE or SUPERSEDED specs
        if SpecificationFilter.VALID in filter:
            # XXX: kiko 2007-02-07: this is untested and was broken.
            query += (
                ' AND Specification.definition_status NOT IN ( %s, %s ) ' %
                sqlvalues(SpecificationDefinitionStatus.OBSOLETE,
                          SpecificationDefinitionStatus.SUPERSEDED))

        # ALL is the trump card
        if SpecificationFilter.ALL in filter:
            query = base

        # Filter for specification text
        for constraint in filter:
            if isinstance(constraint, basestring):
                # a string in the filter is a text search filter
                query += ' AND Specification.fti @@ ftq(%s) ' % quote(
                    constraint)

        results = Specification.select(query, orderBy=order, limit=quantity)
        if prejoin_people:
            results = results.prejoin(['assignee', 'approver', 'drafter'])
        return results

    def getByURL(self, url):
        """See ISpecificationSet."""
        specification = Specification.selectOneBy(specurl=url)
        if specification is None:
            return None
        return specification

    @property
    def coming_sprints(self):
        """See ISpecificationSet."""
        from lp.blueprints.model.sprint import Sprint
        return Sprint.select("time_ends > 'NOW'", orderBy='time_starts',
            limit=5)

    def new(self, name, title, specurl, summary, definition_status,
        owner, approver=None, product=None, distribution=None, assignee=None,
        drafter=None, whiteboard=None, workitems_text=None,
        priority=SpecificationPriority.UNDEFINED):
        """See ISpecificationSet."""
        # Adapt the NewSpecificationDefinitionStatus item to a
        # SpecificationDefinitionStatus item.
        status_name = definition_status.name
        status_names = NewSpecificationDefinitionStatus.items.mapping.keys()
        if status_name not in status_names:
            raise AssertionError(
                "definition_status must an item found in "
                "NewSpecificationDefinitionStatus.")
        definition_status = SpecificationDefinitionStatus.items[status_name]
        return Specification(name=name, title=title, specurl=specurl,
            summary=summary, priority=priority,
            definition_status=definition_status, owner=owner,
            approver=approver, product=product, distribution=distribution,
            assignee=assignee, drafter=drafter, whiteboard=whiteboard)

    def getDependencyDict(self, specifications):
        """See `ISpecificationSet`."""
        specification_ids = [spec.id for spec in specifications]

        if len(specification_ids) == 0:
            return {}

        results = Store.of(specifications[0]).execute("""
            SELECT SpecificationDependency.specification,
                   SpecificationDependency.dependency
            FROM SpecificationDependency, Specification
            WHERE SpecificationDependency.specification IN %s
            AND SpecificationDependency.dependency = Specification.id
            ORDER BY Specification.priority DESC, Specification.name,
                     Specification.id
        """ % sqlvalues(specification_ids)).get_all()

        dependencies = {}
        for spec_id, dep_id in results:
            if spec_id not in dependencies:
                dependencies[spec_id] = []
            dependency = Specification.get(dep_id)
            dependencies[spec_id].append(dependency)

        return dependencies

    def get(self, spec_id):
        """See lp.blueprints.interfaces.specification.ISpecificationSet."""
        return Specification.get(spec_id)<|MERGE_RESOLUTION|>--- conflicted
+++ resolved
@@ -266,15 +266,9 @@
             SpecificationWorkItem, specification=self,
             deleted=False).order_by("sequence")
 
-<<<<<<< HEAD
     def setWorkItems(self, new_work_items):
         field = ISpecification['workitems_text'].bind(self)
         self.updateWorkItems(field.parseAndValidate(new_work_items))
-
-    def updateWorkItems(self, new_work_items):
-        for work_item in new_work_items:
-            print work_item
-=======
     def _deleteWorkItemsNotMatching(self, titles):
         """Delete all work items whose title does not match the given ones.
 
@@ -326,7 +320,6 @@
         for sequence, item in to_insert:
             self.newWorkItem(item['title'], sequence, item['status'],
                              item['assignee'], item['milestone'])
->>>>>>> e3fd46fa
 
     def setTarget(self, target):
         """See ISpecification."""
