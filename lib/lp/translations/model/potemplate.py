--- conflicted
+++ resolved
@@ -1526,7 +1526,6 @@
         name.
         :return: A ResultSet for the query.
         """
-<<<<<<< HEAD
         from lp.registry.model.distroseries import DistroSeries
         origin = Join(
             POTemplate, DistroSeries,
@@ -1553,23 +1552,6 @@
             return self._queryByDistribution(templatename_clause)
         else:
             return EmptyResultSet()
-=======
-        if self.product:
-            subsets = [
-                self.potemplateset.getSubset(productseries=series)
-                for series in self.product.series]
-        else:
-            subsets = [
-                self.potemplateset.getSubset(
-                    distroseries=series,
-                    sourcepackagename=self.sourcepackagename)
-                for series in self.distribution.series]
-        for subset in subsets:
-            for template in subset:
-                if name_pattern is None or re.match(name_pattern,
-                                                    template.name):
-                    yield template
->>>>>>> 38b49003
 
     def getSharingPOTemplates(self, potemplate_name):
         """See `IPOTemplateSharingSubset`."""
