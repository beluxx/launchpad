--- conflicted
+++ resolved
@@ -150,18 +150,11 @@
         # The minimum notification level displayed to users. Set to 'info'
         # on production and 'debug' on development boxes.
         browser_notification_level debug
-
         # The main Launchpad site.
-<<<<<<< HEAD
         main_hostname launchpad.localdomain,localhost
         # The Blueprint site.
         blueprint_hostname blueprint.launchpad.localdomain
         blueprint_root_url http://blueprint.launchpad.localdomain
-=======
-        main_hostname localhost
-        # The Blueprint site.
-        blueprint_hostname blueprint.localhost
->>>>>>> fec00047
 
         # Connection information to the database we store our server-side
         # session data in.
@@ -430,7 +423,6 @@
         # files for testing.
         max_bug_attachment_size 1024
         browser_notification_level info
-<<<<<<< HEAD
 
         # These are one or more host names, comma delimited.
         main_hostname launchpad.localdomain,localhost
@@ -442,10 +434,6 @@
         # The 'main_root_url' is already given by the config item 'root_url'.
         blueprint_root_url http://blueprint.launchpad.localdomain
 
-=======
-        main_hostname localhost
-        blueprint_hostname blueprint.localhost
->>>>>>> fec00047
         <launchpad_session>
             dbuser session
             dbname launchpad_ftest
