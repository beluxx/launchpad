--- conflicted
+++ resolved
@@ -331,10 +331,7 @@
 // have text-overflow then use the ellipsis hack.  We put it on the namespace
 // so tests can manipulate it.
 namespace.using_ellipsis_hack = is_gecko && !ellipsis_supported;
-<<<<<<< HEAD
-
-=======
->>>>>>> f2413463
+
 /**
  * Populate the overlay element with the contents of the add/edit form.
  */
