# Copyright 2010 Canonical Ltd.  This software is licensed under the
# GNU Affero General Public License version 3 (see the file LICENSE).

"""Unit tests for TranslationTemplatesBuildBehavior."""

import logging
import os
from StringIO import StringIO
import transaction
from unittest import TestLoader

from zope.component import getUtility
from zope.security.proxy import removeSecurityProxy

from canonical.config import config
from canonical.testing import LaunchpadZopelessLayer

from canonical.launchpad.interfaces import ILaunchpadCelebrities
from canonical.launchpad.interfaces.librarian import ILibraryFileAliasSet
from lp.buildmaster.interfaces.buildbase import BuildStatus
from lp.buildmaster.interfaces.buildfarmjobbehavior import (
    IBuildFarmJobBehavior)
from lp.buildmaster.interfaces.builder import CorruptBuildID
from lp.buildmaster.interfaces.buildqueue import IBuildQueueSet
from lp.testing import TestCaseWithFactory
from lp.testing.fakemethod import FakeMethod
from lp.translations.interfaces.translationimportqueue import (
    ITranslationImportQueue)
from lp.translations.interfaces.translations import (
    TranslationsBranchImportMode)


class FakeChrootContent:
    """Pretend chroot contents."""
    sha1 = "shasha"


class FakeChroot:
    """Pretend chroot."""
    def __init__(self, *args, **kwargs):
        """Constructor acts as a fake _getChroot."""
        self.content = FakeChrootContent()


class FakeSlave:
    """Pretend build slave."""
    def __init__(self, builderstatus):
        self._status = {
            'test_build_started': False,
        }

        self.cacheFile = FakeMethod()
        self.getFile = FakeMethod(result=StringIO("File from the slave."))

    def build(self, buildid, build_type, chroot_sha1, filemap, args):
        """Pretend to start a build."""
        self._status['build_id'] = buildid
        self._status['filemap'] = filemap

        # Chuck in some information that a real slave wouldn't store,
        # but which will allow tests to check up on the build call.
        self._status['test_build_type'] = build_type
        self._status['test_build_args'] = args
        self._status['test_build_started'] = True

    def status(self):
        return (
            'BuilderStatus.WAITING',
            'BuildStatus.OK',
            self._status.get('build_id'),
            {},
            )


class FakeBuilder:
    """Pretend `Builder`."""
    def __init__(self, slave):
        self.slave = slave
        self.cleanSlave = FakeMethod()

    def slaveStatus(self):
        return self.slave._status


class FakeBuildQueue:
    """Pretend `BuildQueue`."""
    def __init__(self, behavior):
        """Pretend to be a BuildQueue item for the given build behavior.

        Copies its builder from the behavior object.
        """
        self.builder = behavior._builder
        self.specific_job = behavior.buildfarmjob
        self.destroySelf = FakeMethod()


class MakeBehaviorMixin(object):
    """Provide common test methods."""

    def makeBehavior(self):
        """Create a TranslationTemplatesBuildBehavior.

        Anything that might communicate with build slaves and such
        (which we can't really do here) is mocked up.
        """
        specific_job = self.factory.makeTranslationTemplatesBuildJob()
        behavior = IBuildFarmJobBehavior(specific_job)
        slave = FakeSlave(BuildStatus.NEEDSBUILD)
        behavior._builder = FakeBuilder(slave)
        return behavior


class TestTranslationTemplatesBuildBehavior(
        TestCaseWithFactory, MakeBehaviorMixin):
    """Test `TranslationTemplatesBuildBehavior`."""

    layer = LaunchpadZopelessLayer

    def _becomeBuilddMaster(self):
        """Log into the database as the buildd master."""
        transaction.commit()
        self.layer.switchDbUser(config.builddmaster.dbuser)

    def _getBuildQueueItem(self, behavior):
        """Get `BuildQueue` for an `IBuildFarmJobBehavior`."""
        job = removeSecurityProxy(behavior.buildfarmjob.job)
        return getUtility(IBuildQueueSet).getByJob(job.id)

    def test_dispatchBuildToSlave(self):
        # dispatchBuildToSlave ultimately causes the slave's build
        # method to be invoked.  The slave receives the URL of the
        # branch it should build from.
        behavior = self.makeBehavior()
        behavior._getChroot = FakeChroot
        buildqueue_item = self._getBuildQueueItem(behavior)

        self._becomeBuilddMaster()
        behavior.dispatchBuildToSlave(buildqueue_item, logging)

        slave_status = behavior._builder.slaveStatus()
        self.assertTrue(slave_status['test_build_started'])
        self.assertEqual(
            'translation-templates', slave_status['test_build_type'])
        self.assertIn('branch_url', slave_status['test_build_args'])
        # The slave receives the public http URL for the branch.
        self.assertEqual(
            behavior.buildfarmjob.branch.composePublicURL(),
            slave_status['test_build_args']['branch_url'])

    def test_getChroot(self):
        # _getChroot produces the current chroot for the current Ubuntu
        # release, on the nominated architecture for
        # architecture-independent builds.
        ubuntu = getUtility(ILaunchpadCelebrities).ubuntu
        current_ubuntu = ubuntu.currentseries
        distroarchseries = current_ubuntu.nominatedarchindep

        # Set an arbitrary chroot file.
        fake_chroot_file = getUtility(ILibraryFileAliasSet)[1]
        distroarchseries.addOrUpdateChroot(fake_chroot_file)

        behavior = self.makeBehavior()
        chroot = behavior._getChroot()

        self.assertNotEqual(None, chroot)
        self.assertEqual(fake_chroot_file, chroot)

    def test_readTarball(self):
        behavior = self.makeBehavior()
        buildqueue = FakeBuildQueue(behavior)
        path = behavior.templates_tarball_path
        self.assertEqual(
            "File from the slave.",
            behavior._readTarball(buildqueue, {path: path}, logging))

    def test_updateBuild_WAITING(self):
        behavior = self.makeBehavior()
        behavior._getChroot = FakeChroot
        behavior._uploadTarball = FakeMethod()
        queue_item = FakeBuildQueue(behavior)
        builder = behavior._builder

        behavior.dispatchBuildToSlave(queue_item, logging)

        self.assertEqual(0, queue_item.destroySelf.call_count)
        self.assertEqual(0, builder.cleanSlave.call_count)
        self.assertEqual(0, behavior._uploadTarball.call_count)

<<<<<<< HEAD
        slave_status = behavior.slaveStatus(
            builder.slave.status(),
            {'builder_status': builder.slave.status()[0],
             'build_status': builder.slave.status()[1]})
=======
        slave_status = {
            'builder_status': builder.slave.status()[0],
            'build_status': builder.slave.status()[1],
            'build_id': builder.slave.status()[2]
            }
        behavior.updateSlaveStatus(builder.slave.status(), slave_status)
>>>>>>> aae7dff7
        behavior.updateBuild_WAITING(queue_item, slave_status, None, logging)

        self.assertEqual(1, queue_item.destroySelf.call_count)
        self.assertEqual(1, builder.cleanSlave.call_count)
        self.assertEqual(0, behavior._uploadTarball.call_count)

    def test_verifySlaveBuildID_success(self):
        # TranslationTemplatesBuildJob.getName generates slave build ids
        # that TranslationTemplatesBuildBehavior.verifySlaveBuildID
        # accepts.
        behavior = self.makeBehavior()
        buildfarmjob = behavior.buildfarmjob
        job = buildfarmjob.job

        # The test is that this not raise CorruptBuildID (or anything
        # else, for that matter).
        behavior.verifySlaveBuildID(behavior.buildfarmjob.getName())

    def test_verifySlaveBuildID_handles_dashes(self):
        # TranslationTemplatesBuildBehavior.verifySlaveBuildID can deal
        # with dashes in branch names.
        behavior = self.makeBehavior()
        buildfarmjob = behavior.buildfarmjob
        job = buildfarmjob.job
        buildfarmjob.branch.name = 'x-y-z--'

        # The test is that this not raise CorruptBuildID (or anything
        # else, for that matter).
        behavior.verifySlaveBuildID(behavior.buildfarmjob.getName())

    def test_verifySlaveBuildID_malformed(self):
        behavior = self.makeBehavior()
        self.assertRaises(CorruptBuildID, behavior.verifySlaveBuildID, 'huh?')

    def test_verifySlaveBuildID_notfound(self):
        behavior = self.makeBehavior()
        self.assertRaises(CorruptBuildID, behavior.verifySlaveBuildID, '1-1')


class TestTTBuildBehaviorTranslationsQueue(
        TestCaseWithFactory, MakeBehaviorMixin):
    """Test uploads to the import queue."""

    layer = LaunchpadZopelessLayer

    def setUp(self):
        super(TestTTBuildBehaviorTranslationsQueue, self).setUp()

        self.queue = getUtility(ITranslationImportQueue)
        self.productseries = self.factory.makeProductSeries()
        self.branch = self.factory.makeProductBranch(
            self.productseries.product)
        self.productseries.branch = self.branch
        self.productseries.translations_autoimport_mode = (
            TranslationsBranchImportMode.IMPORT_TEMPLATES)
        self.dummy_tar = os.path.join(
            os.path.dirname(__file__),'dummy_templates.tar.gz')

    def _getPaths(self, entries):
        return [entry.path for entry in entries]

    def test_uploadTarball(self):
        # Files from the tarball end up in the import queue.
        behavior = self.makeBehavior()
        behavior._uploadTarball(
            self.branch, file(self.dummy_tar).read(), None)

        entries = self.queue.getAllEntries(target=self.productseries)
        expected_templates = [
            'po/messages.pot',
            'po-other/other.pot',
            'po-thethird/templ3.pot'
            ]
        self.assertContentEqual(expected_templates, self._getPaths(entries))

    def test_uploadTarball_importer(self):
        # Files from the tarball are owned by the branch owner.
        behavior = self.makeBehavior()
        behavior._uploadTarball(
            self.branch, file(self.dummy_tar).read(), None)

        entries = self.queue.getAllEntries(target=self.productseries)
        self.assertEqual(self.branch.owner, entries[0].importer)


def test_suite():
    return TestLoader().loadTestsFromName(__name__)
<|MERGE_RESOLUTION|>--- conflicted
+++ resolved
@@ -186,19 +186,11 @@
         self.assertEqual(0, builder.cleanSlave.call_count)
         self.assertEqual(0, behavior._uploadTarball.call_count)
 
-<<<<<<< HEAD
-        slave_status = behavior.slaveStatus(
-            builder.slave.status(),
-            {'builder_status': builder.slave.status()[0],
-             'build_status': builder.slave.status()[1]})
-=======
         slave_status = {
             'builder_status': builder.slave.status()[0],
             'build_status': builder.slave.status()[1],
-            'build_id': builder.slave.status()[2]
             }
         behavior.updateSlaveStatus(builder.slave.status(), slave_status)
->>>>>>> aae7dff7
         behavior.updateBuild_WAITING(queue_item, slave_status, None, logging)
 
         self.assertEqual(1, queue_item.destroySelf.call_count)
