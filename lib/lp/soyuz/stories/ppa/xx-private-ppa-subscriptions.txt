= PPA Subscriptions =

Note: This file contains all the pagetests for functionality that is not
part of the stories in xx-private-ppa-subscription-stories.txt.

== Managing Archive subscriptions ==

Public PPAs do not have an option for managing subscriptions:

    >>> cprov_browser = setupBrowser(
    ...     auth="Basic celso.providelo@canonical.com:cprov")
    >>> cprov_browser.open("http://launchpad.dev/~cprov/+archive/ppa")
    >>> cprov_browser.getLink("Manage subscriptions")
    Traceback (most recent call last):
    ...
    LinkNotFoundError

Similarly, trying to access the subscriptions page directly will simply
redirect back to the PPA page with a feedback message:

    >>> cprov_browser.open(
    ...     "http://launchpad.dev/~cprov/+archive/ppa/+subscriptions")

    >>> print cprov_browser.url
    http://launchpad.dev/~cprov/+archive/ppa

    >>> for msg in get_feedback_messages(cprov_browser.contents):
    ...     print msg
    Only private archives can have subscribers.

Setup both cprov's and sabdfl's PPAs as a private one:

    >>> admin_browser.open("http://launchpad.dev/~cprov/+archive/ppa")
    >>> admin_browser.getLink("Administer archive").click()
    >>> admin_browser.getControl(name="field.private").value = True
    >>> admin_browser.getControl(name="field.buildd_secret").value = "secret"
    >>> admin_browser.getControl("Save").click()
    >>> admin_browser.open("http://launchpad.dev/~sabdfl/+archive/ppa")
    >>> admin_browser.getLink("Administer archive").click()
    >>> admin_browser.getControl(name="field.private").value = True
    >>> admin_browser.getControl(name="field.buildd_secret").value = "secret"
    >>> admin_browser.getControl("Save").click()

The PPA page includes a link to manage subscriptions:

    >>> cprov_browser.open("http://launchpad.dev/~cprov/+archive/ppa")
    >>> cprov_browser.getLink("Manage access").click()

The page includes the required dependencies for the yui2-based date
picker:

    >>> print extract_all_script_and_style_links(cprov_browser.contents)
    ...
    http://launchpad.dev/+icing/.../build/lp/calendar.js
    http://launchpad.dev/+icing/.../yui_2.7.0b/build/calendar/assets/skins/sam/calendar.css

Initially there are no subscriptions for a newly privatized PPA (although,
this may need to change, to add the owner/team). A heading is displayed
with a message:

    >>> main_content = find_main_content(cprov_browser.contents)
    >>> print extract_text(main_content.find('h1'))
    Manage access to PPA for Celso Providelo

    >>> print extract_text(find_tag_by_id(cprov_browser.contents,
    ...     'no-subscribers'))
    No one has access to install software from this PPA.

Create two new users that can be subscribed to archives:

    >>> login('foo.bar@canonical.com')
    >>> joesmith = factory.makePerson(name="joesmith", displayname="Joe Smith",
    ...     password="test", email="joe@example.com")
    >>> bradsmith = factory.makePerson(name="bradsmith", displayname="Brad Smith",
    ...     password="test", email="brad@example.com")
    >>> logout()

People can be subscribed by entering their details into the displayed
form:

    >>> cprov_browser.getControl(name='field.subscriber').value = 'joesmith'
    >>> cprov_browser.getControl(
    ...     name='field.description').value = "Joe is my friend"
    >>> cprov_browser.getControl(name="field.actions.add").click()
    >>> cprov_browser.getControl(name='field.subscriber').value = 'bradsmith'
    >>> cprov_browser.getControl(
    ...     name='field.date_expires').value = '2200-08-01'
    >>> cprov_browser.getControl(
    ...     name='field.description').value = "Brad can access for a while."
    >>> cprov_browser.getControl(name="field.actions.add").click()

Once the subscription has been added, it will display in the table:

    >>> for row in find_tags_by_class(cprov_browser.contents,
    ...                               'archive_subscriber_row'):
    ...     print extract_text(row)
    Name                Expires     Comment
    Brad Smith          2200-08-01  Brad can access for a while.  Edit/Cancel
    Joe Smith                       Joe is my friend              Edit/Cancel


== Managing a persons' Archive subscriptions ==

The title of a persons archive subscriptions is displayed as the main
heading:

    >>> cprov_browser.open("/~cprov/+archivesubscriptions")
    >>> h1_heading = find_main_content(cprov_browser.contents).find('h1')
    >>> print extract_text(h1_heading)
    Private PPA access

A person who is not subscribed to any archives will see an appropriate
explanation if they try to view their archive subscriptions:

    >>> explanation = find_main_content(cprov_browser.contents).find('p')
    >>> print extract_text(explanation)
    You do not have any current subscriptions to private archives...

First, create a subscription for Joe Smith to sabdfl's archive also, so that
Joe has multiple subscriptions:

    >>> sabdfl_browser = setupBrowser(
    ...     auth="Basic mark@hbd.com:test")
    >>> sabdfl_browser.open("http://launchpad.dev/~sabdfl/+archive/ppa/+subscriptions")
    >>> sabdfl_browser.getControl(name='field.subscriber').value = 'joesmith'
    >>> sabdfl_browser.getControl(
    ...     name='field.description').value = "Joe is also my friend"
    >>> sabdfl_browser.getControl(name="field.actions.add").click()

A person who is subscribed to multiple archives will see all the archives
listed in the current subscriptions area:

    >>> joe_browser = setupBrowser(auth="Basic joe@example.com:test")
    >>> joe_browser.open(
    ...     "http://launchpad.dev/~joesmith/+archivesubscriptions")
    >>> for row in find_tags_by_class(joe_browser.contents,
    ...                               'archive-subscription-row'):
    ...     print extract_text(row)
    Archive
    PPA for Mark Shuttleworth    View
    PPA for Celso Providelo      View

== Confirming a subscription ==

When a person clicks on the view button, the subscription is confirmed
automatically (creating a token for the user) and they are taken to a page
displaying their subscription.

    >>> joe_browser.getControl(name="activate", index=0).click()
    >>> sources_list = find_tag_by_id(joe_browser.contents, 'sources_list')
    >>> print(extract_text(sources_list))
    Custom sources.list entries
    ...
    deb http://joesmith:...@private-ppa.launchpad.dev/sabdfl/ppa/ubuntu
<<<<<<< HEAD
        breezy-autotest main #Personal subscription of Joe Smith
        to PPA for Mark Shuttleworth
    deb-src http://joesmith:...@private-ppa.launchpad.dev/sabdfl/ppa/ubuntu
        breezy-autotest main #Personal subscription of Joe Smith
        to PPA for Mark Shuttleworth
    Next you need to ...
=======
        breezy-autotest main #Personal access of Joe Smith to...PPA
        for Mark Shuttleworth
    deb-src http://joesmith:...@private-ppa.launchpad.dev/sabdfl/ppa/ubuntu
        breezy-autotest main #Personal access of Joe Smith to...PPA
        for Mark Shuttleworth
>>>>>>> db572f14

This page will include information about the signing key, if the archive
has a signing key:

    >>> from lp.registry.interfaces.gpg import IGPGKeySet
    >>> from lp.registry.interfaces.person import IPersonSet
    >>> from zope.component import getUtility
    >>> login('foo.bar@canonical.com')
    >>> sabdfl = getUtility(IPersonSet).getByName('sabdfl')
    >>> a_key = getUtility(IGPGKeySet).get(1)
    >>> sabdfl.archive.signing_key = a_key
    >>> logout()

    >>> joe_browser.reload()
    >>> sources_list = find_tag_by_id(joe_browser.contents, 'sources_list')
    >>> print(extract_text(sources_list))
    Custom sources.list entries
    ...
    deb http://joesmith:...@private-ppa.launchpad.dev/sabdfl/ppa/ubuntu
<<<<<<< HEAD
        breezy-autotest main #Personal subscription of Joe Smith
        to PPA for Mark Shuttleworth
    deb-src http://joesmith:...@private-ppa.launchpad.dev/sabdfl/ppa/ubuntu
        breezy-autotest main #Personal subscription of Joe Smith
        to PPA for Mark Shuttleworth
=======
        breezy-autotest main #Personal access of Joe Smith to PPA
        for Mark Shuttleworth
    deb-src http://joesmith:...@private-ppa.launchpad.dev/sabdfl/ppa/ubuntu
        breezy-autotest main #Personal access of Joe Smith to PPA
        for Mark Shuttleworth
>>>>>>> db572f14
    This repository is signed ...
<|MERGE_RESOLUTION|>--- conflicted
+++ resolved
@@ -152,20 +152,11 @@
     Custom sources.list entries
     ...
     deb http://joesmith:...@private-ppa.launchpad.dev/sabdfl/ppa/ubuntu
-<<<<<<< HEAD
-        breezy-autotest main #Personal subscription of Joe Smith
+        breezy-autotest main #Personal access of Joe Smith
         to PPA for Mark Shuttleworth
     deb-src http://joesmith:...@private-ppa.launchpad.dev/sabdfl/ppa/ubuntu
-        breezy-autotest main #Personal subscription of Joe Smith
+        breezy-autotest main #Personal access of Joe Smith
         to PPA for Mark Shuttleworth
-    Next you need to ...
-=======
-        breezy-autotest main #Personal access of Joe Smith to...PPA
-        for Mark Shuttleworth
-    deb-src http://joesmith:...@private-ppa.launchpad.dev/sabdfl/ppa/ubuntu
-        breezy-autotest main #Personal access of Joe Smith to...PPA
-        for Mark Shuttleworth
->>>>>>> db572f14
 
 This page will include information about the signing key, if the archive
 has a signing key:
@@ -185,17 +176,9 @@
     Custom sources.list entries
     ...
     deb http://joesmith:...@private-ppa.launchpad.dev/sabdfl/ppa/ubuntu
-<<<<<<< HEAD
-        breezy-autotest main #Personal subscription of Joe Smith
+        breezy-autotest main #Personal access of Joe Smith
         to PPA for Mark Shuttleworth
     deb-src http://joesmith:...@private-ppa.launchpad.dev/sabdfl/ppa/ubuntu
-        breezy-autotest main #Personal subscription of Joe Smith
+        breezy-autotest main #Personal access of Joe Smith
         to PPA for Mark Shuttleworth
-=======
-        breezy-autotest main #Personal access of Joe Smith to PPA
-        for Mark Shuttleworth
-    deb-src http://joesmith:...@private-ppa.launchpad.dev/sabdfl/ppa/ubuntu
-        breezy-autotest main #Personal access of Joe Smith to PPA
-        for Mark Shuttleworth
->>>>>>> db572f14
     This repository is signed ...
