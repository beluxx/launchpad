--- conflicted
+++ resolved
@@ -13,7 +13,7 @@
 from zope.interface import Interface
 from zope.schema import Choice
 
-from lazr.enum._enum import EnumeratedType, Item
+from lazr.enum import EnumeratedType, Item
 
 from canonical.launchpad import _
 from canonical.launchpad.webapp.batching import BatchNavigator
@@ -42,10 +42,7 @@
 
 
 class RecipeBuildBatchNavigator(BatchNavigator):
-<<<<<<< HEAD
-=======
     """A Batch Navigator turn activate table sorting for single page views."""
->>>>>>> 3cad6907
 
     @property
     def table_class(self):
@@ -55,8 +52,8 @@
             return "listing sortable"
 
 
-<<<<<<< HEAD
 class CompletedDailyBuildsView(LaunchpadFormView):
+    """The view to show completed builds for source package recipes."""
 
     class schema(Interface):
         when_completed_filter = Choice(
@@ -66,10 +63,6 @@
             "Filter for selecting when recipe builds have completed."))
     field_names = ['when_completed_filter']
     custom_widget('when_completed_filter', LaunchpadDropdownWidget)
-=======
-class CompletedDailyBuildsView(LaunchpadView):
-    """The view to show completed builds for source package recipes."""
->>>>>>> 3cad6907
 
     @property
     def page_title(self):
