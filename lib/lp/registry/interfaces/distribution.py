# Copyright 2009 Canonical Ltd.  This software is licensed under the
# GNU Affero General Public License version 3 (see the file LICENSE).

# pylint: disable-msg=E0211,E0213

"""Interfaces including and related to IDistribution."""

__metaclass__ = type

__all__ = [
    'IBaseDistribution',
    'IDerivativeDistribution',
    'IDistribution',
    'IDistributionDriverRestricted',
    'IDistributionEditRestricted',
    'IDistributionMirrorMenuMarker',
    'IDistributionPublic',
    'IDistributionSet',
    'NoPartnerArchive',
    'NoSuchDistribution',
    ]

<<<<<<< HEAD
from zope.schema import Bool, Choice, Datetime, List, Object, Text, TextLine
from zope.interface import Attribute, Interface

from lazr.lifecycle.snapshot import doNotSnapshot
from lazr.restful.fields import CollectionField, Reference
=======
from lazr.lifecycle.snapshot import doNotSnapshot
>>>>>>> babe4117
from lazr.restful.declarations import (
    collection_default_content,
    export_as_webservice_collection,
    export_as_webservice_entry,
    export_operation_as,
    export_read_operation,
    exported,
    operation_parameters,
    operation_returns_collection_of,
    operation_returns_entry,
    rename_parameters_as,
    )
from lazr.restful.fields import (
    CollectionField,
    Reference,
    )
from lazr.restful.interface import copy_field
from zope.interface import (
    Attribute,
    Interface,
    )
from zope.schema import (
    Bool,
    Choice,
    Datetime,
    List,
    Object,
    Text,
    TextLine,
    )

from canonical.launchpad import _
from canonical.launchpad.interfaces.launchpad import (
    IHasAppointedDriver,
    IHasDrivers,
    )
from canonical.launchpad.validators.name import name_validator
from lp.app.errors import NameLookupFailed
from lp.app.interfaces.headings import IRootContext
from lp.app.interfaces.launchpad import (
    ILaunchpadUsage,
    IServiceUsage,
    )
from lp.blueprints.interfaces.specificationtarget import ISpecificationTarget
from lp.blueprints.interfaces.sprint import IHasSprints
from lp.bugs.interfaces.bugsupervisor import IHasBugSupervisor
from lp.bugs.interfaces.bugtarget import (
    IBugTarget,
    IOfficialBugTagTargetPublic,
    IOfficialBugTagTargetRestricted,
    )
from lp.bugs.interfaces.securitycontact import IHasSecurityContact
from lp.registry.interfaces.announcement import IMakesAnnouncements
from lp.registry.interfaces.distributionmirror import IDistributionMirror
from lp.registry.interfaces.karma import IKarmaContext
from lp.registry.interfaces.mentoringoffer import IHasMentoringOffers
from lp.registry.interfaces.milestone import (
    ICanGetMilestonesDirectly,
    IHasMilestones,
    )
from lp.registry.interfaces.pillar import IPillar
from lp.registry.interfaces.role import IHasOwner
from lp.registry.interfaces.structuralsubscription import (
    IStructuralSubscriptionTarget,
    )
from lp.services.fields import (
    Description,
    IconImageUpload,
    LogoImageUpload,
    MugshotImageUpload,
    PillarNameField,
    PublicPersonChoice,
    Summary,
    Title,
    )
from lp.soyuz.interfaces.buildrecords import IHasBuildRecords
from lp.translations.interfaces.translationgroup import ITranslationPolicy


class IDistributionMirrorMenuMarker(Interface):
    """Marker interface for Mirror navigation."""


class DistributionNameField(PillarNameField):
    """The pillar for a distribution."""

    @property
    def _content_iface(self):
        """Return the interface of this pillar object."""
        return IDistribution


class IDistributionEditRestricted(IOfficialBugTagTargetRestricted):
    """IDistribution properties requiring launchpad.Edit permission."""


class IDistributionDriverRestricted(Interface):
    """IDistribution properties requiring launchpad.Driver permission."""

    def newSeries(name, displayname, title, summary, description,
                  version, parent_series, owner):
        """Creates a new distroseries."""


class IDistributionPublic(
    IBugTarget, ICanGetMilestonesDirectly, IHasAppointedDriver,
    IHasBuildRecords, IHasDrivers, IHasMentoringOffers, IHasMilestones,
    IHasOwner, IHasSecurityContact, IHasSprints, ITranslationPolicy,
    IKarmaContext, ILaunchpadUsage, IMakesAnnouncements,
    IOfficialBugTagTargetPublic, IPillar, IServiceUsage,
    ISpecificationTarget):
    """Public IDistribution properties."""

    id = Attribute("The distro's unique number.")
    name = exported(
        DistributionNameField(
            title=_("Name"),
            constraint=name_validator,
            description=_("The distro's name."), required=True))
    displayname = exported(
        TextLine(
            title=_("Display Name"),
            description=_("The displayable name of the distribution."),
            required=True),
        exported_as='display_name')
    title = exported(
        Title(
            title=_("Title"),
            description=_("The distro's title."), required=True))
    summary = exported(
        Summary(
            title=_("Summary"),
            description=_(
                "A short paragraph to introduce the the goals and highlights "
                "of the distribution."),
            required=True))
    homepage_content = exported(
        Text(
            title=_("Homepage Content"), required=False,
            description=_(
                "The content of this distribution's home page. Edit this and "
                "it will be displayed for all the world to see. It is NOT a "
                "wiki so you cannot undo changes.")))
    icon = exported(
        IconImageUpload(
            title=_("Icon"), required=False,
            default_image_resource='/@@/distribution',
            description=_(
                "A small image of exactly 14x14 pixels and at most 5kb in "
                "size, that can be used to identify this distribution. The "
                "icon will be displayed everywhere we list the distribution "
                "and link to it.")))
    logo = exported(
        LogoImageUpload(
            title=_("Logo"), required=False,
            default_image_resource='/@@/distribution-logo',
            description=_(
                "An image of exactly 64x64 pixels that will be displayed in "
                "the heading of all pages related to this distribution. It "
                "should be no bigger than 50kb in size.")))
    mugshot = exported(
        MugshotImageUpload(
            title=_("Brand"), required=False,
            default_image_resource='/@@/distribution-mugshot',
            description=_(
                "A large image of exactly 192x192 pixels, that will be "
                "displayed on this distribution's home page in Launchpad. "
                "It should be no bigger than 100kb in size. ")))
    description = exported(
        Description(
            title=_("Description"),
            description=_(
                "Details about the distributions's work, highlights, goals, "
                "and how to contribute. Use plain text, paragraphs are "
                "preserved and URLs are linked in pages. Don't repeat the "
                "Summary."),
            required=True))
    domainname = exported(
        TextLine(
            title=_("Domain name"),
            description=_("The distro's domain name."), required=True),
        exported_as='domain_name')
    owner = exported(
        PublicPersonChoice(
            title=_("Owner"), vocabulary='ValidOwner',
            description=_("The distro's owner."), required=True))
    date_created = exported(
        Datetime(title=_('Date created'),
                 description=_("The date this distribution was registered.")))
    driver = exported(
        PublicPersonChoice(
            title=_("Driver"),
            description=_(
                "The person or team responsible for decisions about features "
                "and bugs that will be targeted for any series in this "
                "distribution. Note that you can also specify a driver "
                "on each series whose permissions will be limited to that "
                "specific series."),
            required=False, vocabulary='ValidPersonOrTeam'))
    drivers = Attribute(
        "Presents the distro driver as a list for consistency with "
        "IProduct.drivers where the list might include a project driver.")
    members = PublicPersonChoice(
        title=_("Members"),
        description=_("The distro's members team."), required=True,
        vocabulary='ValidPersonOrTeam')
    mirror_admin = exported(PublicPersonChoice(
        title=_("Mirror Administrator"),
        description=_("The person or team that has the rights to review and "
                      "mark this distribution's mirrors as official."),
        required=True, vocabulary='ValidPersonOrTeam'))
    lucilleconfig = TextLine(
        title=_("Lucille Config"),
        description=_("The Lucille Config."), required=False)
    archive_mirrors = exported(doNotSnapshot(
        CollectionField(
            description=_("All enabled and official ARCHIVE mirrors "
                          "of this Distribution."),
            readonly=True, value_type=Object(schema=IDistributionMirror))))
    cdimage_mirrors = exported(doNotSnapshot(
        CollectionField(
            description=_("All enabled and official RELEASE mirrors "
                          "of this Distribution."),
            readonly=True, value_type=Object(schema=IDistributionMirror))))
    disabled_mirrors = Attribute(
        "All disabled and official mirrors of this Distribution.")
    unofficial_mirrors = Attribute(
        "All unofficial mirrors of this Distribution.")
    pending_review_mirrors = Attribute(
        "All mirrors of this Distribution that haven't been reviewed yet.")
    series = exported(doNotSnapshot(
        CollectionField(
            title=_("DistroSeries inside this Distribution"),
            # Really IDistroSeries, see _schema_circular_imports.py.
            value_type=Reference(schema=Interface))))
    architectures = List(
        title=_("DistroArchSeries inside this Distribution"))
    uploaders = Attribute(_(
        "ArchivePermission records for uploaders with rights to upload to "
        "this distribution."))

    # properties
    currentseries = exported(
        Reference(
            # Really IDistroSeries, see _schema_circular_imports.py.
            Interface,
            title=_("Current series"),
            description=_(
                "The current development series of this distribution. "
                "Note that all maintainerships refer to the current "
                "series. When people ask about the state of packages "
                "in the distribution, we should interpret that query "
                "in the context of the currentseries.")),
        exported_as="current_series")

    full_functionality = Attribute(
        "Whether or not we enable the full functionality of Launchpad for "
        "this distribution. Currently only Ubuntu and some derivatives "
        "get the full functionality of LP")

    translation_focus = Choice(
        title=_("Translation Focus"),
        description=_(
            "The DistroSeries that should get the translation effort focus."),
        required=False,
        vocabulary='FilteredDistroSeries')

    language_pack_admin = Choice(
        title=_("Language Pack Administrator"),
        description=_("The distribution language pack administrator."),
        required=False, vocabulary='ValidPersonOrTeam')

    main_archive = exported(
        Reference(
            title=_('Distribution Main Archive.'), readonly=True,
            # Really IArchive, see _schema_circular_imports.py.
            schema=Interface))

    all_distro_archives = exported(doNotSnapshot(
        CollectionField(
            title=_("A sequence of the distribution's non-PPA Archives."),
            readonly=True, required=False,
            value_type=Reference(schema=Interface))),
                # Really IArchive, see _schema_circular_imports.py.
        exported_as='archives')

    all_distro_archive_ids = Attribute(
        "A list containing the IDs of all the non-PPA archives.")

    upstream_report_excluded_packages = Attribute(
        "A list of the source packages that should not be shown on the "
        "upstream bug report for this Distribution.")

    has_published_binaries = Bool(
        title=_("Has Published Binaries"),
        description=_("True if this distribution has binaries published "
                      "on disk."),
        readonly=True, required=False)

    def getArchiveIDList(archive=None):
        """Return a list of archive IDs suitable for sqlvalues() or quote().

        If the archive param is supplied, just its ID will be returned in
        a list of one item.  If it is not supplied, return a list of
        all the IDs for all the archives for the distribution.
        """

    def __getitem__(name):
        """Returns a DistroSeries that matches name, or raises and
        exception if none exists."""

    def __iter__():
        """Iterate over the series for this distribution."""

    @operation_parameters(
        name=TextLine(title=_("Archive name"), required=True))
    @operation_returns_entry(Interface)
    @export_read_operation()
    def getArchive(name):
        """Return the distribution archive with the given name.

        Only distribution archives are considered -- PPAs will not be found.

        :param name: The name of the archive, e.g. 'partner'
        """

    # Really IDistroSeries, see _schema_circular_imports.py.
    @operation_returns_collection_of(Interface)
    @export_operation_as(name="getDevelopmentSeries")
    @export_read_operation()
    def getDevelopmentSeries():
        """Return the DistroSeries which are marked as in development."""

    @operation_parameters(
        name_or_version=TextLine(title=_("Name or version"), required=True))
    # Really IDistroSeries, see _schema_circular_imports.py.
    @operation_returns_entry(Interface)
    @export_read_operation()
    def getSeries(name_or_version):
        """Return the series with the name or version given.

        :param name_or_version: The `IDistroSeries.name` or
            `IDistroSeries.version`.
        """

    @operation_parameters(
        name=TextLine(title=_("Name"), required=True))
    @operation_returns_entry(IDistributionMirror)
    @export_read_operation()
    def getMirrorByName(name):
        """Return the mirror with the given name for this distribution or None
        if it's not found.
        """

    @operation_parameters(
        country=copy_field(IDistributionMirror['country'], required=True),
        mirror_type=copy_field(IDistributionMirror['content'], required=True))
    @operation_returns_entry(IDistributionMirror)
    @export_read_operation()
    def getCountryMirror(country, mirror_type):
        """Return the country DNS mirror for a country and content type."""

    def newMirror(owner, speed, country, content, displayname=None,
                  description=None, http_base_url=None,
                  ftp_base_url=None, rsync_base_url=None, enabled=False,
                  official_candidate=False, whiteboard=None):
        """Create a new DistributionMirror for this distribution.

        At least one of http_base_url or ftp_base_url must be provided in
        order to create a mirror.
        """

    @operation_parameters(
        name=TextLine(title=_("Package name"), required=True))
    # Really returns IDistributionSourcePackage, see
    # _schema_circular_imports.py.
    @operation_returns_entry(Interface)
    @export_read_operation()
    def getSourcePackage(name):
        """Return a DistributionSourcePackage with the given name for this
        distribution, or None.
        """

    def getSourcePackageRelease(sourcepackagerelease):
        """Returns an IDistributionSourcePackageRelease

        Receives a sourcepackagerelease.
        """

    def getCurrentSourceReleases(source_package_names):
        """Get the current release of a list of source packages.

        :param source_package_names: a list of `ISourcePackageName`
            instances.

        :return: a dict where the key is a `IDistributionSourcePackage`
            and the value is a `IDistributionSourcePackageRelease`.
        """

    def getDistroSeriesAndPocket(distroseriesname):
        """Return a (distroseries,pocket) tuple which is the given textual
        distroseriesname in this distribution."""

    def getSeriesByStatus(status):
        """Query context distribution for distroseries with a given status.

        :param status: Series status to look for
        :return: list of `IDistroSeries`
        """

    def getSourcePackageCaches(archive=None):
        """The set of all source package info caches for this distribution.

        If 'archive' is not given it will return all caches stored for the
        distribution main archives (PRIMARY and PARTNER).
        """

    def removeOldCacheItems(archive, log):
        """Delete any cache records for removed packages.

        Also purges all existing cache records for disabled archives.

        :param archive: target `IArchive`.
        :param log: the context logger object able to print DEBUG level
            messages.
        """

    def updateCompleteSourcePackageCache(archive, log, ztm, commit_chunk=500):
        """Update the source package cache.

        Consider every non-REMOVED sourcepackage and entirely skips updates
        for disabled archives.

        :param archive: target `IArchive`;
        :param log: logger object for printing debug level information;
        :param ztm:  transaction used for partial commits, every chunk of
            'commit_chunk' updates is committed;
        :param commit_chunk: number of updates before commit, defaults to 500.

        :return the number packages updated done
        """

    def updateSourcePackageCache(sourcepackagename, archive, log):
        """Update cached source package details.

        Update cache details for a given ISourcePackageName, including
        generated binarypackage names, summary and description fti.
        'log' is required and only prints debug level information.
        """

    @rename_parameters_as(text="source_match")
    @operation_parameters(
        text=TextLine(title=_("Source package name substring match"),
                      required=True))
    # Really returns IDistributionSourcePackage, see
    # _schema_circular_imports.py.
    @operation_returns_collection_of(Interface)
    @export_read_operation()
    def searchSourcePackages(
        text, has_packaging=None, publishing_distroseries=None):
        """Search for source packages that correspond to the given text.

        This method just decorates the result of searchSourcePackageCaches()
        to return DistributionSourcePackages.
        """

    def searchSourcePackageCaches(
        text, has_packaging=None, publishing_distroseries=None):
        """Search for source packages that correspond to the given text.

        :param text: The text that will be matched.
        :param has_packaging: If True, it will filter out
            packages with no packaging (i.e. no link to the upstream
            project). False will do the reverse filtering, and None
            will do no filtering on this field.
        :param publishing_distroseries: If it is not None, then
            it will filter out source packages that do not have a
            publishing history for the given distroseries.
        :return: A result set containing
            (DistributionSourcePackageCache, SourcePackageName, rank) tuples
            ordered by rank.
        """

    def searchBinaryPackages(package_name, exact_match=False):
        """Search for binary packages in this distribution.

        :param package_name: The binary package name to match.
        :param exact_match: If False, substring matches are done on the
            binary package names; if True only a full string match is
            returned.
        :return: A result set containing appropriate DistributionSourcePackage
            objects for the matching source.

        The returned results will consist of source packages that match
        (a substring of) their binary package names.
        """

    def searchBinaryPackagesFTI(package_name):
        """Do an FTI search on binary packages.

        :param package_name: The binary package name to search for.
        :return: A result set containing DistributionSourcePackageCache
            objects for the matching binaries found via an FTI search on
            DistroSeriesPackageCache.
        """

    def getFileByName(filename, archive=None, source=True, binary=True):
        """Find and return a LibraryFileAlias for the filename supplied.

        The file returned will be one of those published in the distribution.

        If searching both source and binary, and the file is found in the
        binary packages it'll return that over a file for a source package.

        If 'archive' is not passed the distribution.main_archive is assumed.

        At least one of source and binary must be true.

        Raises NotFoundError if it fails to find the named file.
        """

    def guessPackageNames(pkgname):
        """Try and locate source and binary package name objects that
        are related to the provided name --  which could be either a
        source or a binary package name. Returns a tuple of
        (sourcepackagename, binarypackagename) based on the current
        publishing status of these binary / source packages. Raises
        NotFoundError if it fails to find any package published with
        that name in the distribution.
        """

    def getAllPPAs():
        """Return all PPAs for this distribution."""

    # Really returns IArchive, see
    # _schema_circular_imports.py.
    @operation_returns_collection_of(Interface)
    @export_read_operation()
    def getCommercialPPAs():
        """Return all commercial PPAs.

        Commercial PPAs are private, but explicitly flagged up as commercial
        so that they are discoverable by people who wish to buy items
        from them.
        """

    def searchPPAs(text=None, show_inactive=False):
        """Return all PPAs matching the given text in this distribution.

        'text', when passed, will restrict results to Archives with matching
        description (using substring) or matching Archive.owner (using
        available person fti/ftq).

        'show_inactive', when False, will restrict results to Archive with
        at least one source publication in PENDING or PUBLISHED status.
        """

    def getPendingAcceptancePPAs():
        """Return only pending acceptance PPAs in this distribution."""

    def getPendingPublicationPPAs():
        """Return all PPAs in this distribution that are pending publication.

        A PPA is said to be pending publication if it has publishing records
        in the pending state or if it had packages deleted from it.
        """

    def getArchiveByComponent(component_name):
        """Return the archive most appropriate for the component name.

        Where different components may imply a different archive (e.g.
        partner), this method will return the archive for that component.

        If the component_name supplied is unknown, None is returned.
        """

    def getPackagesAndPublicUpstreamBugCounts(limit=50,
                                              exclude_packages=None):
        """Return list of tuples of packages, upstreams and public bug counts.

        :param limit: The maximum number of rows to return.
        :param exclude_packages: A list of source packages to exclude.
            These should be specified as strings which correspond with
            SourcePackageName.name.
        :returns: [(IDistroSourcePackage, IProduct, int, int, int, int), ...]

        This API is quite specialized; it returns a list of up to limit
        tuples containing IProducts and three different bug counts:
            - open bugs
            - triaged bugs
            - open bugs with an upstream task
            - open bugs with upstream tasks that are either linked to
              bug watches or to products that use_malone.
        """

    def userCanEdit(user):
        """Can the user edit this distribution?"""


class IDistribution(
    IDistributionEditRestricted, IDistributionPublic, IHasBugSupervisor,
    IRootContext, IStructuralSubscriptionTarget):
    """An operating system distribution."""
    export_as_webservice_entry()


class IBaseDistribution(IDistribution):
    """A Distribution that is the base for other Distributions."""


class IDerivativeDistribution(IDistribution):
    """A Distribution that derives from another Distribution."""


class IDistributionSet(Interface):
    """Interface for DistrosSet"""
    export_as_webservice_collection(IDistribution)

    title = Attribute('Title')

    def __iter__():
        """Iterate over all distributions.

        Ubuntu and its flavours will always be at the top of the list, with
        the other ones sorted alphabetically after them.
        """

    def __getitem__(name):
        """Retrieve a distribution by name"""

    @collection_default_content()
    def getDistros():
        """Return all distributions.

        Ubuntu and its flavours will always be at the top of the list, with
        the other ones sorted alphabetically after them.
        """

    def count():
        """Return the number of distributions in the system."""

    def get(distributionid):
        """Return the IDistribution with the given distributionid."""

    def getByName(distroname):
        """Return the IDistribution with the given name or None."""

    def new(name, displayname, title, description, summary, domainname,
            members, owner, mugshot=None, logo=None, icon=None):
        """Creaste a new distribution."""


class NoSuchDistribution(NameLookupFailed):
    """Raised when we try to find a distribution that doesn't exist."""

    _message_prefix = "No such distribution"


class NoPartnerArchive(Exception):
    """Raised when a partner archive is needed, but none exists."""

    def __init__(self, distribution):
        Exception.__init__(
            self, "Partner archive for distro '%s' not found"
            % (distribution.name, ))<|MERGE_RESOLUTION|>--- conflicted
+++ resolved
@@ -20,15 +20,7 @@
     'NoSuchDistribution',
     ]
 
-<<<<<<< HEAD
-from zope.schema import Bool, Choice, Datetime, List, Object, Text, TextLine
-from zope.interface import Attribute, Interface
-
 from lazr.lifecycle.snapshot import doNotSnapshot
-from lazr.restful.fields import CollectionField, Reference
-=======
-from lazr.lifecycle.snapshot import doNotSnapshot
->>>>>>> babe4117
 from lazr.restful.declarations import (
     collection_default_content,
     export_as_webservice_collection,
