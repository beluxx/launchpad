--- conflicted
+++ resolved
@@ -84,12 +84,8 @@
 from canonical.launchpad.webapp.interaction import ANONYMOUS
 from canonical.launchpad.webapp.interfaces import ILaunchBag
 from canonical.launchpad.windmill.testing import constants
-<<<<<<< HEAD
 from lp.codehosting.vfs import branch_id_to_path, get_rw_server
-=======
-from lp.codehosting.vfs import branch_id_to_path, get_multi_server
 from lp.registry.interfaces.packaging import IPackagingUtil
->>>>>>> 192994d0
 # Import the login and logout functions here as it is a much better
 # place to import them from in tests.
 from lp.testing._login import (
