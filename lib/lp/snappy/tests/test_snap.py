--- conflicted
+++ resolved
@@ -1420,8 +1420,7 @@
                     subscribed_by=Equals(snap.owner),
                     date_created=IsInstance(datetime)))
 
-<<<<<<< HEAD
-            snap.setPrivate(False)
+            snap.information_type = InformationType.PUBLIC
             self.assertEqual(0, self.getSnapGrants(snap, another_user).count())
             self.assertThat(
                 self.getSnapSubscription(snap, another_user),
@@ -1430,12 +1429,6 @@
                     snap=Equals(snap),
                     subscribed_by=Equals(snap.owner),
                     date_created=IsInstance(datetime)))
-=======
-        self.assertEqual(1, self.getSnapGrants(snap, another_user).count())
-        with admin_logged_in():
-            snap.information_type = InformationType.PUBLIC
-        self.assertEqual(0, self.getSnapGrants(snap, another_user).count())
->>>>>>> b815a6f7
 
     def test_reconcile_permissions_setting_project(self):
         owner = self.factory.makePerson()
