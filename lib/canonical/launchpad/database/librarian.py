# Copyright 2004-2005 Canonical Ltd.  All rights reserved.
# pylint: disable-msg=E0611,W0212

__metaclass__ = type
__all__ = [
    'LibraryFileAlias',
    'LibraryFileAliasSet',
    'LibraryFileContent',
    'LibraryFileDownloadCount',
    'ParsedApacheLog',
    ]

from datetime import datetime, timedelta
import pytz

from zope.component import getUtility
from zope.interface import implements

from sqlobject import StringCol, ForeignKey, IntCol, SQLRelatedJoin, BoolCol
from storm.locals import Date, Int, Reference, Storm, Unicode

from canonical.config import config
from canonical.launchpad.interfaces import (
<<<<<<< HEAD
    ILibraryFileContent, ILibraryFileAlias, ILibraryFileAliasSet,
    ILibraryFileDownloadCount, IMasterStore, IParsedApacheLog)
=======
    ILibraryFileAlias, ILibraryFileAliasSet, ILibraryFileContent)
>>>>>>> ce249cc2
from canonical.librarian.interfaces import (
    DownloadFailed, ILibrarianClient, IRestrictedLibrarianClient,
    LIBRARIAN_SERVER_DEFAULT_TIMEOUT)
from canonical.database.sqlbase import SQLBase
from canonical.database.constants import UTC_NOW, DEFAULT
from canonical.database.datetimecol import UtcDateTimeCol
from canonical.launchpad.webapp.interfaces import (
    IStoreSelector, MAIN_STORE, DEFAULT_FLAVOR)


class LibraryFileContent(SQLBase):
    """A pointer to file content in the librarian."""

    implements(ILibraryFileContent)

    _table = 'LibraryFileContent'

    datecreated = UtcDateTimeCol(notNull=True, default=UTC_NOW)
    datemirrored = UtcDateTimeCol(default=None)
    filesize = IntCol(notNull=True)
    sha1 = StringCol(notNull=True)
    md5 = StringCol()
    deleted = BoolCol(notNull=True, default=False)


class LibraryFileAlias(SQLBase):
    """A filename and mimetype that we can serve some given content with."""
    # The updateLastAccessed method has unreachable code.
    # pylint: disable-msg=W0101

    implements(ILibraryFileAlias)

    _table = 'LibraryFileAlias'
    date_created = UtcDateTimeCol(notNull=False, default=DEFAULT)
    content = ForeignKey(
            foreignKey='LibraryFileContent', dbName='content', notNull=True,
            )
    filename = StringCol(notNull=True)
    mimetype = StringCol(notNull=True)
    expires = UtcDateTimeCol(notNull=False, default=None)
    restricted = BoolCol(notNull=True, default=False)
    last_accessed = UtcDateTimeCol(notNull=True, default=DEFAULT)

    products = SQLRelatedJoin('ProductRelease', joinColumn='libraryfile',
                           otherColumn='productrelease',
                           intermediateTable='ProductReleaseFile')

    sourcepackages = SQLRelatedJoin('SourcePackageRelease',
                                 joinColumn='libraryfile',
                                 otherColumn='sourcepackagerelease',
                                 intermediateTable='SourcePackageReleaseFile')

    @property
    def client(self):
        """Return the librarian client to use to retrieve that file."""
        if self.restricted:
            return getUtility(IRestrictedLibrarianClient)
        else:
            return getUtility(ILibrarianClient)

    @property
    def http_url(self):
        """See ILibraryFileAlias.http_url"""
        return self.client.getURLForAlias(self.id)

    @property
    def https_url(self):
        """See ILibraryFileAlias.https_url"""
        url = self.http_url
        if url is None:
            return url
        return url.replace('http', 'https', 1)

    def getURL(self):
        """See ILibraryFileAlias.getURL"""
        if config.vhosts.use_https:
            return self.https_url
        else:
            return self.http_url

    _datafile = None

    def open(self, timeout=LIBRARIAN_SERVER_DEFAULT_TIMEOUT):
        """See ILibraryFileAlias."""
        self._datafile = self.client.getFileByAlias(self.id, timeout)
        if self._datafile is None:
            raise DownloadFailed(
                    "Unable to retrieve LibraryFileAlias %d" % self.id
                    )

    def read(self, chunksize=None, timeout=LIBRARIAN_SERVER_DEFAULT_TIMEOUT):
        """See ILibraryFileAlias."""
        if not self._datafile:
            if chunksize is not None:
                raise RuntimeError("Can't combine autoopen with chunksize")
            self.open(timeout=timeout)
            autoopen = True
        else:
            autoopen = False

        if chunksize is None:
            rv = self._datafile.read()
            if autoopen:
                self.close()
            return rv
        else:
            return self._datafile.read(chunksize)

    def close(self):
        # Don't die with an AttributeError if the '_datafile' property
        # is not set.
        if self._datafile is not None:
            self._datafile.close()
            self._datafile = None

    def updateLastAccessed(self):
        """Update last_accessed if it has not been updated recently.

        This method relies on the system clock being vaguely sane, but
        does not cause real harm if this is not the case.
        """
        # XXX: stub 2007-04-10 Bug=86171: Feature disabled due to.
        return

        # Update last_accessed no more than once every 6 hours.
        precision = timedelta(hours=6)
        UTC = pytz.timezone('UTC')
        now = datetime.now(UTC)
        if self.last_accessed + precision < now:
            self.last_accessed = UTC_NOW

    products = SQLRelatedJoin('ProductRelease', joinColumn='libraryfile',
                           otherColumn='productrelease',
                           intermediateTable='ProductReleaseFile')

    sourcepackages = SQLRelatedJoin('SourcePackageRelease',
                                 joinColumn='libraryfile',
                                 otherColumn='sourcepackagerelease',
                                 intermediateTable='SourcePackageReleaseFile')


    def __storm_invalidated__(self):
        """Make sure that the file is closed across transaction boundary."""
        self.close()


class LibraryFileAliasSet(object):
    """Create and find LibraryFileAliases."""

    implements(ILibraryFileAliasSet)

    def create(
        self, name, size, file, contentType, expires=None, debugID=None,
        restricted=False):
        """See `ILibraryFileAliasSet`"""
        if restricted:
            client = getUtility(IRestrictedLibrarianClient)
        else:
            client = getUtility(ILibrarianClient)
        fid = client.addFile(name, size, file, contentType, expires, debugID)
        lfa = IMasterStore(LibraryFileAlias).find(
            LibraryFileAlias, LibraryFileAlias.id == fid).one()
        assert lfa is not None, "client.addFile didn't!"
        return lfa

    def __getitem__(self, key):
        """See ILibraryFileAliasSet.__getitem__"""
        return LibraryFileAlias.get(key)

    def findBySHA1(self, sha1):
        """See ILibraryFileAliasSet."""
        return LibraryFileAlias.select("""
            content = LibraryFileContent.id
            AND LibraryFileContent.sha1 = '%s'
            """ % sha1, clauseTables=['LibraryFileContent'])


class LibraryFileDownloadCount(Storm):
    """See `ILibraryFileDownloadCount`"""

    implements(ILibraryFileDownloadCount)
    __storm_table__ = 'LibraryFileDownloadCount'

    id = Int(primary=True)
    libraryfilealias_id = Int(name='libraryfilealias', allow_none=False)
    libraryfilealias = Reference(libraryfilealias_id, 'LibraryFileAlias.id')
    day = Date(allow_none=False, tzinfo=pytz.UTC)
    count = Int(allow_none=False)
    country_id = Int(name='country', allow_none=True)
    country = Reference(country_id, 'Country.id')


class ParsedApacheLog(Storm):
    """See `IParsedApacheLog`"""

    implements(IParsedApacheLog)
    __storm_table__ = 'ParsedApacheLog'

    id = Int(primary=True)
    first_line = Unicode(allow_none=False)
    bytes_read = Int(allow_none=False)
    date_last_parsed = UtcDateTimeCol(notNull=True, default=UTC_NOW)

    def __init__(self, first_line, bytes_read):
        super(ParsedApacheLog, self).__init__()
        self.first_line = unicode(first_line)
        self.bytes_read = bytes_read
        getUtility(IStoreSelector).get(MAIN_STORE, DEFAULT_FLAVOR).add(self)<|MERGE_RESOLUTION|>--- conflicted
+++ resolved
@@ -21,12 +21,8 @@
 
 from canonical.config import config
 from canonical.launchpad.interfaces import (
-<<<<<<< HEAD
-    ILibraryFileContent, ILibraryFileAlias, ILibraryFileAliasSet,
+    ILibraryFileAlias, ILibraryFileAliasSet, ILibraryFileContent,
     ILibraryFileDownloadCount, IMasterStore, IParsedApacheLog)
-=======
-    ILibraryFileAlias, ILibraryFileAliasSet, ILibraryFileContent)
->>>>>>> ce249cc2
 from canonical.librarian.interfaces import (
     DownloadFailed, ILibrarianClient, IRestrictedLibrarianClient,
     LIBRARIAN_SERVER_DEFAULT_TIMEOUT)
