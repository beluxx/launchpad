# Copyright 2009 Canonical Ltd.  This software is licensed under the
# GNU Affero General Public License version 3 (see the file LICENSE).

"""Tools for managing long-running or difficult tasks with Twisted."""

__metaclass__ = type
__all__ = [
    'AlreadyRunningError',
    'ITaskConsumer',
    'ITaskSource',
    'NotRunningError',
    'ParallelLimitedTaskConsumer',
    'PollingTaskSource',
    ]

from twisted.internet import defer
from twisted.internet.task import LoopingCall
from twisted.internet import reactor
from twisted.python import log

from zope.interface import implements, Interface


class ITaskSource(Interface):
    """A source of tasks to do."""

    def start(task_consumer):
        """Start generating tasks.

        If `start` has already been called, then the given 'task_consumer'
        replaces the existing task accepter.

        :param task_consumer: A provider of `ITaskConsumer`.
        """

    def stop():
        """Stop generating tasks.

        Any subsequent calls to `stop` are silently ignored.

        :return: A Deferred that will fire when the source is stopped.  It is
            possible that tasks may be produced until this deferred fires.
            The deferred will fire with a boolean; True if the source is still
            stopped, False if the source has been restarted since stop() was
            called.
        """


class ITaskConsumer(Interface):
    """A consumer of tasks.

    Pass this to the 'start' method of an `ITaskSource` provider.

    Note that implementations of `ITaskConsumer` need to provide their own way
    of getting references to ITaskSources.
    """

    def taskStarted(task):
        """Called when the task source generates a task.

        This is a throw-it-over-the-wall interface used by ITaskSource.
        ITaskSource expects it to finish quickly and to not raise errors. Any
        return value is completely ignored.

        :param task: The interface for this is defined by the task source.
        """

    def noTasksFound():
        """Called when no tasks were found."""

    def taskProductionFailed(reason):
        """Called when the task source fails to produce a task.

        :param reason: A `twisted.python.failure.Failure` object.
        """


class PollingTaskSource:
    """A task source that polls to generate tasks.

    This is useful for systems where we need to poll a central server in order
    to find new work to do.
    """

    implements(ITaskSource)

    def __init__(self, interval, task_producer, clock=None):
        """Construct a `PollingTaskSource`.

        Polls 'task_producer' every 'interval' seconds. 'task_producer'
        returns either None if there's no work to do right now, or some
        representation of the task which is passed to the 'task_consumer'
        callable given to `start`. 'task_producer' can also return a
        `Deferred`.

        :param interval: The length of time between polls in seconds.
        :param task_producer: The polling mechanism. This is a nullary
            callable that can return a Deferred. See above for more details.
        :param clock: An `IReactorTime` implementation that we use to manage
            the interval-based polling. Defaults to using the reactor (i.e.
            actual time).
        """
        self._interval = interval
        self._task_producer = task_producer
        if clock is None:
            clock = reactor
        self._clock = clock
        self._looping_call = None
        # _polling_lock is used to prevent concurrent attempts to poll for
        # work, and to delay the firing of the deferred returned from stop()
        # until any poll in progress at the moment of the call is complete.
        self._polling_lock = defer.DeferredLock()

    def start(self, task_consumer):
        """See `ITaskSource`."""
        self.stop()
        self._looping_call = LoopingCall(self._poll, task_consumer)
        self._looping_call.clock = self._clock
        self._looping_call.start(self._interval)

    def _poll(self, task_consumer):
        """Poll for tasks, passing them to 'task_consumer'."""
        def got_task(task):
            if task is not None:
                # Note that we deliberately throw away the return value. The
                # task and the consumer need to figure out how to get output
                # back to the end user.
                task_consumer.taskStarted(task)
            else:
                task_consumer.noTasksFound()
        def task_failed(reason):
            # If task production fails, we inform the consumer of this, but we
            # don't let any deferred it returns delay subsequent polls.
            task_consumer.taskProductionFailed(reason)
        def poll():
            # If stop() has been called before the lock was acquired, don't
            # actually poll for more work.
            if self._looping_call:
                d = defer.maybeDeferred(self._task_producer)
                return d.addCallbacks(got_task, task_failed)
        return self._polling_lock.run(poll)

    def stop(self):
        """See `ITaskSource`."""
        if self._looping_call is not None:
            self._looping_call.stop()
            self._looping_call = None
        def _return_still_stopped():
            return self._looping_call is None
        return self._polling_lock.run(_return_still_stopped)


class AlreadyRunningError(Exception):
    """Raised when we try to start a consumer that's already running."""

    def __init__(self, consumer, source):
        Exception.__init__(
            self, "%r is already consuming tasks from %r."
            % (consumer, source))


class NotRunningError(Exception):
    """Raised when we try to run tasks on a consumer before it has started."""

    def __init__(self, consumer):
        Exception.__init__(
            self, "%r has not started, cannot run tasks." % (consumer,))


class ParallelLimitedTaskConsumer:
    """A consumer that runs tasks with limited parallelism.

    Assumes that the task source generates tasks that are nullary callables
    that might return `Deferred`s.
    """

    implements(ITaskConsumer)

    def __init__(self, worker_limit):
        self._task_source = None
        self._worker_limit = worker_limit
        self._worker_count = 0
        self._terminationDeferred = None
        self._stopping_lock = None

    def _stop(self):
        def _release_or_stop(still_stopped):
            if still_stopped and self._worker_count == 0:
                self._terminationDeferred.callback(None)
                # Note that in this case we don't release the lock: we don't
                # want to try to fire the _terminationDeferred twice!
            else:
                self._stopping_lock.release()
        def _call_stop(ignored):
            return self._task_source.stop()
        d = self._stopping_lock.acquire()
        d.addCallback(_call_stop)
        d.addCallback(_release_or_stop)
        return d

    def consume(self, task_source):
        """Start consuming tasks from 'task_source'.

        :param task_source: An `ITaskSource` provider.
        :raise AlreadyRunningError: If 'consume' has already been called on
            this consumer.
        :return: A `Deferred` that fires when the task source is exhausted
            and we are not running any tasks.
        """
        if self._task_source is not None:
            raise AlreadyRunningError(self, self._task_source)
        self._task_source = task_source
        self._terminationDeferred = defer.Deferred()
        self._stopping_lock = defer.DeferredLock()
        task_source.start(self)
        return self._terminationDeferred

    def taskStarted(self, task):
        """See `ITaskConsumer`.

        Stops the task source when we reach the maximum number of concurrent
        tasks.

        :raise NotRunningError: if 'consume' has not yet been called.
        """
        if self._task_source is None:
            raise NotRunningError(self)
        self._worker_count += 1
        if self._worker_count >= self._worker_limit:
            self._stop()
        else:
            self._task_source.start(self)
        d = defer.maybeDeferred(task)
        # We don't expect these tasks to have interesting return values or
        # failure modes.
        d.addErrback(log.err)
        d.addCallback(self._taskEnded)

    def noTasksFound(self):
        """See `ITaskConsumer`.

        Called when the producer found no tasks.  If we are not currently
        running any workers, exit.

        This will only actually happen if the very first production doesn't
        find any jobs, if we actually start any jobs then the exit condition
        in _taskEnded will always be reached before this one.
        """
<<<<<<< HEAD
        self._stop()
=======
        if self._worker_count == 0:
            self._stop()
>>>>>>> dd57c065

    def taskProductionFailed(self, reason):
        """See `ITaskConsumer`.

        Called by the task source when a failure occurs while producing a
        task. When this happens, we stop the task source. Any currently
        running tasks will finish, and each time this happens, we'll ask the
        task source to start again.

        If the source keeps failing, we'll eventually have no tasks running,
        at which point we stop the source and fire the termination deferred,
        signalling the end of this run.

        This approach allows us to handle intermittent failures gracefully (by
        retrying the next time a task finishes), and to handle persistent
        failures well (by shutting down when there are no more tasks left).

        :raise NotRunningError: if 'consume' has not yet been called.
        """
        if self._task_source is None:
            raise NotRunningError(self)
        self._stop()

    def _taskEnded(self, ignored):
        """Handle a task reaching completion.

        Reduces the number of concurrent workers. If there are no running
        workers then we fire the termination deferred, signalling the end of
        the run.

        If there are available workers, we ask the task source to start
        producing jobs.
        """
        self._worker_count -= 1
        if self._worker_count == 0:
            self._stop()
        elif self._worker_count < self._worker_limit:
            self._task_source.start(self)
        else:
            # We're over the worker limit, nothing we can do.
            pass<|MERGE_RESOLUTION|>--- conflicted
+++ resolved
@@ -246,12 +246,8 @@
         find any jobs, if we actually start any jobs then the exit condition
         in _taskEnded will always be reached before this one.
         """
-<<<<<<< HEAD
-        self._stop()
-=======
         if self._worker_count == 0:
             self._stop()
->>>>>>> dd57c065
 
     def taskProductionFailed(self, reason):
         """See `ITaskConsumer`.
