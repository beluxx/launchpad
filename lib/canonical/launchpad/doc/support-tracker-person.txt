= Person and the Support Tracker =

== searchTickets() ==

IPerson defines a searchTickets() method which can be used to
select all or a subset of the support requests in which the person is
involved. This includes tickets which the person created, is assigned
to, is subscribed to, commented on, or answered. Various subsets can
be selected by using the following criteria status, search_text and
participation type.

    >>> from canonical.launchpad.interfaces import IPersonSet
    >>> personset = getUtility(IPersonSet)
    >>> foo_bar = personset.getByEmail('foo.bar@canonical.com')

=== search_text ===

The search_text parameter will limit the tickets to those matching
the query using the regular full text algorithm.

    >>> for ticket in foo_bar.searchTickets(search_text='firefox'):
    ...     print ticket.title, ticket.status.title
    Firefox loses focus and gets stuck              Open
    mailto: problem in webpage                      Solved
    Newly installed plug-in doesn't seem to be used Answered

=== sort ===

When using the search_text criteria, the default is to sort the results
by relevancy. One can use the sort parameter to change that. It takes
one of the constant defined in the TicketSort enumeration.

    >>> from canonical.lp.dbschema import TicketSort
    >>> for ticket in foo_bar.searchTickets(
    ...         search_text='firefox', sort=TicketSort.OLDEST_FIRST):
    ...     print ticket.id, ticket.title, ticket.status.title
    4 Firefox loses focus and gets stuck              Open
    6 Newly installed plug-in doesn't seem to be used Answered
    9 mailto: problem in webpage                      Solved

When no text search is done, the default sort order is
TicketSort.NEWEST_FIRST.

    >>> for ticket in foo_bar.searchTickets():
    ...     print ticket.id, ticket.title, ticket.status.title
    11 Continue playing after shutdown                      Open
    10 Play DVDs in Totem                                   Answered
     9 mailto: problem in webpage                           Solved
     8 Installation of Java Runtime Environment for Mozilla Answered
     7 Slow system                                          Needs information
     6 Newly installed plug-in doesn't seem to be used      Answered
     4 Firefox loses focus and gets stuck                   Open

=== status ===

The last searches showed that by default, not all statuses are searched
for by default (they excluded expired and invalid tickets). The status
parameter can be used to control the list of statuses to select:

    >>> from canonical.lp.dbschema import TicketStatus
    >>> for ticket in foo_bar.searchTickets(status=TicketStatus.INVALID):
    ...     print ticket.title, ticket.status.title
    Firefox is slow and consumes too much RAM   Invalid

The status parameter can also take a list of statuses.

    >>> for ticket in foo_bar.searchTickets(
    ...         status=[TicketStatus.SOLVED, TicketStatus.INVALID]):
    ...     print ticket.title, ticket.status.title
    mailto: problem in webpage                  Solved
    Firefox is slow and consumes too much RAM   Invalid

=== participation ===

By default, any types of relationship to a ticket is considered by
searchTickets. This can customized through the participation parameter.
It takes one or a list of constants from the TicketParticipation enumeration.

To select only tickets on which the person commented, the
TicketParticipation.COMMENTER is used:

    >>> from canonical.lp.dbschema import TicketParticipation
    >>> for ticket in foo_bar.searchTickets(
    ...         participation=TicketParticipation.COMMENTER, status=None):
    ...     print ticket.title
    Continue playing after shutdown
    Play DVDs in Totem
    mailto: problem in webpage
    Installation of Java Runtime Environment for Mozilla
    Newly installed plug-in doesn't seem to be used

TicketParticipation.SUBSCRIBER will only select the tickets to which
the person is subscribed to:

    >>> for ticket in foo_bar.searchTickets(
    ...         participation=TicketParticipation.SUBSCRIBER, status=None):
    ...     print ticket.title
    Slow system
    Firefox is slow and consumes too much RAM

TicketParticipation.OWNER selects the tickets that the person created:

    >>> for ticket in foo_bar.searchTickets(
    ...         participation=TicketParticipation.OWNER, status=None):
    ...     print ticket.title
    Slow system
    Firefox loses focus and gets stuck
    Firefox is slow and consumes too much RAM

TicketParticipation.ANSWERER selects the tickets for which the person
was marked as the answerer:

    >>> for ticket in foo_bar.searchTickets(
    ...         participation=TicketParticipation.ANSWERER, status=None):
    ...     print ticket.title
    mailto: problem in webpage
    Firefox is slow and consumes too much RAM

TicketParticipation.ASSIGNEE selects that tickets which are assigned to
the person:

    >>> for ticket in foo_bar.searchTickets(
    ...         participation=TicketParticipation.ASSIGNEE, status=None):
    ...     print ticket.title

If a list of these constants is used, all of these participation types
will be selected:

    >>> for ticket in foo_bar.searchTickets(
    ...         participation=[
    ...             TicketParticipation.OWNER, TicketParticipation.ANSWERER],
    ...         status=None):
    ...     print ticket.title
    mailto: problem in webpage
    Slow system
    Firefox loses focus and gets stuck
    Firefox is slow and consumes too much RAM

=== language ===

By default, tickets in all languages are included in the results. It is
possible to filter tickets by the language they were writtenin . One or
a list of ILanguage object should be passed in the language parameter to
specify the language filter.

    >>> from canonical.launchpad.interfaces import ILanguageSet
    >>> spanish = getUtility(ILanguageSet)['es']
    >>> english = getUtility(ILanguageSet)['en']

Foo bar doesn't have any tickets written in Spanish.

    >>> for ticket in foo_bar.searchTickets(language=spanish):
    ...     print ticket.title

But carlos has one.

    >>> carlos = getUtility(IPersonSet).getByName('carlos')
    >>> for ticket in carlos.searchTickets(
    ...     language=[english, spanish]):
    ...     [ticket.title, ticket.language.code]
    [u'Problema al recompilar kernel con soporte smp (doble-n\xfacleo)',
     u'es']

=== Combination ===

The returned sets of tickets is the intersection of the sets delimited
by each criteria:

    >>> for ticket in foo_bar.searchTickets(
    ...         search_text='firefox OR Java', status=TicketStatus.ANSWERED,
    ...         participation=TicketParticipation.COMMENTER):
    ...     print ticket.title, ticket.status.title
    Installation of Java Runtime Environment for Mozilla    Answered
    Newly installed plug-in doesn't seem to be used         Answered

<<<<<<< HEAD
== getSupportedLanguages() ==

IPerson also provides a getSupportedLanguages method which can be used
to retrieve the list of languages in which the person or team can
provide support.

    # Helper to see easily the languages in a list.
    >>> def language_codes(languages):
    ...     return sorted(str(language.code) for language in languages)

For a person, it is the same list than its list of known languages,
with the addition that English is always assumed to be supported:

    >>> sample_person = getUtility(IPersonSet).getByName('name16')
    >>> language_codes(sample_person.languages)
    []
    >>> language_codes(sample_person.getSupportedLanguages())
    ['en']

    >>> carlos = getUtility(IPersonSet).getByName('carlos')
    >>> language_codes(carlos.languages)
    ['ca', 'es']
    >>> language_codes(carlos.getSupportedLanguages())
    ['ca', 'en', 'es']

Also, note that all English variants will be excluded.

    >>> daf = getUtility(IPersonSet).getByName('daf')
    >>> language_codes(daf.languages)
    ['cy', 'en_GB', 'ja']
    >>> language_codes(daf.getSupportedLanguages())
    ['cy', 'en', 'ja']

For team with a list of known languages set, the same rule applies:

    >>> from canonical.launchpad.interfaces import ILanguageSet
    >>> ubuntu_team = getUtility(IPersonSet).getByName('ubuntu-team')
    >>> esperanto = getUtility(ILanguageSet)['eo']
    >>> ubuntu_team.addLanguage(esperanto)

    >>> language_codes(ubuntu_team.languages)
    ['eo']
    >>> language_codes(ubuntu_team.getSupportedLanguages())
    ['en', 'eo']

But when the list of known languages is not set, the list of supported
languages will be the union of all the members supported languages.

    >>> rosetta_admins = getUtility(IPersonSet).getByName(
    ...     'rosetta-admins')

    >>> carlos.inTeam(rosetta_admins)
    True
    >>> daf.inTeam(rosetta_admins)
    True

    >>> language_codes(rosetta_admins.languages)
    []
    >>> language_codes(rosetta_admins.getSupportedLanguages())
    ['ca', 'cy', 'en', 'es', 'ja']

These rules are applied recursively when teams are nested one inside
the other. For example, the 'Guadamen' team includes the Ubuntu Team
and doesn't have its list of known languages set, so it will be the
languages of the Ubuntu Team that will be used.

    >>> celso = getUtility(IPersonSet).getByName('cprov')
    >>> celso.inTeam(ubuntu_team)
    True
    >>> celso.addLanguage(getUtility(ILanguageSet)['es'])
    >>> language_codes(celso.languages)
    ['es']

    >>> guadamen_team = getUtility(IPersonSet).getByName('guadamen')
    >>> ubuntu_team.inTeam(guadamen_team)
    True

    >>> language_codes(guadamen_team.languages)
    []
    >>> language_codes(guadamen_team.getSupportedLanguages())
    ['en', 'eo']

    # Empty the list of known languages to use the list of the
    # Ubuntu team members.
    >>> ubuntu_team.removeLanguage(esperanto)
    >>> language_codes(guadamen_team.getSupportedLanguages())
    ['en', 'es']
=======
== getTicketLanguages() ==

IPerson also defines a getTicketLanguages() attribute which contains the set
of languages used by all of the tickets in which this person is
involved.

    >>> sorted(language.code for language in foo_bar.getTicketLanguages())
    [u'en']

This includes tickets which the person owns. But also, tickets that the
user subscribed to.

    >>> from canonical.launchpad.interfaces import ITicketSet
    >>> pt_BR_ticket = getUtility(ITicketSet).get(13)
    >>> login('foo.bar@canonical.com')
    >>> pt_BR_ticket.subscribe(foo_bar)
    <TicketSubscription...>

    >>> sorted(language.code for language in foo_bar.getTicketLanguages())
    [u'en', u'pt_BR']

And also tickets for which he's the answerer.

    >>> es_ticket = getUtility(ITicketSet).get(12)
    >>> es_ticket.reject(foo_bar, 'Reject ticket.')
    <TicketMessage...>

    >>> sorted(language.code for language in foo_bar.getTicketLanguages())
    [u'en', u'es', u'pt_BR']

As well, as ticket which are assigned to the user.

    >>> pt_BR_ticket.assignee = carlos
    >>> from canonical.database.sqlbase import flush_database_updates
    >>> flush_database_updates()

    >>> sorted(language.code for language in carlos.getTicketLanguages())
    [u'es', u'pt_BR']

And tickets on which the user commented:

    >>> en_ticket = getUtility(ITicketSet).get(1)
    >>> login('carlos@canonical.com')
    >>> en_ticket.addComment(carlos, 'A simple comment.')
    <TicketMessage...>

    >>> sorted(language.code for language in carlos.getTicketLanguages())
    [u'en', u'es', u'pt_BR']
>>>>>>> f150f11a
<|MERGE_RESOLUTION|>--- conflicted
+++ resolved
@@ -173,7 +173,6 @@
     Installation of Java Runtime Environment for Mozilla    Answered
     Newly installed plug-in doesn't seem to be used         Answered
 
-<<<<<<< HEAD
 == getSupportedLanguages() ==
 
 IPerson also provides a getSupportedLanguages method which can be used
@@ -261,7 +260,7 @@
     >>> ubuntu_team.removeLanguage(esperanto)
     >>> language_codes(guadamen_team.getSupportedLanguages())
     ['en', 'es']
-=======
+
 == getTicketLanguages() ==
 
 IPerson also defines a getTicketLanguages() attribute which contains the set
@@ -309,5 +308,4 @@
     <TicketMessage...>
 
     >>> sorted(language.code for language in carlos.getTicketLanguages())
-    [u'en', u'es', u'pt_BR']
->>>>>>> f150f11a
+    [u'en', u'es', u'pt_BR']