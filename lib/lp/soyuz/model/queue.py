--- conflicted
+++ resolved
@@ -29,16 +29,12 @@
     Desc,
     Int,
     Join,
-<<<<<<< HEAD
-    Reference,
-=======
     Or,
     Reference,
     )
 from storm.store import (
     EmptyResultSet,
     Store,
->>>>>>> cabb49b5
     )
 from zope.component import getUtility
 from zope.interface import implements
