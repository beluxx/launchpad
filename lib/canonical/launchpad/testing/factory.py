# Copyright 2007-2008 Canonical Ltd.  All rights reserved.

"""Testing infrastructure for the Launchpad application.

This module should not have any actual tests.
"""

__metaclass__ = type
__all__ = [
    'LaunchpadObjectFactory',
    'time_counter',
    ]

from datetime import datetime, timedelta
from StringIO import StringIO
import pytz

from zope.component import getUtility
from canonical.librarian.interfaces import ILibrarianClient
from canonical.launchpad.interfaces import (
<<<<<<< HEAD
    BranchMergeProposalStatus,
    BranchSubscriptionNotificationLevel,
    BranchType,
    CodeImportResultStatus,
    CodeImportReviewStatus,
    CodeReviewNotificationLevel,
    CreateBugParams,
    EmailAddressStatus,
    IBranchSet,
    IBugSet,
    ICodeImportJobWorkflow,
    ICodeImportMachineSet,
    ICodeImportEventSet,
    ICodeImportResultSet,
    ICodeImportSet,
    ICountrySet,
    IEmailAddressSet,
    ILibraryFileAliasSet,
    IPersonSet,
    IProductSet,
    IProjectSet,
    IRevisionSet,
    IShippingRequestSet,
    ISpecificationSet,
    IStandardShipItRequestSet,
    ITranslationGroupSet,
    License,
    PersonCreationRationale,
    RevisionControlSystems,
    ShipItFlavour,
    ShippingRequestStatus,
    SpecificationDefinitionStatus,
    TeamSubscriptionPolicy,
    UnknownBranchTypeError,
    )
=======
    BranchMergeProposalStatus, BranchSubscriptionNotificationLevel,
    BranchType, CodeImportMachineState, CodeImportResultStatus,
    CodeImportReviewStatus, CodeReviewNotificationLevel, CreateBugParams,
    EmailAddressStatus, IBranchSet, IBugSet, ICodeImportEventSet,
    ICodeImportJobWorkflow, ICodeImportMachineSet, ICodeImportResultSet,
    ICodeImportSet, ICountrySet, IEmailAddressSet, IPersonSet, IProductSet,
    IProjectSet, IRevisionSet, IShippingRequestSet, ISpecificationSet,
    IStandardShipItRequestSet, ITranslationGroupSet, License,
    PersonCreationRationale, RevisionControlSystems, ShipItFlavour,
    ShippingRequestStatus, SpecificationDefinitionStatus,
    TeamSubscriptionPolicy, UnknownBranchTypeError)
>>>>>>> 403c09d4
from canonical.launchpad.ftests import syncUpdate


def time_counter(origin=None, delta=timedelta(seconds=5)):
    """A generator for yielding datetime values.

    Each time the generator yields a value, the origin is incremented
    by the delta.

    >>> now = time_counter(datetime(2007, 12, 1), timedelta(days=1))
    >>> now.next()
    datetime.datetime(2007, 12, 1, 0, 0)
    >>> now.next()
    datetime.datetime(2007, 12, 2, 0, 0)
    >>> now.next()
    datetime.datetime(2007, 12, 3, 0, 0)
    """
    if origin is None:
        origin = datetime.now(pytz.UTC)
    now = origin
    while True:
        yield now
        now += delta


# NOTE:
#
# The LaunchpadObjectFactory is driven purely by use.  The version here
# is by no means complete for Launchpad objects.  If you need to create
# anonymous objects for your tests then add methods to the factory.
#
class LaunchpadObjectFactory:
    """Factory methods for creating Launchpad objects.

    All the factory methods should be callable with no parameters.
    When this is done, the returned object should have unique references
    for any other required objects.
    """

    def __init__(self):
        # Initialise the unique identifier.
        self._integer = 0

    def getUniqueInteger(self):
        """Return an integer unique to this factory instance."""
        self._integer += 1
        return self._integer

    def getUniqueString(self, prefix=None):
        """Return a string unique to this factory instance.

        The string returned will always be a valid name that can be used in
        Launchpad URLs.

        :param prefix: Used as a prefix for the unique string. If unspecified,
            defaults to 'generic-string'.
        """
        if prefix is None:
            prefix = "generic-string"
        string = "%s%s" % (prefix, self.getUniqueInteger())
        return string.replace('_', '-').lower()

    def getUniqueURL(self):
        """Return a URL unique to this run of the test case."""
        return 'http://%s.example.com/%s' % (
            self.getUniqueString('domain'), self.getUniqueString('path'))

    def makePerson(self, email=None, name=None, password=None,
                   email_address_status=None, displayname=None):
        """Create and return a new, arbitrary Person.

        :param email: The email address for the new person.
        :param name: The name for the new person.
        :param password: The password for the person.
            This password can be used in setupBrowser in combination
            with the email address to create a browser for this new
            person.
        :param email_address_status: If specified, the status of the email
            address is set to the email_address_status.
        :param displayname: The display name to use for the person.
        """
        if email is None:
            email = "%s@example.com" % self.getUniqueString('email')
        if name is None:
            name = self.getUniqueString('person-name')
        if password is None:
            password = self.getUniqueString('password')
        else:
            # If a password was specified, validate the email address,
            # unless told otherwise.
            if email_address_status is None:
                email_address_status = EmailAddressStatus.VALIDATED
        # Set the password to test in order to allow people that have
        # been created this way can be logged in.
        person, email = getUtility(IPersonSet).createPersonAndEmail(
            email, rationale=PersonCreationRationale.UNKNOWN, name=name,
            password=password, displayname=displayname)
        # To make the person someone valid in Launchpad, validate the
        # email.
        if email_address_status == EmailAddressStatus.VALIDATED:
            person.validateAndEnsurePreferredEmail(email)
        elif email_address_status is not None:
            email.status = email_address_status
            email.syncUpdate()
        else:
            # Leave the email as NEW.
            pass
        return person

    def makeTeam(self, owner, displayname=None, email=None):
        """Create and return a new, arbitrary Team.

        The subscription policy of this new team will be OPEN.

        :param owner: The IPerson to use as the team's owner.
        :param displayname: The team's display name.  If not given we'll use
            the auto-generated name.
        :param email: The email address to use as the team's contact address.
        """
        name = self.getUniqueString('team-name')
        if displayname is None:
            displayname = name
        team = getUtility(IPersonSet).newTeam(
            owner, name, displayname,
            subscriptionpolicy=TeamSubscriptionPolicy.OPEN)
        if email is not None:
            team.setContactAddress(
                getUtility(IEmailAddressSet).new(email, team))
        return team

    def makeTranslationGroup(
        self, owner, name=None, title=None, summary=None):
        """Create a new, arbitrary `TranslationGroup`."""
        if name is None:
            name = self.getUniqueString("translationgroup")
        if title is None:
            title = self.getUniqueString("title")
        if summary is None:
            summary = self.getUniqueString("summary")
        return getUtility(ITranslationGroupSet).new(
            name, title, summary, owner)

    def makeProduct(self, name=None, project=None, displayname=None):
        """Create and return a new, arbitrary Product."""
        owner = self.makePerson()
        if name is None:
            name = self.getUniqueString('product-name')
        if displayname is None:
            displayname = self.getUniqueString('displayname')
        return getUtility(IProductSet).createProduct(
            owner,
            name,
            displayname,
            self.getUniqueString('title'),
            self.getUniqueString('summary'),
            self.getUniqueString('description'),
            licenses=[License.GNU_GPL_V2], project=project)

    def makeProject(self, name=None, displayname=None):
        """Create and return a new, arbitrary Project."""
        owner = self.makePerson()
        if name is None:
            name = self.getUniqueString('project-name')
        if displayname is None:
            displayname = self.getUniqueString('displayname')
        return getUtility(IProjectSet).new(
            name,
            displayname,
            self.getUniqueString('title'),
            None,
            self.getUniqueString('summary'),
            self.getUniqueString('description'),
            owner)

    def makeBranch(self, branch_type=None, owner=None, name=None,
                   product=None, url=None, registrant=None,
                   explicit_junk=False,
                   **optional_branch_args):
        """Create and return a new, arbitrary Branch of the given type.

        Any parameters for IBranchSet.new can be specified to override the
        default ones.

        :param explicit_junk: If set to True, a product is not created
            if the product parameter is None.
        """
        if branch_type is None:
            branch_type = BranchType.HOSTED
        if owner is None:
            owner = self.makePerson()
        if registrant is None:
            registrant = owner
        if name is None:
            name = self.getUniqueString('branch')
        if product is None and not explicit_junk:
            product = self.makeProduct()

        if branch_type in (BranchType.HOSTED, BranchType.IMPORTED):
            url = None
        elif branch_type in (BranchType.MIRRORED, BranchType.REMOTE):
            if url is None:
                url = self.getUniqueURL()
        else:
            raise UnknownBranchTypeError(
                'Unrecognized branch type: %r' % (branch_type,))
        return getUtility(IBranchSet).new(
            branch_type, name, registrant, owner, product, url,
            **optional_branch_args)

    def makeBranchMergeProposal(self, target_branch=None, registrant=None,
                                set_state=None, dependent_branch=None):
        """Create a proposal to merge based on anonymous branches."""
        product = None
        if dependent_branch is not None:
            product = dependent_branch.product
        if target_branch is None:
            target_branch = self.makeBranch(product=product)
        product = target_branch.product
        if registrant is None:
            registrant = self.makePerson()
        source_branch = self.makeBranch(product=product)
        proposal = source_branch.addLandingTarget(
            registrant, target_branch, dependent_branch=dependent_branch)

        if (set_state is None or
            set_state == BranchMergeProposalStatus.WORK_IN_PROGRESS):
            # The initial state is work in progress, so do nothing.
            pass
        elif set_state == BranchMergeProposalStatus.NEEDS_REVIEW:
            proposal.requestReview()
        elif set_state == BranchMergeProposalStatus.CODE_APPROVED:
            proposal.approveBranch(
                proposal.target_branch.owner, 'some_revision')
        elif set_state == BranchMergeProposalStatus.REJECTED:
            proposal.rejectBranch(
                proposal.target_branch.owner, 'some_revision')
        elif set_state == BranchMergeProposalStatus.MERGED:
            proposal.markAsMerged()
        elif set_state == BranchMergeProposalStatus.MERGE_FAILED:
            proposal.mergeFailed(proposal.target_branch.owner)
        elif set_state == BranchMergeProposalStatus.QUEUED:
            proposal.commit_message = self.getUniqueString('commit message')
            proposal.enqueue(
                proposal.target_branch.owner, 'some_revision')
        elif set_state == BranchMergeProposalStatus.SUPERSEDED:
            proposal.resubmit(proposal.registrant)
        else:
            raise AssertionError('Unknown status: %s' % set_state)

        return proposal

    def makeBranchSubscription(self, branch_title=None,
                               person_displayname=None):
        """Create a BranchSubscription.

        :param branch_title: The title to use for the created Branch
        :param person_displayname: The displayname for the created Person
        """
        branch = self.makeBranch(title=branch_title)
        person = self.makePerson(displayname=person_displayname,
            email_address_status=EmailAddressStatus.VALIDATED)
        return branch.subscribe(person,
            BranchSubscriptionNotificationLevel.NOEMAIL, None,
            CodeReviewNotificationLevel.NOEMAIL)

    def makeRevisionsForBranch(self, branch, count=5, author=None,
                               date_generator=None):
        """Add `count` revisions to the revision history of `branch`.

        :param branch: The branch to add the revisions to.
        :param count: The number of revisions to add.
        :param author: A string for the author name.
        :param date_generator: A `time_counter` instance, defaults to starting
                               from 1-Jan-2007 if not set.
        """
        if date_generator is None:
            date_generator = time_counter(
                datetime(2007, 1, 1, tzinfo=pytz.UTC),
                delta=timedelta(days=1))
        sequence = branch.revision_count
        parent = branch.getTipRevision()
        if parent is None:
            parent_ids = []
        else:
            parent_ids = [parent.revision_id]

        revision_set = getUtility(IRevisionSet)
        if author is None:
            author = self.getUniqueString('author')
        for index in range(count):
            revision = revision_set.new(
                revision_id = self.getUniqueString('revision-id'),
                log_body=self.getUniqueString('log-body'),
                revision_date=date_generator.next(),
                revision_author=author,
                parent_ids=parent_ids,
                properties={})
            sequence += 1
            branch.createBranchRevision(sequence, revision)
            parent = revision
            parent_ids = [parent.revision_id]
        branch.updateScannedDetails(parent.revision_id, sequence)

    def makeBug(self, product=None):
        """Create and return a new, arbitrary Bug.

        The bug returned uses default values where possible. See
        `IBugSet.new` for more information.

        :param product: If the product is not set, one is created
            and this is used as the primary bug target.
        """
        if product is None:
            product = self.makeProduct()
        owner = self.makePerson()
        title = self.getUniqueString()
        create_bug_params = CreateBugParams(
            owner, title, comment=self.getUniqueString())
        create_bug_params.setBugTarget(product=product)
        return getUtility(IBugSet).createBug(create_bug_params)

    def makeSpecification(self, product=None):
        """Create and return a new, arbitrary Blueprint.

        :param product: The product to make the blueprint on.  If one is
            not specified, an arbitrary product is created.
        """
        if product is None:
            product = self.makeProduct()
        return getUtility(ISpecificationSet).new(
            name=self.getUniqueString('name'),
            title=self.getUniqueString('title'),
            specurl=None,
            summary=self.getUniqueString('summary'),
            definition_status=SpecificationDefinitionStatus.NEW,
            owner=self.makePerson(),
            product=product)

    def makeCodeImport(self, svn_branch_url=None, cvs_root=None,
                       cvs_module=None):
        """Create and return a new, arbitrary code import.

        The code import will be an import from a Subversion repository located
        at `url`, or an arbitrary unique url if the parameter is not supplied.
        """
        if svn_branch_url is cvs_root is cvs_module is None:
            svn_branch_url = self.getUniqueURL()

        product = self.makeProduct()
        branch_name = self.getUniqueString('name')
        # The registrant gets emailed, so needs a preferred email.
        registrant = self.makePerson(
            email_address_status=EmailAddressStatus.VALIDATED)

        code_import_set = getUtility(ICodeImportSet)
        if svn_branch_url is not None:
            return code_import_set.new(
                registrant, product, branch_name,
                rcs_type=RevisionControlSystems.SVN,
                svn_branch_url=svn_branch_url)
        else:
            return code_import_set.new(
                registrant, product, branch_name,
                rcs_type=RevisionControlSystems.CVS,
                cvs_root=cvs_root, cvs_module=cvs_module)

    def makeCodeImportEvent(self):
        """Create and return a CodeImportEvent."""
        code_import = self.makeCodeImport()
        person = self.makePerson()
        code_import_event_set = getUtility(ICodeImportEventSet)
        return code_import_event_set.newCreate(code_import, person)

    def makeCodeImportJob(self, code_import=None):
        """Create and return a new code import job for the given import.

        This implies setting the import's review_status to REVIEWED.
        """
        if code_import is None:
            code_import = self.makeCodeImport()
        code_import.updateFromData(
            {'review_status': CodeImportReviewStatus.REVIEWED},
            code_import.registrant)
        workflow = getUtility(ICodeImportJobWorkflow)
        return workflow.newJob(code_import)

    def makeCodeImportMachine(self, set_online=False, hostname=None):
        """Return a new CodeImportMachine.

        The machine will be in the OFFLINE state."""
        if hostname is None:
            hostname = self.getUniqueString('machine-')
        if set_online:
            state = CodeImportMachineState.ONLINE
        else:
            state = CodeImportMachineState.OFFLINE
        machine = getUtility(ICodeImportMachineSet).new(hostname, state)
        return machine

    def makeCodeImportResult(self, code_import=None, result_status=None,
                             date_started=None, date_finished=None):
        """Create and return a new CodeImportResult."""
        if code_import is None:
            code_import = self.makeCodeImport()
        machine = self.makeCodeImportMachine()
        requesting_user = None
        log_excerpt = self.getUniqueString()
        if result_status is None:
            result_status = CodeImportResultStatus.FAILURE
        if date_finished is None:
            date_finished = time_counter().next()
        if date_started is None:
            date_started = date_finished - timedelta(hours=4)
        log_alias = self.makeLibraryFileAlias()
        return getUtility(ICodeImportResultSet).new(
            code_import, machine, requesting_user, log_excerpt, log_alias,
            result_status, date_started, date_finished)

    def makeSeries(self, user_branch=None, import_branch=None,
                   name=None, product=None):
        """Create a new, arbitrary ProductSeries.

        :param user_branch: If supplied, the branch to set as
            ProductSeries.user_branch.
        :param import_branch: If supplied, the branch to set as
            ProductSeries.import_branch.
        :param product: If supplied, the name of the series.
        :param product: If supplied, the series is created for this product.
            Otherwise, a new product is created.
        """
        if product is None:
            product = self.makeProduct()
        if name is None:
            name = self.getUniqueString()
        series = product.newSeries(
            product.owner, name, self.getUniqueString(), user_branch)
        series.import_branch = import_branch
        syncUpdate(series)
        return series

    def makeShipItRequest(self, flavour=ShipItFlavour.UBUNTU):
        """Create a `ShipItRequest` associated with a newly created person.

        The request's status will be approved and it will contain an arbitrary
        number of CDs of the given flavour.
        """
        brazil = getUtility(ICountrySet)['BR']
        city = 'Sao Carlos'
        addressline = 'Antonio Rodrigues Cajado 1506'
        name = 'Guilherme Salgado'
        phone = '+551635015218'
        person = self.makePerson()
        request = getUtility(IShippingRequestSet).new(
            person, name, brazil, city, addressline, phone)
        # We don't want to login() as the person used to create the request,
        # so we remove the security proxy for changing the status.
        from zope.security.proxy import removeSecurityProxy
        removeSecurityProxy(request).status = ShippingRequestStatus.APPROVED
        template = getUtility(IStandardShipItRequestSet).getByFlavour(
            flavour)[0]
        request.setQuantities({flavour: template.quantities})
        return request

    def makeLibraryFileAlias(self):
        """Make a library file, and return the alias."""
        log_data = self.getUniqueString()
        filename = self.getUniqueString('filename')
        log_alias_id = getUtility(ILibrarianClient).addFile(
            filename, len(log_data), StringIO(log_data), 'text/plain')
        return getUtility(ILibraryFileAliasSet)[log_alias_id]<|MERGE_RESOLUTION|>--- conflicted
+++ resolved
@@ -18,10 +18,10 @@
 from zope.component import getUtility
 from canonical.librarian.interfaces import ILibrarianClient
 from canonical.launchpad.interfaces import (
-<<<<<<< HEAD
     BranchMergeProposalStatus,
     BranchSubscriptionNotificationLevel,
     BranchType,
+    CodeImportMachineState,
     CodeImportResultStatus,
     CodeImportReviewStatus,
     CodeReviewNotificationLevel,
@@ -54,19 +54,6 @@
     TeamSubscriptionPolicy,
     UnknownBranchTypeError,
     )
-=======
-    BranchMergeProposalStatus, BranchSubscriptionNotificationLevel,
-    BranchType, CodeImportMachineState, CodeImportResultStatus,
-    CodeImportReviewStatus, CodeReviewNotificationLevel, CreateBugParams,
-    EmailAddressStatus, IBranchSet, IBugSet, ICodeImportEventSet,
-    ICodeImportJobWorkflow, ICodeImportMachineSet, ICodeImportResultSet,
-    ICodeImportSet, ICountrySet, IEmailAddressSet, IPersonSet, IProductSet,
-    IProjectSet, IRevisionSet, IShippingRequestSet, ISpecificationSet,
-    IStandardShipItRequestSet, ITranslationGroupSet, License,
-    PersonCreationRationale, RevisionControlSystems, ShipItFlavour,
-    ShippingRequestStatus, SpecificationDefinitionStatus,
-    TeamSubscriptionPolicy, UnknownBranchTypeError)
->>>>>>> 403c09d4
 from canonical.launchpad.ftests import syncUpdate
 
 
