/*
  Add Comments to Launchpad database. Please keep these alphabetical by
  table.
*/

-- AnswerContact

COMMENT ON TABLE AnswerContact IS 'Defines the answer contact for a given question target. The answer contact will be automatically notified about changes to any questions filed on the question target.';
COMMENT ON COLUMN AnswerContact.product IS 'The product that the answer contact supports.';
COMMENT ON COLUMN AnswerContact.distribution IS 'The distribution that the answer contact supports.';
COMMENT ON COLUMN AnswerContact.sourcepackagename IS 'The sourcepackagename that the answer contact supports.';
COMMENT ON COLUMN AnswerContact.person IS 'The person or team associated with the question target.';
COMMENT ON COLUMN AnswerContact.date_created IS 'The date the answer contact was submitted.';

-- Branch 
COMMENT ON TABLE Branch IS 'Bzr branch';
COMMENT ON COLUMN Branch.branch_type IS 'Branches are currently one of HOSTED (1), MIRRORED (2), or IMPORTED (3).';
COMMENT ON COLUMN Branch.whiteboard IS 'Notes on the current status of the branch';
COMMENT ON COLUMN Branch.summary IS 'A single paragraph description of the branch';
COMMENT ON COLUMN Branch.lifecycle_status IS 'Authors assesment of the branchs maturity';
COMMENT ON COLUMN Branch.mirror_status_message IS 'The last message we got when mirroring this branch.';
COMMENT ON COLUMN Branch.last_mirrored IS 'The time when the branch was last mirrored.';
COMMENT ON COLUMN Branch.last_mirrored_id IS 'The revision ID of the branch when it was last mirrored.';
COMMENT ON COLUMN Branch.last_scanned IS 'The time when the branch was last scanned.';
COMMENT ON COLUMN Branch.last_scanned_id IS 'The revision ID of the branch when it was last scanned.';
COMMENT ON COLUMN Branch.revision_count IS 'The number of revisions in the associated bazaar branch revision_history.';
COMMENT ON COLUMN Branch.mirror_request_time IS 'The time when a user requested that we mirror this branch (NULL if not requested). This will be set automatically by pushing to a hosted branch. Once mirrored, it will be set back to NULL.';
COMMENT ON COLUMN Branch.private IS 'If the branch is private, then only the owner and subscribers of the branch can see it.';

-- BranchSubscription

COMMENT ON TABLE BranchSubscription IS 'An association between a person or team and a bazaar branch.';
COMMENT ON COLUMN BranchSubscription.person IS 'The person or team associated with the branch.';
COMMENT ON COLUMN BranchSubscription.branch IS 'The branch associated with the person or team.';
COMMENT ON COLUMN BranchSubscription.notification_level IS 'The level of email the person wants to receive from branch updates.';
COMMENT ON COLUMN BranchSubscription.max_diff_lines IS 'If the generated diff for a revision is larger than this number, then the diff is not sent in the notification email.';

-- BranchVisibilityPolicy

COMMENT ON TABLE BranchVisibilityPolicy IS 'Defines the policy for the initial visibility of branches.';
COMMENT ON COLUMN BranchVisibilityPolicy.project IS 'Even though projects don\'t directly have branches themselves, if a product of the project does not specify its own branch visibility policies, those of the project are used.';
COMMENT ON COLUMN BranchVisibilityPolicy.product IS 'The product that the visibility policies apply to.';
COMMENT ON COLUMN BranchVisibilityPolicy.team IS 'Refers to the team that the policy applies to.  NULL is used to indicate ALL people, as there is no team defined for *everybody*.';
COMMENT ON COLUMN BranchVisibilityPolicy.policy IS 'An enumerated type, one of PUBLIC or PRIVATE.  PUBLIC is the default value.';


-- Bug

COMMENT ON TABLE Bug IS 'A software bug that requires fixing. This particular bug may be linked to one or more products or source packages to identify the location(s) that this bug is found.';
COMMENT ON COLUMN Bug.name IS 'A lowercase name uniquely identifying the bug';
COMMENT ON COLUMN Bug.private IS 'Is this bug private? If so, only explicit subscribers will be able to see it';
COMMENT ON COLUMN Bug.security_related IS 'Is this bug a security issue?';
COMMENT ON COLUMN Bug.description IS 'A detailed description of the bug. Initially this will be set to the contents of the initial email or bug filing comment, but later it can be edited to give a more accurate description of the bug itself rather than the symptoms observed by the reporter.';

-- BugBranch
COMMENT ON TABLE BugBranch IS 'A branch related to a bug, most likely a branch for fixing the bug.';
COMMENT ON COLUMN BugBranch.bug IS 'The bug associated with this branch.';
COMMENT ON COLUMN BugBranch.branch IS 'The branch associated to the bug.';
COMMENT ON COLUMN BugBranch.revision_hint IS 'An optional revision at which this branch became interesting to this bug, and/or may contain a fix for the bug.';
COMMENT ON COLUMN BugBranch.status IS 'The status of the bugfix in this branch.';
COMMENT ON COLUMN BugBranch.whiteboard IS 'Additional information about the status of the bugfix in this branch.';

-- BugNomination
COMMENT ON TABLE BugNomination IS 'A bug nominated for fixing in a distrorelease or productseries';
COMMENT ON COLUMN BugNomination.bug IS 'The bug being nominated.';
COMMENT ON COLUMN BugNomination.distrorelease IS 'The distrorelease for which the bug is nominated.';
COMMENT ON COLUMN BugNomination.productseries IS 'The productseries for which the bug is nominated.';
COMMENT ON COLUMN BugNomination.status IS 'The status of the nomination.';
COMMENT ON COLUMN BugNomination.date_created IS 'The date the nomination was submitted.';
COMMENT ON COLUMN BugNomination.date_decided IS 'The date the nomination was approved or declined.';
COMMENT ON COLUMN BugNomination.owner IS 'The person that submitted the nomination';
COMMENT ON COLUMN BugNomination.decider IS 'The person who approved or declined the nomination';

-- BugTag
COMMENT ON TABLE BugTag IS 'Attaches simple text tags to a bug.';
COMMENT ON COLUMN BugTag.bug IS 'The bug the tags is attached to.';
COMMENT ON COLUMN BugTag.tag IS 'The text representation of the tag.';

-- OfficialBugTag
COMMENT ON TABLE OfficialBugTag IS 'Bug tags that have been officially endorced by this product''s or distribution''s lead';

-- BugTask
COMMENT ON TABLE BugTask IS 'Links a given Bug to a particular (sourcepackagename, distro) or product.';
COMMENT ON COLUMN BugTask.targetnamecache IS 'A cached value of the target name of this bugtask, to make it easier to sort and search on the target name.';
COMMENT ON COLUMN BugTask.bug IS 'The bug that is assigned to this (sourcepackagename, distro) or product.';
COMMENT ON COLUMN BugTask.product IS 'The product in which this bug shows up.';
COMMENT ON COLUMN BugTask.productseries IS 'The product series to which the bug is targeted';
COMMENT ON COLUMN BugTask.sourcepackagename IS 'The name of the sourcepackage in which this bug shows up.';
COMMENT ON COLUMN BugTask.distribution IS 'The distro of the named sourcepackage.';
COMMENT ON COLUMN BugTask.status IS 'The general health of the bug, e.g. Accepted, Rejected, etc.';
COMMENT ON COLUMN BugTask.importance IS 'The importance of fixing the bug.';
COMMENT ON COLUMN BugTask.priority IS 'Obsolete.';
COMMENT ON COLUMN BugTask.binarypackagename IS 'The name of the binary package built from the source package. This column may only contain a value if this bug task is linked to a sourcepackage (not a product)';
COMMENT ON COLUMN BugTask.assignee IS 'The person who has been assigned to fix this bug in this product or (sourcepackagename, distro)';
COMMENT ON COLUMN BugTask.date_assigned IS 'The date on which the bug in this (sourcepackagename, distro) or product was assigned to someone to fix';
COMMENT ON COLUMN BugTask.datecreated IS 'A timestamp for the creation of this bug assignment. Note that this is not the date the bug was created (though it might be), it''s the date the bug was assigned to this product, which could have come later.';
COMMENT ON COLUMN BugTask.date_confirmed IS 'The date when this bug transitioned from an unconfirmed status to a confirmed one. If the state regresses to a one that logically occurs before Confirmed, e.g., Unconfirmed, this date is cleared.';
COMMENT ON COLUMN BugTask.date_inprogress IS 'The date on which this bug transitioned from not being in progress to a state >= In Progress. If the status moves back to a pre-In Progress state, this date is cleared';
COMMENT ON COLUMN BugTask.date_closed IS 'The date when this bug transitioned to a resolved state, e.g., Rejected, Fix Released, etc. If the state changes back to a pre-closed state, this date is cleared';
COMMENT ON COLUMN BugTask.milestone IS 'A way to mark a bug for grouping purposes, e.g. to say it needs to be fixed by version 1.2';
COMMENT ON COLUMN BugTask.statusexplanation IS 'A place to store bug task specific information as free text';
COMMENT ON COLUMN BugTask.bugwatch IS 'This column allows us to link a bug
task to a bug watch. In other words, we are connecting the state of the task
to the state of the bug in a different bug tracking system. To the best of
our ability we\'ll try and keep the bug task syncronised with the state of
the remote bug watch.';


-- BugExternalRef

COMMENT ON TABLE BugExternalRef IS 'A table to store web links to related content for bugs.';
COMMENT ON COLUMN BugExternalRef.bug IS 'The bug to which this URL is relevant.';
COMMENT ON COLUMN BugExternalRef.owner IS 'This refers to the person who created the link.';


-- BugNotification

COMMENT ON TABLE BugNotification IS 'The text representation of changes to a bug, which are used to send email notifications to bug changes.';
COMMENT ON COLUMN BugNotification.bug IS 'The bug that was changed.';
COMMENT ON COLUMN BugNotification.message IS 'The message the contains the textual representation of the change.';
COMMENT ON COLUMN BugNotification.is_comment IS 'Is the change a comment addition.';
COMMENT ON COLUMN BugNotification.date_emailed IS 'When this notification was emailed to the bug subscribers.';


-- BugPackageInfestation

COMMENT ON TABLE BugPackageInfestation IS 'A BugPackageInfestation records the impact that a bug is known to have on a specific sourcepackagerelease. This allows us to track the versions of a package that are known to be affected or unaffected by a bug.';
COMMENT ON COLUMN BugPackageInfestation.bug IS 'The Bug that infests this source package release.';
COMMENT ON COLUMN BugPackageInfestation.sourcepackagerelease IS 'The package (software) release that is infested with the bug. This points at the specific source package release version, such as "apache 2.0.48-1".';
COMMENT ON COLUMN BugPackageInfestation.explicit IS 'This field records whether or not the infestation was documented by a user of the system, or inferred from some other source such as the fact that it is documented to affect prior and subsequent releases of the package.';
COMMENT ON COLUMN BugPackageInfestation.infestationstatus IS 'The nature of the bug infestation for this source package release. Values are documented in dbschema.BugInfestationStatus, and include AFFECTED, UNAFFECTED, FIXED and VICTIMISED. See the dbschema.py file for details.';
COMMENT ON COLUMN BugPackageInfestation.creator IS 'The person who recorded this infestation. Typically, this is the user who reports the specific problem on that specific package release.';
COMMENT ON COLUMN BugPackageInfestation.verifiedby IS 'The person who verified that this infestation affects this specific package.';
COMMENT ON COLUMN BugPackageInfestation.dateverified IS 'The timestamp when the problem was verified on that specific release. This a small step towards a complete workflow for defect verification and management on specific releases.';
COMMENT ON COLUMN BugPackageInfestation.lastmodified IS 'The timestamp when this infestation report was last modified in any way. For example, when the infestation was adjusted, or it was verified, or otherwise modified.';
COMMENT ON COLUMN BugPackageInfestation.lastmodifiedby IS 'The person who touched this infestation report last, in any way.';

-- BugProductInfestation

COMMENT ON TABLE BugProductInfestation IS 'A BugProductInfestation records the impact that a bug is known to have on a specific productrelease. This allows us to track the versions of a product that are known to be affected or unaffected by a bug.';
COMMENT ON COLUMN BugProductInfestation.bug IS 'The Bug that infests this product release.';
COMMENT ON COLUMN BugProductInfestation.productrelease IS 'The product (software) release that is infested with the bug. This points at the specific release version, such as "apache 2.0.48".';
COMMENT ON COLUMN BugProductInfestation.explicit IS 'This field records whether or not the infestation was documented by a user of the system, or inferred from some other source such as the fact that it is documented to affect prior and subsequent releases of the product.';
COMMENT ON COLUMN BugProductInfestation.infestationstatus IS 'The nature of the bug infestation for this product release. Values are documented in dbschema.BugInfestationStatus, and include AFFECTED, UNAFFECTED, FIXED and VICTIMISED. See the dbschema.py file for details.';
COMMENT ON COLUMN BugProductInfestation.creator IS 'The person who recorded this infestation. Typically, this is the user who reports the specific problem on that specific product release.';
COMMENT ON COLUMN BugProductInfestation.verifiedby IS 'The person who verified that this infestation affects this specific product release.';
COMMENT ON COLUMN BugProductInfestation.dateverified IS 'The timestamp when the problem was verified on that specific release. This a small step towards a complete workflow for defect verification and management on specific releases.';
COMMENT ON COLUMN BugProductInfestation.lastmodified IS 'The timestamp when this infestation report was last modified in any way. For example, when the infestation was adjusted, or it was verified, or otherwise modified.';
COMMENT ON COLUMN BugProductInfestation.lastmodifiedby IS 'The person who touched this infestation report last, in any way.';

-- BugTracker

COMMENT ON TABLE BugTracker IS 'A bug tracker in some other project. Malone allows us to link Malone bugs with bugs recorded in other bug tracking systems, and to keep the status of the relevant bug task in sync with the status in that upstream bug tracker. So, for example, you might note that Malone bug #43224 is the same as a bug in the Apache bugzilla, number 534536. Then when the upstream guys mark that bug fixed in their bugzilla, Malone know that the bug is fixed upstream.';
COMMENT ON COLUMN BugTracker.bugtrackertype IS 'The type of bug tracker, a pointer to the table of bug tracker types. Currently we know about debbugs and bugzilla bugtrackers, and plan to support roundup and sourceforge as well.';
COMMENT ON COLUMN BugTracker.name IS 'The unique name of this bugtracker, allowing us to refer to it directly.';
COMMENT ON COLUMN BugTracker.summary IS 'A brief summary of this bug tracker, which might for example list any interesting policies regarding the use of the bug tracker. The summary is displayed in bold at the top of the bug tracker page.';
COMMENT ON COLUMN BugTracker.title IS 'A title for the bug tracker, used in listings of all the bug trackers and also displayed at the top of the descriptive page for the bug tracker.';
COMMENT ON COLUMN BugTracker.contactdetails IS 'The contact details of the people responsible for that bug tracker. This allows us to coordinate the syncing of bugs to and from that bug tracker with the responsible people on the other side.';
COMMENT ON COLUMN BugTracker.baseurl IS 'The base URL for this bug tracker. Using our knowledge of the bugtrackertype, and the details in the BugWatch table we are then able to calculate relative URL\'s for relevant pages in the bug tracker based on this baseurl.';
COMMENT ON COLUMN BugTracker.owner IS 'The person who created this bugtracker entry and who thus has permission to modify it. Ideally we would like this to be the person who coordinates the running of the actual bug tracker upstream.';


-- BugCve

COMMENT ON TABLE BugCve IS 'A table that records the link between a given malone bug number, and a CVE entry.';


-- CodeImport

COMMENT ON TABLE CodeImport IS 'The persistent record of an import from a foreign version control system to Bazaar, from the initial request to the regularly updated import branch.';
COMMENT ON COLUMN CodeImport.branch IS 'The Bazaar branch produced by the import system.  Always non-NULL: a placeholder branch is created when the import is created.  The import is associated to a Product and Series though the branch.';
COMMENT ON COLUMN CodeImport.registrant IS 'The person who requested this import.';
COMMENT ON COLUMN CodeImport.review_status IS 'Whether this code import request has been reviewed, and whether it was accepted.';
COMMENT ON COLUMN CodeImport.rcs_type IS 'The revision control system used by the import source. The value is defined in dbschema.RevisionControlSystems.';
COMMENT ON COLUMN CodeImport.svn_branch_url IS 'The URL of the Subversion branch for this import.';
COMMENT ON COLUMN CodeImport.cvs_root IS 'The $CVSROOT details, probably of the form :pserver:user@host:/path.';
COMMENT ON COLUMN CodeImport.cvs_module IS 'The module in cvs_root to import, often the name of the project.';
COMMENT ON COLUMN CodeImport.date_last_successful IS 'When this code import last succeeded. NULL if this import has never succeeded.';

-- CodeImportMachine

COMMENT ON TABLE CodeImportMachine IS 'The record of a machine capable of performing jobs for the code import system.';
COMMENT ON COLUMN CodeImportMachine.hostname IS 'The (unique) hostname of the machine.';
COMMENT ON COLUMN CodeImportMachine.online IS 'Whether the machine is capable of performing jobs at this time.';

-- CVE

COMMENT ON TABLE CVE IS 'A CVE Entry. The formal database of CVE entries is available at http://cve.mitre.org/ and we sync that database into Launchpad on a regular basis.';
COMMENT ON COLUMN CVE.sequence IS 'The official CVE entry number. It takes the form XXXX-XXXX where the first four digits are a year indicator, like 2004, and the latter four are the sequence number of the vulnerability in that year.';
COMMENT ON COLUMN CVE.status IS 'The current status of the CVE. The values are documented in dbschema.CVEState, and are Entry, Candidate, and Deprecated.';
COMMENT ON COLUMN CVE.datemodified IS 'The last time this CVE entry changed in some way - including addition or modification of references.';


-- CveReference

COMMENT ON TABLE CveReference IS 'A reference in the CVE system that shows what outside tracking numbers are associated with the CVE. These are tracked in the CVE database and extracted from the daily XML dump that we fetch.';
COMMENT ON COLUMN CveReference.source IS 'The SOURCE of the CVE reference. This is a text string, like XF or BUGTRAQ or MSKB. Each string indicates a different kind of reference. The list of known types is documented on the CVE web site. At some future date we might turn this into an enum rather than a text, but for the moment we prefer to keep it fluid and just suck in what CVE gives us. This means that CVE can add new source types without us having to update our code.';
COMMENT ON COLUMN CveReference.url IS 'The URL to this reference out there on the web, if it was present in the CVE database.';
COMMENT ON COLUMN CveReference.content IS 'The content of the ref in the CVE database. This is sometimes a comment, sometimes a description, sometimes a bug number... it is not predictable.';


-- DevelopmentManifest
COMMENT ON TABLE DevelopmentManifest IS 'A table that keeps track of the "intermediate commits" during the development of a source package. A developer using HCT will make regular commits (stored locally, as Bazaar revisions). On occasion, the developer will "publish" the current state of the package. This results in the Bazaar branches being made available on a public server, and a DevelopmentManifest being created. Other people will then see the existence of the Development Manifest and know that the person is currently working on a variation of the package. When the developer believes that the page is actually ready to build, they can "release" the package. This results in a SourcePackageRelease being assembled, based on the existing development manifest.';
COMMENT ON COLUMN DevelopmentManifest.distrorelease IS 'The distribution release for which this source package is being developed. Note that the source package may very well be built and published in other releases as well - this information is purely a starting point indicator.';
COMMENT ON COLUMN DevelopmentManifest.sourcepackagename IS 'Again, this is just an indicator of the place the developer is primarily targeting the work. This same package may actually be uploaded under a different name somewhere else eventually.';


-- DistributionSourcePackageCache

COMMENT ON TABLE DistributionSourcePackageCache IS 'A cache of the text associated with binary and source packages in the distribution. This table allows for fast queries to find a source packagename that matches a given text.';
COMMENT ON COLUMN DistributionSourcePackageCache.distribution IS 'The distribution in which we are checking.';
COMMENT ON COLUMN DistributionSourcePackageCache.sourcepackagename IS 'The source package name for which we are caching details.';
COMMENT ON COLUMN DistributionSourcePackageCache.name IS 'The source package name itself. This is just a copy of the value of sourcepackagename.name. We have it here so it can be part of the full text index.';
COMMENT ON COLUMN DistributionSourcePackageCache.binpkgnames IS 'The binary package names of binary packages generated from these source packages across all architectures.';
COMMENT ON COLUMN DistributionSourcePackageCache.binpkgsummaries IS 'The aggregated summaries of all the binary packages generated from these source packages in this distribution.';
COMMENT ON COLUMN DistributionSourcePackageCache.binpkgdescriptions IS 'The aggregated description of all the binary packages generated from these source packages in this distribution.';
COMMENT ON COLUMN DistributionSourcePackageCache.changelog IS 'A concatenation of the source package release changelogs for this source package, where the status is not REMOVED.';


-- DistroReleasePackageCache

COMMENT ON TABLE DistroReleasePackageCache IS 'A cache of the text associated with binary packages in the distrorelease. This table allows for fast queries to find a binary packagename that matches a given text.';
COMMENT ON COLUMN DistroReleasePackageCache.distrorelease IS 'The distrorelease in which we are checking.';
COMMENT ON COLUMN DistroReleasePackageCache.binarypackagename IS 'The binary package name for which we are caching details.';
COMMENT ON COLUMN DistroReleasePackageCache.name IS 'The binary package name itself. This is just a copy of the value of binarypackagename.name. We have it here so it can be part of the full text index.';
COMMENT ON COLUMN DistroReleasePackageCache.summary IS 'A single summary for one of the binary packages of this name in this distrorelease. We could potentially have binary packages in different architectures with the same name and different summaries, so this is a way of collapsing to one arbitrarily-chosen one, for display purposes. The chances of actually having different summaries and descriptions is pretty small. It could happen, though, because of the way package superseding works when a package does not build on a specific architecture.';
COMMENT ON COLUMN DistroReleasePackageCache.summaries IS 'The aggregated summaries of all the binary packages with this name in this distrorelease.';
COMMENT ON COLUMN DistroReleasePackageCache.descriptions IS 'The aggregated description of all the binary packages with this name in this distrorelease.';


-- EmailAddress

COMMENT ON COLUMN EmailAddress.email IS 'An email address used by a Person. The email address is stored in a casesensitive way, but must be case insensitivly unique.';
COMMENT ON INDEX emailaddress_person_key IS 'Ensures that a person only has one preferred email address';


-- KarmaCategory

COMMENT ON TABLE KarmaCategory IS 'A category of karma. This allows us to
present an overall picture of the different areas where a user has been
active.';


-- LaunchpadStatistic

COMMENT ON TABLE LaunchpadStatistic IS 'A store of system-wide statistics or other integer values, keyed by names. The names are unique and the values can be any integer. Each field has a place to store the timestamp when it was last updated, so it is possible to know how far out of date any given statistic is.';

-- MailingList

COMMENT ON TABLE MailingList IS 'The mailing list for a team.  Teams may have zero or one mailing list, and a mailing list is associated with exactly one team.  This table manages the state changes that a team mailing list can go through, and it contains information that will be used to instruct Mailman how to create, delete, and modify mailing lists (via XMLRPC).';
COMMENT ON COLUMN MailingList.team IS 'The team this mailing list is associated with.';
COMMENT ON COLUMN MailingList.registrant IS 'The id of the Person who requested this list be created.';
COMMENT ON COLUMN MailingList.date_registered IS 'Date the list was requested to be created';
COMMENT ON COLUMN MailingList.reviewer IS 'The id of the Person who reviewed the creation request, or NULL if not yet reviewed.';
COMMENT ON COLUMN MailingList.date_reviewed IS 'The date the request was reviewed, or NULL if not yet reviewed.';
COMMENT ON COLUMN MailingList.date_activated IS 'The date the list was (last) activated.  If the list is not yet active, this field will be NULL.';
COMMENT ON COLUMN MailingList.status IS 'The current status of the mailing list, as a dbschema.MailingListStatus value.';
COMMENT ON COLUMN MailingList.welcome_message_text IS 'Text sent to new members when they are subscribed to the team list.  If NULL, no welcome message is sent.';

-- MailingListSubscription

COMMENT ON TABLE MailingListSubscription IS 'Track the subscriptions of a person to team mailing lists.';
COMMENT ON COLUMN MailingListSubscription.person IS 'The person who is subscribed to the mailing list.';
COMMENT ON COLUMN MailingListSubscription.mailing_list IS 'The mailing list this person is subscribed to.';
COMMENT ON COLUMN MailingListSubscription.date_joined IS 'The date this person subscribed to the mailing list.';
COMMENT ON COLUMN MailingListSubscription.email_address IS 'Which of the person\'s email addresses are subscribed to the mailing list.  This may be NULL to indicate that it\'s the person\'s preferred address.';

-- MailingListBan

COMMENT ON TABLE MailingListBan IS 'Track explicit Launchpad-wide posting bans imposed on people by Launchpad administrators.';
COMMENT ON COLUMN MailingListBan.person IS 'The person who was banned.';
COMMENT ON COLUMN MailingListBan.banned_by IS 'The administrator who imposed the ban.';
COMMENT ON COLUMN MailingListBan.date_banned IS 'When the ban was imposed.';
COMMENT ON COLUMN MailingListBan.reason_text IS 'The reason for the ban.';

-- MentoringOffer
COMMENT ON TABLE MentoringOffer IS 'An offer to provide mentoring if someone wa nts to help get a specific bug fixed or blueprint implemented. These offers are specifically associated with a team in which the offeror is a member, so it beco mes possible to encourage people who want to join a team to start by working on things that existing team members are willing to mentor.';
COMMENT ON COLUMN MentoringOffer.team IS 'This is the team to which this offer of mentoring is associated. We associate each offer of mentoring with a team, de signated as "the team which will most benefit from the bug fix or spec implement ation", and this then allows us to provide a list of work for which mentoring is available for prospective members of those teams. This is really the "onramp" i dea - the list is the "onramp" to membership in the relevant team.';

-- MessageApproval

COMMENT ON TABLE MessageApproval IS 'Track mailing list postings awaiting approval from the team owner.';
COMMENT ON COLUMN MessageApproval.message_id IS 'The Message-ID header of the held message.';
COMMENT ON COLUMN MessageApproval.posted_by IS 'The person who posted the message.';
COMMENT ON COLUMN MessageApproval.mailing_list IS 'The mailing list to which the message was posted.';
COMMENT ON COLUMN MessageApproval.posted_message IS 'Foreign key to libraryfilealias table pointing to where the posted message\'s text lives.';
COMMENT ON COLUMN MessageApproval.posted_date IS 'The date the message was posted.';
COMMENT ON COLUMN MessageApproval.status IS 'The status of the posted message.  Values are described in dbschema.PostedMessageStatus.';
COMMENT ON COLUMN MessageApproval.disposed_by IS 'The person who disposed of (i.e. approved or rejected) the message, or NULL if no disposition has yet been made.';
COMMENT ON COLUMN MessageApproval.disposal_date IS 'The date on which this message was disposed, or NULL if no disposition has yet been made.';

-- Product
COMMENT ON TABLE Product IS 'Product: a DOAP Product. This table stores core information about an open source product. In Launchpad, anything that can be shipped as a tarball would be a product, and in some cases there might be products for things that never actually ship, depending on the project. For example, most projects will have a \'website\' product, because that allows you to file a Malone bug against the project website. Note that these are not actual product releases, which are stored in the ProductRelease table.';
COMMENT ON COLUMN Product.owner IS 'The Product owner would typically be the person who createed this product in Launchpad. But we will encourage the upstream maintainer of a product to become the owner in Launchpad. The Product owner can edit any aspect of the Product, as well as appointing people to specific roles with regard to the Product. Also, the owner can add a new ProductRelease and also edit Rosetta POTemplates associated with this product.';
COMMENT ON COLUMN Product.summary IS 'A brief summary of the product. This will be displayed in bold at the top of the product page, above the description.';
COMMENT ON COLUMN Product.description IS 'A detailed description of the product, highlighting primary features of the product that may be of interest to end-users. The description may also include links and other references to useful information on the web about this product. The description will be displayed on the product page, below the product summary.';
COMMENT ON COLUMN Product.project IS 'Every Product belongs to one and only one Project, which is referenced in this column.';
COMMENT ON COLUMN Product.listurl IS 'This is the URL where information about a mailing list for this Product can be found. The URL might point at a web archive or at the page where one can subscribe to the mailing list.';
COMMENT ON COLUMN Product.programminglang IS 'This field records, in plain text, the name of any significant programming languages used in this product. There are no rules, conventions or restrictions on this field at present, other than basic sanity. Examples might be "Python", "Python, C" and "Java".';
COMMENT ON COLUMN Product.downloadurl IS 'The download URL for a Product should be the best place to download that product, typically off the relevant Project web site. This should not point at the actual file, but at a web page with download information.';
COMMENT ON COLUMN Product.lastdoap IS 'This column stores a cached copy of the last DOAP description we saw for this product. See the Project.lastdoap field for more info.';
COMMENT ON COLUMN Product.sourceforgeproject IS 'The SourceForge project name for this product. This is not unique as SourceForge doesn\'t use the same project/product structure as DOAP.';
COMMENT ON COLUMN Product.freshmeatproject IS 'The FreshMeat project name for this product. This is not unique as FreshMeat does not have the same project/product structure as DOAP';
COMMENT ON COLUMN Product.reviewed IS 'Whether or not someone at Canonical has reviewed this product.';
COMMENT ON COLUMN Product.active IS 'Whether or not this product should be considered active.';
COMMENT ON COLUMN Product.translationgroup IS 'The TranslationGroup that is responsible for translations for this product. Note that the Product may be part of a Project which also has a TranslationGroup, in which case the translators from both the product and project translation group have permission to edit the translations of this product.';
COMMENT ON COLUMN Product.translationpermission IS 'The level of openness of this product\'s translation process. The enum lists different approaches to translation, from the very open (anybody can edit any translation in any language) to the completely closed (only designated translators can make any changes at all).';
COMMENT ON COLUMN Product.calendar IS 'The calendar associated with this product.';
COMMENT ON COLUMN Product.official_rosetta IS 'Whether or not this product upstream uses Rosetta for its official translation team and coordination. This is a useful indicator in terms of whether translations in Rosetta for this upstream will quickly move upstream.';
COMMENT ON COLUMN Product.official_malone IS 'Whether or not this product upstream uses Malone for an official bug tracker. This is useful to help indicate whether or not people are likely to pick up on bugs registered in Malone.';
COMMENT ON COLUMN Product.official_answers IS 'Whether or not this product upstream uses Answers officialy. This is useful to help indicate whether or not that a question will receive an answer.';
COMMENT ON COLUMN Product.bugcontact IS 'Person who will be automatically subscribed to bugs targetted to this product';
COMMENT ON COLUMN Product.security_contact IS 'The person or team who handles security-related issues in the product.';
COMMENT ON COLUMN Product.driver IS 'This is a driver for the overall product. This driver will be able to approve nominations of bugs and specs to any series in the product, including backporting to old stable series. You want the smallest group of "overall drivers" here, because you can add specific drivers to each series individually.';
--COMMENT ON COLUMN Product.bugtracker IS 'The external bug tracker that is used to track bugs primarily for this product, if it\'s different from the project bug tracker.';
COMMENT ON COLUMN Product.development_focus IS 'The product series that is the current focus of development.';
COMMENT ON COLUMN Product.homepage_content IS 'A home page for this product in the Launchpad.';
COMMENT ON COLUMN Product.icon IS 'The library file alias to a small image to be used as an icon whenever we are referring to a product.';
COMMENT ON COLUMN Product.mugshot IS 'The library file alias of a mugshot image to display as the branding of a product, on its home page.';
COMMENT ON COLUMN Product.logo IS 'The library file alias of a smaller version of this product\'s mugshot.';
COMMENT ON COLUMN Product.private_bugs IS 'Indicates whether bugs filed in this product are automatically marked as private.';
COMMENT ON COLUMN Product.private_specs IS 'Indicates whether specs filed in this product are automatically marked as private.';

-- ProductRelease

COMMENT ON TABLE ProductRelease IS 'A Product Release. This is table stores information about a specific \'upstream\' software release, like Apache 2.0.49 or Evolution 1.5.4.';
COMMENT ON COLUMN ProductRelease.version IS 'This is a text field containing the version string for this release, such as \'1.2.4\' or \'2.0.38\' or \'7.4.3\'.';
--COMMENT ON COLUMN ProductRelease.codename IS 'This is the GSV Name of this release, like \'that, and a pair of testicles\' or \'All your base-0 are belong to us\'. Many upstream projects are assigning fun names to their releases - these go in this field.';
COMMENT ON COLUMN ProductRelease.summary IS 'A summary of this ProductRelease. This should be a very brief overview of changes and highlights, just a short paragraph of text. The summary is usually displayed in bold at the top of a page for this product release, above the more detailed description or changelog.';
COMMENT ON COLUMN ProductRelease.productseries IS 'A pointer to the Product Series this release forms part of. Using a Product Series allows us to distinguish between releases on stable and development branches of a product even if they are interspersed in time.';

-- ProductReleaseFile

COMMENT ON TABLE ProductReleaseFile IS 'Links a ProductRelease to one or more files in the Librarian.';
COMMENT ON COLUMN ProductReleaseFile.productrelease IS 'This is the product release this file is associated with';
COMMENT ON COLUMN ProductReleaseFile.libraryfile IS 'This is the librarian entry';
COMMENT ON COLUMN ProductReleaseFile.description IS 'A description of what the file contains';
COMMENT ON COLUMN ProductReleaseFile.filetype IS 'An enum of what kind of file this is. Code tarballs are marked for special treatment (importing into bzr)';
COMMENT ON COLUMN ProductReleaseFile.uploader IS 'The person who uploaded this file.';
COMMENT ON COLUMN ProductReleaseFile.date_uploaded IS 'The date this file was uploaded.';
COMMENT on COLUMN ProductReleaseFile.id IS '';

-- ProductSeries
COMMENT ON TABLE ProductSeries IS 'A ProductSeries is a set of product releases that are related to a specific version of the product. Typically, each major release of the product starts a new ProductSeries. These often map to a branch in the revision control system of the project, such as "2_0_STABLE". A few conventional Series names are "head" for releases of the HEAD branch, "1.0" for releases with version numbers like "1.0.0" and "1.0.1".  Each product has at least one ProductSeries';
COMMENT ON COLUMN ProductSeries.name IS 'The name of the ProductSeries is like a unix name, it should not contain any spaces and should start with a letter or number. Good examples are "2.0", "3.0", "head" and "development".';
COMMENT ON COLUMN ProductSeries.summary IS 'A summary of this Product Series. A good example would include the date the series was initiated and whether this is the current recommended series for people to use. The summary is usually displayed at the top of the page, in bold, just beneath the title and above the description, if there is a description field.';
COMMENT ON COLUMN ProductSeries.driver IS 'This is a person or team who can approve spes and bugs for implementation or fixing in this specific series. Note that the product drivers and project drivers can also do this for any series in the product or project, so use this only for the specific team responsible for this specific series.';
COMMENT ON COLUMN ProductSeries.importstatus IS 'A status flag which
gives the state of our efforts to import the upstream code from its revision
control system and publish that in the baz revision control system. The
allowed values are documented in dbschema.BazImportStatus.';
COMMENT ON COLUMN ProductSeries.rcstype IS 'The revision control system used
by upstream for this product series. The value is defined in
dbschema.RevisionControlSystems.  If NULL, then there should be no CVS or
SVN information attached to this productseries, otherwise the relevant
fields for CVS or SVN etc should be filled out.';
COMMENT ON COLUMN ProductSeries.cvsroot IS 'The CVS root where this
productseries hosts its code. Only used if rcstype is CVS.';
COMMENT ON COLUMN ProductSeries.cvsmodule IS 'The CVS module which contains
the upstream code for this productseries. Only used if rcstype is CVS.';
COMMENT ON COLUMN ProductSeries.cvsmodule IS 'The CVS branch that contains
the upstream code for this productseries.  Only used if rcstype is CVS.';
COMMENT ON COLUMN ProductSeries.cvstarfileurl IS 'The URL of a tarfile of
the CVS repository for this productseries. This is an optimisation of the
CVS import process - instead of hitting the server to pass us every set of
changes in history, we can sometimes arrange to be given a tarfile of the
CVS repository and then process it all locally. Once imported, we switch
back to using the CVS server for ongoing syncronization.  Only used if
rcstype is CVS.';
COMMENT ON COLUMN ProductSeries.svnrepository IS 'The URL of the SVN branch
where the upstream productseries code can be found. This single URL is the
equivalent of the cvsroot, cvsmodule and cvsbranch for CVS. Only used if
rcstype is SVN.';
COMMENT ON COLUMN ProductSeries.releasefileglob IS 'A fileglob that lets us
see which URLs are potentially new upstream tarball releases. For example:
http://ftp.gnu.org/gnu/libtool/libtool-1.5.*.gz.';
COMMENT ON COLUMN ProductSeries.releaseverstyle IS 'An enum giving the style
of this product series release version numbering system.  The options are
documented in dbschema.UpstreamReleaseVersionStyle.  Most applications use
Gnu style numbering, but there are other alternatives.';
COMMENT ON COLUMN ProductSeries.dateprocessapproved IS 'The timestamp when
this upstream import was certified for processing. Processing means it has
passed autotesting, and is being moved towards production syncing. If the
sync goes well, it will be approved for sync and then be fully in
production.';
COMMENT ON COLUMN ProductSeries.datesyncapproved IS 'The timestamp when this
upstream import was certified for ongoing syncronisation.';
COMMENT ON COLUMN ProductSeries.dateautotested IS 'This upstream revision
control system target has passed automatic testing. It can probably be moved
towards production sync status. This date is the timestamp when it passed
the autotester. The autotester allows us to find the low hanging fruit that
is easily brought into the bazaar import system by highlighting repositories
which had no apparent difficulty in being imported.';
COMMENT ON COLUMN ProductSeries.datestarted IS 'The timestamp when we last
initiated an import test or sync of this upstream repository.';
COMMENT ON COLUMN ProductSeries.datefinished IS 'The timestamp when we last
completed an import test or sync of this upstream repository.';
COMMENT ON COLUMN ProductSeries.datelastsynced IS 'The timestamp when we last successfully completed a production sync of this upstream repository.';
COMMENT ON COLUMN ProductSeries.date_published_sync IS 'The saved value of datelastsynced from the last time it was older than the corresponding branch\'s last_mirrored timestamp. The timestamp currently published import branch is either datelastsynced or datepublishedsync.';
COMMENT ON COLUMN ProductSeries.import_branch IS 'The VCS imports branch for
this product series.  If user_branch is not set, then this is considered the
product series branch.';
COMMENT ON COLUMN ProductSeries.user_branch IS 'The branch for this product
series, as set by the user.  If this is not set, then import_branch is
considered to be the product series branch';


-- Project
COMMENT ON TABLE Project IS 'Project: A DOAP Project. This table is the core of the DOAP section of the Launchpad database. It contains details of a single open source Project and is the anchor point for products, potemplates, and translationefforts.';
COMMENT ON COLUMN Project.owner IS 'The owner of the project will initially be the person who creates this Project in the system. We will encourage upstream project leaders to take on this role. The Project owner is able to edit the project.';
COMMENT ON COLUMN Project.driver IS 'This person or team has the ability to approve specs as goals for any series in any product in the project. Similarly, this person or team can approve bugs as targets for fixing in any series, or backporting of fixes to any series.';
COMMENT ON COLUMN Project.summary IS 'A brief summary of this project. This
will be displayed in bold text just above the description and below the
title. It should be a single paragraph of not more than 80 words.';
COMMENT ON COLUMN Project.description IS 'A detailed description of this
project. This should primarily be focused on the organisational aspects of
the project, such as the people involved and the structures that the project
uses to govern itself. It might refer to the primary products of the project
but the detailed descriptions of those products should be in the
Product.description field, not here. So, for example, useful information
such as the dates the project was started and the way the project
coordinates itself are suitable here.';
COMMENT ON COLUMN Project.homepageurl IS 'The home page URL of this project. Note that this could well be the home page of the main product of this project as well, if the project is too small to have a separate home page for project and product.';
COMMENT ON COLUMN Project.wikiurl IS 'This is the URL of a wiki that includes information about the project. It might be a page in a bigger wiki, or it might be the top page of a wiki devoted to this project.';
COMMENT ON COLUMN Project.lastdoap IS 'This column stores a cached copy of the last DOAP description we saw for this project. We cache the last DOAP fragment for this project because there may be some aspects of it which we are unable to represent in the database (such as multiple homepageurl\'s instead of just a single homepageurl) and storing the DOAP file allows us to re-parse it later and recover this information when our database model has been updated appropriately.';
COMMENT ON COLUMN Project.name IS 'A short lowercase name uniquely identifying the product. Use cases include being used as a key in URL traversal.';
COMMENT ON COLUMN Project.sourceforgeproject IS 'The SourceForge project name for this project. This is not unique as SourceForge doesn\'t use the same project/product structure as DOAP.';
COMMENT ON COLUMN Project.freshmeatproject IS 'The FreshMeat project name for this project. This is not unique as FreshMeat does not have the same project/product structure as DOAP';
COMMENT ON COLUMN Project.reviewed IS 'Whether or not someone at Canonical has reviewed this project.';
COMMENT ON COLUMN Project.active IS 'Whether or not this project should be considered active.';
COMMENT ON COLUMN Project.translationgroup IS 'The translation group that has permission to edit translations across all products in this project. Note that individual products may have their own translationgroup, in which case those translators will also have permission to edit translations for that product.';
COMMENT ON COLUMN Project.translationpermission IS 'The level of openness of
this project\'s translation process. The enum lists different approaches to
translation, from the very open (anybody can edit any translation in any
language) to the completely closed (only designated translators can make any
changes at all).';
COMMENT ON COLUMN Project.calendar IS 'The calendar associated with this project.';
-- COMMENT ON COLUMN Project.bugtracker IS 'The external bug tracker that is used to track bugs primarily for products within this project.';
COMMENT ON COLUMN Project.homepage_content IS 'A home page for this project in the Launchpad.';
COMMENT ON COLUMN Project.icon IS 'The library file alias to a small image to be used as an icon whenever we are referring to a project.';
COMMENT ON COLUMN Project.mugshot IS 'The library file alias of a mugshot image to display as the branding of a project, on its home page.';
COMMENT ON COLUMN Project.logo IS 'The library file alias of a smaller version of this product\'s mugshot.';


-- ProjectRelationship
COMMENT ON TABLE ProjectRelationship IS 'Project Relationships. This table stores information about the way projects are related to one another in the open source world. The actual nature of the relationship is stored in the \'label\' field, and possible values are given by the ProjectRelationship enum in dbschema.py. Examples are AGGREGATES ("the Gnome Project AGGREGATES EOG and Evolution and Gnumeric and AbiWord") and SIMILAR ("the Evolution project is SIMILAR to the Mutt project").';
COMMENT ON COLUMN ProjectRelationship.subject IS 'The subject of the relationship. Relationships are generally unidirectional - A AGGREGATES B is not the same as B AGGREGATES A. In the example "Gnome AGGREGATES Evolution", Gnome is the subject.';
COMMENT ON COLUMN ProjectRelationship.object IS 'The object of the relationship. In the example "Gnome AGGREGATES Evolution", Evolution is the object.';
COMMENT ON COLUMN ProjectRelationship.label IS 'The nature of the relationship. This integer takes one of the values enumerated in dbschema.py ProjectRelationship';


-- POTMsgSet
COMMENT ON TABLE POTMsgSet IS 'POTMsgSet: This table is stores a collection of msgids without their translations and all kind of information associated to that set of messages that could be found in a potemplate file.';

COMMENT ON COLUMN POTMsgSet.primemsgid IS 'The id of a pomgsid that identify this message set.';
COMMENT ON COLUMN POTMsgSet.alternative_msgid IS 'The alternative (non-English-based) id of a pomgsid that identifies this message set.';
COMMENT ON COLUMN POTMsgSet."sequence" IS 'The position of this message set inside the potemplate.';
COMMENT ON COLUMN POTMsgSet.potemplate IS 'The potemplate where this message set is stored.';
COMMENT ON COLUMN POTMsgSet.commenttext IS 'The comment text that is associated to this message set.';
COMMENT ON COLUMN POTMsgSet.filereferences IS 'The list of files and their line number where this message set was extracted from.';
COMMENT ON COLUMN POTMsgSet.sourcecomment IS 'The comment that was extracted from the source code.';
COMMENT ON COLUMN POTMsgSet.flagscomment IS 'The flags associated with this set (like c-format).';

-- POTemplate
COMMENT ON TABLE POTemplate IS 'This table stores a pot file for a given product.';
COMMENT ON COLUMN POTemplate.sourcepackagename IS 'A reference to a sourcepackage name from where this POTemplate comes.';
COMMENT ON COLUMN POTemplate.distrorelease IS 'A reference to the distribution from where this POTemplate comes.';
COMMENT ON COLUMN POTemplate.sourcepackageversion IS 'The sourcepackage version string from where this potemplate was imported last time with our buildd <-> Rosetta gateway.';
COMMENT ON COLUMN POTemplate.header IS 'The header of a .pot file when we import it. Most important info from it is POT-Creation-Date and custom headers.';
COMMENT ON COLUMN POTemplate.potemplatename IS 'A reference to a POTemplateName row that tells us the name/domain for this POTemplate.';
COMMENT ON COLUMN POTemplate.productseries IS 'A reference to a ProductSeries from where this POTemplate comes.';
COMMENT ON COLUMN POTemplate.path IS 'The path to the .pot source file inside the tarball tree, including the filename.';
COMMENT ON COLUMN POTemplate.from_sourcepackagename IS 'The sourcepackagename from where the last .pot file came (only if it\'s different from POTemplate.sourcepackagename)';
COMMENT ON COLUMN POTemplate.source_file IS 'Reference to Librarian file storing the last uploaded template file.';
COMMENT ON COLUMN POTemplate.source_file_format IS 'File format for the Librarian file referenced in "source_file" column.';

-- POTemplateName
COMMENT ON TABLE POTemplateName IS 'POTemplate Name. This table stores the domains/names of a set of POTemplate rows.';
COMMENT ON COLUMN POTemplateName.name IS 'The name of the POTemplate set. It must be unique';
COMMENT ON COLUMN POTemplateName.title IS 'The title we are going to use every time that we render a view of this POTemplateName row.';
COMMENT ON COLUMN POTemplateName.description IS 'A brief text about this POTemplateName so the user could know more about it.';
COMMENT ON COLUMN POTemplateName.translationdomain IS 'The translation domain name for this POTemplateName';

-- POFile
COMMENT ON TABLE POFile IS 'This table stores a PO file for a given PO template.';
COMMENT ON COLUMN POFile.exportfile IS 'The Library file alias of an export of this PO file.';
COMMENT ON COLUMN POFile.exporttime IS 'The time at which the file referenced by exportfile was generated.';
COMMENT ON COLUMN POFile.path IS 'The path (included the filename) inside the tree from where the content was imported.';
COMMENT ON COLUMN POFile.from_sourcepackagename IS 'The sourcepackagename from where the last .po file came (only if it\'s different from POFile.potemplate.sourcepackagename)';
COMMENT ON COLUMN POFile.unreviewed_count IS 'Number of POMsgSets with new, unreviewed POSubmissions.';

-- POSubmission
COMMENT ON TABLE POSubmission IS 'This table records the fact
that we saw, or someone submitted, a particular translation for a particular
msgset under a particular licence, at a specific time.';
COMMENT ON COLUMN POSubmission.pomsgset IS 'The message set for which the
submission or sighting was made.';
COMMENT ON COLUMN POSubmission.pluralform IS 'The plural form of the
submission which was made.';
COMMENT ON COLUMN POSubmission.potranslation IS 'The translation that was
submitted or sighted.';
COMMENT ON COLUMN POSubmission.person IS 'The person that made
the submission through the web to rosetta, or the last-translator on the
pofile that we are processing, or the person who uploaded that pofile to
rosetta. In short, our best guess as to the person who is contributing that
translation.';
COMMENT ON COLUMN POSubmission.origin IS 'The source of this
translation. This indicates whether the translation was in a pofile that we
parsed (probably one published in a package or branch or tarball), or was
submitted through the web.';
COMMENT ON COLUMN POSubmission.validationstatus IS 'Says whether or not we have validated this translation. Its value is specified by dbschema.TranslationValidationStatus, with 0 the value that says this row has not been validated yet.';
COMMENT ON COLUMN POSubmission.active IS 'Whether this submission is being used in Rosetta.';
COMMENT ON COLUMN POSubmission.published IS 'Whether this submission is the current translation published in revision control (or in the public po files for this translation template, in the package or tarball or branch which is considered the source of it).';

-- POMsgSet
COMMENT ON COLUMN POMsgSet.publishedfuzzy IS 'This indicates that this
POMsgSet was fuzzy when it was last imported from a published PO file. By
comparing the current fuzzy state (in the "fuzzy" field) to that, we know if
we have changed the fuzzy condition of the messageset in Rosetta.';
COMMENT ON COLUMN POMsgSet.publishedcomplete IS 'This indicates that this
POMsgSet was complete when it was last imported from a published PO file. By
"complete" we mean "has a translation for every expected plural form". We
can compare the current completeness state (in the "iscomplete" field) to
this, to know if we have changed the completeness of the messageset in
Rosetta since it was imported.';
COMMENT ON COLUMN POMsgSet.isfuzzy IS 'This indicates if the msgset is
currently fuzzy in Rosetta. The other indicator, publishedfuzzy, shows the
same status for the last published pofile we pulled in.';
COMMENT ON COLUMN POMsgSet.iscomplete IS 'This indicates if we believe that
Rosetta has an active translation for every expected plural form of this
message set.';
COMMENT ON COLUMN POMsgSet.reviewer IS 'The person who last reviewd the translations for this message.';
COMMENT ON COLUMN POMsgSet.date_reviewed IS 'Last time this message was reviewed.';
COMMENT ON COLUMN POMsgSet.language IS 'Language this POMsgSet is in; copied from its POFile for performance reasons.';

-- Sprint
COMMENT ON TABLE Sprint IS 'A meeting, sprint or conference. This is a convenient way to keep track of a collection of specs that will be discussed, and the people that will be attending.';
COMMENT ON COLUMN Sprint.driver IS 'The driver (together with the registrant or owner) is responsible for deciding which topics will be accepted onto the agenda of the sprint.';
COMMENT ON COLUMN Sprint.time_zone IS 'The timezone of the sprint, stored in text format from the Olsen database names, like "US/Eastern".';
COMMENT ON COLUMN Sprint.homepage_content IS 'A home page for this sprint in the Launchpad.';
COMMENT ON COLUMN Sprint.icon IS 'The library file alias to a small image to be used as an icon whenever we are referring to a sprint.';
COMMENT ON COLUMN Sprint.mugshot IS 'The library file alias of a mugshot image to display as the branding of a sprint, on its home page.';
COMMENT ON COLUMN Sprint.logo IS 'The library file alias of a smaller version of this sprint\'s mugshot.';

-- SprintAttendance
COMMENT ON TABLE SprintAttendance IS 'The record that someone will be attending a particular sprint or meeting.';
COMMENT ON COLUMN SprintAttendance.time_starts IS 'The time from which the person will be available to participate in meetings at the sprint.';
COMMENT ON COLUMN SprintAttendance.time_ends IS 'The time of departure from the sprint or conference - this is the last time at which the person is available for meetings during the sprint.';


-- SprintSpecification
COMMENT ON TABLE SprintSpecification IS 'The link between a sprint and a specification, so that we know which specs are going to be discussed at which sprint.';
COMMENT ON COLUMN SprintSpecification.status IS 'Whether or not the spec has been approved on the agenda for this sprint.';
COMMENT ON COLUMN SprintSpecification.whiteboard IS 'A place to store comments specifically related to this spec being on the agenda of this meeting.';
COMMENT ON COLUMN SprintSpecification.registrant IS 'The person who nominated this specification for the agenda of the sprint.';
COMMENT ON COLUMN SprintSpecification.decider IS 'The person who approved or declined this specification for the sprint agenda.';
COMMENT ON COLUMN SprintSpecification.date_decided IS 'The date this specification was approved or declined for the agenda.';


-- Question
COMMENT ON TABLE Question IS 'A question, or support request, for a distribution or for an application. Such questions are created by end users who need support on a particular feature or package or product.';
COMMENT ON COLUMN Question.assignee IS 'The person who has been assigned to resolve this question. Note that there is no requirement that every question be assigned somebody. Anybody can chip in to help resolve a question, and if they think they have done so we call them the "answerer".';
COMMENT ON COLUMN Question.answerer IS 'The person who last claimed to have "solved" this support question, giving a response that the owner believe should be sufficient to close the question. This will move the status of the question to "SOLVED". Note that the only person who can actually set the status to SOLVED is the person who asked the question.';
COMMENT ON COLUMN Question.answer IS 'The QuestionMessage that was accepted by the submitter as the "answer" to the question';
COMMENT ON COLUMN Question.product IS 'The upstream product to which this quesiton is related. Note that a quesiton MUST be linked either to a product, or to a distribution.';
COMMENT ON COLUMN Question.distribution IS 'The distribution for which a question was filed. Note that a request MUST be linked either to a product or a distribution.';
COMMENT ON COLUMN Question.sourcepackagename IS 'An optional source package name. This only makes sense if the question is bound to a distribution.';
COMMENT ON COLUMN Question.datelastquery IS 'The date we last saw a comment from the requester (owner).';
COMMENT ON COLUMN Question.datelastresponse IS 'The date we last saw a comment from somebody other than the requester.';
COMMENT ON COLUMN Question.dateaccepted IS 'The date we "confirmed" or "accepted" this question. It is usually set to the date of the first response by someone other than the requester. This allows us to track the time between first request and first response.';
COMMENT ON COLUMN Question.datedue IS 'The date this question is "due", if such a date can be established. Usually this will be set automatically on the basis of a support contract SLA commitment.';
COMMENT ON COLUMN Question.dateanswered IS 'The date this question was last "answered", in the sense of receiving a comment from someone other than the requester that the requester considered sufficient to close the question.';
COMMENT ON COLUMN Question.dateclosed IS 'The date the requester marked this question CLOSED.';
COMMENT ON COLUMN Question.language IS 'The language of the question''s title and description.';
COMMENT ON COLUMN Question.whiteboard IS 'A general status whiteboard. This is a scratch space to which arbitrary data can be added (there is only one constant whiteboard with no history). It is displayed at the top of the question. So its a useful way for projects to add their own semantics or metadata to the Answer Tracker.';
COMMENT ON COLUMN Question.faq IS 'The FAQ document that contains the long answer to this question.';

-- QuestionBug

COMMENT ON TABLE QuestionBug IS 'A link between a question and a bug, showing that the bug is somehow related to this question.';

-- QuestionMessage

COMMENT ON TABLE QuestionMessage IS 'A link between a question and a message. This means that the message will be displayed on the question page.';
COMMENT ON COLUMN QuestionMessage.action IS 'The action on the question that was done with this message. This is a value from the QuestionAction enum.';
COMMENT ON COLUMN QuestionMessage.new_status IS 'The status of the question after this message.';

-- QuestionReopening

COMMENT ON TABLE QuestionReopening IS 'A record of the times when a question was re-opened. In each case we store the time that it happened, the person who did it, and the person who had previously answered / rejected the question.';
COMMENT ON COLUMN QuestionReopening.reopener IS 'The person who reopened the question.';
COMMENT ON COLUMN QuestionReopening.answerer IS 'The person who was previously listed as the answerer of the question.';
COMMENT ON COLUMN QuestionReopening.priorstate IS 'The state of the question before it was reopened. You can reopen a question that is ANSWERED, or CLOSED, or REJECTED.';


-- QuestionSubscription

COMMENT ON TABLE QuestionSubscription IS 'A subscription of a person to a particular question.';


-- FAQ
COMMENT ON TABLE FAQ IS 'A technical document containing the answer to a common question.';
COMMENT ON COLUMN FAQ.id IS 'The FAQ document sequence number.';
COMMENT ON COLUMN FAQ.title IS 'The document title.';
COMMENT ON COLUMN FAQ.tags IS 'White-space separated list of tags.';
COMMENT ON COLUMN FAQ.content IS 'The content of FAQ. It can also contain a short summary and a link.';
COMMENT ON COLUMN FAQ.product IS 'The product to which this document is
related. Either "product" or "distribution" must be set.';
COMMENT ON COLUMN FAQ.distribution IS 'The distribution to which this document
is related. Either "product" or "distribution" must be set.';
COMMENT ON COLUMN FAQ.owner IS 'The person who created the document.';
COMMENT ON COLUMN FAQ.date_created IS 'The datetime when the document was created.';
COMMENT ON COLUMN FAQ.last_updated_by IS 'The person who last modified the document.';
COMMENT ON COLUMN FAQ.date_last_updated IS 'The datetime when the document was last modified.';


-- DistroReleaseLanguage

COMMENT ON TABLE DistroReleaseLanguage IS 'A cache of the current translation status of that language across an entire distrorelease.';
COMMENT ON COLUMN DistroReleaseLanguage.dateupdated IS 'The date these statistucs were last updated.';
COMMENT ON COLUMN DistroReleaseLanguage.currentcount IS 'As per IRosettaStats.';
COMMENT ON COLUMN DistroReleaseLanguage.updatescount IS 'As per IRosettaStats.';
COMMENT ON COLUMN DistroReleaseLanguage.rosettacount IS 'As per IRosettaStats.';
COMMENT ON COLUMN DistroReleaseLanguage.unreviewed_count IS 'As per IRosettaStats.';
COMMENT ON COLUMN DistroReleaseLanguage.contributorcount IS 'The total number of contributors to the translation of this distrorelease into this language.';

-- Manifest

COMMENT ON TABLE Manifest IS 'A Manifest describes the branches that go into
making up a source package or product release. This allows us to describe
the source package or product release in a way that HCT can pull down the
sources directly from The Bazaar and allow people to branch and edit
immediately. Note that a Manifest does not have an owner, please ensure that
ANYTHING that points TO a manifest, such as ProductRelease or
SourcePackageRelease, has an owner, so that we do not end up with orphaned
manifests.';

-- Calendar

COMMENT ON TABLE Calendar IS 'A Calendar attached to some other Launchpad object (currently People, Projects or Products)';
COMMENT ON COLUMN Calendar.title IS 'The title of the Calendar';
COMMENT ON COLUMN Calendar.revision IS 'An monotonically increasing counter indicating a particular version of the calendar';


-- CalendarSubscription
COMMENT ON TABLE CalendarSubscription IS 'A subscription relationship between two calendars';
COMMENT ON COLUMN CalendarSubscription.subject IS 'The subject of the subscription relationship';
COMMENT ON COLUMN CalendarSubscription.object IS 'The object of the subscription relationship';
COMMENT ON COLUMN CalendarSubscription.colour IS 'The colour used to display events from calendar \'object\' when in the context of calendar \'subject\'';

COMMENT ON TABLE CalendarEvent IS 'Events belonging to calendars';
COMMENT ON COLUMN CalendarEvent.uid IS 'A globally unique identifier for the event.  This identifier should be preserved through when importing events from a desktop calendar application';
COMMENT ON COLUMN CalendarEvent.calendar IS 'The calendar this event belongs to';
COMMENT ON COLUMN CalendarEvent.dtstart IS 'The start time for the event in UTC';
COMMENT ON COLUMN CalendarEvent.duration IS 'The duration of the event';
COMMENT ON COLUMN CalendarEvent.title IS 'A one line description of the event';
COMMENT ON COLUMN CalendarEvent.description IS 'A multiline description of the event';
COMMENT ON COLUMN CalendarEvent.location IS 'A location associated with the event';

COMMENT ON COLUMN SourcePackageName.name IS
    'A lowercase name identifying one or more sourcepackages';
COMMENT ON COLUMN BinaryPackageName.name IS
    'A lowercase name identifying one or more binarypackages';
COMMENT ON COLUMN BinaryPackageRelease.architecturespecific IS 'This field indicates whether or not a binarypackage is architecture-specific. If it is not specific to any given architecture then it can automatically be included in all the distroarchreleases which pertain.';


-- Distribution

COMMENT ON COLUMN Distribution.lucilleconfig IS 'Configuration
information which lucille will use when processing uploads and
generating archives for this distribution';
COMMENT ON COLUMN Distribution.members IS 'Person or team with upload and commit priviledges relating to this distribution. Other rights may be assigned to this role in the future.';
COMMENT ON COLUMN Distribution.mirror_admin IS 'Person or team with privileges to mark a mirror as official.';
COMMENT ON COLUMN Distribution.driver IS 'The team or person responsible for approving goals for each release in the distribution. This should usually be a very small team because the Distribution driver can approve items for backporting to past releases as well as the current release under development. Each distrorelease has its own driver too, so you can have the small superset in the Distribution driver, and then specific teams per distrorelease for backporting, for example, or for the current release management team on the current development focus release.';
COMMENT ON COLUMN Distribution.translationgroup IS 'The translation group that is responsible for all translation work in this distribution.';
COMMENT ON COLUMN Distribution.translationpermission IS 'The level of openness of this distribution\'s translation process. The enum lists different approaches to translation, from the very open (anybody can edit any translation in any language) to the completely closed (only designated translators can make any changes at all).';
COMMENT ON COLUMN Distribution.bugcontact IS 'Person who will be automatically subscribed to every bug targeted to this distribution.';
COMMENT ON COLUMN Distribution.security_contact IS 'The person or team who handles security-related issues in the distribution.';
COMMENT ON COLUMN Distribution.official_rosetta IS 'Whether or not this distribution uses Rosetta for its official translation team and coordination.';
COMMENT ON COLUMN Distribution.official_malone IS 'Whether or not this distribution uses Malone for an official bug tracker.';
COMMENT ON COLUMN Distribution.official_answers IS 'Whether or not this product upstream uses Answers officialy.';

COMMENT ON COLUMN Distribution.translation_focus IS 'The DistroRelease that should get the translation effort focus.';

-- DistroRelease

COMMENT ON COLUMN DistroRelease.lucilleconfig IS 'Configuration
information which lucille will use when processing uploads and
generating archives for this distro release';
COMMENT ON COLUMN DistroRelease.summary IS 'A brief summary of the distro release. This will be displayed in bold at the top of the distrorelease page, above the distrorelease description. It should include any high points that are particularly important to draw to the attention of users.';
COMMENT ON COLUMN DistroRelease.description IS 'An extensive list of the features in this release of the distribution. This will be displayed on the main distro release page, below the summary.';
COMMENT ON COLUMN DistroRelease.datelastlangpack IS 'The date we last generated a base language pack for this release. Language update packs for this release will only include translations added after that date.';
COMMENT ON COLUMN DistroRelease.hide_all_translations IS 'Whether we should hid
e all available translations for this distro release to non admin users.';
COMMENT ON COLUMN DistroRelease.messagecount IS 'This is a cached value and may be a few hours out of sync with reality. It should, however, be in sync with the values in DistroReleaseLanguage, and should never be updated separately. The total number of translation messages in this distro release, as per IRosettaStats.';
COMMENT ON COLUMN DistroRelease.nominatedarchindep IS 'This is the DistroArchRelease nominated to build architecture independent packages within this DistroRelase, it is mandatory for buildable distroreleases, i.e., Auto Build System will avoid to create build jobs for a DistroRelease with no nominatedarchindep, but the database model allow us to do it (for non-buildable DistroReleases). See further info in NominatedArchIndep specification.';
COMMENT ON COLUMN DistroRelease.binarycount IS 'A cache of the number of distinct binary package names published in this distro release.';
COMMENT ON COLUMN DistroRelease.sourcecount IS 'A cache of the number of distinct source package names published in this distro release.';

-- PackageUpload
COMMENT ON TABLE PackageUpload IS 'An upload. This table stores information pertaining to uploads to a given DistroRelease/Archive.';

COMMENT ON COLUMN PackageUpload.status IS 'This is an integer field containing the current status of the upload. Possible values are given by the UploadStatus class in dbschema.py';

COMMENT ON COLUMN PackageUpload.distrorelease IS 'This integer field refers to the DistroRelease to which this upload is targeted';

COMMENT ON COLUMN PackageUpload.pocket IS 'This is the pocket the upload is targeted at.';

COMMENT ON COLUMN PackageUpload.changesfile IS 'The changes file associated with this upload.';

COMMENT ON COLUMN PackageUpload.archive IS 'The archive to which this upload is targetted.';

-- PackageUploadSource
COMMENT ON TABLE PackageUploadSource IS 'Link between an upload and a source package. This table stores information pertaining to the source files in a package upload.';

COMMENT ON COLUMN PackageUploadSource.packageupload IS 'This integer field refers to the PackageUpload row that this source belongs to.';

COMMENT ON COLUMN PackageUploadSource.sourcepackagerelease IS 'This integer field refers to the SourcePackageRelease record related to this upload.';

-- PackageUploadBuild
COMMENT ON TABLE PackageUploadBuild IS 'An upload binary build. This table stores information pertaining to the builds in a package upload.';

COMMENT ON COLUMN PackageUploadBuild.packageupload IS 'This integer field refers to the PackageUpload row that this source belongs to.';

COMMENT ON COLUMN PackageUploadBuild.build IS 'This integer field refers to the Build record related to this upload.';

-- PackageUploadCustom
COMMENT ON TABLE PackageUploadCustom IS 'An uploaded custom format file. This table stores information pertaining to the custom upload formats in a package upload.';

COMMENT ON COLUMN PackageUploadCustom.packageupload IS 'The PackageUpload row this refers to.';

COMMENT ON COLUMN PackageUploadCustom.customformat IS 'The format of this particular custom uploaded file.';

COMMENT ON COLUMN PackageUploadCustom.libraryfilealias IS 'The actual file as a librarian alias.';

-- SourcePackageName
COMMENT ON COLUMN SourcePackageName.name IS
    'A lowercase name identifying one or more sourcepackages';
COMMENT ON COLUMN BinaryPackageName.name IS
    'A lowercase name identifying one or more binarypackages';

COMMENT ON COLUMN BinaryPackageRelease.architecturespecific IS 'This field indicates whether or not a binarypackage is architecture-specific. If it is not specific to any given architecture then it can automatically be included in all the distroarchreleases which pertain.';


-- SourcePackageRelease
COMMENT ON COLUMN SourcePackageRelease.creator IS 'The person who issued the upload';
COMMENT ON COLUMN SourcePackageRelease.version IS 'Debian-like version string for this release. Indexed with debversion_sort_key and validated with valid_debian_version constraint.';
COMMENT ON COLUMN SourcePackageRelease.dateuploaded IS 'Creation timestamp.';
COMMENT ON COLUMN SourcePackageRelease.urgency IS 'SourcePackageUrgency constant';
COMMENT ON COLUMN SourcePackageRelease.dscsigningkey IS 'Reference to the GPGKey used to sign the DSC.';
COMMENT ON COLUMN SourcePackageRelease.component IS 'The original component to where this source was submitted.';
COMMENT ON COLUMN SourcePackageRelease.changelog IS 'Changelog text section extracted from the changesfile.';
COMMENT ON COLUMN SourcePackageRelease.builddepends IS 'DSC builddepends line section.';
COMMENT ON COLUMN SourcePackageRelease.builddependsindep IS 'DSC builddependsindep line section.';
COMMENT ON COLUMN SourcePackageRelease.architecturehintlist IS 'DSC arch line';
COMMENT ON COLUMN SourcePackageRelease.dsc IS 'Original DSC text.';
COMMENT ON COLUMN SourcePackageRelease.section IS 'This integer field references the Section which the source package claims to be in';
COMMENT ON COLUMN SourcePackageRelease.manifest IS 'Reference to a manifest record.';
COMMENT ON COLUMN SourcePackageRelease.maintainer IS 'Reference to the person noted as source package maintainer in the DSC.';
COMMENT ON COLUMN SourcePackageRelease.sourcepackagename IS 'Reference to a SourcePackageName.';
COMMENT ON COLUMN SourcePackageRelease.uploaddistrorelease IS 'DistroRelease to where the source was originally uploaded.';
COMMENT ON COLUMN SourcePackageRelease.format IS 'Source package format constant, SourcePackageReleaseFormat.';
COMMENT ON COLUMN SourcePackageRelease.dsc_maintainer_rfc822 IS 'The original maintainer line in RFC-822 format, to be used in archive indexes.';
COMMENT ON COLUMN SourcePackageRelease.dsc_standards_version IS 'DSC standards version (such as "3.6.2", "3.5.9", etc) used to build this source.';
COMMENT ON COLUMN SourcePackageRelease.dsc_format IS 'DSC format version (such as "1.0").';
COMMENT ON COLUMN SourcePackageRelease.dsc_binaries IS 'DSC binary line, claimed binary-names produce by this source.';

-- SecureBinaryPackagePublishingHistory
COMMENT ON TABLE SecureBinaryPackagePublishingHistory IS 'PackagePublishingHistory: The history of a BinaryPackagePublishing record. This table represents the lifetime of a publishing record from inception to deletion. Records are never removed from here and in time the publishing table may become a view onto this table. A column being NULL indicates there''s no data for that state transition. E.g. a package which is removed without being superseded won''t have datesuperseded or supersededby filled in.';
COMMENT ON COLUMN SecureBinaryPackagePublishingHistory.binarypackagerelease IS 'The binarypackage being published.';
COMMENT ON COLUMN SecureBinaryPackagePublishingHistory.distroarchrelease IS 'The distroarchrelease into which the binarypackage is being published.';
COMMENT ON COLUMN SecureBinaryPackagePublishingHistory.status IS 'The current status of the publishing.';
COMMENT ON COLUMN SecureBinaryPackagePublishingHistory.component IS 'The component into which the publishing takes place.';
COMMENT ON COLUMN SecureBinaryPackagePublishingHistory.section IS 'The section into which the publishing takes place.';
COMMENT ON COLUMN SecureBinaryPackagePublishingHistory.priority IS 'The priority at which the publishing takes place.';
COMMENT ON COLUMN SecureBinaryPackagePublishingHistory.datecreated IS 'The date/time on which the publishing record was created.';
COMMENT ON COLUMN SecureBinaryPackagePublishingHistory.datepublished IS 'The date/time on which the source was actually published into an archive.';
COMMENT ON COLUMN SecureBinaryPackagePublishingHistory.datesuperseded IS 'The date/time on which the source was superseded by a new source.';
COMMENT ON COLUMN SecureBinaryPackagePublishingHistory.supersededby IS 'The build which superseded this package. This seems odd but it is important because a new build may not actually build a given binarypackage and we need to supersede it appropriately';
COMMENT ON COLUMN SecureBinaryPackagePublishingHistory.datemadepending IS 'The date/time on which this publishing record was made to be pending removal from the archive.';
COMMENT ON COLUMN SecureBinaryPackagePublishingHistory.scheduleddeletiondate IS 'The date/time at which the package is/was scheduled to be deleted.';
COMMENT ON COLUMN SecureBinaryPackagePublishingHistory.dateremoved IS 'The date/time at which the package was actually deleted.';
COMMENT ON COLUMN SecureBinaryPackagePublishingHistory.pocket IS 'The pocket into which this record is published. The RELEASE pocket (zero) provides behaviour as normal. Other pockets may append things to the distrorelease name such as the UPDATES pocket (-updates) or the SECURITY pocket (-security).';
COMMENT ON COLUMN SecureBinaryPackagePublishingHistory.embargo IS 'The publishing record is embargoed from publication if this is set to TRUE. When TRUE, this column prevents the publication record from even showing up in the publishing tables.';
COMMENT ON COLUMN SecureBinaryPackagePublishingHistory.embargolifted IS 'The date and time when we lifted the embargo on this publishing record. I.E. when embargo was set to FALSE having previously been set to TRUE.';
COMMENT ON COLUMN SecureBinaryPackagePublishingHistory.archive IS 'Target archive for this publishing record.';
COMMENT ON VIEW BinaryPackagePublishingHistory IS 'View on SecureBinaryPackagePublishingHistory that restricts access to embargoed entries';

COMMENT ON VIEW PublishedPackageView IS
    'A very large view that brings together all the information about
    packages that are currently being published within a distribution. This
    view was designed for the page which shows packages published in the
    distribution, but may be more widely used.';

-- ProcessorFamily

COMMENT ON TABLE ProcessorFamily IS 'An architecture, that might consist of several actual processors. Different distributions call these architectures different things, so we have an "architecturetag" in DistroArchRelease that might be different to the architecture\'s name.';
COMMENT ON COLUMN ProcessorFamily.name IS 'The name of the architecture. This is a short unix-style name such as i386 or amd64';
COMMENT ON COLUMN ProcessorFamily.title IS 'A title for the architecture. For example "Intel i386 Compatible".';
COMMENT ON COLUMN ProcessorFamily.description IS 'A description for this processor family. It might include any gotchas such as the fact that i386 does not necessarily mean that code would run on a 386... Ubuntu for example requires a 486.';

-- Processor

COMMENT ON TABLE Processor IS 'A single processor for which code might be compiled. For example, i386, P2, P3, P4, Itanium1, Itanium2... each processor belongs to a ProcessorFamily, and it might be that a package is compiled several times for a given Family, with different optimisation settings for each processor.';
COMMENT ON COLUMN Processor.name IS 'The name of this processor, for example, i386, Pentium, P2, P3, P4, Itanium, Itanium2, K7, Athlon, Opteron... it should be short and unique.';
COMMENT ON COLUMN Processor.family IS 'The ProcessorFamily for this Processor.';

-- DistroArchRelease

COMMENT ON COLUMN DistroArchRelease.processorfamily IS 'A link to the ProcessorFamily table, giving the architecture of this DistroArchRelease.';
COMMENT ON COLUMN DistroArchRelease.architecturetag IS 'The name of this architecture in the context of this specific distro release. For example, some distributions might label amd64 as amd64, others might call is x86_64. This information is used, for example, in determining the names of the actual package files... such as the "amd64" part of "apache2_2.0.56-1_amd64.deb"';
COMMENT ON COLUMN DistroArchRelease.official IS 'Whether or not this architecture or "port" is an official release. If it is not official then you may not be able to install it or get all the packages for it.';
COMMENT ON COLUMN DistroArchRelease.package_count IS 'A cache of the number of binary packages published in this distro arch release. The count only includes packages published in the release pocket.';

-- LauncpadDatabaseRevision
COMMENT ON TABLE LaunchpadDatabaseRevision IS 'This table contains a list of the database patches that have been successfully applied to this database.';
COMMENT ON COLUMN LaunchpadDatabaseRevision.major IS 'Major number. This is the version of the baseline schema the patch was made agains.';
COMMENT ON COLUMN LaunchpadDatabaseRevision.minor IS 'Minor number. Patches made during development each increment the minor number.';
COMMENT ON COLUMN LaunchpadDatabaseRevision.patch IS 'The patch number will hopefully always be ''0'', as it exists to support emergency patches made to the production server. eg. If production is running ''4.0.0'' and needs to have a patch applied ASAP, we would create a ''4.0.1'' patch and roll it out. We then may need to refactor all the existing ''4.x.0'' patches.';

-- Karma
COMMENT ON TABLE Karma IS 'Used to quantify all the ''operations'' a user performs inside the system, which maybe reporting and fixing bugs, uploading packages, end-user support, wiki editting, etc.';
COMMENT ON COLUMN Karma.action IS 'A foreign key to the KarmaAction table.';
COMMENT ON COLUMN Karma.datecreated IS 'A timestamp for the assignment of this Karma.';
COMMENT ON COLUMN Karma.Person IS 'The Person for wich this Karma was assigned.';
COMMENT ON COLUMN Karma.product IS 'The Product on which a person performed an action that resulted on this karma.';
COMMENT ON COLUMN Karma.distribution IS 'The Distribution on which a person performed an action that resulted on this karma.';
COMMENT ON COLUMN Karma.sourcepackagename IS 'The SourcePackageName on which a person performed an action that resulted on this karma.';

-- KarmaAction
COMMENT ON TABLE KarmaAction IS 'Stores all the actions that would give karma to the user which performed it.';
COMMENT ON COLUMN KarmaAction.name IS 'The unique name of this action.';
COMMENT ON COLUMN KarmaAction.category IS 'A dbschema value used to group actions together.';
COMMENT ON COLUMN KarmaAction.points IS 'The number of points this action is worth of.';

-- KarmaCache
COMMENT ON TABLE KarmaCache IS 'Stores a cached value of a person\'s karma points, grouped by the action category and the context where that action was performed.';
COMMENT ON COLUMN KarmaCache.Person IS 'The person which performed the actions of this category, and thus got the karma.';
COMMENT ON COLUMN KarmaCache.Category IS 'The category of the actions.';
COMMENT ON COLUMN KarmaCache.KarmaValue IS 'The karma points of all actions of this category performed by this person on this context (product/distribution).';
COMMENT ON COLUMN Karma.product IS 'The Product on which a person performed an action that resulted on this karma.';
COMMENT ON COLUMN Karma.product IS 'The Project to which this Product belongs.  An entry on this table with a non-NULL Project and a NULL Product represents the total karma of the person across all products of that project..';
COMMENT ON COLUMN Karma.distribution IS 'The Distribution on which a person performed an action that resulted on this karma.';
COMMENT ON COLUMN Karma.sourcepackagename IS 'The SourcePackageName on which a person performed an action that resulted on this karma.';

-- Person
COMMENT ON TABLE Person IS 'Central user and group storage. A row represents a person if teamowner is NULL, and represents a team (group) if teamowner is set.';
COMMENT ON COLUMN Person.account_status IS 'The status of the account associated with this Person.';
COMMENT ON COLUMN Person.account_status_comment IS 'The comment on the status of the account associated with this Person.';
COMMENT ON COLUMN Person.subscriptionpolicy IS 'The policy for new members to join this team.';
COMMENT ON COLUMN Person.renewal_policy IS 'The policy for membership renewal on this team.';
COMMENT ON COLUMN Person.displayname IS 'Person or group''s name as it should be rendered to screen';
COMMENT ON COLUMN Person.password IS 'SSHA digest encrypted password.';
COMMENT ON COLUMN Person.teamowner IS 'id of the team owner. Team owners will have authority to add or remove people from the team.';
COMMENT ON COLUMN Person.teamdescription IS 'Informative description of the team. Format and restrictions are as yet undefined.';
COMMENT ON COLUMN Person.name IS 'Short mneumonic name uniquely identifying this person or team. Useful for url traversal or in places where we need to unambiguously refer to a person or team (as displayname is not unique).';
COMMENT ON COLUMN Person.language IS 'Preferred language for this person (unset for teams). UI should be displayed in this language wherever possible.';
COMMENT ON COLUMN Person.calendar IS 'The calendar associated with this person.';
COMMENT ON COLUMN Person.timezone IS 'The name of the time zone this person prefers (if unset, UTC is used).  UI should display dates and times in this time zone wherever possible.';
COMMENT ON COLUMN Person.homepage_content IS 'A home page for this person in the Launchpad. In short, this is like a personal wiki page. The person will get to edit their own page, and it will be published on /people/foo/. Note that this is in text format, and will migrate to being in Moin format as a sort of mini-wiki-homepage.';
COMMENT ON COLUMN Person.icon IS 'The library file alias to a small image to be used as an icon whenever we are referring to that person.';
COMMENT ON COLUMN Person.mugshot IS 'The library file alias of a hackermugshot image to display as the "face" of a person, on their home page.';
COMMENT ON COLUMN Person.logo IS 'The library file alias of a smaller version of this person\'s mugshot.';
COMMENT ON COLUMN Person.creation_rationale IS 'The rationale for the creation of this person -- a dbschema value.';
COMMENT ON COLUMN Person.creation_comment IS 'A text comment for the creation of this person.';
COMMENT ON COLUMN Person.registrant IS 'The user who created this profile.';
COMMENT ON COLUMN Person.personal_standing IS 'The standing of the person, which indicates (for now, just) whether the person can post to a mailing list without requiring first post moderation.  Values are documented in dbschema.PersonalStanding.';
COMMENT ON COLUMN Person.personal_standing_reason_text IS 'The reason a person\'s standing has changed.';
COMMENT ON COLUMN Person.mail_resumption_date IS 'A NULL resumption date or a date in the past indicates that there is no vacation in effect.  Vacations are granular to the day, so a datetime is not necessary.';
COMMENT ON COLUMN Person.mailing_list_auto_subscribe_policy IS 'The auto-subscription policy for the person, i.e. whether and how the user is automatically subscribed to mailing lists for teams they join.  Values are described in dbschema.MailingListAutoSubscribePolicy.';
COMMENT ON COLUMN Person.mailing_list_receive_duplicates IS 'True means the user wants to receive list copies of messages on which they are explicitly named as a recipient.';

COMMENT ON TABLE ValidPersonOrTeamCache IS 'A materialized view listing the Person.ids of all valid people and teams.';

-- PersonLanguage
COMMENT ON TABLE PersonLanguage IS 'PersonLanguage: This table stores the preferred languages that a Person has, it''s used in Rosetta to select the languages that should be showed to be translated.';
COMMENT ON COLUMN PersonLanguage.person IS 'This field is a reference to a Person object that has this preference.';
COMMENT ON COLUMN PersonLanguage.language IS 'This field is a reference to a Language object that says that the Person associated to this row knows how to translate/understand this language.';

-- Bounty
COMMENT ON TABLE Bounty IS 'A set of bounties for work to be done by the open source community. These bounties will initially be offered only by Canonical, but later we will create the ability for people to offer the bounties themselves, using us as a clearing house.';
COMMENT ON COLUMN Bounty.usdvalue IS 'This is the ESTIMATED value in US Dollars of the bounty. We say "estimated" because the bounty might one day be offered in one of several currencies, or people might contribute different amounts in different currencies to each bounty. This field will reflect an estimate based on recent currency exchange rates of the value of this bounty in USD.';
COMMENT ON COLUMN Bounty.difficulty IS 'An estimate of the difficulty of the bounty, as a dbschema.BountyDifficulty.';
COMMENT ON COLUMN Bounty.bountystatus IS 'The current status of this bounty
- an indicator of whether or not it is open, closed, or withdrawn.';
COMMENT ON COLUMN Bounty.reviewer IS 'The person who will review this bounty regularly for progress. The reviewer is the person who is responsible for establishing when the bounty is complete.';
COMMENT ON COLUMN Bounty.owner IS 'The person who created the bounty. The owner can update the specification of the bounty, and appoints the reviewer.';

COMMENT ON TABLE BountySubscription IS 'This table records whether or not someone it interested in a bounty. Subscribers will show up on the page with the bounty details.';
COMMENT ON COLUMN BountySubscription.bounty IS 'The bounty to which the person is subscribed.';
COMMENT ON COLUMN BountySubscription.person IS 'The person being subscribed to this bounty.';

COMMENT ON TABLE ProductBounty IS 'This table records a simple link between a bounty and a product. This bounty will be listed on the product web page, and the product will be mentioned on the bounty web page.';

COMMENT ON TABLE DistributionBounty IS 'This table records a simple link between a bounty and a distribution. This bounty will be listed on the distribution web page, and the distribution will be mentioned on the bounty web page.';

COMMENT ON TABLE ProjectBounty IS 'This table records a simple link between a bounty and a project. This bounty will be listed on the project web page, and the project will be mentioned on the bounty web page.';

-- Messaging subsytem
COMMENT ON TABLE BugMessage IS 'This table maps a message to a bug. In other words, it shows that a particular message is associated with a particular bug.';
COMMENT ON COLUMN BugMessage.bugwatch IS 'The external bug this bug comment was imported from.';
COMMENT ON TABLE Message IS 'This table stores a single RFC822-style message. Messages can be threaded (using the parent field). These messages can then be referenced from elsewhere in the system, such as the BugMessage table, integrating messageboard facilities with the rest of The Launchpad.';
COMMENT ON COLUMN Message.parent IS 'A "parent message". This allows for some level of threading in Messages.';
COMMENT ON COLUMN Message.subject IS 'The title text of the message, or the subject if it was an email.';
COMMENT ON COLUMN Message.distribution IS 'The distribution in which this message originated, if we know it.';
COMMENT ON COLUMN Message.raw IS 'The original unadulterated message if it arrived via email. This is required to provide access to the original, undecoded message.';

COMMENT ON TABLE MessageChunk IS 'This table stores a single chunk of a possibly multipart message. There will be at least one row in this table for each message. text/* parts are stored in the content column. All other parts are stored in the Librarian and referenced via the blob column. If both content and blob are NULL, then this chunk has been removed (eg. offensive, legal reasons, virus etc.)';
COMMENT ON COLUMN MessageChunk.content IS 'Text content for this chunk of the message. This content is full text searchable.';
COMMENT ON COLUMN MessageChunk.blob IS 'Binary content for this chunk of the message.';
COMMENT ON COLUMN MessageChunk.sequence IS 'Order of a particular chunk. Chunks are orders in ascending order starting from 1.';

-- Comments on Lucille views
COMMENT ON VIEW SourcePackageFilePublishing IS 'This view is used mostly by Lucille while performing publishing and unpublishing operations. It lists all the files associated with a sourcepackagerelease and collates all the textual representations needed for publishing components etc to allow rapid queries from SQLObject.';
COMMENT ON VIEW BinaryPackageFilePublishing IS 'This view is used mostly by Lucille while performing publishing and unpublishing operations. It lists all the files associated with a binarypackage and collates all the textual representations needed for publishing components etc to allow rapid queries from SQLObject.';

-- SourcePackageRelease

COMMENT ON TABLE SourcePackageRelease IS 'SourcePackageRelease: A source
package release. This table represents a specific release of a source
package. Source package releases may be published into a distrorelease, or
even multiple distroreleases.';
COMMENT ON COLUMN SourcePackageRelease.creator IS 'The creator of this
sourcepackagerelease. This is the person referred to in the top entry in the
package changelog in debian terms. Note that a source package maintainer in
Ubuntu might be person A, but a particular release of that source package
might in fact have been created by a different person B. The maintainer
would be recorded in the Maintainership table, while the creator of THIS
release would be recorded in the SourcePackageRelease.creator field.';
COMMENT ON COLUMN SourcePackageRelease.version IS 'The version string for
this source package release. E.g. "1.0-2" or "1.4-5ubuntu9.1". Note that, in
ubuntu-style and redhat-style distributions, the version+sourcepackagename
is unique, even across distroreleases. In other words, you cannot have a
foo-1.2-1 package in Hoary that is different from foo-1.2-1 in Warty.';
COMMENT ON COLUMN SourcePackageRelease.dateuploaded IS 'The date/time that
this sourcepackagerelease was first uploaded to the Launchpad.';
COMMENT ON COLUMN SourcePackageRelease.urgency IS 'The urgency of the
upload. This is generally used to prioritise buildd activity but may also be
used for "testing" systems or security work in the future. The "urgency" is
set by the uploader, in the DSC file.';
COMMENT ON COLUMN SourcePackageRelease.dscsigningkey IS 'The GPG key used to
sign the DSC. This is not necessarily the maintainer\'s key, or the
creator\'s key. For example, it\'s possible to produce a package, then ask a
sponsor to upload it.';
COMMENT ON COLUMN SourcePackageRelease.component IS 'The component in which
this sourcepackagerelease is intended (by the uploader) to reside. E.g.
main, universe, restricted. Note that the distribution managers will often
override this data and publish the package in an entirely different
component.';
COMMENT ON COLUMN SourcePackageRelease.changelog IS 'The changelog of this
source package release.';
COMMENT ON COLUMN SourcePackageRelease.builddepends IS 'The build
dependencies for this source package release.';
COMMENT ON COLUMN SourcePackageRelease.builddependsindep IS 'The
architecture-independant build dependancies for this source package release.';
COMMENT ON COLUMN SourcePackageRelease.architecturehintlist IS 'The
architectures which this source package release believes it should be built.
This is used as a hint to the build management system when deciding what
builds are still needed.';
COMMENT ON COLUMN SourcePackageRelease.format IS 'The format of this
sourcepackage release, e.g. DPKG, RPM, EBUILD, etc. This is an enum, and the
values are listed in dbschema.SourcePackageFormat';
COMMENT ON COLUMN SourcePackageRelease.dsc IS 'The "Debian Source Control"
file for the sourcepackagerelease, from its upload into Ubuntu for the
first time.';
COMMENT ON COLUMN SourcePackageRelease.uploaddistrorelease IS 'The
distrorelease into which this source package release was uploaded into
Launchpad / Ubuntu for the first time. In general, this will be the
development Ubuntu release into which this package was uploaded. For a
package which was unchanged between warty and hoary, this would show Warty.
For a package which was uploaded into Hoary, this would show Hoary.';
COMMENT ON COLUMN SourcePackageRelease.upload_archive IS 'The archive into which this sourcepackagerelese was originally uploaded.';


-- SourcePackageName

COMMENT ON TABLE SourcePackageName IS 'SourcePackageName: A soyuz source package name.';

-- Specification
COMMENT ON TABLE Specification IS 'A feature specification. At the moment we do not store the actual specification, we store a URL for the spec, which is managed in a wiki somewhere else. We store the overall state of the spec, as well as queueing information about who needs to review the spec, and why.';
COMMENT ON COLUMN Specification.assignee IS 'The person who has been assigned to implement this specification.';
COMMENT ON COLUMN Specification.drafter IS 'The person who has been asked to draft this specification. They are responsible for getting the spec to "approved" state.';
COMMENT ON COLUMN Specification.approver IS 'The person who is responsible for approving the specification in due course, and who will probably be required to review the code itself when it is being implemented.';
COMMENT ON COLUMN Specification.product IS 'The product for which this is a feature specification. The specification must be connected either to a product, or to a distribution.';
COMMENT ON COLUMN Specification.distribution IS 'The distribution for which this is a feature specification. The specification must be connected either to a product, or to a distribution.';
COMMENT ON COLUMN Specification.distrorelease IS 'If this is not NULL, then it means that the release managers have targeted this feature to be released in the given distrorelease. It is not necessary to target a distrorelease, but this is a useful way of know which specifications are, for example, BreezyGoals.';
COMMENT ON COLUMN Specification.productseries IS 'This is an indicator that the specification is planned, or targeted, for implementation in a given product series. It is not necessary to target a spec to a series, but it is a useful way of showing which specs are planned to implement for a given series.';
COMMENT ON COLUMN Specification.milestone IS 'This is an indicator that the feature defined in this specification is expected to be delivered for a given milestone. Note that milestones are not necessarily releases, they are a way of identifying a point in time and grouping bugs and features around that.';
COMMENT ON COLUMN Specification.definition_status IS 'An enum called SpecificationDefinitionStatus that shows what the current status (new, draft, implemented etc) the spec is currently in.';
COMMENT ON COLUMN Specification.priority IS 'An enum that gives the implementation priority (low, medium, high, emergency) of the feature defined in this specification.';
COMMENT ON COLUMN Specification.specurl IS 'The URL where the specification itself can be found. This is usually a wiki page somewhere.';
COMMENT ON COLUMN Specification.whiteboard IS 'As long as the specification is somewhere else (i.e. not in Launchpad) it will be useful to have a place to hold some arbitrary message or status flags that have meaning to the project, not Launchpad. This whiteboard is just the place for it.';
COMMENT ON COLUMN Specification.superseded_by IS 'The specification which replaced this specification.';
COMMENT ON COLUMN Specification.implementation_status IS 'The implementation status of this specification. This field is used to track the actual delivery of the feature (implementing the spec), as opposed to the definition of expected behaviour (writing the spec).';
COMMENT ON COLUMN Specification.goalstatus IS 'Whether or not the drivers for the goal product series or distro release have accepted this specification as a goal.';
COMMENT ON COLUMN Specification.goal_proposer IS 'The person who proposed this spec as a goal for the productseries or distrorelease.';
COMMENT ON COLUMN Specification.date_goal_proposed IS 'The date the spec was proposed as a goal.';
COMMENT ON COLUMN Specification.goal_decider IS 'The person who approved or declined this goal.';
COMMENT ON COLUMN Specification.date_goal_decided IS 'The date this goal was accepted or declined.';
COMMENT ON COLUMN Specification.completer IS 'The person who changed the state of the spec in such a way that it was determined to be completed.';
COMMENT ON COLUMN Specification.date_completed IS 'The date this specification was completed or marked obsolete. This lets us chart the progress of a project (or a release) over time in terms of features implemented.';
-- COMMENT ON CONSTRAINT specification_completion_recorded_chk ON Specification IS 'A constraint to ensure that we have recorded the date of completion if the specification is in fact considered completed. The SQL behind the completion test is repeated at a code level in database/specification.py: as Specification.completeness, please ensure that the constraint is kept in sync with the code.';
COMMENT ON CONSTRAINT specification_completion_fully_recorded_chk ON Specification IS 'A constraint that ensures, where we have a date_completed, that we also have a completer. This means that the resolution was fully recorded.';
COMMENT ON COLUMN Specification.private IS 'Specification is private.';

-- SpecificationFeedback
COMMENT ON TABLE SpecificationFeedback IS 'A table representing a review request of a specification, from one user to another, with an optional message.';
COMMENT ON COLUMN SpecificationFeedback.reviewer IS 'The person who has been asked to do the review.';
COMMENT ON COLUMN SpecificationFeedback.requester IS 'The person who made the request.';
COMMENT ON COLUMN SpecificationFeedback.queuemsg IS 'An optional text message for the reviewer, from the requester.';

-- SpecificationBranch
COMMENT ON TABLE SpecificationBranch IS 'A branch related to a specification, most likely a branch for implementing the specification.  It is possible to have multiple branches for a given specification especially in the situation where the specification requires modifying multiple products.';
COMMENT ON COLUMN SpecificationBranch.specification IS 'The specification associated with this branch.';
COMMENT ON COLUMN SpecificationBranch.branch IS 'The branch associated to the specification.';

-- SpecificationBug
COMMENT ON TABLE SpecificationBug IS 'A table linking a specification and a bug. This is used to provide for easy navigation from bugs to related specs, and vice versa.';

-- SpecificationSubscription
COMMENT ON TABLE SpecificationSubscription IS 'A table capturing a subscription of a person to a specification.';
COMMENT ON COLUMN SpecificationSubscription.essential IS 'A field that indicates whether or not this person is essential to discussions on the planned feature. This is used by the meeting scheduler to ensure that all the essential people are at any automatically scheduled BOFs discussing that spec.';

-- SpecificationDependency
COMMENT ON TABLE SpecificationDependency IS 'A table that stores information about which specification needs to be implemented before another specification can be implemented. We can create a chain of dependencies, and use that information for scheduling and prioritisation of work.';
COMMENT ON COLUMN SpecificationDependency.specification IS 'The spec for which we are creating a dependency.';
COMMENT ON COLUMN SpecificationDependency.dependency IS 'The spec on which it is dependant.';

-- SpecificationMessage
COMMENT ON TABLE SpecificationMessage IS 'Comments and discussion on a Specification.';

-- BinaryPackageRelease

COMMENT ON TABLE BinaryPackageRelease IS 'BinaryPackageRelease: A soyuz binary package representation. This table stores the records for each binary package uploaded into the system. Each sourcepackagerelease may build various binarypackages on various architectures.';
COMMENT ON COLUMN BinaryPackageRelease.binarypackagename IS 'A reference to the name of the binary package';
COMMENT ON COLUMN BinaryPackageRelease.version IS 'The version of the binary package. E.g. "1.0-2"';
COMMENT ON COLUMN BinaryPackageRelease.summary IS 'A summary of the binary package. Commonly used on listings of binary packages';
COMMENT ON COLUMN BinaryPackageRelease.description IS 'A longer more detailed description of the binary package';
COMMENT ON COLUMN BinaryPackageRelease.build IS 'The build in which this binarypackage was produced';
COMMENT ON COLUMN BinaryPackageRelease.binpackageformat IS 'The binarypackage format. E.g. RPM, DEB etc';
COMMENT ON COLUMN BinaryPackageRelease.component IS 'The archive component that this binarypackage is in. E.g. main, universe etc';
COMMENT ON COLUMN BinaryPackageRelease.section IS 'The archive section that this binarypackage is in. E.g. devel, libdevel, editors';
COMMENT ON COLUMN BinaryPackageRelease.priority IS 'The priority that this package has. E.g. Base, Standard, Extra, Optional';
COMMENT ON COLUMN BinaryPackageRelease.shlibdeps IS 'The shared library dependencies of this binary package';
COMMENT ON COLUMN BinaryPackageRelease.depends IS 'The list of packages this binarypackage depends on';
COMMENT ON COLUMN BinaryPackageRelease.recommends IS 'The list of packages this binarypackage recommends. Recommended packages often enhance the behaviour of a package.';
COMMENT ON COLUMN BinaryPackageRelease.suggests IS 'The list of packages this binarypackage suggests.';
COMMENT ON COLUMN BinaryPackageRelease.conflicts IS 'The list of packages this binarypackage conflicts with.';
COMMENT ON COLUMN BinaryPackageRelease.replaces IS 'The list of packages this binarypackage replaces files in. Often this is used to provide an upgrade path between two binarypackages of different names';
COMMENT ON COLUMN BinaryPackageRelease.provides IS 'The list of virtual packages (or real packages under some circumstances) which this binarypackage provides.';
COMMENT ON COLUMN BinaryPackageRelease.essential IS 'Whether or not this binarypackage is essential to the smooth operation of a base system';
COMMENT ON COLUMN BinaryPackageRelease.installedsize IS 'What the installed size of the binarypackage is. This is represented as a number of kilobytes of storage.';
COMMENT ON COLUMN BinaryPackageRelease.copyright IS 'The copyright associated with this binarypackage. Often in the case of debian packages this is found in /usr/share/doc/<binarypackagename>/copyright';
COMMENT ON COLUMN BinaryPackageRelease.licence IS 'The licence that this binarypackage is under.';


-- BinaryPackageFile

COMMENT ON TABLE BinaryPackageFile IS 'BinaryPackageFile: A soyuz <-> librarian link table. This table represents the ownership in the librarian of a file which represents a binary package';
COMMENT ON COLUMN BinaryPackageFile.binarypackagerelease IS 'The binary package which is represented by the file';
COMMENT ON COLUMN BinaryPackageFile.libraryfile IS 'The file in the librarian which represents the package';
COMMENT ON COLUMN BinaryPackageFile.filetype IS 'The "type" of the file. E.g. DEB, RPM';

-- BinaryPackageName

COMMENT ON TABLE BinaryPackageName IS 'BinaryPackageName: A soyuz binary package name.';

-- Distribution

COMMENT ON TABLE Distribution IS 'Distribution: A soyuz distribution. A distribution is a collection of DistroReleases. Distributions often group together policy and may be referred to by a name such as "Ubuntu" or "Debian"';
COMMENT ON COLUMN Distribution.name IS 'The unique name of the distribution as a short lowercase name suitable for use in a URL.';
COMMENT ON COLUMN Distribution.title IS 'The title of the distribution. More a "display name" as it were. E.g. "Ubuntu" or "Debian GNU/Linux"';
COMMENT ON COLUMN Distribution.description IS 'A description of the distribution. More detailed than the title, this column may also contain information about the project this distribution is run by.';
COMMENT ON COLUMN Distribution.domainname IS 'The domain name of the distribution. This may be used both for linking to the distribution and for context-related stuff.';
COMMENT ON COLUMN Distribution.owner IS 'The person in launchpad who is in ultimate-charge of this distribution within launchpad.';
COMMENT ON COLUMN Distribution.upload_sender IS 'The email address (and name) of the default sender used by the upload processor. If NULL, we fall back to the default sender in the launchpad config.';
COMMENT ON COLUMN Distribution.upload_admin IS 'Person foreign key which have access to modify the queue ui. If NULL, we fall back to launchpad admin members';
COMMENT ON COLUMN Distribution.homepage_content IS 'A home page for this distribution in the Launchpad.';
COMMENT ON COLUMN Distribution.icon IS 'The library file alias to a small image to be used as an icon whenever we are referring to a distribution.';
COMMENT ON COLUMN Distribution.mugshot IS 'The library file alias of a mugshot image to display as the branding of a distribution, on its home page.';
COMMENT ON COLUMN Distribution.logo IS 'The library file alias of a smaller version of this distributions\'s mugshot.';

-- DistroRelease

COMMENT ON TABLE DistroRelease IS 'DistroRelease: A soyuz distribution release. A DistroRelease is a given version of a distribution. E.g. "Warty" "Hoary" "Sarge" etc.';
COMMENT ON COLUMN DistroRelease.distribution IS 'The distribution which contains this distrorelease.';
COMMENT ON COLUMN DistroRelease.name IS 'The unique name of the distrorelease. This is a short name in lower case and would be used in sources.list configuration and in generated URLs. E.g. "warty" "sarge" "sid"';
COMMENT ON COLUMN DistroRelease.title IS 'The display-name title of the distrorelease E.g. "Warty Warthog"';
COMMENT ON COLUMN DistroRelease.description IS 'The long detailed description of the release. This may describe the focus of the release or other related information.';
COMMENT ON COLUMN DistroRelease.version IS 'The version of the release. E.g. warty would be "4.10" and hoary would be "5.4"';
COMMENT ON COLUMN DistroRelease.releasestatus IS 'The current release status of this distrorelease. E.g. "pre-release freeze" or "released"';
COMMENT ON COLUMN DistroRelease.datereleased IS 'The date on which this distrorelease was released. (obviously only valid for released distributions)';
COMMENT ON COLUMN DistroRelease.parentrelease IS 'The parent release on which this distribution is based. This is related to the inheritance stuff.';
COMMENT ON COLUMN DistroRelease.owner IS 'The ultimate owner of this distrorelease.';
COMMENT ON COLUMN DistroRelease.driver IS 'This is a person or team who can act as a driver for this specific release - note that the distribution drivers can also set goals for any release.';
COMMENT ON COLUMN DistroRelease.changeslist IS 'The email address (name name) of the changes announcement list for this distrorelease. If NULL, no announcement mail will be sent.';
COMMENT ON COLUMN DistroRelease.defer_translation_imports IS 'Don''t accept PO imports for this release just now.';


-- DistroArchRelease

COMMENT ON TABLE DistroArchRelease IS 'DistroArchRelease: A soyuz distribution release for a given architecture. A distrorelease runs on various architectures. The distroarchrelease groups that architecture-specific stuff.';
COMMENT ON COLUMN DistroArchRelease.distrorelease IS 'The distribution which this distroarchrelease is part of.';


-- DistroComponentUploader

COMMENT ON TABLE DistroComponentUploader IS 'DistroComponentUploader: A record of who can upload what to where. Distributions are permitted to have multiple components. Those components are often subject to different uploader constraints. This table represents those variable constraints by linking a team to a distribution,component tuple.';
COMMENT ON COLUMN DistroComponentUploader.distribution IS 'The distribution to which this upload permission applies.';
COMMENT ON COLUMN DistroComponentUploader.component IS 'The component to which this upload permission applies.';
COMMENT ON COLUMN DIstroComponentUploader.uploader IS 'The uploader(s) permitted to upload to the given component in the given distribution. This is commonly a team but may be a single person in the case of a simple distribution.';


-- LibraryFileContent

COMMENT ON TABLE LibraryFileContent IS 'LibraryFileContent: A librarian file\'s contents. The librarian stores files in a safe and transactional way. This table represents the contents of those files within the database.';
COMMENT ON COLUMN LibraryFileContent.datecreated IS 'The date on which this librarian file was created';
COMMENT ON COLUMN LibraryFileContent.datemirrored IS 'When the file was mirrored from the librarian onto the backup server';
COMMENT ON COLUMN LibraryFileContent.filesize IS 'The size of the file';
COMMENT ON COLUMN LibraryFileContent.sha1 IS 'The SHA1 sum of the file\'s contents';
COMMENT ON COLUMN LibraryFileContent.md5 IS 'The MD5 sum of the file\'s contents';
COMMENT ON COLUMN LibraryFileContent.deleted IS 'This file has been removed from disk by the librarian garbage collector.';

-- LibraryFileAlias

COMMENT ON TABLE LibraryFileAlias IS 'LibraryFileAlias: A librarian file\'s alias. The librarian stores, along with the file contents, a record stating the file name and mimetype. This table represents it.';
COMMENT ON COLUMN LibraryFileAlias.content IS 'The libraryfilecontent which is the data in this file.';
COMMENT ON COLUMN LibraryFileAlias.filename IS 'The name of the file. E.g. "foo_1.0-1_i386.deb"';
COMMENT ON COLUMN LibraryFileAlias.mimetype IS 'The mime type of the file. E.g. "application/x-debian-package"';
COMMENT ON COLUMN LibraryFileAlias.expires IS 'The expiry date of this file. If NULL, this item may be removed as soon as it is no longer referenced. If set, the item will not be removed until this date. Once the date is passed, the file may be removed from disk even if this item is still being referenced (in which case content.deleted will be true)';
COMMENT ON COLUMN LibraryFileAlias.last_accessed IS 'Roughly when this file was last retrieved from the Librarian. Initially set to this item''s creation date.';

-- SourcePackageReleaseFile

COMMENT ON TABLE SourcePackageReleaseFile IS 'SourcePackageReleaseFile: A soyuz source package release file. This table links sourcepackagereleasehistory records to the files which comprise the input.';
COMMENT ON COLUMN SourcePackageReleaseFile.libraryfile IS 'The libraryfilealias embodying this file';
COMMENT ON COLUMN SourcePackageReleaseFile.filetype IS 'The type of the file. E.g. TAR, DIFF, DSC';
COMMENT ON COLUMN SourcePackageReleaseFile.sourcepackagerelease IS 'The sourcepackagerelease that this file belongs to';

COMMENT ON TABLE LoginToken IS 'LoginToken stores one time tokens used for validating email addresses and other tasks that require verifying an email address is valid such as password recovery and account merging. This table will be cleaned occasionally to remove expired tokens. Expiry time is not yet defined.';
COMMENT ON COLUMN LoginToken.requester IS 'The Person that made this request. This will be null for password recovery requests.';
COMMENT ON COLUMN LoginToken.requesteremail IS 'The email address that was used to login when making this request. This provides an audit trail to help the end user confirm that this is a valid request. It is not a link to the EmailAddress table as this may be changed after the request is made. This field will be null for password recovery requests.';
COMMENT ON COLUMN LoginToken.email IS 'The email address that this request was sent to.';
COMMENT ON COLUMN LoginToken.created IS 'The timestamp that this request was made.';
COMMENT ON COLUMN LoginToken.tokentype IS 'The type of request, as per dbschema.TokenType.';
COMMENT ON COLUMN LoginToken.token IS 'The token (not the URL) emailed used to uniquely identify this request. This token will be used to generate a URL that when clicked on will continue a workflow.';
COMMENT ON COLUMN LoginToken.fingerprint IS 'The GPG key fingerprint to be validated on this transaction, it means that a new register will be created relating this given key with the requester in question. The requesteremail still passing for the same usual checks.';
COMMENT ON COLUMN LoginToken.date_consumed IS 'The date and time when this token was consumed. It\'s NULL if it hasn\'t been consumed yet.';

COMMENT ON TABLE Milestone IS 'An identifier that helps a maintainer group together things in some way, e.g. "1.2" could be a Milestone that bazaar developers could use to mark a task as needing fixing in bazaar 1.2.';
COMMENT ON COLUMN Milestone.name IS 'The identifier text, e.g. "1.2."';
COMMENT ON COLUMN Milestone.product IS 'The product for which this is a milestone.';
COMMENT ON COLUMN Milestone.distribution IS 'The distribution to which this milestone belongs, if it is a distro milestone.';
COMMENT ON COLUMN Milestone.distrorelease IS 'The distrorelease for which this is a milestone. A milestone on a distrorelease is ALWAYS also a milestone for the same distribution. This is because milestones started out on products/distributions but are moving to being on series/distroreleases.';
COMMENT ON COLUMN Milestone.productseries IS 'The productseries for which this is a milestone. A milestone on a productseries is ALWAYS also a milestone for the same product. This is because milestones started out on products/distributions but are moving to being on series/distroreleases.';
COMMENT ON COLUMN Milestone.dateexpected IS 'If set, the date on which we expect this milestone to be delivered. This allows for optional sorting by date.';
COMMENT ON COLUMN Milestone.visible IS 'Whether or not this milestone should be displayed in general listings. All milestones will be visible on the "page of milestones for product foo", but we want to be able to screen out obviously old milestones over time, for the general listings and vocabularies.';

COMMENT ON TABLE PushMirrorAccess IS 'Records which users can update which push mirrors';
COMMENT ON COLUMN PushMirrorAccess.name IS 'Name of an arch archive on the push mirror, e.g. lord@emf.net--2003-example';
COMMENT ON COLUMN PushMirrorAccess.person IS 'A person that has access to update the named archive';

-- Build
COMMENT ON TABLE Build IS 'Build: This table stores the build procedure information of a sourcepackagerelease and its results (binarypackagereleases) for a given distroarchrelease.';
COMMENT ON COLUMN Build.datecreated IS 'When the build record was created.';
COMMENT ON COLUMN Build.datebuilt IS 'When the build record was processed.';
COMMENT ON COLUMN Build.buildduration IS 'How long this build took to be processed.';
COMMENT ON COLUMN Build.distroarchrelease IS 'Points the target Distroarchrelease for this build.';
COMMENT ON COLUMN Build.processor IS 'Points to the Distroarchrelease available processor target for this build.';
COMMENT ON COLUMN Build.sourcepackagerelease IS 'Sourcepackagerelease which originated this build.';
COMMENT ON COLUMN Build.buildstate IS 'Stores the current build procedure state.';
COMMENT ON COLUMN Build.buildlog IS 'Points to the buildlog file stored in librarian.';
COMMENT ON COLUMN Build.builder IS 'Points to the builder which has once processed it.';
COMMENT ON COLUMN Build.pocket IS 'Stores the target pocket identifier for this build.';
COMMENT ON COLUMN Build.dependencies IS 'Contains a debian-like dependency line specifying the current missing-dependencies for this package.';
COMMENT ON COLUMN Build.archive IS 'Targeted archive for this build.';

-- Builder
COMMENT ON TABLE Builder IS 'Builder: This table stores the build-slave registry and status information as: name, url, trusted, builderok, builderaction, failnotes.';
COMMENT ON COLUMN Builder.builderok IS 'Should a builder fail for any reason, from out-of-disk-space to not responding to the buildd master, the builderok flag is set to false and the failnotes column is filled with a reason.';
COMMENT ON COLUMN Builder.failnotes IS 'This column gets filled out with a textual description of how/why a builder has failed. If the builderok column is true then the value in this column is irrelevant and should be treated as NULL or empty.';
COMMENT ON COLUMN Builder.trusted IS 'Whether or not the builder is able to build only trusted or untrusted packages. Packages coming via ubuntu workflow are trusted and do not need facist behaviour to be built. Other packages like ppa/grumpy incoming packages can contain malicious code, so are unstrusted. Building these packages will require isolated environment (xen-based builder) and extra network access restrictions.';
COMMENT ON COLUMN Builder.url IS 'The url to the build slave. There may be more than one build slave on a given host so this url includes the port number to use. The default port number for a build slave is 8221';
COMMENT ON COLUMN Builder.manual IS 'Whether or not builder was manual mode, i.e., collect any result from the it, but do not dispach anything to it automatically.';


-- BuildQueue
COMMENT ON TABLE BuildQueue IS 'BuildQueue: The queue of builds in progress/scheduled to run. This table is the core of the build daemon master. It lists all builds in progress or scheduled to start.';
COMMENT ON COLUMN BuildQueue.build IS 'The build for which this queue item exists. This is how the buildd master will find all the files it needs to perform the build';
COMMENT ON COLUMN BuildQueue.builder IS 'The builder assigned to this build. Some builds will have a builder assigned to queue them up; some will be building on the specified builder already; others will not have a builder yet (NULL) and will be waiting to be assigned into a builder''s queue';
COMMENT ON COLUMN BuildQueue.created IS 'The timestamp of the creation of this row. This is used by the buildd master scheduling algorithm to decide how soon to schedule a build to run on a given builder.';
COMMENT ON COLUMN BuildQueue.buildstart IS 'The timestamp of the start of the build run on the given builder. If this is NULL then the build is not running yet.';
COMMENT ON COLUMN BuildQueue.logtail IS 'The tail end of the log of the current build. This is updated regularly as the buildd master polls the buildd slaves. Once the build is complete; the full log will be lodged with the librarian and linked into the build table.';
COMMENT ON COLUMN BuildQueue.lastscore IS 'The last score ascribed to this build record. This can be used in the UI among other places.';
COMMENT ON COLUMN BuildQueue.manual IS 'Indicates if the current record was or not rescored manually, if so it get skipped from the auto-score procedure.';

-- Mirrors

COMMENT ON TABLE Mirror IS 'Stores general information about mirror sites. Both regular pull mirrors and top tier mirrors are included.';
COMMENT ON COLUMN Mirror.baseurl IS 'The base URL to the mirror, including protocol and optional trailing slash.';
COMMENT ON COLUMN Mirror.country IS 'The country where the mirror is located.';
COMMENT ON COLUMN Mirror.name IS 'Unique name for the mirror, suitable for use in URLs.';
COMMENT ON COLUMN Mirror.description IS 'Description of the mirror.';
COMMENT ON COLUMN Mirror.freshness IS 'dbschema.MirrorFreshness enumeration indicating freshness.';
COMMENT ON COLUMN Mirror.lastcheckeddate IS 'UTC timestamp of when the last check for freshness and consistency was made. NULL indicates no check has ever been made.';
COMMENT ON COLUMN Mirror.approved IS 'True if this mirror has been approved by the Ubuntu/Canonical mirror manager, otherwise False.';

COMMENT ON TABLE MirrorContent IS 'Stores which distroarchreleases and compoenents a given mirror has.';
COMMENT ON COLUMN MirrorContent.distroarchrelease IS 'A distroarchrelease that this mirror contains.';
COMMENT ON COLUMN MirrorContent.component IS 'What component of the distroarchrelease that this mirror contains.';

COMMENT ON TABLE MirrorSourceContent IS 'Stores which distrorelease and components a given mirror that includes source packages has.';
COMMENT ON COLUMN MirrorSourceContent.distrorelease IS 'A distrorelease that this mirror contains.';
COMMENT ON COLUMN MirrorSourceContent.component IS 'What component of the distrorelease that this sourcepackage mirror contains.';

-- SecureSourcePackagePublishingHistory
COMMENT ON TABLE SecureSourcePackagePublishingHistory IS 'SourcePackagePublishingHistory: The history of a SourcePackagePublishing record. This table represents the lifetime of a publishing record from inception to deletion. Records are never removed from here and in time the publishing table may become a view onto this table. A column being NULL indicates there''s no data for that state transition. E.g. a package which is removed without being superseded won''t have datesuperseded or supersededby filled in.';
COMMENT ON COLUMN SecureSourcePackagePublishingHistory.sourcepackagerelease IS 'The sourcepackagerelease being published.';
COMMENT ON COLUMN SecureSourcePackagePublishingHistory.distrorelease IS 'The distrorelease into which the sourcepackagerelease is being published.';
COMMENT ON COLUMN SecureSourcePackagePublishingHistory.status IS 'The current status of the publishing.';
COMMENT ON COLUMN SecureSourcePackagePublishingHistory.component IS 'The component into which the publishing takes place.';
COMMENT ON COLUMN SecureSourcePackagePublishingHistory.section IS 'The section into which the publishing takes place.';
COMMENT ON COLUMN SecureSourcePackagePublishingHistory.datecreated IS 'The date/time on which the publishing record was created.';
COMMENT ON COLUMN SecureSourcePackagePublishingHistory.datepublished IS 'The date/time on which the source was actually published into an archive.';
COMMENT ON COLUMN SecureSourcePackagePublishingHistory.datesuperseded IS 'The date/time on which the source was superseded by a new source.';
COMMENT ON COLUMN SecureSourcePackagePublishingHistory.supersededby IS 'The source which superseded this one.';
COMMENT ON COLUMN SecureSourcePackagePublishingHistory.datemadepending IS 'The date/time on which this publishing record was made to be pending removal from the archive.';
COMMENT ON COLUMN SecureSourcePackagePublishingHistory.scheduleddeletiondate IS 'The date/time at which the source is/was scheduled to be deleted.';
COMMENT ON COLUMN SecureSourcePackagePublishingHistory.dateremoved IS 'The date/time at which the source was actually deleted.';
COMMENT ON COLUMN SecureSourcePackagePublishingHistory.pocket IS 'The pocket into which this record is published. The RELEASE pocket (zero) provides behaviour as normal. Other pockets may append things to the distrorelease name such as the UPDATES pocket (-updates), the SECURITY pocket (-security) and the PROPOSED pocket (-proposed)';
COMMENT ON COLUMN SecureSourcePackagePublishingHistory.embargo IS 'The publishing record is embargoed from publication if this is set to TRUE. When TRUE, this column prevents the publication record from even showing up in the publishing tables.';
COMMENT ON COLUMN SecureSourcePackagePublishingHistory.embargolifted IS 'The date and time when we lifted the embargo on this publishing record. I.E. when embargo was set to FALSE having previously been set to TRUE.';
COMMENT ON VIEW SourcePackagePublishingHistory IS 'A view on SecureSourcePackagePublishingHistory that restricts access to embargoed entries';
COMMENT ON COLUMN SecureSourcePackagePublishingHistory.archive IS 'The target archive for thi publishing record.';

-- Packaging
COMMENT ON TABLE Packaging IS 'DO NOT JOIN THROUGH THIS TABLE. This is a set
of information linking upstream product series (branches) to distro
packages, but it\'s not planned or likely to be complete, in the sense that
we do not attempt to have information for every branch in every derivative
distro managed in Launchpad. So don\'t join through this table to get from
product to source package, or vice versa. Rather, use the
ProductSeries.sourcepackages attribute, or the
SourcePackage.productseries attribute. You may need to create a
SourcePackage with a given sourcepackagename and distrorelease, then use its
.productrelease attribute. The code behind those methods does more than just
join through the tables, it is also smart enough to look at related
distro\'s and parent distroreleases, and at Ubuntu in particular.';
COMMENT ON COLUMN Packaging.productseries IS 'The upstream product series
that has been packaged in this distrorelease sourcepackage.';
COMMENT ON COLUMN Packaging.sourcepackagename IS 'The source package name for
the source package that includes the upstream productseries described in
this Packaging record. There is no requirement that such a sourcepackage
actually be published in the distro.';
COMMENT ON COLUMN Packaging.distrorelease IS 'The distrorelease in which the
productseries has been packaged.';
COMMENT ON COLUMN Packaging.packaging IS 'A dbschema Enum (PackagingType)
describing the way the upstream productseries has been packaged. Generally
it will be of type PRIME, meaning that the upstream productseries is the
primary substance of the package, but it might also be INCLUDES, if the
productseries has been included as a statically linked library, for example.
This allows us to say that a given Source Package INCLUDES libneon but is a
PRIME package of tla, for example. By INCLUDES we mean that the code is
actually lumped into the package as ancilliary support material, rather
than simply depending on a separate packaging of that code.';
COMMENT ON COLUMN Packaging.owner IS 'This is not the "owner" in the sense
of giving the person any special privileges to edit the Packaging record,
it is simply a record of who told us about this packaging relationship. Note
that we do not keep a history of these, so if someone sets it correctly,
then someone else sets it incorrectly, we lose the first setting.';

-- Translator / TranslationGroup

COMMENT ON TABLE TranslationGroup IS 'This represents an organised translation group that spans multiple languages. Effectively it consists of a list of people (pointers to Person), and each Person is associated with a Language. So, for each TranslationGroup we can ask the question "in this TranslationGroup, who is responsible for translating into Arabic?", for example.';
COMMENT ON TABLE Translator IS 'A translator is a person in a TranslationGroup who is responsible for a particular language. At the moment, there can only be one person in a TranslationGroup who is the Translator for a particular language. If you want multiple people, then create a launchpad team and assign that team to the language.';
COMMENT ON COLUMN Translator.translationgroup IS 'The TranslationGroup for which this Translator is working.';
COMMENT ON COLUMN Translator.language IS 'The language for which this Translator is responsible in this TranslationGroup. Note that the same person may be responsible for multiple languages, but any given language can only have one Translator within the TranslationGroup.';
COMMENT ON COLUMN Translator.translator IS 'The Person who is responsible for this language in this translation group.';

-- PocketChroot
COMMENT ON TABLE PocketChroot IS 'PocketChroots: Which chroot belongs to which pocket of which distroarchrelease. Any given pocket of any given distroarchrelease needs a specific chroot in order to be built. This table links it all together.';
COMMENT ON COLUMN PocketChroot.distroarchrelease IS 'Which distroarchrelease this chroot applies to.';
COMMENT ON COLUMN PocketChroot.pocket IS 'Which pocket of the distroarchrelease this chroot applies to. Valid values are specified in dbschema.PackagePublishingPocket';
COMMENT ON COLUMN PocketChroot.chroot IS 'The chroot used by the pocket of the distroarchrelease.';

-- POExportRequest
COMMENT ON TABLE POExportRequest IS
'A request from a user that a PO template or a PO file be exported
asynchronously.';
COMMENT ON COLUMN POExportRequest.person IS
'The person who made the request.';
COMMENT ON COLUMN POExportRequest.potemplate IS
'The PO template being requested.';
COMMENT ON COLUMN POExportRequest.pofile IS
'The PO file being requested, or NULL.';
COMMENT ON COLUMN POExportRequest.format IS
'The format the user would like the export to be in. See the RosettaFileFormat DB schema for possible values.';

-- GPGKey
COMMENT ON TABLE GPGKey IS 'A GPG key belonging to a Person';
COMMENT ON COLUMN GPGKey.keyid IS 'The 8 character GPG key id, uppercase and no whitespace';
COMMENT ON COLUMN GPGKey.fingerprint IS 'The 40 character GPG fingerprint, uppercase and no whitespace';
COMMENT ON COLUMN GPGKey.active IS 'True if this key is active for use in Launchpad context, false could be deactivated by user or revoked in the global key ring.';
COMMENT ON COLUMN GPGKey.algorithm IS 'The algorithm used to generate this key. Valid values defined in dbschema.GPGKeyAlgorithms';
COMMENT ON COLUMN GPGKey.keysize IS 'Size of the key in bits, as reported by GPG. We may refuse to deal with keysizes < 768 bits in the future.';
COMMENT ON COLUMN GPGKey.can_encrypt IS 'Whether the key has been validated for use in encryption (as opposed to just signing)';

-- Poll
COMMENT ON TABLE Poll IS 'The polls belonging to teams.';
COMMENT ON COLUMN Poll.team IS 'The team this poll belongs to';
COMMENT ON COLUMN Poll.name IS 'The unique name of this poll.';
COMMENT ON COLUMN Poll.title IS 'The title of this poll.';
COMMENT ON COLUMN Poll.dateopens IS 'The date and time when this poll opens.';
COMMENT ON COLUMN Poll.datecloses IS 'The date and time when this poll closes.';
COMMENT ON COLUMN Poll.proposition IS 'The proposition that is going to be voted.';
COMMENT ON COLUMN Poll.type IS 'The type of this poll (Simple, Preferential, etc).';
COMMENT ON COLUMN Poll.allowspoilt IS 'If people can spoil their votes.';
COMMENT ON COLUMN Poll.secrecy IS 'If people votes are SECRET (no one can see), ADMIN (team administrators can see) or PUBLIC (everyone can see).';

-- PollOption
COMMENT ON TABLE PollOption IS 'The options belonging to polls.';
COMMENT ON COLUMN PollOption.poll IS 'The poll this options belongs to.';
COMMENT ON COLUMN PollOption.name IS 'The name of this option.';
COMMENT ON COLUMN PollOption.title IS 'A short title for this option.';
COMMENT ON COLUMN PollOption.active IS 'If TRUE, people will be able to vote on this option. Otherwise they don\'t.';

-- Vote
COMMENT ON TABLE Vote IS 'The table where we store the actual votes of people.  It may or may not have a reference to the person who voted, depending on the poll\'s secrecy.';
COMMENT ON COLUMN Vote.person IS 'The person who voted. It\'s NULL for secret polls.';
COMMENT ON COLUMN Vote.poll IS 'The poll for which this vote applies.';
COMMENT ON COLUMN Vote.preference IS 'Used to identify in what order the options were chosen by a given user (in case of preferential voting).';
COMMENT ON COLUMN Vote.option IS 'The choosen option.';
COMMENT ON COLUMN Vote.token IS 'A unique token that\'s give to the user so he can change his vote later.';

-- VoteCast
COMMENT ON TABLE VoteCast IS 'Here we store who has already voted in a poll, to ensure they do not vote again, and potentially to notify people that they may still vote.';
COMMENT ON COLUMN VoteCast.person IS 'The person who voted.';
COMMENT ON COLUMN VoteCast.poll IS 'The poll in which this person voted.';

-- ShippingRequest
COMMENT ON TABLE ShippingRequest IS 'A shipping request made through ShipIt.';
COMMENT ON COLUMN ShippingRequest.recipient IS 'The person who requested.';
COMMENT ON COLUMN ShippingRequest.daterequested IS 'The date this request was made.';
COMMENT ON COLUMN ShippingRequest.shockandawe IS 'The Shock and Awe program that generated this request, in case this is part of a SA program.';
COMMENT ON COLUMN ShippingRequest.status IS 'The status of the request.';
COMMENT ON COLUMN ShippingRequest.whoapproved IS 'The person who approved this.';
COMMENT ON COLUMN ShippingRequest.whocancelled IS 'The person who cancelled this.';
COMMENT ON COLUMN ShippingRequest.reason IS 'A comment from the requester explaining why he want the CDs.';
COMMENT ON COLUMN ShippingRequest.highpriority IS 'Is this a high priority request?';
COMMENT ON COLUMN ShippingRequest.city IS 'The city to which this request should be shipped.';
COMMENT ON COLUMN ShippingRequest.phone IS 'The phone number of the requester.';
COMMENT ON COLUMN ShippingRequest.country IS 'The country to which this request should be shipped.';
COMMENT ON COLUMN ShippingRequest.province IS 'The province to which this request should be shipped.';
COMMENT ON COLUMN ShippingRequest.postcode IS 'The postcode to which this request should be shipped.';
COMMENT ON COLUMN ShippingRequest.addressline1 IS 'The address (first line) to which this request should be shipped.';
COMMENT ON COLUMN ShippingRequest.addressline2 IS 'The address (second line) to which this request should be shipped.';
COMMENT ON COLUMN ShippingRequest.organization IS 'The organization requesting the CDs.';
COMMENT ON COLUMN ShippingRequest.recipientdisplayname IS 'Used as the recipient\'s name when a request is made by a ShipIt admin in behalf of someone else';
COMMENT ON COLUMN ShippingRequest.shipment IS 'The corresponding Shipment record for this request, generated on export.';
COMMENT ON COLUMN ShippingRequest.normalized_address IS 'The normalized
address of this request. It is maintained by a trigger because it''s safer than hacking sqlobject''s internals (specially because we sometimes update data behind sqlobject''s back).';

-- RequestedCDs
COMMENT ON TABLE RequestedCDs IS 'The requested CDs of a Shipping Request.';
COMMENT ON COLUMN RequestedCDs.quantity IS 'The number of CDs.';
COMMENT ON COLUMN RequestedCDs.quantityapproved IS 'The number of CDs that were approved for shipping, in case the request was approved.';
COMMENT ON COLUMN RequestedCDs.request IS 'The request itself.';
COMMENT ON COLUMN RequestedCDs.distrorelease IS 'The distrorelease of the CDs (e.g. Ubuntu Breezy).';
COMMENT ON COLUMN RequestedCDs.architecture IS 'The architecture the CDs are meant to be installed on (e.g. x86).';
COMMENT ON COLUMN RequestedCDs.flavour IS 'The flavour of the distrorelease (e.g. EdUbuntu).';

-- StandardShipItRequest
COMMENT ON TABLE StandardShipItRequest IS 'The Standard ShipIt Requests. This is what we want most of the people to choose, having only a few people placing custom requests.';
COMMENT ON COLUMN StandardShipItRequest.flavour IS 'The Distribution Flavour';
COMMENT ON COLUMN StandardShipItRequest.quantityx86 IS 'The quantity of X86 CDs';
COMMENT ON COLUMN StandardShipItRequest.quantityamd64 IS 'The quantity of AMD64 CDs';
COMMENT ON COLUMN StandardShipItRequest.quantityppc IS 'The quantity of PowerPC CDs';
COMMENT ON COLUMN StandardShipItRequest.isdefault IS 'Is this the order that is pre-selected in the options we give for the user?';

-- ShockAndAwe
COMMENT ON TABLE ShockAndAwe IS 'Information about specific Shock And Awe programs.';
COMMENT ON COLUMN ShockAndAwe.name IS 'The name of the Shock And Awe program';
COMMENT ON COLUMN ShockAndAwe.title IS 'The title of the Shock And Awe program';
COMMENT ON COLUMN ShockAndAwe.description IS 'The description of the Shock And Awe program';

-- Shipment
COMMENT ON TABLE Shipment IS 'A shipment is the link between a ShippingRequest and a ShippingRun. When a Shipment is created for a ShippingRequest, it gets locked and can\'t be changed anymore.';
COMMENT ON COLUMN Shipment.logintoken IS 'A unique token used to identify users that come back after receiving CDs as part of an shock and awe campaign.';
COMMENT ON COLUMN Shipment.shippingrun IS 'The shippingrun to which this shipment belongs.';
COMMENT ON COLUMN Shipment.dateshipped IS 'The date when this shipment was shipped by the shipping company.';
COMMENT ON COLUMN Shipment.shippingservice IS 'The shipping service used for this shipment.';
COMMENT ON COLUMN Shipment.trackingcode IS 'A code used to track the shipment after it\'s shipped.';

-- ShippingRun
COMMENT ON TABLE ShippingRun IS 'A shipping run is a set of shipments that are sent to the shipping company in the same date.';
COMMENT ON COLUMN ShippingRun.datecreated IS 'The date this shipping run was created.';
COMMENT ON COLUMN ShippingRun.sentforshipping IS 'The exported file was sent to the shipping company already?';
COMMENT ON COLUMN ShippingRun.csvfile IS 'A csv file with all requests of this shipping run, to be sent to the shipping company.';
COMMENT ON COLUMN ShippingRun.requests_count IS 'A cache of the number of requests that are part of this ShippingRun, to avoid an expensive COUNT(*) query to get this data.';

-- Language
COMMENT ON TABLE Language IS 'A human language.';
COMMENT ON COLUMN Language.code IS 'The ISO 639 code for this language';
COMMENT ON COLUMN Language.uuid IS 'Mozilla language pack unique ID';
COMMENT ON COLUMN Language.englishname IS 'The english name for this language';
COMMENT ON COLUMN Language.nativename IS 'The name of this language in the language itself';
COMMENT ON COLUMN Language.pluralforms IS 'The number of plural forms this language has';
COMMENT ON COLUMN Language.pluralexpression IS 'The plural expression for this language, as used by gettext';
COMMENT ON COLUMN Language.visible IS 'Whether this language should usually be visible or not';
COMMENT ON COLUMN Language.direction IS 'The direction that text is written in this language';

-- PackageBugContact
COMMENT ON TABLE PackageBugContact IS 'Defines the bug contact for a given sourcepackage in a given distribution. The bug contact will be automatically subscribed to every bug filed on this sourcepackage in this distribution.';

-- ShipItReport
COMMENT ON TABLE ShipItReport IS 'A report generated with the ShipIt data.';
COMMENT ON COLUMN ShipItReport.datecreated IS 'The date this report run was created.';
COMMENT ON COLUMN ShipItReport.csvfile IS 'A csv file with the report';

-- Continent
COMMENT ON TABLE Continent IS 'A continent in this huge world.';
COMMENT ON COLUMN Continent.code IS 'A two-letter code for a continent.';
COMMENT ON COLUMN Continent.name IS 'The name of the continent.';

-- DistributionMirror
COMMENT ON TABLE DistributionMirror IS 'A mirror of a given distribution.';
COMMENT ON COLUMN DistributionMirror.distribution IS 'The distribution to which the mirror refers to.';
COMMENT ON COLUMN DistributionMirror.name IS 'The unique name of the mirror.';
COMMENT ON COLUMN DistributionMirror.http_base_url IS 'The HTTP URL used to access the mirror.';
COMMENT ON COLUMN DistributionMirror.ftp_base_url IS 'The FTP URL used to access the mirror.';
COMMENT ON COLUMN DistributionMirror.rsync_base_url IS 'The Rsync URL used to access the mirror.';
COMMENT ON COLUMN DistributionMirror.displayname IS 'The displayname of the mirror.';
COMMENT ON COLUMN DistributionMirror.description IS 'A description of the mirror.';
COMMENT ON COLUMN DistributionMirror.owner IS 'The owner of the mirror.';
COMMENT ON COLUMN DistributionMirror.speed IS 'The speed of the mirror\'s Internet link.';
COMMENT ON COLUMN DistributionMirror.country IS 'The country where the mirror is located.';
COMMENT ON COLUMN DistributionMirror.content IS 'The content that is mirrored.';
COMMENT ON COLUMN DistributionMirror.official_candidate IS 'Is the mirror a candidate for becoming an official mirror?';
COMMENT ON COLUMN DistributionMirror.official_approved IS 'Is the mirror approved as one of the official ones?';
COMMENT ON COLUMN DistributionMirror.enabled IS 'Is this mirror enabled?';
COMMENT ON COLUMN DistributionMirror.whiteboard IS 'Notes on the current status of the mirror';

-- MirrorDistroArchRelease
COMMENT ON TABLE MirrorDistroArchRelease IS 'The mirror of the packages of a given Distro Arch Release.';
COMMENT ON COLUMN MirrorDistroArchRelease.distribution_mirror IS 'The distribution mirror.';
COMMENT ON COLUMN MirrorDistroArchRelease.distro_arch_release IS 'The distro arch release.';
COMMENT ON COLUMN MirrorDistroArchRelease.status IS 'The status of the mirror, that is, how up-to-date it is.';
COMMENT ON COLUMN MirrorDistroArchRelease.pocket IS 'The PackagePublishingPocket.';

-- MirrorDistroReleaseSource
COMMENT ON TABLE MirrorDistroReleaseSource IS 'The mirror of a given Distro Release';
COMMENT ON COLUMN MirrorDistroReleaseSource.distribution_mirror IS 'The distribution mirror.';
COMMENT ON COLUMN MirrorDistroReleaseSource.distrorelease IS 'The Distribution Release.';
COMMENT ON COLUMN MirrorDistroReleaseSource.status IS 'The status of the mirror, that is, how up-to-date it is.';

-- MirrorCDImageDistroRelease
COMMENT ON TABLE MirrorCDImageDistroRelease IS 'The mirror of a given CD/DVD image.';
COMMENT ON COLUMN MirrorCDImageDistroRelease.distribution_mirror IS 'The distribution mirror.';
COMMENT ON COLUMN MirrorCDImageDistroRelease.distrorelease IS 'The Distribution Release.';
COMMENT ON COLUMN MirrorCDImageDistroRelease.flavour IS 'The Distribution Release Flavour.';

-- MirrorProbeRecord
COMMENT ON TABLE MirrorProbeRecord IS 'Records stored when a mirror is probed.';
COMMENT ON COLUMN MirrorProbeRecord.distribution_mirror IS 'The DistributionMirror.';
COMMENT ON COLUMN MirrorProbeRecord.log_file IS 'The log file of the probe.';
COMMENT ON COLUMN MirrorProbeRecord.date_created IS 'The date and time the probe was performed.';

-- TranslationImportQueueEntry
COMMENT ON TABLE TranslationImportQueueEntry IS 'Queue with translatable resources pending to be imported into Rosetta.';
COMMENT ON COLUMN TranslationImportQueueEntry.path IS 'The path (included the filename) where this file was stored when we imported it.';
COMMENT ON COLUMN TranslationImportQueueEntry.content IS 'The file content that is being imported.';
COMMENT ON COLUMN TranslationImportQueueEntry.format IS 'The file format of the content that is being imported.';
COMMENT ON COLUMN TranslationImportQueueEntry.importer IS 'The person that did the import.';
COMMENT ON COLUMN TranslationImportQueueEntry.dateimported IS 'The timestamp when the import was done.';
COMMENT ON COLUMN TranslationImportQueueEntry.distrorelease IS 'The distribution release related to this import.';
COMMENT ON COLUMN TranslationImportQueueEntry.sourcepackagename IS 'The source package name related to this import.';
COMMENT ON COLUMN TranslationImportQueueEntry.productseries IS 'The product series related to this import.';
COMMENT ON COLUMN TranslationImportQueueEntry.is_published IS 'Notes whether is a published upload.';
COMMENT ON COLUMN TranslationImportQueueEntry.pofile IS 'Link to the POFile where this import will end.';
COMMENT ON COLUMN TranslationImportQueueEntry.potemplate IS 'Link to the POTemplate where this import will end.';
COMMENT ON COLUMN TranslationImportQueueEntry.date_status_changed IS 'The date when the status of this entry was changed.';
COMMENT ON COLUMN TranslationImportQueueEntry.status IS 'The status of the import: 1 Approved, 2 Imported, 3 Deleted, 4 Failed, 5 Needs Review, 6 Blocked.';

-- SupportContact
COMMENT ON TABLE PackageBugContact IS 'Defines the support contact for a given ticket target. The support contact will be automatically subscribed to every support request filed on the ticket target.';


-- Archive
COMMENT ON TABLE Archive IS 'A package archive. Commonly either a distribution''s main_archive or a ppa''s archive.';
COMMENT ON COLUMN Archive.owner IS 'Identifies the PPA owner when it has one.';
COMMENT ON COLUMN Archive.description IS 'Allow users to describe their PPAs content.';
COMMENT ON COLUMN Archive.enabled IS 'Whether or not the PPA is enabled for accepting uploads.';
COMMENT ON COLUMN Archive.authorized_size IS 'Size in bytes allowed for this PPA.';
COMMENT ON COLUMN Archive.whiteboard IS 'Administrator comments about interventions made in the PPA configuration.';
COMMENT ON COLUMN Archive.distribution IS 'The distribution that uses this archive.';
COMMENT ON COLUMN Archive.purpose IS 'The purpose of this archive, e.g. COMMERCIAL.  See the ArchivePurpose DBSchema item.';

-- Component
COMMENT ON TABLE Component IS 'Known components in Launchpad';
COMMENT ON COLUMN Component.name IS 'Component name text';
COMMENT ON COLUMN Component.description IS 'Description of this component.';


-- Section
COMMENT ON TABLE Section IS 'Known sections in Launchpad';
COMMENT ON COLUMN Section.name IS 'Section name text';


-- ComponentSelection
COMMENT ON TABLE ComponentSelection IS 'Allowed components in a given distrorelease.';
COMMENT ON COLUMN ComponentSelection.distrorelease IS 'Refers to the distrorelease in question.';
COMMENT ON COLUMN ComponentSelection.component IS 'Refers to the component in qestion.';


-- SectionSelection
COMMENT ON TABLE SectionSelection IS 'Allowed sections in a given distrorelease.';
COMMENT ON COLUMN SectionSelection.distrorelease IS 'Refers to the distrorelease in question.';
COMMENT ON COLUMN SectionSelection.section IS 'Refers to the section in question.';

-- PillarName
COMMENT ON TABLE PillarName IS 'A cache of the names of our "Pillar''s" (distribution, product, project) to ensure uniqueness in this shared namespace. This is a materialized view maintained by database triggers.';

-- POFileTranslator
COMMENT ON TABLE POFileTranslator IS 'A materialized view caching who has translated what pofile.';
COMMENT ON COLUMN POFileTranslator.person IS 'The person who submitted the translation.';
COMMENT ON COLUMN POFileTranslator.pofile IS 'The pofile the translation was submitted for.';
COMMENT ON COLUMN POFileTranslator.latest_posubmission IS 'The most recent translation submitted by this user to this pofile.';
COMMENT ON COLUMN POFileTranslator.date_last_touched IS 'When the most recent submission was made.';

-- NameBlacklist
COMMENT ON TABLE NameBlacklist IS 'A list of regular expressions used to blacklist names.';
COMMENT ON COLUMN NameBlacklist.regexp IS 'A Python regular expression. It will be compiled with the IGNORECASE, UNICODE and VERBOSE flags. The Python search method will be used rather than match, so ^ markers should be used to indicate the start of a string.';
COMMENT ON COLUMN NameBlacklist.comment IS 'An optional comment on why this regexp was entered. It should not be displayed to non-admins and its only purpose is documentation.';

-- ScriptActivity
COMMENT ON TABLE ScriptActivity IS 'Records of successful runs of scripts ';
COMMENT ON COLUMN ScriptActivity.name IS 'The name of the script';
COMMENT ON COLUMN ScriptActivity.hostname IS 'The hostname of the machine where the script was run';
COMMENT ON COLUMN ScriptActivity.date_started IS 'The date at which the script started';
COMMENT ON COLUMN ScriptActivity.date_completed IS 'The date at which the script completed';

-- RevisionProperty
COMMENT ON TABLE RevisionProperty IS 'A collection of name and value pairs that appear on a revision.';
COMMENT ON COLUMN RevisionProperty.revision IS 'The revision which has properties.';
COMMENT ON COLUMN RevisionProperty.name IS 'The name of the property.';
COMMENT ON COLUMN RevisionProperty.value IS 'The value of the property.';

-- Entitlement
COMMENT ON TABLE Entitlement IS 'Entitlements and usage of privileged features.';
COMMENT ON COLUMN Entitlement.person IS 'The person to which the entitlements apply.';
COMMENT ON COLUMN Entitlement.registrant IS 'The person (admin) who registered this entitlement.  It is NULL if imported directly from an external sales system.';
COMMENT ON COLUMN Entitlement.approved_by IS 'The person who approved this entitlement.  It is NULL if imported directly from an external sales system.';
COMMENT ON COLUMN Entitlement.date_approved IS 'Approval date of entitlement.  It is NULL if imported directly from an external sales system.';
COMMENT ON COLUMN Entitlement.date_created IS 'Creation date of entitlement.';
COMMENT ON COLUMN Entitlement.date_starts IS 'When this entitlement becomes active.';
COMMENT ON COLUMN Entitlement.date_expires IS 'When this entitlement expires.';
COMMENT ON COLUMN Entitlement.entitlement_type IS 'The type of this entitlement (e.g. private bug).';
COMMENT ON COLUMN Entitlement.quota IS 'Number of this entitlement allowed.';
COMMENT ON COLUMN Entitlement.amount_used IS 'Quantity of this entitlement allocation that is used.';
COMMENT ON COLUMN Entitlement.whiteboard IS 'A place for administrator notes.';
COMMENT ON COLUMN Entitlement.state IS 'The state (REQUESTED, ACTIVE, INACTIVE) of the entitlement.';
COMMENT ON COLUMN Entitlement.is_dirty IS 'This entitlement has been modified and the state needst to be updated on the external system.';


<<<<<<< HEAD
-- OpenIdRealmConfig
COMMENT ON TABLE OpenIdRPConfig IS 'Configuration information for OpenID Relying Parties';
COMMENT ON COLUMN OpenIdRPConfig.trust_root IS 'The trust root for this RP';
COMMENT ON COLUMN OpenIdRPConfig.displayname IS 'The human readable name for this RP';
COMMENT ON COLUMN OpenIDRPConfig.description IS 'A description of the RP.  Should indicate why the RP wants the user to log in';
COMMENT ON COLUMN OpenIdRPConfig.logo IS 'A reference to the logo for this RP';
COMMENT ON COLUMN OpenIdRPConfig.allowed_sreg IS 'A comma separated list of fields that can be sent to the RP via openid.sreg.  The field names should not have the "openid.sreg." prefix';
COMMENT ON COLUMN OpenIdRPConfig.creation_rationale IS 'A person creation rationale to use for users who create an account while logging in to this RP';
=======
-- ProductSubscription
COMMENT ON TABLE productsubscription IS 'Defines the support contacts for a given product. The support contacts will be automatically subscribed to every support request filed on the product.';
>>>>>>> 7ba42bbe
<|MERGE_RESOLUTION|>--- conflicted
+++ resolved
@@ -1562,7 +1562,6 @@
 COMMENT ON COLUMN Entitlement.is_dirty IS 'This entitlement has been modified and the state needst to be updated on the external system.';
 
 
-<<<<<<< HEAD
 -- OpenIdRealmConfig
 COMMENT ON TABLE OpenIdRPConfig IS 'Configuration information for OpenID Relying Parties';
 COMMENT ON COLUMN OpenIdRPConfig.trust_root IS 'The trust root for this RP';
@@ -1571,7 +1570,7 @@
 COMMENT ON COLUMN OpenIdRPConfig.logo IS 'A reference to the logo for this RP';
 COMMENT ON COLUMN OpenIdRPConfig.allowed_sreg IS 'A comma separated list of fields that can be sent to the RP via openid.sreg.  The field names should not have the "openid.sreg." prefix';
 COMMENT ON COLUMN OpenIdRPConfig.creation_rationale IS 'A person creation rationale to use for users who create an account while logging in to this RP';
-=======
+
+
 -- ProductSubscription
 COMMENT ON TABLE productsubscription IS 'Defines the support contacts for a given product. The support contacts will be automatically subscribed to every support request filed on the product.';
->>>>>>> 7ba42bbe
