--- conflicted
+++ resolved
@@ -113,7 +113,6 @@
     class="canonical.launchpad.browser.BranchReassignmentView"
     template="../templates/object-reassignment.pt" />
 
-<<<<<<< HEAD
   <!-- Subscribe to a branch -->
   <browser:page
     name="+subscribe"
@@ -131,13 +130,12 @@
     facet="branches"
     permission="launchpad.AnyPerson"
     template="../templates/branch-edit-subscription.pt" />
-=======
+
   <browser:page
       for="canonical.launchpad.interfaces.IBranchBatchNavigator"
       name="+branch-listing"
       template="../templates/branch-listing.pt"
       permission="zope.Public" />
->>>>>>> 1ad3a029
 
   <!-- BranchSet -->
   <content class="canonical.launchpad.database.BranchSet">
