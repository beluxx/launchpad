--- conflicted
+++ resolved
@@ -52,10 +52,10 @@
         <tr>
           <th>Team owner:</th>
           <td>
-            <a
-              tal:attributes="href context/teamowner/fmt:url"
-              tal:content="context/teamowner/browsername"
+            <a tal:replace="structure context/teamowner/fmt:link"
               >sabdfl</a>
+            <a tal:replace="structure overview_menu/reassign/fmt:icon">
+              Change owner</a>
           </td>
         </tr>
         <tr>
@@ -98,7 +98,6 @@
           </tal:user>
           <tal:wtf condition="not: view/userIsActiveMember">
             You are not currently an active member.
-<<<<<<< HEAD
           </tal:wtf>
         </p>
       </tal:is-owner>
@@ -122,14 +121,12 @@
           <tal:participant condition="view/userIsParticipant">
             You are an indirect member of this team:
             <br />
-            <a tal:attributes="href view/user/fmt:url"
-               tal:content="view/user/displayname">
+            <a tal:replace="structure view/user/fmt:link">
               Guilherme Salgado
-            </a>
+              </a>
             <tal:path repeat="team view/findUserPathToTeam">
               &rarr;
-              <a tal:attributes="href team/fmt:url"
-                 tal:content="team/displayname">
+              <a tal:replace="structure team/fmt:link">
                 Launchpad Developers
               </a>
             </tal:path>
@@ -155,92 +152,6 @@
           <a href="+join" title="Sign up as a member of this team">
             <img alt="Join!" src="/+icing/but-sml-jointhisteam.gif" />
           </a>
-=======
-          </span>
-        </tal:is-owner>
-        <tal:not-owner condition="not: view/userIsOwner">
-          <p tal:condition="view/userIsActiveMember">
-            <tal:can-leave condition="view/userCanRequestToLeave">
-              <form class="actions"
-                    name="leave"
-                    id="form.team.leave"
-                    action="+leave"
-                    method="post">
-                You are a member of this team.
-                <input type="submit" name="leave" value="Leave the Team" />
-              </form>
-            </tal:can-leave>
-          </p>
-          <p tal:condition="not: view/userIsActiveMember">
-            <tal:not-member condition="not: view/userIsParticipant">
-              You are not a member of this team.
-            </tal:not-member>
-            <tal:participant condition="view/userIsParticipant">
-              You are an indirect member of this team:
-              <br />
-              <a tal:replace="structure view/user/fmt:link">
-                Guilherme Salgado
-              </a>
-              <tal:path repeat="team view/findUserPathToTeam">
-                &rarr;
-                <a tal:replace="structure team/fmt:link">
-                  Launchpad Developers
-                </a>
-              </tal:path>
-            </tal:participant>
-          </p>
-        </tal:not-owner>
-        <tal:block condition="view/userIsParticipant">
-          <p tal:condition="view/team_has_mailing_list">
-            <tal:subscribed-to-list
-                condition="view/user_is_subscribed_to_list">
-              <form class="actions"
-                    name="unsubscribe"
-                    id="form.list.unsubscribe"
-                    action=""
-                    method="post">
-                You are subscribed to the team mailing list.
-                <input type="submit" name="unsubscribe" value="Unsubscribe" />
-              </form>
-            </tal:subscribed-to-list>
-            <tal:can-subscribe-to-list
-                condition="view/user_can_subscribe_to_list">
-              You are not subscribed to the team mailing list.
-              (<a href="/people/+me/+editemails">Subscribe</a>)
-            </tal:can-subscribe-to-list>
-          </p>
-        </tal:block>
-      </tal:logged-in>
-    </div>
-    </div>
-
-    <div tal:condition="context/@@+restricted-membership/userCanViewMembership"
-         class="section">
-    <div class="portlet" id="recently-approved"
-         tal:condition="view/recently_approved_members">
-      <h2>Recently approved</h2>
-      <ul>
-        <li class="person"
-            tal:repeat="person view/recently_approved_members">
-          <a tal:attributes="href person/fmt:url"
-             tal:content="person/fmt:unique_displayname"
-          >Foo Bar (name16)</a>
-        </li>
-      </ul>
-    </div>
-    </div>
-    <div tal:condition="context/@@+restricted-membership/userCanViewMembership"
-         class="section">
-    <div class="portlet" id="recently-applied"
-         tal:condition="view/recently_proposed_members">
-      <h2>Recently applied</h2>
-      <ul>
-        <li class="person"
-            tal:repeat="person view/recently_proposed_members">
-          <a tal:attributes="href person/fmt:url"
-             tal:content="person/fmt:unique_displayname"
-          >Foo Bar (name16)</a>
->>>>>>> 3c8d7215
         </li>
       </tal:not-restricted>
     </ul>
@@ -395,8 +306,8 @@
           <li class="person"
               tal:repeat="person view/recently_approved_members">
             <a tal:attributes="href person/fmt:url"
-              tal:content="person/unique_displayname"
-            >Foo Bar (name16)</a>
+              tal:content="person/fmt:unique_displayname"
+              >Foo Bar (name16)</a>
           </li>
         </ul>
         <div>
@@ -420,8 +331,8 @@
           <li class="person"
               tal:repeat="person view/recently_proposed_members">
             <a tal:attributes="href person/fmt:url"
-               tal:content="person/unique_displayname"
-            >Foo Bar (name16)</a>
+              tal:content="person/fmt:unique_displayname"
+              >Foo Bar (name16)</a>
           </li>
         </ul>
       </div>
