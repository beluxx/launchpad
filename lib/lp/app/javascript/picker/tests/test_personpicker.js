/* Copyright 2011 Canonical Ltd.  This software is licensed under the
 * GNU Affero General Public License version 3 (see the file LICENSE).
 */

YUI().use('test', 'console', 'plugin', 'node-event-simulate',
           'lazr.picker', 'lazr.person-picker', 'lp.app.picker',
           'lp.app.picker.team', 'lp.testing.mockio', function(Y) {

    var Assert = Y.Assert;

    /* Helper function to clean up a dynamically added widget instance. */
    function cleanup_widget(widget) {
        // Nuke the boundingBox, but only if we've touched the DOM.
        if (widget.get('rendered')) {
            var bb = widget.get('boundingBox');
            bb.get('parentNode').removeChild(bb);
        }
        // Kill the widget itself.
        widget.destroy();
        var data_box = Y.one('#picker_id .yui3-activator-data-box');
        var link = data_box.one('a');
        if (link) {
            link.get('parentNode').removeChild(link);
        }
    }

    /*
     * A wrapper for the Y.Event.simulate() function.  The wrapper accepts
     * CSS selectors and Node instances instead of raw nodes.
     */
    function simulate(widget, selector, evtype, options) {
        var rawnode = Y.Node.getDOMNode(widget.one(selector));
        Y.Event.simulate(rawnode, evtype, options);
    }

    var suite = new Y.Test.Suite("PersonPicker Tests");

    /*
     * Test cases for person picker functionality.
     */
    var commonPersonPickerTests = {

        name: 'common_person_picker',

        setUp: function() {
            this.ME = '/~me';
            window.LP = {
                    links: {me: this.ME},
                cache: {}
            };
            this.vocabulary = [
                {
                    "value": "me",
                    "metadata": "person",
                    "title": "Me",
                    "css": "sprite-person",
                    "description": "me@example.com",
                    "api_uri": "/~me"
                },
                {
                    "value": "someteam",
                    "metadata": "team",
                    "title": "Some Team",
                    "css": "sprite-team",
                    "description": "someone@example.com",
                    "api_uri": "/~someteam"
                }
            ];

            // We patch Launchpad client to return some fake data for the patch
            // operation.
            Y.lp.client.Launchpad = function() {};
            Y.lp.client.Launchpad.prototype.patch =
                function(uri, representation, config, headers) {
                    // our setup assumes success, so we just do the success
                    // callback.
                    var entry_repr = {
                      'test_link': representation.test_link,
                      'lp_html': {
                          'test_link':
                              '<a href="' + representation.test_link +
                                  '">Content</a>'}
                    };
                    var result = new Y.lp.client.Entry(
                        null, entry_repr, "a_self_link");
                    config.on.success(result);
                };
        },

        tearDown: function() {
            cleanup_widget(this.picker);
            var ns = Y.namespace('lp.app.picker.team');
            ns.widgets = null;
            ns.team_form = null;
            delete this.mockio;
            delete window.LP;
        },

        _picker_params: function(
            show_assign_me_button, show_remove_button, show_create_team,
            selected_value, selected_value_metadata) {
            return {
                "show_assign_me_button": show_assign_me_button,
                "show_remove_button": show_remove_button,
                "show_create_team": show_create_team,
                "selected_value": selected_value,
                "selected_value_metadata": selected_value_metadata
            };
        },

        _check_button_state: function(btn_class, is_visible) {
            var assign_me_button = Y.one(btn_class);
            Assert.isNotNull(assign_me_button);
            if (is_visible) {
                Assert.isFalse(
                    assign_me_button.hasClass('yui3-picker-hidden'),
                    btn_class + " should be visible but is hidden");
            } else {
                Assert.isTrue(
                    assign_me_button.hasClass('yui3-picker-hidden'),
                    btn_class + " should be hidden but is visible");
            }
        },

        _check_assign_me_button_state: function(is_visible) {
            this._check_button_state('.yui-picker-assign-me-button',
                is_visible);
        },

        _check_remove_button_state: function(is_visible) {
            this._check_button_state('.yui-picker-remove-button', is_visible);
        },

        test_min_search_chars: function() {
            // The minimum search term is 2 characters.
            this.create_picker(this._picker_params(true, true));
            Assert.areEqual(2, this.picker.get('min_search_chars'));
        },

        test_search_field_focus: function () {
            // The search field has focus when the picker is shown.
            this.create_picker(this._picker_params(true, true));
            this.picker.render();
            this.picker.hide();

            var got_focus = false;
            this.picker._search_input.on('focus', function(e) {
                got_focus = true;
            });
            this.picker.show();
            Y.Assert.isTrue(got_focus, "search input did not get focus.");
        },

        test_buttons_save: function () {
            // The assign/remove links save the correct values.
            this.create_picker(this._picker_params(true, true));
            this.picker.render();
            this.picker.show();

            // Patch the picker so the assign_me and remove methods can be
            // tested.
            var data = null;
            this.picker.on('save', function (result) {
                data = result.value;
            });
            var remove = Y.one('.yui-picker-remove-button');
            remove.simulate('click');
            Y.Assert.areEqual(null, data);

            var assign_me = Y.one('.yui-picker-assign-me-button');
            assign_me.simulate('click');
            Y.Assert.areEqual('me', data);
        },

        test_picker_assign_me_button_text: function() {
            // The assign me button text is correct.
            this.create_picker(this._picker_params(true, true));
            this.picker.render();
            var assign_me_button = Y.one('.yui-picker-assign-me-button');
            Assert.areEqual('Assign Moi', assign_me_button.get('innerHTML'));
        },

        test_picker_assign_me_button_not_shown_when_not_logged_in: function() {
            // The assign me button is hidden when the user is not logged-in.
            delete window.LP.links.me;  // Log-out.
            this.create_picker(this._picker_params(true, true));
            this.picker.render();
            var assign_me_button = Y.one('.yui-picker-assign-me-button');
            Assert.isNull(assign_me_button);
        },

        test_picker_remove_person_button_text: function() {
            // The remove button text is correct.
            this.create_picker(this._picker_params(
                true, true, false, "fred", "person"));
            this.picker.render();
            var remove_button = Y.one('.yui-picker-remove-button');
            Assert.areEqual('Remove someone', remove_button.get('innerHTML'));
        },

        test_picker_remove_team_button_text: function() {
            // The remove button text is correct.
            this.create_picker(this._picker_params(
                true, true, false, "cats", "team"));
            this.picker.render();
            var remove_button = Y.one('.yui-picker-remove-button');
            Assert.areEqual('Remove some team', remove_button.get('innerHTML'));
        },

        test_picker_has_assign_me_button: function() {
            // The assign me button is shown.
            this.create_picker(this._picker_params(true, true));
            this.picker.render();
            this._check_assign_me_button_state(true);
        },

        test_picker_no_assign_me_button_unless_configured: function() {
            // The assign me button is only rendered if show_assign_me_button
            // config setting is true.
            this.create_picker(this._picker_params(false, true));
            this.picker.render();
            Assert.isNull(Y.one('.yui-picker-assign-me-button'));
        },

        test_picker_no_assign_me_button_if_value_is_me: function() {
            // The assign me button is not shown if the picker is created for a
            // field where the value is "me".
            this.create_picker(this._picker_params(
                true, true, false, "me"), this.ME);
            this.picker.render();
            this._check_assign_me_button_state(false);
        },

        test_picker_no_remove_button_if_null_value: function() {
            // The remove button is not shown if the picker is created for a
            // field which has a null value.
            this.create_picker(this._picker_params(true, true));
            this.picker.render();
            this._check_remove_button_state(false);
        },

        test_picker_has_remove_button_if_value: function() {
            // The remove button is shown if the picker is created for a field
            // which has a value.
            this.create_picker(this._picker_params(
                true, true, false, "me"), this.ME);
            this.picker.render();
            this._check_remove_button_state(true);
        },

        test_picker_no_remove_button_unless_configured: function() {
            // The remove button is only rendered if show_remove_button
            // setting is true.
            this.create_picker(this._picker_params(
                true, false, false, "me"), this.ME);
            this.picker.render();
            Assert.isNull(Y.one('.yui-picker-remove-button'));
        },

        test_picker_assign_me_button_hide_on_save: function() {
            // The assign me button is shown initially but hidden if the picker
            // saves a value equal to 'me'.
            this.create_picker(this._picker_params(true, true));
            this._check_assign_me_button_state(true);
            this.picker.set('results', this.vocabulary);
            this.picker.render();
            simulate(
                this.picker.get('boundingBox').one('.yui3-picker-results'),
                    'li:nth-child(1)', 'click');
            this._check_assign_me_button_state(false);
        },

        test_picker_remove_button_clicked: function() {
            // The remove button is hidden once a picker value has been removed.
            // And the assign me button is shown.
            this.create_picker(this._picker_params(
                true, true, false, "me"), this.ME);
            this.picker.render();
            this._check_assign_me_button_state(false);
            var remove = Y.one('.yui-picker-remove-button');
            remove.simulate('click');
            this._check_remove_button_state(false);
            this._check_assign_me_button_state(true);
        },

        test_picker_assign_me_button_clicked: function() {
            // The assign me button is hidden once it is clicked.
            // And the remove button is shown.
            this.create_picker(this._picker_params(true, true));
            this.picker.render();
            var assign_me = Y.one('.yui-picker-assign-me-button');
            assign_me.simulate('click');
            this._check_remove_button_state(true);
            this._check_assign_me_button_state(false);
        },

        test_picker_assign_me_updates_remove_text: function() {
            // When Assign me is used, the Remove button text is updated from
            // the team removal text to the person removal text.
            this.create_picker(this._picker_params(
                true, true, false, "cats", "team"));
            this.picker.render();
            var remove_button = Y.one('.yui-picker-remove-button');
            Assert.areEqual('Remove some team', remove_button.get('innerHTML'));
            var assign_me = Y.one('.yui-picker-assign-me-button');
            assign_me.simulate('click');
            Assert.areEqual('Remove someone', remove_button.get('innerHTML'));
        },

        test_picker_save_updates_remove_text: function() {
            // When save is called, the Remove button text is updated
            // according to the newly saved value.
            this.create_picker(this._picker_params(
                true, true, false, "me"), this.ME);
            var remove_button = Y.one('.yui-picker-remove-button');
            Assert.areEqual('Remove someone', remove_button.get('innerHTML'));
            this.picker.set('results', this.vocabulary);
            this.picker.render();
            simulate(
                this.picker.get('boundingBox').one('.yui3-picker-results'),
                    'li:nth-child(2)', 'click');
            Assert.areEqual('Remove some team', remove_button.get('innerHTML'));
        },

        test_picker_no_team_button_unless_configured: function() {
            // The new team button is only rendered if show_create_team
            // setting is true.
            this.create_picker(this._picker_params(true, false, false));
            this.picker.render();
            Assert.isNull(Y.one('.yui-picker-new-team-button'));
        },

        _simple_team_form: function() {
            return '<table><tr><td>' +
                '<input id="field.name" name="field.name">' +
                '<input id="field.displayname" ' +
                'name="field.displayname"></td></tr></table>';
        },

        test_picker_new_team_xhr_calls: function() {
            // Only one XHR call is made to fetch the team form even if more
            // than one picker is used.
            this.create_picker(this._picker_params(false, false, true));
            var config = {
                "io_provider": this.mockio,
                "use_animation": false,
                "picker_type": "person",
                "show_create_team": true
                };
            var another = Y.lp.app.picker.addPickerPatcher(
                    this.vocabulary,
                    "foo/bar",
                    "test_link",
                    "anotherpicker_id",
                    config);
            Y.Assert.areEqual(1, this.mockio.requests.length);
            another.destroy();
        },

        test_picker_new_team_button_click_shows_form: function() {
            // Clicking the new team button displays the new team form.
            this.create_picker(this._picker_params(true, true, true));
            this.picker.render();
            var new_team = this.picker.get('boundingBox')
                .one('.yui-picker-new-team-button');
            new_team.simulate('click');
            Y.Assert.areEqual(
                'Enter new team details',
                this.picker.get('headerContent').get('text'));
            Y.Assert.isNotNull(
                this.picker.get('contentBox').one('input[id="field.name"]'));
            Y.Assert.areEqual('none',
                this.picker.get('contentBox').one('.yui3-widget-bd')
                    .getStyle('display'));
        },

        test_picker_new_team_cancel: function() {
            // Clicking the cancel button on the new team form reverts back to
            // the normal picker.
            this.create_picker(this._picker_params(true, true, true));
            this.picker.render();
            var new_team = this.picker.get('boundingBox')
                .one('.yui-picker-new-team-button');
            new_team.simulate('click');
            Y.Assert.areEqual(
                'Enter new team details',
                this.picker.get('headerContent').get('text'));
            var form_buttons = this.picker.get('contentBox')
                .one('.extra-form-buttons');
            simulate(
                form_buttons, 'button:nth-child(2)', 'click');
            Y.Assert.areEqual(
                'Pick Someone',
                this.picker.get('headerContent').get('text'));
            Y.Assert.isNotNull(
<<<<<<< HEAD
                this.picker.get('contentBox').one('input[id=field.name]')
                    .ancestor('form.hidden'));
=======
                this.picker.get('contentBox').one('input[id="field.name"]')
                    .ancestor('div.hidden'));
>>>>>>> a97bc819
            Y.Assert.isNotNull(
                this.picker.get('contentBox').one('.yui3-picker-search'));
        },

        test_picker_new_team_save: function() {
            // Clicking the save button on the new team form fires a 'save'
            // event with the expected data.
            this.create_picker(this._picker_params(true, true, true));
            this.picker.render();

            var result_published = false;
            this.picker.subscribe('save', function(e) {
                var saved_value =
                    e.details[Y.lazr.picker.Picker.SAVE_RESULT];
                Y.Assert.areEqual('/~fred', saved_value.api_uri);
                Y.Assert.areEqual('fred', saved_value.value);
                result_published = true;
            });

            var picker_content = this.picker.get('boundingBox');
            var new_team =
                picker_content.one('.yui-picker-new-team-button');
            new_team.simulate('click');
            var team_name = picker_content.one('input[id="field.name"]');
            team_name.set('value', 'fred');
            var form_buttons = picker_content.one('.extra-form-buttons');
            simulate(
                form_buttons, 'button:nth-child(1)', 'click');
            this.mockio.success({
                responseText: '',
                responseHeaders: {'Content-Type': 'application/jaon'}});
            Y.Assert.isTrue(result_published);
        }
    };

    /*
     * Test cases for person picker functionality when created using
     * addPickerPatcher.
     */
    var pickerPatcherPersonPickerTests = {

        name: 'picker_patcher_person_picker',

        create_picker: function(params, field_value) {
            if (field_value !== undefined) {
                var data_box = Y.one('#picker_id .yui3-activator-data-box');
                data_box.appendChild(Y.Node.create('<a>Content</a>'));
                data_box.one('a').set('href', field_value);
            }

            this.mockio = new Y.lp.testing.mockio.MockIo();
            var config = {
                "io_provider": this.mockio,
                "use_animation": false,
                "picker_type": "person",
                "step_title": "Choose someone",
                "header": "Pick Someone",
                "validate_callback": null,
                "show_search_box": true,
                "show_assign_me_button": params.show_assign_me_button,
                "show_remove_button": params.show_remove_button,
                "selected_value": params.selected_value,
                "selected_value_metadata": params.selected_value_metadata,
                "show_create_team": params.show_create_team,
                "assign_me_text": "Assign Moi",
                "remove_person_text": "Remove someone",
                "remove_team_text": "Remove some team"
                };
            this.picker = Y.lp.app.picker.addPickerPatcher(
                    this.vocabulary,
                    "foo/bar",
                    "test_link",
                    "picker_id",
                    config);
            if (params.show_create_team) {
                Y.Assert.areEqual(
                    'file:////people/+simplenewteam/++form++',
                    this.mockio.last_request.url);
                this.mockio.success({
                    responseText: this._simple_team_form(),
                    responseHeaders: {'Content-Type': 'text/html'}});
            }
        }
    };

    /*
     * Test cases for person picker functionality when created using
     * addPickerPatcher.
     */
    var createDirectPersonPickerTests = {

        name: 'create_direct_person_picker',

        tearDown: function() {
            cleanup_widget(this.picker);
            var ns = Y.namespace('lp.app.picker.team');
            ns.widgets = null;
            ns.team_form = null;
            this.search_input.remove();
            delete window.LP;
        },

        create_picker: function(params, field_value) {
            var associated_field_id;
            this.search_input = Y.Node.create(
                    '<input id="field_initval" value="foo"/>');
            Y.one(document.body).appendChild(this.search_input);
            associated_field_id = 'field_initval';
            var text_field = Y.one('#field_initval');
            if (field_value !== undefined) {
                text_field.set('text', field_value);
            }
            this.mockio = new Y.lp.testing.mockio.MockIo();
            var config = {
                "io_provider": this.mockio,
                "use_animation": false,
                "picker_type": "person",
                "header": "Pick Someone",
                "associated_field_id": associated_field_id,
                "show_assign_me_button": params.show_assign_me_button,
                "show_remove_button": params.show_remove_button,
                "show_create_team": params.show_create_team,
                "selected_value": params.selected_value,
                "selected_value_metadata": params.selected_value_metadata,
                "assign_me_text": "Assign Moi",
                "remove_person_text": "Remove someone",
                "remove_team_text": "Remove some team"
                };
            this.picker = Y.lp.app.picker.create(
                                this.vocabulary, config, associated_field_id);
            if (params.show_create_team) {
                Y.Assert.areEqual(
                    'file:////people/+simplenewteam/++form++',
                    this.mockio.last_request.url);
                this.mockio.success({
                    responseText: this._simple_team_form(),
                    responseHeaders: {'Content-Type': 'text/html'}});
            }
        }
    };

    suite.add(new Y.Test.Case(
      Y.merge(
          commonPersonPickerTests,
          pickerPatcherPersonPickerTests)
    ));

    suite.add(new Y.Test.Case(
      Y.merge(
          commonPersonPickerTests,
          createDirectPersonPickerTests)
    ));

    // Hook for the test runner to get test results.
    var handle_complete = function(data) {
        window.status = '::::' + JSON.stringify({
            results: data.results,
            type: data.type
        });
    };
    Y.Test.Runner.on('complete', handle_complete);
    Y.Test.Runner.add(suite);

    var console = new Y.Console({newestOnTop: false});
    console.render('#log');

    Y.on('domready', function() {
        Y.Test.Runner.run();
    });

});<|MERGE_RESOLUTION|>--- conflicted
+++ resolved
@@ -393,13 +393,8 @@
                 'Pick Someone',
                 this.picker.get('headerContent').get('text'));
             Y.Assert.isNotNull(
-<<<<<<< HEAD
-                this.picker.get('contentBox').one('input[id=field.name]')
+                this.picker.get('contentBox').one('input[id="field.name"]')
                     .ancestor('form.hidden'));
-=======
-                this.picker.get('contentBox').one('input[id="field.name"]')
-                    .ancestor('div.hidden'));
->>>>>>> a97bc819
             Y.Assert.isNotNull(
                 this.picker.get('contentBox').one('.yui3-picker-search'));
         },
