# Copyright 2010 Canonical Ltd.  This software is licensed under the
# GNU Affero General Public License version 3 (see the file LICENSE).

"""Tests for BugSubscription views."""

__metaclass__ = type

from canonical.launchpad.ftests import LaunchpadFormHarness
from canonical.testing.layers import LaunchpadFunctionalLayer

from lp.bugs.browser.bugsubscription import (
    BugPortletSubcribersIds,
    BugSubscriptionSubscribeSelfView,
    )
from lp.registry.enum import BugNotificationLevel
from lp.testing import (
    feature_flags,
    person_logged_in,
    set_feature_flag,
    TestCaseWithFactory,
    )


class BugSubscriptionAdvancedFeaturesTestCase(TestCaseWithFactory):

    layer = LaunchpadFunctionalLayer

    def setUp(self):
        super(BugSubscriptionAdvancedFeaturesTestCase, self).setUp()
        with feature_flags():
            set_feature_flag(u'malone.advanced-subscriptions.enabled', u'on')

    def test_subscribe_uses_bug_notification_level(self):
        # When a user subscribes to a bug using the advanced features on
        # the Bug +subscribe page, the bug notification level they
        # choose is taken into account.
        bug = self.factory.makeBug()
        # We unsubscribe the bug's owner because if we don't there will
        # be two COMMENTS-level subscribers.
        with person_logged_in(bug.owner):
            bug.unsubscribe(bug.owner, bug.owner)

        # We don't display BugNotificationLevel.NOTHING as an option.
        # This is tested below.
        with feature_flags():
            displayed_levels = [
                level for level in BugNotificationLevel.items
                if level != BugNotificationLevel.NOTHING]
            for level in displayed_levels:
                person = self.factory.makePerson()
                with person_logged_in(person):
                    harness = LaunchpadFormHarness(
                        bug.default_bugtask, BugSubscriptionSubscribeSelfView)
                    form_data = {
                        'field.subscription': person.name,
                        'field.bug_notification_level': level.name,
                        }
                    harness.submit('continue', form_data)

                subscription = bug.getSubscriptionForPerson(person)
                self.assertEqual(
                    level, subscription.bug_notification_level,
                    "Bug notification level of subscription should be %s, is "
                    "actually %s." % (
                        level.name, subscription.bug_notification_level.name))

    def test_nothing_is_not_a_valid_level(self):
        # BugNotificationLevel.NOTHING isn't considered valid when
        # someone is trying to subscribe.
        bug = self.factory.makeBug()
        person = self.factory.makePerson()
        with feature_flags():
            with person_logged_in(person):
                level = BugNotificationLevel.NOTHING
                harness = LaunchpadFormHarness(
                    bug.default_bugtask, BugSubscriptionSubscribeSelfView)
                form_data = {
                    'field.subscription': person.name,
                    'field.bug_notification_level': level.name,
                    }
                harness.submit('continue', form_data)
                self.assertTrue(harness.hasErrors())
                self.assertEqual(
                    'Invalid value',
                    harness.getFieldError('bug_notification_level'),
                    "The view should treat BugNotificationLevel.NOTHING "
                    "as an invalid value.")

    def test_user_can_update_subscription(self):
        # A user can update their bug subscription using the
        # BugSubscriptionSubscribeSelfView.
        bug = self.factory.makeBug()
        person = self.factory.makePerson()
        with feature_flags():
            with person_logged_in(person):
                bug.subscribe(person, person, BugNotificationLevel.COMMENTS)
                # Now the person updates their subscription so they're
                # subscribed at the METADATA level.
                level = BugNotificationLevel.METADATA
                harness = LaunchpadFormHarness(
                    bug.default_bugtask, BugSubscriptionSubscribeSelfView)
                form_data = {
                    'field.subscription': 'update-subscription',
                    'field.bug_notification_level': level.name,
                    }
                harness.submit('continue', form_data)
                self.assertFalse(harness.hasErrors())

        subscription = bug.getSubscriptionForPerson(person)
        self.assertEqual(
            BugNotificationLevel.METADATA,
            subscription.bug_notification_level,
            "Bug notification level of subscription should be METADATA, is "
            "actually %s." % subscription.bug_notification_level.name)

    def test_user_can_unsubscribe(self):
        # A user can unsubscribe from a bug using the
        # BugSubscriptionSubscribeSelfView.
        bug = self.factory.makeBug()
        person = self.factory.makePerson()
        with feature_flags():
            with person_logged_in(person):
                bug.subscribe(person, person)
                harness = LaunchpadFormHarness(
                    bug.default_bugtask, BugSubscriptionSubscribeSelfView)
                form_data = {
                    'field.subscription': person.name,
                    }
                harness.submit('continue', form_data)

        subscription = bug.getSubscriptionForPerson(person)
        self.assertIs(
            None, subscription,
            "There should be no BugSubscription for this person.")

    def test_field_values_set_correctly_for_existing_subscriptions(self):
        # When a user who is already subscribed to a bug visits the
        # BugSubscriptionSubscribeSelfView, its bug_notification_level
        # field will be set according to their current susbscription
        # level.
        bug = self.factory.makeBug()
        person = self.factory.makePerson()
        with feature_flags():
            with person_logged_in(person):
                # We subscribe using the harness rather than doing it
                # directly so that we don't have to commit() between
                # subscribing and checking the default value.
                level = BugNotificationLevel.METADATA
                harness = LaunchpadFormHarness(
                    bug.default_bugtask, BugSubscriptionSubscribeSelfView)
                form_data = {
                    'field.subscription': person.name,
                    'field.bug_notification_level': level.name,
                    }
                harness.submit('continue', form_data)

                # The default value for the bug_notification_level field
                # should now be the same as the level used to subscribe
                # above.
                harness = LaunchpadFormHarness(
                    bug.default_bugtask, BugSubscriptionSubscribeSelfView)
                bug_notification_level_widget = (
                    harness.view.widgets['bug_notification_level'])
                default_notification_level_value = (
                    bug_notification_level_widget._getDefault())
                self.assertEqual(
                    BugNotificationLevel.METADATA,
                    default_notification_level_value,
                    "Default value for bug_notification_level should be "
<<<<<<< HEAD
                    "METADATA, is actually %s" %
                    default_notification_level_value)
=======
                    "METADATA, is actually %s"
                    % default_notification_level_value)


class BugPortletSubcribersIdsTests(TestCaseWithFactory):

    layer = LaunchpadFunctionalLayer

    def test_content_type(self):
        bug = self.factory.makeBug()

        person = self.factory.makePerson()
        with person_logged_in(person):
            harness = LaunchpadFormHarness(
                bug.default_bugtask, BugPortletSubcribersIds)
            harness.view.render()

        self.assertEqual(
            harness.request.response.getHeader('content-type'),
            'application/json')
>>>>>>> fe4f8778
<|MERGE_RESOLUTION|>--- conflicted
+++ resolved
@@ -167,10 +167,6 @@
                     BugNotificationLevel.METADATA,
                     default_notification_level_value,
                     "Default value for bug_notification_level should be "
-<<<<<<< HEAD
-                    "METADATA, is actually %s" %
-                    default_notification_level_value)
-=======
                     "METADATA, is actually %s"
                     % default_notification_level_value)
 
@@ -190,5 +186,4 @@
 
         self.assertEqual(
             harness.request.response.getHeader('content-type'),
-            'application/json')
->>>>>>> fe4f8778
+            'application/json')