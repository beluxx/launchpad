--- conflicted
+++ resolved
@@ -99,18 +99,6 @@
         logger.addHandler(ch)
         self.runningJobs = 0
 
-<<<<<<< HEAD
-    def startService(self):
-        deferred = deferToThread(self.scanAllBuilders)
-        deferred.addCallback(self.resumeAndDispatch)
-
-    @write_transaction
-    def scanAllBuilders(self):
-        recording_slaves = []
-        logger = logging.getLogger('slave-scanner')
-
-=======
->>>>>>> 7001b29c
         newInteraction()
 
         builder_set = getUtility(IBuilderSet)
@@ -140,10 +128,6 @@
 
         return recording_slaves
 
-<<<<<<< HEAD
-    def resumeAndDispatch(self, recording_slaves):
-        print 'RESUME/DISPATCH:', recording_slaves
-=======
     def _cleanJob(self, job):
         if job is not None:
             job.build.buildstate = BuildStatus.NEEDSBUILD
@@ -193,81 +177,21 @@
             self.rounds -= 1
             if self.rounds == 0:
                 self.dispatch(recording_slaves)
->>>>>>> 7001b29c
 
         for slave in recording_slaves:
-            self.runningJobs += 1
             if slave.resume:
-                # The buildd slave needs to be reset before we can dispatch
-                # builds to it.
+                self.rounds += 1
                 d = slave.resumeSlaveHost()
                 d.addCallback(self.checkResume, slave.name)
-                d.addCallback(self.dispatchBuild, slave)
-            else:
-                # Buildd slave is clean, we can dispatch a build to it
-                # straightaway.
-                d = defer.Deferred()
-                d.addCallback(self.dispatchBuild, True, slave)
-            d.addBoth(self.stopWhenDone)
-
-    def dispatchBuild(self, resume_ok, slave):
-        # Stop right here if the buildd slave could not be reset.
-        if not resume_ok:
-            return
-
-        proxy = Proxy(str(urlappend(slave.url, 'rpc')))
-        for method, args in slave.calls:
-            self.runningJobs += 1
-            d = proxy.callRemote(method, *args)
-            d.addCallback(self.checkDispatch, slave.name)
-            d.addErrback(self.dispatchFail, slave.name)
-
-    def stopWhenDone(self, result):
-        self.runningJobs -= 1
-        if self.runningJobs <= 0:
+                d.addBoth(check_rounds)
+
+        if self.rounds == 0:
             reactor.stop()
 
-<<<<<<< HEAD
-    @write_transaction
-    def dispatchFail(self, error, name):
-        newInteraction()
-        print 'ERROR'
-        builder = getUtility(IBuilderSet)[name]
-        builder.failbuilder(error)
-        self._cleanJob(builder.currentjob)
-
-=======
->>>>>>> 7001b29c
     def checkDispatch(self, response, name):
         status, info = response
         if not status:
             print 'DISPATCH FAIL', name, response
-<<<<<<< HEAD
-            self.resetBuilder(name)
-
-    def checkResume(self, response, name):
-        out, err, code = response
-        if code != 0:
-            print 'RESUME FAIL', name, response
-            self.resetBuilder(name)
-            return False
-        else:
-            return True
-
-    @write_transaction
-    def resetBuilder(self, name):
-        newInteraction()
-        print 'RESET'
-        builder = getUtility(IBuilderSet)[name]
-        self._cleanJob(builder.currentjob)
-
-    def _cleanJob(self, job):
-        if job is not None:
-            job.build.buildstate = BuildStatus.NEEDSBUILD
-            job.builder = None
-            job.buildstart = None
-            job.logtail = None
-=======
             self.buildd_proxy.resetBuilder(name)
 
     def dispatch(self, recording_slaves):
@@ -288,5 +212,4 @@
                 d = proxy.callRemote(method, *args)
                 d.addCallback(self.checkDispatch, slave.name)
                 d.addErrback(self.buildd_proxy.dispatchFail, slave.name)
-                d.addBoth(check_rounds)
->>>>>>> 7001b29c
+                d.addBoth(check_rounds)