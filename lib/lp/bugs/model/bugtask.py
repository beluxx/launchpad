--- conflicted
+++ resolved
@@ -3115,9 +3115,6 @@
                 open_inprogress=0, open_high=0)
             counts.append(package_counts)
 
-<<<<<<< HEAD
-        return counts
-=======
         return counts
 
     def getStructuralSubscriptionTargets(self, bugtasks):
@@ -3135,5 +3132,4 @@
     def getStructuralSubscribers(self, bugtasks, recipients=None, level=None):
         """See `IBugTaskSet`."""
         return get_structural_subscribers_for_bugtasks(
-            bugtasks, recipients, level)
->>>>>>> ff254343
+            bugtasks, recipients, level)