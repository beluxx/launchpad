# Copyright 2009-2011 Canonical Ltd.  This software is licensed under the
# GNU Affero General Public License version 3 (see the file LICENSE).

"""Interfaces including and related to IDiff."""

__metaclass__ = type

__all__ = [
    'IDiff',
    'IIncrementalDiff',
    'IPreviewDiff',
    ]

from lazr.restful.declarations import (
    export_as_webservice_entry,
    exported,
    )
from lazr.restful.fields import Reference
from zope.interface import Interface
from zope.schema import (
    Bool,
    Bytes,
    Datetime,
    Dict,
    Int,
    Text,
    TextLine,
    )

from lp import _
from lp.code.interfaces.revision import IRevision


class IDiff(Interface):
    """A diff that is stored in the Library."""

    id = exported(
        Int(
            title=_('DB ID'), required=True, readonly=True,
            description=_("The tracking number for this diff.")))

    text = Text(
        title=_('Textual contents of a diff.'), readonly=True,
        description=_("The text may be cut off at a defined maximum size."))

    oversized = Bool(
        readonly=True,
        description=_(
            "True if the size of the content is over the defined maximum "
            "size."))

    diff_text = exported(
        Bytes(title=_('Content of this diff'), required=True, readonly=True))

    diff_lines_count = exported(
        Int(title=_('The number of lines in this diff.'), readonly=True))

    diffstat = exported(
        Dict(title=_('Statistics about this diff'), readonly=True))

    added_lines_count = exported(
        Int(title=_('The number of lines added in this diff.'),
            readonly=True))

    removed_lines_count = exported(
        Int(title=_('The number of lines removed in this diff.'),
            readonly=True))


class IIncrementalDiff(Interface):
    """An incremental diff for a merge proposal."""

    diff = Reference(IDiff, title=_('The Diff object.'), readonly=True)

    # The schema for the Reference gets patched in _schema_circular_imports.
    branch_merge_proposal = Reference(
        Interface, readonly=True,
        title=_('The branch merge proposal that diff relates to.'))

    old_revision = Reference(
        IRevision, readonly=True, title=_('The old revision of the diff.'))

    new_revision = Reference(
        IRevision, readonly=True, title=_('The new revision of the diff.'))


class IPreviewDiff(IDiff):
    """A diff generated to show actual diff between two branches.

    This diff will be used primarily for branch merge proposals where we are
    trying to determine the effective changes of landing the source branch on
    the target branch.
    """
    export_as_webservice_entry()

    source_revision_id = exported(
        TextLine(
            title=_('The tip revision id of the source branch used to '
                    'generate the diff.'),
            readonly=True))

    target_revision_id = exported(
        TextLine(
            title=_('The tip revision id of the target branch used to '
                    'generate the diff.'),
            readonly=True))

    prerequisite_revision_id = exported(
        TextLine(
            title=_('The tip revision id of the prerequisite branch used to '
                    'generate the diff.'),
            readonly=True))

    conflicts = exported(
        Text(title=_(
                'The conflicts text describing any path or text conflicts.'),
             readonly=True))

    has_conflicts = Bool(
        title=_('Has conflicts'), readonly=True,
        description=_('The previewed merge produces conflicts.'))

    branch_merge_proposal_id = Int(
        title=_('The branch merge proposal for this diff.'), readonly=True)

    # The schema for the Reference gets patched in _schema_circular_imports.
    branch_merge_proposal = exported(
        Reference(
            Interface, readonly=True,
            title=_('The branch merge proposal that diff relates to.')))

    date_created = exported(
        Datetime(
            title=_('Date Created'), required=False, readonly=True,
            description=_("When this diff was created.")))

    stale = exported(
        Bool(readonly=True, description=_(
                'If the preview diff is stale, it is out of date when '
                'compared to the tip revisions of the source, target, and '
                'possibly prerequisite branches.')))

<<<<<<< HEAD
    displayname = TextLine(
        title=_('DisplayName'), description=_('PreviewDiff displayname.'))
=======
    displayname = exported(
        TextLine(
            title=_('DisplayName'), required=False, readonly=True,
            description=_('PreviewDiff displayname.')))
>>>>>>> a0a98fc6

    def getFileByName(filename):
        """Return the file under +files with specified name."""<|MERGE_RESOLUTION|>--- conflicted
+++ resolved
@@ -140,15 +140,10 @@
                 'compared to the tip revisions of the source, target, and '
                 'possibly prerequisite branches.')))
 
-<<<<<<< HEAD
-    displayname = TextLine(
-        title=_('DisplayName'), description=_('PreviewDiff displayname.'))
-=======
     displayname = exported(
         TextLine(
             title=_('DisplayName'), required=False, readonly=True,
             description=_('PreviewDiff displayname.')))
->>>>>>> a0a98fc6
 
     def getFileByName(filename):
         """Return the file under +files with specified name."""