--- conflicted
+++ resolved
@@ -608,7 +608,6 @@
 
     Default database name is the one specified in the main configuration file.
     """
-<<<<<<< HEAD
     con_str = connect_string(user, dbname)
     con = psycopg2.connect(con_str)
     con.set_isolation_level(isolation)
@@ -617,13 +616,6 @@
 
 def connect_string(user, dbname=None):
     """Return a PostgreSQL connection string."""
-    con_str = 'dbname=%s' % (dbname or config.database.dbname)
-    if user:
-        con_str += ' user=%s' % user
-    if config.database.dbhost:
-        con_str += ' host=%s' % config.database.dbhost
-    return con_str
-=======
     from canonical import lp
     # We start with the config string from the config file, and overwrite
     # with the passed in dbname or modifications made by db_options()
@@ -648,7 +640,6 @@
     con = psycopg2.connect(con_str)
     con.set_isolation_level(isolation)
     return con
->>>>>>> 0ef9646d
 
 
 class cursor:
