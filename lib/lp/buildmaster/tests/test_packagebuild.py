# Copyright 2010 Canonical Ltd.  This software is licensed under the
# GNU Affero General Public License version 3 (see the file LICENSE).

"""Tests for `IPackageBuild`."""

from __future__ import with_statement

__metaclass__ = type

from datetime import datetime
import hashlib
import os

from storm.store import Store
from zope.component import getUtility
from zope.security.interfaces import Unauthorized
from zope.security.proxy import removeSecurityProxy

from canonical.config import config
from canonical.database.constants import UTC_NOW
from canonical.testing.layers import (
    LaunchpadFunctionalLayer,
    LaunchpadZopelessLayer,
    )
from lp.archiveuploader.uploadprocessor import (
    parse_build_upload_leaf_name,
    )
from lp.buildmaster.enums import (
    BuildFarmJobType,
    BuildStatus,
    )
from lp.buildmaster.interfaces.packagebuild import (
    IPackageBuild,
    IPackageBuildSet,
    IPackageBuildSource,
    )
from lp.buildmaster.model.packagebuild import PackageBuild
from lp.registry.interfaces.pocket import (
    PackagePublishingPocket,
    )
from lp.soyuz.tests.soyuzbuilddhelpers import WaitingSlave
from lp.testing import (
    login,
    login_person,
    TestCaseWithFactory,
    )
from lp.testing.fakemethod import FakeMethod


class TestPackageBuildBase(TestCaseWithFactory):
    """Provide a factory method for creating PackageBuilds.

    This is not included in the launchpad test factory because
    only classes deriving from PackageBuild should be used.
    """

    def makePackageBuild(
        self, archive=None, job_type=BuildFarmJobType.PACKAGEBUILD,
        status=BuildStatus.NEEDSBUILD,
        pocket=PackagePublishingPocket.RELEASE):
        if archive is None:
            archive = self.factory.makeArchive()

        return getUtility(IPackageBuildSource).new(
            job_type=job_type, virtualized=True, archive=archive,
            status=status, pocket=pocket)


class TestPackageBuild(TestPackageBuildBase):
    """Tests for the package build object."""

    layer = LaunchpadFunctionalLayer

    def setUp(self):
        """Create a package build with which to test."""
        super(TestPackageBuild, self).setUp()
        joe = self.factory.makePerson(name="joe")
        joes_ppa = self.factory.makeArchive(owner=joe, name="ppa")
        self.package_build = self.makePackageBuild(archive=joes_ppa)

    def test_providesInterface(self):
        # PackageBuild provides IPackageBuild
        self.assertProvides(self.package_build, IPackageBuild)

    def test_saves_record(self):
        # A package build can be stored in the database.
        store = Store.of(self.package_build)
        store.flush()
        retrieved_build = store.find(
            PackageBuild,
            PackageBuild.id == self.package_build.id).one()
        self.assertEqual(self.package_build, retrieved_build)

    def test_unimplemented_methods(self):
        # Classes deriving from PackageBuild must provide getTitle.
        self.assertRaises(NotImplementedError, self.package_build.getTitle)
        self.assertRaises(
            NotImplementedError, self.package_build.estimateDuration)
        self.assertRaises(
            NotImplementedError, self.package_build.verifySuccessfulUpload)
        self.assertRaises(NotImplementedError, self.package_build.notify)
        self.assertRaises(
            NotImplementedError, self.package_build.handleStatus,
            None, None, None)

    def test_default_values(self):
        # PackageBuild has a number of default values.
        self.failUnlessEqual(
            'multiverse', self.package_build.current_component.name)
        self.failUnlessEqual(None, self.package_build.distribution)
        self.failUnlessEqual(None, self.package_build.distro_series)

    def test_log_url(self):
        # The url of the build log file is determined by the PackageBuild.
        lfa = self.factory.makeLibraryFileAlias('mybuildlog.txt')
        removeSecurityProxy(self.package_build).log = lfa
        log_url = self.package_build.log_url
        self.failUnlessEqual(
            'http://launchpad.dev/~joe/'
            '+archive/ppa/+build/%d/+files/mybuildlog.txt' % (
                self.package_build.build_farm_job.id),
            log_url)

    def test_storeUploadLog(self):
        # The given content is uploaded to the librarian and linked as
        # the upload log.
        self.package_build.storeUploadLog("Some content")
        self.failIfEqual(None, self.package_build.upload_log)
        self.failUnlessEqual(
            hashlib.sha1("Some content").hexdigest(),
            self.package_build.upload_log.content.sha1)

    def test_storeUploadLog_private(self):
        # A private package build will store the upload log on the
        # restricted librarian.
        login('admin@canonical.com')
        self.package_build.archive.buildd_secret = 'sekrit'
        self.package_build.archive.private = True
        self.failUnless(self.package_build.is_private)
        self.package_build.storeUploadLog("Some content")
        self.failUnless(self.package_build.upload_log.restricted)

    def test_upload_log_url(self):
        # The url of the upload log file is determined by the PackageBuild.
        Store.of(self.package_build).flush()
        build_id = self.package_build.build_farm_job.id
        self.package_build.storeUploadLog("Some content")
        log_url = self.package_build.upload_log_url
        self.failUnlessEqual(
            'http://launchpad.dev/~joe/'
            '+archive/ppa/+build/%d/+files/upload_%d_log.txt' % (
                build_id, build_id),
            log_url)

    def test_view_package_build(self):
        # Anonymous access can read public builds, but not edit.
        self.failUnlessEqual(
            None, self.package_build.dependencies)
        self.assertRaises(
            Unauthorized, setattr, self.package_build,
            'dependencies', u'my deps')

    def test_edit_package_build(self):
        # An authenticated user who belongs to the owning archive team
        # can edit the build.
        login_person(self.package_build.archive.owner)
        self.package_build.dependencies = u'My deps'
        self.failUnlessEqual(
            u'My deps', self.package_build.dependencies)

        # But other users cannot.
        other_person = self.factory.makePerson()
        login_person(other_person)
        self.assertRaises(
            Unauthorized, setattr, self.package_build,
            'dependencies', u'my deps')

    def test_admin_package_build(self):
        # Users with edit access can update attributes.
        login('admin@canonical.com')
        self.package_build.dependencies = u'My deps'
        self.failUnlessEqual(
            u'My deps', self.package_build.dependencies)

    def test_getUploadDirLeaf(self):
        # getUploadDirLeaf returns the current time, followed by the build
        # cookie.
        now = datetime.now()
        build_cookie = self.factory.getUniqueString()
        upload_leaf = self.package_build.getUploadDirLeaf(
            build_cookie, now=now)
        self.assertEqual(
            '%s-%s' % (now.strftime("%Y%m%d-%H%M%S"), build_cookie),
            upload_leaf)

    def test_getBuildCookie(self):
        # A build cookie is made up of the package build id and record id.
        # The uploadprocessor relies on this format.
        Store.of(self.package_build).flush()
        cookie = self.package_build.getBuildCookie()
        expected_cookie = "%d-PACKAGEBUILD-%d" % (
            self.package_build.id, self.package_build.build_farm_job.id)
        self.assertEquals(expected_cookie, cookie)


class TestPackageBuildSet(TestPackageBuildBase):

    layer = LaunchpadFunctionalLayer

    def setUp(self):
        super(TestPackageBuildSet, self).setUp()
        person = self.factory.makePerson()
        self.archive = self.factory.makeArchive(owner=person)
        self.package_builds = []
        self.package_builds.append(
            self.makePackageBuild(archive=self.archive,
                                  pocket=PackagePublishingPocket.UPDATES))
        self.package_builds.append(
            self.makePackageBuild(archive=self.archive,
                                  status=BuildStatus.BUILDING))
        self.package_build_set = getUtility(IPackageBuildSet)

    def test_getBuildsForArchive_all(self):
        # The default call without arguments returns all builds for the
        # archive.
        self.assertContentEqual(
            self.package_builds, self.package_build_set.getBuildsForArchive(
                self.archive))

    def test_getBuildsForArchive_by_status(self):
        # If the status arg is used, the results will be filtered by
        # status.
        self.assertContentEqual(
            self.package_builds[1:],
            self.package_build_set.getBuildsForArchive(
                self.archive, status=BuildStatus.BUILDING))

    def test_getBuildsForArchive_by_pocket(self):
        # If the pocket arg is used, the results will be filtered by
        # pocket.
        self.assertContentEqual(
            self.package_builds[:1],
            self.package_build_set.getBuildsForArchive(
                self.archive, pocket=PackagePublishingPocket.UPDATES))


class TestGetUploadMethodsMixin:
    """Tests for `IPackageBuild` that need objects from the rest of LP."""

    layer = LaunchpadZopelessLayer

    def makeBuild(self):
        """Allow classes to override the build with which the test runs."""
        raise NotImplemented

    def setUp(self):
        super(TestGetUploadMethodsMixin, self).setUp()
        self.build = self.makeBuild()

    def test_getUploadDirLeafCookie_parseable(self):
        # getUploadDirLeaf should return a directory name
        # that is parseable by the upload processor.
        upload_leaf = self.build.getUploadDirLeaf(
            self.build.getBuildCookie())
        job_id = parse_build_upload_leaf_name(upload_leaf)
        self.assertEqual(job_id, self.build.build_farm_job.id)


class TestHandleStatusMixin:
    """Tests for `IPackageBuild`s handleStatus method.

    """

    layer = LaunchpadZopelessLayer

    def makeBuild(self):
        """Allow classes to override the build with which the test runs."""
        raise NotImplementedError

    def setUp(self):
        super(TestHandleStatusMixin, self).setUp()
        self.build = self.makeBuild()
        # For the moment, we require a builder for the build so that
        # handleStatus_OK can get a reference to the slave.
        builder = self.factory.makeBuilder()
        self.build.buildqueue_record.builder = builder
        self.build.buildqueue_record.setDateStarted(UTC_NOW)
        self.slave = WaitingSlave('BuildStatus.OK')
        self.slave.valid_file_hashes.append('test_file_hash')
        builder.setSlaveForTesting(self.slave)

        # We overwrite the buildmaster root to use a temp directory.
        self.upload_root = self.makeTemporaryDirectory()
        tmp_builddmaster_root = """
        [builddmaster]
        root: %s
        """ % self.upload_root
        config.push('tmp_builddmaster_root', tmp_builddmaster_root)

        # We stub out our builds getUploaderCommand() method so
        # we can check whether it was called as well as
        # verifySuccessfulUpload().
        removeSecurityProxy(self.build).verifySuccessfulUpload = FakeMethod(
            result=True)

    def assertResultCount(self, count, result):
        self.assertEquals(
            1, len(os.listdir(os.path.join(self.upload_root, result))))

    def test_handleStatus_OK_normal_file(self):
        # A filemap with plain filenames should not cause a problem.
        # The call to handleStatus will attempt to get the file from
        # the slave resulting in a URL error in this test case.
        self.build.handleStatus('OK', None, {
                'filemap': {'myfile.py': 'test_file_hash'},
                })

        self.assertEqual(BuildStatus.UPLOADING, self.build.status)
        self.assertResultCount(1, "incoming")

    def test_handleStatus_OK_absolute_filepath(self):
        # A filemap that tries to write to files outside of
        # the upload directory will result in a failed upload.
        self.build.handleStatus('OK', None, {
            'filemap': {'/tmp/myfile.py': 'test_file_hash'},
            })
        self.assertEqual(BuildStatus.FAILEDTOUPLOAD, self.build.status)
        self.assertResultCount(0, "failed")
<<<<<<< HEAD
=======
        self.assertIs(None, self.build.buildqueue_record)
>>>>>>> 3f6d3b58

    def test_handleStatus_OK_relative_filepath(self):
        # A filemap that tries to write to files outside of
        # the upload directory will result in a failed upload.
        self.build.handleStatus('OK', None, {
            'filemap': {'../myfile.py': 'test_file_hash'},
            })
        self.assertEqual(BuildStatus.FAILEDTOUPLOAD, self.build.status)
        self.assertResultCount(0, "failed")

    def test_handleStatus_OK_sets_build_log(self):
        # The build log is set during handleStatus.
        removeSecurityProxy(self.build).log = None
        self.assertEqual(None, self.build.log)
        self.build.handleStatus('OK', None, {
                'filemap': {'myfile.py': 'test_file_hash'},
                })
        self.assertNotEqual(None, self.build.log)

    def test_date_finished_set(self):
        # The date finished is updated during handleStatus_OK.
        removeSecurityProxy(self.build).date_finished = None
        self.assertEqual(None, self.build.date_finished)
        self.build.handleStatus('OK', None, {
                'filemap': {'myfile.py': 'test_file_hash'},
                })
        self.assertNotEqual(None, self.build.date_finished)<|MERGE_RESOLUTION|>--- conflicted
+++ resolved
@@ -326,10 +326,7 @@
             })
         self.assertEqual(BuildStatus.FAILEDTOUPLOAD, self.build.status)
         self.assertResultCount(0, "failed")
-<<<<<<< HEAD
-=======
         self.assertIs(None, self.build.buildqueue_record)
->>>>>>> 3f6d3b58
 
     def test_handleStatus_OK_relative_filepath(self):
         # A filemap that tries to write to files outside of
