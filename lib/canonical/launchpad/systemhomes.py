# Copyright 2004-2005 Canonical Ltd.  All rights reserved.

"""Content classes for the 'home pages' of the subsystems of Launchpad."""

__all__ = [
    'AuthServerApplication',
    'BazaarApplication',
    'CodeImportScheduler',
    'FeedsApplication',
    'MailingListApplication',
    'MaloneApplication',
    'PrivateMaloneApplication',
    'RosettaApplication',
    'ShipItApplication',
    ]

__metaclass__ = type

import codecs
import os

from zope.component import getUtility
from zope.interface import implements

from canonical.config import config
from canonical.launchpad.interfaces.bug import (
    CreateBugParams, IBugSet, InvalidBugTargetType)
from canonical.launchpad.interfaces.product import IProduct
from canonical.launchpad.interfaces.distribution import IDistribution
from canonical.launchpad.interfaces.distributionsourcepackage import (
    IDistributionSourcePackage)
from canonical.launchpad.interfaces import (
    BugTaskSearchParams, IAuthServerApplication, IBazaarApplication,
    IBugTaskSet, IBugTrackerSet, IBugWatchSet,
    ICodeImportSchedulerApplication, IDistroSeriesSet, IFeedsApplication,
    IHWDBApplication, ILanguageSet, ILaunchBag, ILaunchpadStatisticSet,
    IMailingListApplication, IMaloneApplication, IOpenIDApplication,
    IPrivateMaloneApplication, IProductSet, IRosettaApplication,
    IShipItApplication, ITranslationGroupSet, ITranslationsOverview,
    IWebServiceApplication)
from canonical.launchpad.interfaces.codehosting import (
    IBranchFileSystemApplication, IBranchPullerApplication)
<<<<<<< HEAD
from canonical.launchpad.interfaces.hwdb import IHWDeviceSet, IHWDriverSet
=======
from canonical.launchpad.interfaces.hwdb import (
    IHWDeviceSet, IHWDriverSet, IHWVendorIDSet)
>>>>>>> 04dfed0a
from canonical.lazr.rest import ServiceRootResource


class AuthServerApplication:
    """AuthServer End-Point."""
    implements(IAuthServerApplication)

    title = "Auth Server"


class BranchFileSystemApplication:
    """BranchFileSystem End-Point."""
    implements(IBranchFileSystemApplication)

    title = "Branch File System"


class BranchPullerApplication:
    """BranchPuller End-Point."""
    implements(IBranchPullerApplication)

    title = "Puller API"


class CodeImportSchedulerApplication:
    """CodeImportScheduler End-Point."""
    implements(ICodeImportSchedulerApplication)

    title = "Code Import Scheduler"


class PrivateMaloneApplication:
    """ExternalBugTracker authentication token end-point."""
    implements(IPrivateMaloneApplication)

    title = "Launchpad Bugs."


class ShipItApplication:
    implements(IShipItApplication)


class MailingListApplication:
    implements(IMailingListApplication)


class FeedsApplication:
    implements(IFeedsApplication)


class MaloneApplication:
    implements(IMaloneApplication)

    def __init__(self):
        self.title = 'Malone: the Launchpad bug tracker'

    def searchTasks(self, search_params):
        """See `IMaloneApplication`."""
        return getUtility(IBugTaskSet).search(search_params)

    def createBug(self, owner, title, description, target,
                  security_related=False, private=False, tags=None):
        """See `IMaloneApplication`."""
        params = CreateBugParams(
            title=title, comment=description, owner=owner,
            security_related=security_related, private=private, tags=tags)
        if IProduct.providedBy(target):
            params.setBugTarget(product=target)
        elif IDistribution.providedBy(target):
            params.setBugTarget(distribution=target)
        elif IDistributionSourcePackage.providedBy(target):
            params.setBugTarget(distribution=target.distribution,
                                sourcepackagename=target.sourcepackagename)
        else:
            raise InvalidBugTargetType(
                "A bug target must be a Project, a Distribution or a "
                "DistributionSourcePackage. Got %r." % target)
        return getUtility(IBugSet).createBug(params)

    @property
    def bug_count(self):
        user = getUtility(ILaunchBag).user
        return getUtility(IBugSet).searchAsUser(user=user).count()

    @property
    def bugwatch_count(self):
        return getUtility(IBugWatchSet).search().count()

    @property
    def bugtask_count(self):
        user = getUtility(ILaunchBag).user
        search_params = BugTaskSearchParams(user=user)
        return getUtility(IBugTaskSet).search(search_params).count()

    @property
    def bugtracker_count(self):
        return getUtility(IBugTrackerSet).search().count()

    @property
    def projects_with_bugs_count(self):
        return getUtility(ILaunchpadStatisticSet).value('projects_with_bugs')

    @property
    def shared_bug_count(self):
        return getUtility(ILaunchpadStatisticSet).value('shared_bug_count')

    @property
    def top_bugtrackers(self):
        return getUtility(IBugTrackerSet).getMostActiveBugTrackers(limit=5)

    @property
    def latest_bugs(self):
        user = getUtility(ILaunchBag).user
        return getUtility(IBugSet).searchAsUser(
            user=user, orderBy='-datecreated', limit=5)

    def default_bug_list(self, user=None):
        return getUtility(IBugSet).searchAsUser(user)


class BazaarApplication:
    implements(IBazaarApplication)

    def __init__(self):
        self.title = 'The Open Source Bazaar'


class OpenIDApplication:
    implements(IOpenIDApplication)

    title = 'Launchpad Login Service'


class RosettaApplication:
    implements(IRosettaApplication)

    def __init__(self):
        self.title = 'Rosetta: Translations in the Launchpad'
        self.name = 'Rosetta'

    @property
    def languages(self):
        """See `IRosettaApplication`."""
        return getUtility(ILanguageSet)

    @property
    def language_count(self):
        """See `IRosettaApplication`."""
        stats = getUtility(ILaunchpadStatisticSet)
        return stats.value('language_count')

    @property
    def statsdate(self):
        stats = getUtility(ILaunchpadStatisticSet)
        return stats.dateupdated('potemplate_count')

    @property
    def translation_groups(self):
        """See `IRosettaApplication`."""
        return getUtility(ITranslationGroupSet)

    def translatable_products(self):
        """See `IRosettaApplication`."""
        products = getUtility(IProductSet)
        return products.getTranslatables()

    def featured_products(self):
        """See `IRosettaApplication`."""
        projects = getUtility(ITranslationsOverview)
        for project in projects.getMostTranslatedPillars():
            yield { 'pillar' : project['pillar'],
                    'font_size' : project['weight'] * 10 }

    def translatable_distroseriess(self):
        """See `IRosettaApplication`."""
        distroseriess = getUtility(IDistroSeriesSet)
        return distroseriess.translatables()

    def potemplate_count(self):
        """See `IRosettaApplication`."""
        stats = getUtility(ILaunchpadStatisticSet)
        return stats.value('potemplate_count')

    def pofile_count(self):
        """See `IRosettaApplication`."""
        stats = getUtility(ILaunchpadStatisticSet)
        return stats.value('pofile_count')

    def pomsgid_count(self):
        """See `IRosettaApplication`."""
        stats = getUtility(ILaunchpadStatisticSet)
        return stats.value('pomsgid_count')

    def translator_count(self):
        """See `IRosettaApplication`."""
        stats = getUtility(ILaunchpadStatisticSet)
        return stats.value('translator_count')


class HWDBApplication:
    """See `IHWDBApplication`."""
    implements(IHWDBApplication)

    link_name = 'hwdb'
    entry_type = IHWDBApplication

    def devices(self, bus, vendor_id, product_id=None):
        """See `IHWDBApplication`."""
        return getUtility(IHWDeviceSet).search(bus, vendor_id, product_id)

    def drivers(self, package_name=None, name=None):
        """See `IHWDBApplication`."""
        return getUtility(IHWDriverSet).search(package_name, name)

<<<<<<< HEAD
=======
    def vendorIDs(self, bus):
        """See `IHWDBApplication`."""
        return getUtility(IHWVendorIDSet).idsForBus(bus)

>>>>>>> 04dfed0a

class WebServiceApplication(ServiceRootResource):
    """See `IWebServiceApplication`.

    This implementation adds a 'cached_wadl' attribute.  If set, it will be
    served by `toWADL` rather than calculating the toWADL result.

    On import, the class tries to load a file to populate this attribute.  By
    doing it on import, this makes it easy to clear, as is needed by
    utilities/create-lp-wadl.py.

    If the attribute is not set, toWADL will set the attribute on the class
    once it is calculated.
    """
    implements(IWebServiceApplication)

    _wadl_filename = os.path.join(
        os.path.dirname(os.path.normpath(__file__)),
        'apidoc', 'wadl-%s.xml' % config.instance_name)

    cached_wadl = None

    # Attempt to load the WADL.
    _wadl_fd = None
    try:
        _wadl_fd = codecs.open(_wadl_filename, encoding='UTF-8')
        try:
            cached_wadl = _wadl_fd.read()
        finally:
            _wadl_fd.close()
    except IOError:
        pass
    del _wadl_fd

    def toWADL(self):
        """See `IWebServiceApplication`."""
        if self.cached_wadl is not None:
            return self.cached_wadl
        wadl = super(WebServiceApplication, self).toWADL()
        self.__class__.cached_wadl = wadl
        return wadl<|MERGE_RESOLUTION|>--- conflicted
+++ resolved
@@ -40,12 +40,8 @@
     IWebServiceApplication)
 from canonical.launchpad.interfaces.codehosting import (
     IBranchFileSystemApplication, IBranchPullerApplication)
-<<<<<<< HEAD
-from canonical.launchpad.interfaces.hwdb import IHWDeviceSet, IHWDriverSet
-=======
 from canonical.launchpad.interfaces.hwdb import (
     IHWDeviceSet, IHWDriverSet, IHWVendorIDSet)
->>>>>>> 04dfed0a
 from canonical.lazr.rest import ServiceRootResource
 
 
@@ -260,13 +256,10 @@
         """See `IHWDBApplication`."""
         return getUtility(IHWDriverSet).search(package_name, name)
 
-<<<<<<< HEAD
-=======
     def vendorIDs(self, bus):
         """See `IHWDBApplication`."""
         return getUtility(IHWVendorIDSet).idsForBus(bus)
 
->>>>>>> 04dfed0a
 
 class WebServiceApplication(ServiceRootResource):
     """See `IWebServiceApplication`.
