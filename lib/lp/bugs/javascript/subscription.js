/* Copyright 2011 Canonical Ltd.  This software is licensed under the
 * GNU Affero General Public License version 3 (see the file LICENSE).
 *
 * Provide information and actions on all bug subscriptions a person holds.
 *
 * @module bugs
 * @submodule subscription
 */

YUI.add('lp.bugs.subscription', function(Y) {

var namespace = Y.namespace('lp.bugs.subscription');

/**
 * These are the descriptions strings of what might be the cause of you
 * getting an email.
 */

var _BECAUSE_YOU_ARE = 'You receive emails about this bug because you are ';

/**
 * Store complete subscription 'reasons' for easier overriding and testing.
 *
 * Other 'reasons' are added to the object as required string components
 * are defined.
 */
var reasons = {
    NOT_SUBSCRIBED: "You are not subscribed to this bug.",
    NOT_PERSONALLY_SUBSCRIBED: (
        "You are not directly subscribed to this bug, " +
            "but you have other subscriptions."),
    MUTED_SUBSCRIPTION: "You have muted all email from this bug."
};
namespace._reasons = reasons;

/* These are components for team participation. */
var _OF_TEAM = 'of the team {team}. That team is ';
var _OF_TEAMS = 'of the teams {teams}.  Those teams are ';
var _BECAUSE_TEAM_IS = _BECAUSE_YOU_ARE + 'a member ' + _OF_TEAM;
var _ADMIN_BECAUSE_TEAM_IS = (
    _BECAUSE_YOU_ARE + 'a member and administrator ' + _OF_TEAM);
var _BECAUSE_TEAMS_ARE = _BECAUSE_YOU_ARE + 'a member ' + _OF_TEAMS;
var _ADMIN_BECAUSE_TEAMS_ARE = (
        _BECAUSE_YOU_ARE + 'a member and administrator ' + _OF_TEAMS);

/* These are the assignment variations. */
var _ASSIGNED = 'assigned to work on it.';
/* These are the actual strings to use. */
Y.mix(reasons, {
    YOU_ASSIGNED: _BECAUSE_YOU_ARE + _ASSIGNED,
    TEAM_ASSIGNED: _BECAUSE_TEAM_IS + _ASSIGNED,
    ADMIN_TEAM_ASSIGNED: _ADMIN_BECAUSE_TEAM_IS + _ASSIGNED,
    TEAMS_ASSIGNED: _BECAUSE_TEAMS_ARE + _ASSIGNED,
    ADMIN_TEAMS_ASSIGNED: _ADMIN_BECAUSE_TEAMS_ARE + _ASSIGNED
});

/* These are the direct subscription variations. */
var _SUBSCRIBED = 'directly subscribed to it.';
var _MAY_HAVE_BEEN_CREATED = ' This subscription may have been created ';
var _YOU_SUBSCRIBED = _BECAUSE_YOU_ARE + _SUBSCRIBED;

/* Now these are the actual options we use. */
Y.mix(reasons, {
    YOU_SUBSCRIBED: _YOU_SUBSCRIBED,
    YOU_REPORTED: (_YOU_SUBSCRIBED + _MAY_HAVE_BEEN_CREATED +
                    'when you reported the bug.'),
    YOU_SUBSCRIBED_BUG_SUPERVISOR: (
        _YOU_SUBSCRIBED + _MAY_HAVE_BEEN_CREATED +
            'because the bug was private and you are a bug supervisor.'),
    YOU_SUBSCRIBED_SECURITY_CONTACT: (
        _YOU_SUBSCRIBED + _MAY_HAVE_BEEN_CREATED +
            'because the bug was security related and you are ' +
            'a security contact.'),
    TEAM_SUBSCRIBED: _BECAUSE_TEAM_IS + _SUBSCRIBED,
    ADMIN_TEAM_SUBSCRIBED: _ADMIN_BECAUSE_TEAM_IS + _SUBSCRIBED,
    TEAMS_SUBSCRIBED: _BECAUSE_TEAMS_ARE + _SUBSCRIBED,
    ADMIN_TEAMS_SUBSCRIBED: _ADMIN_BECAUSE_TEAMS_ARE + _SUBSCRIBED
});

/* These are the duplicate bug variations. */
var _SUBSCRIBED_TO_DUPLICATE = (
    'a direct subscriber to bug {duplicate_bug}, which is marked as a ' +
        'duplicate of this bug, {bug_id}.');
var _SUBSCRIBED_TO_DUPLICATES = (
    'a direct subscriber to bugs {duplicate_bugs}, which are marked as ' +
        'duplicates of this bug, {bug_id}.');
/* These are the actual strings to use. */
Y.mix(reasons, {
    YOU_SUBSCRIBED_TO_DUPLICATE: _BECAUSE_YOU_ARE + _SUBSCRIBED_TO_DUPLICATE,
    YOU_SUBSCRIBED_TO_DUPLICATES: (
        _BECAUSE_YOU_ARE + _SUBSCRIBED_TO_DUPLICATES),
    TEAM_SUBSCRIBED_TO_DUPLICATE: _BECAUSE_TEAM_IS + _SUBSCRIBED_TO_DUPLICATE,
    TEAM_SUBSCRIBED_TO_DUPLICATES: (
        _BECAUSE_TEAM_IS + _SUBSCRIBED_TO_DUPLICATES),
    ADMIN_TEAM_SUBSCRIBED_TO_DUPLICATE: (
        _ADMIN_BECAUSE_TEAM_IS + _SUBSCRIBED_TO_DUPLICATE),
    ADMIN_TEAM_SUBSCRIBED_TO_DUPLICATES: (
        _ADMIN_BECAUSE_TEAM_IS + _SUBSCRIBED_TO_DUPLICATES)
});

/* These are the owner variations. */
var _OWNER = (
    "the owner of {pillar}, which has no bug supervisor.");
/* These are the actual strings to use. */
Y.mix(reasons, {
    YOU_OWNER: _BECAUSE_YOU_ARE + _OWNER,
    TEAM_OWNER: _BECAUSE_TEAM_IS + _OWNER,
    ADMIN_TEAM_OWNER: _ADMIN_BECAUSE_TEAM_IS + _OWNER
});

/* These are the actions */

/**
 * This takes an array of ObjectLinks and a url_suffix, and returns a new
 * array of new ObjectLinks based on the input array, but with the suffix
 * appended to each original ObjectLink's url.
 */
function add_url_element_to_links(links, url_suffix) {
    var result = [];
    var index;
    for (index = 0; index < links.length; index++) {
        var original = links[index];
        result.push(ObjectLink(
            original.self, original.title, original.url + url_suffix));
    }
    return result;
}
namespace._add_url_element_to_links = add_url_element_to_links;

function lp_client() {
    // This is a hook point for tests.
    if (!Y.Lang.isValue(namespace._lp_client)) {
        namespace._lp_client = new Y.lp.client.Launchpad();
    }
    return namespace._lp_client;
}

/**
 * Helper to find the appropriate link text and get a list of
 * subscriptions that need to be unsubscribed for duplicate
 * subscriptions for a person/team.
 */
function get_unsubscribe_duplicates_text_and_subscriptions(args) {
    var text;
    var subscriptions = [];
    var index;
    if (Y.Lang.isValue(args.teams)) {
        // Unsubscribe team.

        // There should never be more than one team.
        if (args.teams.length !== 1) {
            Y.error('We can only unsubscribe a single team from ' +
                    'multiple duplicate bugs.');
        }
        // Collect all pairs of (team, dupe-bug) that need to be
        // unsubscribed.
        for (index = 0; index < args.bugs.length; index++) {
            subscriptions.push({
                subscriber: args.teams[0].self.self_link,
                bug: args.bugs[index].self.self_link
            });
        }
        text = choose_by_number(
            args.bugs.length,
            'Unsubscribe this team from the duplicate',
            'Unsubscribe this team from all duplicates');
    } else {
        // Unsubscribe person.

        // Collect all pairs of (team, dupe-bug) that need to be
        // unsubscribed.
        for (index = 0; index < args.bugs.length; index++) {
            subscriptions.push({
                subscriber: LP.links.me,
                bug: args.bugs[index].self.self_link
            });
        }
        text = choose_by_number(
            args.bugs.length,
            'Unsubscribe yourself from the duplicate',
            'Unsubscribe yourself from all duplicates');
    }
    return {
        text: text,
        subscriptions: subscriptions
    };
}
namespace._get_unsubscribe_duplicates_text_and_subscriptions =
        get_unsubscribe_duplicates_text_and_subscriptions;

/**
 * Helper to find the appropriate link text and get a list of
 * subscriptions that need to be unsubscribed for team subscriptions.
 */
function get_team_unsubscribe_text_and_subscriptions(args) {
    var subscriptions = [];
    var index;
    var text = choose_by_number(args.teams.length,
                                'Unsubscribe this team',
                                'Unsubscribe all of these teams');
    for (index = 0; index < args.teams.length; index++) {
        subscriptions.push({
            subscriber: args.teams[index].self.self_link,
            bug: LP.cache.context.bug_link
        });
    }
    return {
        text: text,
        subscriptions: subscriptions
    };
}
namespace._get_team_unsubscribe_text_and_subscriptions =
        get_team_unsubscribe_text_and_subscriptions;

/**
 * Returns a link node with on-click handler that unsubscribes all
 * subscriptions listed in `subscriptions` and link text set to `text`.
 */
function get_node_for_unsubscribing(text, subscriptions) {
    var node = Y.Node.create(
        '<a href="#" class="sprite modify remove js-action"></a>');
    var client = lp_client();
    var handler = new Y.lp.client.ErrorHandler();

    node.set('text', text);

    handler.showError = function(error_msg) {
        Y.lp.app.errors.display_error(node, error_msg);
    };
    handler.clearProgressUI = function () {
        node.replaceClass('spinner', 'remove');
    };

    node.on('click', function (e) {
        e.halt();
        var callback;
        callback = function () {
            if (subscriptions.length > 0) {
                // Fire off another unsubscribe call.
                var subscription = subscriptions.pop();
                var config = {
                    on: {success: callback,
                         failure: handler.getFailureHandler()},
                    parameters: {person: subscription.subscriber}
                };
                client.named_post(
                    subscription.bug,
                    'unsubscribe',
                    config);
            } else {
                // We are done.  Remove the parent node.
                node.replaceClass('spinner', 'remove');
                var container = node.ancestor(
                    '.subscription-description');
                var anim = Y.lazr.effects.slide_in(container);
                anim.on('end', function () {
                    container.remove();
                });
                anim.run();
            }
        };
        node.replaceClass('remove', 'spinner');
        callback();
    });

    return node;

}
namespace._get_node_for_unsubscribing = get_node_for_unsubscribing;

var actions = {
    CHANGE_ASSIGNEES: function () {
        return Y.Node.create('<a>Change assignees for this bug</a>')
            .set('href', LP.cache.context.web_link);
    },
    UNSUBSCRIBE_DUPLICATES: function (args) {
        var data = get_unsubscribe_duplicates_text_and_subscriptions(args);
        return get_node_for_unsubscribing(data.text, data.subscriptions);
    },
    CHANGE_TEAM_SUBSCRIPTIONS: function (args) {
        // TODO: add the ability to change notification level.
        var data = get_team_unsubscribe_text_and_subscriptions(args);
        return get_node_for_unsubscribing(data.text, data.subscriptions);
    },
    SET_BUG_SUPERVISOR: function (args) {
        return Y.Node.create('<a></a>')
            .set('text', 'Set the bug supervisor for ' + args.pillar.title)
            .set('href', args.pillar.web_link + '/+bugsupervisor');
    },
    CONTACT_TEAMS: function (args) {
        var node = Y.Node.create('<span></span>');
        node.set(
            'innerHTML',
            safely_render_description(
                {reason: 'Contact {teams} to request the administrators '+
                          'make a change',
                 vars: {
                    teams: add_url_element_to_links(
                        args.teams, '/+contactuser')}}));
        return node;
    }
};
namespace._actions = actions;

/**
 * Return appropriate object based on the number.
 *
 * @method choose_by_number.
 * @param {Integer} number Number used in the string.
 * @param {Object} singular Object to return when number == 1.
 * @param {Object} plural Object to return when number != 1.
 */
function choose_by_number(number, singular, plural) {
    if (number === 1) {
        return singular;
    } else {
        return plural;
    }
}
namespace._choose_by_number = choose_by_number;

/**
 * Replaces textual references in `info` with actual objects from `cache`.
 *
 * This assumes that object references are specified with strings
 * starting with 'subscription-cache-reference', and are direct keys
 * for objects in `cache`.
 *
 * @param {Object} info Object to recursively look for references through.
 * @param {Object} cache Cache containing the objects indexed by their
 *                       references.
 */
function replace_textual_references(info, cache) {
    var key;
    for (key in info) {
        if (info.hasOwnProperty(key)) {
            switch (typeof info[key]){
                case "object":
                    replace_textual_references(info[key], cache);
                    break;
                case "string":
                    var ref_string = "subscription-cache-reference-";
                    if (info[key].substring(0, ref_string.length)
                        === ref_string) {
                        info[key] = cache[info[key]];
                    }
                break;
                default: break;
            }
        }
    }
}
namespace._replace_textual_references = replace_textual_references;

/**
 * ObjectLink class to unify link elements for better consistency.
 * Needed because some objects expose `title`, others expose `display_name`.
 */
ObjectLink = function(self, title, url) {
    return {
        self: self,
        title: title,
        url: url
    };
};

/**
 * Convert a context object to a { title, url } object for use in web pages.
 * Uses `display_name` and `web_link` attributes.
 * Additionally, accepts a string as well and returns it unmodified.
 */
function get_link_data(context) {
    // For testing, we take strings as well.
    if (typeof(context) === 'string') {
        return context;
    } else {
        return ObjectLink(context, context.display_name, context.web_link);
    }
}

/**
 * Convert a bug object to a { title, url } object for use in web pages.
 * Uses `id` and `web_link` attributes.
 * Additionally, accepts a string as well and returns it unmodified.
 */
function get_bug_link_data(bug) {
    // For testing, we take strings as well.
    if (typeof(bug) === 'string') {
        return bug;
    } else {
        return ObjectLink(bug, '#' + bug.id.toString(), bug.web_link);
    }
}

/**
 * Gather all team subscriptions and sort them by the role: member/admin.
 * Returns up to 2 different subscription records, one for all teams
 * a person is a member of, and another for all teams a person is
 * an admin for.
 * With one team in a subscription, variable `team` is set, and with more
 * than one, variable `teams` is set containing all the teams.
 */
function gather_subscriptions_by_role(
    category, team_config, admin_team_config) {
    var results = [],
        work_index,
        index,
        work = [{subscriptions: category.as_team_member,
                 config: team_config},
                {subscriptions: category.as_team_admin,
                 config: admin_team_config}];
    for (work_index = 0; work_index < work.length; work_index++) {
        var subscriptions = work[work_index].subscriptions;
        var config = work[work_index].config;
        if (subscriptions.length > 0) {
            var team_map = {};
            var teams = [];
            for (index = 0; index < subscriptions.length; index++) {
                var team_subscription = subscriptions[index],
                    team = team_subscription.principal,
                    key = team.web_link;
                key = Y.Lang.isValue(key) ? key : team; // For tests.
                if (!Y.Lang.isValue(team_map[key])) {
                    var link_data = get_link_data(team);
                    team_map[team.web_link] = link_data;
                    teams.push(link_data);
                }
            }
            var sub = choose_by_number(
                subscriptions.length,
                { reason: config.singular,
                  vars: {
                      team: teams[0] } },
                { reason: config.plural,
                  vars: {
                      teams: teams } });
            sub.action = config.action;
            sub.args = {teams: teams};
            results.push(sub);
        }
    }

    return results;
}

/**
 * Gather subscription information for assignee.
 */
function gather_subscriptions_as_assignee(category) {
    var subscriptions = [];
    var reasons = namespace._reasons;

    if (category.personal.length > 0) {
        subscriptions.push(
            { reason: reasons.YOU_ASSIGNED,
              vars: {},
              action: actions.CHANGE_ASSIGNEES });
    }

    // We add all the team assignments grouped by roles in the team.
    return subscriptions.concat(
        gather_subscriptions_by_role(
            category,
            {singular: reasons.TEAM_ASSIGNED,
             plural: reasons.TEAMS_ASSIGNED,
             action: actions.CONTACT_TEAMS},
            {singular: reasons.ADMIN_TEAM_ASSIGNED,
             plural: reasons.ADMIN_TEAMS_ASSIGNED,
             action: actions.CHANGE_ASSIGNEES}));
}
namespace._gather_subscriptions_as_assignee =
        gather_subscriptions_as_assignee;

/**
 * Adds a `subscription` to `subscriptions` if it's not in the list already.
 * Compares reason, action and all the `vars` from existing subscription.
 */
function add_subscription_to_set(subscriptions, subscription) {
    var index, sub;
    for (index = 0; index < subscriptions.length; index++) {
        sub = subscriptions[index];
        if (sub.reason === subscription.reason &&
            sub.action === subscription.action) {
            var are_vars_same = true;
            var param;
            for (param in sub.vars) {
                if (sub.vars.hasOwnProperty(param)) {
                    // We only check vars from the existing subscription.
                    // Theoretically, there could be a var on `subscription`
                    // not present on `sub`, but we're guarding against that
                    // with reason/action checks.
                    if (sub.vars[param].self
                            !== subscription.vars[param].self) {
                        are_vars_same = false;
                        break;
                    }
                }
            }
            if (are_vars_same) {
                return;
            }
        }
    }
    // We haven't found matching subscriptions, add it.
    subscriptions.push(subscription);
}

/**
 * Gather subscription information for implicit bug supervisor.
 */
function gather_subscriptions_as_supervisor(category) {
    var subscriptions = [];
    var reasons = namespace._reasons;
    var index, team_subscription, team_link;

    for (index = 0; index < category.personal.length; index++) {
        var subscription = category.personal[index];
        add_subscription_to_set(subscriptions, {
            reason: reasons.YOU_OWNER,
            vars: {
                pillar: get_link_data(subscription.pillar)
            },
            action: actions.SET_BUG_SUPERVISOR,
            args: {pillar: subscription.pillar}
        });
    }

    for (index = 0; index < category.as_team_member.length; index++) {
        team_subscription = category.as_team_member[index];
        team_link = get_link_data(team_subscription.principal);
        add_subscription_to_set(subscriptions, {
            reason: reasons.TEAM_OWNER,
            vars: {
                team: team_link,
                pillar: get_link_data(team_subscription.pillar)
            },
            action: actions.CONTACT_TEAMS,
            args: {teams: [team_link]}
        });
    }

    for (index = 0; index < category.as_team_admin.length; index++) {
        team_subscription = category.as_team_admin[index];
        add_subscription_to_set(subscriptions, {
            reason: reasons.ADMIN_TEAM_OWNER,
            vars: {
                team: get_link_data(team_subscription.principal),
                pillar: get_link_data(team_subscription.pillar)
            },
            action: actions.SET_BUG_SUPERVISOR,
            args: {pillar: team_subscription.pillar}
        });
    }

    return subscriptions;
}
namespace._gather_subscriptions_as_supervisor =
        gather_subscriptions_as_supervisor;

function gather_dupe_subscriptions_by_team(team_subscriptions,
                                           singular, plural, action) {
    var subscriptions = [];
    var index;
    var subscription, sub;
    var added_bug;
    var team_dupes_idx, team_dupes;

    // Collated list of { team: ..., bugs: []} records.
    var dupes_by_teams = [];
    for (index = 0; index < team_subscriptions.length; index++) {
        subscription = team_subscriptions[index];
        // Find the existing team reference.
        added_bug = false;
        for (team_dupes_idx = 0; team_dupes_idx < dupes_by_teams.length;
             team_dupes_idx++) {
            team_dupes = dupes_by_teams[team_dupes_idx];
            if (team_dupes.team === subscription.principal) {
                team_dupes.bugs.push(get_bug_link_data(subscription.bug));
                added_bug = true;
                break;
            }
        }
        if (!added_bug) {
            dupes_by_teams.push({
                team: subscription.principal,
                bugs: [get_bug_link_data(subscription.bug)]
            });
        }
    }
    for (team_dupes_idx = 0; team_dupes_idx < dupes_by_teams.length;
         team_dupes_idx++) {
        team_dupes = dupes_by_teams[team_dupes_idx];
        sub = choose_by_number(
            team_dupes.bugs.length,
            { reason: singular,
              vars: { duplicate_bug: team_dupes.bugs[0],
                      team: get_link_data(team_dupes.team) }},
            { reason: plural,
              vars: { duplicate_bugs: team_dupes.bugs,
                      team: get_link_data(team_dupes.team) }});
        sub.action = action;
        sub.args = { teams: [sub.vars.team],
                     bugs: team_dupes.bugs };
        subscriptions.push(sub);
    }
    return subscriptions;
}

/**
 * Gather subscription information from duplicate bug subscriptions.
 */
function gather_subscriptions_from_duplicates(category) {
    var subscriptions = [];
    var reasons = namespace._reasons;
    var index, dupes, subscription;

    if (category.personal.length > 0) {
        dupes = [];
        for (index = 0; index < category.personal.length; index++) {
            subscription = category.personal[index];
            dupes.push(
                get_bug_link_data(subscription.bug));
        }
        var sub = choose_by_number(
            dupes.length,
            { reason: reasons.YOU_SUBSCRIBED_TO_DUPLICATE,
              vars: { duplicate_bug: dupes[0] }},
            { reason: reasons.YOU_SUBSCRIBED_TO_DUPLICATES,
              vars: { duplicate_bugs: dupes }});
        sub.action = actions.UNSUBSCRIBE_DUPLICATES;
        sub.args = { bugs: dupes };
        subscriptions.push(sub);
    }

    // Get subscriptions as team member, grouped by teams.
    subscriptions = subscriptions.concat(
        gather_dupe_subscriptions_by_team(
            category.as_team_member,
            reasons.TEAM_SUBSCRIBED_TO_DUPLICATE,
            reasons.TEAM_SUBSCRIBED_TO_DUPLICATES,
            actions.CONTACT_TEAMS));

    // Get subscriptions as team admin, grouped by teams.
    subscriptions = subscriptions.concat(
        gather_dupe_subscriptions_by_team(
            category.as_team_admin,
            reasons.ADMIN_TEAM_SUBSCRIBED_TO_DUPLICATE,
            reasons.ADMIN_TEAM_SUBSCRIBED_TO_DUPLICATES,
            actions.UNSUBSCRIBE_DUPLICATES));

    return subscriptions;
}
namespace._gather_subscriptions_from_duplicates =
        gather_subscriptions_from_duplicates;

/**
 * Gather subscription information from direct team subscriptions.
 */
function gather_subscriptions_through_team(category) {
    var reasons = namespace._reasons;
    return gather_subscriptions_by_role(
        category,
        {singular: reasons.TEAM_SUBSCRIBED,
         plural: reasons.TEAMS_SUBSCRIBED,
         action: actions.CONTACT_TEAMS},
        {singular: reasons.ADMIN_TEAM_SUBSCRIBED,
         plural:reasons.ADMIN_TEAMS_SUBSCRIBED,
         action: actions.CHANGE_TEAM_SUBSCRIPTIONS});
}
namespace._gather_subscriptions_through_team =
        gather_subscriptions_through_team;

/**
 * Gather all non-direct subscriptions into a list.
 */
function gather_nondirect_subscriptions(info) {
    var subscriptions = [];

    return subscriptions
        .concat(gather_subscriptions_as_assignee(info.as_assignee))
        .concat(gather_subscriptions_from_duplicates(info.from_duplicate))
        .concat(gather_subscriptions_through_team(info.direct))
        .concat(gather_subscriptions_as_supervisor(info.as_owner));

}

// This mapping contains the IDs of elements that will be made visible if they
// apply to the current bug.
var action_ids = {
    mute: '#mute-direct-subscription',
    unmute: '#unmute-direct-subscription',
    subscribe: '#add-direct-subscription',
    unsubscribe: '#remove-direct-subscription',
    unsubscribe_with_warning: '#remove-direct-subscription-with-warning',
    change_subscription: '#change-direct-subscription'
}

/**
 * Get direct subscription information.
 */
function get_direct_subscription_information(info) {
    var reason;
    var reasons = namespace._reasons;
<<<<<<< HEAD
    var applicable_actions = [];
    if (info.count == 0) {
        // The user has subscriptions at all.
=======
    if (info.count === 0) {
>>>>>>> e0078bc2
        reason = reasons.NOT_SUBSCRIBED;
        applicable_actions.push(action_ids.subscribe);
    } else if (info.muted) {
        // The user has a muted direct subscription.
        reason = reasons.MUTED_SUBSCRIPTION;
        applicable_actions.push(action_ids.unmute);
        applicable_actions.push(action_ids.subscribe);
    } else if (info.direct.personal.length > 0) {
        // The user has a direct personal subscription.
        if (info.direct.personal.length > 1) {
            Y.error(
                'A person should not have more than ' +
                'one direct personal subscription.');
        }
        var subscription = info.direct.personal[0];
        var bug = subscription.bug;
        if (subscription.principal_is_reporter) {
            reason = reasons.YOU_REPORTED;
        } else if (bug['private']) {
            reason = reasons.YOU_SUBSCRIBED_BUG_SUPERVISOR;
        } else if (bug.security_related) {
            // If bug is both private and security-related, you'll
            // only get the description talking about privacy.
            // Not considered a big deal.
            reason = reasons.YOU_SUBSCRIBED_SECURITY_CONTACT;
        } else {
            reason = reasons.YOU_SUBSCRIBED;
        }
        applicable_actions.push(action_ids.mute);
        applicable_actions.push(action_ids.change_subscription);
        if (info.count > 1) {
            // The user has a non-personal subscription as well as a direct
            // personal subscription.
            applicable_actions.push(action_ids.unsubscribe_with_warning);
        } else {
            // The user just has the direct personal subscription.
            applicable_actions.push(action_ids.unsubscribe);
        }

    } else {
        // No direct subscriptions, but there are other
        // subscriptions (because info.count != 0).
        reason = reasons.NOT_PERSONALLY_SUBSCRIBED;
        applicable_actions.push(action_ids.mute);
        applicable_actions.push(action_ids.subscribe);
    }
    return {reason: reason, actions: applicable_actions};
}
namespace._get_direct_subscription_information =
        get_direct_subscription_information;

/**
 * Returns an anchor element HTML for an ObjectLink element.
 * It safely encodes the `title` and `url` elements to avoid any XSS vectors.
 *
 * @method get_objectlink_html
 * @param {Object} element ObjectLink element or a simple string.
 * @returns {String} HTML for the A element representing passed in
 *     ObjectLink `element`.  If `element` is a string, return it unmodified.
 */
function get_objectlink_html(element) {
    if (Y.Lang.isString(element)) {
        return element;
    } else if (Y.Lang.isObject(element)) {
        if (element.url === undefined && element.title === undefined) {
            Y.error('Not a proper ObjectLink.');
        }
        var node = Y.Node.create('<div></div>');
        node.appendChild(
            Y.Node.create('<a></a>')
                .set('href', element.url)
                .set('text', element.title));
        var text = node.get('innerHTML');
        node.destroy(true);
        return text;
    }
}
namespace._get_objectlink_html = get_objectlink_html;

/**
 * Array sort function for objects sorting them by their `title` property.
 */
function sort_by_title(a, b) {
    return ((a.title === b.title) ? 0 :
            ((a.title > b.title) ? 1 : -1));
}

/**
 * Renders the description in a safe manner escaping HTML as appropriate.
 *
 * @method safely_render_description
 * @param {Object} subscription Object containing the string `reason` and
 *            object `vars` containing variables to be replaced in `reason`.
 * @param {Object} additional_vars Objects containing additional, global
 *            variables to also be replaced if not overridden.
 * @returns {String} `reason` with all {var} occurrences replaced with
 *            appropriate subscription.vars[var] values.
 */
function safely_render_description(subscription, additional_vars) {
    function var_replacer(key, vars) {
        var index, final_element, text_elements;
        if (vars !== undefined) {
            if (Y.Lang.isArray(vars)) {
                vars.sort(sort_by_title);
                // This can handle plural or singular.
                final_element = get_objectlink_html(vars.pop());
                text_elements = [];
                for (index in vars) {
                    if (vars.hasOwnProperty(index)) {
                        text_elements.push(get_objectlink_html(vars[index]));
                    }
                }
                if (text_elements.length > 0) {
                    return text_elements.join(', ') + ' and ' + final_element;
                } else {
                    return final_element;
                }
            } else {
                return get_objectlink_html(vars);
            }
        } else {
            if (Y.Lang.isObject(additional_vars) &&
                additional_vars.hasOwnProperty(key)) {
                return get_objectlink_html(additional_vars[key]);
            }
        }
    }
    return Y.substitute(subscription.reason, subscription.vars, var_replacer);
}
namespace._safely_render_description = safely_render_description;


function make_action(id) {
    return Y.Node.create('<div/>')
        .addClass('hidden')
        .set('id', id);
}

function mute_action() {
    return make_action('mute-direct-subscription')
        .set('text', 'MUTE'); // TODO fill in actual contents
}

function unmute_action() {
    return make_action('unmute-direct-subscription')
        .set('text', 'UNMUTE'); // TODO fill in actual contents
}

function subscribe_action() {
    return make_action('add-direct-subscription')
        .set('text', 'SUBSCRIBE'); // TODO fill in actual contents
}

function unsubscribe_action() {
    return make_action('remove-direct-subscription')
        .set('text', 'UNSUBSCRIBE'); // TODO fill in actual contents
}

function unsubscribe_with_warning_action() {
    return make_action('remove-direct-subscription-with-warning')
        .set('text', 'UNSUBSCRIBE WITH WARNING'); // TODO fill in actual contents
}

function change_subscription_action() {
    return make_action('change-direct-subscription')
        .set('text', 'CHANGE SUBSCRIPTION'); // TODO fill in actual contents
}

/**
 * Creates a node to store the direct subscription information.
 *
 * @param {Object} info LP.cache.bug_subscription_info object.
 * @returns {Object} Y.Node with the ID of 'direct-description' and
 *     text set to the actual textual description of the direct
 *     personal subscriptions (if any).
 */
function get_direct_description_node(info) {
    var direct_info = get_direct_subscription_information(info);
    var direct_node = Y.Node.create('<div/>')
        .set('id', 'direct-subscription')
        .set('text', direct_info.reason)
        // Make border box
        .append(Y.Node.create('<div/>')
            .addClass('actions')
            .addClass('hidden')
            .setStyle('border', '1px solid #ddd')
            .setStyle('padding', '0 1em 1em 1em')
            .append(Y.Node.create('<span/>')
                .setStyle('backgroundColor', '#fff')
                .setStyle('float', 'left')
                .setStyle('marginTop', '-0.6em')
                .setStyle('padding', '0 1ex')
                .set('text', 'If you don\'t want to receive emails about '+
                    'this bug you can:'))
            .append(Y.Node.create('<div/>')
                .setStyle('clear', 'both')
                .setStyle('padding', '1em 0 0 1em')
                .append(mute_action())
                .append(unmute_action())
                .append(subscribe_action())
                .append(unsubscribe_action())
                .append(change_subscription_action())))
        // Add the unsubscribe action for when they have other subscriptions.
        .append(unsubscribe_with_warning_action());

    if (direct_info.actions.length !== 0) {
        // If there are any actions the user can take, unhide the actions box
        // and then unhide the specific actions that they should see.
        direct_node.one('.actions').removeClass('hidden');
        var i;
        for (i=0; i<direct_info.actions.length; i++) {
            direct_node.one(direct_info.actions[i]).removeClass('hidden');
        }
    }
    return direct_node;
}
namespace._get_direct_description_node = get_direct_description_node;

/**
 * Creates a node to store single subscription description.
 *
 * @param {Object} subscription Object containing `reason` and `vars`
 *     to be substituted into `reason` with safely_render_description.
 * @param {Object} extra_data Extra variables to substitute.
 * @returns {Object} Y.Node with the class 'bug-subscription-description'
 *     and textual description in a separate node with
 *     class 'description-text'.
 */
function get_single_description_node(subscription, extra_data) {
    var node = Y.Node.create('<div></div>')
        .addClass('subscription-description');
    var action_node = subscription.action(subscription.args);
    if (Y.Lang.isValue(action_node)) {
        node.appendChild(action_node.setStyle('float', 'right'));
    }
    node.appendChild(
        Y.Node.create('<div></div>')
            .addClass('description-text')
            .set('innerHTML',
                 safely_render_description(subscription, extra_data)));
    return node;
}
namespace._get_single_description_node = get_single_description_node;

/**
 * Creates a node to store "other" subscriptions information.
 * "Other" means any bug subscriptions which are not personal and direct.
 *
 * @param {Object} info LP.cache.bug_subscription_info object.
 * @param {Object} extra_data Additional global variables to substitute
 *     in strings.  Passed directly through to safely_render_description().
 * @returns {Object} Y.Node with the ID of 'other-subscriptions' and
 *     add descriptions of each subscription as a separate node.
 */
function get_other_descriptions_node(info, extra_data) {
    var subs = gather_nondirect_subscriptions(info);
    var index;
    if (subs.length > 0 || has_structural_subscriptions()) {
        var node = Y.Node.create('<div></div>')
            .set('id', 'other-subscriptions');
        var header = Y.Node.create('<div></div>')
            .set('id', 'other-subscriptions-header');
        var header_link = Y.Node.create('<a></a>')
            .set('href', '#')
            .set('text', 'Other subscriptions');
        header.appendChild(header_link);
        node.appendChild(header);
        var list = Y.Node.create('<div></div>')
            .set('id', 'other-subscriptions-list');
        node.appendChild(list);

        setup_slider(list, header_link);

        for (index = 0; index < subs.length; index++) {
            list.appendChild(
                get_single_description_node(subs[index], extra_data));
        }

        return node;
    } else {
        return undefined;
    }
}
namespace._get_other_descriptions_node = get_other_descriptions_node;

/**
 * Are there any structural subscriptions that need to be rendered.
 */
function has_structural_subscriptions() {
    return (LP.cache.subscription_info &&
            LP.cache.subscription_info.length > 0);
}

/**
 * Sets up a slider that slides the `body` in and out when `header`
 * is clicked.
 */
function setup_slider(body, header) {
    // Hide the widget body contents.
    body.addClass('lazr-closed');
    body.setStyle('display', 'none');

    // Ensure that the widget header uses the correct sprite icon
    // and gets the styling for javascript actions applied.
    header.addClass('sprite');
    header.addClass('treeCollapsed');
    header.addClass('js-action');

    var slide;
    function toggle_body_visibility(e) {
        e.halt();
        if (!slide) {
            slide = Y.lazr.effects.slide_out(body);
            header.replaceClass('treeCollapsed', 'treeExpanded');
        } else {
            slide.set('reverse', !slide.get('reverse'));
            header.toggleClass('treeExpanded');
            header.toggleClass('treeCollapsed');
        }
        slide.stop();
        slide.run();
    }
    header.on('click', toggle_body_visibility);
}

/**
 * Add descriptions for all non-structural subscriptions to the page.
 *
 * @param {Object} config Object specifying the node to populate in
 *     `description_box` and allowing LP.cache.bug_subscription_info
 *     override with `subscription_info` property.
 */
function show_subscription_description(config) {
    // Allow tests to pass subscription_info directly in.
    var info = config.subscription_info || LP.cache.bug_subscription_info;
    // Replace subscription-cache-reference-* strings with actual
    // object references.
    replace_textual_references(info, LP.cache);

    var extra_data = {
        bug_id: '#' + info.bug_id.toString()
    };

    var content_node = Y.one(config.description_box);

    var direct_node = get_direct_description_node(info);
    content_node.appendChild(direct_node);

    var other_node = get_other_descriptions_node(info, extra_data);
    if (other_node !== undefined) {
        content_node.appendChild(other_node);
    }
}
namespace.show_subscription_description = show_subscription_description;

}, '0.1', {requires: [
    'dom', 'event', 'node', 'substitute', 'lazr.effects', 'lp.app.errors',
    'lp.client'
]});<|MERGE_RESOLUTION|>--- conflicted
+++ resolved
@@ -701,13 +701,9 @@
 function get_direct_subscription_information(info) {
     var reason;
     var reasons = namespace._reasons;
-<<<<<<< HEAD
     var applicable_actions = [];
-    if (info.count == 0) {
+    if (info.count === 0) {
         // The user has subscriptions at all.
-=======
-    if (info.count === 0) {
->>>>>>> e0078bc2
         reason = reasons.NOT_SUBSCRIBED;
         applicable_actions.push(action_ids.subscribe);
     } else if (info.muted) {
