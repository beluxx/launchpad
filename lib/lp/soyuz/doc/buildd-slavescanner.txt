= Buildd Slave Scanner =

The Buildd Slave scanner is able to run over the build jobs being
processed in the current BuildFarm and collect information about the
status of the process, collect the results of finished jobs and
automatically dispatch new jobs to idle slaves.

The Master side of Buildd requires access to Launchpad Database, the
user designed for this kind of access is 'fiera', as in all test the
transaction should be retrieved.

    >>> from canonical.database.sqlbase import ZopelessTransactionManager
    >>> local_transaction = ZopelessTransactionManager._installed

We check for sent mails in some places, so load the stub mailer:

    >>> from lp.services.mail import stub
    >>> from canonical.database.sqlbase import commit

And create a utility function to make tests easier to read.

    >>> def check_mail_sent(last_stub_mail_count):
    ...    commit()
    ...    return len(stub.test_emails) == last_stub_mail_count + 3

The master also requires an 'logging' instance to not compromise the
standard output with noisily output.

    >>> import logging
    >>> logger = logging.getLogger()

Import MockBuilder and a series of MockSlaves to be used in this test.

    >>> from lp.soyuz.tests.soyuzbuilddhelpers import (
    ...    AbortedSlave, AbortingSlave, BrokenSlave, BuildingSlave,
    ...    InsaneWaitingSlave, LostBuildingBrokenSlave,
    ...    LostBuildingSlave, LostWaitingSlave, MockBuilder, OkSlave,
    ...    SaneBuildingSlave, SaneWaitingSlave, WaitingSlave)

Let's play with a Builder method designed to rescue build slaves
that are processing unknown jobs. In real conditions, this situation
only happens if the slave is processing deleted or modified BuildQueue
entry, since Build entries are never removed. It might be caused by
exceptions in slavescanner or queuebuilder scripts.

When we figured this situation out, the procedure to rescue is to
request the slave XMLRPC method 'clean', reseting the slave completely.

We figured out if the building information is correct and sane by
checking the job identifier field from status message information,
which consists of "<Build.id>-<BuildQueue.id>".

First let's emulate a sane and a lost slave. The SaneSlave returns a
job identifier that exists in our sampledata, but the LostSlave
returns a completely bogus one.

The the mock slave.clean() method is modified to print a message for
testing purposes.

Initializing the sane_builder. It was not rescued, since the job
identifier is sane (Build.id == 8 and BuildQueue.id == 1 exist):

    >>> sanebuilding_builder = MockBuilder(
    ...     'Sane Building Slave', SaneBuildingSlave())
    >>> sanebuilding_builder.rescueIfLost(logger) is None
    True

A sane WAITING slave:

    >>> sanewaiting_builder = MockBuilder(
    ...     'Sane Waiting Slave', SaneWaitingSlave())
    >>> sanewaiting_builder.rescueIfLost(logger) is None
    True

A insane WAITING slave, with wrong BuildQueue/Build relation:

    >>> insanewaiting_builder = MockBuilder(
    ...     'Insane Waiting Slave', InsaneWaitingSlave())
    >>> insanewaiting_builder.rescueIfLost(logger)
    WARNING:root:Builder 'Insane Waiting Slave' rescued from '7-1': 'Job build entry mismatch'

It was rescued because the BuildQueue.id == 1 isn't related to
Build.id == 7, so this pair relation is wrong.

Let's test slaves with job identifier pointing non-existent
Build/BuildQueue entries. first a lost slave in status 'BUILDING':

    >>> lostbuilding_builder = MockBuilder(
    ...     'Lost Building Slave', LostBuildingSlave())
<<<<<<< HEAD
    >>> lostbuilding_builder.rescueIfLost(logger)
    WARNING:root:Builder 'Lost Building Slave' rescued from
    '1000-10000': 'Object not found'
=======
    >>> buildergroup.rescueBuilderIfLost(lostbuilding_builder)
    WARNING:root:Builder 'Lost Building Slave' rescued from '1000-10000':
    'Build 1000 is not available: 'Object not found''
>>>>>>> c822c601

Then a lost slave in status 'WAITING':

    >>> lostwaiting_builder = MockBuilder(
    ...     'Lost Waiting Slave', LostWaitingSlave())
<<<<<<< HEAD
    >>> lostwaiting_builder.rescueIfLost(logger)
    WARNING:root:Builder 'Lost Waiting Slave' rescued from '1000-10000': 'Object not found'
=======
    >>> buildergroup.rescueBuilderIfLost(lostwaiting_builder)
    WARNING:root:Builder 'Lost Waiting Slave' rescued from '1000-10000':
    'Build 1000 is not available: 'Object not found''
>>>>>>> c822c601

Both got rescued, as expected.

A BUILDING or WAITING slave without a build assigned in the DB will also be rescued.

    >>> from lp.buildmaster.model.buildfarmjobbehavior import IdleBuildBehavior

    >>> lostbuilding_builder = MockBuilder(
    ...     'Lost Building Slave', LostBuildingSlave())
    >>> lostbuilding_builder.current_build_behavior = IdleBuildBehavior()
    >>> lostbuilding_builder.rescueIfLost(logger)
    WARNING:root:Builder 'Lost Building Slave' rescued from '1000-10000': 'No job assigned to builder'

    >>> lostwaiting_builder = MockBuilder(
    ...     'Lost Waiting Slave', LostWaitingSlave())
    >>> lostwaiting_builder.current_build_behavior = IdleBuildBehavior()
    >>> lostwaiting_builder.rescueIfLost(logger)
    WARNING:root:Builder 'Lost Waiting Slave' rescued from '1000-10000': 'No job assigned to builder'

Slave-scanner will deactivate a 'lost-building' builder that could not
be aborted appropriately.

    >>> lostbuilding_builder = MockBuilder(
    ...     'Lost Building Broken Slave', LostBuildingBrokenSlave())

    >>> lostbuilding_builder.updateStatus(logger)
    WARNING:root:Lost Building Broken Slave (http://fake:0000) marked as failed due to: <Fault 8002: 'Could not abort'>
    Traceback (most recent call last):
    ...
    Fault: <Fault 8002: 'Could not abort'>

'ensurePresent()' slave method always return True, it theoretically
means the slave has the requested file in cache.  In our MockBuilder
we simply display the URL of the file we're asked to get from the
librarian.  Typically the first file is always the chroot, which in
the case of this doctest is a dummy alias pointing at netapplet (!) so
it is not shown in each case below.

The mock slaves will also print, when necessary, whether it has been
passed an 'archives' property in the args dictionary.

The archives are passed from the buildmaster and controls what archives
exist in the apt sources.list.  If nothing is passed, the chroot's default
list applies, otherwise the passed list is used.  This behavior is required
in build slaves because some jobs may only depend on certain archives and
hence certain package dependencies.

    >>> builder1 = MockBuilder('Broken Slave', BrokenSlave())

    >>> builder2 = MockBuilder('Idle Slave', OkSlave())

    >>> builder3 = MockBuilder(
    ...    'Package Failed', WaitingSlave('BuildStatus.PACKAGEFAIL'))

    >>> builder4 = MockBuilder(
    ...     'Missing Dependency build',
    ...     WaitingSlave('BuildStatus.DEPFAIL', 'baz (>= 1.0.1)'))

    >>> builder5 = MockBuilder(
    ...     'Bad Chroot', WaitingSlave('BuildStatus.CHROOTFAIL'))

    >>> builder6 = MockBuilder(
    ...     'I am out of order', WaitingSlave('BuildStatus.BUILDERFAIL'))

    >>> builder7 = MockBuilder('I am busy', BuildingSlave())

    >>> builder8 = MockBuilder('I was aborted', AbortedSlave())

    >>> builder9 = MockBuilder(
    ...     'I am trying to terminate the child process', AbortingSlave())

    >>> builder10 = MockBuilder(
    ...     'Package Successfully Built',
    ...      WaitingSlave('BuildStatus.OK'))

    >>> builder11 = MockBuilder(
    ...     'I am giving this job back',
    ...     WaitingSlave('BuildStatus.GIVENBACK'))

    >>> unused_builders_why_why_why = [
    ...     builder1, builder2, builder3, builder4, builder5, builder6,
    ...     builder7, builder8, builder9, builder10, builder11]

The slavescanner system also perform build-notification for the
following states: FAILEDTOBUILD and CHROOTWAIT

    >>> from lp.buildmaster.interfaces.builder import IBuilderSet
    >>> from lp.soyuz.interfaces.build import IBuildSet
    >>> import datetime, pytz

    >>> UTC = pytz.timezone('UTC')

We want to get a Build and make BuildQueue items for it:

    >>> a_build = getUtility(IBuildSet).getByBuildID(8)

To make testing easier we provide a convenience function to put a BuildQueue
object into a preset fixed state:

    >>> from zope.security.proxy import removeSecurityProxy
    >>> default_start = datetime.datetime(2005, 1, 1, 8, 0, 0, tzinfo=UTC)
    >>> def setupBuildQueue(build_queue, builder):
    ...      build_queue.builder = builder
    ...      build_queue.setDateStarted(default_start)

Remove any previous buildmaster ROOT directory, to avoid any garbage
lock conflict (it would be recreated automatically if necessary)

    >>> from canonical.config import config
    >>> import shutil
    >>> import os
    >>> if os.access(config.builddmaster.root, os.F_OK):
    ...     shutil.rmtree(config.builddmaster.root)

Let's check the procedures to verify/collect running build process:

  WAITING - PACKAGEFAIL -> Package has failed to build, notice from
  builder is stored, but Build.buildstate is mark as 'Failed to Build':

Get a builder from the sample data:

    >>> a_builder = getUtility(IBuilderSet).get(1)

Make sure that a_builder has no active builds:

    >>> from canonical.launchpad.ftests import syncUpdate
    >>> if a_builder.currentjob is not None:
    ...     currentjob = a_builder.currentjob
    ...     currentjob.setDateStarted(None)
    ...     currentjob.builder = None
    ...     syncUpdate(currentjob)

Force the test builder to be 'ok' as the code required to do this
automatically is not yet factored into the content class.

    >>> a_builder.builderok = True

Create a mock slave so the builder can operate - one with a failed package.

    >>> a_builder.setSlaveForTesting(WaitingSlave('BuildStatus.PACKAGEFAIL'))

    >>> bqItem3 = a_build.buildqueue_record
    >>> setupBuildQueue(bqItem3, a_builder)
    >>> last_stub_mail_count = len(stub.test_emails)

Do the test execution:

    >>> build = getUtility(IBuildSet).getByQueueEntry(bqItem3)
    >>> a_builder.updateBuild(bqItem3)
    >>> build.builder is not None
    True
    >>> build.datebuilt is not None
    True
    >>> build.buildduration is not None
    True
    >>> build.buildlog is not None
    True
    >>> check_mail_sent(last_stub_mail_count)
    True
    >>> build.buildstate.title
    'Failed to build'

WAITING - DEPWAIT -> a required dependency is missing, again notice
from builder, but Build.buildstate has the right state:

    >>> bqItem4 = a_build.queueBuild()
    >>> setupBuildQueue(bqItem4, a_builder)
    >>> last_stub_mail_count = len(stub.test_emails)

Create a mock slave so the builder can operate - one with a dependency error.

    >>> bqItem4.builder.setSlaveForTesting(
    ...                        WaitingSlave('BuildStatus.DEPFAIL',
    ...                                     'baz (>= 1.0.1)'))

Do the test execution:

    >>> build = getUtility(IBuildSet).getByQueueEntry(bqItem4)
    >>> a_builder.updateBuild(bqItem4)
    CRITICAL:slave-scanner:***** bob is MANUALDEPWAIT *****
    >>> build.builder is not None
    True
    >>> build.datebuilt is not None
    True
    >>> build.buildduration is not None
    True
    >>> build.buildlog is not None
    True
    >>> check_mail_sent(last_stub_mail_count)
    False
    >>> build.dependencies
    u'baz (>= 1.0.1)'
    >>> build.buildstate.title
    'Dependency wait'

WAITING - CHROOTFAIL -> the Chroot for this distroseries is damage, nor
builder, but right state stored in Build entry:

    >>> bqItem5 = a_build.queueBuild()
    >>> setupBuildQueue(bqItem5, a_builder)
    >>> last_stub_mail_count = len(stub.test_emails)

  Create a mock slave so the builder can operate - one with a failed chroot.

    >>> bqItem5.builder.setSlaveForTesting(
    ...     WaitingSlave('BuildStatus.CHROOTFAIL'))
    >>> build = getUtility(IBuildSet).getByQueueEntry(bqItem5)
    >>> a_builder.updateBuild(bqItem5)
    CRITICAL:slave-scanner:***** bob is CHROOTWAIT *****
    >>> build.builder is not None
    True
    >>> build.datebuilt is not None
    True
    >>> build.buildduration is not None
    True
    >>> build.buildlog is not None
    True
    >>> check_mail_sent(last_stub_mail_count)
    True
    >>> build.buildstate.title
    'Chroot problem'

WAITING - BUILDERFAIL -> builder has failed by internal error, job is available for next build round:

    >>> bqItem6 = a_build.queueBuild()
    >>> bqItem6.markAsBuilding(a_builder)
    >>> last_stub_mail_count = len(stub.test_emails)

Create a mock slave so the builder can operate - one with a builder error.

    >>> bqItem6.builder.setSlaveForTesting(
    ...     WaitingSlave('BuildStatus.BUILDERFAIL'))

    >>> a_builder.updateBuild(bqItem6)
    WARNING:slave-scanner:***** bob has failed *****

    >>> from canonical.launchpad.ftests import sync
    >>> sync(a_builder)
    >>> a_builder.failnotes
    u'Builder returned BUILDERFAIL when asked for its status'

    >>> bqItem6.builder is None
    True
    >>> check_mail_sent(last_stub_mail_count)
    False
    >>> build = getUtility(IBuildSet).getByQueueEntry(bqItem6)
    >>> print build.buildstate.title
    Needs building
    >>> job = bqItem6.specific_job.job
    >>> print job.status.title
    Waiting

Cleanup in preparation for the next test:

    >>> bqItem6.destroySelf()
    >>> a_builder.builderok = True


BUILDING -> builder still processing the job, simply collect the logtail:

    >>> bqItem7 = a_build.queueBuild()
    >>> setupBuildQueue(bqItem7, a_builder)
    >>> last_stub_mail_count = len(stub.test_emails)

Create a mock slave so the builder can operate - one which is building.

    >>> bqItem7.builder.setSlaveForTesting(BuildingSlave())
    >>> builder_id = bqItem7.builder.id
    >>> a_builder.updateBuild(bqItem7)

Due to updateBuild doing a commit we cannot compare the object instance.

    >>> bqItem7.builder.id is builder_id
    True
    >>> check_mail_sent(last_stub_mail_count)
    False
    >>> bqItem7.logtail
    u'This is a build log'

Cleanup in preparation for the next test:

    >>> bqItem7.destroySelf()

ABORTED -> builder was aborted, release builder and reset job for the
next build round:

    >>> bqItem8 = a_build.queueBuild()
    >>> setupBuildQueue(bqItem8, a_builder)
    >>> last_stub_mail_count = len(stub.test_emails)

    >>> bqItem8.builder.setSlaveForTesting(BuildingSlave())
    >>> a_builder.updateBuild(bqItem8)
    >>> bqItem8.builder.setSlaveForTesting(AbortedSlave())
    >>> bqItem8.builder.name
    u'bob'
    >>> a_builder.updateBuild(bqItem8)
    >>> bqItem8.builder is None
    True
    >>> print bqItem8.specific_job.build.buildstate.name
    NEEDSBUILD

Cleanup in preparation for the next test:

    >>> bqItem8.destroySelf()

ABORTING -> builder is trying to terminate its children process, the
only action master can perform is polling the slave status until it
gets ABORTED.

    >>> bqItem9 = a_build.queueBuild()
    >>> setupBuildQueue(bqItem9, a_builder)
    >>> last_stub_mail_count = len(stub.test_emails)

    >>> bqItem9.builder.setSlaveForTesting(AbortingSlave())
    >>> bqItem9.builder.name
    u'bob'
    >>> a_builder.updateBuild(bqItem9)
    >>> check_mail_sent(last_stub_mail_count)
    False
    >>> bqItem9.logtail
    u'Waiting for slave process to be terminated'

Cleanup in preparation for the next test:

    >>> bqItem9.destroySelf()


== Builder WAITING in OK state ==

This situation happens when the builder has finished the job and is
waiting for the master to collect its results.

The build record in question can end up in the following states:

 * FULLYBUILT: when binaries were collected and uploaded correctly;
 * FAILEDTOUPLOAD: binaries were collected but the upload was
                   rejected/failed.


=== Failed to Upload (FAILEDTOUPLOAD) ===

    >>> bqItem10 = a_build.queueBuild()
    >>> setupBuildQueue(bqItem10, a_builder)
    >>> last_stub_mail_count = len(stub.test_emails)

Create a mock slave so the builder gets the right responses for this test.

    >>> bqItem10.builder.setSlaveForTesting(
    ...     WaitingSlave('BuildStatus.OK'))

If the build record wasn't updated before/during the updateBuild
(precisely on binary upload time), the build will be considered
FAILEDTOUPLOAD:

    >>> build = getUtility(IBuildSet).getByQueueEntry(bqItem10)
    >>> a_builder.updateBuild(bqItem10)
    WARNING:slave-scanner:Build ... upload failed.
    >>> build.builder is not None
    True
    >>> build.datebuilt is not None
    True
    >>> build.buildduration is not None
    True
    >>> build.buildlog is not None
    True
    >>> check_mail_sent(last_stub_mail_count)
    True
    >>> build.buildstate.title
    'Failed to upload'

Let's check the emails generated by this 'failure'
(see build-failedtoupload-workflow.txt for more information):

    >>> from operator import itemgetter
    >>> local_test_emails = stub.test_emails[last_stub_mail_count:]
    >>> local_test_emails.sort(key=itemgetter(1), reverse=True)
    >>> for from_addr, to_addrs, raw_msg in local_test_emails:
    ...      print to_addrs
    ['mark@example.com']
    ['foo.bar@canonical.com']
    ['celso.providelo@canonical.com']

Note that a real failed-to-upload notification contains the respective
upload log information:

    >>> one_email = stub.test_emails.pop()
    >>> from_addr, to_addrs, raw_msg = one_email
    >>> print raw_msg
    Content-Type: text/plain; charset="utf-8"
    ...
    X-Launchpad-Build-State: FAILEDTOUPLOAD
    ...
    * Build Log: http://.../...i386.mozilla-firefox_0.9_NEEDSBUILD.txt.gz
    ...
    Upload log:
    INFO    creating lockfile
    DEBUG   Initialising connection.
    ...
    DEBUG   Removing lock file: /var/lock/process-upload-buildd.lock
    ...

When a failure in processing the generated binaries occurs, the log
output is both emailed in an immediate notification, and stored in the
librarian for future reference.

    >>> build.upload_log is not None
    True

What we can clearly notice is that the buildlog is still containing
the old build state (BUILDING) in its name. This is a minor problem
that can be sorted by modifying the execution order of procedures
inside Buildergroup.buildStatus_OK method.


=== Successfully collected and uploaded  (FULLYBUILT) ===

Build item 6 has binary packages available in the sample data, letting us test
this case cleanly. We need to set the pocket to updates for this test as its
uploading to warty.

    >>> bqItem10 = getUtility(IBuildSet).getByBuildID(
    ...     6).queueBuild()
    >>> build = getUtility(IBuildSet).getByQueueEntry(bqItem10)

XXX: The pocket attribute is not intended to be changed in regular code, but
for this test we want to change it on the fly. An alternative would be to add
new sample data for a build that can be uploaded with binary packages attached
to it.

    >>> from lp.registry.interfaces.pocket import PackagePublishingPocket
    >>> removeSecurityProxy(
    ...     build).pocket = PackagePublishingPocket.UPDATES
    >>> setupBuildQueue(bqItem10, a_builder)
    >>> last_stub_mail_count = len(stub.test_emails)

Create a mock slave so the builder gets the right responses for this test.

    >>> bqItem10.builder.setSlaveForTesting(WaitingSlave('BuildStatus.OK'))

Now in order to emulate a successfully binary upload we will update
the build record to FULLYBUILT, as the process-upload would do:

    >>> from lp.buildmaster.interfaces.buildbase import BuildStatus
    >>> build.buildstate = BuildStatus.FULLYBUILT

Now the updateBuild should recognize this build record as a
Successfully built and uploaded procedure, not sending any
notification and updating the build information:

    >>> a_builder.updateBuild(bqItem10)
    >>> build.builder is not None
    True
    >>> build.datebuilt is not None
    True
    >>> build.buildduration is not None
    True
    >>> build.buildlog is not None
    True
    >>> build.buildstate.title
    'Successfully built'
    >>> check_mail_sent(last_stub_mail_count)
    False

We do not store any build log information when the binary upload
processing succeeded.

    >>> build.upload_log is None
    True

WAITING -> GIVENBACK - slave requested build record to be rescheduled.

    >>> bqItem11 = a_build.queueBuild()
    >>> bqItem11.markAsBuilding(a_builder)
    >>> last_stub_mail_count = len(stub.test_emails)

Create a mock slave so the builder gets the right responses for this test.

    >>> bqItem11.builder.setSlaveForTesting(
    ...     WaitingSlave('BuildStatus.GIVENBACK'))
    >>> a_builder.updateBuild(bqItem11)
    WARNING:slave-scanner:***** 1-1 is GIVENBACK by bob *****

Ensure GIVENBACK build preserves the history for future use. (we
can't be sure if logtail will contain any information, because it
depends on how long the build took to be processed and how often we
scanned it)

    >>> bqItem11.builder is None
    True
    >>> bqItem11.date_started is None
    True
    >>> bqItem11.lastscore
    0
    >>> check_mail_sent(last_stub_mail_count)
    False
    >>> build = getUtility(IBuildSet).getByQueueEntry(bqItem11)
    >>> print build.buildstate.title
    Needs building
    >>> job = bqItem11.specific_job.job
    >>> print job.status.title
    Waiting

Cleanup in preparation for the next test:

    >>> bqItem11.destroySelf()

The Builddmaster should crash when collecting builds which are denied in
the given distroseries/pocket. Anytime it happens we need to manually
investigate why this build end up built. (should never happen in real
cases, and even so should be refused when we try to upload it.)

    >>> bqItem12 = getUtility(IBuildSet).getByBuildID(
    ...     2).queueBuild()
    >>> setupBuildQueue(bqItem12, a_builder)
    >>> last_stub_mail_count = len(stub.test_emails)

Create a mock slave so the builder gets the right responses for this test.

    >>> bqItem12.builder.setSlaveForTesting(WaitingSlave('BuildStatus.OK'))
    >>> a_builder.updateBuild(bqItem12)
    Traceback (most recent call last):
    ...
    AssertionError: i386 build of mozilla-firefox 0.9 in ubuntu warty RELEASE (2) can not be built for pocket RELEASE: illegal status

We need 'a_builder' released (from 'bqItem12') so it can be associated with
'bqItem10' below.

    >>> bqItem12.builder = None

The buildlog is collected and compressed locally using gzip algorithm,
let's see how this method works:

    >>> bqItem10 = getUtility(IBuildSet).getByBuildID(
    ...     6).queueBuild()
    >>> setupBuildQueue(bqItem10, a_builder)
    >>> bqItem10.builder.setSlaveForTesting(WaitingSlave('BuildStatus.OK'))

Before collecting and processing the buildlog we will store the files
already created in /tmp so we can verify later that this mechanism is
not leaving any temporary file behind. See bug #172798.

    >>> old_tmps = os.listdir('/tmp')

Collect and process the buildlog.

    >>> logfile_alias = bqItem10.specific_job.build.getLogFromSlave()

Audit the /tmp for lost temporary files, there should not be any new
files. For the record, the procedure creates files with the
'.buildlog' suffix.

    >>> sorted(os.listdir('/tmp')) == sorted(old_tmps)
    True

The buildlog was compressed and directly transferred to Librarian.

    >>> from canonical.launchpad.interfaces import ILibraryFileAliasSet
    >>> logfile = getUtility(ILibraryFileAliasSet)[logfile_alias]

    >>> print logfile.filename
    buildlog_ubuntu-warty-i386.foobar_1.0_FULLYBUILT.txt.gz

    >>> print logfile.mimetype
    text/plain

Needed so that the Librarian can serve the new file.

    >>> commit()

Check if the buildlog content is correct and accessible via the
library file directly and via Librarian http front-end.

Since LibrarianFileAlias does not implement required attributes for
gzip.open() (like tell() or seek()) we are obligated to read it again
in our filesystem.

    >>> import gzip, tempfile
    >>> fd, fname = tempfile.mkstemp()
    >>> tmp = os.fdopen(fd, 'wb')
    >>> tmp.write(logfile.read())
    >>> tmp.close()
    >>> gzip.open(fname).read() == builder10.slave.getFile('buildlog').read()
    True

This also happens with urllib instance, we need to download it to the
filesystem before decompress.

    >>> import urllib
    >>> from_web = urllib.urlopen(logfile.http_url)
    >>> tmp = open(fname, 'wb')
    >>> tmp.write(from_web.read())
    >>> tmp.close()
    >>> gzip.open(fname).read() == builder10.slave.getFile('buildlog').read()
    True

Both access methods work as expected, remove the temporary file used here.

    >>> os.remove(fname)

The Librarian serves buildlog files with 'gzip' content-encoding and
'text/plain' content-type. This combination instructs the browser to
decompress the file and display it inline, which makes it easier for
users to view it.

    >>> from canonical.launchpad.webapp.url import urlparse
    >>> parsed_url = urlparse(logfile.http_url)
    >>> netloc, path = parsed_url[1:3]

    >>> import httplib
    >>> con = httplib.HTTPConnection(netloc)
    >>> con.request("HEAD", path)
    >>> resp = con.getresponse()
    >>> headers = dict(resp.getheaders())

    >>> print headers['content-encoding']
    gzip

    >>> print headers['content-type']
    text/plain

Check the log from the uploader run has made it into the upload directory:

    >>> failed_dir = os.path.join(config.builddmaster.root, 'failed')
    >>> failed_uploads = sorted(os.listdir(failed_dir))
    >>> len(failed_uploads)
    2

    >>> failed_upload = failed_uploads[0]
    >>> uploader_log = open(os.path.join(failed_dir, failed_upload,
    ...                                  'uploader.log'))

    >>> print uploader_log.read()
    INFO    creating lockfile
    DEBUG   Initialising connection.
    DEBUG   Beginning processing
    DEBUG   Creating directory /var/tmp/builddmaster/accepted
    DEBUG   Creating directory /var/tmp/builddmaster/rejected
    DEBUG   Creating directory /var/tmp/builddmaster/failed
    ...
    DEBUG   Rolling back any remaining transactions.
    DEBUG   Removing lock file: /var/lock/process-upload-buildd.lock
    <BLANKLINE>

Remove build upload results root

    >>> shutil.rmtree(config.builddmaster.root)
    >>> bqItem10.destroySelf()
    >>> setupBuildQueue(bqItem12, a_builder)


== Setup chroots ==

Retrieve a known DistroArchSeries

    >>> from canonical.launchpad.interfaces import IDistributionSet
    >>> hoary_i386 = getUtility(IDistributionSet)['ubuntu']['hoary']['i386']
    >>> warty_i386 = getUtility(IDistributionSet)['ubuntu']['warty']['i386']

Create a totally bogus CHROOT

    >>> from canonical.launchpad.database import LibraryFileAlias
    >>> fake_chroot = LibraryFileAlias.get(1)
    >>> unused = hoary_i386.addOrUpdateChroot(fake_chroot)
    >>> unused = warty_i386.addOrUpdateChroot(fake_chroot)


== Build Dispatching ==

Build dispatching can be entirely done via IBuilder content class
using the findAndStartJob method.

We will use SoyuzTestPublisher to simulate the required context in the
next tests. Let's initialise it.

    >>> from lp.soyuz.tests.test_publishing import (
    ...     SoyuzTestPublisher)
    >>> from canonical.testing.layers import LaunchpadZopelessLayer

    >>> test_publisher = SoyuzTestPublisher()

    >>> commit()
    >>> LaunchpadZopelessLayer.switchDbUser('launchpad')

    >>> test_publisher.prepareBreezyAutotest()

    >>> commit()
    >>> LaunchpadZopelessLayer.switchDbUser(config.builddmaster.dbuser)

Helper function to create binary publications in this test.

    >>> def create_binary_publication_for(archive, distroseries, status):
    ...     commit()
    ...     LaunchpadZopelessLayer.switchDbUser('launchpad')
    ...     login('foo.bar@canonical.com')
    ...     pub_binaries = test_publisher.getPubBinaries(
    ...         archive=archive, distroseries=distroseries,
    ...         status=status)
    ...     commit()
    ...     LaunchpadZopelessLayer.switchDbUser(config.builddmaster.dbuser)
    ...     login(ANONYMOUS)

We will reset the sampledata building job before continue with the
tests.

    >>> current_job = a_builder.currentjob
    >>> resurrect_build = getUtility(IBuildSet).getByQueueEntry(current_job)
    >>> resurrect_build.buildstate = BuildStatus.NEEDSBUILD
    >>> syncUpdate(resurrect_build)
    >>> current_job.builder = None
    >>> current_job.setDateStarted(None)
    >>> syncUpdate(current_job)

IBuilder.findCandidate also identifies if there are builds for
superseded source package releases in the queue and marks the
corresponding build record as SUPERSEDED.

    >>> old_candidate = removeSecurityProxy(a_builder)._findBuildCandidate()
    >>> build = getUtility(IBuildSet).getByQueueEntry(old_candidate)
    >>> print build.buildstate.name
    NEEDSBUILD

The 'candidate' is constant until we dispatch it.

    >>> new_candidate = removeSecurityProxy(a_builder)._findBuildCandidate()
    >>> new_candidate.id == old_candidate.id
    True

Now let's disable the archive of the associated build record and see
whether the candidate will still be found.

    >>> build.archive.disable()
    >>> new_candidate = removeSecurityProxy(a_builder)._findBuildCandidate()
    >>> new_candidate is None
    True

The build candidate was not found because builds associated with disabled
archives are ignored. Now let's re-enable that archive and the build
candidate will be found again.

    >>> build.archive.enable()
    >>> new_candidate = removeSecurityProxy(a_builder)._findBuildCandidate()
    >>> new_candidate.id == old_candidate.id
    True

In order to make the current candidate be considered 'superseded' we
need to tweak the status of the current publication directly, as a
permissive database user.

    >>> from canonical.config import config
    >>> from canonical.launchpad.interfaces import PackagePublishingStatus
    >>> from canonical.testing.layers import LaunchpadZopelessLayer

    >>> spr = build.sourcepackagerelease
    >>> pub = removeSecurityProxy(build).current_source_publication
    >>> commit()
    >>> LaunchpadZopelessLayer.switchDbUser('launchpad')
    >>> pub.status = PackagePublishingStatus.SUPERSEDED
    >>> commit()
    >>> LaunchpadZopelessLayer.switchDbUser(config.builddmaster.dbuser)

Now, there we have another build candidate.

    >>> new_candidate = removeSecurityProxy(a_builder)._findBuildCandidate()
    >>> new_candidate.id != old_candidate.id
    True

Because the 'previous' candidate was marked as superseded, so it's not
part of the candidates list anymore.

    >>> print build.buildstate.name
    SUPERSEDED

If the candidate is for a private build whose source has not been
published yet, it will be temporarily skipped until the source is
published.  We need to tweak the status of the publishing record again
to demonstrate this, and also make the archive private:

XXX Michael Nelson 2010-02-19 bug=394276 Please let's put some time
aside to convert these to unit-tests.

    >>> naked_build = removeSecurityProxy(
    ...     getUtility(IBuildSet).getByQueueEntry(new_candidate))
    >>> original_archive = naked_build.archive
    >>> secure_pub = naked_build.current_source_publication
    >>> commit()
    >>> LaunchpadZopelessLayer.switchDbUser('launchpad')
    >>> private_ppa = factory.makeArchive(private=True)
    >>> naked_build.archive = private_ppa
    >>> secure_pub.archive = private_ppa
    >>> secure_pub.status = PackagePublishingStatus.PENDING
    >>> commit()
    >>> LaunchpadZopelessLayer.switchDbUser(config.builddmaster.dbuser)

Let's try to find a new build candidate:

    >>> another_candidate = removeSecurityProxy(
    ...     a_builder)._findBuildCandidate()

Since there are no more candidates at all, _findBuildCandidate()
returned None:

    >>> print another_candidate
    None

If we publish the source, the build candidate will be found again:

    >>> LaunchpadZopelessLayer.switchDbUser('launchpad')
    >>> secure_pub.status = PackagePublishingStatus.PUBLISHED
    >>> commit()
    >>> LaunchpadZopelessLayer.switchDbUser(config.builddmaster.dbuser)

    >>> another_candidate = removeSecurityProxy(
    ...     a_builder)._findBuildCandidate()
    >>> another_candidate.id == new_candidate.id
    True

If the source is subsequently deleted or superseded before the build
starts it is also returned as a candidate so that the build can be
superseded.  We can supersede this publication which will have the effect of
making the build be superseded and no candidate is returned.

    >>> LaunchpadZopelessLayer.switchDbUser('launchpad')
    >>> secure_pub = naked_build.current_source_publication
    >>> secure_pub.status = PackagePublishingStatus.DELETED
    >>> secure_pub.status = PackagePublishingStatus.SUPERSEDED
    >>> commit()
    >>> LaunchpadZopelessLayer.switchDbUser(config.builddmaster.dbuser)

    >>> build = getUtility(IBuildSet).getByQueueEntry(current_job)
    >>> print build.buildstate.name
    NEEDSBUILD

    >>> another_candidate = removeSecurityProxy(
    ...     a_builder)._findBuildCandidate()
    >>> print another_candidate
    None

    >>> print build.buildstate.name
    SUPERSEDED

We'll reset the archive back to non-private for further tests:

    >>> commit()
    >>> LaunchpadZopelessLayer.switchDbUser('launchpad')
    >>> naked_build.archive = original_archive
    >>> secure_pub.archive = original_archive
    >>> commit()
    >>> LaunchpadZopelessLayer.switchDbUser(config.builddmaster.dbuser)

For building a candidate in the release pocket for the main component
and the primary archive It will pass an 'archives' argument to the
slave that contains sources.list entries for each pocket required in
the primary archive dependency tree.

We also pass arguments called 'suite' which is the current distroseries and
pocket, (e.g. edgy-updates) and 'archive_purpose' which contains the build's
archive.purpose (e.g. PRIMARY or PPA).  These latter two arguments are
used in the chroot to determine whether it needs to turn on some features
or not (like pkgstriptranslations and pkgmaintainermangler).

Please note also that the 'archive_private' flag is passed to the slave
builder.  It is True for private archives and False otherwise.

    >>> a_builder.setSlaveForTesting(OkSlave())
    >>> a_builder.is_available
    True
    >>> candidate = a_build.queueBuild()
    >>> removeSecurityProxy(a_builder)._dispatchBuildCandidate(candidate)
    ensurepresent called, url=...
    ensurepresent called,
        url=http://localhost:58000/3/firefox_0.9.2.orig.tar.gz
    OkSlave BUILDING
    Archives:
     deb http://ftpmaster.internal/ubuntu hoary main
    Suite: hoary
    Ogre-component: main
    Archive Purpose: PRIMARY
    Archive Private: False

    >>> candidate.destroySelf()

Currently we can theoretically dispatch a build candidate for a
builder in 'manual' mode.

Although this will not be optimal, because we can only
do it once the manual builder has been collected (due to the
BuildQueue.builder constraint). Also because we don't yet provide a
API/UI method to request the dispatch in advance.

    >>> a_builder.manual = True
    >>> commit()
    >>> a_builder.setSlaveForTesting(OkSlave())
    >>> a_builder.is_available
    True
    >>> candidate = a_build.queueBuild()
    >>> removeSecurityProxy(a_builder)._dispatchBuildCandidate(candidate)
    ensurepresent called, url=...
    ensurepresent called,
        url=http://localhost:58000/3/firefox_0.9.2.orig.tar.gz
    OkSlave BUILDING
    Archives:
     deb http://ftpmaster.internal/ubuntu hoary main
    Suite: hoary
    Ogre-component: main
    Archive Purpose: PRIMARY
    Archive Private: False

    >>> candidate.destroySelf()

Partner archive builds will set up the 'archives' argument such that it
references all the required pockets/components in the primary archive, in
addition to a reference to the release pocket in the partner archive itself.

    >>> ubuntu = getUtility(IDistributionSet)['ubuntu']
    >>> partner_archive = ubuntu.getArchiveByComponent('partner')
    >>> removeSecurityProxy(a_build).archive = partner_archive
    >>> commit()
    >>> a_builder.setSlaveForTesting(OkSlave())
    >>> a_builder.is_available
    True

    >>> candidate = a_build.queueBuild()
    >>> setupBuildQueue(candidate, a_builder)
    >>> last_stub_mail_count = len(stub.test_emails)

The partner archive won't be passed to the builder unless it has at
least one published binary availble in the target distroarchseries.
This feature fixes bug #196782, when archive/suites got passed to
builders before they get published on disk, i.e. the first build on
any PPA/suite will fail during the first 20 minutes because no empty
indexes are published.

Note that only a published binary in the right context will make the
archive relevant, anything PENDING or published in another context
wouldn't work.

    >>> warty = getUtility(IDistributionSet)['ubuntu']['warty']
    >>> create_binary_publication_for(
    ...    partner_archive, warty, PackagePublishingStatus.PUBLISHED)

    >>> hoary = getUtility(IDistributionSet)['ubuntu']['hoary']
    >>> create_binary_publication_for(
    ...    partner_archive, hoary, PackagePublishingStatus.PENDING)

So, at moment, partner archive is still not relevant for builds in
hoary/i386. It's not passed to the builder.

    >>> removeSecurityProxy(a_builder)._dispatchBuildCandidate(candidate)
    ensurepresent called, url=...
    ensurepresent called,
        url=http://localhost:58000/3/firefox_0.9.2.orig.tar.gz
    OkSlave BUILDING
    Archives:
     deb http://ftpmaster.internal/ubuntu hoary main restricted universe multiverse
     deb http://ftpmaster.internal/ubuntu hoary-security main restricted universe multiverse
     deb http://ftpmaster.internal/ubuntu hoary-updates main restricted universe multiverse
    Suite: hoary
    Ogre-component: main
    Archive Purpose: PARTNER
    Archive Private: False

Let's try it again.

    >>> candidate.destroySelf()
    >>> a_builder.setSlaveForTesting(OkSlave())
    >>> a_builder.is_available
    True

    >>> candidate = a_build.queueBuild()
    >>> setupBuildQueue(candidate, a_builder)
    >>> last_stub_mail_count = len(stub.test_emails)

    >>> removeSecurityProxy(a_build).archive = ubuntu.main_archive
    >>> candidate.destroySelf()

But this time We will create a valid publication on partner hoary/i386.

    >>> from lp.soyuz.interfaces.component import IComponentSet
    >>> commit()
    >>> LaunchpadZopelessLayer.switchDbUser('launchpad')
    >>> login('foo.bar@canonical.com')
    >>> pub_source = test_publisher.getPubSource(
    ...    archive=partner_archive, distroseries=hoary,
    ...    status=PackagePublishingStatus.PUBLISHED,
    ...    component='partner')
    >>> pub_binaries = test_publisher.getPubBinaries(
    ...     archive=partner_archive, pub_source=pub_source,
    ...     distroseries=hoary, status=PackagePublishingStatus.PUBLISHED)
    >>> partner_build = pub_binaries[0].binarypackagerelease.build
    >>> partner_candidate = partner_build.buildqueue_record
    >>> commit()
    >>> LaunchpadZopelessLayer.switchDbUser(config.builddmaster.dbuser)

Now when we dispatch the partner build, since it has one published
binary in hoary/i386, the partner archive gets included in the builder
sources_list.

    >>> removeSecurityProxy(
    ...     a_builder)._dispatchBuildCandidate(partner_candidate)
    ensurepresent called, url=...
    ensurepresent called, url=http://localhost:58000/.../foo_666.dsc
    OkSlave BUILDING
    Archives:
     deb http://ftpmaster.internal/ubuntu hoary
         main restricted universe multiverse
     deb http://ftpmaster.internal/ubuntu hoary-security
         main restricted universe multiverse
     deb http://ftpmaster.internal/ubuntu hoary-updates
         main restricted universe multiverse
     deb http://ftpmaster.internal/ubuntu-partner hoary partner
    Suite: hoary
    Ogre-component: partner
    Archive Purpose: PARTNER
    Archive Private: False

    >>> partner_candidate.destroySelf()

Similarly, PPA builds pass the 'archives' arguments:

    >>> from canonical.launchpad.interfaces import IPersonSet
    >>> cprov_archive = getUtility(IPersonSet).getByName('cprov').archive
    >>> removeSecurityProxy(a_build).archive = cprov_archive
    >>> a_builder.virtualized = True
    >>> a_builder.vm_host = 'localhost.ppa'
    >>> commit()
    >>> a_builder.setSlaveForTesting(OkSlave())
    >>> a_builder.is_available
    True

    >>> candidate = a_build.queueBuild()
    >>> setupBuildQueue(candidate, a_builder)
    >>> last_stub_mail_count = len(stub.test_emails)

Exactly as Partner, Celso's PPA won't be included if it doesn't
contain any published binary in hoary/i386. We will create it before
dispatching.

    >>> create_binary_publication_for(
    ...    cprov_archive, hoary, PackagePublishingStatus.PUBLISHED)

    >>> removeSecurityProxy(a_builder)._dispatchBuildCandidate(candidate)
    ensurepresent called, url=...
    ensurepresent called,
        url=http://localhost:58000/3/firefox_0.9.2.orig.tar.gz
    OkSlave BUILDING
    Archives:
     deb http://ftpmaster.internal/ubuntu hoary main restricted universe multiverse
     deb http://ftpmaster.internal/ubuntu hoary-security main restricted universe multiverse
     deb http://ftpmaster.internal/ubuntu hoary-updates main restricted universe multiverse
     deb http://ppa.launchpad.dev/cprov/ppa/ubuntu hoary main
    Suite: hoary
    Ogre-component: main
    Archive Purpose: PPA
    Archive Private: False

If the build is for a private PPA, the slave scanner will pass a
sources.list entry that contains a password to access the archive.

    >>> from canonical.testing import LaunchpadZopelessLayer
    >>> commit()
    >>> LaunchpadZopelessLayer.switchDbUser('launchpad')
    >>> login('foo.bar@canonical.com')
    >>> build = getUtility(IBuildSet).getByQueueEntry(candidate)
    >>> for build_file in build.sourcepackagerelease.files:
    ...     removeSecurityProxy(build_file).libraryfile.restricted = True
    >>> private_ppa = factory.makeArchive(
    ...     owner=cprov_archive.owner, name='pppa', private=True,
    ...     virtualized=False, distribution=ubuntu)

It's necessary to publish some binaries into the private PPA, otherwise
the PPA won't be included as a dependency in the sources list below.

    >>> binaries = test_publisher.getPubBinaries(
    ...     distroseries=ubuntu['hoary'], archive=private_ppa,
    ...     status=PackagePublishingStatus.PUBLISHED)
    >>> removeSecurityProxy(build).archive = private_ppa
    >>> commit()
    >>> LaunchpadZopelessLayer.switchDbUser(test_dbuser)
    >>> login(ANONYMOUS)

Dispatch the build again. Celso's archive sources.list entry now has the
buildd:secret@ part in the URL.

Also note that when ensurepresent() is called, it receives a URL that
points to the private archive rather than the librarian for the private
firefox file.  This is because the build slaves are not allowed to
access the restricted librarian as it cannot provide access via
credentials, unlike the archive itself.

Finally, the archive purpose is overridden to PRIMARY instead of PPA
for any archives that have require_virtualized as False.

In this circumstance, it also uses the component override from the PRIMARY
archive and not the one from the PPA, which on the absence of ancestry
defaults to 'universe'.

    >>> build = getUtility(IBuildSet).getByQueueEntry(candidate)
    >>> print build.current_component.name
    main

This is so that the mangling tools will run over the built packages.

    >>> removeSecurityProxy(a_builder)._dispatchBuildCandidate(candidate)
    ensurepresent called, url=...
    ensurepresent called,
     url=http://private-ppa.../cprov/pppa/.../firefox_0.9.2.orig.tar.gz
    URL authorisation with buildd/sekrit
    OkSlave BUILDING
    Archives:
     deb http://buildd:sekrit@private-ppa.../cprov/pppa/ubuntu hoary main
     deb http://ftpmaster.internal/ubuntu hoary
         main restricted universe multiverse
     deb http://ftpmaster.internal/ubuntu hoary-security
         main restricted universe multiverse
     deb http://ftpmaster.internal/ubuntu hoary-updates
         main restricted universe multiverse
    Suite: hoary
    Ogre-component: universe
    Archive Purpose: PRIMARY
    Archive Private: True

We will create an ancestry in the primary archive target to the 'main'
component and this time the dispatching will follow that component.

    >>> sourcename = build.sourcepackagerelease.name

    >>> LaunchpadZopelessLayer.switchDbUser('launchpad')
    >>> login('foo.bar@canonical.com')

    >>> ancestry = test_publisher.getPubSource(
    ...     sourcename=sourcename, version='0.1', distroseries=hoary)

    >>> print ancestry.displayname
    mozilla-firefox 0.1 in hoary

    >>> print ancestry.component.name
    main

    >>> commit()
    >>> LaunchpadZopelessLayer.switchDbUser(config.builddmaster.dbuser)
    >>> login(ANONYMOUS)

    >>> removeSecurityProxy(a_builder)._dispatchBuildCandidate(candidate)
    ensurepresent called, ...
    ...
    Ogre-component: main
    ...

    >>> candidate.destroySelf()

Since this is a build in a private archive, the buildlog was uploaded to
the restricted librarian.

    >>> candidate = a_build.queueBuild()
    >>> setupBuildQueue(candidate, a_builder)
    >>> build.upload_log = None
    >>> candidate.builder.setSlaveForTesting(WaitingSlave('BuildStatus.OK'))
    >>> a_builder.updateBuild(candidate)
    WARNING:slave-scanner:Build ... upload failed.
    >>> local_transaction.commit()

    >>> build.archive.private
    True

    >>> lfa = build.buildlog
    >>> lfa.restricted
    True
    >>> print lfa.filename
    buildlog_ubuntu-hoary-i386.mozilla-firefox_0.9_BUILDING.txt.gz

The attempt to fetch the buildlog from the common librarian will fail
since this is a build in a private archive and the buildlog was thus
uploaded to the restricted librarian.

    >>> from canonical.librarian.interfaces import ILibrarianClient
    >>> getUtility(ILibrarianClient).getFileByAlias(lfa.id)
    Traceback (most recent call last):
      ...
    DownloadFailed: Alias ... cannot be downloaded from this client.

Accessing the buildlog via the restricted librarian will work as expected.

    >>> import urlparse
    >>> from canonical.librarian.interfaces import IRestrictedLibrarianClient
    >>> lfa2 = removeSecurityProxy(
    ...     getUtility(IRestrictedLibrarianClient).getFileByAlias(lfa.id))
    >>> url_parts = urlparse.urlsplit(lfa2.file.geturl())
    >>> print os.path.basename(url_parts[2])
    buildlog_ubuntu-hoary-i386.mozilla-firefox_0.9_BUILDING.txt.gz

A PPA can depend on another PPA. We can make Celso's PPA depend on
Mark's PPA:

    >>> commit()
    >>> LaunchpadZopelessLayer.switchDbUser('launchpad')
    >>> login('foo.bar@canonical.com')

We'll switch the build's archive back to Celso's PPA and set the PPA to
virtualized before adding the dependency on Mark's PPA.

    >>> removeSecurityProxy(build).archive = cprov_archive
    >>> cprov_archive.require_virtualized = True
    >>> for build_file in a_build.sourcepackagerelease.files:
    ...     removeSecurityProxy(build_file).libraryfile.restricted = False
    >>> mark_archive = getUtility(IPersonSet).getByName('mark').archive

    >>> unused_dep = cprov_archive.addArchiveDependency(
    ...      mark_archive, PackagePublishingPocket.RELEASE,
    ...      getUtility(IComponentSet)['main'])

    >>> commit()
    >>> LaunchpadZopelessLayer.switchDbUser(test_dbuser)
    >>> login(ANONYMOUS)

Now we can see that a build from Celso's PPA will be able to install
dependencies from Mark's PPA, if Mark's PPA has at least one binary
published in hoary/i386, which is not the case.

    >>> a_builder.setSlaveForTesting(OkSlave())
    >>> a_builder.is_available
    True

    >>> candidate = a_build.queueBuild()
    >>> setupBuildQueue(candidate, a_builder)
    >>> last_stub_mail_count = len(stub.test_emails)

    >>> removeSecurityProxy(a_builder)._dispatchBuildCandidate(candidate)
    ensurepresent called, url=...
    ensurepresent called,
        url=http://localhost:58000/3/firefox_0.9.2.orig.tar.gz
    OkSlave BUILDING
    Archives:
     deb http://ftpmaster.internal/ubuntu hoary main restricted universe multiverse
     deb http://ftpmaster.internal/ubuntu hoary-security main restricted universe multiverse
     deb http://ftpmaster.internal/ubuntu hoary-updates main restricted universe multiverse
     deb http://ppa.launchpad.dev/cprov/ppa/ubuntu hoary main
    Suite: hoary
    Ogre-component: main
    Archive Purpose: PPA
    Archive Private: False

We will create the required publication in Mark's PPA and try again.

    >>> candidate.destroySelf()
    >>> a_builder.setSlaveForTesting(OkSlave())
    >>> a_builder.is_available
    True

    >>> candidate = a_build.queueBuild()
    >>> setupBuildQueue(candidate, a_builder)
    >>> last_stub_mail_count = len(stub.test_emails)

    >>> create_binary_publication_for(
    ...    mark_archive, hoary, PackagePublishingStatus.PUBLISHED)

    >>> removeSecurityProxy(a_builder)._dispatchBuildCandidate(candidate)
    ensurepresent called, url=...
    ensurepresent called,
        url=http://localhost:58000/3/firefox_0.9.2.orig.tar.gz
    OkSlave BUILDING
    Archives:
     deb http://ftpmaster.internal/ubuntu hoary main restricted universe multiverse
     deb http://ftpmaster.internal/ubuntu hoary-security main restricted universe multiverse
     deb http://ftpmaster.internal/ubuntu hoary-updates main restricted universe multiverse
     deb http://ppa.launchpad.dev/cprov/ppa/ubuntu hoary main
     deb http://ppa.launchpad.dev/mark/ppa/ubuntu hoary main
    Suite: hoary
    Ogre-component: main
    Archive Purpose: PPA
    Archive Private: False

Clean up before continuing:

    >>> candidate.destroySelf()
    >>> a_builder.virtualized = False
    >>> removeSecurityProxy(a_build).archive = ubuntu.main_archive
    >>> commit()

Builddmaster stops before starting to build a denied build.
Since hoary is in development, we are not able to dispatch
builds for post-release pockets:

    >>> candidate = a_build.queueBuild()
    >>> setupBuildQueue(candidate, a_builder)
    >>> last_stub_mail_count = len(stub.test_emails)

Make a build in the updates pocket:

    >>> hoary = hoary_i386.distroseries
    >>> hoary_evo = hoary.getSourcePackage(
    ...    'evolution').currentrelease.sourcepackagerelease
    >>> updates_build = hoary_evo.createBuild(
    ...     distroarchseries=hoary_i386,
    ...     pocket=PackagePublishingPocket.UPDATES,
    ...     processor=hoary_i386.default_processor,
    ...     archive=hoary_i386.main_archive)
    >>> updates_bqItem = updates_build.queueBuild()

    >>> hoary_i386.distroseries.status.name
    'DEVELOPMENT'
    >>> removeSecurityProxy(a_builder)._dispatchBuildCandidate(updates_bqItem)
    Traceback (most recent call last):
    ...
    AssertionError: i386 build of evolution 1.0 in ubuntu hoary UPDATES (...) can not be built for pocket UPDATES: invalid pocket due to the series status of hoary.

== Pocket dependencies ==

Change the distroseries status for testing. FROZEN allows building in
all pockets:

    >>> from canonical.launchpad.interfaces import SeriesStatus
    >>> hoary_i386.distroseries.status = SeriesStatus.FROZEN

Now we can start a build in other pockets, and see what archives are
passed to the slave.

A build in the updates pocket:

    >>> a_builder.currentjob.destroySelf()

    >>> bqItem3 = a_build.queueBuild()
    >>> build = getUtility(IBuildSet).getByQueueEntry(bqItem3)
    >>> removeSecurityProxy(build).pocket = (
    ...     PackagePublishingPocket.UPDATES)
    >>> last_stub_mail_count = len(stub.test_emails)
    >>> removeSecurityProxy(a_builder)._dispatchBuildCandidate(bqItem3)
    ensurepresent called, url=...
    ensurepresent called,
        url=http://localhost:58000/3/firefox_0.9.2.orig.tar.gz
    OkSlave BUILDING
    Archives:
     deb http://ftpmaster.internal/ubuntu hoary main
     deb http://ftpmaster.internal/ubuntu hoary-security main
     deb http://ftpmaster.internal/ubuntu hoary-updates main
    Suite: hoary-updates
    Ogre-component: main
    Archive Purpose: PRIMARY
    Archive Private: False

A build in the proposed pocket:

    >>> a_builder.currentjob.destroySelf()

    >>> bqItem3 = a_build.queueBuild()
    >>> removeSecurityProxy(build).pocket = (
    ...     PackagePublishingPocket.PROPOSED)
    >>> last_stub_mail_count = len(stub.test_emails)
    >>> removeSecurityProxy(a_builder)._dispatchBuildCandidate(bqItem3)
    ensurepresent called, url=...
    ensurepresent called,
        url=http://localhost:58000/3/firefox_0.9.2.orig.tar.gz
    OkSlave BUILDING
    Archives:
     deb http://ftpmaster.internal/ubuntu hoary main
     deb http://ftpmaster.internal/ubuntu hoary-proposed main
     deb http://ftpmaster.internal/ubuntu hoary-security main
     deb http://ftpmaster.internal/ubuntu hoary-updates main
    Suite: hoary-proposed
    Ogre-component: main
    Archive Purpose: PRIMARY
    Archive Private: False

A build in the backports pocket:

    >>> a_builder.currentjob.destroySelf()

    >>> bqItem3 = a_build.queueBuild()
    >>> removeSecurityProxy(build).pocket = (
    ...     PackagePublishingPocket.BACKPORTS)
    >>> last_stub_mail_count = len(stub.test_emails)
    >>> removeSecurityProxy(a_builder)._dispatchBuildCandidate(bqItem3)
    ensurepresent called, url=...
    ensurepresent called,
        url=http://localhost:58000/3/firefox_0.9.2.orig.tar.gz
    OkSlave BUILDING
    Archives:
     deb http://ftpmaster.internal/ubuntu hoary main restricted universe multiverse
     deb http://ftpmaster.internal/ubuntu hoary-backports main restricted universe multiverse
     deb http://ftpmaster.internal/ubuntu hoary-security main restricted universe multiverse
     deb http://ftpmaster.internal/ubuntu hoary-updates main restricted universe multiverse
    Suite: hoary-backports
    Ogre-component: main
    Archive Purpose: PRIMARY
    Archive Private: False

A build in the security pocket:

    >>> a_builder.currentjob.destroySelf()

    >>> bqItem3 = a_build.queueBuild()
    >>> removeSecurityProxy(build).buildstate = (
    ...     BuildStatus.NEEDSBUILD)
    >>> removeSecurityProxy(build).pocket = (
    ...     PackagePublishingPocket.SECURITY)
    >>> last_stub_mail_count = len(stub.test_emails)

The pocket-dependency infrastructure is ready to deal with SECURITY
pocket, however we explicitly skip security builds when dispatching
because Embargoed-Archives and Restricted-UI implementations are not
yet ready.

    >>> removeSecurityProxy(a_builder)._dispatchBuildCandidate(bqItem3)
    Traceback (most recent call last):
    ...
    AssertionError: Soyuz is not yet capable of building SECURITY uploads.

Builds for security pocket are marked as FAILEDTOBUILD inside the
_findBuildCandidate() method, see doc/buildd-dispatching.txt


== Builder Status Handler ==

IBuilder.slaveStatus should return a dict containing the following
items:

 * slave status string:  'BuilderStatus.IDLE'
 * job identifier string: '1-1'
 * job status string: 'BuildStatus.OK' or None
 * logtail (last 1K output of the ongoing build) as xmlrpclib.Binary or None
 * result file list: {'foo.deb', 'foo.changes'} or None
 * dependencies string: 'bar baz zaz' or None

    # Define a helper to print the slave status dict.
    >>> from collections import defaultdict
    >>> def printSlaveStatus(status_dict):
    ...     status_dict = defaultdict(lambda:None, status_dict)
    ...     print (
    ...         "builder_status: %(builder_status)s\n"
    ...         "build_id: %(build_id)s\n"
    ...         "build_status: %(build_status)s\n"
    ...         "logtail: %(logtail)r\n"
    ...         "filemap: %(filemap)s\n"
    ...         "dependencies: %(dependencies)s\n" % status_dict)

    >>> a_builder.setSlaveForTesting(OkSlave())
    >>> printSlaveStatus(a_builder.slaveStatus())
    builder_status: BuilderStatus.IDLE
    build_id:
    build_status: None
    logtail: None
    filemap: None
    dependencies: None

    >>> a_builder.setSlaveForTesting(BuildingSlave())
    >>> printSlaveStatus(a_builder.slaveStatus())
    builder_status: BuilderStatus.BUILDING
    build_id: 1-1
    build_status: None
    logtail: <xmlrpclib.Binary ...>
    filemap: None
    dependencies: None

    >>> a_builder.setSlaveForTesting(WaitingSlave(state='BuildStatus.OK'))
    >>> printSlaveStatus(a_builder.slaveStatus())
    builder_status: BuilderStatus.WAITING
    build_id: 1-1
    build_status: BuildStatus.OK
    logtail: None
    filemap: {}
    dependencies: None

    >>> a_builder.setSlaveForTesting(AbortingSlave())
    >>> printSlaveStatus(a_builder.slaveStatus())
    builder_status: BuilderStatus.ABORTING
    build_id: 1-1
    build_status: None
    logtail: None
    filemap: None
    dependencies: None

    >>> a_builder.setSlaveForTesting(AbortedSlave())
    >>> printSlaveStatus(a_builder.slaveStatus())
    builder_status: BuilderStatus.ABORTED
    build_id: 1-1
    build_status: None
    logtail: None
    filemap: None
    dependencies: None
<|MERGE_RESOLUTION|>--- conflicted
+++ resolved
@@ -87,28 +87,17 @@
 
     >>> lostbuilding_builder = MockBuilder(
     ...     'Lost Building Slave', LostBuildingSlave())
-<<<<<<< HEAD
     >>> lostbuilding_builder.rescueIfLost(logger)
     WARNING:root:Builder 'Lost Building Slave' rescued from
-    '1000-10000': 'Object not found'
-=======
-    >>> buildergroup.rescueBuilderIfLost(lostbuilding_builder)
-    WARNING:root:Builder 'Lost Building Slave' rescued from '1000-10000':
-    'Build 1000 is not available: 'Object not found''
->>>>>>> c822c601
+    '1000-10000': 'Build 1000 is not available: 'Object not found''
 
 Then a lost slave in status 'WAITING':
 
     >>> lostwaiting_builder = MockBuilder(
     ...     'Lost Waiting Slave', LostWaitingSlave())
-<<<<<<< HEAD
     >>> lostwaiting_builder.rescueIfLost(logger)
-    WARNING:root:Builder 'Lost Waiting Slave' rescued from '1000-10000': 'Object not found'
-=======
-    >>> buildergroup.rescueBuilderIfLost(lostwaiting_builder)
     WARNING:root:Builder 'Lost Waiting Slave' rescued from '1000-10000':
     'Build 1000 is not available: 'Object not found''
->>>>>>> c822c601
 
 Both got rescued, as expected.
 
