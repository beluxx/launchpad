# Copyright 2004-2007 Canonical Ltd.  All rights reserved.

__metaclass__ = type
__all__ = [
    'Person', 'PersonSet', 'SSHKey', 'SSHKeySet', 'WikiName', 'WikiNameSet',
    'JabberID', 'JabberIDSet', 'IrcID', 'IrcIDSet']

from datetime import datetime, timedelta
import pytz
import sha

from zope.interface import implements, alsoProvides
from zope.component import getUtility
from zope.event import notify

from sqlobject import (
    ForeignKey, IntCol, StringCol, BoolCol, MultipleJoin, SQLMultipleJoin,
    SQLRelatedJoin, SQLObjectNotFound)
from sqlobject.sqlbuilder import AND, SQLConstant

from canonical.database import postgresql
from canonical.database.constants import UTC_NOW
from canonical.database.datetimecol import UtcDateTimeCol
from canonical.database.enumcol import EnumCol
from canonical.database.sqlbase import (
    SQLBase, quote, quote_like, cursor, sqlvalues, flush_database_updates,
    flush_database_caches)

from canonical.foaf import nickname
from canonical.cachedproperty import cachedproperty

from canonical.launchpad.database.karma import KarmaCategory
from canonical.launchpad.database.language import Language
from canonical.launchpad.event.karma import KarmaAssignedEvent
from canonical.launchpad.event.team import JoinTeamEvent
from canonical.launchpad.helpers import (
    contactEmailAddresses, is_english_variant, shortlist)

from canonical.lp.dbschema import (
    BugTaskImportance, BugTaskStatus, SSHKeyType,
    EmailAddressStatus, TeamSubscriptionPolicy, TeamMembershipStatus,
    LoginTokenType, SpecificationSort, SpecificationFilter,
    SpecificationStatus, ShippingRequestStatus, PersonCreationRationale)

from canonical.launchpad.interfaces import (
    IPerson, ITeam, IPersonSet, IEmailAddress, IWikiName, IIrcID, IJabberID,
    IIrcIDSet, ISSHKeySet, IJabberIDSet, IWikiNameSet, IGPGKeySet,
    ISSHKey, IEmailAddressSet, IPasswordEncryptor, ICalendarOwner,
    IBugTaskSet, UBUNTU_WIKI_URL, ISignedCodeOfConductSet, ILoginTokenSet,
    ITranslationGroupSet, ILaunchpadStatisticSet, ShipItConstants,
<<<<<<< HEAD
    ILaunchpadCelebrities, ILanguageSet, IDistributionSet,
    ISourcePackageNameSet, UNRESOLVED_BUGTASK_STATUSES,
    MIN_KARMA_ENTRIES_TO_BE_TRUSTED_ON_SHIPIT)
=======
    ILaunchpadCelebrities, ILanguageSet, IDistributionSet, IPillarNameSet,
    ISourcePackageNameSet, QUESTION_STATUS_DEFAULT_SEARCH, IProduct,
    IDistribution, UNRESOLVED_BUGTASK_STATUSES, IHasGotchiAndEmblem)
>>>>>>> 5f2ab9d5

from canonical.launchpad.database.cal import Calendar
from canonical.launchpad.database.codeofconduct import SignedCodeOfConduct
from canonical.launchpad.database.branch import Branch
from canonical.launchpad.database.bugtask import (
    get_bug_privacy_filter, search_value_to_where_condition)
from canonical.launchpad.database.emailaddress import EmailAddress
from canonical.launchpad.database.karma import KarmaCache, KarmaTotalCache
from canonical.launchpad.database.logintoken import LoginToken
from canonical.launchpad.database.pofile import POFileTranslator
from canonical.launchpad.database.karma import KarmaAction, Karma
from canonical.launchpad.database.packagebugcontact import PackageBugContact
from canonical.launchpad.database.shipit import ShippingRequest
from canonical.launchpad.database.sourcepackagerelease import (
    SourcePackageRelease)
from canonical.launchpad.database.specification import (
    HasSpecificationsMixin, Specification)
from canonical.launchpad.database.specificationfeedback import (
    SpecificationFeedback)
from canonical.launchpad.database.specificationsubscription import (
    SpecificationSubscription)
from canonical.launchpad.database.teammembership import (
    TeamMembership, TeamParticipation, TeamMembershipSet)
from canonical.launchpad.database.question import QuestionPersonSearch

from canonical.launchpad.searchbuilder import any


class ValidPersonOrTeamCache(SQLBase):
    """Flags if a Person or Team is active and usable in Launchpad.

    This is readonly, as the underlying table is maintained using
    database triggers.
    """
    # Look Ma, no columns! (apart from id)


class Person(SQLBase, HasSpecificationsMixin):
    """A Person."""

    implements(IPerson, ICalendarOwner, IHasGotchiAndEmblem)

    sortingColumns = SQLConstant("person_sort_key(Person.displayname, Person.name)")
    _defaultOrder = sortingColumns

    name = StringCol(dbName='name', alternateID=True, notNull=True)
    password = StringCol(dbName='password', default=None)
    displayname = StringCol(dbName='displayname', notNull=True)
    teamdescription = StringCol(dbName='teamdescription', default=None)
    homepage_content = StringCol(default=None)
    emblem = ForeignKey(
        dbName='emblem', foreignKey='LibraryFileAlias', default=None)
    gotchi = ForeignKey(
        dbName='gotchi', foreignKey='LibraryFileAlias', default=None)
    gotchi_heading = ForeignKey(
        dbName='gotchi_heading', foreignKey='LibraryFileAlias', default=None)

    city = StringCol(default=None)
    phone = StringCol(default=None)
    country = ForeignKey(dbName='country', foreignKey='Country', default=None)
    province = StringCol(default=None)
    postcode = StringCol(default=None)
    addressline1 = StringCol(default=None)
    addressline2 = StringCol(default=None)
    organization = StringCol(default=None)

    teamowner = ForeignKey(dbName='teamowner', foreignKey='Person',
                           default=None)

    sshkeys = SQLMultipleJoin('SSHKey', joinColumn='person')

    subscriptionpolicy = EnumCol(
        dbName='subscriptionpolicy',
        schema=TeamSubscriptionPolicy,
        default=TeamSubscriptionPolicy.MODERATED)
    defaultrenewalperiod = IntCol(dbName='defaultrenewalperiod', default=None)
    defaultmembershipperiod = IntCol(dbName='defaultmembershipperiod',
                                     default=None)

    merged = ForeignKey(dbName='merged', foreignKey='Person', default=None)

    datecreated = UtcDateTimeCol(notNull=True, default=UTC_NOW)
    creation_rationale = EnumCol(schema=PersonCreationRationale, default=None)
    creation_comment = StringCol(default=None)
    registrant = ForeignKey(
        dbName='registrant', foreignKey='Person', default=None)
    hide_email_addresses = BoolCol(notNull=True, default=False)

    # SQLRelatedJoin gives us also an addLanguage and removeLanguage for free
    languages = SQLRelatedJoin('Language', joinColumn='person',
                            otherColumn='language',
                            intermediateTable='PersonLanguage',
                            orderBy='englishname')

    subscribed_branches = SQLRelatedJoin(
        'Branch', joinColumn='person', otherColumn='branch',
        intermediateTable='BranchSubscription', prejoins=['product'])
    ownedBounties = SQLMultipleJoin('Bounty', joinColumn='owner',
        orderBy='id')
    reviewerBounties = SQLMultipleJoin('Bounty', joinColumn='reviewer',
        orderBy='id')
    # XXX: matsubara 2006-03-06: Is this really needed? There's no attribute
    # 'claimant' in the Bounty database class or interface, but the column
    # exists in the database.
    # https://launchpad.net/products/launchpad/+bug/33935
    claimedBounties = MultipleJoin('Bounty', joinColumn='claimant',
        orderBy='id')
    subscribedBounties = SQLRelatedJoin('Bounty', joinColumn='person',
        otherColumn='bounty', intermediateTable='BountySubscription',
        orderBy='id')
    authored_branches = SQLMultipleJoin(
        'Branch', joinColumn='author', prejoins=['product'])
    signedcocs = SQLMultipleJoin('SignedCodeOfConduct', joinColumn='owner')
    ircnicknames = SQLMultipleJoin('IrcID', joinColumn='person')
    jabberids = SQLMultipleJoin('JabberID', joinColumn='person')
    calendar = ForeignKey(dbName='calendar', foreignKey='Calendar',
                          default=None, forceDBName=True)
    timezone = StringCol(dbName='timezone', default='UTC')

    def _init(self, *args, **kw):
        """Marks the person as a team when created or fetched from database."""
        SQLBase._init(self, *args, **kw)
        if self.teamownerID is not None:
            alsoProvides(self, ITeam)

    # IHasGotchiAndEmblem attributes
    @property
    def default_emblem_resource(self):
        return self._getDefaultIconResource()

    @property
    def default_gotchi_resource(self):
        return self._getDefaultIconResource('mugshot')

    @property
    def default_gotchi_heading_resource(self):
        return self._getDefaultIconResource('heading')

    def _getDefaultIconResource(self, suffix=''):
        """Return the zope3 resource for the icon of this person with the
        given suffix.

        The suffix must be one of '', 'mini', 'heading' or 'mugshot'.
        """
        assert suffix in ('', 'mini', 'heading', 'mugshot')
        if self.isTeam():
            img = '/@@/team'
        else:
            if self.is_valid_person:
                img = '/@@/person'
            else:
                img = '/@@/person-inactive'
        if suffix:
            return "%s-%s" % (img, suffix)
        else:
            return img

    # specification-related joins
    @property
    def approver_specs(self):
        return shortlist(Specification.selectBy(
            approver=self, orderBy=['-datecreated']))

    @property
    def assigned_specs(self):
        return shortlist(Specification.selectBy(
            assignee=self, orderBy=['-datecreated']))

    @property
    def assigned_specs_in_progress(self):
        replacements = sqlvalues(assignee=self)
        replacements['started_clause'] = Specification.started_clause
        replacements['completed_clause'] = Specification.completeness_clause
        query = """
            (assignee = %(assignee)s)
            AND (%(started_clause)s)
            AND NOT (%(completed_clause)s)
            """ % replacements
        return Specification.select(query, orderBy=['-date_started'], limit=5)

    @property
    def created_specs(self):
        return shortlist(Specification.selectBy(
            owner=self, orderBy=['-datecreated']))

    @property
    def drafted_specs(self):
        return shortlist(Specification.selectBy(
            drafter=self, orderBy=['-datecreated']))

    @property
    def feedback_specs(self):
        return shortlist(Specification.select(
            AND(Specification.q.id == SpecificationFeedback.q.specificationID,
                SpecificationFeedback.q.reviewerID == self.id),
            clauseTables=['SpecificationFeedback'],
            orderBy=['-datecreated']))

    @property
    def subscribed_specs(self):
        return shortlist(Specification.select(
            AND(Specification.q.id == SpecificationSubscription.q.specificationID,
                SpecificationSubscription.q.personID == self.id),
            clauseTables=['SpecificationSubscription'],
            orderBy=['-datecreated']))

    @property
    def unique_displayname(self):
        """See IPerson."""
        return "%s (%s)" % (self.displayname, self.name)

    @property
    def browsername(self):
        """Return a name suitable for display on a web page.

        Originally, this was calculated but now we just use displayname.
        You should continue to use this method, however, as we may want to
        change again, such as returning '$displayname ($name)'.
        """
        return self.displayname

    @property
    def has_any_specifications(self):
        """See IHasSpecifications."""
        return self.all_specifications.count()

    @property
    def all_specifications(self):
        return self.specifications(filter=[SpecificationFilter.ALL])

    @property
    def valid_specifications(self):
        return self.specifications(filter=[SpecificationFilter.VALID])

    def specifications(self, sort=None, quantity=None, filter=None):
        """See IHasSpecifications."""

        # Make a new list of the filter, so that we do not mutate what we
        # were passed as a filter
        if not filter:
            # if no filter was passed (None or []) then we must decide the
            # default filtering, and for a person we want related incomplete
            # specs
            filter = [SpecificationFilter.INCOMPLETE]

        # now look at the filter and fill in the unsaid bits

        # defaults for completeness: if nothing is said about completeness
        # then we want to show INCOMPLETE
        completeness = False
        for option in [
            SpecificationFilter.COMPLETE,
            SpecificationFilter.INCOMPLETE]:
            if option in filter:
                completeness = True
        if completeness is False:
            filter.append(SpecificationFilter.INCOMPLETE)

        # defaults for acceptance: in this case we have nothing to do
        # because specs are not accepted/declined against a person

        # defaults for informationalness: we don't have to do anything
        # because the default if nothing is said is ANY

        # if no roles are given then we want everything
        linked = False
        roles = set([
            SpecificationFilter.CREATOR,
            SpecificationFilter.ASSIGNEE,
            SpecificationFilter.DRAFTER,
            SpecificationFilter.APPROVER,
            SpecificationFilter.FEEDBACK,
            SpecificationFilter.SUBSCRIBER])
        for role in roles:
            if role in filter:
                linked = True
        if not linked:
            for role in roles:
                filter.append(role)

        # sort by priority descending, by default
        if sort is None or sort == SpecificationSort.PRIORITY:
            order = ['-priority', 'Specification.status', 'Specification.name']
        elif sort == SpecificationSort.DATE:
            order = ['-Specification.datecreated', 'Specification.id']

        # figure out what set of specifications we are interested in. for
        # products, we need to be able to filter on the basis of:
        #
        #  - role (owner, drafter, approver, subscriber, assignee etc)
        #  - completeness.
        #  - informational.
        #

        # in this case the "base" is quite complicated because it is
        # determined by the roles so lets do that first

        base = '(1=0'  # we want to start with a FALSE and OR them
        if SpecificationFilter.CREATOR in filter:
            base += ' OR Specification.owner = %(my_id)d'
        if SpecificationFilter.ASSIGNEE in filter:
            base += ' OR Specification.assignee = %(my_id)d'
        if SpecificationFilter.DRAFTER in filter:
            base += ' OR Specification.drafter = %(my_id)d'
        if SpecificationFilter.APPROVER in filter:
            base += ' OR Specification.approver = %(my_id)d'
        if SpecificationFilter.SUBSCRIBER in filter:
            base += """ OR Specification.id in
                (SELECT specification FROM SpecificationSubscription
                 WHERE person = %(my_id)d)"""
        if SpecificationFilter.FEEDBACK in filter:
            base += """ OR Specification.id in
                (SELECT specification FROM SpecificationFeedback
                 WHERE reviewer = %(my_id)d)"""
        base += ') '

        # filter out specs on inactive products
        base += """AND (Specification.product IS NULL OR
                        Specification.product NOT IN
                         (SELECT Product.id FROM Product
                          WHERE Product.active IS FALSE))
                """

        base = base % {'my_id': self.id}

        query = base
        # look for informational specs
        if SpecificationFilter.INFORMATIONAL in filter:
            query += ' AND Specification.informational IS TRUE'

        # filter based on completion. see the implementation of
        # Specification.is_complete() for more details
        completeness =  Specification.completeness_clause

        if SpecificationFilter.COMPLETE in filter:
            query += ' AND ( %s ) ' % completeness
        elif SpecificationFilter.INCOMPLETE in filter:
            query += ' AND NOT ( %s ) ' % completeness

        # Filter for validity. If we want valid specs only then we should
        # exclude all OBSOLETE or SUPERSEDED specs
        if SpecificationFilter.VALID in filter:
            query += ' AND Specification.status NOT IN ( %s, %s ) ' % \
                sqlvalues(SpecificationStatus.OBSOLETE,
                          SpecificationStatus.SUPERSEDED)

        # ALL is the trump card
        if SpecificationFilter.ALL in filter:
            query = base

        # Filter for specification text
        for constraint in filter:
            if isinstance(constraint, basestring):
                # a string in the filter is a text search filter
                query += ' AND Specification.fti @@ ftq(%s) ' % quote(
                    constraint)

        # now do the query, and remember to prejoin to people
        results = Specification.select(query, orderBy=order,
            limit=quantity, prejoins=['assignee', 'approver', 'drafter'])
        return results

    def searchQuestions(self, search_text=None,
                        status=QUESTION_STATUS_DEFAULT_SEARCH,
                        language=None, sort=None, participation=None,
                        needs_attention=None):
        """See IPerson."""
        return QuestionPersonSearch(
                person=self,
                search_text=search_text,
                status=status, language=language, sort=sort,
                participation=participation,
                needs_attention=needs_attention
                ).getResults()

    def getSupportedLanguages(self):
        """See IPerson."""
        languages = set()
        known_languages = shortlist(self.languages)
        if len(known_languages):
            for lang in known_languages:
                # Ignore English and all its variants since we assume English
                # is supported
                if not is_english_variant(lang):
                    languages.add(lang)
        elif ITeam.providedBy(self):
            for member in self.activemembers:
                languages |= member.getSupportedLanguages()
        languages.add(getUtility(ILanguageSet)['en'])
        return languages

    def getQuestionLanguages(self):
        """See IQuestionTarget."""
        return set(Language.select(
            '''Language.id = language AND Ticket.id IN (
            SELECT id FROM Ticket
                     WHERE owner = %(personID)s OR answerer = %(personID)s OR
                           assignee = %(personID)s
            UNION SELECT ticket FROM TicketSubscription
                  WHERE person = %(personID)s
            UNION SELECT ticket
                    FROM TicketMessage JOIN Message ON (message = Message.id)
                   WHERE owner = %(personID)s
            )''' % sqlvalues(personID=self.id),
            clauseTables=['Ticket'], distinct=True))

    @property
    def branches(self):
        """See IPerson."""
        ret = self.authored_branches.union(self.registered_branches)
        ret = ret.union(self.subscribed_branches)
        return ret.orderBy('-id')

    @property
    def registered_branches(self):
        """See IPerson."""
        query = """Branch.owner = %d AND
                   (Branch.author != %d OR Branch.author is NULL)"""
        return Branch.select(query % (self.id, self.id),
                             prejoins=["product"])


    def getBugContactPackages(self):
        """See IPerson."""
        package_bug_contacts = shortlist(
            PackageBugContact.selectBy(bugcontact=self),
            longest_expected=25)

        packages_for_bug_contact = [
            package_bug_contact.distribution.getSourcePackage(
                package_bug_contact.sourcepackagename)
            for package_bug_contact in package_bug_contacts]

        packages_for_bug_contact.sort(key=lambda x: x.name)

        return packages_for_bug_contact

    def getBugContactOpenBugCounts(self, user):
        """See IPerson."""
        # We could use IBugTask.search() to get all the counts, but
        # that's slow, since we'd need to issue one query per package
        # and count we want.
        open_bugs_cond = (
            'BugTask.status %s' % search_value_to_where_condition(
                any(*UNRESOLVED_BUGTASK_STATUSES)))

        sum_template = "SUM(CASE WHEN %s THEN 1 ELSE 0 END) AS %s"
        sums = [
            sum_template % (open_bugs_cond, 'open_bugs'),
            sum_template % (
                'BugTask.importance %s' % search_value_to_where_condition(
                    BugTaskImportance.CRITICAL), 'open_critical_bugs'),
            sum_template % (
                'BugTask.assignee IS NULL', 'open_unassigned_bugs'),
            sum_template % (
                'BugTask.status %s' % search_value_to_where_condition(
                    BugTaskStatus.INPROGRESS), 'open_inprogress_bugs')]

        conditions = [
            'Bug.id = BugTask.bug',
            open_bugs_cond,
            'PackageBugContact.bugcontact = %s' % sqlvalues(self),
            'BugTask.sourcepackagename = PackageBugContact.sourcepackagename',
            'BugTask.distribution = PackageBugContact.distribution',
            'Bug.duplicateof is NULL']
        privacy_filter = get_bug_privacy_filter(user)
        if privacy_filter:
            conditions.append(privacy_filter)

        query = """SELECT BugTask.distribution,
                          BugTask.sourcepackagename,
                          %(sums)s
                   FROM BugTask, Bug, PackageBugContact
                   WHERE %(conditions)s
                   GROUP BY BugTask.distribution, BugTask.sourcepackagename"""
        cur = cursor()
        cur.execute(query % dict(
            sums=', '.join(sums), conditions=' AND '.join(conditions)))
        distribution_set = getUtility(IDistributionSet)
        sourcepackagename_set = getUtility(ISourcePackageNameSet)
        packages_with_bugs = set()
        L = []
        for row in shortlist(cur.dictfetchall()):
            distribution = distribution_set.get(row['distribution'])
            sourcepackagename = sourcepackagename_set.get(
                row['sourcepackagename'])
            source_package = distribution.getSourcePackage(sourcepackagename)
            # XXX: Add a tuple instead of the distribution package
            # directly, since DistributionSourcePackage doesn't define a
            # __hash__ method.
            # -- Bjorn Tillenius, 2006-12-15
            packages_with_bugs.add((distribution, sourcepackagename))
            package_counts = dict(
                package=source_package,
                open=row['open_bugs'],
                open_critical=row['open_critical_bugs'],
                open_unassigned=row['open_unassigned_bugs'],
                open_inprogress=row['open_inprogress_bugs'])
            L.append(package_counts)

        # Only packages with open bugs were included in the query. Let's
        # add the rest of the packages as well.
        all_packages = set(
            (distro_package.distribution, distro_package.sourcepackagename)
            for distro_package in self.getBugContactPackages())
        for distribution, sourcepackagename in all_packages.difference(
                packages_with_bugs):
            package_counts = dict(
                package=distribution.getSourcePackage(sourcepackagename),
                open=0, open_critical=0, open_unassigned=0,
                open_inprogress=0)
            L.append(package_counts)

        return L

    def getOrCreateCalendar(self):
        if not self.calendar:
            self.calendar = Calendar(title=self.browsername,
                                     revision=0)
        return self.calendar

    def getBranch(self, product_name, branch_name):
        """See IPerson."""
        # import here to work around a circular import problem
        from canonical.launchpad.database import Product

        if product_name is None or product_name == '+junk':
            return Branch.selectOne(
                'owner=%d AND product is NULL AND name=%s'
                % (self.id, quote(branch_name)))
        else:
            product = Product.selectOneBy(name=product_name)
            if product is None:
                return None
            return Branch.selectOneBy(owner=self, product=product,
                                      name=branch_name)

    def findPathToTeam(self, team):
        """See IPerson."""
        assert not self.isTeam()
        assert team.isTeam()
        path = [team]
        team = self._getDirectMemberIParticipateIn(team)
        while team != self:
            path.insert(0, team)
            team = self._getDirectMemberIParticipateIn(team)
        return path

    def _getDirectMemberIParticipateIn(self, team):
        """Return a direct member of the given team that this person
        participates in.

        If there are more than one direct member of the given team that this
        person participates in, the one with the oldest creation date is
        returned.
        """
        query = AND(
            TeamMembership.q.teamID == team.id,
            TeamMembership.q.personID == Person.q.id,
            TeamParticipation.q.teamID == Person.q.id,
            TeamParticipation.q.personID == self.id)
        clauseTables = ['TeamMembership', 'TeamParticipation']
        return Person.selectFirst(
            query, clauseTables=clauseTables, orderBy='datecreated')

    def isTeam(self):
        """See IPerson."""
        return self.teamowner is not None

    @cachedproperty
    def is_trusted_on_shipit(self):
        """See IPerson."""
        min_entries = MIN_KARMA_ENTRIES_TO_BE_TRUSTED_ON_SHIPIT
        return Karma.selectBy(person=self).count() >= min_entries

    def shippedShipItRequestsOfCurrentRelease(self):
        """See IPerson."""
        query = '''
            ShippingRequest.recipient = %s
            AND ShippingRequest.id = RequestedCDs.request
            AND RequestedCDs.distrorelease = %s
            AND ShippingRequest.shipment IS NOT NULL
            ''' % sqlvalues(self.id, ShipItConstants.current_distrorelease)
        return ShippingRequest.select(
            query, clauseTables=['RequestedCDs'], distinct=True,
            orderBy='-daterequested')

    def lastShippedRequest(self):
        """See IPerson."""
        query = ("recipient = %s AND status = %s"
                 % sqlvalues(self.id, ShippingRequestStatus.SHIPPED))
        return ShippingRequest.selectFirst(query, orderBy=['-daterequested'])

    def pastShipItRequests(self):
        """See IPerson."""
        query = """
            recipient = %(id)s AND (
                status IN (%(denied)s, %(cancelled)s, %(shipped)s))
            """ % sqlvalues(id=self.id, denied=ShippingRequestStatus.DENIED,
                            cancelled=ShippingRequestStatus.CANCELLED,
                            shipped=ShippingRequestStatus.SHIPPED)
        return ShippingRequest.select(query, orderBy=['id'])

    def currentShipItRequest(self):
        """See IPerson."""
        query = """
            recipient = %(id)s
            AND status NOT IN (%(denied)s, %(cancelled)s, %(shipped)s)
            """ % sqlvalues(id=self.id, denied=ShippingRequestStatus.DENIED,
                            cancelled=ShippingRequestStatus.CANCELLED,
                            shipped=ShippingRequestStatus.SHIPPED)
        results = shortlist(
            ShippingRequest.select(query, orderBy=['id'], limit=2))
        count = len(results)
        assert (self == getUtility(ILaunchpadCelebrities).shipit_admin or
                count <= 1), ("Only the shipit-admins team is allowed to have "
                              "more than one open shipit request")
        if count == 1:
            return results[0]
        else:
            return None

    def searchTasks(self, search_params):
        """See IPerson."""
        return getUtility(IBugTaskSet).search(search_params)

    def getProjectsAndCategoriesContributedTo(self, limit=10):
        """See IPerson."""
        contributions = []
        results = self._getProjectsWithTheMostKarma(limit=limit)
        for pillar_name, karma in results:
            pillar = getUtility(IPillarNameSet).getByName(pillar_name)
            contributions.append(
                {'project': pillar,
                 'categories': self._getContributedCategories(pillar)})
        return contributions

    def _getProjectsWithTheMostKarma(self, limit=10):
        """Return the names and karma points of of this person on the
        product/distribution with that name.

        The results are ordered descending by the karma points and limited to
        the given limit.
        """
        # We want this person's total karma on a given context (that is,
        # across all different categories) here; that's why we use a 
        # "KarmaCache.category IS NULL" clause here.
        query = """
            SELECT PillarName.name, KarmaCache.karmavalue
            FROM KarmaCache
            JOIN PillarName ON 
                COALESCE(KarmaCache.distribution, -1) =
                COALESCE(PillarName.distribution, -1)
                AND
                COALESCE(KarmaCache.product, -1) =
                COALESCE(PillarName.product, -1)
            WHERE person = %(person)s
                AND KarmaCache.category IS NULL
                AND KarmaCache.project IS NULL
            ORDER BY karmavalue DESC, name
            LIMIT %(limit)s;
            """ % sqlvalues(person=self, limit=limit)
        cur = cursor()
        cur.execute(query)
        return cur.fetchall()

    def _getContributedCategories(self, pillar):
        """Return the KarmaCategories to which this person has karma on the
        given pillar.

        The given pillar must be either an IProduct or an IDistribution.
        """
        if IProduct.providedBy(pillar):
            where_clause = "product = %s" % sqlvalues(pillar)
        elif IDistribution.providedBy(pillar):
            where_clause = "distribution = %s" % sqlvalues(pillar)
        else:
            raise AssertionError(
                "Pillar must be a product or distro, got %s" % pillar)
        replacements = sqlvalues(person=self)
        replacements['where_clause'] = where_clause
        query = """
            SELECT DISTINCT KarmaCategory.id
            FROM KarmaCategory
            JOIN KarmaCache ON KarmaCache.category = KarmaCategory.id
            WHERE %(where_clause)s
                AND category IS NOT NULL
                AND person = %(person)s
            """ % replacements
        cur = cursor()
        cur.execute(query)
        ids = ",".join(str(id) for [id] in cur.fetchall())
        return KarmaCategory.select("id IN (%s)" % ids)

    @property
    def karma_category_caches(self):
        """See IPerson."""
        return KarmaCache.select(
            AND(
                KarmaCache.q.personID == self.id,
                KarmaCache.q.categoryID != None,
                KarmaCache.q.productID == None,
                KarmaCache.q.projectID == None,
                KarmaCache.q.distributionID == None,
                KarmaCache.q.sourcepackagenameID == None),
            orderBy=['category'])

    @property
    def karma(self):
        """See IPerson."""
        cache = KarmaTotalCache.selectOneBy(person=self)
        if cache is None:
            # Newly created accounts may not be in the cache yet, meaning the
            # karma updater script hasn't run since the account was created.
            return 0
        else:
            return cache.karma_total

    @property
    def is_valid_person_or_team(self):
        """See IPerson."""
        try:
            if ValidPersonOrTeamCache.get(self.id) is not None:
                return True
        except SQLObjectNotFound:
            pass
        return False

    @property
    def is_valid_person(self):
        """See IPerson."""
        if self.teamowner is not None:
            return False
        return self.is_valid_person_or_team

    def assignKarma(self, action_name, product=None, distribution=None,
                    sourcepackagename=None):
        """See IPerson."""
        # Teams don't get Karma. Inactive accounts don't get Karma.
        # No warning, as we don't want to place the burden on callsites
        # to check this.
        if not self.is_valid_person:
            return None

        if product is not None:
            assert distribution is None and sourcepackagename is None
        elif distribution is not None:
            assert product is None
        else:
            raise AssertionError(
                'You must provide either a product or a distribution.')

        try:
            action = KarmaAction.byName(action_name)
        except SQLObjectNotFound:
            raise AssertionError(
                "No KarmaAction found with name '%s'." % action_name)

        karma = Karma(
            person=self, action=action, product=product,
            distribution=distribution, sourcepackagename=sourcepackagename)
        notify(KarmaAssignedEvent(self, karma))
        return karma

    def latestKarma(self, quantity=25):
        """See IPerson."""
        return Karma.selectBy(person=self,
            orderBy='-datecreated')[:quantity]

    # XXX: This cache should no longer be needed once CrowdControl lands,
    # as apparently it will also cache this information.
    # -- StuartBishop 20060510
    _inTeam_cache = None

    def inTeam(self, team):
        """See IPerson."""
        if team is None:
            return False

        if team.id == self.id: # Short circuit - would return True anyway
            return True

        if self._inTeam_cache is None: # Initialize cache
            self._inTeam_cache = {}
        else:
            try:
                return self._inTeam_cache[team.id] # Return from cache
            except KeyError:
                pass # Or fall through

        tp = TeamParticipation.selectOneBy(team=team, person=self)
        if tp is not None or self.id == team.teamownerID:
            in_team = True
        elif team.teamowner is not None and not team.teamowner.inTeam(team):
            # The owner is not a member but must retain his rights over
            # this team. This person may be a member of the owner, and in this
            # case it'll also have rights over this team.
            in_team = self.inTeam(team.teamowner)
        else:
            in_team = False

        self._inTeam_cache[team.id] = in_team
        return in_team

    def hasMembershipEntryFor(self, team):
        """See IPerson."""
        return bool(TeamMembership.selectOneBy(person=self,
                                               team=team))

    def hasParticipationEntryFor(self, team):
        """See IPerson."""
        return bool(TeamParticipation.selectOneBy(person=self,
                                                  team=team))

    def leave(self, team):
        """See IPerson."""
        assert not ITeam.providedBy(self)

        self._inTeam_cache = {} # Flush the cache used by the inTeam method

        active = [TeamMembershipStatus.ADMIN, TeamMembershipStatus.APPROVED]
        tm = TeamMembership.selectOneBy(person=self, team=team)
        if tm is None or tm.status not in active:
            # Ok, we're done. You are not an active member and still not being.
            return

        team.setMembershipData(
            self, TeamMembershipStatus.DEACTIVATED, self, tm.dateexpires)

    def join(self, team):
        """See IPerson."""
        assert not self.isTeam(), (
            "Teams take no actions in Launchpad, thus they can't join() "
            "another team. Instead, you have to addMember() them.")

        self._inTeam_cache = {} # Flush the cache used by the inTeam method

        expired = TeamMembershipStatus.EXPIRED
        proposed = TeamMembershipStatus.PROPOSED
        approved = TeamMembershipStatus.APPROVED
        declined = TeamMembershipStatus.DECLINED
        deactivated = TeamMembershipStatus.DEACTIVATED

        if team.subscriptionpolicy == TeamSubscriptionPolicy.RESTRICTED:
            return False
        elif team.subscriptionpolicy == TeamSubscriptionPolicy.MODERATED:
            status = proposed
        elif team.subscriptionpolicy == TeamSubscriptionPolicy.OPEN:
            status = approved

        tm = TeamMembership.selectOneBy(person=self, team=team)
        expires = team.defaultexpirationdate
        if tm is None:
            team.addMember(self, reviewer=self, status=status)
        else:
            if (tm.status == declined and
                team.subscriptionpolicy == TeamSubscriptionPolicy.MODERATED):
                # The user is a DECLINED member, we just have to change the
                # status to PROPOSED.
                team.setMembershipData(self, status, self, expires)
            elif (tm.status in [expired, deactivated, declined] and
                  team.subscriptionpolicy == TeamSubscriptionPolicy.OPEN):
                team.setMembershipData(self, status, self, expires)
            else:
                return False

        return True

    #
    # ITeam methods
    #
    def getSuperTeams(self):
        """See IPerson."""
        query = ('Person.id = TeamParticipation.team AND '
                 'TeamParticipation.person = %d' % self.id)
        return Person.select(query, clauseTables=['TeamParticipation'])

    def getSubTeams(self):
        """See IPerson."""
        query = ('Person.id = TeamParticipation.person AND '
                 'TeamParticipation.team = %d AND '
                 'Person.teamowner IS NOT NULL' % self.id)
        return Person.select(query, clauseTables=['TeamParticipation'])

    def getTeamAdminsEmailAddresses(self):
        """See IPerson."""
        assert self.teamowner is not None
        to_addrs = set()
        for person in self.getEffectiveAdministrators():
            to_addrs.update(contactEmailAddresses(person))
        return sorted(to_addrs)

    def addMember(self, person, reviewer, status=TeamMembershipStatus.APPROVED,
                  comment=None):
        """See IPerson."""
        assert self.teamowner is not None

        if person.isTeam():
            assert not self.hasParticipationEntryFor(person), (
                "Team '%s' is a member of '%s'. As a consequence, '%s' can't "
                "be added as a member of '%s'"
                % (self.name, person.name, person.name, self.name))

        if person in self.activemembers:
            # Make it a no-op if this person is already a member.
            return

        assert not person.hasMembershipEntryFor(self)

        expires = self.defaultexpirationdate
        TeamMembershipSet().new(
            person, self, status, dateexpires=expires, reviewer=reviewer,
            reviewercomment=comment)
        notify(JoinTeamEvent(person, self))

    def setMembershipData(self, person, status, reviewer, expires=None,
                          comment=None):
        """See IPerson."""
        tm = TeamMembership.selectOneBy(person=person, team=self)
        assert tm is not None

        if expires is not None:
            now = datetime.now(pytz.timezone('UTC'))
            assert expires > now, expires

        tm.dateexpires = expires
        # Only call setStatus() if there was an actual status change.
        if status != tm.status:
            tm.setStatus(status, reviewer, reviewercomment=comment)
        else:
            tm.reviewer = reviewer
            tm.comment = comment

        tm.syncUpdate()

    def getEffectiveAdministrators(self):
        """See IPerson."""
        assert self.isTeam()
        owner = Person.select("id = %s" % sqlvalues(self.teamowner))
        # We can't use Person.sortingColumns with union() queries
        # because the table name Person is not available in that
        # context.
        orderBy = SQLConstant("person_sort_key(displayname, name)")
        return self.adminmembers.union(owner, orderBy=orderBy)

    def getMembersByStatus(self, status, orderBy=None):
        """See IPerson."""
        query = ("TeamMembership.team = %s AND TeamMembership.status = %s "
                 "AND TeamMembership.person = Person.id" %
                 sqlvalues(self.id, status))
        if orderBy is None:
            orderBy = Person.sortingColumns
        return Person.select(
            query, clauseTables=['TeamMembership'], orderBy=orderBy)

    def _getEmailsByStatus(self, status):
        query = AND(EmailAddress.q.personID==self.id,
                    EmailAddress.q.status==status)
        return EmailAddress.select(query)

    @property
    def ubuntuwiki(self):
        """See IPerson."""
        return getUtility(IWikiNameSet).getUbuntuWikiByPerson(self)

    @property
    def otherwikis(self):
        """See IPerson."""
        return getUtility(IWikiNameSet).getOtherWikisByPerson(self)

    @property
    def allwikis(self):
        return getUtility(IWikiNameSet).getAllWikisByPerson(self)

    @property
    def title(self):
        """See IPerson."""
        return self.browsername

    @property
    def allmembers(self):
        """See IPerson."""
        query = ('Person.id = TeamParticipation.person AND '
                 'TeamParticipation.team = %d' % self.id)
        return Person.select(query, clauseTables=['TeamParticipation'])

    @property
    def all_member_count(self):
        """See IPerson."""
        return self.allmembers.count()

    @property
    def deactivatedmembers(self):
        """See IPerson."""
        return self.getMembersByStatus(TeamMembershipStatus.DEACTIVATED)

    @property
    def expiredmembers(self):
        """See IPerson."""
        return self.getMembersByStatus(TeamMembershipStatus.EXPIRED)

    @property
    def declinedmembers(self):
        """See IPerson."""
        return self.getMembersByStatus(TeamMembershipStatus.DECLINED)

    @property
    def proposedmembers(self):
        """See IPerson."""
        return self.getMembersByStatus(TeamMembershipStatus.PROPOSED)

    @property
    def adminmembers(self):
        """See IPerson."""
        return self.getMembersByStatus(TeamMembershipStatus.ADMIN)

    @property
    def approvedmembers(self):
        """See IPerson."""
        return self.getMembersByStatus(TeamMembershipStatus.APPROVED)

    @property
    def activemembers(self):
        """See IPerson."""
        # We can't use Person.sortingColumns with union() queries
        # because the table name Person is not available in that
        # context.
        orderBy = SQLConstant("person_sort_key(displayname, name)")
        return self.approvedmembers.union(self.adminmembers, orderBy=orderBy)

    @property
    def active_member_count(self):
        """See IPerson."""
        return self.activemembers.count()

    @property
    def inactivemembers(self):
        """See IPerson."""
        # See comment in Person.activememberships
        orderBy = SQLConstant("person_sort_key(displayname, name)")
        return self.expiredmembers.union(self.deactivatedmembers,
                                          orderBy=orderBy)

    # XXX: myactivememberships and activememberships are rather
    # confusingly named, and I just fixed bug 2871 as a consequence of
    # this. Is there a way to improve it?
    #   -- kiko, 2005-10-07
    @property
    def myactivememberships(self):
        """See IPerson."""
        return TeamMembership.select("""
            TeamMembership.person = %s AND status in %s AND
            Person.id = TeamMembership.team
            """ % sqlvalues(self.id, [TeamMembershipStatus.APPROVED,
                                      TeamMembershipStatus.ADMIN]),
            clauseTables=['Person'],
            orderBy=Person.sortingColumns)

    @property
    def activememberships(self):
        """See IPerson."""
        return TeamMembership.select('''
            TeamMembership.team = %s AND status in %s AND
            Person.id = TeamMembership.person
            ''' % sqlvalues(self.id, [TeamMembershipStatus.APPROVED,
                                      TeamMembershipStatus.ADMIN]),
            clauseTables=['Person'],
            orderBy=Person.sortingColumns)

    @property
    def teams_participated_in(self):
        """See IPerson."""
        return Person.select("""
            Person.id = TeamParticipation.team
            AND TeamParticipation.person = %s
            AND Person.teamowner IS NOT NULL
            """ % sqlvalues(self.id),
            clauseTables=['TeamParticipation'],
            orderBy=Person.sortingColumns)

    @property
    def defaultexpirationdate(self):
        """See IPerson."""
        days = self.defaultmembershipperiod
        if days:
            return datetime.now(pytz.timezone('UTC')) + timedelta(days)
        else:
            return None

    @property
    def defaultrenewedexpirationdate(self):
        """See IPerson."""
        days = self.defaultrenewalperiod
        if days:
            return datetime.now(pytz.timezone('UTC')) + timedelta(days)
        else:
            return None

    @property
    def translation_history(self):
        """See IPerson."""
        # Note that we can't use selectBy here because of the prejoins.
        history = POFileTranslator.select(
            "POFileTranslator.person = %s" % sqlvalues(self),
            prejoins=[
                "pofile",
                "pofile.potemplate",
                "latest_posubmission",
                "latest_posubmission.pomsgset.potmsgset.primemsgid_",
                "latest_posubmission.potranslation"],
            orderBy="-date_last_touched")
        return history

    @property
    def translation_groups(self):
        """See IPerson."""
        return getUtility(ITranslationGroupSet).getByPerson(self)

    def validateAndEnsurePreferredEmail(self, email):
        """See IPerson."""
        if not IEmailAddress.providedBy(email):
            raise TypeError, (
                "Any person's email address must provide the IEmailAddress "
                "interface. %s doesn't." % email)
        # XXX stevea 05/07/05 this is here because of an SQLobject
        # comparison oddity
        assert email.person.id == self.id, 'Wrong person! %r, %r' % (
            email.person, self)

        # This email is already validated and is this person's preferred
        # email, so we have nothing to do.
        if self.preferredemail == email:
            return

        if self.preferredemail is None:
            # This branch will be executed only in the first time a person
            # uses Launchpad. Either when creating a new account or when
            # resetting the password of an automatically created one.
            self.setPreferredEmail(email)
        else:
            email.status = EmailAddressStatus.VALIDATED

    def setPreferredEmail(self, email):
        """See IPerson."""
        if not IEmailAddress.providedBy(email):
            raise TypeError, (
                "Any person's email address must provide the IEmailAddress "
                "interface. %s doesn't." % email)
        assert email.person.id == self.id
        preferredemail = self.preferredemail
        if preferredemail is not None:
            preferredemail.status = EmailAddressStatus.VALIDATED
            # We need to flush updates, because we don't know what order
            # SQLObject will issue the changes and we can't set the new
            # address to PREFERRED until the old one has been set to VALIDATED
            preferredemail.syncUpdate()
        # get the non-proxied EmailAddress object, so we can call
        # syncUpdate() on it:
        email = EmailAddress.get(email.id)
        email.status = EmailAddressStatus.PREFERRED
        email.syncUpdate()
        # Now we update our cache of the preferredemail
        setattr(self, '_preferredemail_cached', email)

    @cachedproperty('_preferredemail_cached')
    def preferredemail(self):
        """See IPerson."""
        emails = self._getEmailsByStatus(EmailAddressStatus.PREFERRED)
        # There can be only one preferred email for a given person at a
        # given time, and this constraint must be ensured in the DB, but
        # it's not a problem if we ensure this constraint here as well.
        emails = shortlist(emails)
        length = len(emails)
        assert length <= 1
        if length:
            return emails[0]
        else:
            return None

    @property
    def preferredemail_sha1(self):
        """See IPerson."""
        preferredemail = self.preferredemail
        if preferredemail:
            return sha.new('mailto:' + preferredemail.email).hexdigest().upper()
        else:
            return None

    @property
    def validatedemails(self):
        """See IPerson."""
        return self._getEmailsByStatus(EmailAddressStatus.VALIDATED)

    @property
    def unvalidatedemails(self):
        """See IPerson."""
        query = """
            requester = %s
            AND (tokentype=%s OR tokentype=%s)
            AND date_consumed IS NULL
            """ % sqlvalues(self.id, LoginTokenType.VALIDATEEMAIL,
                            LoginTokenType.VALIDATETEAMEMAIL)
        return sorted(set(token.email for token in LoginToken.select(query)))

    @property
    def guessedemails(self):
        """See IPerson."""
        return self._getEmailsByStatus(EmailAddressStatus.NEW)

    @property
    def pendinggpgkeys(self):
        """See IPerson."""
        logintokenset = getUtility(ILoginTokenSet)
        return sorted(set(token.fingerprint for token in
                      logintokenset.getPendingGPGKeys(requesterid=self.id)))

    @property
    def inactivegpgkeys(self):
        """See IPerson."""
        gpgkeyset = getUtility(IGPGKeySet)
        return gpgkeyset.getGPGKeys(ownerid=self.id, active=False)

    @property
    def gpgkeys(self):
        """See IPerson."""
        gpgkeyset = getUtility(IGPGKeySet)
        return gpgkeyset.getGPGKeys(ownerid=self.id)

    def latestMaintainedPackages(self):
        """See IPerson."""
        return self._latestReleaseQuery()

    def latestUploadedButNotMaintainedPackages(self):
        """See IPerson."""
        return self._latestReleaseQuery(uploader_only=True)

    def _latestReleaseQuery(self, uploader_only=False):
        # Issues a special query that returns the most recent
        # sourcepackagereleases that were maintained/uploaded to
        # distribution releases by this person.
        if uploader_only:
            extra = """sourcepackagerelease.creator = %d AND
                       sourcepackagerelease.maintainer != %d""" % (
                       self.id, self.id)
        else:
            extra = "sourcepackagerelease.maintainer = %d" % self.id
        query = """
            SourcePackageRelease.id IN (
                SELECT DISTINCT ON (uploaddistrorelease,sourcepackagename)
                       sourcepackagerelease.id
                  FROM sourcepackagerelease
                 WHERE %s
              ORDER BY uploaddistrorelease, sourcepackagename,
                       dateuploaded DESC
              )
              """ % extra
        return SourcePackageRelease.select(
            query,
            orderBy=['-SourcePackageRelease.dateuploaded',
                     'SourcePackageRelease.id'],
            prejoins=['sourcepackagename', 'maintainer'])

    @cachedproperty
    def is_ubuntero(self):
        """See IPerson."""
        sigset = getUtility(ISignedCodeOfConductSet)
        lastdate = sigset.getLastAcceptedDate()

        query = AND(SignedCodeOfConduct.q.active==True,
                    SignedCodeOfConduct.q.ownerID==self.id,
                    SignedCodeOfConduct.q.datecreated>=lastdate)

        return bool(SignedCodeOfConduct.select(query).count())

    @property
    def activesignatures(self):
        """See IPerson."""
        sCoC_util = getUtility(ISignedCodeOfConductSet)
        return sCoC_util.searchByUser(self.id)

    @property
    def inactivesignatures(self):
        """See IPerson."""
        sCoC_util = getUtility(ISignedCodeOfConductSet)
        return sCoC_util.searchByUser(self.id, active=False)


class PersonSet:
    """The set of persons."""
    implements(IPersonSet)

    def __init__(self):
        self.title = 'People registered with Launchpad'

    def topPeople(self):
        """See IPersonSet."""
        # The odd ordering here is to ensure we hit the PostgreSQL
        # indexes. It will not make any real difference outside of tests.
        query = """
            id in (
                SELECT person FROM KarmaTotalCache
                ORDER BY karma_total DESC, person DESC
                LIMIT 5
                )
            """
        top_people = shortlist(Person.select(query))
        top_people.sort(key=lambda obj: (obj.karma, obj.id), reverse=True)
        return top_people

    def newTeam(self, teamowner, name, displayname, teamdescription=None,
                subscriptionpolicy=TeamSubscriptionPolicy.MODERATED,
                defaultmembershipperiod=None, defaultrenewalperiod=None):
        """See IPersonSet."""
        assert teamowner
        team = Person(teamowner=teamowner, name=name, displayname=displayname,
                teamdescription=teamdescription,
                defaultmembershipperiod=defaultmembershipperiod,
                defaultrenewalperiod=defaultrenewalperiod,
                subscriptionpolicy=subscriptionpolicy)
        # Here we add the owner as a team admin manually because we know what
        # we're doing (so we don't need to do any sanity checks) and we don't
        # want any email notifications to be sent.
        TeamMembershipSet().new(
            teamowner, team, TeamMembershipStatus.ADMIN, reviewer=teamowner)
        return team

    def createPersonAndEmail(
            self, email, rationale, comment=None, name=None,
            displayname=None, password=None, passwordEncrypted=False,
            hide_email_addresses=False, registrant=None):
        """See IPersonSet."""
        if name is None:
            try:
                name = nickname.generate_nick(email)
            except nickname.NicknameGenerationError:
                return None, None
        else:
            if self.getByName(name, ignore_merged=False) is not None:
                return None, None

        if not passwordEncrypted and password is not None:
            password = getUtility(IPasswordEncryptor).encrypt(password)

        if not displayname:
            displayname = name.capitalize()
        person = self._newPerson(
            name, displayname, hide_email_addresses, rationale=rationale,
            comment=comment, password=password, registrant=registrant)

        email = getUtility(IEmailAddressSet).new(email, person)
        return person, email

    def _newPerson(self, name, displayname, hide_email_addresses,
                   rationale, comment=None, password=None, registrant=None):
        """Create and return a new Person with the given attributes.

        Also generate a wikiname for this person that's not yet used in the
        Ubuntu wiki.
        """
        assert self.getByName(name, ignore_merged=False) is None
        person = Person(
            name=name, displayname=displayname, password=password,
            creation_rationale=rationale, creation_comment=comment,
            hide_email_addresses=hide_email_addresses, registrant=registrant)

        wikinameset = getUtility(IWikiNameSet)
        wikiname = nickname.generate_wikiname(
            person.displayname, wikinameset.exists)
        wikinameset.new(person, UBUNTU_WIKI_URL, wikiname)
        return person

    def ensurePerson(self, email, displayname, rationale, comment=None,
                     registrant=None):
        """See IPersonSet."""
        person = self.getByEmail(email)
        if person:
            return person
        person, dummy = self.createPersonAndEmail(
            email, rationale, comment=comment, displayname=displayname,
            registrant=registrant)
        return person

    def getByName(self, name, ignore_merged=True):
        """See IPersonSet."""
        query = (Person.q.name == name)
        if ignore_merged:
            query = AND(query, Person.q.mergedID==None)
        return Person.selectOne(query)

    def updateStatistics(self, ztm):
        """See IPersonSet."""
        stats = getUtility(ILaunchpadStatisticSet)
        stats.update('people_count', self.getAllPersons().count())
        ztm.commit()
        stats.update('teams_count', self.getAllTeams().count())
        ztm.commit()

    def peopleCount(self):
        """See IPersonSet."""
        return getUtility(ILaunchpadStatisticSet).value('people_count')

    def getAllPersons(self, orderBy=None):
        """See IPersonSet."""
        if orderBy is None:
            orderBy = Person.sortingColumns
        query = AND(Person.q.teamownerID==None, Person.q.mergedID==None)
        return Person.select(query, orderBy=orderBy)

    def getAllValidPersons(self, orderBy=None):
        """See IPersonSet."""
        if orderBy is None:
            orderBy = Person.sortingColumns
        return Person.select(
            "Person.id = ValidPersonOrTeamCache.id AND teamowner IS NULL",
            clauseTables=["ValidPersonOrTeamCache"], orderBy=orderBy
            )

    def teamsCount(self):
        """See IPersonSet."""
        return getUtility(ILaunchpadStatisticSet).value('teams_count')

    def getAllTeams(self, orderBy=None):
        """See IPersonSet."""
        if orderBy is None:
            orderBy = Person.sortingColumns
        return Person.select(Person.q.teamownerID!=None, orderBy=orderBy)

    def find(self, text, orderBy=None):
        """See IPersonSet."""
        if orderBy is None:
            # See comment in Person.activememberships
            orderBy = SQLConstant("person_sort_key(displayname, name)")
        text = text.lower()
        # Teams may not have email addresses, so we need to either use a LEFT
        # OUTER JOIN or do a UNION between two queries. Using a UNION makes
        # it a lot faster than with a LEFT OUTER JOIN.
        email_query = """
            EmailAddress.person = Person.id AND
            lower(EmailAddress.email) LIKE %s || '%%'
            """ % quote_like(text)
        results = Person.select(email_query, clauseTables=['EmailAddress'])
        name_query = "fti @@ ftq(%s) AND merged is NULL" % quote(text)
        return results.union(Person.select(name_query), orderBy=orderBy)

    def findPerson(self, text="", orderBy=None):
        """See IPersonSet."""
        if orderBy is None:
            # See comment in Person.activememberships
            orderBy = SQLConstant("person_sort_key(displayname, name)")
        text = text.lower()
        base_query = ('Person.teamowner IS NULL AND Person.merged IS NULL AND '
                      'EmailAddress.person = Person.id')
        clauseTables = ['EmailAddress']
        if text:
            # We use a UNION here because this makes things *a lot* faster
            # than if we did a single SELECT with the two following clauses
            # ORed.
            email_query = ("%s AND lower(EmailAddress.email) LIKE %s || '%%'"
                           % (base_query, quote_like(text)))
            name_query = ('%s AND Person.fti @@ ftq(%s)'
                          % (base_query, quote(text)))
            results = Person.select(email_query, clauseTables=clauseTables)
            results = results.union(
                Person.select(name_query, clauseTables=clauseTables))
        else:
            results = Person.select(base_query, clauseTables=clauseTables)

        return results.orderBy(orderBy)

    def findTeam(self, text, orderBy=None):
        """See IPersonSet."""
        if orderBy is None:
            # See comment in Person.activememberships
            orderBy = SQLConstant("person_sort_key(displayname, name)")
        text = text.lower()
        # Teams may not have email addresses, so we need to either use a LEFT
        # OUTER JOIN or do a UNION between two queries. Using a UNION makes
        # it a lot faster than with a LEFT OUTER JOIN.
        email_query = """
            Person.teamowner IS NOT NULL AND
            EmailAddress.person = Person.id AND
            lower(EmailAddress.email) LIKE %s || '%%'
            """ % quote_like(text)
        results = Person.select(email_query, clauseTables=['EmailAddress'])
        name_query = """
             Person.teamowner IS NOT NULL AND
             Person.fti @@ ftq(%s)
            """ % quote(text)
        return results.union(Person.select(name_query), orderBy=orderBy)

    def get(self, personid):
        """See IPersonSet."""
        try:
            return Person.get(personid)
        except SQLObjectNotFound:
            return None

    def getByEmail(self, email):
        """See IPersonSet."""
        emailaddress = getUtility(IEmailAddressSet).getByEmail(email)
        if emailaddress is None:
            return None
        assert emailaddress.person is not None
        return emailaddress.person

    def getUbunteros(self, orderBy=None):
        """See IPersonSet."""
        if orderBy is None:
            # The fact that the query below is unique makes it
            # impossible to use person_sort_key(), and rewriting it to
            # use a subselect is more expensive. -- kiko
            orderBy = ["Person.displayname", "Person.name"]
        sigset = getUtility(ISignedCodeOfConductSet)
        lastdate = sigset.getLastAcceptedDate()

        query = AND(Person.q.id==SignedCodeOfConduct.q.ownerID,
                    SignedCodeOfConduct.q.active==True,
                    SignedCodeOfConduct.q.datecreated>=lastdate)

        return Person.select(query, distinct=True, orderBy=orderBy)

    def getPOFileContributors(self, pofile):
        """See IPersonSet."""
        contributors = Person.select("""
            POFileTranslator.person = Person.id AND
            POFileTranslator.pofile = %s""" % quote(pofile),
            clauseTables=["POFileTranslator"],
            distinct=True,
            # XXX: we can't use Person.sortingColumns because this is a
            # distinct query. To use it we'd need to add the sorting
            # function to the column results and then ignore it -- just
            # like selectAlso does, ironically.
            #   -- kiko, 2006-10-19
            orderBy=["Person.displayname", "Person.name"])
        return contributors

    def getPOFileContributorsByDistroRelease(self, distrorelease, language):
        """See IPersonSet."""
        contributors = Person.select("""
            POFileTranslator.person = Person.id AND
            POFileTranslator.pofile = POFile.id AND
            POFile.language = %s AND
            POFile.potemplate = POTemplate.id AND
            POTemplate.distrorelease = %s AND
            POTemplate.iscurrent = TRUE"""
                % sqlvalues(language, distrorelease),
            clauseTables=["POFileTranslator", "POFile", "POTemplate"],
            distinct=True,
            # See comment in getPOFileContributors about how we can't
            # use Person.sortingColumns.
            orderBy=["Person.displayname", "Person.name"])
        return contributors

    def merge(self, from_person, to_person):
        """Merge a person into another.

        The old user (from_person) will be left as an atavism

        We are not yet game to delete the `from_person` entry from the
        database yet. We will let it roll for a while and see what cruft
        develops -- StuartBishop 20050812
        """
        # Sanity checks
        if ITeam.providedBy(from_person):
            raise TypeError('Got a team as from_person.')
        if ITeam.providedBy(to_person):
            raise TypeError('Got a team as to_person.')
        if not IPerson.providedBy(from_person):
            raise TypeError('from_person is not a person.')
        if not IPerson.providedBy(to_person):
            raise TypeError('to_person is not a person.')

        # since we are doing direct SQL manipulation, make sure all
        # changes have been flushed to the database
        flush_database_updates()

        if getUtility(IEmailAddressSet).getByPerson(from_person).count() > 0:
            raise ValueError('from_person still has email addresses.')

        # Get a database cursor.
        cur = cursor()

        references = list(postgresql.listReferences(cur, 'person', 'id'))

        # These table.columns will be skipped by the 'catch all'
        # update performed later
        skip = [
            ('teammembership', 'person'),
            ('teammembership', 'team'),
            ('teamparticipation', 'person'),
            ('teamparticipation', 'team'),
            ('personlanguage', 'person'),
            ('person', 'merged'),
            ('emailaddress', 'person'),
            ('karmacache', 'person'),
            ('karmatotalcache', 'person'),
            # We don't merge teams, so the poll table can be ignored
            ('poll', 'team'),
            # I don't think we need to worry about the votecast and vote
            # tables, because a real human should never have two accounts
            # in Launchpad that are active members of a given team and voted
            # in a given poll. -- GuilhermeSalgado 2005-07-07
            # We also can't afford to change poll results after they are
            # closed -- StuartBishop 20060602
            ('votecast', 'person'),
            ('vote', 'person'),
            # This table is handled entirely by triggers
            ('validpersonorteamcache', 'id'),
            ]

        # Sanity check. If we have an indirect reference, it must
        # be ON DELETE CASCADE. We only have one case of this at the moment,
        # but this code ensures we catch any new ones added incorrectly.
        for src_tab, src_col, ref_tab, ref_col, updact, delact in references:
            # If the ref_tab and ref_col is not Person.id, then we have
            # an indirect reference. Ensure the update action is 'CASCADE'
            if ref_tab != 'person' and ref_col != 'id':
                if updact != 'c':
                    raise RuntimeError(
                        '%s.%s reference to %s.%s must be ON UPDATE CASCADE'
                        % (src_tab, src_col, ref_tab, ref_col)
                        )

        # These rows are in a UNIQUE index, and we can only move them
        # to the new Person if there is not already an entry. eg. if
        # the destination and source persons are both subscribed to a bounty,
        # we cannot change the source persons subscription. We just leave them
        # as noise for the time being.

        to_id = to_person.id
        from_id = from_person.id

        # Update GPGKey. It won't conflict, but our sanity checks don't
        # know that
        cur.execute('UPDATE GPGKey SET owner=%(to_id)d WHERE owner=%(from_id)d'
                    % vars())
        skip.append(('gpgkey','owner'))

        # Update WikiName. Delete the from entry for our internal wikis
        # so it can be reused. Migrate the non-internal wikinames.
        # Note we only allow one wikiname per person for the UBUNTU_WIKI_URL
        # wiki.
        quoted_internal_wikiname = quote(UBUNTU_WIKI_URL)
        cur.execute("""
            DELETE FROM WikiName
            WHERE person=%(from_id)d AND wiki=%(quoted_internal_wikiname)s
            """ % vars()
            )
        cur.execute("""
            UPDATE WikiName SET person=%(to_id)d WHERE person=%(from_id)d
            """ % vars()
            )
        skip.append(('wikiname', 'person'))

        # Update shipit shipments
        cur.execute('''
            UPDATE ShippingRequest SET recipient=%(to_id)s
            WHERE recipient = %(from_id)s AND (
                shipment IS NOT NULL
                OR status IN (%(cancelled)s, %(denied)s)
                OR NOT EXISTS (
                    SELECT TRUE FROM ShippingRequest
                    WHERE recipient = %(to_id)s
                        AND status = %(shipped)s
                    LIMIT 1
                    )
                )
            ''' % sqlvalues(to_id=to_id, from_id=from_id,
                            cancelled=ShippingRequestStatus.CANCELLED,
                            denied=ShippingRequestStatus.DENIED,
                            shipped=ShippingRequestStatus.SHIPPED))
        # Technically, we don't need the not cancelled nor denied
        # filter, as these rows should have already been dealt with.
        # I'm using it anyway for added paranoia.
        cur.execute('''
            DELETE FROM RequestedCDs USING ShippingRequest
            WHERE RequestedCDs.request = ShippingRequest.id
                AND recipient = %(from_id)s
                AND status NOT IN (%(cancelled)s, %(denied)s, %(shipped)s)
            ''' % sqlvalues(from_id=from_id,
                            cancelled=ShippingRequestStatus.CANCELLED,
                            denied=ShippingRequestStatus.DENIED,
                            shipped=ShippingRequestStatus.SHIPPED))
        cur.execute('''
            DELETE FROM ShippingRequest
            WHERE recipient = %(from_id)s
                AND status NOT IN (%(cancelled)s, %(denied)s, %(shipped)s)
            ''' % sqlvalues(from_id=from_id,
                            cancelled=ShippingRequestStatus.CANCELLED,
                            denied=ShippingRequestStatus.DENIED,
                            shipped=ShippingRequestStatus.SHIPPED))
        skip.append(('shippingrequest', 'recipient'))

        # Update the Branches that will not conflict, and fudge the names of
        # ones that *do* conflict
        cur.execute('''
            SELECT product, name FROM Branch WHERE owner = %(to_id)d
            ''' % vars())
        possible_conflicts = set(tuple(r) for r in cur.fetchall())
        cur.execute('''
            SELECT id, product, name FROM Branch WHERE owner = %(from_id)d
            ORDER BY id
            ''' % vars())
        for id, product, name in list(cur.fetchall()):
            new_name = name
            suffix = 1
            while (product, new_name) in possible_conflicts:
                new_name = '%s-%d' % (name, suffix)
                suffix += 1
            possible_conflicts.add((product, new_name))
            new_name = new_name.encode('US-ASCII')
            name = name.encode('US-ASCII')
            cur.execute('''
                UPDATE Branch SET owner = %(to_id)s, name = %(new_name)s
                WHERE owner = %(from_id)s AND name = %(name)s
                    AND (%(product)s IS NULL OR product = %(product)s)
                ''', vars())
        skip.append(('branch','owner'))

        # Update only the BountySubscriptions that will not conflict
        # XXX: Add sampledata and test to confirm this case
        # -- StuartBishop 20050331
        cur.execute('''
            UPDATE BountySubscription
            SET person=%(to_id)d
            WHERE person=%(from_id)d AND bounty NOT IN
                (
                SELECT bounty
                FROM BountySubscription
                WHERE person = %(to_id)d
                )
            ''' % vars())
        # and delete those left over
        cur.execute('''
            DELETE FROM BountySubscription WHERE person=%(from_id)d
            ''' % vars())
        skip.append(('bountysubscription', 'person'))

        # Update only the AnswerContacts that will not conflict
        cur.execute('''
            UPDATE SupportContact
            SET person=%(to_id)d
            WHERE person=%(from_id)d
                AND distribution IS NULL
                AND product NOT IN (
                    SELECT product
                    FROM SupportContact
                    WHERE person = %(to_id)d
                    )
            ''' % vars())
        cur.execute('''
            UPDATE SupportContact
            SET person=%(to_id)d
            WHERE person=%(from_id)d
                AND distribution IS NOT NULL
                AND (distribution, sourcepackagename) NOT IN (
                    SELECT distribution,sourcepackagename
                    FROM SupportContact
                    WHERE person = %(to_id)d
                    )
            ''' % vars())
        # and delete those left over
        cur.execute('''
            DELETE FROM SupportContact WHERE person=%(from_id)d
            ''' % vars())
        skip.append(('supportcontact', 'person'))

        # Update only the QuestionSubscriptions that will not conflict
        cur.execute('''
            UPDATE TicketSubscription
            SET person=%(to_id)d
            WHERE person=%(from_id)d AND ticket NOT IN
                (
                SELECT ticket
                FROM TicketSubscription
                WHERE person = %(to_id)d
                )
            ''' % vars())
        # and delete those left over
        cur.execute('''
            DELETE FROM TicketSubscription WHERE person=%(from_id)d
            ''' % vars())
        skip.append(('ticketsubscription', 'person'))

        # Update only the MentoringOffers that will not conflict
        cur.execute('''
            UPDATE MentoringOffer
            SET owner=%(to_id)d
            WHERE owner=%(from_id)d AND id NOT IN
                (
                SELECT id
                FROM MentoringOffer
                WHERE owner = %(to_id)d
                )
            ''' % vars())
        cur.execute('''
            UPDATE MentoringOffer
            SET team=%(to_id)d
            WHERE team=%(from_id)d AND id NOT IN
                (
                SELECT id
                FROM MentoringOffer
                WHERE team = %(to_id)d
                )
            ''' % vars())
        # and delete those left over
        cur.execute('''
            DELETE FROM MentoringOffer
            WHERE owner=%(from_id)d OR team=%(from_id)d
            ''' % vars())
        skip.append(('mentoringoffer', 'owner'))
        skip.append(('mentoringoffer', 'team'))

        # Update PackageBugContact entries
        cur.execute('''
            UPDATE PackageBugContact SET bugcontact=%(to_id)s
            WHERE bugcontact=%(from_id)s
            ''', vars())
        skip.append(('packagebugcontact', 'bugcontact'))

        # Update the SpecificationFeedback entries that will not conflict
        # and trash the rest.

        # First we handle the reviewer.
        cur.execute('''
            UPDATE SpecificationFeedback
            SET reviewer=%(to_id)d
            WHERE reviewer=%(from_id)d AND specification NOT IN
                (
                SELECT specification
                FROM SpecificationFeedback
                WHERE reviewer = %(to_id)d
                )
            ''' % vars())
        cur.execute('''
            DELETE FROM SpecificationFeedback WHERE reviewer=%(from_id)d
            ''' % vars())
        skip.append(('specificationfeedback', 'reviewer'))

        # And now we handle the requester.
        cur.execute('''
            UPDATE SpecificationFeedback
            SET requester=%(to_id)d
            WHERE requester=%(from_id)d AND specification NOT IN
                (
                SELECT specification
                FROM SpecificationFeedback
                WHERE requester = %(to_id)d
                )
            ''' % vars())
        cur.execute('''
            DELETE FROM SpecificationFeedback WHERE requester=%(from_id)d
            ''' % vars())
        skip.append(('specificationfeedback', 'requester'))

        # Update the SpecificationSubscription entries that will not conflict
        # and trash the rest
        cur.execute('''
            UPDATE SpecificationSubscription
            SET person=%(to_id)d
            WHERE person=%(from_id)d AND specification NOT IN
                (
                SELECT specification
                FROM SpecificationSubscription
                WHERE person = %(to_id)d
                )
            ''' % vars())
        cur.execute('''
            DELETE FROM SpecificationSubscription WHERE person=%(from_id)d
            ''' % vars())
        skip.append(('specificationsubscription', 'person'))

        # Update only the SprintAttendances that will not conflict
        cur.execute('''
            UPDATE SprintAttendance
            SET attendee=%(to_id)d
            WHERE attendee=%(from_id)d AND sprint NOT IN
                (
                SELECT sprint
                FROM SprintAttendance
                WHERE attendee = %(to_id)d
                )
            ''' % vars())
        # and delete those left over
        cur.execute('''
            DELETE FROM SprintAttendance WHERE attendee=%(from_id)d
            ''' % vars())
        skip.append(('sprintattendance', 'attendee'))

        # Update only the POSubscriptions that will not conflict
        # XXX: Add sampledata and test to confirm this case
        # -- StuartBishop 20050331
        cur.execute('''
            UPDATE POSubscription
            SET person=%(to_id)d
            WHERE person=%(from_id)d AND id NOT IN (
                SELECT a.id
                    FROM POSubscription AS a, POSubscription AS b
                    WHERE a.person = %(from_id)d AND b.person = %(to_id)d
                    AND a.language = b.language
                    AND a.potemplate = b.potemplate
                    )
            ''' % vars())
        skip.append(('posubscription', 'person'))

        # Update only the POExportRequests that will not conflict
        # and trash the rest
        cur.execute('''
            UPDATE POExportRequest
            SET person=%(to_id)d
            WHERE person=%(from_id)d AND id NOT IN (
                SELECT a.id FROM POExportRequest AS a, POExportRequest AS b
                WHERE a.person = %(from_id)d AND b.person = %(to_id)d
                AND a.potemplate = b.potemplate
                AND a.pofile = b.pofile
                )
            ''' % vars())
        cur.execute('''
            DELETE FROM POExportRequest WHERE person=%(from_id)d
            ''' % vars())
        skip.append(('poexportrequest', 'person'))

        # Update the POSubmissions. They should not conflict since each of
        # them is independent
        cur.execute('''
            UPDATE POSubmission
            SET person=%(to_id)d
            WHERE person=%(from_id)d
            ''' % vars())
        skip.append(('posubmission', 'person'))

        # Handle the POFileTranslator cache by doing nothing. As it is
        # maintained by triggers, the data migration has already been done
        # for us when we updated the source tables.
        skip.append(('pofiletranslator', 'person'))

        # Update only the TranslationImportQueueEntry that will not conflict
        # and trash the rest
        cur.execute('''
            UPDATE TranslationImportQueueEntry
            SET importer=%(to_id)d
            WHERE importer=%(from_id)d AND id NOT IN (
                SELECT a.id
                FROM TranslationImportQueueEntry AS a,
                     TranslationImportQueueEntry AS b
                WHERE a.importer = %(from_id)d AND b.importer = %(to_id)d
                AND a.distrorelease = b.distrorelease
                AND a.sourcepackagename = b.sourcepackagename
                AND a.productseries = b.productseries
                AND a.path = b.path
                )
            ''' % vars())
        cur.execute('''
            DELETE FROM TranslationImportQueueEntry WHERE importer=%(from_id)d
            ''' % vars())
        skip.append(('translationimportqueueentry', 'importer'))

        # Sanity check. If we have a reference that participates in a
        # UNIQUE index, it must have already been handled by this point.
        # We can tell this by looking at the skip list.
        for src_tab, src_col, ref_tab, ref_col, updact, delact in references:
            uniques = postgresql.listUniques(cur, src_tab, src_col)
            if len(uniques) > 0 and (src_tab, src_col) not in skip:
                raise NotImplementedError(
                        '%s.%s reference to %s.%s is in a UNIQUE index '
                        'but has not been handled' % (
                            src_tab, src_col, ref_tab, ref_col
                            )
                        )

        # Handle all simple cases
        for src_tab, src_col, ref_tab, ref_col, updact, delact in references:
            if (src_tab, src_col) in skip:
                continue
            cur.execute('UPDATE %s SET %s=%d WHERE %s=%d' % (
                src_tab, src_col, to_person.id, src_col, from_person.id
                ))

        # Transfer active team memberships
        approved = TeamMembershipStatus.APPROVED
        admin = TeamMembershipStatus.ADMIN
        cur.execute('SELECT team, status FROM TeamMembership WHERE person = %s '
                    'AND status IN (%s,%s)'
                    % sqlvalues(from_person.id, approved, admin))
        for team_id, status in cur.fetchall():
            cur.execute('SELECT status FROM TeamMembership WHERE person = %s '
                        'AND team = %s'
                        % sqlvalues(to_person.id, team_id))
            result = cur.fetchone()
            if result:
                current_status = result[0]
                # Now we can safely delete from_person's membership record,
                # because we know to_person has a membership entry for this
                # team, so may only need to change its status.
                cur.execute(
                    'DELETE FROM TeamMembership WHERE person = %s AND team = %s'
                    % sqlvalues(from_person.id, team_id))

                if current_status == admin.value:
                    # to_person is already an administrator of this team, no
                    # need to do anything else.
                    continue
                # to_person is either an approved or an inactive member,
                # while from_person is either admin or approved. That means we
                # can safely set from_person's membership status on
                # to_person's membership.
                assert status in (approved.value, admin.value)
                cur.execute(
                    'UPDATE TeamMembership SET status = %s WHERE person = %s '
                    'AND team = %s' % sqlvalues(status, to_person.id, team_id))
            else:
                # to_person is not a member of this team. just change
                # from_person with to_person in the membership record.
                cur.execute(
                    'UPDATE TeamMembership SET person = %s WHERE person = %s '
                    'AND team = %s'
                    % sqlvalues(to_person.id, from_person.id, team_id))

        cur.execute('SELECT team FROM TeamParticipation WHERE person = %s '
                    'AND person != team' % sqlvalues(from_person.id))
        for team_id in cur.fetchall():
            cur.execute('SELECT team FROM TeamParticipation WHERE person = %s '
                        'AND team = %s' % sqlvalues(to_person.id, team_id))
            if not cur.fetchone():
                cur.execute(
                    'UPDATE TeamParticipation SET person = %s WHERE '
                    'person = %s AND team = %s'
                    % sqlvalues(to_person.id, from_person.id, team_id))
            else:
                cur.execute(
                    'DELETE FROM TeamParticipation WHERE person = %s AND '
                    'team = %s' % sqlvalues(from_person.id, team_id))

        # Flag the account as merged
        cur.execute('''
            UPDATE Person SET merged=%(to_id)d WHERE id=%(from_id)d
            ''' % vars())

        # Append a -merged suffix to the account's name.
        name = base = "%s-merged" % from_person.name.encode('ascii')
        cur.execute("SELECT id FROM Person WHERE name = %s" % sqlvalues(name))
        i = 1
        while cur.fetchone():
            name = "%s%d" % (base, i)
            cur.execute("SELECT id FROM Person WHERE name = %s"
                        % sqlvalues(name))
            i += 1
        cur.execute("UPDATE Person SET name = %s WHERE id = %s"
                    % sqlvalues(name, from_person.id))

        # Since we've updated the database behind SQLObject's back,
        # flush its caches.
        flush_database_caches()


class PersonLanguage(SQLBase):
    _table = 'PersonLanguage'

    person = ForeignKey(foreignKey='Person', dbName='person', notNull=True)
    language = ForeignKey(foreignKey='Language', dbName='language',
                          notNull=True)


class SSHKey(SQLBase):
    implements(ISSHKey)

    _table = 'SSHKey'

    person = ForeignKey(foreignKey='Person', dbName='person', notNull=True)
    keytype = EnumCol(dbName='keytype', notNull=True, schema=SSHKeyType)
    keytext = StringCol(dbName='keytext', notNull=True)
    comment = StringCol(dbName='comment', notNull=True)


class SSHKeySet:
    implements(ISSHKeySet)

    def new(self, person, keytype, keytext, comment):
        return SSHKey(person=person, keytype=keytype, keytext=keytext,
                      comment=comment)

    def getByID(self, id, default=None):
        try:
            return SSHKey.get(id)
        except SQLObjectNotFound:
            return default


class WikiName(SQLBase):
    implements(IWikiName)

    _table = 'WikiName'

    person = ForeignKey(dbName='person', foreignKey='Person', notNull=True)
    wiki = StringCol(dbName='wiki', notNull=True)
    wikiname = StringCol(dbName='wikiname', notNull=True)

    @property
    def url(self):
        return self.wiki + self.wikiname


class WikiNameSet:
    implements(IWikiNameSet)

    def getByWikiAndName(self, wiki, wikiname):
        """See IWikiNameSet."""
        return WikiName.selectOneBy(wiki=wiki, wikiname=wikiname)

    def getUbuntuWikiByPerson(self, person):
        """See IWikiNameSet."""
        return WikiName.selectOneBy(person=person, wiki=UBUNTU_WIKI_URL)

    def getOtherWikisByPerson(self, person):
        """See IWikiNameSet."""
        return WikiName.select(AND(WikiName.q.personID==person.id,
                                   WikiName.q.wiki!=UBUNTU_WIKI_URL))

    def getAllWikisByPerson(self, person):
        """See IWikiNameSet."""
        return WikiName.selectBy(person=person)

    def get(self, id, default=None):
        """See IWikiNameSet."""
        wiki = WikiName.selectOneBy(id=id)
        if wiki is None:
            return default
        return wiki

    def new(self, person, wiki, wikiname):
        """See IWikiNameSet."""
        return WikiName(person=person, wiki=wiki, wikiname=wikiname)

    def exists(self, wikiname, wiki=UBUNTU_WIKI_URL):
        """See IWikiNameSet."""
        return WikiName.selectOneBy(wiki=wiki, wikiname=wikiname) is not None


class JabberID(SQLBase):
    implements(IJabberID)

    _table = 'JabberID'

    person = ForeignKey(dbName='person', foreignKey='Person', notNull=True)
    jabberid = StringCol(dbName='jabberid', notNull=True)


class JabberIDSet:
    implements(IJabberIDSet)

    def new(self, person, jabberid):
        """See IJabberIDSet"""
        return JabberID(person=person, jabberid=jabberid)

    def getByJabberID(self, jabberid, default=None):
        """See IJabberIDSet"""
        jabber = JabberID.selectOneBy(jabberid=jabberid)
        if jabber is None:
            return default
        return jabber

    def getByPerson(self, person):
        """See IJabberIDSet"""
        return JabberID.selectBy(person=person)


class IrcID(SQLBase):
    implements(IIrcID)

    _table = 'IrcID'

    person = ForeignKey(dbName='person', foreignKey='Person', notNull=True)
    network = StringCol(dbName='network', notNull=True)
    nickname = StringCol(dbName='nickname', notNull=True)


class IrcIDSet:
    implements(IIrcIDSet)

    def new(self, person, network, nickname):
        return IrcID(person=person, network=network, nickname=nickname)
<|MERGE_RESOLUTION|>--- conflicted
+++ resolved
@@ -48,15 +48,10 @@
     ISSHKey, IEmailAddressSet, IPasswordEncryptor, ICalendarOwner,
     IBugTaskSet, UBUNTU_WIKI_URL, ISignedCodeOfConductSet, ILoginTokenSet,
     ITranslationGroupSet, ILaunchpadStatisticSet, ShipItConstants,
-<<<<<<< HEAD
-    ILaunchpadCelebrities, ILanguageSet, IDistributionSet,
-    ISourcePackageNameSet, UNRESOLVED_BUGTASK_STATUSES,
-    MIN_KARMA_ENTRIES_TO_BE_TRUSTED_ON_SHIPIT)
-=======
     ILaunchpadCelebrities, ILanguageSet, IDistributionSet, IPillarNameSet,
     ISourcePackageNameSet, QUESTION_STATUS_DEFAULT_SEARCH, IProduct,
-    IDistribution, UNRESOLVED_BUGTASK_STATUSES, IHasGotchiAndEmblem)
->>>>>>> 5f2ab9d5
+    IDistribution, UNRESOLVED_BUGTASK_STATUSES, IHasGotchiAndEmblem,
+    MIN_KARMA_ENTRIES_TO_BE_TRUSTED_ON_SHIPIT)
 
 from canonical.launchpad.database.cal import Calendar
 from canonical.launchpad.database.codeofconduct import SignedCodeOfConduct
