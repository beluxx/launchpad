--- conflicted
+++ resolved
@@ -147,17 +147,10 @@
         return "%s %s" % (
             self.distribution.name.capitalize(), self.name.capitalize())
 
-<<<<<<< HEAD
-    def searchBugs(self, bug=None, searchtext=None, status=None,
-                   priority=None, severity=None, milestone=None,
-                   assignee=None, owner=None, orderby=None,
-                   statusexplanation=None, user=None, omit_dupes=False):
-=======
-    def search(self, bug=None, searchtext=None, status=None, priority=None,
-               severity=None, milestone=None, assignee=None, owner=None,
-               statusexplanation=None, attachmenttype=None, user=None,
-               orderby=None):
->>>>>>> dfd8e85e
+    def searchBugs(self, bug=None, searchtext=None, status=None, priority=None,
+                   severity=None, milestone=None, assignee=None, owner=None,
+                   statusexplanation=None, attachmenttype=None, user=None,
+                   orderby=None, omit_dupes=False):
         """See canonical.launchpad.interfaces.IBugTarget."""
         # As an initial refactoring, we're wrapping BugTaskSet.search.
         # It's possible that the search code will live inside this
@@ -168,8 +161,8 @@
         return BugTaskSet().search(
             distrorelease=self, bug=bug, searchtext=searchtext, status=status,
             priority=priority, severity=severity, milestone=milestone,
-            assignee=assignee, owner=owner, orderby=orderby,
-            statusexplanation=statusexplanation, user=user,
+            assignee=assignee, owner=owner, attachmenttype=attachmenttype,
+            statusexplanation=statusexplanation, user=user, orderby=orderby,
             omit_dupes=omit_dupes)
 
     def getBugSourcePackages(self):
