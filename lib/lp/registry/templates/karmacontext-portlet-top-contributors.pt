--- conflicted
+++ resolved
@@ -21,13 +21,10 @@
       </dt>
     </tal:contributor>
   </dl>
-<<<<<<< HEAD
-=======
 
   <tal:comment condition="nothing">
     # XXX sinzui 2009-08-07 bug=410491: Remove this link and enable the
     # see all link when the distribution index page is 3.0.
   </tal:comment>
   <a tal:replace="structure context/menu:overview/top_contributors/fmt:link" />
->>>>>>> ebb73c82
 </div>