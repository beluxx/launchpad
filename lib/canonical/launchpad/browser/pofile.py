# Copyright 2004-2005 Canonical Ltd.  All rights reserved.

"""Browser code for PO files."""

__metaclass__ = type

__all__ = [
    'POFileFacets',
    'POFileAppMenus',
    'POFileView',
    'BaseExportView',
    'POFileAppMenus',
    'POExportView']

import urllib
import re
from datetime import datetime

from zope.component import getUtility
from zope.publisher.browser import FileUpload

from canonical.lp.dbschema import RosettaFileFormat
from canonical.launchpad.interfaces import (
    IPOFile, IPOExportRequestSet, ILaunchBag, ILanguageSet,
<<<<<<< HEAD
    RawFileAttachFailed, ITranslationImportQueue, NotFoundError)
=======
    RawFileAttachFailed, ITranslationImportQueue, UnexpectedFormData)
>>>>>>> 3b786bb1
from canonical.launchpad.components.poparser import POHeader
from canonical.launchpad import helpers
from canonical.launchpad.browser.pomsgset import POMsgSetView
from canonical.launchpad.webapp import (
    StandardLaunchpadFacets, ApplicationMenu, Link, canonical_url,
    LaunchpadView)


class POFileFacets(StandardLaunchpadFacets):

    usedfor = IPOFile

    defaultlink = 'translations'

    enable_only = ['overview', 'translations']

    def _parent_url(self):
        """Return the URL of the thing the PO template of this PO file is
        attached to.
        """

        potemplate = self.context.potemplate

        if potemplate.distrorelease:
            source_package = potemplate.distrorelease.getSourcePackage(
                potemplate.sourcepackagename)
            return canonical_url(source_package)
        else:
            return canonical_url(potemplate.productseries)

    def overview(self):
        target = self._parent_url()
        text = 'Overview'
        return Link(target, text)

    def translations(self):
        target = ''
        text = 'Translations'
        return Link(target, text)


class POFileAppMenus(ApplicationMenu):
    usedfor = IPOFile
    facet = 'translations'
    links = ['overview', 'translate', 'switchlanguages',
             'upload', 'download', 'viewtemplate']

    def overview(self):
        text = 'Overview'
        return Link('', text)

    def translate(self):
        text = 'Translate'
        return Link('+translate', text, icon='languages')

    def switchlanguages(self):
        text = 'Switch Languages'
        return Link('../', text, icon='languages')

    def upload(self):
        text = 'Upload a File'
        return Link('+upload', text, icon='edit')

    def download(self):
        text = 'Download'
        return Link('+export', text, icon='download')

    def viewtemplate(self):
        text = 'View Template'
        return Link('../', text, icon='languages')


class BaseExportView:
    """Base class for PO export views."""

    def formats(self):
        """Return a list of formats available for translation exports."""

        class BrowserFormat:
            def __init__(self, title, value):
                self.title = title
                self.value = value

        formats = [
            RosettaFileFormat.PO,
            RosettaFileFormat.MO,
        ]

        for format in formats:
            yield BrowserFormat(format.title, format.name)


class POFileView(LaunchpadView):
    """The View class for a POFile or a DummyPOFile.

    Note that the DummyPOFile is presented if there is no POFile in the
    database, but the user wants to render one. Check the traverse_potemplate
    function for more information about when the user is looking at a POFile,
    or a DummyPOFile.
    """

    __used_for__ = IPOFile

    DEFAULT_COUNT = 10
    MAX_COUNT = 100
    DEFAULT_SHOW = 'all'

    def _initialize_show_option(self):
        # Get any value given by the user
        self.show = self.form.get('show')

        if self.show not in (
            'translated', 'untranslated', 'all', 'need_review'):
            self.show = self.DEFAULT_SHOW
        self.show_all = False
        self.show_need_review = False
        self.show_translated = False
        self.show_untranslated = False
        if self.show == 'all':
            self.show_all = True
            self.shown_count = self.context.messageCount()
        elif self.show == 'translated':
            self.show_translated = True
            self.shown_count = self.context.translatedCount()
        elif self.show == 'untranslated':
            self.show_untranslated = True
            self.shown_count = self.context.untranslatedCount()
        elif self.show == 'need_review':
            self.show_need_review = True
            self.shown_count = self.context.fuzzy_count

    def _initialize_count_option(self):
        # figure out how many messages the user wants to display
        try:
            self.count = int(self.form.get('count', self.DEFAULT_COUNT))
        except ValueError:
            # It's not an integer, stick with DEFAULT_COUNT
            self.count = self.DEFAULT_COUNT

        # Never show more than self.MAX_COUNT items in a form.
        if self.count > self.MAX_COUNT:
            self.count = self.MAX_COUNT

    def _initialize_offset_option(self):
        # Get pagination information.
        try:
            self.offset = int(self.form.get('offset', 0))
        except ValueError:
            # The value is not an integer, stick with 0
            self.offset = 0

        # if offset is greater than the number we would show, we drop back
        # to an offset of zero
        if self.offset >= self.shown_count:
            self.offset = max(self.shown_count - self.count, 0)

    def initialize(self):
        self.form = self.request.form
        # Whether this page is redirecting or not.
        self.redirecting = False
        # When we start we don't have any error.
        self.pomsgset_views_with_errors = []
        # Initialize the tab index for the form entries.
        self._table_index_value = 0
        # Initialize the variables that handle the kind of messages to show.
        self._initialize_show_option()
        # Initialize the variables that handle the number of messages to show.
        self._initialize_count_option()
        # Initialize the message offset.
        self._initialize_offset_option()

        if not self.context.canEditTranslations(self.user):
            # The user is not an official translator, we should show a
            # warning.
            self.request.response.addWarningNotification(
                "You are not an official translator for this file. You can"
                " still make suggestions, and your translations will be"
                " stored and reviewed for acceptance later by the designated"
                " translators.")

        if self.lacks_plural_form_information:
            # Cannot translate this IPOFile without the plural form
            # information. Show the info to add it to our system.
            self.request.response.addErrorNotification("""
<p>
Rosetta can&#8217;t handle the plural items in this file, because it
doesn&#8217;t yet know how plural forms work for %s.
</p>
<p>
To fix this, please e-mail the <a
href="mailto:rosetta-users@lists.ubuntu.com">Rosetta users mailing list</a>
with this information, preferably in the format described in the
<a href="https://wiki.ubuntu.com/RosettaFAQ">Rosetta FAQ</a>.
</p>
<p>
This only needs to be done once per language. Thanks for helping Rosetta.
</p>
""" % self.context.language.englishname)

        # Handle any form submission
        self.process_form()

    @property
    def lacks_plural_form_information(self):
        """Return whether we now the plural forms for this language."""
        if self.context.potemplate.hasPluralMessage():
            # If there are no plural forms, we don't mind if we have or not
            # the plural form information.
            return self.context.language.pluralforms is None
        else:
            return False

    @property
    def second_lang_code(self):
        second_lang_code = self.form.get('alt', '')
        if (second_lang_code == '' and
            self.context.language.alt_suggestion_language is not None):
            return self.context.language.alt_suggestion_language.code
        elif second_lang_code == '':
            return None
        else:
            return second_lang_code

    @property
    def second_lang_pofile(self):
        if self.second_lang_code is not None:
            return self.context.potemplate.getPOFileByLang(
                self.second_lang_code)
        else:
            return None

    @property
    def is_at_beginning(self):
        """Return whether we are at the beginning of the form."""
        return self.offset == 0

    @property
    def is_at_end(self):
        """Return whether we are at the end of the form."""
        return self.offset + self.count >= self.shown_count

    @property
    def fits_in_one_form(self):
        """Return whether we can have all IPOTMsgSets in one form.

        That will only be true when is_at_beginning and is_at_end are True at
        the same time.
        """
        return self.is_at_beginning and self.is_at_end

    @property
    def last_offset(self):
        """Return higher integer multiple of self.count and less than length.

        It's used to calculate the self.offset to reference last page of the
        translation form.
        """
        length = self.shown_count
        if length % self.count == 0:
            return length - self.count
        else:
            return length - (length % self.count)

    @property
    def next_offset(self):
        """Return the offset needed to jump current set of messages."""
        return self.offset + self.count

    @property
    def first_message_shown(self):
        """Return the first IPOTMsgSet position shown in the form."""
        return self.offset + 1

    @property
    def last_message_shown(self):
        """Return the last IPOTMsgSet position shown in the form."""
        return min(self.shown_count, self.offset + self.count)

    @property
    def beginning_URL(self):
        """Return the URL to be at the beginning of the translation form."""
        return self.createURL(offset=0)

    @property
    def end_URL(self):
        """Return the URL to be at the end of the translation form."""
        return self.createURL(offset=self.last_offset)

    @property
    def previous_URL(self):
        """Return the URL to get previous self.count number of message sets.
        """
        return self.createURL(offset=max(self.offset-self.count, 0))

    @property
    def next_URL(self):
        """Return the URL to get next self.count number of message sets."""
        if self.offset + self.count >= self.shown_count:
            raise UnexpectedFormData('Only have %d messages, requested %d' %
                (self.shown_count, self.offset + self.count))
        return self.createURL(offset=(self.offset + self.count))

    @property
    def pomsgset_views(self):
        """Return a list of the POMsgSetView that will be rendered."""
        if len(self.pomsgset_views_with_errors) > 0:
            # Return the msgsets with errors.
            return self.pomsgset_views_with_errors
        else:
            # setup the slice to know which translations we are interested on.
            slice_arg = slice(self.offset, self.offset + self.count)

            # The set of message sets we get is based on the selection of kind
            # of strings we have in our form.
            pofile = self.context
            potemplate = pofile.potemplate
            if self.show == 'all':
                filtered_potmsgsets = \
                    potemplate.getPOTMsgSets(slice=slice_arg)
            elif self.show == 'translated':
                filtered_potmsgsets = \
                    pofile.getPOTMsgSetTranslated(slice=slice_arg)
            elif self.show == 'need_review':
                filtered_potmsgsets = \
                    pofile.getPOTMsgSetFuzzy(slice=slice_arg)
            elif self.show == 'untranslated':
                filtered_potmsgsets = \
                    pofile.getPOTMsgSetUntranslated(slice=slice_arg)
            else:
                raise UnexpectedFormData('show = "%s"' % self.show)

            pomsgset_views = []
            for potmsgset in filtered_potmsgsets:
                msgid_text = potmsgset.primemsgid_.msgid
                try:
                    pomsgset = pofile[msgid_text]
                except NotFoundError:
                    pomsgset = pofile.createMessageSetFromText(msgid_text)
                pomsgset_view = POMsgSetView(pomsgset, self.request)
                pomsgset_view.initialize()
                # Set the selected alternative language to get suggestions
                # from.
                pomsgset_view.set_second_lang_pofile(self.second_lang_pofile)
                pomsgset_views.append(pomsgset_view)

            if len(pomsgset_views) == 0:
                self.request.response.addInfoNotification(
                    "There are no messages to translate.")

            return pomsgset_views

    @property
    def tab_index(self):
        """Return the tab index value to navigate the form."""
        self._table_index_value += 1
        return self._table_index_value

    @property
    def completeness(self):
        return '%.0f%%' % self.context.translatedPercentage()

    def process_form(self):
        """Check whether the form was submitted and calls the right callback.
        """
        if self.request.method != 'POST' or self.user is None:
            # The form was not submitted or the user is not logged in.
            return

        dispatch_table = {
            'pofile_upload': self._upload,
            'pofile_translation_filter': self._filter_translations,
            'submit_translations': self._store_translations
            }
        dispatch_to = [(key, method)
                        for key,method in dispatch_table.items()
                        if key in self.form
                      ]
        if len(dispatch_to) != 1:
            raise UnexpectedFormData(
                "There should be only one command in the form",
                dispatch_to)
        key, method = dispatch_to[0]
        method()

    def _filter_translations(self):
        """Handle a form submission to filter translations."""
        # We need to redirect to the new URL based on the new given arguments.
        self.redirecting = True
        self.request.response.redirect(self.createURL())

    def _upload(self):
        """Handle a form submission to request a .po file upload."""
        file = self.form['file']

        if not isinstance(file, FileUpload):
            if file == '':
                self.request.response.addErrorNotification(
                    "Ignored your upload because you didn't select a file to"
                    " upload.")
            else:
                # XXX: Carlos Perello Marin 2004/12/30
                # Epiphany seems to have an unpredictable bug with upload
                # forms (or perhaps it's launchpad because I never had
                # problems with bugzilla). The fact is that some uploads don't
                # work and we get a unicode object instead of a file-like
                # object in "file". We show an error if we see that behaviour.
                # For more info, look at bug #116.
                self.request.response.addErrorNotification(
                    "The upload failed because there was a problem receiving"
                    " the data.")
            return

        filename = file.filename
        content = file.read()

        if len(content) == 0:
            self.request.response.addWarningNotification(
                "Ignored your upload because the uploaded file is empty.")
            return

        translation_import_queue = getUtility(ITranslationImportQueue)

        if not filename.endswith('.po'):
            self.request.response.addWarningNotification(
                "Ignored your upload because the file you uploaded was not"
                " recognised as a file that can be imported as it does not"
                " ends with the '.po' suffix.")
            return

        # We only set the 'published' flag if the upload is marked as an
        # upstream upload.
        if self.form.get('upload_type') == 'upstream':
            published = True
        else:
            published = False

        if self.context.path is None:
            # The POFile is a dummy one, we use the filename as the path.
            path = filename
        else:
            path = self.context.path
        # Add it to the queue.
        translation_import_queue.addOrUpdateEntry(
            path, content, published, self.user,
            sourcepackagename=self.context.potemplate.sourcepackagename,
            distrorelease=self.context.potemplate.distrorelease,
            productseries=self.context.potemplate.productseries)

        self.request.response.addInfoNotification(
            "Your upload worked. The translation content will appear in"
            " Rosetta in a few minutes.")

    def _store_translations(self):
        """Handle a form submission to store new translations."""
        # First, we get the set of IPOTMsgSet objects submitted.
        pofile = self.context
        potemplate = pofile.potemplate
        for key in self.form:
            match = re.match('msgset_(\d+)$', key)

            if not match:
                # The form's key is not one that we are looking for.
                continue

            id = int(match.group(1))
            potmsgset = self.context.potemplate.getPOTMsgSetByID(id)
            if potmsgset is None:
                # This should only happen if someone tries to POST his own
                # form instead of ours, and he uses a POTMsgSet id that
                # does not exist for this POTemplate.
                raise UnexpectedFormData(
                    "Got translation for POTMsgID %d which is not in the"
                    " template." % id)

            # Get hold of an appropriate message set in the PO file,
            # creating it if necessary.
            msgid_text = potmsgset.primemsgid_.msgid
            try:
                pomsgset = pofile[msgid_text]
            except NotFoundError:
                pomsgset = pofile.createMessageSetFromText(msgid_text)
            # Store this pomsgset inside the list of messages to process.
            pomsgset_view = POMsgSetView(pomsgset, self.request)
            # We initialize the view so every view process its own stuff.
            pomsgset_view.initialize()
            # Set the selected alternative language to get suggestions from.
            pomsgset_view.set_second_lang_pofile(self.second_lang_pofile)
            if pomsgset_view.error is not None:
                # There is an error, we should store this view to render them.
                self.pomsgset_views_with_errors.append(pomsgset_view)

        if len(self.pomsgset_views_with_errors) == 0:
            # Get the next set of message sets. If there was no error, we want
            # to increase the offset by count first.
            self.offset = self.next_offset
            self.redirecting = True
            self.request.response.redirect(self.createURL())
        else:
            # Notify the errors.
            self.request.response.addErrorNotification(
                "There are %d errors in the translations you provided."
                " Please, correct them before continuing." %
                    len(self.pomsgset_views_with_errors))

    def lang_selector(self):
        second_lang_code = self.second_lang_code
        langset = getUtility(ILanguageSet)
        html = ('<select name="alt" title="Make suggestions from...">\n'
                '<option value=""')
        if self.second_lang_pofile is None:
            html += ' selected="yes"'
        html += '></option>\n'
        for lang in langset.common_languages:
            html += '<option value="' + lang.code + '"'
            if second_lang_code == lang.code:
                html += ' selected="yes"'
            html += '>' + lang.englishname + '</option>\n'
        html += '</select>\n'
        return html

    def createURL(self, offset=None):
        """Build the current URL based on the status of the form and the given
        offset.
        """
        parameters = {}

        # Parameters to add to the new URL.
        parameters = {
            'count': self.count,
            'show': self.show,
            'offset': offset,
            'alt': self.second_lang_code
            }

        # If we didn't get an offset as an argument, use the current one.
        if parameters['offset'] is None:
            parameters['offset'] = self.offset

        # Remove the arguments if are the same as the defaults or None
        if (parameters['show'] == self.DEFAULT_SHOW or
            parameters['show'] is None):
            del parameters['show']

        if parameters['offset'] == 0 or parameters['offset'] is None:
            del parameters['offset']

        if (parameters['count'] == self.DEFAULT_COUNT or
            parameters['count'] is None):
            del parameters['count']

        if parameters['alt'] is None:
            del parameters['alt']

        # now build the URL
        if parameters:
            keys = parameters.keys()
            keys.sort()
            query_portion = urllib.urlencode(parameters)
            return '%s?%s' % (self.request.getURL(), query_portion)
        else:
            return self.request.getURL()

    def render(self):
        if self.redirecting:
            return u''
        else:
            return LaunchpadView.render(self)


class POExportView(BaseExportView):
    def __init__(self, context, request):
        self.context = context
        self.request = request
        self.user = getUtility(ILaunchBag).user
        self.formProcessed = False

    def processForm(self):
        if self.request.method != 'POST':
            return

        format_name = self.request.form.get('format')

        try:
            format = RosettaFileFormat.items[format_name]
        except KeyError:
            raise RuntimeError("Unsupported format")

        request_set = getUtility(IPOExportRequestSet)
        request_set.addRequest(
            self.user, pofiles=[self.context], format=format)
        self.formProcessed = True
<|MERGE_RESOLUTION|>--- conflicted
+++ resolved
@@ -21,12 +21,9 @@
 
 from canonical.lp.dbschema import RosettaFileFormat
 from canonical.launchpad.interfaces import (
-    IPOFile, IPOExportRequestSet, ILaunchBag, ILanguageSet,
-<<<<<<< HEAD
-    RawFileAttachFailed, ITranslationImportQueue, NotFoundError)
-=======
-    RawFileAttachFailed, ITranslationImportQueue, UnexpectedFormData)
->>>>>>> 3b786bb1
+    IPOFile, IPOExportRequestSet, ILaunchBag, ILanguageSet, NotFoundError,
+    RawFileAttachFailed, ITranslationImportQueue, UnexpectedFormData,
+    )
 from canonical.launchpad.components.poparser import POHeader
 from canonical.launchpad import helpers
 from canonical.launchpad.browser.pomsgset import POMsgSetView
