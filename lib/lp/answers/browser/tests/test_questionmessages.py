# Copyright 2011 Canonical Ltd.  This software is licensed under the
# GNU Affero General Public License version 3 (see the file LICENSE).

"""Tests for the various rules around question comment visibility."""

__metaclass__ = type

from zope.component import getUtility
from zope.security.proxy import removeSecurityProxy

from canonical.launchpad.interfaces.launchpad import ILaunchpadCelebrities
from canonical.testing.layers import DatabaseFunctionalLayer
from lp.coop.answersbugs.visibility import (
    TestHideMessageControlMixin,
    TestMessageVisibilityMixin,
    )
from lp.testing import (
    BrowserTestCase,
    person_logged_in,
    )


class TestQuestionMessageVisibility(
        BrowserTestCase, TestMessageVisibilityMixin):

    layer = DatabaseFunctionalLayer

    def makeHiddenMessage(self):
        """Required by the mixin."""
        administrator = getUtility(ILaunchpadCelebrities).admin.teamowner
        with person_logged_in(administrator):
            question = self.factory.makeQuestion()
            comment = question.addComment(administrator, self.comment_text)
            removeSecurityProxy(comment).message.visible = False
        return question

    def getView(self, context, user=None, no_login=False):
        """Required by the mixin."""
        view = self.getViewBrowser(
            context=context,
            user=user,
            no_login=no_login)
        return view


class TestHideQuestionMessageControls(
        BrowserTestCase, TestHideMessageControlMixin):

    layer = DatabaseFunctionalLayer

    def getContext(self):
        """Required by the mixin."""
        administrator = getUtility(ILaunchpadCelebrities).admin.teamowner
        question = self.factory.makeQuestion()
        body = self.factory.getUniqueString()
        with person_logged_in(administrator):
            question.addComment(administrator, body)
        return question

<<<<<<< HEAD
    def test_admin_sees_spam_control(self):
        question = self.makeQuestionWithMessage()
        administrator = self.factory.makeAdministrator()
        view = self.getViewBrowser(context=question, user=administrator)
        spam_link = find_tag_by_id(view.contents, 'mark-spam-0')
        self.assertIsNot(None, spam_link)

    def test_registry_sees_spam_control(self):
        question = self.makeQuestionWithMessage()
        registry_expert = self.factory.makeRegistryExpert()
        view = self.getViewBrowser(context=question, user=registry_expert)
        spam_link = find_tag_by_id(view.contents, 'mark-spam-0')
        self.assertIsNot(None, spam_link)

    def test_anon_doesnt_see_spam_control(self):
        question = self.makeQuestionWithMessage()
        view = self.getViewBrowser(context=question, no_login=True)
        spam_link = find_tag_by_id(view.contents, 'mark-spam-0')
        self.assertIs(None, spam_link)

    def test_random_doesnt_see_spam_control(self):
        question = self.makeQuestionWithMessage()
        view = self.getViewBrowser(context=question)
        spam_link = find_tag_by_id(view.contents, 'mark-spam-0')
        self.assertIs(None, spam_link)
=======
    def getView(self, context, user=None, no_login=False):
        """Required by the mixin."""
        view = self.getViewBrowser(
            context=context,
            user=user,
            no_login=no_login)
        return view
>>>>>>> 538b66cd
<|MERGE_RESOLUTION|>--- conflicted
+++ resolved
@@ -57,38 +57,10 @@
             question.addComment(administrator, body)
         return question
 
-<<<<<<< HEAD
-    def test_admin_sees_spam_control(self):
-        question = self.makeQuestionWithMessage()
-        administrator = self.factory.makeAdministrator()
-        view = self.getViewBrowser(context=question, user=administrator)
-        spam_link = find_tag_by_id(view.contents, 'mark-spam-0')
-        self.assertIsNot(None, spam_link)
-
-    def test_registry_sees_spam_control(self):
-        question = self.makeQuestionWithMessage()
-        registry_expert = self.factory.makeRegistryExpert()
-        view = self.getViewBrowser(context=question, user=registry_expert)
-        spam_link = find_tag_by_id(view.contents, 'mark-spam-0')
-        self.assertIsNot(None, spam_link)
-
-    def test_anon_doesnt_see_spam_control(self):
-        question = self.makeQuestionWithMessage()
-        view = self.getViewBrowser(context=question, no_login=True)
-        spam_link = find_tag_by_id(view.contents, 'mark-spam-0')
-        self.assertIs(None, spam_link)
-
-    def test_random_doesnt_see_spam_control(self):
-        question = self.makeQuestionWithMessage()
-        view = self.getViewBrowser(context=question)
-        spam_link = find_tag_by_id(view.contents, 'mark-spam-0')
-        self.assertIs(None, spam_link)
-=======
     def getView(self, context, user=None, no_login=False):
         """Required by the mixin."""
         view = self.getViewBrowser(
             context=context,
             user=user,
             no_login=no_login)
-        return view
->>>>>>> 538b66cd
+        return view