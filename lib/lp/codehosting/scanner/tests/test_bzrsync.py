--- conflicted
+++ resolved
@@ -16,11 +16,8 @@
     )
 from bzrlib.tests import TestCaseWithTransport
 from bzrlib.uncommit import uncommit
-<<<<<<< HEAD
+from bzrlib.url_policy_open import BranchOpener
 from fixtures import TempDir
-=======
-from bzrlib.url_policy_open import BranchOpener
->>>>>>> 8a3b0024
 import pytz
 from storm.locals import Store
 from twisted.python.util import mergeFunctionMetadata
