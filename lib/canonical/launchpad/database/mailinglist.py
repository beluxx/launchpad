# Copyright 2007 Canonical Ltd.  All rights reserved.
# pylint: disable-msg=E0611,W0212

__metaclass__ = type

__all__ = [
    'MailingList',
    'MailingListSet',
    'MailingListSubscription',
    'MessageApproval',
    'MessageApprovalSet',
    ]

from string import Template

from sqlobject import ForeignKey, StringCol
from zope.component import getUtility
from zope.event import notify
from zope.interface import implements, providedBy

from canonical.config import config
from canonical.database.constants import DEFAULT, UTC_NOW
from canonical.database.datetimecol import UtcDateTimeCol
from canonical.database.enumcol import EnumCol
from canonical.database.sqlbase import SQLBase, sqlvalues
from canonical.launchpad import _
from canonical.launchpad.event import SQLObjectModifiedEvent
from canonical.launchpad.interfaces import (
    CannotChangeSubscription, CannotSubscribe, CannotUnsubscribe,
    EmailAddressStatus, IEmailAddressSet, ILaunchpadCelebrities, IMailingList,
    IMailingListSet, IMailingListSubscription, IMessageApproval,
    IMessageApprovalSet, MailingListStatus, PostedMessageStatus)
from canonical.launchpad.validators.person import public_person_validator
from canonical.launchpad.webapp.snapshot import Snapshot


class MessageApproval(SQLBase):
    """A held message."""

    implements(IMessageApproval)

    message_id = StringCol()

    posted_by = ForeignKey(
        dbName='posted_by', foreignKey='Person',
        validator=public_person_validator)

    posted_message = ForeignKey(
        dbName='posted_message', foreignKey='LibraryFileAlias')

    posted_date = UtcDateTimeCol(notNull=True, default=UTC_NOW)

    mailing_list = ForeignKey(dbName='mailing_list', foreignKey='MailingList')

    status = EnumCol(enum=PostedMessageStatus,
                     default=PostedMessageStatus.NEW)

    disposed_by = ForeignKey(
        dbName='disposed_by', foreignKey='Person',
        validator=public_person_validator,
        default=None)

    disposal_date = UtcDateTimeCol(default=None)

    def approve(self, reviewer):
        """See `IMessageApproval`."""
        self.disposed_by = reviewer
        self.disposal_date = UTC_NOW
        self.status = PostedMessageStatus.APPROVAL_PENDING

    def reject(self, reviewer):
        """See `IMessageApproval`."""
        self.disposed_by = reviewer
        self.disposal_date = UTC_NOW
        self.status = PostedMessageStatus.REJECTION_PENDING

    def acknowledge(self):
        """See `IMessageApproval`."""
        if self.status == PostedMessageStatus.APPROVAL_PENDING:
            self.status = PostedMessageStatus.APPROVED
        elif self.status == PostedMessageStatus.REJECTION_PENDING:
            self.status = PostedMessageStatus.REJECTED
        else:
            raise AssertionError('Not an acknowledgeable state: %s' %
                                 self.status)


class MailingList(SQLBase):
    """The mailing list for a team.

    Teams may have at most one mailing list, and a mailing list is associated
    with exactly one team.  This table manages the state changes that a team
    mailing list can go through, and it contains information that will be used
    to instruct Mailman how to create, delete, and modify mailing lists (via
    XMLRPC).
    """

    implements(IMailingList)

    team = ForeignKey(
        dbName='team', foreignKey='Person',
        validator=public_person_validator)

    registrant = ForeignKey(
        dbName='registrant', foreignKey='Person',
        validator=public_person_validator)

    date_registered = UtcDateTimeCol(notNull=True, default=DEFAULT)

    reviewer = ForeignKey(
        dbName='reviewer', foreignKey='Person',
        validator=public_person_validator, default=None)

<<<<<<< HEAD
    date_reviewed = UtcDateTimeCol(notNull=True, default=DEFAULT)

    date_activated = UtcDateTimeCol(notNull=True, default=DEFAULT)
=======
    date_reviewed = UtcDateTimeCol(notNull=False, default=None)

    date_activated = UtcDateTimeCol(notNull=False, default=None)
>>>>>>> 2df98848

    status = EnumCol(enum=MailingListStatus,
                     default=MailingListStatus.REGISTERED)

    welcome_message_text = StringCol(default=None)

    @property
    def address(self):
        """See `IMailingList`."""
        return '%s@%s' % (self.team.name, config.mailman.build.host_name)

    @property
    def archive_url(self):
        """See `IMailingList`."""
        # These represent states that can occur at or after a mailing list has
        # been activated.  Once it's been activated, a mailing list could have
        # an archive.
        if self.status not in [MailingListStatus.ACTIVE,
                               MailingListStatus.INACTIVE,
                               MailingListStatus.MODIFIED,
                               MailingListStatus.UPDATING,
                               MailingListStatus.DEACTIVATING,
                               MailingListStatus.MOD_FAILED]:
            return None
        # There could be an archive, return its url.
        template = Template(config.mailman.archive_url_template)
        return template.safe_substitute(team_name=self.team.name)

    def __repr__(self):
        return '<MailingList for team "%s"; status=%s at %#x>' % (
            self.team.name, self.status.name, id(self))

    def review(self, reviewer, status):
        """See `IMailingList`."""
        # Only mailing lists which are in the REGISTERED state may be
        # reviewed.  This is the state for newly requested mailing lists.
        assert self.status == MailingListStatus.REGISTERED, (
            'Only unreviewed mailing lists may be reviewed')
        # A registered mailing list may only transition to either APPROVED or
        # DECLINED state.
        assert status in (MailingListStatus.APPROVED,
                          MailingListStatus.DECLINED), (
            'Reviewed lists may only be approved or declined')
        # The reviewer must be a Launchpad administrator.
        assert reviewer is not None and reviewer.hasParticipationEntryFor(
            getUtility(ILaunchpadCelebrities).mailing_list_experts), (
            'Reviewer must be a member of the Mailing List Experts team')
        self.reviewer = reviewer
        self.status = status
        self.date_reviewed = UTC_NOW

    def startConstructing(self):
        """See `IMailingList`."""
        assert self.status == MailingListStatus.APPROVED, (
            'Only approved mailing lists may be constructed')
        self.status = MailingListStatus.CONSTRUCTING

    def startUpdating(self):
        """See `IMailingList`."""
        assert self.status == MailingListStatus.MODIFIED, (
            'Only modified mailing lists may be updated')
        self.status = MailingListStatus.UPDATING

    def transitionToStatus(self, target_state):
        """See `IMailingList`."""
        # State: From CONSTRUCTING to either ACTIVE or FAILED
        if self.status == MailingListStatus.CONSTRUCTING:
            assert target_state in (MailingListStatus.ACTIVE,
                                    MailingListStatus.FAILED), (
                'target_state result must be active or failed')
        # State: From UPDATING to either ACTIVE or MOD_FAILED
        elif self.status == MailingListStatus.UPDATING:
            assert target_state in (MailingListStatus.ACTIVE,
                                    MailingListStatus.MOD_FAILED), (
                'target_state result must be active or mod_failed')
        # State: From DEACTIVATING to INACTIVE or MOD_FAILED
        elif self.status == MailingListStatus.DEACTIVATING:
            assert target_state in (MailingListStatus.INACTIVE,
                                    MailingListStatus.MOD_FAILED), (
                'target_state result must be inactive or mod_failed')
        else:
            raise AssertionError(
                'Not a valid state transition: %s -> %s'
                % (self.status, target_state))
        self.status = target_state
        if target_state == MailingListStatus.ACTIVE:
            self._setAndNotifyDateActivated()
            email_set = getUtility(IEmailAddressSet)
            email = email_set.getByEmail(self.address)
            if email is None:
                email = email_set.new(self.address, self.team)
            if email.status in [EmailAddressStatus.NEW,
                                EmailAddressStatus.OLD]:
                # Without this conditional, if the mailing list is the
                # contact method
                # (email.status==EmailAddressStatus.PREFERRED), and a
                # user changes the mailing list configuration, then
                # when the list status goes back to ACTIVE the email
                # will go from PREFERRED to VALIDATED and the list
                # will stop being the contact method.
                email.status = EmailAddressStatus.VALIDATED
            assert email.person == self.team, (
                "Email already associated with another team.")

    def _setAndNotifyDateActivated(self):
        """Set the date_activated field and fire a
        SQLObjectModified event.

        The date_activated field is only set once - repeated calls
        will not change the field's value.

        Similarly, the modification event only fires the first time
        that the field is set.
        """
        if self.date_activated is not None:
            return

        old_mailinglist = Snapshot(self, providing=providedBy(self))
        self.date_activated = UTC_NOW
        notify(SQLObjectModifiedEvent(
                self,
                object_before_modification=old_mailinglist,
                edited_fields=['date_activated']))

    def deactivate(self):
        """See `IMailingList`."""
        assert self.status == MailingListStatus.ACTIVE, (
            'Only active mailing lists may be deactivated')
        self.status = MailingListStatus.DEACTIVATING
        email = getUtility(IEmailAddressSet).getByEmail(self.address)
        email.status = EmailAddressStatus.NEW

    def reactivate(self):
        """See `IMailingList`."""
        # XXX: The Mailman side of this is not yet implemented, although it
        # will be implemented soon. -- Guilherme Salgado, 2007-10-08
        # https://launchpad.net/launchpad/+spec/team-mailing-lists-reactivate
        assert self.status == MailingListStatus.INACTIVE, (
            'Only inactive mailing lists may be reactivated')
        self.status = MailingListStatus.APPROVED

    def cancelRegistration(self):
        """See `IMailingList`."""
        assert self.status == MailingListStatus.REGISTERED, (
            "Only mailing lists in the REGISTERED state can be canceled.")
        self.destroySelf()

    def _get_welcome_message(self):
        return self.welcome_message_text

    def isUsable(self):
        """See `IMailingList`"""
        return self.status in [MailingListStatus.ACTIVE,
                               MailingListStatus.MODIFIED,
                               MailingListStatus.UPDATING,
                               MailingListStatus.MOD_FAILED]

    def _set_welcome_message(self, text):
        if self.status == MailingListStatus.REGISTERED:
            # Do nothing because the status does not change.  When setting the
            # welcome_message on a newly registered mailing list the XMLRPC
            # layer will essentially tell Mailman to initialize this attribute
            # at list construction time.  It is enough to just set the
            # database attribute to properly notify Mailman what to do.
            pass
        elif self.isUsable():
            # Transition the status to MODIFIED so that the XMLRPC layer knows
            # that it has to inform Mailman that a mailing list attribute has
            # been changed on an active list.
            self.status = MailingListStatus.MODIFIED
        else:
            raise AssertionError(
                'Only registered or usable mailing lists may be modified')
        self.welcome_message_text = text

    welcome_message = property(_get_welcome_message, _set_welcome_message)

    def getSubscription(self, person):
        """See `IMailingList`."""
        return MailingListSubscription.selectOneBy(person=person,
                                                   mailing_list=self)

    def subscribe(self, person, address=None):
        """See `IMailingList`."""
        if not self.status == MailingListStatus.ACTIVE:
            raise CannotSubscribe('Mailing list is not active: %s' %
                                  self.team.displayname)
        if person.isTeam():
            raise CannotSubscribe('Teams cannot be mailing list members: %s' %
                                  person.displayname)
        if not person.hasParticipationEntryFor(self.team):
            raise CannotSubscribe('%s is not a member of team %s' %
                                  (person.displayname, self.team.displayname))
        if address is not None and address.person != person:
            raise CannotSubscribe('%s does not own the email address: %s' %
                                  (person.displayname, address.email))
        subscription = self.getSubscription(person)
        if subscription is not None:
            raise CannotSubscribe('%s is already subscribed to list %s' %
                                  (person.displayname, self.team.displayname))
        # Add the subscription for this person to this mailing list.
        MailingListSubscription(
            person=person,
            mailing_list=self,
            email_address=address)

    def unsubscribe(self, person):
        """See `IMailingList`."""
        subscription = self.getSubscription(person)
        if subscription is None:
            raise CannotUnsubscribe(
                '%s is not a member of the mailing list: %s' %
                (person.displayname, self.team.displayname))
        subscription.destroySelf()

    def changeAddress(self, person, address):
        """See `IMailingList`."""
        subscription = self.getSubscription(person)
        if subscription is None:
            raise CannotChangeSubscription(
                '%s is not a member of the mailing list: %s' %
                (person.displayname, self.team.displayname))
        if address is not None and address.person != person:
            raise CannotChangeSubscription(
                '%s does not own the email address: %s' %
                (person.displayname, address.email))
        subscription.email_address = address

    def _getSubscriptions(self):
        """Return the IMailingListSubscriptions for this mailing list."""
        return MailingListSubscription.select(
            """mailing_list = %s AND
               TeamParticipation.team = %s AND
               MailingList.status <> %s AND
               MailingList.id = MailingListSubscription.mailing_list AND
               TeamParticipation.person = MailingListSubscription.person
            """ % sqlvalues(self, self.team, MailingListStatus.INACTIVE),
            distinct=True, clauseTables=['TeamParticipation', 'MailingList'])

    def getSubscribedAddresses(self):
        """See `IMailingList`."""
        # Import here to avoid circular imports.
        from canonical.launchpad.database.emailaddress import EmailAddress
        # In order to handle the case where the preferred email address is
        # used (i.e. where MailingListSubscription.email_address is NULL), we
        # need to UNION, those using a specific address and those using the
        # preferred address.
        clause_tables = ('MailingList',
                         'MailingListSubscription',
                         'TeamParticipation')
        preferred = EmailAddress.select("""
            EmailAddress.person = MailingListSubscription.person AND
            MailingList.id = MailingListSubscription.mailing_list AND
            TeamParticipation.person = MailingListSubscription.person AND
            MailingListSubscription.mailing_list = %s AND
            TeamParticipation.team = %s AND
            MailingList.status <> %s AND
            MailingListSubscription.email_address IS NULL AND
            EmailAddress.status = %s
            """ % sqlvalues(self, self.team,
                            MailingListStatus.INACTIVE,
                            EmailAddressStatus.PREFERRED),
            clauseTables=clause_tables)
        specific = EmailAddress.select("""
            EmailAddress.id = MailingListSubscription.email_address AND
            MailingList.id = MailingListSubscription.mailing_list AND
            TeamParticipation.person = MailingListSubscription.person AND
            MailingListSubscription.mailing_list = %s AND
            TeamParticipation.team = %s AND
            MailingList.status <> %s
            """ % sqlvalues(self, self.team, MailingListStatus.INACTIVE),
            clauseTables=clause_tables)
        return preferred.union(specific)

    def getSenderAddresses(self):
        """See `IMailingList`."""
        # Import here to avoid circular imports.
        from canonical.launchpad.database.emailaddress import EmailAddress
        return EmailAddress.select("""
            EmailAddress.person = MailingListSubscription.person AND
            MailingList.id = MailingListSubscription.mailing_list AND
            TeamParticipation.person = MailingListSubscription.person AND
            MailingListSubscription.mailing_list = %s AND
            TeamParticipation.team = %s AND
            MailingList.status <> %s AND
            EmailAddress.status IN %s
            """ % sqlvalues(self, self.team, MailingListStatus.INACTIVE,
                            (EmailAddressStatus.VALIDATED,
                             EmailAddressStatus.PREFERRED)),
            distinct=True, clauseTables=['MailingListSubscription',
                                         'TeamParticipation',
                                         'MailingList'])

    def holdMessage(self, message):
        """See `IMailingList`."""
        return MessageApproval(message_id=message.rfc822msgid,
                               posted_by=message.owner,
                               posted_message=message.raw,
                               posted_date=message.datecreated,
                               mailing_list=self)


class MailingListSet:
    implements(IMailingListSet)

    title = _('Team mailing lists')

    def new(self, team, registrant=None):
        """See `IMailingListSet`."""
        assert team.isTeam(), (
            'Cannot register a list for a person who is not a team')
        assert self.get(team.name) is None, (
            'Mailing list for team "%s" already exists' % team.name)
        if registrant is None:
            registrant = team.teamowner
        else:
            # Check to make sure that registrant is a team owner or admin.
            # This gets tricky because an admin can be a team, and if the
            # registrant is a member of that team, they are by definition an
            # administrator of the team we're creating the mailing list for.
            # So you can't just do "registrant in
            # team.getDirectAdministrators()".  It's okay to use .inTeam() for
            # all cases because a person is always a member of himself.
            for admin in team.getDirectAdministrators():
                if registrant.inTeam(admin):
                    break
            else:
                raise AssertionError(
                    'registrant is not a team owner or administrator')
        return MailingList(team=team, registrant=registrant,
                           date_registered=UTC_NOW)

    def get(self, team_name):
        """See `IMailingListSet`."""
        assert isinstance(team_name, basestring), (
            'team_name must be a string, not %s' % type(team_name))
        return MailingList.selectOne("""
            MailingList.team = Person.id
            AND Person.name = %s
            AND Person.teamowner IS NOT NULL
            """ % sqlvalues(team_name),
            clauseTables=['Person'])

    @property
    def registered_lists(self):
        """See `IMailingListSet`."""
        return MailingList.selectBy(status=MailingListStatus.REGISTERED)

    @property
    def approved_lists(self):
        """See `IMailingListSet`."""
        return MailingList.selectBy(status=MailingListStatus.APPROVED)

    @property
    def active_lists(self):
        """See `IMailingListSet`."""
        return MailingList.selectBy(status=MailingListStatus.ACTIVE)

    @property
    def modified_lists(self):
        """See `IMailingListSet`."""
        return MailingList.selectBy(status=MailingListStatus.MODIFIED)

    @property
    def deactivated_lists(self):
        """See `IMailingListSet`."""
        return MailingList.selectBy(status=MailingListStatus.DEACTIVATING)


class MailingListSubscription(SQLBase):
    """A mailing list subscription."""

    implements(IMailingListSubscription)

    person = ForeignKey(
        dbName='person', foreignKey='Person',
        validator=public_person_validator)

    mailing_list = ForeignKey(dbName='mailing_list', foreignKey='MailingList')

    date_joined = UtcDateTimeCol(notNull=True, default=UTC_NOW)

    email_address = ForeignKey(dbName='email_address',
                               foreignKey='EmailAddress')

    @property
    def subscribed_address(self):
        """See `IMailingListSubscription`."""
        if self.email_address is None:
            # Use the person's preferred email address.
            return self.person.preferredemail
        else:
            # Use the subscribed email address.
            return self.email_address


class MessageApprovalSet:
    """Sets of held messages."""

    implements(IMessageApprovalSet)

    def getMessageByMessageID(self, message_id):
        """See `IMessageApprovalSet`."""
        response = MessageApproval.selectBy(message_id=message_id)
        if response.count() == 0:
            return None
        return response[0]

    def getHeldMessagesWithStatus(self, status):
        """See `IMessageApprovalSet`."""
        return MessageApproval.selectBy(status=status)<|MERGE_RESOLUTION|>--- conflicted
+++ resolved
@@ -111,15 +111,9 @@
         dbName='reviewer', foreignKey='Person',
         validator=public_person_validator, default=None)
 
-<<<<<<< HEAD
-    date_reviewed = UtcDateTimeCol(notNull=True, default=DEFAULT)
-
-    date_activated = UtcDateTimeCol(notNull=True, default=DEFAULT)
-=======
     date_reviewed = UtcDateTimeCol(notNull=False, default=None)
 
     date_activated = UtcDateTimeCol(notNull=False, default=None)
->>>>>>> 2df98848
 
     status = EnumCol(enum=MailingListStatus,
                      default=MailingListStatus.REGISTERED)
