# Copyright 2004-2007 Canonical Ltd.  All rights reserved.
# pylint: disable-msg=E0211,E0213

"""Person interfaces."""

__metaclass__ = type

__all__ = [
    'AccountStatus',
    'IAdminPeopleMergeSchema',
    'IAdminTeamMergeSchema',
    'IHasStanding',
    'INACTIVE_ACCOUNT_STATUSES',
    'INewPerson',
    'INewPersonForm',
    'InvalidName',
    'IObjectReassignment',
    'IPerson',
    'IPersonChangePassword',
    'IPersonClaim',
    'IPersonSet',
    'IRequestPeopleMerge',
    'ITeam',
    'ITeamContactAddressForm',
    'ITeamCreation',
    'ITeamReassignment',
    'JoinNotAllowed',
    'NameAlreadyTaken',
    'PersonCreationRationale',
    'PersonVisibility',
    'PersonalStanding',
    'TeamContactMethod',
    'TeamMembershipRenewalPolicy',
    'TeamSubscriptionPolicy',
    ]


from zope.formlib.form import NoInputData
from zope.schema import Bool, Choice, Datetime, Int, Object, Text, TextLine
from zope.interface import Attribute, Interface
from zope.interface.exceptions import Invalid
from zope.interface.interface import invariant
from zope.component import getUtility

from canonical.lazr import DBEnumeratedType, DBItem, EnumeratedType, Item
from canonical.lazr.interface import copy_field
from canonical.lazr.rest.declarations import (
   call_with, collection_default_content, export_as_webservice_collection,
   export_as_webservice_entry, export_factory_operation, export_operation_as,
   export_read_operation, export_write_operation, exported,
   operation_parameters, rename_parameters_as, REQUEST_USER, webservice_error)
from canonical.lazr.rest.schema import CollectionField

from canonical.launchpad import _

from canonical.launchpad.fields import (
    BlacklistableContentNameField, IconImageUpload, LogoImageUpload,
    MugshotImageUpload, PasswordField, PublicPersonChoice, StrippedTextLine)
from canonical.launchpad.interfaces.emailaddress import IEmailAddress
from canonical.launchpad.interfaces.irc import IIrcID
from canonical.launchpad.interfaces.jabber import IJabberID
from canonical.launchpad.interfaces.language import ILanguage
from canonical.launchpad.interfaces.launchpad import (
    IHasIcon, IHasLogo, IHasMugshot)
from canonical.launchpad.interfaces.mailinglistsubscription import (
    MailingListAutoSubscribePolicy)
from canonical.launchpad.interfaces.mentoringoffer import IHasMentoringOffers
from canonical.launchpad.interfaces.questioncollection import (
    IQuestionCollection, QUESTION_STATUS_DEFAULT_SEARCH)
from canonical.launchpad.interfaces.specificationtarget import (
    IHasSpecifications)
from canonical.launchpad.interfaces.teammembership import (
    ITeamMembership, TeamMembershipStatus)
from canonical.launchpad.interfaces.validation import (
    validate_new_team_email, validate_new_person_email)
from canonical.launchpad.interfaces.wikiname import IWikiName
from canonical.launchpad.validators.name import name_validator


class AccountStatus(DBEnumeratedType):
    """The status of a Launchpad account."""

    NOACCOUNT = DBItem(10, """
        No Launchpad account

        There's no Launchpad account for this Person record.
        """)

    ACTIVE = DBItem(20, """
        Active Launchpad account

        There's an active Launchpad account associated with this Person.
        """)

    DEACTIVATED = DBItem(30, """
        Deactivated Launchpad account

        The account associated with this Person has been deactivated by the
        Person himself.
        """)

    SUSPENDED = DBItem(40, """
        Suspended Launchpad account

        The account associated with this Person has been suspended by a
        Launchpad admin.
        """)


INACTIVE_ACCOUNT_STATUSES = [
    AccountStatus.DEACTIVATED, AccountStatus.SUSPENDED]


class PersonalStanding(DBEnumeratedType):
    """A person's standing.

    Standing is currently (just) used to determine whether a person's posts to
    a mailing list require first-post moderation or not.  Any person with good
    or excellent standing may post directly to the mailing list without
    moderation.  Any person with unknown or poor standing must have their
    first-posts moderated.
    """

    UNKNOWN = DBItem(0, """
        Unknown standing

        Nothing about this person's standing is known.
        """)

    POOR = DBItem(100, """
        Poor standing

        This person has poor standing.
        """)

    GOOD = DBItem(200, """
        Good standing

        This person has good standing and may post to a mailing list without
        being subject to first-post moderation rules.
        """)

    EXCELLENT = DBItem(300, """
        Excellent standing

        This person has excellent standing and may post to a mailing list
        without being subject to first-post moderation rules.
        """)


class PersonCreationRationale(DBEnumeratedType):
    """The rationale for the creation of a given person.

    Launchpad automatically creates user accounts under certain
    circumstances. The owners of these accounts may discover Launchpad
    at a later date and wonder why Launchpad knows about them, so we
    need to make it clear why a certain account was automatically created.
    """

    UNKNOWN = DBItem(1, """
        Unknown

        The reason for the creation of this person is unknown.
        """)

    BUGIMPORT = DBItem(2, """
        Existing user in another bugtracker from which we imported bugs.

        A bugzilla import or sf.net import, for instance. The bugtracker from
        which we were importing should be described in
        Person.creation_comment.
        """)

    SOURCEPACKAGEIMPORT = DBItem(3, """
        This person was mentioned in a source package we imported.

        When gina imports source packages, it has to create Person entries for
        the email addresses that are listed as maintainer and/or uploader of
        the package, in case they don't exist in Launchpad.
        """)

    POFILEIMPORT = DBItem(4, """
        This person was mentioned in a POFile imported into Rosetta.

        When importing POFiles into Rosetta, we need to give credit for the
        translations on that POFile to its last translator, which may not
        exist in Launchpad, so we'd need to create it.
        """)

    KEYRINGTRUSTANALYZER = DBItem(5, """
        Created by the keyring trust analyzer.

        The keyring trust analyzer is responsible for scanning GPG keys
        belonging to the strongly connected set and assign all email addresses
        registered on those keys to the people representing their owners in
        Launchpad. If any of these people doesn't exist, it creates them.
        """)

    FROMEMAILMESSAGE = DBItem(6, """
        Created when parsing an email message.

        Sometimes we parse email messages and want to associate them with the
        sender, which may not have a Launchpad account. In that case we need
        to create a Person entry to associate with the email.
        """)

    SOURCEPACKAGEUPLOAD = DBItem(7, """
        This person was mentioned in a source package uploaded.

        Some uploaded packages may be uploaded with a maintainer that is not
        registered in Launchpad, and in these cases, soyuz may decide to
        create the new Person instead of complaining.
        """)

    OWNER_CREATED_LAUNCHPAD = DBItem(8, """
        Created by the owner himself, coming from Launchpad.

        Somebody was navigating through Launchpad and at some point decided to
        create an account.
        """)

    OWNER_CREATED_SHIPIT = DBItem(9, """
        Created by the owner himself, coming from Shipit.

        Somebody went to one of the shipit sites to request Ubuntu CDs and was
        directed to Launchpad to create an account.
        """)

    OWNER_CREATED_UBUNTU_WIKI = DBItem(10, """
        Created by the owner himself, coming from the Ubuntu wiki.

        Somebody went to the Ubuntu wiki and was directed to Launchpad to
        create an account.
        """)

    USER_CREATED = DBItem(11, """
        Created by a user to represent a person which does not use Launchpad.

        A user wanted to reference a person which is not a Launchpad user, so
        he created this "placeholder" profile.
        """)

    OWNER_CREATED_UBUNTU_SHOP = DBItem(12, """
        Created by the owner himself, coming from the Ubuntu Shop.

        Somebody went to the Ubuntu Shop and was directed to Launchpad to
        create an account.
        """)

    OWNER_CREATED_UNKNOWN_TRUSTROOT = DBItem(13, """
        Created by the owner himself, coming from unknown OpenID consumer.

        Somebody went to an OpenID consumer we don't know about and was
        directed to Launchpad to create an account.
        """)

    OWNER_SUBMITTED_HARDWARE_TEST = DBItem(14, """
        Created by a submission to the hardware database.

        Somebody without a Launchpad account made a submission to the
        hardware database.
        """)

    BUGWATCH = DBItem(15, """
        Created by the updating of a bug watch.

        A watch was made against a remote bug that the user submitted or
        commented on.
        """)

class TeamMembershipRenewalPolicy(DBEnumeratedType):
    """TeamMembership Renewal Policy.

    How Team Memberships can be renewed on a given team.
    """

    NONE = DBItem(10, """
        invite them to apply for renewal

        Memberships can be renewed only by team administrators or by going
        through the normal workflow for joining the team.
        """)

    ONDEMAND = DBItem(20, """
        invite them to renew their own membership

        Memberships can be renewed by the members themselves a few days before
        it expires. After it expires the member has to go through the normal
        workflow for joining the team.
        """)

    AUTOMATIC = DBItem(30, """
        renew their membership automatically, also notifying the admins

        Memberships are automatically renewed when they expire and a note is
        sent to the member and to team admins.
        """)


class TeamSubscriptionPolicy(DBEnumeratedType):
    """Team Subscription Policies

    The policies that apply to a team and specify how new subscriptions must
    be handled. More information can be found in the TeamMembershipPolicies
    spec.
    """

    MODERATED = DBItem(1, """
        Moderated Team

        All subscriptions for this team are subject to approval by one of
        the team's administrators.
        """)

    OPEN = DBItem(2, """
        Open Team

        Any user can join and no approval is required.
        """)

    RESTRICTED = DBItem(3, """
        Restricted Team

        New members can only be added by one of the team's administrators.
        """)


class PersonVisibility(DBEnumeratedType):
    """The visibility level of person or team objects.

    Currently, only teams can have their visibility set to something
    besides PUBLIC.
    """

    PUBLIC = DBItem(1, """
        Public

        Everyone can view all the attributes of this person.
        """)

    PRIVATE_MEMBERSHIP = DBItem(20, """
        Private Membership

        Only launchpad admins and team members can view the
        membership list for this team.
        """)


class PersonNameField(BlacklistableContentNameField):
    """A Person's name, which is unique."""

    errormessage = _("%s is already in use by another person or team.")

    @property
    def _content_iface(self):
        """Return the interface this field belongs to."""
        return IPerson

    def _getByName(self, name):
        """Return a Person by looking up his name."""
        return getUtility(IPersonSet).getByName(name, ignore_merged=False)


class IPersonChangePassword(Interface):
    """The schema used by Person +changepassword form."""

    currentpassword = PasswordField(
        title=_('Current password'), required=True, readonly=False)

    password = PasswordField(
        title=_('New password'), required=True, readonly=False)


class IPersonClaim(Interface):
    """The schema used by IPerson's +claim form."""

    emailaddress = TextLine(title=_('Email address'), required=True)


class INewPerson(Interface):
    """The schema used by IPersonSet's +newperson form."""

    emailaddress = StrippedTextLine(
        title=_('Email address'), required=True,
        constraint=validate_new_person_email)
    displayname = StrippedTextLine(title=_('Display name'), required=True)
    creation_comment = Text(
        title=_('Creation reason'), required=True,
        description=_("The reason why you're creating this profile."))


# This has to be defined here to avoid circular import problems.
class IHasStanding(Interface):
    """An object that can have personal standing."""

    personal_standing = Choice(
        title=_('Personal standing'),
        required=True,
        vocabulary=PersonalStanding,
        description=_('The standing of a person for non-member mailing list '
                      'posting privileges.'))

    personal_standing_reason = Text(
        title=_('Reason for personal standing'),
        required=False,
        description=_("The reason the person's standing is what it is."))


class IPersonPublic(IHasSpecifications, IHasMentoringOffers,
                    IQuestionCollection, IHasLogo, IHasMugshot, IHasIcon):
    """Public attributes for a Person."""

    id = Int(title=_('ID'), required=True, readonly=True)
    name = exported(
        PersonNameField(
            title=_('Name'), required=True, readonly=False,
            constraint=name_validator,
            description=_(
                "A short unique name, beginning with a lower-case "
                "letter or number, and containing only letters, "
                "numbers, dots, hyphens, or plus signs.")))
    displayname = exported(
        StrippedTextLine(
            title=_('Display Name'), required=True, readonly=False,
            description=_(
                "Your name as you would like it displayed throughout "
                "Launchpad. Most people use their full name here.")),
        exported_as='display_name')
    password = PasswordField(
        title=_('Password'), required=True, readonly=False)
    karma = exported(
        Int(title=_('Karma'), readonly=False,
            description=_('The cached total karma for this person.')))
    homepage_content = exported(
        Text(title=_("Homepage Content"), required=False,
             description=_(
                 "The content of your home page. Edit this and it will be "
                 "displayed for all the world to see.")))
    # NB at this stage we do not allow individual people to have their own
    # icon, only teams get that. People can however have a logo and mugshot
    # The icon is only used for teams; that's why we use /@@/team as the
    # default image resource.
    icon = IconImageUpload(
        title=_("Icon"), required=False,
        default_image_resource='/@@/team',
        description=_(
            "A small image of exactly 14x14 pixels and at most 5kb in size, "
            "that can be used to identify this team. The icon will be "
            "displayed whenever the team name is listed - for example "
            "in listings of bugs or on a person's membership table."))
    logo = LogoImageUpload(
        title=_("Logo"), required=False,
        default_image_resource='/@@/person-logo',
        description=_(
            "An image of exactly 64x64 pixels that will be displayed in "
            "the heading of all pages related to you. Traditionally this "
            "is a logo, a small picture or a personal mascot. It should be "
            "no bigger than 50kb in size."))
    mugshot = exported(MugshotImageUpload(
        title=_("Mugshot"), required=False,
        default_image_resource='/@@/person-mugshot',
        description=_(
            "A large image of exactly 192x192 pixels, that will be displayed "
            "on your home page in Launchpad. Traditionally this is a great "
            "big picture of your grinning face. Make the most of it! It "
            "should be no bigger than 100kb in size. ")))
    addressline1 = TextLine(
            title=_('Address'), required=True, readonly=False,
            description=_('Your address (Line 1)')
            )
    addressline2 = TextLine(
            title=_('Address'), required=False, readonly=False,
            description=_('Your address (Line 2)')
            )
    city = TextLine(
            title=_('City'), required=True, readonly=False,
            description=_('The City/Town/Village/etc to where the CDs should '
                          'be shipped.')
            )
    province = TextLine(
            title=_('Province'), required=True, readonly=False,
            description=_('The State/Province/etc to where the CDs should '
                          'be shipped.')
            )
    country = Choice(
            title=_('Country'), required=True, readonly=False,
            vocabulary='CountryName',
            description=_('The Country to where the CDs should be shipped.')
            )
    postcode = TextLine(
            title=_('Postcode'), required=True, readonly=False,
            description=_('The Postcode to where the CDs should be shipped.')
            )
    phone = TextLine(
            title=_('Phone'), required=True, readonly=False,
            description=_('[(+CountryCode) number] e.g. (+55) 16 33619445')
            )
    organization = TextLine(
            title=_('Organization'), required=False, readonly=False,
            description=_('The Organization requesting the CDs')
            )
    languages = exported(
        CollectionField(
            title=_('List of languages known by this person'),
            readonly=True, required=False,
            value_type=Object(schema=ILanguage)))
    translatable_languages = Attribute(
        _('Languages this person knows, apart from English'))

    hide_email_addresses = exported(
        Bool(title=_("Hide my email addresses from other Launchpad users"),
             required=False, default=False))
    # This is not a date of birth, it is the date the person record was
    # created in this db
    datecreated = exported(
        Datetime(title=_('Date Created'), required=True, readonly=True),
        exported_as='date_created')
    creation_rationale = Choice(
        title=_("Rationale for this entry's creation"), required=False,
        readonly=True, values=PersonCreationRationale.items)
    creation_comment = TextLine(
        title=_("Comment for this entry's creation"),
        description=_(
            "This comment may be displayed verbatim in a web page, so it "
            "has to follow some structural constraints, that is, it must "
            "be of the form: 'when %(action_details)s' (e.g 'when the "
            "foo package was imported into Ubuntu Breezy'). The only "
            "exception to this is when we allow users to create Launchpad "
            "profiles through the /people/+newperson page."),
        required=False, readonly=True)
    # XXX Guilherme Salgado 2006-11-10:
    # We can't use a Choice field here because we don't have a vocabulary
    # which contains valid people but not teams, and we don't really need one
    # apart from here.
    registrant = Attribute('The user who created this profile.')
    # bounty relations
    ownedBounties = Attribute('Bounties issued by this person.')
    reviewerBounties = Attribute('Bounties reviewed by this person.')
    claimedBounties = Attribute('Bounties claimed by this person.')
    subscribedBounties = Attribute(
        'Bounties to which this person subscribes.')

    oauth_access_tokens = Attribute(_("Non-expired access tokens"))

    sshkeys = Attribute(_('List of SSH keys'))

    timezone = exported(
        Choice(title=_('Timezone'), required=True, readonly=False,
               description=_('The timezone of where you live.'),
               vocabulary='TimezoneName'))

    openid_identifier = TextLine(
        title=_("Key used to generate opaque OpenID identities."),
        readonly=True, required=False)

    account_status = Choice(
        title=_("The status of this person's account"), required=False,
        readonly=True, vocabulary=AccountStatus)

    account_status_comment = Text(
        title=_("Why are you deactivating your account?"), required=False,
        readonly=True)

    # Properties of the Person object.
    karma_category_caches = Attribute(
        'The caches of karma scores, by karma category.')
    is_team = exported(
        Bool(title=_('Is this object a team?'), readonly=True))
    is_valid_person = Bool(
        title=_("This is an active user and not a team."), readonly=True)
    is_valid_person_or_team = exported(
        Bool(title=_("This is an active user or a team."), readonly=True),
        exported_as='is_valid')
    is_openid_enabled = Bool(
        title=_("This user can use Launchpad as an OpenID provider."),
        readonly=True)
    is_ubuntero = Bool(title=_("Ubuntero Flag"), readonly=True)
    activesignatures = Attribute("Retrieve own Active CoC Signatures.")
    inactivesignatures = Attribute("Retrieve own Inactive CoC Signatures.")
    signedcocs = Attribute("List of Signed Code Of Conduct")
    gpgkeys = Attribute("List of valid OpenPGP keys ordered by ID")
    pendinggpgkeys = Attribute("Set of fingerprints pending confirmation")
    inactivegpgkeys = Attribute(
        "List of inactive OpenPGP keys in LP Context, ordered by ID")
    ubuntuwiki = Attribute("The Ubuntu WikiName of this Person.")
    otherwikis = Attribute(
        "All WikiNames of this Person that are not the Ubuntu one.")
    allwikis = exported(
        CollectionField(title=_("All WikiNames of this Person."),
                        readonly=True, required=False,
                        value_type=Object(schema=IWikiName)),
        exported_as='wiki_names')
    ircnicknames = exported(
        CollectionField(title=_("List of IRC nicknames of this Person."),
                        readonly=True, required=False,
                        value_type=Object(schema=IIrcID)),
        exported_as='irc_nicknames')
    jabberids = exported(
        CollectionField(title=_("List of Jabber IDs of this Person."),
                        readonly=True, required=False,
                        value_type=Object(schema=IJabberID)),
        exported_as='jabber_ids')
    branches = Attribute(
        "All branches related to this person. They might be registered, "
        "authored or subscribed by this person.")
    authored_branches = Attribute("The branches whose author is this person.")
    registered_branches = Attribute(
        "The branches whose owner is this person and which either have no"
        "author or an author different from this person.")
    subscribed_branches = Attribute(
        "Branches to which this person " "subscribes.")
    myactivememberships = exported(
        CollectionField(
            title=_("All `ITeamMembership`s for Teams this Person is an "
                    "active member of."),
            value_type=Object(schema=ITeamMembership),
            readonly=True, required=False),
        exported_as='team_memberships')
    open_membership_invitations = exported(
        CollectionField(
            title=_('Open membership invitations.'),
            description=_("All TeamMemberships which represent an invitation "
                          "(to join a team) sent to this person."),
            readonly=True, required=False,
            value_type=Object(schema=ITeamMembership)))
    teams_participated_in = exported(
        CollectionField(
            title=_('All teams in which this person is a participant.'),
            readonly=True, required=False,
            value_type=Object(schema=ITeamMembership)))
    teams_indirectly_participated_in = exported(
        CollectionField(
            title=_('All teams in which this person is an indirect member.'),
            readonly=True, required=False,
            value_type=Object(schema=ITeamMembership)))
    teams_with_icons = Attribute(
        "Iterable of all Teams that this person is active in that have "
        "icons")
    guessedemails = Attribute(
        "List of emails with status NEW. These email addresses probably "
        "came from a gina or POFileImporter run.")
    validatedemails = exported(
        CollectionField(
            title=_("Confirmed e-mails of this person."),
            description=_(
                "Confirmed e-mails are the ones in the VALIDATED state"),
            readonly=True, required=False,
            value_type=Object(schema=IEmailAddress)),
        exported_as='confirmed_email_addresses')
    unvalidatedemails = Attribute(
        "Emails this person added in Launchpad but are not yet validated.")
    specifications = Attribute(
        "Any specifications related to this person, either because the are "
        "a subscriber, or an assignee, or a drafter, or the creator. "
        "Sorted newest-first.")
    approver_specs = Attribute(
        "Specifications this person is supposed to approve in due "
        "course, newest first.")
    assigned_specs = Attribute(
        "Specifications assigned to this person, sorted newest first.")
    assigned_specs_in_progress = Attribute(
        "Specifications assigned to this person whose implementation is "
        "started but not yet completed, sorted newest first.")
    drafted_specs = Attribute(
        "Specifications being drafted by this person, sorted newest first.")
    created_specs = Attribute(
        "Specifications created by this person, sorted newest first.")
    feedback_specs = Attribute(
        "Specifications on which this person has been asked to provide "
        "feedback, sorted newest first.")
    subscribed_specs = Attribute(
        "Specifications this person has subscribed to, sorted newest first.")
    team_mentorships = Attribute(
        "All the offers of mentoring which are relevant to this team.")
    teamowner = exported(
        PublicPersonChoice(
            title=_('Team Owner'), required=False, readonly=False,
            vocabulary='ValidTeamOwner'),
        exported_as='team_owner')
    teamownerID = Int(title=_("The Team Owner's ID or None"), required=False,
                      readonly=True)

    preferredemail = exported(
        Object(title=_("Preferred email address"),
               description=_("The preferred email address for this person. "
                             "The one we'll use to communicate with them."),
               readonly=True, required=False, schema=IEmailAddress),
        exported_as='preferred_email_address')

    safe_email_or_blank = TextLine(
        title=_("Safe email for display"),
        description=_("The person's preferred email if they have"
                      "one and do not choose to hide it. Otherwise"
                      "the empty string."),
        readonly=True)

    preferredemail_sha1 = TextLine(
        title=_("SHA-1 Hash of Preferred Email"),
        description=_("The SHA-1 hash of the preferred email address and "
                      "a mailto: prefix as a hexadecimal string. This is "
                      "used as a key by FOAF RDF spec"),
        readonly=True)

    verbose_bugnotifications = Bool(
        title=_("Include bug descriptions when sending me bug notifications"),
        required=False, default=True)

    mailing_list_auto_subscribe_policy = exported(
        Choice(title=_('Mailing List Auto-subscription Policy'),
               required=True,
               vocabulary=MailingListAutoSubscribePolicy,
               default=MailingListAutoSubscribePolicy.ON_REGISTRATION,
               description=_(
                   "This attribute determines whether a person is "
                   "automatically subscribed to a team's mailing list when "
                   "the person joins said team.")))

    merged = Int(
        title=_('Merged Into'), required=False, readonly=True,
        description=_(
            "When a Person is merged into another Person, this attribute "
            "is set on the Person referencing the destination Person. If "
            "this is set to None, then this Person has not been merged "
            "into another and is still valid"))

    translation_history = Attribute(
        "The set of POFileTranslator objects that represent work done "
        "by this translator.")

    translation_groups = Attribute(
        "The set of TranslationGroup objects this person is a member of.")

    # title is required for the Launchpad Page Layout main template
    title = Attribute('Person Page Title')

    is_trusted_on_shipit = Bool(
        title=_('Is this a trusted person on shipit?'))
    unique_displayname = TextLine(
        title=_('Return a string of the form $displayname ($name).'))
    browsername = Attribute(
        'Return a textual name suitable for display in a browser.')

    archive = Attribute(
        "The Archive owned by this person, his PPA.")

    entitlements = Attribute("List of Entitlements for this person or team.")

    structural_subscriptions = Attribute(
        "The structural subscriptions for this person.")

    visibility_consistency_warning = Attribute(
        "Warning that a private team may leak membership info.")

    translations_relicensing_agreement = Bool(
        title=_("Whether person agrees to relicense their translations"),
        readonly=False)


    @invariant
    def personCannotHaveIcon(person):
        """Only Persons can have icons."""
        # XXX Guilherme Salgado 2007-05-28:
        # This invariant is busted! The person parameter provided to this
        # method will always be an instance of zope.formlib.form.FormData
        # containing only the values of the fields included in the POSTed
        # form. IOW, person.inTeam() will raise a NoInputData just like
        # person.teamowner would as it's not present in most of the
        # person-related forms.
        if person.icon is not None and not person.isTeam():
            raise Invalid('Only teams can have an icon.')

    def convertToTeam(team_owner):
        """Convert this person into a team owned by the given team_owner.

        Also adds the given team owner as an administrator of the team.

        Only Person entries whose account_status is NOACCOUNT and which are
        not teams can be converted into teams.
        """

    def getInvitedMemberships():
        """Return all TeamMemberships of this team with the INVITED status.

        The results are ordered using Person.sortingColumns.
        """

    def getInactiveMemberships():
        """Return all inactive TeamMemberships of this team.

        Inactive memberships are the ones with status EXPIRED or DEACTIVATED.

        The results are ordered using Person.sortingColumns.
        """

    def getProposedMemberships():
        """Return all TeamMemberships of this team with the PROPOSED status.

        The results are ordered using Person.sortingColumns.
        """

    def getBugSubscriberPackages():
        """Return the packages for which this person is a bug subscriber.

        Returns a list of IDistributionSourcePackage's, ordered alphabetically
        (A to Z) by name.
        """

    def getBugSubscriberOpenBugCounts(user):
        """Return open bug counts for this bug subscriber's packages.

            :user: The user doing the search. Private bugs that this
                   user doesn't have access to won't be included in the
                   count.

        Returns a list of dictionaries, where each dict contains:

            'package': The package the bugs are open on.
            'open': The number of open bugs.
            'open_critical': The number of open critical bugs.
            'open_unassigned': The number of open unassigned bugs.
            'open_inprogress': The number of open bugs that ar In Progress.
        """

    def setContactAddress(email):
        """Set the given email address as this team's contact address.

        This method must be used only for teams.

        If the team has a contact address its status will be changed to
        VALIDATED.

        If the given email is None the team is left without a contact address.
        """

    def setPreferredEmail(email):
        """Set the given email address as this person's preferred one.

        This method must be used only for people, not teams.
        """

    def getBranch(product_name, branch_name):
        """The branch associated to this person and product with this name.

        The product_name may be None.
        """

    def findPathToTeam(team):
        """Return the teams that cause this person to be a participant of the
        given team.

        If there is more than one path leading this person to the given team,
        only the one with the oldest teams is returned.

        This method must not be called if this person is not an indirect
        member of the given team.
        """

    def isTeam():
        """Deprecated.  Use IPerson.is_team instead.

        True if this Person is actually a Team, otherwise False.
        """

    # XXX BarryWarsaw 29-Nov-2007 I'd prefer for this to be an Object() with a
    # schema of IMailingList, but setting that up correctly causes a circular
    # import error with interfaces.mailinglists that is too difficult to
    # unfunge for this one attribute.
    mailing_list = Attribute(
        _("The team's mailing list, if it has one, otherwise None."))

    def getProjectsAndCategoriesContributedTo(limit=10):
        """Return a list of dicts with projects and the contributions made
        by this person on that project.

        The list is limited to the :limit: projects this person is most
        active.

        The dictionaries containing the following keys:
            - project:    The project, which is either an IProduct or an
                          IDistribution.
            - categories: A dictionary mapping KarmaCategory titles to
                          the icons which represent that category.
        """

    def getOwnedOrDrivenPillars():
        """Return Distribution, Project Groups and Projects that this person
        owns or drives.
        """

    def getOwnedProjects(extra_clause=None):
        """Projects owned by this person or teams to which she belongs.

        :param extra_clause: string SQL clause to be AND'ed into the normal
        query.
        """

<<<<<<< HEAD
    def getCommercialSubscriptionVouchers():
        """Return all commercial subscription vouchers.

        The vouchers are separated into two lists, unredeemed vouchers and
        redeemed vouchers.
        :return: tuple (unredeemed_vouchers, redeemed_vouchers)
        """

=======
>>>>>>> 42308608
    def assignKarma(action_name, product=None, distribution=None,
                    sourcepackagename=None):
        """Assign karma for the action named <action_name> to this person.

        This karma will be associated with the given product or distribution.
        If a distribution is given, then product must be None and an optional
        sourcepackagename may also be given. If a product is given, then
        distribution and sourcepackagename must be None.
        """

    def latestKarma(quantity=25):
        """Return the latest karma actions for this person.

        Return no more than the number given as quantity.
        """

    def iterTopProjectsContributedTo(limit=10):
        """Iterate over the top projects contributed to.

        Iterate no more than the given limit.
        """

    def inTeam(team):
        """Return True if this person is a member or the owner of <team>.

        This method is meant to be called by objects which implement either
        IPerson or ITeam, and it will return True when you ask if a Person is
        a member of himself (i.e. person1.inTeam(person1)).

        <team> can be the id of a team, an SQLObject representing the
        ITeam, or the name of the team.
        """

    def clearInTeamCache():
        """Clears the person's inTeam cache.

        To be used when membership changes are enacted. Only meant to be
        used between TeamMembership and Person objects.
        """

    def lastShippedRequest():
        """Return this person's last shipped request, or None."""

    def pastShipItRequests():
        """Return the requests made by this person that can't be changed
        anymore.

        Any request that is cancelled, denied or sent for shipping can't be
        changed.
        """

    def shippedShipItRequestsOfCurrentSeries():
        """Return all requests made by this person that were sent to the
        shipping company already.

        This only includes requests for CDs of
        ShipItConstants.current_distroseries.
        """

    def currentShipItRequest():
        """Return this person's unshipped ShipIt request, if there's one.

        Return None otherwise.
        """

    def searchTasks(search_params, *args):
        """Search IBugTasks with the given search parameters.

        :search_params: a BugTaskSearchParams object
        :args: any number of BugTaskSearchParams objects

        If more than one BugTaskSearchParams is given, return the union of
        IBugTasks which match any of them.

        Return an iterable of matching results.
        """

    def getLatestMaintainedPackages():
        """Return `SourcePackageRelease`s maintained by this person.

        This method will only include the latest source package release
        for each source package name, distribution series combination.
        """

    def getLatestUploadedButNotMaintainedPackages():
        """Return `SourcePackageRelease`s created by this person but
        not maintained by him.

        This method will only include the latest source package release
        for each source package name, distribution series combination.
        """

    def getLatestUploadedPPAPackages():
        """Return `SourcePackageRelease`s uploaded by this person to any PPA.

        This method will only include the latest source package release
        for each source package name, distribution series combination.
        """

    def isUploader(distribution):
        """Return whether this person is an uploader for distribution.

        Returns True if this person is an uploader for distribution, or
        False otherwise.
        """

    def validateAndEnsurePreferredEmail(email):
        """Ensure this person has a preferred email.

        If this person doesn't have a preferred email, <email> will be set as
        this person's preferred one. Otherwise it'll be set as VALIDATED and
        this person will keep their old preferred email.

        This method is meant to be the only one to change the status of an
        email address, but as we all know the real world is far from ideal
        and we have to deal with this in one more place, which is the case
        when people explicitly want to change their preferred email address.
        On that case, though, all we have to do is use
        person.setPreferredEmail().
        """

    def hasParticipationEntryFor(team):
        """Return True when this person is a member of the given team.

        The person's membership may be direct or indirect.
        """

    def getAdministratedTeams():
        """Return the teams that this person/team is an administrator of.

        This includes teams for which the person is the owner, a direct
        member with admin privilege, or member of a team with such
        privileges.
        """

    def getTeamAdminsEmailAddresses():
        """Return a set containing the email addresses of all administrators
        of this team.
        """

    def getSubTeams():
        """Return all subteams of this team.

        A subteam is any team that is (either directly or indirectly) a
        member of this team. As an example, let's say we have this hierarchy
        of teams:

        Rosetta Translators
            Rosetta pt Translators
                Rosetta pt_BR Translators

        In this case, both 'Rosetta pt Translators' and 'Rosetta pt_BR
        Translators' are subteams of the 'Rosetta Translators' team, and all
        members of both subteams are considered members of "Rosetta
        Translators".
        """

    def getSuperTeams():
        """Return all superteams of this team.

        A superteam is any team that this team is a member of. For example,
        let's say we have this hierarchy of teams, and we are the
        "Rosetta pt_BR Translators":

        Rosetta Translators
            Rosetta pt Translators
                Rosetta pt_BR Translators

        In this case, we will return both 'Rosetta pt Translators' and
        'Rosetta Translators', because we are member of both of them.
        """

    def getLatestApprovedMembershipsForPerson(limit=5):
        """Return the <limit> latest approved membrships for this person."""

    def addLanguage(language):
        """Add a language to this person's preferences.

        :language: An object providing ILanguage.

        If the given language is already present, and IntegrityError will be
        raised. This will be fixed soon; here's the discussion on this topic:
        https://launchpad.ubuntu.com/malone/bugs/1317.
        """

    def removeLanguage(language):
        """Remove a language from this person's preferences.

        :language: An object providing ILanguage.

        If the given language is not present, nothing  will happen.
        """

    def getDirectAnswerQuestionTargets():
        """Return a list of IQuestionTargets that a person is subscribed to.

        This will return IQuestionTargets that the person is registered as an
        answer contact because he subscribed himself.
        """

    def getTeamAnswerQuestionTargets():
        """Return a list of IQuestionTargets that are indirect subscriptions.

        This will return IQuestionTargets that the person or team is
        registered as an answer contact because of his membership in a team.
        """

    def searchQuestions(search_text=None,
                        status=QUESTION_STATUS_DEFAULT_SEARCH,
                        language=None, sort=None, participation=None,
                        needs_attention=None):
        """Search the person's questions.

        See IQuestionCollection for the description of the standard search
        parameters.

        :participation: A list of QuestionParticipation that defines the set
        of relationship to questions that will be searched. If None or an
        empty sequence, all relationships are considered.

        :needs_attention: If this flag is true, only questions needing
        attention from the person will be included. Questions needing
        attention are those owned by the person in the ANSWERED or NEEDSINFO
        state, as well as, those not owned by the person but on which the
        person requested for more information or gave an answer and that are
        back in the OPEN state.
        """

    def isBugContributor(user):
        """Is the person a contributer to bugs in Launchpad?

        Return True if the user has any bugs assigned to him, either
        directly or by team participation.

        :user: The user doing the search. Private bugs that this
        user doesn't have access to won't be included in the
        count.
        """

    def isBugContributorInTarget(user, target):
        """Is the person a contributor to bugs in `target`?

        Return True if the user has any bugs assigned to him in the
        context of a specific target, either directly or by team
        participation.

        :user: The user doing the search. Private bugs that this
        user doesn't have access to won't be included in the
        count.

        :target: An object providing `IBugTarget` to search within.
        """

    def autoSubscribeToMailingList(mailinglist, requester=None):
        """Subscribe this person to a mailing list.

        This method takes the user's mailing list auto-subscription
        setting into account, and it may or may not result in a list
        subscription.  It will only subscribe the user to the mailing
        list if all of the following conditions are met:

          * The mailing list is not None.
          * The mailing list is in an unusable state.
          * The user is not already subscribed.
          * The user has a preferred address set.
          * The user's auto-subscribe preference is ALWAYS, or
          * The user's auto-subscribe preference is ON_REGISTRATION,
            and the requester is either themself or None.

        This method will not raise exceptions if any of the above are
        not true.  If you want these problems to raise exceptions
        consider using `IMailinglist.subscribe()` directly.

        :param mailinglist: The list to subscribe to.  No action is
                taken if the list is None, or in an unusable state.

        :param requester: The person requesting the list subscription,
                if not the user himself.  The default assumes the user
                themself is making the request.

        :return: True if the user was subscribed, false if they weren't.
        """


class IPersonViewRestricted(Interface):
    """IPerson attributes that require launchpad.View permission."""

    active_member_count = Attribute(
        "The number of real people who are members of this team.")
    # activemembers.value_type.schema will be set to IPerson once
    # IPerson is defined.
    activemembers = exported(
        CollectionField(
            title=_("List of members with ADMIN or APPROVED status"),
            value_type=Object(schema=Interface)),
        exported_as='members')
    adminmembers = exported(
        CollectionField(
            title=_("List of this team's admins."),
            value_type=Object(schema=Interface)),
        exported_as='admins')
    all_member_count = Attribute(
        "The total number of real people who are members of this team, "
        "including subteams.")
    allmembers = exported(
        CollectionField(
            title=_("All participants of this team."),
            description=_(
                "List of all direct and indirect people and teams who, one "
                "way or another, are a part of this team. If you want a "
                "method to check if a given person is a member of a team, "
                "you should probably look at IPerson.inTeam()."),
            value_type=Object(schema=Interface)),
        exported_as='participants')
    approvedmembers = Attribute("List of members with APPROVED status")
    deactivated_member_count = Attribute("Number of deactivated members")
    deactivatedmembers = Attribute("List of members with DEACTIVATED status")
    deactivatedmembers = exported(
        CollectionField(
            title=_(
                "All members whose membership is in the DEACTIVATED state"),
            value_type=Object(schema=Interface)),
        exported_as='deactivated_members')
    expired_member_count = Attribute("Number of EXPIRED members.")
    expiredmembers = exported(
        CollectionField(
            title=_("All members whose membership is in the EXPIRED state"),
            value_type=Object(schema=Interface)),
        exported_as='expired_members')
    inactivemembers = Attribute(
        "List of members with EXPIRED or DEACTIVATED status")
    inactive_member_count = Attribute("Number of inactive members")
    invited_members = exported(
        CollectionField(
            title=_("All members whose membership is in the INVITED state"),
            value_type=Object(schema=Interface)))
    invited_member_count = Attribute("Number of members with INVITED status")
    member_memberships = exported(
        CollectionField(
            title=_("Active `ITeamMembership`s for this object's members."),
            description=_(
                "Active TeamMemberships are the ones with the ADMIN or "
                "APPROVED status.  The results are ordered using "
                "Person.sortingColumns."),
            readonly=True, required=False,
            value_type=Object(schema=ITeamMembership)))
    pendingmembers = Attribute(
        "List of members with INVITED or PROPOSED status")
    proposedmembers = exported(
        CollectionField(
            title=_("All members whose membership is in the PROPOSED state"),
            value_type=Object(schema=Interface)),
        exported_as='proposed_members')
    proposed_member_count = Attribute("Number of PROPOSED members")

    def getDirectAdministrators():
        """Return this team's administrators.

        This includes all direct members with admin rights and also
        the team owner. Note that some other persons/teams might have admin
        privilege by virtue of being a member of a team with admin rights.
        """

    @operation_parameters(status=copy_field(ITeamMembership['status']))
    @export_read_operation()
    def getMembersByStatus(status, orderby=None):
        """Return the people whose membership on this team match :status:.

        If no orderby is provided, Person.sortingColumns is used.
        """


class IPersonEditRestricted(Interface):
    """IPerson attributes that require launchpad.Edit permission."""

    @call_with(requester=REQUEST_USER)
    @operation_parameters(team=copy_field(ITeamMembership['team']))
    @export_write_operation()
    def join(team, requester=None, may_subscribe_to_list=True):
        """Join the given team if its subscriptionpolicy is not RESTRICTED.

        Join the given team according to the policies and defaults of that
        team:
        - If the team subscriptionpolicy is OPEN, the user is added as
          an APPROVED member with a NULL TeamMembership.reviewer.
        - If the team subscriptionpolicy is MODERATED, the user is added as
          a PROPOSED member and one of the team's administrators have to
          approve the membership.

        If may_subscribe_to_list is True, then also attempt to
        subscribe to the team's mailing list, depending on the list
        status and the person's auto-subscribe settings.

        :param requester: The person who requested the membership on
            behalf of a team or None when a person requests the
            membership for himself.

        :param may_subscribe_to_list: If True, also try subscribing to
            the team mailing list.
        """

    @operation_parameters(team=copy_field(ITeamMembership['team']))
    @export_write_operation()
    def leave(team):
        """Leave the given team.

        If there's a membership entry for this person on the given team and
        its status is either APPROVED or ADMIN, we change the status to
        DEACTIVATED and remove the relevant entries in teamparticipation.

        Teams cannot call this method because they're not allowed to
        login and thus can't 'leave' another team. Instead, they have their
        subscription deactivated (using the setMembershipData() method) by
        a team administrator.
        """

    def setMembershipData(person, status, reviewer, expires=None,
                          comment=None):
        """Set the attributes of the person's membership on this team.

        Set the status, dateexpires, reviewer and comment, where reviewer is
        the user responsible for this status change and comment is the comment
        left by the reviewer for the change.

        This method will ensure that we only allow the status transitions
        specified in the TeamMembership spec. It's also responsible for
        filling/cleaning the TeamParticipation table when the transition
        requires it.
        """

    @call_with(reviewer=REQUEST_USER)
    @operation_parameters(
        person=copy_field(ITeamMembership['person']),
        status=copy_field(ITeamMembership['status']),
        comment=Text(required=False))
    @export_write_operation()
    def addMember(person, reviewer, status=TeamMembershipStatus.APPROVED,
                  comment=None, force_team_add=False,
                  may_subscribe_to_list=True):
        """Add the given person as a member of this team.

        If the given person is already a member of this team we'll simply
        change its membership status. Otherwise a new TeamMembership is
        created with the given status.

        If the person is actually a team and force_team_add is False, the
        team will actually be invited to join this one. Otherwise the team
        is added as if it were a person.

        If the the person is not a team, and may_subscribe_to_list
        is True, then the person may be subscribed to the team's
        mailing list, depending on the list status and the person's
        auto-subscribe settings.

        The given status must be either Approved, Proposed or Admin.

        The reviewer is the user who made the given person a member of this
        team.
        """

    def deactivateAllMembers(comment, reviewer):
        """Deactivate all the members of this team."""

    @operation_parameters(
        team=copy_field(ITeamMembership['team']),
        comment=Text())
    @export_write_operation()
    def acceptInvitationToBeMemberOf(team, comment):
        """Accept an invitation to become a member of the given team.

        There must be a TeamMembership for this person and the given team with
        the INVITED status. The status of this TeamMembership will be changed
        to APPROVED.
        """

    @operation_parameters(
        team=copy_field(ITeamMembership['team']),
        comment=Text())
    @export_write_operation()
    def declineInvitationToBeMemberOf(team, comment):
        """Decline an invitation to become a member of the given team.

        There must be a TeamMembership for this person and the given team with
        the INVITED status. The status of this TeamMembership will be changed
        to INVITATION_DECLINED.
        """

    def renewTeamMembership(team):
        """Renew the TeamMembership for this person on the given team.

        The given team's renewal policy must be ONDEMAND and the membership
        must be active (APPROVED or ADMIN) and set to expire in less than
        DAYS_BEFORE_EXPIRATION_WARNING_IS_SENT days.
        """


class IPersonAdminWriteRestricted(Interface):
    """IPerson attributes that require launchpad.Admin permission to set."""

    visibility = exported(
        Choice(title=_("Visibility"),
               description=_(
                   "Public visibility is standard, and Private Membership"
                   " means that a team's members are hidden."),
               required=True, vocabulary=PersonVisibility,
               default=PersonVisibility.PUBLIC))


class IPerson(IPersonPublic, IPersonViewRestricted, IPersonEditRestricted,
              IPersonAdminWriteRestricted, IHasStanding):
    """A Person."""
    export_as_webservice_entry()


class INewPersonForm(IPerson):
    """Interface used to create new Launchpad accounts.

    The only change with `IPerson` is a customised Password field.
    """

    password = PasswordField(
        title=_('Create password'), required=True, readonly=False)


class ITeamPublic(Interface):
    """Public attributes of a Team."""

    @invariant
    def defaultRenewalPeriodIsRequiredForSomeTeams(person):
        """Teams may specify a default renewal period.

        The team renewal period cannot be less than 1 day, and when the
        renewal policy is is 'On Demand' or 'Automatic', it cannot be None.
        """
        # The person arg is a zope.formlib.form.FormData instance.
        # Instead of checking 'not person.isTeam()' or 'person.teamowner',
        # we check for a field in the schema to identify this as a team.
        try:
            renewal_policy = person.renewal_policy
        except NoInputData:
            # This is not a team.
            return

        renewal_period = person.defaultrenewalperiod
        automatic, ondemand = [TeamMembershipRenewalPolicy.AUTOMATIC,
                               TeamMembershipRenewalPolicy.ONDEMAND]
        cannot_be_none = renewal_policy in [automatic, ondemand]
        if ((renewal_period is None and cannot_be_none)
            or (renewal_period is not None and renewal_period <= 0)):
            raise Invalid(
                'You must specify a default renewal period greater than 0.')

    teamdescription = exported(
        Text(title=_('Team Description'), required=False, readonly=False,
             description=_('Use plain text; URLs will be linkified')),
        exported_as='team_description')

    subscriptionpolicy = exported(
        Choice(title=_('Subscription policy'),
               vocabulary=TeamSubscriptionPolicy,
               default=TeamSubscriptionPolicy.MODERATED, required=True,
               description=_(
                   "'Moderated' means all subscriptions must be approved. "
                   "'Open' means any user can join without approval. "
                   "'Restricted' means new members can be added only by a "
                   "team administrator.")),
        exported_as='subscription_policy')

    renewal_policy = exported(
        Choice(title=_("When someone's membership is about to expire, "
                       "notify them and"),
               required=True, vocabulary=TeamMembershipRenewalPolicy,
               default=TeamMembershipRenewalPolicy.NONE))

    defaultmembershipperiod = exported(
        Int(title=_('Subscription period'), required=False,
            description=_(
                "Number of days a new subscription lasts before expiring. "
                "You can customize the length of an individual subscription "
                "when approving it. Leave this empty or set to 0 for "
                "subscriptions to never expire.")),
        exported_as='default_membership_period')

    defaultrenewalperiod = exported(
        Int(title=_('Renewal period'), required=False,
            description=_(
                "Number of days a subscription lasts after being renewed. "
                "You can customize the lengths of individual renewals, but "
                "this is what's used for auto-renewed and user-renewed "
                "memberships.")),
        exported_as='default_renewal_period')

    defaultexpirationdate = Attribute(
        "The date, according to team's default values, in which a newly "
        "approved membership will expire.")

    defaultrenewedexpirationdate = Attribute(
        "The date, according to team's default values, in "
        "which a just-renewed membership will expire.")


class ITeam(IPerson, ITeamPublic):
    """ITeam extends IPerson.

    The teamowner should never be None.
    """
    export_as_webservice_entry()

    # Logo, Mugshot and displayname are here so that they can have a
    # description on a Team which is different to the description they have on
    # a Person.
    logo = copy_field(
        IPerson['logo'], default_image_resource='/@@/team-logo',
        description=_(
            "An image of exactly 64x64 pixels that will be displayed in "
            "the heading of all pages related to the team. Traditionally "
            "this is a logo, a small picture or a personal mascot. It "
            "should be no bigger than 50kb in size."))

    mugshot = copy_field(
        IPerson['mugshot'], default_image_resource='/@@/team-mugshot',
        description=_(
            "A large image of exactly 192x192 pixels, that will be displayed "
            "on the team page in Launchpad. It "
            "should be no bigger than 100kb in size. "))

    displayname = copy_field(
        IPerson['displayname'],
        description=_(
            "This team's name as you would like it displayed throughout "
            "Launchpad."))


class IPersonSet(Interface):
    """The set of Persons."""
    export_as_webservice_collection(IPerson)

    title = Attribute('Title')

    def topPeople():
        """Return the top 5 people by Karma score in the Launchpad."""

    def createPersonAndEmail(
            email, rationale, comment=None, name=None, displayname=None,
            password=None, passwordEncrypted=False,
            hide_email_addresses=False, registrant=None):
        """Create and return an `IPerson` and `IEmailAddress`.

        The newly created EmailAddress will have a status of NEW and will be
        linked to the newly created Person.

        If the given name is None, we generate a unique nickname from the
        email address given.

        :param email: The email address, as text.
        :param rationale: An item of `PersonCreationRationale` to be used as
            the person's creation_rationale.
        :param comment: A comment explaining why the person record was
            created (usually used by scripts which create them automatically).
            Must be of the following form: "when %(action_details)s"
            (e.g. "when the foo package was imported into Ubuntu Breezy").
        :param name: The person's name.
        :param displayname: The person's displayname.
        :param password: The person's password.
        :param passwordEncrypted: Whether or not the given password is
            encrypted.
        :param registrant: The user who created this person, if any.
        :param hide_email_addresses: Whether or not Launchpad should hide the
            person's email addresses from other users.
        :raises InvalidName: When the given name is not valid.
        :raises InvalidEmailAddress: When the given email is not valid.
        :raises NameAlreadyTaken: When the given name is already in use.
        :raises EmailAddressAlreadyTaken: When the given email is already in
            use.
        :raises NicknameGenerationError: When no name is provided and we can't
            generate a nickname from the given email address.
        """

    def ensurePerson(email, displayname, rationale, comment=None,
                     registrant=None):
        """Make sure that there is a person in the database with the given
        email address. If necessary, create the person, using the
        displayname given.

        The comment must be of the following form: "when %(action_details)s"
        (e.g. "when the foo package was imported into Ubuntu Breezy").

        XXX sabdfl 2005-06-14: this should be extended to be similar or
        identical to the other person creation argument lists, so we can
        call it and create a full person if needed. Email would remain the
        deciding factor, we would not try and guess if someone existed based
        on the displayname or other arguments.
        """

    @export_operation_as('create_team')
    @call_with(teamowner=REQUEST_USER)
    @rename_parameters_as(
        displayname='display_name', teamdescription='team_description',
        subscriptionpolicy='subscription_policy',
        defaultmembershipperiod='default_membership_period',
        defaultrenewalperiod='default_renewal_period')
    @operation_parameters(
        subscriptionpolicy=Choice(
            title=_('Subscription policy'), vocabulary=TeamSubscriptionPolicy,
            required=False, default=TeamSubscriptionPolicy.MODERATED))
    @export_factory_operation(
        ITeam, ['name', 'displayname', 'teamdescription',
                'defaultmembershipperiod', 'defaultrenewalperiod'])
    def newTeam(teamowner, name, displayname, teamdescription=None,
                subscriptionpolicy=TeamSubscriptionPolicy.MODERATED,
                defaultmembershipperiod=None, defaultrenewalperiod=None):
        """Create and return a new Team with given arguments."""

    def get(personid):
        """Return the person with the given id or None if it's not found."""

    def getByEmail(email):
        """Return the person with the given email address.

        Return None if there is no person with the given email address.
        """

    def getByName(name, ignore_merged=True):
        """Return the person with the given name, ignoring merged persons if
        ignore_merged is True.

        Return None if there is no person with the given name.
        """

    def getByOpenIdIdentifier(openid_identity):
        """Return the person with the given OpenID identifier, or None."""

    def getAllTeams(orderBy=None):
        """Return all Teams, ignoring the merged ones.

        <orderBy> can be either a string with the column name you want to sort
        or a list of column names as strings.
        If no orderBy is specified the results will be ordered using the
        default ordering specified in Person._defaultOrder.
        """

    def getPOFileContributors(pofile):
        """Return people that have contributed to the specified POFile."""

    def getPOFileContributorsByDistroSeries(distroseries, language):
        """Return people who translated strings in distroseries to language.

        The people that translated only IPOTemplate objects that are not
        current will not appear in the returned list.
        """

    def getAllPersons(orderBy=None):
        """Return all Persons, ignoring the merged ones.

        <orderBy> can be either a string with the column name you want to sort
        or a list of column names as strings.
        If no orderBy is specified the results will be ordered using the
        default ordering specified in Person._defaultOrder.
        """

    def getAllValidPersons(orderBy=None):
        """Return all valid persons, but not teams.

        A valid person is any person with a preferred email address.

        <orderBy> can be either a string with the column name you want to sort
        or a list of column names as strings.
        If no orderBy is specified the results will be ordered using the
        default ordering specified in Person._defaultOrder.
        """

    def updateStatistics(ztm):
        """Update statistics caches and commit."""

    def peopleCount():
        """Return the number of non-merged persons in the database as
           of the last statistics update.
        """

    def teamsCount():
        """Return the number of teams in the database as of the last
           statistics update.
        """

    @collection_default_content()
    @operation_parameters(
        text=TextLine(title=_("Search text"), default=u""))
    @export_read_operation()
    def find(text="", orderBy=None):
        """Return all non-merged Persons and Teams whose name, displayname or
        email address match <text>.

        <orderBy> can be either a string with the column name you want to sort
        or a list of column names as strings.
        If no orderBy is specified the results will be ordered using the
        default ordering specified in Person._defaultOrder.

        While we don't have Full Text Indexes in the emailaddress table, we'll
        be trying to match the text only against the beginning of an email
        address.
        """

    def findPerson(text="", orderBy=None, exclude_inactive_accounts=True):
        """Return all non-merged Persons with at least one email address whose
        name, displayname or email address match <text>.

        If text is an empty string, all persons with at least one email
        address will be returned.

        <orderBy> can be either a string with the column name you want to sort
        or a list of column names as strings.
        If no orderBy is specified the results will be ordered using the
        default ordering specified in Person._defaultOrder.

        If exclude_inactive_accounts is True, any accounts whose
        account_status is any of INACTIVE_ACCOUNT_STATUSES will not be in the
        returned set.

        While we don't have Full Text Indexes in the emailaddress table, we'll
        be trying to match the text only against the beginning of an email
        address.
        """

    def findTeam(text, orderBy=None):
        """Return all Teams whose name, displayname or email address
        match <text>.

        <orderBy> can be either a string with the column name you want to sort
        or a list of column names as strings.
        If no orderBy is specified the results will be ordered using the
        default ordering specified in Person._defaultOrder.

        While we don't have Full Text Indexes in the emailaddress table, we'll
        be trying to match the text only against the beginning of an email
        address.
        """

    def getUbunteros(orderBy=None):
        """Return a set of person with valid Ubuntero flag.

        <orderBy> can be either a string with the column name you want to sort
        or a list of column names as strings.
        If no orderBy is specified the results will be ordered using the
        default ordering specified in Person._defaultOrder.
        """

    def latest_teams(limit=5):
        """Return the latest teams registered, up to the limit specified."""

    def merge(from_person, to_person, deactivate_members=False, user=None):
        """Merge a person/team into another.

        The old person/team (from_person) will be left as an atavism.

        When merging two person entries, from_person can't have email
        addresses associated with.

        When merging teams, from_person must have no IMailingLists
        associated with and no active members. If it has active members,
        though, it's possible to have them deactivated before the merge by
        passing deactivate_members=True. In that case the user who's
        performing the merge must be provided as well.

        We are not yet game to delete the `from_person` entry from the
        database yet. We will let it roll for a while and see what cruft
        develops. -- StuartBishop 20050812
        """

    def getTranslatorsByLanguage(language):
        """Return the list of translators for the given language.

        :arg language: ILanguage object for which we want to get the
            translators.

        Return None if there is no translator.
        """

    def getValidPersons(self, persons):
        """Get all the Persons that are valid.

        This method is more effective than looking at
        Person.is_valid_person_or_team, since it avoids issuing one DB
        query per person. It queries the ValidPersonOrTeamCache table,
        issuing one query for all the person records. This makes the
        method useful for filling the ORM cache, so that checks to
        .is_valid_person won't issue any DB queries.

        XXX: This method exists mainly to fill the ORM cache for
             ValidPersonOrTeamCache. It would be better to add a column
             to the Person table. If we do that, this method can go
             away. Bug 221901. -- Bjorn Tillenius, 2008-04-25
        """

    def getPeopleWithBranches(product=None):
        """Return the people who have branches.

        :param product: If supplied, only people who have branches in the
            specified product are returned.
        """

    def getSubscribersForTargets(targets, recipients=None):
        """Return the set of subscribers for `targets`.

        :param targets: The sequence of targets for which to get the
                        subscribers.
        :param recipients: An optional instance of
                           `BugNotificationRecipients`.
                           If present, all found subscribers will be
                           added to it.
        """

    def updatePersonalStandings():
        """Update the personal standings of some people.

        Personal standing controls whether a person can post to a mailing list
        they are not a member of without moderation.  A person starts out with
        Unknown standing.  Once they have at least one message approved for
        three different lists, this method will bump their standing to Good.
        If a person's standing is already Good, or Poor or Excellent, no
        change to standing is made.
        """


class IRequestPeopleMerge(Interface):
    """This schema is used only because we want a very specific vocabulary."""

    dupeaccount = Choice(
        title=_('Duplicated Account'), required=True,
        vocabulary='PersonAccountToMerge',
        description=_("The duplicated account you found in Launchpad"))


class IAdminPeopleMergeSchema(Interface):
    """The schema used by the admin merge people page."""

    dupe_person = Choice(
        title=_('Duplicated Person'), required=True,
        vocabulary='PersonAccountToMerge',
        description=_("The duplicated person found in Launchpad."))

    target_person = Choice(
        title=_('Target Person'), required=True,
        vocabulary='PersonAccountToMerge',
        description=_("The person to be merged on."))


class IAdminTeamMergeSchema(Interface):
    """The schema used by the admin merge teams page."""

    dupe_person = Choice(
        title=_('Duplicated Team'), required=True, vocabulary='ValidTeam',
        description=_("The duplicated team found in Launchpad."))

    target_person = Choice(
        title=_('Target Team'), required=True, vocabulary='ValidTeam',
        description=_("The team to be merged on."))


class IObjectReassignment(Interface):
    """The schema used by the object reassignment page."""

    owner = PublicPersonChoice(title=_('Owner'), vocabulary='ValidOwner',
                               required=True)


class ITeamReassignment(Interface):
    """The schema used by the team reassignment page."""

    owner = PublicPersonChoice(
        title=_('Owner'), vocabulary='ValidTeamOwner', required=True)


class ITeamCreation(ITeam):
    """An interface to be used by the team creation form.

    We need this special interface so we can allow people to specify a contact
    email address for a team upon its creation.
    """

    contactemail = TextLine(
        title=_("Contact Email Address"), required=False, readonly=False,
        description=_(
            "This is the email address we'll send all notifications to this "
            "team. If no contact address is chosen, notifications directed "
            "to this team will be sent to all team members. After finishing "
            "the team creation, a new message will be sent to this address "
            "with instructions on how to finish its registration."),
        constraint=validate_new_team_email)


class TeamContactMethod(EnumeratedType):
    """The method used by Launchpad to contact a given team."""

    HOSTED_LIST = Item("""
        The Launchpad mailing list for this team

        Notifications directed to this team are sent to its Launchpad-hosted
        mailing list.
        """)

    NONE = Item("""
        Each member individually

        Notifications directed to this team will be sent to each of its
        members.
        """)

    EXTERNAL_ADDRESS = Item("""
        Another e-mail address

        Notifications directed to this team are sent to the contact address
        specified.
        """)


class ITeamContactAddressForm(Interface):

    contact_address = TextLine(
        title=_("Contact Email Address"), required=False, readonly=False)

    contact_method = Choice(
        title=_("How do people contact these team's members?"),
        required=True, vocabulary=TeamContactMethod)


class JoinNotAllowed(Exception):
    """User is not allowed to join a given team."""


class InvalidName(Exception):
    """The name given for a person is not valid."""


class NameAlreadyTaken(Exception):
    """The name given for a person is already in use by other person."""
    webservice_error(409)


# Fix value_type.schema of IPersonViewRestricted attributes.
for name in ['allmembers', 'activemembers', 'adminmembers', 'proposedmembers',
             'invited_members', 'deactivatedmembers', 'expiredmembers']:
    IPersonViewRestricted[name].value_type.schema = IPerson

# Fix schema of operation parameters. We need zope.deferredimport!
params_to_fix = [
    (IPersonEditRestricted['join'], 'team'),
    (IPersonEditRestricted['leave'], 'team'),
    (IPersonEditRestricted['addMember'], 'person'),
    (IPersonEditRestricted['acceptInvitationToBeMemberOf'], 'team'),
    (IPersonEditRestricted['declineInvitationToBeMemberOf'], 'team'),
    ]
for method, name in params_to_fix:
    method.queryTaggedValue(
        'lazr.webservice.exported')['params'][name].schema = IPerson

# Fix schema of ITeamMembership fields.  Has to be done here because of
# circular dependencies.
for name in ['team', 'person', 'last_changed_by']:
    ITeamMembership[name].schema = IPerson

# Thank circular dependencies once again.
IIrcID['person'].schema = IPerson
IJabberID['person'].schema = IPerson
IWikiName['person'].schema = IPerson
IEmailAddress['person'].schema = IPerson<|MERGE_RESOLUTION|>--- conflicted
+++ resolved
@@ -894,7 +894,6 @@
         query.
         """
 
-<<<<<<< HEAD
     def getCommercialSubscriptionVouchers():
         """Return all commercial subscription vouchers.
 
@@ -903,8 +902,6 @@
         :return: tuple (unredeemed_vouchers, redeemed_vouchers)
         """
 
-=======
->>>>>>> 42308608
     def assignKarma(action_name, product=None, distribution=None,
                     sourcepackagename=None):
         """Assign karma for the action named <action_name> to this person.
