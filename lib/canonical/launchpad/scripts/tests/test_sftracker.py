--- conflicted
+++ resolved
@@ -241,14 +241,8 @@
         person = getUtility(IPersonSet).ensurePerson(
             'foo@users.sourceforge.net', None,
             PersonCreationRationale.OWNER_CREATED_LAUNCHPAD)
-<<<<<<< HEAD
-=======
         transaction.commit()
         self.failIf(person.account is None, 'Person must have an account.')
-        email = getUtility(IEmailAddressSet).new(
-            'foo@example.com', person, account=person.account)
->>>>>>> d4a4c6fd
-        transaction.commit()
         email = getUtility(IEmailAddressSet).new(
             'foo@example.com', person, account=person.account)
         person.setPreferredEmail(email)
