--- conflicted
+++ resolved
@@ -850,33 +850,19 @@
         distroseries=List(value_type=Reference(schema=Interface)),
         name=TextLine(),
         recipe_text=Text(),
-<<<<<<< HEAD
-        sourcepackagename=TextLine(),
-        daily_build_archive=Reference(schema=Interface),
-        build_daily=Bool(),
         )
     @export_factory_operation(Interface, [])
     def createRecipe(name, description, recipe_text, distroseries,
-                     sourcepackagename, registrant, daily_build_archive=None,
-                     build_daily=False):
-=======
-        )
-    @export_factory_operation(Interface, [])
-    def createRecipe(name, description, recipe_text, distroseries, registrant):
->>>>>>> fe0d37dc
+                     registrant, daily_build_archive=None, build_daily=False):
         """Create a SourcePackageRecipe owned by this person.
 
         :param name: the name to use for referring to the recipe.
         :param description: A description of the recipe.
         :param recipe_text: The text of the recipe.
         :param distroseries: The distroseries to use.
-<<<<<<< HEAD
-        :param sourcepackagename: The name of the sourcepackage for the recipe.
         :param registrant: The person who created this recipe.
         :param daily_build_archive: The archive to user for daily builds.
         :param build_daily: If True, build this recipe daily (if changed).
-=======
->>>>>>> fe0d37dc
         :return: a SourcePackageRecipe.
         """
 
