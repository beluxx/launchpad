# Copyright 2010 Canonical Ltd.  This software is licensed under the
# GNU Affero General Public License version 3 (see the file LICENSE).

# pylint: disable-msg=F0401,E1002

"""Implementation code for source package builds."""

__metaclass__ = type
__all__ = [
    'SourcePackageRecipeBuild',
    ]

import datetime
import sys

from pytz import utc

from canonical.database.constants import UTC_NOW
from canonical.launchpad.browser.librarian import (
    ProxiedLibraryFileAlias)
from canonical.launchpad.interfaces.lpstorm import IMasterStore, IStore
from canonical.launchpad.interfaces.launchpad import NotFoundError

from psycopg2 import ProgrammingError
from storm.locals import Int, Reference, Storm
from storm.store import Store

from zope.component import getUtility
from zope.interface import classProvides, implements

from canonical.launchpad.webapp import errorlog
from lp.buildmaster.model.packagebuild import (
    PackageBuild, PackageBuildDerived)
from lp.buildmaster.interfaces.buildbase import BuildStatus
from lp.buildmaster.interfaces.buildfarmjob import BuildFarmJobType
from lp.buildmaster.model.buildbase import BuildBase
from lp.buildmaster.model.buildqueue import BuildQueue
from lp.buildmaster.model.buildfarmjob import BuildFarmJobOldDerived
from lp.code.errors import BuildAlreadyPending
from lp.code.interfaces.sourcepackagerecipebuild import (
    ISourcePackageRecipeBuildJob, ISourcePackageRecipeBuildJobSource,
    ISourcePackageRecipeBuild, ISourcePackageRecipeBuildSource)
from lp.code.mail.sourcepackagerecipebuild import (
    SourcePackageRecipeBuildMailer)
from lp.code.model.sourcepackagerecipedata import SourcePackageRecipeData
from lp.registry.interfaces.pocket import PackagePublishingPocket
from lp.services.job.model.job import Job
from lp.soyuz.adapters.archivedependencies import (
    default_component_dependency_name,)
from lp.soyuz.interfaces.component import IComponentSet
from lp.soyuz.model.binarypackagebuild import BinaryPackageBuild
from lp.soyuz.model.buildfarmbuildjob import BuildFarmBuildJob
from lp.soyuz.model.sourcepackagerelease import SourcePackageRelease


class SourcePackageRecipeBuild(PackageBuildDerived, Storm):

    __storm_table__ = 'SourcePackageRecipeBuild'

    policy_name = 'recipe'

    implements(ISourcePackageRecipeBuild)
    classProvides(ISourcePackageRecipeBuildSource)

    package_build_id = Int(name='package_build', allow_none=False)
    package_build = Reference(package_build_id, 'PackageBuild.id')

    build_farm_job_type = BuildFarmJobType.RECIPEBRANCHBUILD

    id = Int(primary=True)

    is_private = False

    @property
    def binary_builds(self):
        """See `ISourcePackageRecipeBuild`."""
        return Store.of(self).find(BinaryPackageBuild,
            BinaryPackageBuild.source_package_release==
            SourcePackageRelease.id,
            SourcePackageRelease.source_package_recipe_build==self.id)

    @property
    def current_component(self):
        return getUtility(IComponentSet)[default_component_dependency_name]

    distroseries_id = Int(name='distroseries', allow_none=True)
    distroseries = Reference(distroseries_id, 'DistroSeries.id')
    distro_series = distroseries

    @property
    def distribution(self):
        """See `IBuildBase`."""
        return self.distroseries.distribution

    is_virtualized = True

    recipe_id = Int(name='recipe', allow_none=False)
    recipe = Reference(recipe_id, 'SourcePackageRecipe.id')

    manifest = Reference(
        id, 'SourcePackageRecipeData.sourcepackage_recipe_build_id',
        on_remote=True)

    def setManifestText(self, text):
        if text is None:
            if self.manifest is not None:
                IStore(self.manifest).remove(self.manifest)
        elif self.manifest is None:
            SourcePackageRecipeData.createManifestFromText(text, self)
        else:
            from bzrlib.plugins.builder.recipe import RecipeParser
            self.manifest.setRecipe(RecipeParser(text).parse())

    def getManifestText(self):
        if self.manifest is None:
            return None
        return str(self.manifest.getRecipe())

    requester_id = Int(name='requester', allow_none=False)
    requester = Reference(requester_id, 'Person.id')

    @property
    def buildqueue_record(self):
        """See `IBuildBase`."""
        store = Store.of(self)
        results = store.find(
            BuildQueue,
            SourcePackageRecipeBuildJob.job == BuildQueue.jobID,
            SourcePackageRecipeBuildJob.build == self.id)
        return results.one()

    @property
    def source_package_release(self):
        """See `ISourcePackageRecipeBuild`."""
        return Store.of(self).find(
            SourcePackageRelease, source_package_recipe_build=self).one()

    @property
    def title(self):
        return '%s recipe build' % self.recipe.base_branch.unique_name

    def __init__(self, package_build, distroseries, recipe, requester):
        """Construct a SourcePackageRecipeBuild."""
        super(SourcePackageRecipeBuild, self).__init__()
        self.package_build = package_build
        self.distroseries = distroseries
        self.recipe = recipe
        self.requester = requester

    @classmethod
    def new(cls, distroseries, recipe, requester, archive, pocket=None,
            date_created=None, duration=None):
        """See `ISourcePackageRecipeBuildSource`."""
        store = IMasterStore(SourcePackageRecipeBuild)
        if pocket is None:
            pocket = PackagePublishingPocket.RELEASE
        if date_created is None:
            date_created = UTC_NOW
        packagebuild = PackageBuild.new(cls.build_farm_job_type,
            True, archive, pocket, date_created=date_created)
        spbuild = cls(
            packagebuild,
            distroseries,
            recipe,
<<<<<<< HEAD
            requester)
=======
            requester,
            archive,
            pocket,
            date_created=date_created,
            build_duration=duration)
>>>>>>> 2948d8a8
        store.add(spbuild)
        return spbuild

    @staticmethod
    def makeDailyBuilds():
        from lp.code.model.sourcepackagerecipe import SourcePackageRecipe
        recipes = SourcePackageRecipe.findStaleDailyBuilds()
        builds = []
        for recipe in recipes:
            for distroseries in recipe.distroseries:
                try:
                    build = recipe.requestBuild(
                        recipe.daily_build_archive, recipe.owner,
                        distroseries, PackagePublishingPocket.RELEASE)
                except BuildAlreadyPending:
                    continue
                except ProgrammingError:
                    raise
                except:
                    info = sys.exc_info()
                    errorlog.globalErrorUtility.raising(info)
                else:
                    builds.append(build)
            recipe.is_stale = False
        return builds

    def _unqueueBuild(self):
        """Remove the build's queue and job."""
        store = Store.of(self)
        if self.buildqueue_record is not None:
            job = self.buildqueue_record.job
            store.remove(self.buildqueue_record)
            store.find(
                SourcePackageRecipeBuildJob,
                SourcePackageRecipeBuildJob.build == self.id).remove()
            store.remove(job)

    def cancelBuild(self):
        """See `ISourcePackageRecipeBuild.`"""
        self._unqueueBuild()
        self.status = BuildStatus.SUPERSEDED

    def destroySelf(self):
        self._unqueueBuild()
        store = Store.of(self)
        store.remove(self)

    @classmethod
    def getById(cls, build_id):
        """See `ISourcePackageRecipeBuildSource`."""
        store = IMasterStore(SourcePackageRecipeBuild)
        return store.find(cls, cls.id == build_id).one()

    @classmethod
    def getRecentBuilds(cls, requester, recipe, distroseries, _now=None):
        from lp.buildmaster.model.buildfarmjob import BuildFarmJob
        if _now is None:
            _now = datetime.datetime.now(utc)
        store = IMasterStore(SourcePackageRecipeBuild)
        old_threshold = _now - datetime.timedelta(days=1)
        return store.find(cls, cls.distroseries_id == distroseries.id,
            cls.requester_id == requester.id, cls.recipe_id == recipe.id,
            BuildFarmJob.date_created > old_threshold,
            BuildFarmJob.id == PackageBuild.build_farm_job_id,
            PackageBuild.id == cls.package_build_id)

    def makeJob(self):
        """See `ISourcePackageRecipeBuildJob`."""
        store = Store.of(self)
        job = Job()
        store.add(job)
        specific_job = getUtility(
            ISourcePackageRecipeBuildJobSource).new(self, job)
        return specific_job

    def estimateDuration(self):
        """See `IBuildBase`."""
        median = self.recipe.getMedianBuildDuration()
        if median is not None:
            return median
        return datetime.timedelta(minutes=10)

    def verifySuccessfulUpload(self):
        return self.source_package_release is not None

    def notify(self, extra_info=None):
        """See `IBuildBase`."""
        mailer = SourcePackageRecipeBuildMailer.forStatus(self)
        mailer.sendAll()

    def lfaUrl(self, lfa):
        """Return the URL for a LibraryFileAlias, in the context of self.
        """
        if lfa is None:
            return None
        return ProxiedLibraryFileAlias(lfa, self).http_url

    @property
    def log_url(self):
        """See `IPackageBuild`.

        Overridden here so that it uses the SourcePackageRecipeBuild as
        context.
        """
        return self.lfaUrl(self.log)

    @property
    def upload_log_url(self):
        """See `IPackageBuild`.

        Overridden here so that it uses the SourcePackageRecipeBuild as
        context.
        """
        return self.lfaUrl(self.upload_log)

    def getFileByName(self, filename):
        """See `ISourcePackageRecipeBuild`."""
        files = dict((lfa.filename, lfa)
                     for lfa in [self.log, self.upload_log]
                     if lfa is not None)
        try:
            return files[filename]
        except KeyError:
            raise NotFoundError(filename)

    @staticmethod
    def _handleStatus_OK(build, librarian, slave_status, logger):
        """See `IBuildBase`."""
        BuildBase._handleStatus_OK(build, librarian, slave_status, logger)
        # base implementation doesn't notify on success.
        if build.status == BuildStatus.FULLYBUILT:
            build.notify()


class SourcePackageRecipeBuildJob(BuildFarmJobOldDerived, Storm):
    classProvides(ISourcePackageRecipeBuildJobSource)
    implements(ISourcePackageRecipeBuildJob)

    __storm_table__ = 'sourcepackagerecipebuildjob'

    id = Int(primary=True)

    job_id = Int(name='job', allow_none=False)
    job = Reference(job_id, 'Job.id')

    build_id = Int(name='sourcepackage_recipe_build', allow_none=False)
    build = Reference(
        build_id, 'SourcePackageRecipeBuild.id')

    @property
    def processor(self):
        return self.build.distroseries.nominatedarchindep.default_processor

    @property
    def virtualized(self):
        """See `IBuildFarmJob`."""
        return self.build.is_virtualized

    def __init__(self, build, job):
        self.build = build
        self.job = job
        super(SourcePackageRecipeBuildJob, self).__init__()

    def _set_build_farm_job(self):
        """Setup the IBuildFarmJob delegate.

        We override this to provide a delegate specific to package builds."""
        self.build_farm_job = BuildFarmBuildJob(self.build)

    @classmethod
    def new(cls, build, job):
        """See `ISourcePackageRecipeBuildJobSource`."""
        specific_job = cls(build, job)
        store = IMasterStore(cls)
        store.add(specific_job)
        return specific_job

    def getName(self):
        return "%s-%s" % (self.id, self.build_id)

    def score(self):
        return 2405 + self.build.archive.relative_build_score<|MERGE_RESOLUTION|>--- conflicted
+++ resolved
@@ -162,15 +162,7 @@
             packagebuild,
             distroseries,
             recipe,
-<<<<<<< HEAD
             requester)
-=======
-            requester,
-            archive,
-            pocket,
-            date_created=date_created,
-            build_duration=duration)
->>>>>>> 2948d8a8
         store.add(spbuild)
         return spbuild
 
