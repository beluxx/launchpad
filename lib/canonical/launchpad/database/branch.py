--- conflicted
+++ resolved
@@ -181,11 +181,8 @@
     def addLandingTarget(self, registrant, target_branch,
                          dependent_branch=None, whiteboard=None,
                          date_created=None, needs_review=False,
-<<<<<<< HEAD
+                         initial_comment=None, review_requests=None,
                          review_diff=None):
-=======
-                         initial_comment=None, review_requests=None):
->>>>>>> 84012c6e
         """See `IBranch`."""
         if self.product is None:
             raise InvalidBranchMergeProposal(
@@ -245,11 +242,7 @@
             target_branch=target_branch, dependent_branch=dependent_branch,
             whiteboard=whiteboard, date_created=date_created,
             date_review_requested=date_review_requested,
-<<<<<<< HEAD
             queue_status=queue_status, review_diff=review_diff)
-        notify(SQLObjectCreatedEvent(bmp))
-=======
-            queue_status=queue_status)
 
         if initial_comment is not None:
             bmp.createComment(
@@ -260,7 +253,6 @@
                 reviewer, registrant, review_type, _notify_listeners=False)
 
         notify(NewBranchMergeProposalEvent(bmp))
->>>>>>> 84012c6e
         return bmp
 
     def getStackedBranches(self):
