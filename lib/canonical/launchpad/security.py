--- conflicted
+++ resolved
@@ -1336,17 +1336,12 @@
     def checkAuthenticated(self, user):
         """Anyone who can admin an entry, plus its owner, can edit it.
         """
-<<<<<<< HEAD
-        return (OnlyRosettaExpertsAndAdmins.checkAuthenticated(self, user) or
-                user.inTeam(self.obj.importer))
-=======
         if AdminTranslationImportQueueEntry.checkAuthenticated(self, user):
             return True
         if user.inTeam(self.obj.importer):
             return True
 
         return False
->>>>>>> cb9f5ab8
 
 
 class AdminTranslationImportQueue(OnlyRosettaExpertsAndAdmins):
