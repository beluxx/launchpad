--- conflicted
+++ resolved
@@ -502,26 +502,12 @@
         if dest_transport.has('.'):
             dest_transport.delete_tree('.')
         bzrdir = source_branch.bzrdir
-<<<<<<< HEAD
-        try:
-            stacked_on_branch_url = source_branch.get_stacked_on_url()
-        except (errors.UnstackableBranchFormat,
-                errors.UnstackableBranchFormat,
-                errors.NotStacked):
-            pass
-        else:
-            stacked_on_branch_url = urlutils.join(
-                self.dest, stacked_on_branch_url)
-            try:
-                Branch.open(stacked_on_branch_url)
-            except errors.NotBranchError:
-=======
         stacked_on_url = get_stacked_on_url(source_branch)
         if stacked_on_url is not None:
-            stacked_on_url = urlutils.join(
-                self.dest, stacked_on_url)
-            if not get_transport(stacked_on_url).has('.'):
->>>>>>> 84d1f415
+            stacked_on_url = urlutils.join(self.dest, stacked_on_url)
+            try:
+                Branch.open(stacked_on_url)
+            except errors.NotBranchError:
                 raise StackedOnBranchNotFound()
         bzrdir.clone_on_transport(dest_transport, preserve_stacking=True)
         return Branch.open(self.dest)
