--- conflicted
+++ resolved
@@ -13,14 +13,9 @@
 from sqlobject import ForeignKey, IntCol, StringCol, BoolCol
 from sqlobject import SQLMultipleJoin, SQLObjectNotFound
 
-<<<<<<< HEAD
-from canonical.lp.dbschema import RosettaImportStatus, EnumCol
-from canonical.lp.dbschema import RosettaFileFormat
-=======
+from canonical.lp.dbschema import (
+    RosettaImportStatus, EnumCol, RosettaFileFormat)
 from canonical.config import config
-
-from canonical.lp.dbschema import RosettaImportStatus
->>>>>>> 59085ee4
 
 from canonical.database.sqlbase import (
     SQLBase, quote, flush_database_updates, sqlvalues)
