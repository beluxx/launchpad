# Copyright 2009 Canonical Ltd.  All rights reserved.

"""Bugs support for the scanner."""

__metaclass__ = type
__all__ = [
    'BugBranchLinker',
    ]

import urlparse

from bzrlib.errors import InvalidBugStatus
from zope.component import adapter, getUtility

from lp.codehosting.scanner import events
from canonical.launchpad.interfaces import (
    IBugBranchSet, IBugSet, ILaunchpadCelebrities, NotFoundError)


class BugBranchLinker:
    """Links branches to bugs based on revision metadata."""

    def __init__(self, db_branch):
        self.db_branch = db_branch

    def _getBugFromUrl(self, url):
        protocol, host, path, ignored, ignored = urlparse.urlsplit(url)

        # Skip URLs that don't point to Launchpad.
        if host != 'launchpad.net':
            return None

        # Remove empty path segments.
        segments = [
            segment for segment in path.split('/') if len(segment) > 0]
        # Don't allow Launchpad URLs that aren't /bugs/<integer>.
        try:
            bug_segment, bug_id = segments
        except ValueError:
            return None
        if bug_segment != 'bugs':
            return None
        try:
            return int(bug_id)
        except ValueError:
            return None

    def _getBugStatus(self, bzr_status):
        # Make sure the status is acceptable.
        valid_statuses = {'fixed': 'fixed'}
        return valid_statuses.get(bzr_status.lower(), None)

    def extractBugInfo(self, bzr_revision):
        """Parse bug information out of the given revision property.

        :param bug_status_prop: A string containing lines of
            '<bug_url> <status>'.
        :return: dict mapping bug IDs to BugBranchStatuses.
        """
        bug_statuses = {}
        for url, status in bzr_revision.iter_bugs():
            bug = self._getBugFromUrl(url)
            status = self._getBugStatus(status)
            if bug is None or status is None:
                continue
            bug_statuses[bug] = status
        return bug_statuses

    def createBugBranchLinksForRevision(self, bzr_revision):
        """Create bug-branch links for a revision.

        This looks inside the 'bugs' property of the given Bazaar revision and
        creates a BugBranch record for each bug mentioned.
        """
        try:
            bug_info = self.extractBugInfo(bzr_revision)
        except InvalidBugStatus:
            return
        bug_set = getUtility(IBugSet)
        for bug_id, status in bug_info.iteritems():
            try:
                bug = bug_set.get(bug_id)
            except NotFoundError:
                pass
            else:
<<<<<<< HEAD
                bug.addBranch(
=======
                bug.linkBranch(
>>>>>>> f4b514cd
                    branch=self.db_branch,
                    registrant=getUtility(ILaunchpadCelebrities).janitor)


@adapter(events.NewRevision)
def got_new_revision(new_revision):
    if new_revision.isMainline():
        linker = BugBranchLinker(new_revision.db_branch)
        linker.createBugBranchLinksForRevision(new_revision.bzr_revision)
<|MERGE_RESOLUTION|>--- conflicted
+++ resolved
@@ -83,11 +83,7 @@
             except NotFoundError:
                 pass
             else:
-<<<<<<< HEAD
-                bug.addBranch(
-=======
                 bug.linkBranch(
->>>>>>> f4b514cd
                     branch=self.db_branch,
                     registrant=getUtility(ILaunchpadCelebrities).janitor)
 
