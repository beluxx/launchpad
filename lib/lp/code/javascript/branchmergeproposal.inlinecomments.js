/* Copyright 2014 Canonical Ltd.  This software is licensed under the
 * GNU Affero General Public License version 3 (see the file LICENSE).
 *
 * Code for handling inline comments in diffs.
 *
 * @module lp.code.branchmergeproposal.inlinecomments
 * @requires node
 */

YUI.add('lp.code.branchmergeproposal.inlinecomments', function(Y) {

// Grab the namespace in order to be able to expose the connect methods.
var namespace = Y.namespace('lp.code.branchmergeproposal.inlinecomments');

namespace.inlinecomments = null;

<<<<<<< HEAD
namespace.current_diff_id = null;
=======
namespace.current_previewdiff_id = null;
>>>>>>> a0a98fc6

namespace.lp_client = new Y.lp.client.Launchpad();

namespace.add_doubleclick_handler = function() {
    var rows = Y.one('.diff').all('tr');
    var handling_request = false;
    handler = function(e) {
        if (handling_request === true) {
            return;
        }
        handling_request = true;
        var linenumberdata = e.currentTarget.one('.line-no');
        var line_number = linenumberdata.get('text');
        // Retrieve or create a row container for the comment editor.
        var header_row = Y.one(
            '#ict-' + line_number + '-draft-header');
        if (header_row === null) {
            header_row = namespace.create_row(
                {'line_number': line_number});
        }
        var content_row = header_row.next()
        var widget = new Y.EditableText({
            contentBox: content_row.one(
                '#inlinecomment-' + line_number + '-draft'),
            initial_value_override: namespace.inlinecomments[line_number],
            accept_empty: true,
            multiline: true,
            buttons: 'top'
        });
        widget.render();
        handle_widget_button = function(saved, comment) {
            if (saved === false) {
                handling_request = false;
<<<<<<< HEAD
                if (namespace.inlinecomments[line_number] === undefined) {
                    header_row.remove(true);
                }
=======
		if (namespace.inlinecomments[line_number] === undefined) {
		    header_row.remove(true);
		}
>>>>>>> a0a98fc6
                return;
            }

            namespace.inlinecomments[line_number] = comment;
            if (comment === '') {
                delete namespace.inlinecomments[line_number];
                header_row.remove(true);
                content_row.remove(true);
            }
            var config = {
                parameters: {
<<<<<<< HEAD
                    diff_id: namespace.current_diff_id,
=======
                    previewdiff_id: namespace.current_previewdiff_id,
>>>>>>> a0a98fc6
                    comments: namespace.inlinecomments
                }
            };
            namespace.lp_client.named_post(
                LP.cache.context.self_link, 'saveDraftInlineComment', config);
            handling_request = false;
        };
        widget.editor.on('save', function() {
            handle_widget_button(true, this.get('value'));
        });
        widget.editor.on('cancel', function(e) {
            handle_widget_button(false, this.get('value'));
        });
        widget._triggerEdit(e);
    };
    rows.on('dblclick', handler);
};

namespace.create_row = function(comment) {
    var ident = comment.line_number + '-draft';
    var headerrow = Y.Node.create(
        '<tr><td colspan="2"></td></tr>').addClass('ict-header');
    var headerspan;
    var newrow;
    if (Y.Lang.isUndefined(comment.person)) {
        // Creates a draft inline comment area.
        headerspan = Y.Node.create('<span></span>').set(
            'text', 'Draft comment.');
        headerrow.set('id', 'ict-' + ident + '-header');
        newrow = Y.Node.create('<tr><td></td><td><div>' +
            '<span class="yui3-editable_text-text"></span>' +
            '<div class="yui3-editable_text-trigger"></div>' +
            '</div></td></tr>').set('id', 'ict-' + ident);
        newrow.one('td>div').set('id', 'inlinecomment-' + ident);
        if (!Y.Lang.isUndefined(comment.text)) {
            namespace.inlinecomments[comment.line_number] = comment.text;
            newrow.one('span').set('text', comment.text);
        }
    } else {
        // Creates a published inline comment area.
        headerspan = Y.Node.create(
            '<span>Comment by <a></a> on <span></span></span>');
        // Wrap resources coming from LP.cache, as they come from
        // the LP API (updates during the page life-span). This way
        // the handling code can be unified.
        if (Y.Lang.isUndefined(comment.person.get)) {
            comment.person = namespace.lp_client.wrap_resource(
                null, comment.person);
        }
        var header_content = (
            comment.person.get('display_name') +
            ' (' + comment.person.get('name') + ')');
        headerspan.one('a').set('href', comment.person.get('web_link')).set(
            'text', header_content);
        headerspan.one('span').set('text', comment.date);
        newrow = Y.Node.create('<tr><td></td><td><span></span></td></tr>');
        newrow.one('span').set('text', comment.text);
    }
    headerrow.one('td').appendChild(headerspan);

    // We want to have the comments in order after the line.
    var tr = Y.one('#diff-line-' + (parseInt(comment.line_number) + 1));
    if (tr !== null) {
        tr.insert(headerrow, 'before');
    } else {
        // If this is the last row, grab the last child.
        tr = Y.one('.diff>tbody>tr:last-child');
        tr.insert(headerrow, 'after');
    }
    headerrow.insert(newrow, 'after');

    return headerrow;
};

namespace.populate_existing_comments = function() {
    // Cleanup previous inline review comments.
    Y.all('.ict-header').each( function(line) {
        line.next().remove();
        line.remove();
    });
<<<<<<< HEAD
=======

    namespace.inlinecomments = {};

    // Display published inline comments.
    // [{'line_number': <lineno>, 'person': <IPerson> 'text': <comment>,
    //   'date': <timestamp>}, ...]
    LP.cache.published_inline_comments.forEach( function (comment) {
        namespace.create_row(comment);
    });
    // Display draft inline comments:
    // {'<line_number>':''<comment>', ...})
    if (LP.cache.draft_inline_comments !== null) {
        var drafts = LP.cache.draft_inline_comments;
        Object.keys(drafts).forEach( function (line_number) {
            var comment = {
                'line_number': line_number,
                'text': drafts[line_number],
            };
            namespace.create_row(comment);
        });
    }
>>>>>>> a0a98fc6

    var config_published = {
        on: {
            success: function (comments) {
                // Display published inline comments.
                // [{'line_number': <lineno>, 'person': <IPerson>,
                //   'text': <comment>, 'date': <timestamp>}, ...]
                comments.forEach( function (comment) {
                    namespace.create_row(comment);
                });
            },
        },
        parameters: {
            diff_id: namespace.current_diff_id,
        }
    };
    namespace.lp_client.named_get(
        LP.cache.context.self_link, 'getInlineComments', config_published);

    var config_draft = {
        on: {
            success: function (drafts) {
                namespace.inlinecomments = {}; 
                if (drafts === null) {
                    return;
                }
                // Display draft inline comments:
                // {'<line_number>':''<comment>', ...})
                Object.keys(drafts).forEach( function (line_number) {
                    var comment = {
                        'line_number': line_number,
                        'text': drafts[line_number],
                    };
                    namespace.create_row(comment);
                });
            },
        },
        parameters: {
            diff_id: namespace.current_diff_id,
        }
    };
    namespace.lp_client.named_get(
        LP.cache.context.self_link, 'getDraftInlineComments', config_draft);
};

<<<<<<< HEAD
namespace.setup_inline_comments = function(diff_id) {
    if (LP.cache.inline_diff_comments !== true) {
        return;
    }
    // Store the current diff ID locally.
    namespace.current_diff_id = diff_id;
=======
namespace.setup_inline_comments = function(previewdiff_id) {
    if (LP.cache.inline_diff_comments !== true) {
	return;
    }
    // Store the current preview_diff ID locally.
    namespace.current_previewdiff_id = previewdiff_id;
>>>>>>> a0a98fc6
    // Add the double-click handler for each row in the diff. This needs
    // to be done first since populating existing published and draft
    // comments may add more rows.
    namespace.add_doubleclick_handler();
    namespace.populate_existing_comments();
<<<<<<< HEAD
=======

>>>>>>> a0a98fc6
};



function DiffNav(config) {
    DiffNav.superclass.constructor.apply(this, arguments);
}

Y.mix(DiffNav, {

    NAME: 'diffnav',

    ATTRS: {

        /**
         * The LP client to use. If none is provided, one will be
         * created during initialization.
         *
         * @attribute lp_client
         */
        lp_client: {
            value: null
        },
    }

});


Y.extend(DiffNav, Y.Widget, {

    /*
     * The initializer method that is called from the base Plugin class.
     *
     * @method initializer
     * @protected
     */
    initializer: function(cfg){
        // If we have not been provided with a Launchpad Client, then
        // create one now:
        if (null === this.get("lp_client")){
            // Create our own instance of the LP client.
            this.set("lp_client", new Y.lp.client.Launchpad());
        }
    },

    _connectNavigator: function(navigator) {
        var self = this;
        var rc = Y.lp.code.branchmergeproposal.reviewcomment;
        (new rc.NumberToggle()).render();
        namespace.setup_inline_comments(navigator.get('value'));
        navigator.on('change', function() {
            var diff_id = this.get('value');
            var container = self.get('srcNode').one('.diff-content');
            var config = {
                on: {
                    success: function (diff_text) {
                        container.set('innerHTML', diff_text);
                        (new rc.NumberToggle()).render();
                        namespace.setup_inline_comments(diff_id);
                    },
                    failure: function(ignore, response, args) {
                        container.set('innerHTML', response.statusText);
                        Y.lp.anim.red_flash({node: diff_node}).run();
                    },
                },
            };
            var mp_uri = LP.cache.context.web_link;
            var diff_path = '/+preview-diff/' + diff_id + '/+diff';
            self.get('lp_client').get(mp_uri + diff_path, config);
        });
    },

    renderUI: function() {
        if (LP.cache.inline_diff_comments !== true) {
            return
        }
        var self = this;
        var container = self.get('srcNode').one('.diff-navigator')
        var config = {
            on: {
                success: function(content) {
                    container.set('innerHTML', content);
                    var navigator = container.one('select')
                    Y.lp.anim.green_flash({node: navigator}).run();
                    self._connectNavigator(navigator);
                },
                failure: function(ignore, response, args) {
                    container.set('innerHTML', response.statusText);
                    Y.lp.anim.red_flash({node: container}).run();
                },
            }
        };
        var mp_uri = LP.cache.context.web_link;
        this.get('lp_client').get(mp_uri + "/++diff-nav", config);
    },

});

namespace.DiffNav = DiffNav;


}, '0.1', {requires: ['event', 'io', 'node', 'widget', 'lp.client',
                      'lp.ui.editor']});<|MERGE_RESOLUTION|>--- conflicted
+++ resolved
@@ -14,11 +14,7 @@
 
 namespace.inlinecomments = null;
 
-<<<<<<< HEAD
-namespace.current_diff_id = null;
-=======
 namespace.current_previewdiff_id = null;
->>>>>>> a0a98fc6
 
 namespace.lp_client = new Y.lp.client.Launchpad();
 
@@ -52,15 +48,9 @@
         handle_widget_button = function(saved, comment) {
             if (saved === false) {
                 handling_request = false;
-<<<<<<< HEAD
-                if (namespace.inlinecomments[line_number] === undefined) {
-                    header_row.remove(true);
-                }
-=======
 		if (namespace.inlinecomments[line_number] === undefined) {
 		    header_row.remove(true);
 		}
->>>>>>> a0a98fc6
                 return;
             }
 
@@ -72,11 +62,7 @@
             }
             var config = {
                 parameters: {
-<<<<<<< HEAD
-                    diff_id: namespace.current_diff_id,
-=======
                     previewdiff_id: namespace.current_previewdiff_id,
->>>>>>> a0a98fc6
                     comments: namespace.inlinecomments
                 }
             };
@@ -157,30 +143,6 @@
         line.next().remove();
         line.remove();
     });
-<<<<<<< HEAD
-=======
-
-    namespace.inlinecomments = {};
-
-    // Display published inline comments.
-    // [{'line_number': <lineno>, 'person': <IPerson> 'text': <comment>,
-    //   'date': <timestamp>}, ...]
-    LP.cache.published_inline_comments.forEach( function (comment) {
-        namespace.create_row(comment);
-    });
-    // Display draft inline comments:
-    // {'<line_number>':''<comment>', ...})
-    if (LP.cache.draft_inline_comments !== null) {
-        var drafts = LP.cache.draft_inline_comments;
-        Object.keys(drafts).forEach( function (line_number) {
-            var comment = {
-                'line_number': line_number,
-                'text': drafts[line_number],
-            };
-            namespace.create_row(comment);
-        });
-    }
->>>>>>> a0a98fc6
 
     var config_published = {
         on: {
@@ -194,7 +156,7 @@
             },
         },
         parameters: {
-            diff_id: namespace.current_diff_id,
+            previewdiff_id: namespace.current_previewdiff_id
         }
     };
     namespace.lp_client.named_get(
@@ -219,37 +181,24 @@
             },
         },
         parameters: {
-            diff_id: namespace.current_diff_id,
+            previewdiff_id: namespace.current_previewdiff_id
         }
     };
     namespace.lp_client.named_get(
         LP.cache.context.self_link, 'getDraftInlineComments', config_draft);
 };
 
-<<<<<<< HEAD
-namespace.setup_inline_comments = function(diff_id) {
+namespace.setup_inline_comments = function(previewdiff_id) {
     if (LP.cache.inline_diff_comments !== true) {
         return;
     }
     // Store the current diff ID locally.
-    namespace.current_diff_id = diff_id;
-=======
-namespace.setup_inline_comments = function(previewdiff_id) {
-    if (LP.cache.inline_diff_comments !== true) {
-	return;
-    }
-    // Store the current preview_diff ID locally.
     namespace.current_previewdiff_id = previewdiff_id;
->>>>>>> a0a98fc6
     // Add the double-click handler for each row in the diff. This needs
     // to be done first since populating existing published and draft
     // comments may add more rows.
     namespace.add_doubleclick_handler();
     namespace.populate_existing_comments();
-<<<<<<< HEAD
-=======
-
->>>>>>> a0a98fc6
 };
 
 
@@ -301,14 +250,14 @@
         (new rc.NumberToggle()).render();
         namespace.setup_inline_comments(navigator.get('value'));
         navigator.on('change', function() {
-            var diff_id = this.get('value');
+            var previewdiff_id = this.get('value');
             var container = self.get('srcNode').one('.diff-content');
             var config = {
                 on: {
                     success: function (diff_text) {
                         container.set('innerHTML', diff_text);
                         (new rc.NumberToggle()).render();
-                        namespace.setup_inline_comments(diff_id);
+                        namespace.setup_inline_comments(previewdiff_id);
                     },
                     failure: function(ignore, response, args) {
                         container.set('innerHTML', response.statusText);
@@ -317,8 +266,9 @@
                 },
             };
             var mp_uri = LP.cache.context.web_link;
-            var diff_path = '/+preview-diff/' + diff_id + '/+diff';
-            self.get('lp_client').get(mp_uri + diff_path, config);
+            var previewdiff_path = (
+                '/+preview-diff/' + previewdiff_id + '/+diff');
+            self.get('lp_client').get(mp_uri + previewdiff_path, config);
         });
     },
 
@@ -350,6 +300,5 @@
 
 namespace.DiffNav = DiffNav;
 
-
 }, '0.1', {requires: ['event', 'io', 'node', 'widget', 'lp.client',
                       'lp.ui.editor']});