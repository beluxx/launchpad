--- conflicted
+++ resolved
@@ -108,14 +108,8 @@
                 tools_source=config.snappy.tools_source,
                 tools_fingerprint=config.snappy.tools_fingerprint,
                 logger=logger))
-<<<<<<< HEAD
-        args["archive_private"] = build.archive.private
-        args["build_url"] = canonical_url(build)
         if (build.channels is not None and
                 build.channels.get("snapcraft") != "apt"):
-=======
-        if build.channels is not None:
->>>>>>> 7aaf94f0
             # We have to remove the security proxy that Zope applies to this
             # dict, since otherwise we'll be unable to serialise it to
             # XML-RPC.
