<<<<<<< HEAD

Test that the person's translation history page displays the latest
translations and translation groups related to the person in question.

  >>> browser.open("http://launchpad.dev/people/carlos/+translations")
  >>> print browser.contents
  <!DOCTYPE...
  ...<h1>Applications and packages translated</h1>...
  ...1...4...of...4...results...
  ...man in Ubuntu Hoary package "evolution"...
  ...Spanish...
  ...test man page...
  ...lalalala...
  ...evolution-2.2 in Evolution trunk...
  ...Spanish...
  ...cards...
  ...tarjetas...
  ...evolution-2.2 in Ubuntu Hoary package "evolution"...
  ...Japanese...
  ...%d contact...
  ...%d foo...
  ...evolution-2.2 in Ubuntu Hoary package "evolution"...
  ...Spanish...
  ..._Add Group...
  ..._Añadir grupo...
  ...<h2>Translation Groups</h2>...
  ...Just a testing team...
  ...
=======
# Disabled - currently failing on trunk -- StuartBishop 20070228
# 
# Test that the person's translation history page displays the latest
# translations and translation groups related to the person in question.
# 
#   >>> browser.open("http://launchpad.dev/people/carlos/+translations")
#   >>> print browser.contents
#   <!DOCTYPE...
#   ...<h1>Applications and packages translated</h1>...
#   ...1...4...of...4...results...
#   ...man in Ubuntu Hoary package "evolution"...
#   ...Spanish...
#   ...test man page...
#   ...lalalala...
#   ...evolution-2.2 in Evolution trunk...
#   ...Spanish...
#   ...cards...
#   ...tarjetas...
#   ...evolution-2.2 in Ubuntu Hoary package "evolution"...
#   ...Japanese...
#   ...%d contact...
#   ...%d foo...
#   ...evolution-2.2 in Ubuntu Hoary package "evolution"...
#   ...Spanish...
#   ..._Add Group...
#   ..._Añadir grupo...
#   ...<h2>Translation Groups</h2>...
#   ...Just a testing team...
#   ...
# 
>>>>>>> 418bbaec
<|MERGE_RESOLUTION|>--- conflicted
+++ resolved
@@ -1,33 +1,3 @@
-<<<<<<< HEAD
-
-Test that the person's translation history page displays the latest
-translations and translation groups related to the person in question.
-
-  >>> browser.open("http://launchpad.dev/people/carlos/+translations")
-  >>> print browser.contents
-  <!DOCTYPE...
-  ...<h1>Applications and packages translated</h1>...
-  ...1...4...of...4...results...
-  ...man in Ubuntu Hoary package "evolution"...
-  ...Spanish...
-  ...test man page...
-  ...lalalala...
-  ...evolution-2.2 in Evolution trunk...
-  ...Spanish...
-  ...cards...
-  ...tarjetas...
-  ...evolution-2.2 in Ubuntu Hoary package "evolution"...
-  ...Japanese...
-  ...%d contact...
-  ...%d foo...
-  ...evolution-2.2 in Ubuntu Hoary package "evolution"...
-  ...Spanish...
-  ..._Add Group...
-  ..._Añadir grupo...
-  ...<h2>Translation Groups</h2>...
-  ...Just a testing team...
-  ...
-=======
 # Disabled - currently failing on trunk -- StuartBishop 20070228
 # 
 # Test that the person's translation history page displays the latest
@@ -57,5 +27,4 @@
 #   ...<h2>Translation Groups</h2>...
 #   ...Just a testing team...
 #   ...
-# 
->>>>>>> 418bbaec
+# 