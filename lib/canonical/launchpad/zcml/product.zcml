--- conflicted
+++ resolved
@@ -247,27 +247,7 @@
                 downloadurl programminglang development_focus"
         permission="launchpad.Edit"
         template="../templates/product-edit.pt"
-<<<<<<< HEAD
-        lp:url="/products/$Product.name/+edit">
-=======
         lp:url="/$Product.name/+edit">
-        <browser:widget
-           field="homepageurl"
-           class="zope.app.form.browser.TextWidget"
-           displayWidth="30" />
-        <browser:widget
-           field="screenshotsurl"
-           class="zope.app.form.browser.TextWidget"
-           displayWidth="30" />
-        <browser:widget
-           field="wikiurl"
-           class="zope.app.form.browser.TextWidget"
-           displayWidth="30" />
-        <browser:widget
-           field="downloadurl"
-           class="zope.app.form.browser.TextWidget"
-           displayWidth="30" />
->>>>>>> d3666f52
     </browser:editform>
 
     <browser:editform
