# Copyright 2004-2007 Canonical Ltd.  All rights reserved.

"""Browser views for products."""

__metaclass__ = type

__all__ = [
    'ProductNavigation',
    'ProductDynMenu',
    'ProductShortLink',
    'ProductSOP',
    'ProductFacets',
    'ProductOverviewMenu',
    'ProductBugsMenu',
    'ProductSpecificationsMenu',
    'ProductBountiesMenu',
    'ProductBranchesMenu',
    'ProductTranslationsMenu',
    'ProductView',
    'ProductDownloadFileMixin',
    'ProductDownloadFilesView',
    'ProductAddView',
    'ProductAddViewBase',
    'ProductBrandingView',
    'ProductEditView',
    'ProductChangeTranslatorsView',
    'ProductReviewView',
    'ProductAddSeriesView',
    'ProductBugContactEditView',
    'ProductReassignmentView',
    'ProductRdfView',
    'ProductSetFacets',
    'ProductSetSOP',
    'ProductSetNavigation',
    'ProductSetContextMenu',
    'ProductSetView',
    'ProductBranchesView',
    'PillarSearchItem',
    ]

import cgi
from operator import attrgetter

import zope.security.interfaces
from zope.component import getUtility
from zope.event import notify
from zope.app.form.browser import TextAreaWidget, TextWidget
from zope.app.event.objectevent import ObjectCreatedEvent
from zope.app.pagetemplate.viewpagetemplatefile import ViewPageTemplateFile
from zope.interface import alsoProvides, implements

from canonical.cachedproperty import cachedproperty
from canonical.config import config
from canonical.launchpad import _
from canonical.launchpad.interfaces import (
    BranchListingSort, IBranchSet, IBugTracker, ICountry, IDistribution,
    IHasIcon, ILaunchBag, ILaunchpadCelebrities, IPillarNameSet, IProduct,
    IProductSeries, IProductSet, IProject, ITranslationImportQueue,
    License, NotFoundError, RESOLVED_BUGTASK_STATUSES,
    UnsafeFormGetSubmissionError)
from canonical.launchpad import helpers
from canonical.launchpad.browser.announcement import HasAnnouncementsView
from canonical.launchpad.browser.branding import BrandingChangeView
from canonical.launchpad.browser.branchlisting import BranchListingView
from canonical.launchpad.browser.branchref import BranchRef
from canonical.launchpad.browser.bugtask import (
    BugTargetTraversalMixin, get_buglisting_search_filter_url)
from canonical.launchpad.browser.faqtarget import FAQTargetNavigationMixin
from canonical.launchpad.browser.launchpad import (
    StructuralObjectPresentation, DefaultShortLink)
from canonical.launchpad.browser.objectreassignment import (
    ObjectReassignmentView)
from canonical.launchpad.browser.productseries import get_series_branch_error
from canonical.launchpad.browser.questiontarget import (
    QuestionTargetFacetMixin, QuestionTargetTraversalMixin)
from canonical.launchpad.browser.seriesrelease import (
    SeriesOrReleasesMixinDynMenu)
from canonical.launchpad.browser.sprint import SprintsMixinDynMenu
from canonical.launchpad.mail import format_address, simple_sendmail
from canonical.launchpad.webapp import (
    action, ApplicationMenu, canonical_url, ContextMenu, custom_widget,
    enabled_with_permission, LaunchpadView, LaunchpadEditFormView,
    LaunchpadFormView, Link, Navigation, sorted_version_numbers,
    StandardLaunchpadFacets, stepto, stepthrough, structured)
from canonical.launchpad.webapp.batching import BatchNavigator
from canonical.launchpad.webapp.dynmenu import DynMenu, neverempty
from canonical.librarian.interfaces import ILibrarianClient
from canonical.widgets.product import LicenseWidget, ProductBugTrackerWidget
from canonical.widgets.textwidgets import StrippedTextWidget


class ProductNavigation(
    Navigation, BugTargetTraversalMixin,
    FAQTargetNavigationMixin, QuestionTargetTraversalMixin):

    usedfor = IProduct

    def breadcrumb(self):
        return self.context.displayname

    @stepto('.bzr')
    def dotbzr(self):
        if self.context.development_focus.series_branch:
            return BranchRef(self.context.development_focus.series_branch)
        else:
            return None

    @stepthrough('+spec')
    def traverse_spec(self, name):
        return self.context.getSpecification(name)

    @stepthrough('+milestone')
    def traverse_milestone(self, name):
        return self.context.getMilestone(name)

    @stepthrough('+release')
    def traverse_release(self, name):
        return self.context.getRelease(name)

    @stepthrough('+announcement')
    def traverse_announcement(self, name):
        return self.context.getAnnouncement(name)

    def traverse(self, name):
        return self.context.getSeries(name)


class ProductSetNavigation(Navigation):

    usedfor = IProductSet

    def breadcrumb(self):
        return 'Projects'

    def traverse(self, name):
        # Raise a 404 on an invalid product name
        product = self.context.getByName(name)
        if product is None:
            raise NotFoundError(name)
        return self.redirectSubTree(canonical_url(product))


class ProductLicenseMixin:
    """Adds license validation and requests reviews of licenses.

    Subclasses must inherit from Launchpad[Edit]FormView as well.

    Requires the "product" attribute be set in the child
    classes' action handler.
    """
    def validate(self, data):
        """Validate 'licenses' and 'license_info'.

        'licenses' must not be empty unless the product already
        exists and never has had a license set.

        'license_info' must not be empty if "Other/Proprietary"
        or "Other/Open Source" is checked.
        """
        licenses = data.get('licenses', [])
        license_widget = self.widgets.get('licenses')
        if (len(licenses) == 0 and
            license_widget is not None and
            not license_widget.allow_pending_license):
            # License is optional on +edit page if not already set.
            self.setFieldError(
                'licenses',
                'Select all licenses for this software or select '
                'Other/Proprietary or Other/Open Source.')
        elif License.OTHER_PROPRIETARY in licenses:
            if not data.get('license_info'):
                self.setFieldError(
                    'license_info',
                    'A description of the "Other/Proprietary" '
                    'license you checked is required.')
        elif License.OTHER_OPEN_SOURCE in licenses:
            if not data.get('license_info'):
                self.setFieldError(
                    'license_info',
                    'A description of the "Other/Open Source" '
                    'license you checked is required.')
        else:
            # Launchpad is ok with all licenses used in this project.
            pass

    def notifyFeedbackMailingList(self):
        """Email feedback@canonical.com to review product license."""
        if (License.OTHER_PROPRIETARY in self.product.licenses
                or License.OTHER_OPEN_SOURCE in self.product.licenses):
            user = getUtility(ILaunchBag).user
            subject = 'Project License Submitted'
            fromaddress = format_address("Launchpad",
                                         config.noreply_from_address)
            license_titles = '\n'.join(
                license.title for license in self.product.licenses)
            def indent(text):
                text = '\n    '.join(line for line in text.split('\n'))
                text = '    ' + text
                return text

            template = helpers.get_email_template('product-license.txt')
            message = template % dict(
                user_browsername=user.browsername,
                user_name=user.name,
                product_name=self.product.name,
                product_summary=indent(self.product.summary),
                license_titles=indent(license_titles),
                license_info=indent(self.product.license_info))

            reply_to = format_address(user.displayname,
                                      user.preferredemail.email)
            simple_sendmail(fromaddress,
                            'feedback@launchpad.net',
                            subject, message,
                            headers={'Reply-To': reply_to})

            self.request.response.addInfoNotification(_(
                "Launchpad is free to use for software under approved "
                "licenses. The Launchpad team will be in contact with "
                "you soon."))


class ProductSOP(StructuralObjectPresentation):

    def getIntroHeading(self):
        return None

    def getMainHeading(self):
        return self.context.title

    def listChildren(self, num):
        # product series, most recent first
        return list(self.context.serieses[:num])

    def listAltChildren(self, num):
        return None


class ProductFacets(QuestionTargetFacetMixin, StandardLaunchpadFacets):
    """The links that will appear in the facet menu for an IProduct."""

    usedfor = IProduct

    enable_only = ['overview', 'bugs', 'answers', 'specifications',
                   'translations', 'branches']

    links = StandardLaunchpadFacets.links

    def overview(self):
        text = 'Overview'
        summary = 'General information about %s' % self.context.displayname
        return Link('', text, summary)

    def bugs(self):
        text = 'Bugs'
        summary = 'Bugs reported about %s' % self.context.displayname
        return Link('', text, summary)

    def bounties(self):
        target = '+bounties'
        text = 'Bounties'
        summary = 'Bounties related to %s' % self.context.displayname
        return Link(target, text, summary)

    def branches(self):
        text = 'Code'
        summary = 'Branches for %s' % self.context.displayname
        return Link('', text, summary)

    def specifications(self):
        text = 'Blueprints'
        summary = 'Feature specifications for %s' % self.context.displayname
        return Link('', text, summary)

    def translations(self):
        text = 'Translations'
        summary = 'Translations of %s in Launchpad' % self.context.displayname
        return Link('', text, summary)


class ProductOverviewMenu(ApplicationMenu):

    usedfor = IProduct
    facet = 'overview'
    links = [
        'edit', 'branding', 'driver', 'reassign', 'top_contributors',
        'mentorship', 'distributions', 'packages', 'files', 'branch_add',
        'series_add', 'announce', 'announcements', 'administer',
        'branch_visibility', 'rdf']

    @enabled_with_permission('launchpad.Edit')
    def edit(self):
        text = 'Change details'
        return Link('+edit', text, icon='edit')

    @enabled_with_permission('launchpad.Edit')
    def branding(self):
        text = 'Change branding'
        return Link('+branding', text, icon='edit')

    @enabled_with_permission('launchpad.Edit')
    def driver(self):
        text = 'Appoint driver'
        summary = 'Someone with permission to set goals for all series'
        return Link('+driver', text, summary, icon='edit')

    @enabled_with_permission('launchpad.Edit')
    def reassign(self):
        text = 'Change maintainer'
        return Link('+reassign', text, icon='edit')

    def top_contributors(self):
        text = 'List top contributors'
        return Link('+topcontributors', text, icon='info')

    def distributions(self):
        text = 'Packaging information'
        return Link('+distributions', text, icon='info')

    def mentorship(self):
        text = 'Mentoring available'
        return Link('+mentoring', text, icon='info')

    def packages(self):
        text = 'Show distribution packages'
        return Link('+packages', text, icon='info')

    def files(self):
        text = 'Download project files'
        return Link('+download', text, icon='info')

    @enabled_with_permission('launchpad.Edit')
    def series_add(self):
        text = 'Register a series'
        return Link('+addseries', text, icon='add')

    @enabled_with_permission('launchpad.Edit')
    def announce(self):
        text = 'Make announcement'
        enabled = self.isBetaUser
        summary = 'Publish an item of news for this project'
        return Link('+announce', text, summary, enabled=enabled, icon='add')

    def announcements(self):
        text = 'Show announcements'
        enabled = bool(self.context.announcements().count()
                       and self.isBetaUser)
        return Link('+announcements', text, enabled=enabled)

    def branch_add(self):
        text = 'Register branch'
        return Link('+addbranch', text, icon='add')

    def rdf(self):
        text = structured(
            'Download <abbr title="Resource Description Framework">'
            'RDF</abbr> metadata')
        return Link('+rdf', text, icon='download')

    @enabled_with_permission('launchpad.Admin')
    def administer(self):
        text = 'Administer'
        return Link('+review', text, icon='edit')

    @enabled_with_permission('launchpad.Admin')
    def branch_visibility(self):
        text = 'Define branch visibility'
        return Link('+branchvisibility', text, icon='edit')


class ProductBugsMenu(ApplicationMenu):

    usedfor = IProduct
    facet = 'bugs'
    links = ['bugcontact', 'securitycontact', 'cve']

    def cve(self):
        return Link('+cve', 'CVE reports', icon='cve')

    @enabled_with_permission('launchpad.Edit')
    def bugcontact(self):
        text = 'Change bug contact'
        return Link('+bugcontact', text, icon='edit')

    @enabled_with_permission('launchpad.Edit')
    def securitycontact(self):
        text = 'Change security contact'
        return Link('+securitycontact', text, icon='edit')


class ProductBranchesMenu(ApplicationMenu):

    usedfor = IProduct
    facet = 'branches'
    links = ['branch_add', ]

    def branch_add(self):
        text = 'Register branch'
        summary = 'Register a new Bazaar branch for this project'
        return Link('+addbranch', text, summary, icon='add')


class ProductSpecificationsMenu(ApplicationMenu):

    usedfor = IProduct
    facet = 'specifications'
    links = ['listall', 'doc', 'roadmap', 'table', 'new']

    def listall(self):
        text = 'List all blueprints'
        summary = 'Show all specifications for %s' %  self.context.title
        return Link('+specs?show=all', text, summary, icon='info')

    def doc(self):
        text = 'List documentation'
        summary = 'List all complete informational specifications'
        return Link('+documentation', text, summary,
            icon='info')

    def roadmap(self):
        text = 'Roadmap'
        summary = (
            'Show the recommended sequence of specification implementation')
        return Link('+roadmap', text, summary, icon='info')

    def table(self):
        text = 'Assignments'
        summary = 'Show the full assignment of work, drafting and approving'
        return Link('+assignments', text, summary, icon='info')

    def new(self):
        text = 'Register a blueprint'
        summary = 'Register a new blueprint for %s' % self.context.title
        return Link('+addspec', text, summary, icon='add')


class ProductBountiesMenu(ApplicationMenu):

    usedfor = IProduct
    facet = 'bounties'
    links = ['new', 'link']

    def new(self):
        text = 'Register bounty'
        return Link('+addbounty', text, icon='add')

    def link(self):
        text = 'Link existing bounty'
        return Link('+linkbounty', text, icon='edit')


class ProductTranslationsMenu(ApplicationMenu):

    usedfor = IProduct
    facet = 'translations'
    links = ['translators', 'imports', 'translationdownload']

    def imports(self):
        text = 'See import queue'
        return Link('+imports', text)

    def translators(self):
        text = 'Change translators'
        return Link('+changetranslators', text, icon='edit')

    @enabled_with_permission('launchpad.AnyPerson')
    def translationdownload(self):
        text = 'Download translations'
        preferred_series = self.context.primary_translatable
        enabled = (self.context.official_rosetta and
            preferred_series is not None)
        link = ''
        if enabled:
            link = '%s/+export' % preferred_series.name

        return Link(link, text, icon='download', enabled=enabled)


def _sort_distros(a, b):
    """Put Ubuntu first, otherwise in alpha order."""
    if a['name'] == 'ubuntu':
        return -1
    return cmp(a['name'], b['name'])


class ProductSetSOP(StructuralObjectPresentation):

    def getIntroHeading(self):
        return None

    def getMainHeading(self):
        return self.context.title

    def listChildren(self, num):
        return []

    def listAltChildren(self, num):
        return None


class ProductSetFacets(StandardLaunchpadFacets):
    """The links that will appear in the facet menu for the IProductSet."""

    usedfor = IProductSet

    enable_only = ['overview']


class ProductSetContextMenu(ContextMenu):

    usedfor = IProductSet

    links = ['products', 'distributions', 'people', 'meetings',
             'all', 'register', 'register_team']

    def register(self):
        text = 'Register a project'
        return Link('+new', text, icon='add')

    def register_team(self):
        text = 'Register a team'
        return Link('/people/+newteam', text, icon='add')

    def all(self):
        text = 'List all projects'
        return Link('+all', text, icon='list')

    def products(self):
        return Link('/projects/', 'View projects')

    def distributions(self):
        return Link('/distros/', 'View distributions')

    def people(self):
        return Link('/people/', 'View people')

    def meetings(self):
        return Link('/sprints/', 'View meetings')


class SortSeriesMixin:
    """Provide access to helpers for series."""

    @property
    def sorted_series_list(self):
        """Return a sorted list of series.

        The series list is sorted by version in reverse order.
        The development focus is always first in the list.
        """
        series_list = list(self.context.serieses)
        series_list.remove(self.context.development_focus)
        # Now sort the list by name with newer versions before older.
        series_list = sorted_version_numbers(series_list,
                                             key=attrgetter('name'))
        series_list.insert(0, self.context.development_focus)
        return series_list


class ProductView(HasAnnouncementsView, LaunchpadView, SortSeriesMixin):

    __used_for__ = IProduct

    def __init__(self, context, request):
        LaunchpadView.__init__(self, context, request)
        self.form = request.form_ng

    def initialize(self):
        self.product = self.context
        self.status_message = None

    @property
    def freshmeat_url(self):
        if self.context.freshmeatproject:
            return ("http://freshmeat.net/projects/%s"
                % self.context.freshmeatproject)
        return None

    @property
    def sourceforge_url(self):
        if self.context.sourceforgeproject:
            return ("http://sourceforge.net/projects/%s"
                % self.context.sourceforgeproject)
        return None

    @property
    def has_external_links(self):
        return (self.context.homepageurl or
                self.context.sourceforgeproject or
                self.context.freshmeatproject or
                self.context.wikiurl or
                self.context.screenshotsurl or
                self.context.downloadurl)

    @property
    def should_display_homepage(self):
        return (self.context.homepageurl and
                self.context.homepageurl not in
                    [self.freshmeat_url, self.sourceforge_url])

    @cachedproperty
    def uses_translations(self):
        """Whether this product has translatable templates."""
        return (self.context.official_rosetta and self.primary_translatable)

    @cachedproperty
    def primary_translatable(self):
        """Return a dictionary with the info for a primary translatable.

        If there is no primary translatable object, returns an empty
        dictionary.

        The dictionary has the keys:
         * 'title': The title of the translatable object.
         * 'potemplates': a set of PO Templates for this object.
         * 'base_url': The base URL to reach the base URL for this object.
        """
        translatable = self.context.primary_translatable

        if translatable is None:
            return {}

        return {
            'title': translatable.title,
            'potemplates': translatable.getCurrentTranslationTemplates(),
            'base_url': canonical_url(translatable)
            }

    def requestCountry(self):
        return ICountry(self.request, None)

    def browserLanguages(self):
        return helpers.browserLanguages(self.request)

    def distro_packaging(self):
        """This method returns a representation of the product packagings
        for this product, in a special structure used for the
        product-distros.pt page template.

        Specifically, it is a list of "distro" objects, each of which has a
        title, and an attribute "packagings" which is a list of the relevant
        packagings for this distro and product.
        """
        distros = {}
        # first get a list of all relevant packagings
        all_packagings = []
        for series in self.context.serieses:
            for packaging in series.packagings:
                all_packagings.append(packaging)
        # we sort it so that the packagings will always be displayed in the
        # distroseries version, then productseries name order
        all_packagings.sort(key=lambda a: (a.distroseries.version,
            a.productseries.name, a.id))
        for packaging in all_packagings:
            if distros.has_key(packaging.distroseries.distribution.name):
                distro = distros[packaging.distroseries.distribution.name]
            else:
                distro = {}
                distro['name'] = packaging.distroseries.distribution.name
                distro['title'] = packaging.distroseries.distribution.title
                distro['packagings'] = []
                distros[packaging.distroseries.distribution.name] = distro
            distro['packagings'].append(packaging)
        # now we sort the resulting set of "distro" objects, and return that
        result = distros.values()
        result.sort(cmp=_sort_distros)
        return result

    def projproducts(self):
        """Return a list of other products from the same project as this
        product, excluding this product"""
        if self.context.project is None:
            return []
        return [product for product in self.context.project.products
                        if product.id != self.context.id]

    def getClosedBugsURL(self, series):
        status = [status.title for status in RESOLVED_BUGTASK_STATUSES]
        url = canonical_url(series) + '/+bugs'
        return get_buglisting_search_filter_url(url, status=status)

    def getLatestBranches(self):
        return self.context.getLatestBranches(visible_by_user=self.user)


class ProductDownloadFileMixin:
    """Provides methods for managing download files."""

    def deleteFiles(self, releases):
        """Delete the selected files from the set of releases.

        :param releases: A set of releases in the view.
        :return: The number of files deleted.
        """
        del_count = 0
        for release in releases:
            for release_file in release.files:
                if release_file.libraryfile.id in self.delete_ids:
                    release.deleteFileAlias(release_file.libraryfile)
                    self.delete_ids.remove(release_file.libraryfile.id)
                    del_count += 1
        return del_count

    def getReleases(self):
        """Find the releases with download files for view."""
        raise NotImplementedError

    def fileURL(self, file_, release=None):
        """Create a download URL for the file."""
        if release is None:
            release = self.context
        return "%s/+download/%s" % (canonical_url(release),
                                    file_.libraryfile.filename)

    def processDeleteFiles(self):
        """If the 'delete_files' button was pressed, process the deletions."""
        del_count = None
        self.delete_ids = [int(value) for key, value in self.form.items()
                           if key.startswith('checkbox')]
        if 'delete_files' in self.form:
            if self.request.method == 'POST':
                del(self.form['delete_files'])
                releases = self.getReleases()
                del_count = self.deleteFiles(releases)
            else:
                # If there is a form submission and it is not a POST then
                # raise an error.  This is to protect against XSS exploits.
                raise UnsafeFormGetSubmissionError(self.form['delete_files'])
        if del_count is not None:
            if del_count <= 0:
                self.request.response.addNotification(
                    "No files were deleted.")
            elif del_count == 1:
                self.request.response.addNotification(
                    "1 file has been deleted.")
            else:
                self.request.response.addNotification(
                    "%d files have been deleted." %
                    del_count)


class ProductDownloadFilesView(LaunchpadView,
                               SortSeriesMixin,
                               ProductDownloadFileMixin):
    """View class for the product's file downloads page."""
    __used_for__ = IProduct

    def initialize(self):
        self.form = self.request.form
        self.product = self.context
        self.processDeleteFiles()

    def getReleases(self):
        """See `ProductDownloadFileMixin`."""
        releases = set()
        for series in self.product.serieses:
            releases.update(series.releases)
        return releases

    @cachedproperty
    def has_download_files(self):
        """Across series and releases do any download files exist?"""
        for series in self.product.serieses:
            for release in series.releases:
                if release.files.count() > 0:
                    return True
        return False

    @cachedproperty
    def milestones(self):
        """A mapping between series and releases that are milestones."""
        result = dict()
        for series in self.product.serieses:
            result[series] = dict()
            milestone_list = [m.name for m in series.milestones]
            for release in series.releases:
                if release.version in milestone_list:
                    result[series][release] = True
        return result

    def is_milestone(self, series, release):
        """Determine whether a release is milestone for the series."""
        return (series in self.milestones and
                release in self.milestones[series])

class ProductBrandingView(BrandingChangeView):

    schema = IProduct
    field_names = ['icon', 'logo', 'mugshot']


class ProductEditView(ProductLicenseMixin, LaunchpadEditFormView):
    """View class that lets you edit a Product object."""

    schema = IProduct
    label = "Change project details"
    field_names = [
        "displayname", "title", "summary", "description", "project",
        "bugtracker", 'enable_bug_expiration', "official_rosetta",
        "official_answers", "homepageurl", "sourceforgeproject",
        "freshmeatproject", "wikiurl", "screenshotsurl", "downloadurl",
        "programminglang", "development_focus", "licenses", "license_info"]
    custom_widget(
        'licenses', LicenseWidget, column_count=3, orientation='vertical')
    custom_widget('bugtracker', ProductBugTrackerWidget)

    def setUpWidgets(self):
        super(ProductEditView, self).setUpWidgets()
        # Licenses are optional on +edit page if they have not already
        # been set. Subclasses may not have 'licenses' widget.
        # ('licenses' in self.widgets) is broken.
        if (len(self.context.licenses) == 0 and
            self.widgets.get('licenses') is not None):
            self.widgets['licenses'].allow_pending_license = True

    def validate(self, data):
        """Constrain bug expiration to Launchpad Bugs tracker."""
        # enable_bug_expiration is disabled by JavaScript when bugtracker
        # is not 'In Launchpad'. The contraint is enforced here in case the
        # JavaScript fails to activate or run. Note that the bugtracker
        # name : values are {'In Launchpad' : object, 'Somewhere else' : None
        # 'In a registered bug tracker' : IBugTracker}.
        bugtracker = data.get('bugtracker', None)
        if bugtracker is None or IBugTracker.providedBy(bugtracker):
            data['enable_bug_expiration'] = False

    @action("Change", name='change')
    def change_action(self, action, data):
        previous_licenses = self.context.licenses
        self.updateContextFromData(data)
        # only send email the first time licenses are set
        if len(previous_licenses) == 0:
            # self.product is expected by notifyFeedbackMailingList
            self.product = self.context
            self.notifyFeedbackMailingList()

    @property
    def next_url(self):
        if self.context.active:
            return canonical_url(self.context)
        else:
            return canonical_url(getUtility(IProductSet))


class ProductChangeTranslatorsView(ProductEditView):
    label = "Change translation group"
    field_names = ["translationgroup", "translationpermission"]


class ProductReviewView(ProductEditView):
    label = "Administer project details"
    field_names = ["name", "owner", "active", "autoupdate", "reviewed",
                   "private_bugs"]

    def validate(self, data):
        if data.get('private_bugs') and self.context.bugcontact is None:
            self.setFieldError('private_bugs',
                'Set a <a href="%s/+bugcontact">bug contact</a> '
                'for this project first.' %
                canonical_url(self.context, rootsite="bugs"))


class ProductAddSeriesView(LaunchpadFormView):
    """A form to add new product series"""

    schema = IProductSeries
    field_names = ['name', 'summary', 'user_branch', 'releasefileglob']
    custom_widget('summary', TextAreaWidget, height=7, width=62)
    custom_widget('releasefileglob', StrippedTextWidget, displayWidth=40)

    series = None

    def validate(self, data):
        branch = data.get('user_branch')
        if branch is not None:
            message = get_series_branch_error(self.context, branch)
            if message:
                self.setFieldError('user_branch', message)

    @action(_('Register Series'), name='add')
    def add_action(self, action, data):
        self.series = self.context.newSeries(
            owner=self.user,
            name=data['name'],
            summary=data['summary'],
            branch=data['user_branch'])

    @property
    def next_url(self):
        assert self.series is not None, 'No series has been created'
        return canonical_url(self.series)


class ProductRdfView:
    """A view that sets its mime-type to application/rdf+xml"""

    template = ViewPageTemplateFile(
        '../templates/product-rdf.pt')

    def __init__(self, context, request):
        self.context = context
        self.request = request

    def __call__(self):
        """Render RDF output, and return it as a string encoded in UTF-8.

        Render the page template to produce RDF output.
        The return value is string data encoded in UTF-8.

        As a side-effect, HTTP headers are set for the mime type
        and filename for download."""
        self.request.response.setHeader('Content-Type', 'application/rdf+xml')
        self.request.response.setHeader('Content-Disposition',
                                        'attachment; filename=%s.rdf' %
                                        self.context.name)
        unicodedata = self.template()
        encodeddata = unicodedata.encode('utf-8')
        return encodeddata


class ProductDynMenu(
        DynMenu, SprintsMixinDynMenu, SeriesOrReleasesMixinDynMenu):

    menus = {
        '': 'mainMenu',
        'meetings': 'meetingsMenu',
        'series': 'seriesMenu',
        }

    @neverempty
    def mainMenu(self):
        yield self.makeLink('Meetings', page='+sprints', submenu='meetings')
        yield self.makeLink('Milestones', page='+milestones')
        yield self.makeLink('Series', page='+series', submenu='series')
        yield self.makeLink(
            'Related', submenu='related', context=self.context.project)


class Icon:
    """An icon for use with image:icon."""

    def __init__(self, library_id):
        self.library_id = library_id

    def getURL(self):
        http_url = getUtility(
            ILibrarianClient).getURLForAlias(self.library_id)
        if config.launchpad.vhosts.use_https:
            return http_url.replace('http', 'https', 1)
        else:
            return http_url


class PillarSearchItem:
    """A search result item representing a Pillar."""

    implements(IHasIcon)

    icon = None

    def __init__(self, pillar_type, name, displayname, summary, icon_id):
        self.pillar_type = pillar_type
        self.name = name
        self.displayname = displayname
        self.summary = summary
        if icon_id is not None:
            self.icon = Icon(icon_id)

        # Even though the object doesn't implement the interface properly, we
        # still say that it provides them so that the standard image:icon
        # formatter works.
        if pillar_type == 'project':
            alsoProvides(self, IProduct)
        elif pillar_type == 'distribution':
            alsoProvides(self, IDistribution)
        elif pillar_type == 'project group':
            alsoProvides(self, IProject)
        else:
            raise AssertionError("Unknown pillar type: %s" % pillar_type)


class ProductSetView(LaunchpadView):

    __used_for__ = IProductSet

    max_results_to_display = config.launchpad.default_batch_size

    def initialize(self):
        form = self.request.form_ng
        self.soyuz = form.getOne('soyuz')
        self.rosetta = form.getOne('rosetta')
        self.malone = form.getOne('malone')
        self.bazaar = form.getOne('bazaar')
        self.search_string = form.getOne('text')
        self.results = None

        self.searchrequested = False
        if (self.search_string is not None or
            self.bazaar is not None or
            self.malone is not None or
            self.rosetta is not None or
            self.soyuz is not None):
            self.searchrequested = True

        if form.getOne('exact_name'):
            # If exact_name is supplied, we try and locate this name in
            # the ProductSet -- if we find it, bingo, redirect. This
            # argument can be optionally supplied by callers.
            try:
                product = self.context[self.search_string]
            except NotFoundError:
                # No product found, perform a normal search instead.
                pass
            else:
                url = canonical_url(product)
                if form.getOne('malone'):
                    url = url + "/+bugs"
                self.request.response.redirect(url)
                return

    def all_batched(self):
        return BatchNavigator(self.context.all_active, self.request)

    @cachedproperty
    def matches(self):
        if not self.searchrequested:
            return None
        pillarset = getUtility(IPillarNameSet)
        return pillarset.count_search_matches(self.search_string)

    @cachedproperty
    def searchresults(self):
        search_string = self.search_string.lower()
        limit = self.max_results_to_display
        return [
            PillarSearchItem(
                pillar_type=item['type'], name=item['name'],
                displayname=item['title'], summary=item['description'],
                icon_id=item['icon'])
            for item in getUtility(IPillarNameSet).search(search_string,
                                                          limit)
        ]

    def tooManyResultsFound(self):
        return self.matches > self.max_results_to_display


class ProductAddViewBase(ProductLicenseMixin, LaunchpadFormView):
    """Abstract class for adding a new product.

    ProductLicenseMixin requires the "product" attribute be set in the
    child classes' action handler.
    """

    schema = IProduct
    product = None
    field_names = ['name', 'displayname', 'title', 'summary',
                   'description', 'homepageurl', 'sourceforgeproject',
                   'freshmeatproject', 'wikiurl', 'screenshotsurl',
                   'downloadurl', 'programminglang',
                   'licenses', 'license_info']
    custom_widget(
        'licenses', LicenseWidget, column_count=3, orientation='vertical')
    custom_widget('homepageurl', TextWidget, displayWidth=30)
    custom_widget('screenshotsurl', TextWidget, displayWidth=30)
    custom_widget('wikiurl', TextWidget, displayWidth=30)
    custom_widget('downloadurl', TextWidget, displayWidth=30)

    @property
    def next_url(self):
        assert self.product is not None, 'No product has been created'
        return canonical_url(self.product)


class ProductAddView(ProductAddViewBase):

    field_names = (ProductAddViewBase.field_names
                   + ['owner', 'project', 'reviewed'])

    label = "Register an upstream open source project"
    product = None

    def isVCSImport(self):
        if self.user is None:
            return False
        vcs_imports = getUtility(ILaunchpadCelebrities).vcs_imports
        return self.user.inTeam(vcs_imports)

    def setUpFields(self):
        super(ProductAddView, self).setUpFields()
        if not self.isVCSImport():
            # vcs-imports members get it easy and are able to change
            # the owner and reviewed status during the edit process;
            # this saves time wasted on getting to product/+admin.
            # The fields are not displayed for other people though.
            self.form_fields = self.form_fields.omit('owner', 'reviewed')

    @action(_('Add'), name='add')
    def add_action(self, action, data):
        if self.user is None:
            raise zope.security.interfaces.Unauthorized(
                "Need an authenticated Launchpad owner")
        if not self.isVCSImport():
            # Zope makes sure these are never set, since they are not in
            # self.form_fields
            assert "owner" not in data
            assert "reviewed" not in data
            data['owner'] = self.user
            data['reviewed'] = False
        self.product = getUtility(IProductSet).createProduct(
            name=data['name'],
            title=data['title'],
            summary=data['summary'],
            description=data['description'],
            displayname=data['displayname'],
            homepageurl=data['homepageurl'],
            downloadurl=data['downloadurl'],
            screenshotsurl=data['screenshotsurl'],
            wikiurl=data['wikiurl'],
            freshmeatproject=data['freshmeatproject'],
            sourceforgeproject=data['sourceforgeproject'],
            programminglang=data['programminglang'],
            project=data['project'],
            owner=data['owner'],
            reviewed=data['reviewed'],
            licenses = data['licenses'],
            license_info=data['license_info'])
        self.notifyFeedbackMailingList()
        notify(ObjectCreatedEvent(self.product))


class ProductBugContactEditView(LaunchpadEditFormView):
    """Browser view class for editing the product bug contact."""

    schema = IProduct
    field_names = ['bugcontact']

    @action('Change', name='change')
    def change_action(self, action, data):
        """Redirect to the product page with a success message."""
        self.updateContextFromData(data)

        product = self.context

        bugcontact = product.bugcontact
        if bugcontact:
            contact_display_value = None
            if bugcontact.preferredemail:
                # The bug contact was set to a new person or team.
                contact_display_value = bugcontact.preferredemail.email
            else:
                # The bug contact doesn't have a preferred email address,
                # so it must be a team.
                assert bugcontact.isTeam(), (
                    "Expected bug contact with no email address "
                    "to be a team.")
                contact_display_value = bugcontact.browsername

            self.request.response.addNotification(
                "Successfully changed the bug contact to %s" %
                contact_display_value)
        else:
            # The bug contact was set to noone.
            self.request.response.addNotification(
                "Successfully cleared the bug contact. There is no longer a "
                "contact address that will receive all bugmail for this "
                "project. You can set the bug contact again at any time.")

        self.request.response.redirect(canonical_url(product))

    def validate(self, data):
        """Validates the new bug contact for the product.

        The following values are valid as bug contacts:
            * None, indicating that the bug contact field for the product
              should be cleard in change_action().
            * A valid Person (email address or launchpad id).
            * A valid Team of which the current user is an administrator.

        If the the bug contact entered does not meet any of the above criteria
        then the submission will fail and the user will be notified of the
        error.
        """
        # data will not have a bugcontact entry in cases where the bugcontact
        # the user entered is valid according to the ValidPersonOrTeam
        # vocabulary (i.e. is not a Person, Team or None).
        if not data.has_key('bugcontact'):
            self.setFieldError(
                'bugcontact',
                'You must choose a valid person or team to be the bug contact'
                ' for %s.' %
                cgi.escape(self.context.displayname))

            return

        contact = data['bugcontact']

        if (contact is not None and contact.isTeam() and
            contact not in self.user.getAdministratedTeams()):
            error = (
                "You cannot set %(team)s as the bug contact for "
                "%(project)s because you are not an administrator of that "
                "team.<br />If you believe that %(team)s should be the bug"
                " contact for %(project)s, please notify one of the "
                "<a href=\"%(url)s\">%(team)s administrators</a>."

                % {'team': cgi.escape(contact.displayname),
                   'project': cgi.escape(self.context.displayname),
                   'url': canonical_url(contact, rootsite='mainsite')
                          + '/+members'})
            self.setFieldError('bugcontact', error)


class ProductReassignmentView(ObjectReassignmentView):
    """Reassign product to a new owner."""

    def __init__(self, context, request):
        ObjectReassignmentView.__init__(self, context, request)
        self.callback = self._reassignProductDependencies

    def _reassignProductDependencies(self, product, oldOwner, newOwner):
        """Reassign ownership of objects related to this product.

        Objects related to this product includes: ProductSeries,
        ProductReleases and TranslationImportQueueEntries that are owned
        by oldOwner of the product.

        """
        import_queue = getUtility(ITranslationImportQueue)
        for entry in import_queue.getAllEntries(target=product):
            if entry.importer == oldOwner:
                entry.importer = newOwner
        for series in product.serieses:
            if series.owner == oldOwner:
                series.owner = newOwner
        for release in product.releases:
            if release.owner == oldOwner:
                release.owner = newOwner

class ProductShortLink(DefaultShortLink):

    def getLinkText(self):
        return self.context.displayname


class ProductBranchesView(BranchListingView):
    """View for branch listing for a product."""

    extra_columns = ('author',)
    no_sort_by = (BranchListingSort.PRODUCT,)

<<<<<<< HEAD
    @cachedproperty
    def development_focus_branch(self):
        return self.context.development_focus.series_branch

    def _branches(self):
=======
    def _branches(self, lifecycle_status):
>>>>>>> 36a5c306
        return getUtility(IBranchSet).getBranchesForProduct(
            self.context, lifecycle_status, self.user, self.sort_by)

    @property
    def no_branch_message(self):
        if (self.selected_lifecycle_status is not None
            and self.hasAnyBranchesVisibleByUser()):
            message = (
                'There are branches registered for %s '
                'but none of them match the current filter criteria '
                'for this page. Try filtering on "Any Status".')
        else:
            message = (
                'There are no branches registered for %s '
                'in Launchpad today. We recommend you visit '
                '<a href="http://www.bazaar-vcs.org">www.bazaar-vcs.org</a> '
                'for more information about how you can use the Bazaar '
                'revision control system to improve community participation '
                'in this project.')
        return message % self.context.displayname<|MERGE_RESOLUTION|>--- conflicted
+++ resolved
@@ -1249,15 +1249,11 @@
     extra_columns = ('author',)
     no_sort_by = (BranchListingSort.PRODUCT,)
 
-<<<<<<< HEAD
     @cachedproperty
     def development_focus_branch(self):
         return self.context.development_focus.series_branch
 
-    def _branches(self):
-=======
     def _branches(self, lifecycle_status):
->>>>>>> 36a5c306
         return getUtility(IBranchSet).getBranchesForProduct(
             self.context, lifecycle_status, self.user, self.sort_by)
 
