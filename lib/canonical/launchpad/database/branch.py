# Copyright 2004-2005 Canonical Ltd.  All rights reserved.

__metaclass__ = type
__all__ = ['Branch', 'BranchSet',
           'BranchRelationship', 'BranchLabel']

import os.path
import re

from zope.interface import implements
from zope.component import getUtility

from sqlobject import (
    ForeignKey, IntCol, StringCol, BoolCol, SQLMultipleJoin, SQLRelatedJoin,
    SQLObjectNotFound, AND)

from canonical.config import config
from canonical.database.constants import UTC_NOW
from canonical.database.sqlbase import (
    cursor, quote, SQLBase, sqlvalues)
from canonical.database.datetimecol import UtcDateTimeCol

from canonical.launchpad.webapp import urlappend
from canonical.launchpad.interfaces import (
    IBranch, IBranchSet, 
    ILaunchpadCelebrities, NotFoundError)
from canonical.launchpad.database.revision import RevisionNumber
from canonical.launchpad.database.branchsubscription import BranchSubscription
from canonical.launchpad.scripts.supermirror_rewritemap import split_branch_id
from canonical.lp.dbschema import (
    EnumCol, BranchRelationships, BranchLifecycleStatus)


class Branch(SQLBase):
    """A sequence of ordered revisions in Bazaar."""

    implements(IBranch)

    _table = 'Branch'
    name = StringCol(notNull=False)
    title = StringCol(notNull=False)
    summary = StringCol(notNull=True)
    url = StringCol(dbName='url')
    whiteboard = StringCol(default=None)
    mirror_status_message = StringCol(default=None)
    started_at = ForeignKey(dbName='started_at', foreignKey='RevisionNumber', 
                            default=None)

    owner = ForeignKey(dbName='owner', foreignKey='Person', notNull=True)
    author = ForeignKey(dbName='author', foreignKey='Person', default=None)

    product = ForeignKey(dbName='product', foreignKey='Product', default=None)
    branch_product_name = StringCol(default=None)
    product_locked = BoolCol(default=False, notNull=True)

    home_page = StringCol()
    branch_home_page = StringCol(default=None)
    home_page_locked = BoolCol(default=False, notNull=True)

    lifecycle_status = EnumCol(schema=BranchLifecycleStatus, notNull=True,
        default=BranchLifecycleStatus.NEW)

    landing_target = ForeignKey(dbName='landing_target', foreignKey='Branch',
                                default=None)
    current_delta_url = StringCol(default=None)
    current_diff_adds = IntCol(default=None)
    current_diff_deletes = IntCol(default=None)
    current_conflicts_url = StringCol(default=None)
    current_activity = IntCol(default=0, notNull=True)
    stats_updated = UtcDateTimeCol(default=None)

    last_mirrored = UtcDateTimeCol(default=None)
    last_mirrored_id = StringCol(default=None)
    last_mirror_attempt = UtcDateTimeCol(default=None)
    mirror_failures = IntCol(default=0, notNull=True)
    pull_disabled = BoolCol(default=False, notNull=True)

    last_scanned = UtcDateTimeCol(default=None)
    last_scanned_id = StringCol(default=None)
    revision_count = IntCol(default=0, notNull=True)

    cache_url = StringCol(default=None)

    revision_history = SQLMultipleJoin('RevisionNumber', joinColumn='branch',
        orderBy='-sequence')

    subjectRelations = SQLMultipleJoin(
        'BranchRelationship', joinColumn='subject')
    objectRelations = SQLMultipleJoin(
        'BranchRelationship', joinColumn='object')

    subscriptions = SQLMultipleJoin(
        'BranchSubscription', joinColumn='branch', orderBy='id')
    subscribers = SQLRelatedJoin(
        'Person', joinColumn='branch', otherColumn='person',
        intermediateTable='BranchSubscription', orderBy='name')

    bug_branches = SQLMultipleJoin(
        'BugBranch', joinColumn='branch', orderBy='id')

    spec_links = SQLMultipleJoin('SpecificationBranch',
        joinColumn='branch',
        orderBy='id')

    @property
    def related_bugs(self):
        """See IBranch."""
        return [bug_branch.bug for bug_branch in self.bug_branches]

    @property
    def warehouse_url(self):
        """See IBranch."""
        root = config.supermirror.warehouse_root_url
        return "%s%08x" % (root, self.id)

    @property
    def product_name(self):
        """See IBranch."""
        if self.product is None:
            return '+junk'
        return self.product.name

    @property
    def unique_name(self):
        """See IBranch."""
        return u'~%s/%s/%s' % (self.owner.name, self.product_name, self.name)

    @property
    def displayname(self):
        """See IBranch."""
        if self.title:
            return self.title
        else:
            return self.unique_name

    @property
    def sort_key(self):
        """See IBranch."""
        if self.product is None:
            product = None
        else:
            product = self.product.name
        if self.author is None:
            author = None
        else:
            author = self.author.browsername
        status = self.lifecycle_status.sortkey
        name = self.name
        owner = self.owner.name
        return (product, status, author, name, owner)

    def latest_revisions(self, quantity=10):
        """See IBranch."""
        return RevisionNumber.selectBy(
            branch=self, orderBy='-sequence').limit(quantity)

    def revisions_since(self, timestamp):
        """See IBranch."""
        return RevisionNumber.select(
            'Revision.id=RevisionNumber.revision AND '
            'RevisionNumber.branch = %d AND '
            'Revision.revision_date > %s' %
            (self.id, quote(timestamp)),
            orderBy='-sequence',
            clauseTables=['Revision'])

    def createRelationship(self, branch, relationship):
        BranchRelationship(subject=self, object=branch, label=relationship)

    def getRelations(self):
        return tuple(self.subjectRelations) + tuple(self.objectRelations)

    # subscriptions
    def subscribe(self, person):
        """See IBranch."""
        for sub in self.subscriptions:
            if sub.person.id == person.id:
                return sub
        return BranchSubscription(branch=self, person=person)

    def unsubscribe(self, person):
        """See IBranch."""
        for sub in self.subscriptions:
            if sub.person.id == person.id:
                BranchSubscription.delete(sub.id)
                break

    def has_subscription(self, person):
        """See IBranch."""
        assert person is not None
        subscription = BranchSubscription.selectOneBy(
            person=person, branch=self)
        return subscription is not None

    # revision number manipulation
    def getRevisionNumber(self, sequence):
        """See IBranch.getRevisionNumber()"""
        return RevisionNumber.selectOneBy(
            branch=self, sequence=sequence)

    def createRevisionNumber(self, sequence, revision):
        """See IBranch.createRevisionNumber()"""
        return RevisionNumber(branch=self, sequence=sequence, revision=revision)

    def truncateHistory(self, from_rev):
        """See IBranch.truncateHistory()"""
        revnos = RevisionNumber.select(AND(
            RevisionNumber.q.branchID == self.id,
            RevisionNumber.q.sequence >= from_rev))
        did_something = False
        # Since in the future we may not be storing the entire
        # revision history, a simple count against RevisionNumber
        # may not be sufficient to adjust the revision_count.
        for revno in revnos:
            revno.destroySelf()
            self.revision_count -= 1
            did_something = True
        return did_something

    def updateScannedDetails(self, revision_id, revision_count):
        """See IBranch."""
        self.last_scanned = UTC_NOW
        self.last_scanned_id = revision_id
        self.revision_count = revision_count
        


class BranchSet:
    """The set of all branches."""

    implements(IBranchSet)

    def __getitem__(self, branch_id):
        """See IBranchSet."""
        branch = self.get(branch_id)
        if branch is None:
            raise NotFoundError(branch_id)
        return branch

    def __iter__(self):
        """See IBranchSet."""
        return iter(Branch.select())

    @property
    def all(self):
        branches = Branch.select()
        return branches.prejoin(['author', 'product'])

    def get(self, branch_id, default=None):
        """See IBranchSet."""
        try:
            return Branch.get(branch_id)
        except SQLObjectNotFound:
            return default

    def new(self, name, owner, product, url, title=None,
            lifecycle_status=BranchLifecycleStatus.NEW, author=None,
            summary=None, home_page=None, whiteboard=None):
        """See IBranchSet."""
        if not home_page:
            home_page = None
        return Branch(
            name=name, owner=owner, author=author, product=product, url=url,
            title=title, lifecycle_status=lifecycle_status, summary=summary,
            home_page=home_page, whiteboard=whiteboard)

    def getByUrl(self, url, default=None):
        """See IBranchSet."""
        assert not url.endswith('/')
        prefix = config.launchpad.supermirror_root
        if url.startswith(prefix):
            branch = self.getByUniqueName(url[len(prefix):])
        else:
            branch = Branch.selectOneBy(url=url)
        if branch is None:
            return default
        else:
            return branch

    def getByUniqueName(self, unique_name, default=None):
        """Find a branch by its ~owner/product/name unique name."""
        # import locally to avoid circular imports
        match = re.match('^~([^/]+)/([^/]+)/([^/]+)$', unique_name)
        if match is None:
            return default
        owner_name, product_name, branch_name = match.groups()
        if product_name == '+junk':
            query = ("Branch.owner = Person.id"
                     + " AND Branch.product IS NULL"
                     + " AND Person.name = " + quote(owner_name)
                     + " AND Branch.name = " + quote(branch_name))
            tables=['Person']
        else:
            query = ("Branch.owner = Person.id"
                     + " AND Branch.product = Product.id"
                     + " AND Person.name = " + quote(owner_name)
                     + " AND Product.name = " + quote(product_name)
                     + " AND Branch.name = " + quote(branch_name))
            tables=['Person', 'Product']            
        branch = Branch.selectOne(query, clauseTables=tables)
        if branch is None:
            return default
        else:
            return branch

    def getBranchesToScan(self):
        """See IBranchSet.getBranchesToScan()"""
        # Return branches where the scanned and mirrored IDs don't match.
        # Branches with a NULL last_mirrored_id have never been
        # successfully mirrored so there is no point scanning them.
        # Branches with a NULL last_scanned_id have not been scanned yet,
        # so are included.

        return Branch.select('''
            Branch.last_mirrored_id IS NOT NULL AND
            (Branch.last_scanned_id IS NULL OR
             Branch.last_scanned_id <> Branch.last_mirrored_id)
            ''')

<<<<<<< HEAD
    def getBranchSummaryByProduct(self):
        """See IBranchSet."""
        cur = cursor()
        cur.execute("""
            SELECT product, COUNT(b.id), MAX(revision.revision_date)
            FROM branch b
            LEFT OUTER JOIN revision
            ON b.last_scanned_id = revision.revision_id
            WHERE product IS NOT NULL
            GROUP BY product
            """)
        result = {}
        for product_id, branch_count, last_commit in cur.fetchall():
            result[product_id] = {'branch_count' : branch_count,
                                  'last_commit' : last_commit}
        return result
=======
    def getLastCommitForBranches(self, branches):
        """Return a map of branch id to last commit time."""
        branch_ids = [branch.id for branch in branches]
        if not branch_ids:
            # Return a sensible default if given no branches
            return {}
        cur = cursor()
        cur.execute("""
            SELECT branch.id, revision.revision_date
            FROM branch
            LEFT OUTER JOIN revision
            ON branch.last_scanned_id = revision.revision_id
            WHERE branch.id IN %s
            """ % sqlvalues(branch_ids))
        commits = dict(cur.fetchall())
        return dict([(branch, commits.get(branch.id, None))
                     for branch in branches]) 

>>>>>>> ec0bdbdb


class BranchRelationship(SQLBase):
    """A relationship between branches.

    e.g. "subject is a debianization-branch-of object"
    """

    _table = 'BranchRelationship'
    _columns = [
        ForeignKey(name='subject', foreignKey='Branch', dbName='subject', 
                   notNull=True),
        IntCol(name='label', dbName='label', notNull=True),
        ForeignKey(name='object', foreignKey='Branch', dbName='subject', 
                   notNull=True),
        ]

    def _get_src(self):
        return self.subject
    def _set_src(self, value):
        self.subject = value

    def _get_dst(self):
        return self.object
    def _set_dst(self, value):
        self.object = value

    def _get_labelText(self):
        return BranchRelationships.items[self.label]

    def nameSelector(self, sourcepackage=None, selected=None):
        # XXX: Let's get HTML out of the database code.
        #      -- SteveAlexander, 2005-04-22
        html = '<select name="binarypackagename">\n'
        if not sourcepackage:
            # Return nothing for an empty query.
            binpkgs = []
        else:
            binpkgs = self._table.select("""
                binarypackagename.id = binarypackage.binarypackagename AND
                binarypackage.build = build.id AND
                build.sourcepackagerelease = sourcepackagerelease.id AND
                sourcepackagerelease.sourcepackage = %s"""
                % sqlvalues(sourcepackage),
                clauseTables = ['binarypackagename', 'binarypackage',
                                'build', 'sourcepackagerelease']
                )
        for pkg in binpkgs:
            html = html + '<option value="' + pkg.name + '"'
            if pkg.name==selected: html = html + ' selected'
            html = html + '>' + pkg.name + '</option>\n'
        html = html + '</select>\n'
        return html


class BranchLabel(SQLBase):
    _table = 'BranchLabel'

    label = ForeignKey(foreignKey='Label', dbName='label', notNull=True)
    branch = ForeignKey(foreignKey='Branch', dbName='branch', notNull=True)<|MERGE_RESOLUTION|>--- conflicted
+++ resolved
@@ -317,7 +317,6 @@
              Branch.last_scanned_id <> Branch.last_mirrored_id)
             ''')
 
-<<<<<<< HEAD
     def getBranchSummaryByProduct(self):
         """See IBranchSet."""
         cur = cursor()
@@ -334,7 +333,7 @@
             result[product_id] = {'branch_count' : branch_count,
                                   'last_commit' : last_commit}
         return result
-=======
+
     def getLastCommitForBranches(self, branches):
         """Return a map of branch id to last commit time."""
         branch_ids = [branch.id for branch in branches]
@@ -353,8 +352,6 @@
         return dict([(branch, commits.get(branch.id, None))
                      for branch in branches]) 
 
->>>>>>> ec0bdbdb
-
 
 class BranchRelationship(SQLBase):
     """A relationship between branches.
