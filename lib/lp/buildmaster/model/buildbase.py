--- conflicted
+++ resolved
@@ -263,13 +263,8 @@
         # also contain the information required to manually reprocess the
         # binary upload when it was the case.
         if (self.buildstate != BuildStatus.FULLYBUILT or
-<<<<<<< HEAD
-            self.binarypackages.count() == 0):
+            not self.verifySuccessfulUpload()):
             logger.warning("Build %s upload failed." % self.id)
-=======
-            not self.verifySuccessfulUpload()):
-            logger.debug("Build %s upload failed." % self.id)
->>>>>>> c2e1ea08
             self.buildstate = BuildStatus.FAILEDTOUPLOAD
             uploader_log_content = self.getUploadLogContent(root,
                 upload_leaf)
@@ -279,15 +274,9 @@
             # Notify the build failure.
             self.notify(extra_info=uploader_log_content)
         else:
-<<<<<<< HEAD
             logger.info(
-                "Gathered build %s completely" %
-                self.sourcepackagerelease.name)
-=======
-            logger.debug(
                 "Gathered %s %d completely" % (
                 self.__class__.__name__, self.id))
->>>>>>> c2e1ea08
 
         # Release the builder for another job.
         self.buildqueue_record.builder.cleanSlave()
