# Copyright 2007-2008 Canonical Ltd.  All rights reserved.

"""Helper functions for testing XML-RPC services."""

__metaclass__ = type
__all__ = [
    'apply_for_list',
    'fault_catcher',
    'get_alternative_email',
    'mailman',
    'new_person',
    'new_team',
    'print_actions',
    'print_info',
    'print_review_table',
    'review_list',
    ]


import re
import xmlrpclib

from BeautifulSoup import BeautifulSoup, SoupStrainer
from zope.component import getUtility

from canonical.database.sqlbase import flush_database_updates
from canonical.config import config
from canonical.launchpad.interfaces import (
    EmailAddressStatus, IEmailAddressSet, ILaunchpadCelebrities,
<<<<<<< HEAD
    IMailingListSet, IPersonSet, MailingListAutoSubscribePolicy,
    MailingListStatus, PersonCreationRationale, TeamSubscriptionPolicy)
=======
    IMailingListSet, IMessageApprovalSet, IPersonSet,
    MailingListAutoSubscribePolicy, MailingListStatus,
    PersonCreationRationale, PostedMessageStatus, TeamSubscriptionPolicy)
>>>>>>> a70c9c70


def fault_catcher(func):
    """Decorator for displaying Faults in a cross-compatible way.

    When running the same doctest with the ServerProxy, faults are turned into
    exceptions by the XMLRPC machinery, but with the direct view the faults
    are just returned.  This causes an impedance mismatch with exception
    display in the doctest that cannot be papered over by using ellipses.  So
    to make this work in a consistent way, a subclass of the view class is
    used which prints faults to match the output of ServerProxy (proper
    exceptions aren't really necessary).
    """
    def caller(self, *args, **kws):
        result = func(self, *args, **kws)
        if isinstance(result, xmlrpclib.Fault):
            # Fake this to look like exception output.  The second line is
            # necessary to match ellipses in the doctest, but its contents are
            # completely ignored; /something/ just has to be there.
            print 'Traceback (most recent call last):'
            print 'ignore'
            print 'Fault:', result
        else:
            return result
    return caller


def print_actions(pending_actions):
    """A helper function for the mailing list tests.

    This helps print the data structure returned from .getPendingActions() in
    a more succinct way so as to produce a more readable doctest.  It also
    eliminates trivial representational differences caused by the doctest
    being run both with an internal view and via an XMLRPC proxy.

    The problem is that the types of the values in the pending_actions
    dictionary will be different depending on which way the doctest is run.
    The contents will be the same but when run via an XMLRPC proxy, the values
    will be strs, and when run via the internal view, they will be unicodes.
    If you don't coerce the values, they'll print differently, superficially
    breaking the doctest.  For example, unicodes will print with a u-prefix
    (e.g. u'Welcome to Team One') while the strs will print without a prefix
    (e.g. 'Welcome to Team One').

    The only way to write a doctest so that both correct results will pass is
    to coerce one string type to the other, and coercing to unicodes seems
    like the most straightforward thing to do.  The keys of the dictionary do
    not need to be coerced because they will be strs in both cases.
    """
    for action in sorted(pending_actions):
        for value in sorted(pending_actions[action]):
            if action in ('create', 'modify'):
                team, modification = value
                modification = dict((k, unicode(v))
                                    for k, v in modification.items())
                print team, '-->', action, modification
            elif action == 'unsynchronized':
                team, state = value
                print team, '-->', action, state
            else:
                print value, '-->', action


def print_info(info):
    """A helper function for the mailing list tests.

    This prints the results of the XMLRPC .getPendingActions() call.

    Note that in order to make the tests that use this method a little
    clearer, we specifically suppress printing of the mail-archive recipient.
    You should pick the info apart manually if you want that.
    """
    for team_name in sorted(info):
        print team_name
        subscribees = info[team_name]
        for address, realname, flags, status in subscribees:
            if (config.mailman.archive_address and
                address == config.mailman.archive_address):
                # Don't print this information
                pass
            else:
                print '    %-23s' % address, realname, flags, status


def print_review_table(content):
    """Print a +mailinglists table in a nice format."""
    table = BeautifulSoup(
        content,
        parseOnlyThese=SoupStrainer(attrs=dict(id='mailing-lists')))
    for tr in table.findAll('tr'):
        for index, thtd in enumerate(tr.findAll(['th', 'td'])):
            if thtd.name == 'th':
                # This is a heading.  To enable the page test to keep
                # everything on one line with no wrapping, we'll abbreviate
                # the first three headings.
                if index < 3:
                    print thtd.string[:3],
                else:
                    print thtd.string,
            else:
                # Either there's a radio button here, or a team name, or a
                # person name.  In the former two cases, print a
                # representation of whether the button is checked or not.  In
                # the latter two cases, just print the text.
                if thtd.input is None:
                    text = re.sub(u'&nbsp;', ' ', thtd.a.contents[1])
                    print '%s <%s>' % (text, thtd.a.get('href')),
                else:
                    if thtd.input.get('checked', None):
                        print '(*)',
                    else:
                        print '( )',
        print


def new_team(team_name, with_list=False):
    """A helper function for the mailinglist doctests.

    This just provides a convenience function for creating the kinds of teams
    we need to use in the doctest.
    """
    displayname = ' '.join(word.capitalize() for word in team_name.split('-'))
    # XXX BarryWarsaw Set the team's subscription policy to OPEN because of
    # bug 125505.
    policy = TeamSubscriptionPolicy.OPEN
    personset = getUtility(IPersonSet)
    team_creator = personset.getByName('no-priv')
    team = personset.newTeam(team_creator, team_name, displayname,
                             subscriptionpolicy=policy)
    if not with_list:
        return team
    else:
        return team, new_list_for_team(team)


def new_list_for_team(team):
    """A helper that creates a new, active mailing list for a team.

    Used in doctests.
    """
    # Any member of the mailing-list-experts team can review a list
    # registration.  It doesn't matter which one.
    experts = getUtility(ILaunchpadCelebrities).mailing_list_experts
    reviewer = list(experts.allmembers)[0]
    list_set = getUtility(IMailingListSet)
    team_list = list_set.new(team)
    team_list.review(reviewer, MailingListStatus.APPROVED)
    team_list.startConstructing()
    team_list.transitionToStatus(MailingListStatus.ACTIVE)
    flush_database_updates()
    return team_list


def apply_for_list(browser, team_name):
    """Create a team and apply for its mailing list.

    This should only be used in page tests.
    """
    displayname = ' '.join(word.capitalize() for word in team_name.split('-'))
    browser.open('http://launchpad.dev/people/+newteam')
    browser.getControl(name='field.name').value = team_name
    browser.getControl('Display Name').value = displayname
    # Use an open team for simplicity.
    browser.getControl(
        name='field.subscriptionpolicy').displayValue = ['Open Team']
    browser.getControl('Create').click()
    # Apply for the team's mailing list'
    browser.open('http://launchpad.dev/~%s' % team_name)
    browser.getLink('Configure mailing list').click()
    browser.getControl('Apply for Mailing List').click()


def new_person(first_name, set_preferred_email=True,
               use_default_autosubscribe_policy=False):
    """Create a new person with the given first name.

    The person will be given two email addresses, with the 'long form'
    (e.g. anne.person@example.com) as the preferred address.  Return
    the new person object.

    The person will also have their mailing list auto-subscription
    policy set to 'NEVER' unless 'use_default_autosubscribe_policy' is
    set to True. (This requires the Launchpad.Edit permission).  This
    is useful for testing, where we often want precise control over
    when a person gets subscribed to a mailing list.
    """
    variable_name = first_name.lower()
    full_name = first_name + ' Person'
    # E.g. firstname.person@example.com will be an alternative address.
    preferred_address = variable_name + '.person@example.com'
    # E.g. aperson@example.org will be the preferred address.
    alternative_address = variable_name[0] + 'person@example.org'
    person, email = getUtility(IPersonSet).createPersonAndEmail(
        preferred_address,
        PersonCreationRationale.OWNER_CREATED_LAUNCHPAD,
        name=variable_name, displayname=full_name)
    if set_preferred_email:
        person.setPreferredEmail(email)

    if not use_default_autosubscribe_policy:
        # Shut off list auto-subscription so that we have direct control
        # over subscriptions in the doctests.
        person.mailing_list_auto_subscribe_policy = \
            MailingListAutoSubscribePolicy.NEVER
    getUtility(IEmailAddressSet).new(alternative_address, person,
                                     EmailAddressStatus.VALIDATED)
    return person


def get_alternative_email(person):
    """Return a non-preferred IEmailAddress for a person.

    This assumes and asserts that there is exactly one non-preferred email
    address for the person.
    """
    alternatives = list(person.validatedemails)
    assert len(alternatives) == 1, (
        'Unexpected email count: %d' % len(alternatives))
    return alternatives[0]


def review_list(list_name, status=None):
    """Review a mailing list application.

    :param list_name: The name of the mailing list to review.  This is
        equivalent to the name of the team that the mailing list is
        associated with.
    :param status: The status applied to the reviewed mailing list.  This must
        be either MailingListStatus.APPROVED or MailingListStatus.DECLINED
        with the former being used if `status` is not given.
    """
    if status is None:
        status = MailingListStatus.APPROVED
    # Any Mailing List Expert will suffice for approving the registration.
    experts = getUtility(ILaunchpadCelebrities).mailing_list_experts
    lpadmin = list(experts.allmembers)[0]
    # Review and approve the mailing list registration.
    list_set = getUtility(IMailingListSet)
    mailing_list = list_set.get(list_name)
    mailing_list.review(lpadmin, status)


class MailmanStub:
    """A stand-in for Mailman's XMLRPC client for page tests."""

    def act(self):
        """Perform the effects of the Mailman XMLRPC client.

        This doesn't have to be complete, it just has to do whatever the
        appropriate tests require.
        """
        # Simulate constructing and activating new mailing lists.
        mailing_list_set = getUtility(IMailingListSet)
        for mailing_list in mailing_list_set.approved_lists:
            mailing_list.startConstructing()
            mailing_list.transitionToStatus(MailingListStatus.ACTIVE)
        # Simulate acknowledging held messages.
        message_set = getUtility(IMessageApprovalSet)
        message_ids = set()
        for status in (PostedMessageStatus.APPROVAL_PENDING,
                       PostedMessageStatus.REJECTION_PENDING,
                       PostedMessageStatus.DISCARD_PENDING):
            for message in message_set.getHeldMessagesWithStatus(status):
                message_ids.add(message.message_id)
        for message_id in message_ids:
            message = message_set.getMessageByMessageID(message_id)
            message.acknowledge()
        flush_database_updates()


mailman = MailmanStub()<|MERGE_RESOLUTION|>--- conflicted
+++ resolved
@@ -27,14 +27,9 @@
 from canonical.config import config
 from canonical.launchpad.interfaces import (
     EmailAddressStatus, IEmailAddressSet, ILaunchpadCelebrities,
-<<<<<<< HEAD
-    IMailingListSet, IPersonSet, MailingListAutoSubscribePolicy,
-    MailingListStatus, PersonCreationRationale, TeamSubscriptionPolicy)
-=======
     IMailingListSet, IMessageApprovalSet, IPersonSet,
     MailingListAutoSubscribePolicy, MailingListStatus,
     PersonCreationRationale, PostedMessageStatus, TeamSubscriptionPolicy)
->>>>>>> a70c9c70
 
 
 def fault_catcher(func):
