# Copyright 2004-2007 Canonical Ltd.  All rights reserved.
# pylint: disable-msg=E0211,E0213

"""Interfaces including and related to IDistroSeries."""

__metaclass__ = type

__all__ = [
    'DistroSeriesStatus',
    'IDistroSeries',
    'IDistroSeriesEditRestricted',
    'IDistroSeriesPublic',
    'IDistroSeriesSet',
    ]

from zope.schema import Bool, Choice, Int, Object, TextLine
from zope.interface import Interface, Attribute

from canonical.launchpad.fields import Title, Summary, Description
from canonical.launchpad.interfaces.bugtarget import IBugTarget, IHasBugs
from canonical.launchpad.interfaces.languagepack import ILanguagePack
from canonical.launchpad.interfaces.launchpad import (
    IHasAppointedDriver, IHasOwner, IHasDrivers)
from canonical.launchpad.interfaces.milestone import IHasMilestones
from canonical.launchpad.interfaces.specificationtarget import (
    ISpecificationGoal)

from canonical.launchpad.validators.email import email_validator

from canonical.launchpad import _

from canonical.lazr import DBEnumeratedType, DBItem


# XXX: salgado, 2008-06-02: We should use a more generic name here as this
# enum is used in ProductSeries.status as well.
class DistroSeriesStatus(DBEnumeratedType):
    """Distro/Product Series Status

    A Distro or Product series (warty, hoary, 1.4 for example) changes state
    throughout its development. This schema describes the level of
    development of the series.
    """

    EXPERIMENTAL = DBItem(1, """
        Experimental

        This series contains code that is far from active release planning or
        management.

        In the case of Ubuntu, series that are beyond the current
        "development" release will be marked as "experimental". We create
        those so that people have a place to upload code which is expected to
        be part of that distant future release, but which we do not want to
        interfere with the current development release.
        """)

    DEVELOPMENT = DBItem(2, """
        Active Development

        The series that is under active development.
        """)

    FROZEN = DBItem(3, """
        Pre-release Freeze

        When a series is near to release the administrators will freeze it,
        which typically means all changes require significant review before
        being accepted.
        """)

    CURRENT = DBItem(4, """
        Current Stable Release

        This is the latest stable release. Normally there will only
        be one of these for a given distribution.
        """)

    SUPPORTED = DBItem(5, """
        Supported

        This series is still supported, but it is no longer the current stable
        release.
        """)

    OBSOLETE = DBItem(6, """
        Obsolete

        This series is no longer supported, it is considered obsolete and
        should not be used on production systems.
        """)

    FUTURE = DBItem(7, """
        Future

        This is a future series of this product/distro in which the developers
        haven't started working yet.
        """)


<<<<<<< HEAD
class IDistroSeriesEditRestricted(Interface):
    """IDistroSeries properties which require launchpad.Edit."""

    def newMilestone(name, dateexpected=None, description=None):
        """Create a new milestone for this DistroSeries."""


class IDistroSeriesPublic(IHasAppointedDriver, IHasDrivers, IHasOwner,
                          IBugTarget, ISpecificationGoal, IHasMilestones):
    """Public IDistroSeries properties."""

=======
class IDistroSeries(IHasAppointedDriver, IHasDrivers, IHasOwner, IBugTarget,
                    ISpecificationGoal, IHasMilestones):
    """A series of an operating system distribution."""
>>>>>>> fd870a4a
    id = Attribute("The distroseries's unique number.")
    name = TextLine(
        title=_("Name"), required=True,
        description=_("The name of this series."))
    displayname = TextLine(
        title=_("Display name"), required=True,
        description=_("The series displayname."))
    fullseriesname = TextLine(
        title=_("Series full name"), required=False,
        description=_("The series full name, e.g. Ubuntu Warty"))
    title = Title(
        title=_("Title"), required=True,
        description=_("""The title of this series. It should be distinctive
                      and designed to look good at the top of a page."""))
    summary = Summary(title=_("Summary"), required=True,
        description=_("A brief summary of the highlights of this release. "
                      "It should be no longer than a single paragraph, up "
                      "to 200 words."))
    description = Description(title=_("Description"), required=True,
        description=_("A detailed description of this series, with "
                      "information on the architectures covered, the "
                      "availability of security updates and any other "
                      "relevant information."))
    version = TextLine(title=_("Version"), required=True,
        description=_("The version string for this series."))
    distribution = Int(title=_("Distribution"), required=True,
        description=_("The distribution for which this is a series."))
    parent = Attribute('The structural parent of this series - the distro')
    components = Attribute("The series components.")
    upload_components = Attribute("The series components that can be "
                                  "uploaded to.")
    sections = Attribute("The series sections.")
    status = Choice(
        title=_("Status"), required=True,
        vocabulary=DistroSeriesStatus)
    datereleased = Attribute("The datereleased.")
    parent_series = Choice(
        title=_("Parent series"),
        description=_("The series from which this one was branched."),
        required=True,
        vocabulary='DistroSeries')
    owner = Attribute("Owner")
    date_created = Attribute("The date this series was registered.")
    driver = Choice(
        title=_("Driver"),
        description=_(
            "The person or team responsible for decisions about features "
            "and bugs that will be targeted to this series of the "
            "distribution."),
        required=False, vocabulary='ValidPersonOrTeam')
    changeslist = TextLine(
        title=_("E-mail changes to"), required=True,
        description=_("The mailing list or other e-mail address that "
                      "Launchpad should notify about new uploads."),
        constraint=email_validator)
    lucilleconfig = Attribute("Lucille Configuration Field")
    sourcecount = Attribute("Source Packages Counter")
    defer_translation_imports = Bool(
        title=_("Defer translation imports"),
        description=_("Suspends any translation imports for this series"),
        default=True,
        required=True
        )
    binarycount = Attribute("Binary Packages Counter")

    architecturecount = Attribute("The number of architectures in this "
        "series.")
    architectures = Attribute("All architectures in this series.")
    virtualized_architectures = Attribute(
        "All architectures in this series where PPA is supported.")
    nominatedarchindep = Attribute(
        "DistroArchSeries designed to build architecture-independent "
        "packages whithin this distroseries context.")
    drivers = Attribute(
        'A list of the people or teams who are drivers for this series. '
        'This list is made up of any drivers or owners from this '
        'DistroSeries, and the Distribution to which it belong.')
    bug_supervisor = Attribute(
        'Currently just a reference to the Distribution bug supervisor.')
    security_contact = Attribute(
        'Currently just a reference to the Distribution security contact.')
    messagecount = Attribute("The total number of translatable items in "
        "this series.")
    distroserieslanguages = Attribute("The set of dr-languages in this "
        "series.")

    hide_all_translations = Bool(
        title=u'Hide translations for this release', required=True,
        description=(
            u"You may hide all translation for this distribution series so"
             " that only Launchpad administrators will be able to see them."
             " For example, you should hide these translations while they are"
             " being imported from a previous series so that translators"
             " will not be confused by imports that are in progress."),
        default=True)

    language_pack_base = Choice(
        title=_('Language pack base'), required=False,
        description=_('''
            Language pack export with the export of all translations available
            for this `IDistroSeries` when it was generated. Next delta exports
            will be generated based on this one.
            '''), vocabulary='FilteredFullLanguagePack')

    language_pack_delta = Choice(
        title=_('Language pack delta'), required=False,
        description=_('''
            Language pack export with the export of all translation updates
            available for this `IDistroSeries` since language_pack_base was
            generated.
            '''), vocabulary='FilteredDeltaLanguagePack')

    language_pack_proposed = Choice(
        title=_('Proposed language pack update'), required=False,
        description=_('''
            Base or delta language pack export that is being tested and
            proposed to be used as the new language_pack_base or
            language_pack_delta for this `IDistroSeries`.
            '''), vocabulary='FilteredLanguagePack')

    language_pack_full_export_requested = Bool(
        title=_('Request a full language pack export'), required=True,
        description=_('''
            Whether next language pack generation will be a full export. This
            is useful when delta packages are too big and want to merge all
            those changes in the base package.
            '''))

    last_full_language_pack_exported = Object(
        title=_('Latest exported language pack with all translation files.'),
        required=False, readonly=True, schema=ILanguagePack)

    last_delta_language_pack_exported = Object(
        title=_(
            'Lastest exported language pack with updated translation files.'),
        required=False, readonly=True, schema=ILanguagePack)

    # related joins
    packagings = Attribute("All of the Packaging entries for this "
        "distroseries.")
    specifications = Attribute("The specifications targeted to this "
        "series.")

    language_packs = Attribute(
        "All language packs associated with this distribution series.")

    # other properties
    previous_serieses = Attribute("Previous series from the same "
        "distribution.")

    main_archive = Attribute('Main Archive')

    supported = Attribute(
        "Whether or not this series is currently supported.")

    active = Attribute(
        "Whether or not this series is stable and supported, or under "
        "current development. This excludes series which are experimental "
        "or obsolete.")

    def isUnstable():
        """Whether or not a distroseries is unstable.

        The distribution is "unstable" until it is released; after that
        point, all development on the Release pocket is stopped and
        development moves on to the other pockets.
        """

    def canUploadToPocket(pocket):
        """Decides whether or not allow uploads for a given pocket.

        Only allow uploads for RELEASE pocket in unreleased
        distroseries and the opposite, only allow uploads for
        non-RELEASE pockets in released distroseries.
        For instance, in edgy time :

                warty         -> DENY
                edgy          -> ALLOW
                warty-updates -> ALLOW
                edgy-security -> DENY

        Note that FROZEN is not considered either 'stable' or 'unstable'
        state.  Uploads to a FROZEN distroseries will end up in the
        UNAPPROVED queue.

        Return True if the upload is allowed and False if denied.
        """

    def getLatestUploads():
        """Return the latest five source uploads for this DistroSeries.

        It returns a list containing up to five elements as
        IDistroSeriesSourcePackageRelease instances
        """

    def __getitem__(archtag):
        """Return the distroarchseries for this distroseries with the
        given architecturetag.
        """

    def updateStatistics(ztm):
        """Update all the Rosetta stats for this distro series."""

    def updatePackageCount():
        """Update the binary and source package counts for this distro
        series."""

    def getSourcePackage(name):
        """Return a source package in this distro series by name.

        The name given may be a string or an ISourcePackageName-providing
        object.
        """

    def getTranslatableSourcePackages():
        """Return a list of Source packages in this distribution series
        that can be translated.
        """

    def getUnlinkedTranslatableSourcePackages():
        """Return a list of source packages that can be translated in
        this distribution series but which lack Packaging links.
        """

    def getBinaryPackage(name):
        """Return a DistroSeriesBinaryPackage for this name.

        The name given may be an IBinaryPackageName or a string.
        """

    def getSourcePackageRelease(sourcepackagerelease):
        """Return a IDistroSeriesSourcePackageRelease

        sourcepackagerelease is an ISourcePackageRelease.
        """

    def getCurrentSourceReleases(source_package_names):
        """Get the current release of a list of source packages.

        :param source_package_names: a list of `ISourcePackageName`
            instances.

        :return: a dict where the key is a `ISourcePackage`
            and the value is a `IDistroSeriesSourcePackageRelease`.
        """

    def getPublishedReleases(sourcepackage_or_name, pocket=None, version=None,
                             include_pending=False, exclude_pocket=None,
                             archive=None):
        """Return the SourcePackagePublishingHistory(s)

        Given a ISourcePackageName or name.

        If pocket is not specified, we look in all pockets.

        If version is not specified, return packages with any version.

        if exclude_pocket is specified we exclude results matching that pocket.

        If 'include_pending' is True, we return also the pending publication
        records, those packages that will get published in the next publisher
        run (it's only useful when we need to know if a given package is
        known during a publisher run, mostly in pre-upload checks)

        If 'archive' is not specified consider publication in the main_archive,
        otherwise respect the given value.
        """

    def getAllPublishedSources():
        """Return all currently published sources for the distroseries.

        Return publications in the main archives only.
        """

    def getAllPublishedBinaries():
        """Return all currently published binaries for the distroseries.

        Return publications in the main archives only.
        """

    def getSourcesPublishedForAllArchives():
        """Return all sourcepackages published across all the archives.

        It's only used in the buildmaster/master.py context for calculating
        the publication that are still missing build records.

        It will consider all publishing records in PENDING or PUBLISHED status
        as part of the 'build-unpublished-source' specification.

        For 'main_archive' candidates it will automatically exclude RELEASE
        pocket records of released distroseries (ensuring that we won't waste
        time with records that can't be accepted).

        Return a SelectResult of SourcePackagePublishingHistory.
        """

    def publishedBinaryPackages(component=None):
        """Given an optional component name, return a list of the binary
        packages that are currently published in this distroseries in the
        given component, or in any component if no component name was given.
        """

    def getDistroSeriesLanguage(language):
        """Return the DistroSeriesLanguage for this distroseries and the
        given language, or None if there's no DistroSeriesLanguage for this
        distribution and the given language.
        """

    def getDistroSeriesLanguageOrDummy(language):
        """Return the DistroSeriesLanguage for this distroseries and the
        given language, or a DummyDistroSeriesLanguage.
        """

    def createUploadedSourcePackageRelease(
        sourcepackagename, version, maintainer, builddepends,
        builddependsindep, architecturehintlist, component, creator, urgency,
        changelog_entry, dsc, dscsigningkey, section, dsc_maintainer_rfc822,
        dsc_standards_version, dsc_format, dsc_binaries, archive, copyright,
        build_conflicts, build_conflicts_indep, dateuploaded=None):
        """Create an uploads `SourcePackageRelease`.

        Set this distroseries set to be the uploadeddistroseries.

        All arguments are mandatory, they are extracted/built when
        processing and uploaded source package:

         :param dateuploaded: timestamp, if not provided will be UTC_NOW
         :param sourcepackagename: `ISourcePackageName`
         :param version: string, a debian valid version
         :param maintainer: IPerson designed as package maintainer
         :param creator: IPerson, package uploader
         :param component: IComponent
         :param section: ISection
         :param urgency: dbschema.SourcePackageUrgency
         :param dscsigningkey: IGPGKey used to sign the DSC file
         :param dsc: string, original content of the dsc file
         :param copyright: string, the original debian/copyright content
         :param changelog: string, changelog extracted from the changesfile
         :param architecturehintlist: string, DSC architectures
         :param builddepends: string, DSC build dependencies
         :param builddependsindep: string, DSC architecture independent build
                                   dependencies.
         :param build_conflicts: string, DSC Build-Conflicts content
         :param build_conflicts_indep: string, DSC Build-Conflicts-Indep
                                       content
         :param dsc_maintainer_rfc822: string, DSC maintainer field
         :param dsc_standards_version: string, DSC standards version field
         :param dsc_format: string, DSC format version field
         :param dsc_binaries:  string, DSC binaries field
         :param archive: IArchive to where the upload was targeted
         :param dateuploaded: optional datetime, if omitted assumed nowUTC
         :return: the just creates `SourcePackageRelease`
        """

    def getComponentByName(name):
        """Get the named component.

        Raise NotFoundError if the component is not in the permitted component
        list for this distroseries.
        """

    def getSectionByName(name):
        """Get the named section.

        Raise NotFoundError if the section is not in the permitted section
        list for this distroseries.
        """

    def addSection(section):
        """SQLObject provided method to fill a related join key section."""

    def getBinaryPackagePublishing(
        name=None, version=None, archtag=None, sourcename=None, orderBy=None,
        pocket=None, component=None, archive=None):
        """Get BinaryPackagePublishings in a DistroSeries.

        Can optionally restrict the results by name, version,
        architecturetag, pocket and/or component.

        If sourcename is passed, only packages that are built from
        source packages by that name will be returned.
        If archive is passed, restricted the results to the given archive,
        if it is suppressed the results will be restricted to the distribtion
        'main_archive'.
        """

    def getSourcePackagePublishing(status, pocket, component=None,
                                   archive=None):
        """Return a selectResult of ISourcePackagePublishingHistory.

        According status and pocket.
        If archive is passed, restricted the results to the given archive,
        if it is suppressed the results will be restricted to the distribtion
        'main_archive'.
        """

    def getBinaryPackageCaches(archive=None):
        """All of the cached binary package records for this distroseries.

        If 'archive' is not given it will return all caches stored for the
        distroseries main archives (PRIMARY and PARTNER).
        """

    def removeOldCacheItems(archive, log):
        """Delete any records that are no longer applicable.

        Consider all binarypackages marked as REMOVED.
        'log' is required, it should be a logger object able to print
        DEBUG level messages.
        """

    def updateCompletePackageCache(archive, log, ztm, commit_chunk=500):
        """Update the binary package cache

        Consider all binary package names published in this distro series.

        :param archive: target `IArchive`;
        :param log: logger object for printing debug level information;
        :param ztm:  transaction used for partial commits, every chunk of
            'commit_chunk' updates is committed;
        :param commit_chunk: number of updates before commit, defaults to 500.

        :return the number of packages updated.
        """

    def updatePackageCache(binarypackagename, archive, log):
        """Update the package cache for a given IBinaryPackageName

        'log' is required, it should be a logger object able to print
        DEBUG level messages.
        'ztm' is the current trasaction manager used for partial commits
        (in full batches of 100 elements)
        """

    def searchPackages(text):
        """Search through the packge cache for this distroseries and return
        DistroSeriesBinaryPackage objects that match the given text.
        """

    def createQueueEntry(pocket, changesfilename, changesfilecontent,
                         archive, signingkey=None):
        """Create a queue item attached to this distroseries.

        Create a new records respecting the given pocket and archive.

        The default state is NEW, sorted sqlobject declaration, any
        modification should be performed via Queue state-machine.

        The changesfile argument should be the text of the .changes for this
        upload. The contents of this may be used later.

        'signingkey' is the IGPGKey used to sign the changesfile or None if
        the changesfile is unsigned.
        """

    def newArch(architecturetag, processorfamily, official, owner,
                supports_virtualized=False):
        """Create a new port or DistroArchSeries for this DistroSeries."""

    def initialiseFromParent():
        """Copy in all of the parent distroseries's configuration. This
        includes all configuration for distroseries and distroarchseries
        publishing and all publishing records for sources and binaries.

        Preconditions:
          The distroseries must have been set up with its distroarchseriess
          as needed. It should have its nominated arch-indep set up along
          with all other basic requirements for the structure of the
          distroseries. This distroseries and all its distroarchseriess
          must have empty publishing sets. Section and component selections
          must be empty.

        Outcome:
          The publishing structure will be copied from the parent. All
          PUBLISHED and PENDING packages in the parent will be created in
          this distroseries and its distroarchseriess. The lucille config
          will be copied in, all component and section selections will be
          duplicated as will any permission-related structures.

        Note:
          This method will assert all of its preconditions where possible.
          After this is run, you still need to construct chroots for building,
          you need to add anything missing wrt. ports etc. This method is
          only meant to give you a basic copy of a parent series in order
          to assist you in preparing a new series of a distribution or
          in the initialisation of a derivative.
        """

    def copyMissingTranslationsFromParent(ztm):
        """Copy any translation done in parent that we lack.

        If there is another translation already added to this one, we ignore
        the one from parent.

        The supplied transaction manager will be used for intermediate
        commits to break up large copying jobs into palatable smaller
        chunks.

        This method starts and commits transactions, so don't rely on `self`
        or any other database object remaining valid across this call!
        """

<<<<<<< HEAD

class IDistroSeries(IDistroSeriesEditRestricted, IDistroSeriesPublic):
    """A series of an operating system distribution."""
=======
# We assign the schema for an `IHasBugs` method argument here
# in order to avoid circular dependencies.
IHasBugs['searchTasks'].queryTaggedValue('lazr.webservice.exported')[
    'params']['nominated_for'].schema = IDistroSeries
>>>>>>> fd870a4a


class IDistroSeriesSet(Interface):
    """The set of distro seriess."""

    def get(distroseriesid):
        """Retrieve the distro series with the given distroseriesid."""

    def translatables():
        """Return a set of distroseriess that can be translated in
        rosetta."""

    def findByName(name):
        """Find a DistroSeries by name.

        Returns a list of matching distributions, which may be empty.
        """

    def queryByName(distribution, name):
        """Query a DistroSeries by name.

        :distribution: An IDistribution.
        :name: A string.

        Returns the matching DistroSeries, or None if not found.
        """

    def findByVersion(version):
        """Find a DistroSeries by version.

        Returns a list of matching distributions, which may be empty.
        """

    def search(distribution=None, released=None, orderBy=None):
        """Search the set of distro seriess.

        released == True will filter results to only include
        IDistroSeries with status CURRENT or SUPPORTED.

        released == False will filter results to only include
        IDistroSeriess with status EXPERIMENTAL, DEVELOPMENT,
        FROZEN.

        released == None will do no filtering on status.
        """<|MERGE_RESOLUTION|>--- conflicted
+++ resolved
@@ -98,7 +98,6 @@
         """)
 
 
-<<<<<<< HEAD
 class IDistroSeriesEditRestricted(Interface):
     """IDistroSeries properties which require launchpad.Edit."""
 
@@ -110,11 +109,6 @@
                           IBugTarget, ISpecificationGoal, IHasMilestones):
     """Public IDistroSeries properties."""
 
-=======
-class IDistroSeries(IHasAppointedDriver, IHasDrivers, IHasOwner, IBugTarget,
-                    ISpecificationGoal, IHasMilestones):
-    """A series of an operating system distribution."""
->>>>>>> fd870a4a
     id = Attribute("The distroseries's unique number.")
     name = TextLine(
         title=_("Name"), required=True,
@@ -617,16 +611,15 @@
         or any other database object remaining valid across this call!
         """
 
-<<<<<<< HEAD
 
 class IDistroSeries(IDistroSeriesEditRestricted, IDistroSeriesPublic):
     """A series of an operating system distribution."""
-=======
+
+
 # We assign the schema for an `IHasBugs` method argument here
 # in order to avoid circular dependencies.
 IHasBugs['searchTasks'].queryTaggedValue('lazr.webservice.exported')[
     'params']['nominated_for'].schema = IDistroSeries
->>>>>>> fd870a4a
 
 
 class IDistroSeriesSet(Interface):
