# Copyright 2010 Canonical Ltd.  This software is licensed under the
# GNU Affero General Public License version 3 (see the file LICENSE).

"""Test the person vocabularies."""

__metaclass__ = type

from storm.store import Store
from testtools.matchers import Equals
from zope.component import getUtility
from zope.schema.vocabulary import getVocabularyRegistry
from zope.security.proxy import removeSecurityProxy

from lp.registry.interfaces.irc import IIrcIDSet
from lp.registry.interfaces.karma import IKarmaCacheManager
from lp.registry.interfaces.person import (
    CLOSED_TEAM_POLICY,
    OPEN_TEAM_POLICY,
    PersonVisibility,
    TeamSubscriptionPolicy,
    )
from lp.registry.vocabularies import ValidPersonOrTeamVocabulary
from lp.services.identity.interfaces.account import AccountStatus
from lp.services.identity.interfaces.emailaddress import EmailAddressStatus
from lp.services.webapp.vocabulary import FilteredVocabularyBase
from lp.testing import (
    login_person,
    person_logged_in,
    StormStatementRecorder,
    TestCaseWithFactory,
    )
from lp.testing.dbuser import dbuser
from lp.testing.layers import DatabaseFunctionalLayer
from lp.testing.matchers import HasQueryCount


class VocabularyTestBase:

    vocabulary_name = None

    def setUp(self):
        super(VocabularyTestBase, self).setUp()
        self.vocabulary_registry = getVocabularyRegistry()

    def getVocabulary(self, context):
        return self.vocabulary_registry.get(context, self.vocabulary_name)

    def searchVocabulary(self, context, text, vocab_filter=None):
        if Store.of(context) is not None:
            Store.of(context).flush()
        vocabulary = self.getVocabulary(context)
        removeSecurityProxy(vocabulary).allow_null_search = True
        return removeSecurityProxy(vocabulary).search(text, vocab_filter)


class ValidPersonOrTeamVocabularyMixin(VocabularyTestBase):
    """Common tests for the ValidPersonOrTeam vocabulary derivatives."""

    def test_supported_filters(self):
        # The vocab supports the correct filters.
        self.assertEqual([
            FilteredVocabularyBase.ALL_FILTER,
            ValidPersonOrTeamVocabulary.PERSON_FILTER,
            ValidPersonOrTeamVocabulary.TEAM_FILTER,
            ],
            self.getVocabulary(None).supportedFilters()
        )

    def addKarma(self, person, value, product=None, distribution=None):
        if product:
            kwargs = dict(product_id=product.id)
        elif distribution:
            kwargs = dict(distribution_id=distribution.id)
        with dbuser('karma'):
            getUtility(IKarmaCacheManager).new(
                value, person.id, None, **kwargs)

    def test_people_with_karma_sort_higher(self):
        exact_person = self.factory.makePerson(
            name='fooix', displayname='Fooix Bar')
        prefix_person = self.factory.makePerson(
            name='fooix-bar', displayname='Fooix Bar')
        contributor_person = self.factory.makePerson(
            name='bar', displayname='Fooix Bar')
        product = self.factory.makeProduct()

        # Exact is better than prefix is better than FTI.
        self.assertEqual(
            [exact_person, prefix_person, contributor_person],
            list(self.searchVocabulary(product, u'fooix')))

        # But karma can bump people up, behind the exact match.
        self.addKarma(contributor_person, 500, product=product)
        self.assertEqual(
            [exact_person, contributor_person, prefix_person],
            list(self.searchVocabulary(product, u'fooix')))

        self.addKarma(prefix_person, 500, product=product)
        self.assertEqual(
            [exact_person, prefix_person, contributor_person],
            list(self.searchVocabulary(product, u'fooix')))

    def assertKarmaContextConstraint(self, expected, context):
        """Check that the karma context constraint works.

        Confirms that the karma context constraint matches the expected
        value, and that a search with it works.
        """
        if expected is not None:
            expected = expected % context.id
        self.assertEquals(
            expected,
            removeSecurityProxy(
                self.getVocabulary(context))._karma_context_constraint)
        self.searchVocabulary(context, 'foo')

    def test_product_karma_context(self):
        self.assertKarmaContextConstraint(
            'product = %d', self.factory.makeProduct())

    def test_project_karma_context(self):
        self.assertKarmaContextConstraint(
            'project = %d', self.factory.makeProject())

    def test_distribution_karma_context(self):
        self.assertKarmaContextConstraint(
            'distribution = %d', self.factory.makeDistribution())

    def test_root_karma_context(self):
        self.assertKarmaContextConstraint(None, None)

    def test_irc_nick_match_is_not_case_sensitive(self):
        person = self.factory.makePerson()
        irc = getUtility(IIrcIDSet).new(
            person, 'somenet', 'MiXeD' + self.factory.getUniqueString())
        self.assertContentEqual(
            [person], self.searchVocabulary(person, irc.nickname.lower()))

    def _person_filter_tests(self, person):
        results = self.searchVocabulary(None, '', 'PERSON')
        for personorteam in results:
            self.assertFalse(personorteam.is_team)
        results = self.searchVocabulary(None, u'fred', 'PERSON')
        self.assertEqual([person], list(results))

    def test_person_filter(self):
        # Test that the person filter only returns people.
        person = self.factory.makePerson(
            name="fredperson", email="fredperson@foo.com")
        self.factory.makeTeam(
            name="fredteam", email="fredteam@foo.com")
        self._person_filter_tests(person)

    def _team_filter_tests(self, teams):
        results = self.searchVocabulary(None, '', 'TEAM')
        for personorteam in results:
            self.assertTrue(personorteam.is_team)
        results = self.searchVocabulary(None, u'fred', 'TEAM')
        self.assertContentEqual(teams, list(results))

    def test_inactive_people_ignored(self):
        # Only people with active accounts (or teams) are returned.
        for status in AccountStatus:
            if status.value != AccountStatus.ACTIVE:
                self.factory.makePerson(
                    name='fred' + status.token.lower(),
                    account_status=status.value)
        active_person = self.factory.makePerson(name='fredactive')
        team = self.factory.makePerson(name='fredteam')
        results = self.searchVocabulary(None, 'fred')
        self.assertContentEqual([active_person, team], list(results))


class TestValidPersonOrTeamVocabulary(ValidPersonOrTeamVocabularyMixin,
                                      TestCaseWithFactory):
    """Test that the ValidPersonOrTeamVocabulary behaves as expected.

    Most tests are in lib/lp/registry/doc/vocabularies.txt.
    """

    layer = DatabaseFunctionalLayer
    vocabulary_name = 'ValidPersonOrTeam'

    def test_team_filter(self):
        # Test that the team filter only returns teams.
        self.factory.makePerson(
            name="fredperson", email="fredperson@foo.com")
        team = self.factory.makeTeam(
            name="fredteam", email="fredteam@foo.com")
        self._team_filter_tests([team])

    def test_search_accepts_or_expressions(self):
        person = self.factory.makePerson(name='baz')
        team = self.factory.makeTeam(name='blah')
        result = list(self.searchVocabulary(None, 'baz OR blah'))
        self.assertEqual([person, team], result)
        private_team_one = self.factory.makeTeam(
            name='private-eye', visibility=PersonVisibility.PRIVATE,
            owner=person)
        private_team_two = self.factory.makeTeam(
            name='paranoid', visibility=PersonVisibility.PRIVATE,
            owner=person)
        with person_logged_in(person):
            result = list(
                self.searchVocabulary(None, 'paranoid OR private-eye'))
        self.assertEqual([private_team_one, private_team_two], result)


class TestValidPersonOrTeamPreloading(VocabularyTestBase,
                                      TestCaseWithFactory):
    """Tests for ValidPersonOrTeamVocabulary's preloading behaviour."""

    layer = DatabaseFunctionalLayer
    vocabulary_name = 'ValidPersonOrTeam'

    def test_preloads_irc_nicks_and_preferredemail(self):
        """Test that IRC nicks and preferred email addresses are preloaded."""
        # Create three people with IRC nicks, and one without.
        people = []
        for num in range(3):
            person = self.factory.makePerson(displayname='foobar %d' % num)
            getUtility(IIrcIDSet).new(person, 'launchpad', person.name)
            people.append(person)
        people.append(self.factory.makePerson(displayname='foobar 4'))

        # Remember the current values for checking later, and throw out
        # the cache.
        expected_nicks = dict(
            (person.id, list(person.ircnicknames)) for person in people)
        expected_emails = dict(
            (person.id, person.preferredemail) for person in people)
        Store.of(people[0]).invalidate()

        results = list(self.searchVocabulary(None, u'foobar'))
        with StormStatementRecorder() as recorder:
            self.assertEquals(4, len(results))
            for person in results:
                self.assertEqual(
                    expected_nicks[person.id], person.ircnicknames)
                self.assertEqual(
                    expected_emails[person.id], person.preferredemail)
        self.assertThat(recorder, HasQueryCount(Equals(0)))


class TestValidPersonOrClosedTeamVocabulary(ValidPersonOrTeamVocabularyMixin,
                                            TestCaseWithFactory):
    """Test that the ValidPersonOrClosedTeamVocabulary behaves as expected."""

    layer = DatabaseFunctionalLayer
    vocabulary_name = 'ValidPillarOwner'

    def test_team_filter(self):
        # Test that the team filter only returns closed teams.
        self.factory.makePerson(
            name="fredperson", email="fredperson@foo.com")
        for policy in OPEN_TEAM_POLICY:
            self.factory.makeTeam(
                name="fred%s" % policy.name.lower(),
                email="team_%s@foo.com" % policy.name,
                subscription_policy=policy)
        closed_teams = []
        for policy in CLOSED_TEAM_POLICY:
            closed_teams.append(self.factory.makeTeam(
                name="fred%s" % policy.name.lower(),
                email="team_%s@foo.com" % policy.name,
                subscription_policy=policy))
        self._team_filter_tests(closed_teams)


class TeamMemberVocabularyTestBase(VocabularyTestBase):

    def test_open_team_cannot_be_a_member_of_a_closed_team(self):
        context_team = self.factory.makeTeam(
            subscription_policy=TeamSubscriptionPolicy.MODERATED)
        open_team = self.factory.makeTeam(
            subscription_policy=TeamSubscriptionPolicy.OPEN)
        moderated_team = self.factory.makeTeam(
            subscription_policy=TeamSubscriptionPolicy.MODERATED)
        restricted_team = self.factory.makeTeam(
            subscription_policy=TeamSubscriptionPolicy.RESTRICTED)
        user = self.factory.makePerson()
        all_possible_members = self.searchVocabulary(context_team, '')
        self.assertNotIn(open_team, all_possible_members)
        self.assertIn(moderated_team, all_possible_members)
        self.assertIn(restricted_team, all_possible_members)
        self.assertIn(user, all_possible_members)

    def test_open_team_can_be_a_member_of_an_open_team(self):
        context_team = self.factory.makeTeam(
            subscription_policy=TeamSubscriptionPolicy.OPEN)
        open_team = self.factory.makeTeam(
            subscription_policy=TeamSubscriptionPolicy.OPEN)
        moderated_team = self.factory.makeTeam(
            subscription_policy=TeamSubscriptionPolicy.MODERATED)
        restricted_team = self.factory.makeTeam(
            subscription_policy=TeamSubscriptionPolicy.RESTRICTED)
        user = self.factory.makePerson()
        all_possible_members = self.searchVocabulary(context_team, '')
        self.assertIn(open_team, all_possible_members)
        self.assertIn(moderated_team, all_possible_members)
        self.assertIn(restricted_team, all_possible_members)
        self.assertIn(user, all_possible_members)

    def test_vocabulary_displayname(self):
        context_team = self.factory.makeTeam(
            subscription_policy=TeamSubscriptionPolicy.OPEN)
        vocabulary = self.getVocabulary(context_team)
        self.assertEqual(
            'Select a Team or Person', vocabulary.displayname)

    def test_open_team_vocabulary_step_title(self):
        context_team = self.factory.makeTeam(
            subscription_policy=TeamSubscriptionPolicy.OPEN)
        vocabulary = self.getVocabulary(context_team)
        self.assertEqual('Search', vocabulary.step_title)

    def test_closed_team_vocabulary_step_title(self):
        context_team = self.factory.makeTeam(
            subscription_policy=TeamSubscriptionPolicy.MODERATED)
        vocabulary = self.getVocabulary(context_team)
        self.assertEqual(
            'Search for a restricted team, a moderated team, or a person',
            vocabulary.step_title)


class TestValidTeamMemberVocabulary(TeamMemberVocabularyTestBase,
                                    TestCaseWithFactory):
    """Test that the ValidTeamMemberVocabulary behaves as expected."""

    layer = DatabaseFunctionalLayer
    vocabulary_name = 'ValidTeamMember'

    def test_public_team_cannot_be_a_member_of_itself(self):
        # A public team should be filtered by the vocab.extra_clause
        # when provided a search term.
        team = self.factory.makeTeam()
        self.assertNotIn(team, self.searchVocabulary(team, team.name))

    def test_private_team_cannot_be_a_member_of_itself(self):
        # A private team should be filtered by the vocab.extra_clause
        # when provided a search term.
        owner = self.factory.makePerson()
        team = self.factory.makeTeam(
            owner=owner, visibility=PersonVisibility.PRIVATE)
        login_person(owner)
        self.assertNotIn(team, self.searchVocabulary(team, team.name))


class TestValidTeamOwnerVocabulary(TeamMemberVocabularyTestBase,
                                   TestCaseWithFactory):
    """Test that the ValidTeamOwnerVocabulary behaves as expected."""

    layer = DatabaseFunctionalLayer
    vocabulary_name = 'ValidTeamOwner'

    def test_team_cannot_own_itself(self):
        context_team = self.factory.makeTeam()
        results = self.searchVocabulary(context_team, context_team.name)
        self.assertNotIn(context_team, results)

    def test_team_cannot_own_its_owner(self):
        context_team = self.factory.makeTeam()
        owned_team = self.factory.makeTeam(owner=context_team)
        results = self.searchVocabulary(context_team, owned_team.name)
        self.assertNotIn(owned_team, results)


class TestValidPersonVocabulary(VocabularyTestBase,
                                      TestCaseWithFactory):
    """Test that the ValidPersonVocabulary behaves as expected."""

    layer = DatabaseFunctionalLayer
    vocabulary_name = 'ValidPerson'

    def test_supported_filters(self):
        # The vocab shouldn't support person or team filters.
        self.assertEqual([], self.getVocabulary(None).supportedFilters())


class TestValidTeamVocabulary(VocabularyTestBase,
                                      TestCaseWithFactory):
    """Test that the ValidTeamVocabulary behaves as expected."""

    layer = DatabaseFunctionalLayer
    vocabulary_name = 'ValidTeam'

    def test_supported_filters(self):
        # The vocab shouldn't support person or team filters.
        self.assertEqual([], self.getVocabulary(None).supportedFilters())

    def test_unvalidated_emails_ignored(self):
        person = self.factory.makePerson()
        self.factory.makeEmail(
            'fnord@example.com',
            person,
            email_status=EmailAddressStatus.NEW)
        search = self.searchVocabulary(None, 'fnord@example.com')
        self.assertEqual([], [s for s in search])

<<<<<<< HEAD
    def test_search_accepts_or_expressions(self):
        team_one = self.factory.makeTeam(name='baz')
        team_two = self.factory.makeTeam(name='blah')
        result = list(self.searchVocabulary(None, 'baz OR blah'))
        self.assertEqual([team_one, team_two], result)


class TestNewPillarShareeVocabulary(VocabularyTestBase,
=======
class TestNewPillarGranteeVocabulary(VocabularyTestBase,
>>>>>>> 3cbce2e6
                                        TestCaseWithFactory):
    """Test that the NewPillarGranteeVocabulary behaves as expected."""

    layer = DatabaseFunctionalLayer
    vocabulary_name = 'NewPillarGrantee'

    def test_existing_grantees_excluded(self):
        # Existing grantees should be excluded from the results.
        product = self.factory.makeProduct()
        person1 = self.factory.makePerson(name='grantee1')
        person2 = self.factory.makePerson(name='grantee2')
        policy = self.factory.makeAccessPolicy(pillar=product)
        self.factory.makeAccessPolicyGrant(policy=policy, grantee=person1)
        [newgrantee] = self.searchVocabulary(product, 'grantee')
        self.assertEqual(newgrantee, person2)

    def test_open_teams_excluded(self):
        # Only closed teams should be available for selection.
        product = self.factory.makeProduct()
        self.factory.makeTeam(name='grantee1')
        closed_team = self.factory.makeTeam(
            name='grantee2',
            subscription_policy=TeamSubscriptionPolicy.MODERATED)
        [newgrantee] = self.searchVocabulary(product, 'grantee')
        self.assertEqual(newgrantee, closed_team)<|MERGE_RESOLUTION|>--- conflicted
+++ resolved
@@ -397,7 +397,6 @@
         search = self.searchVocabulary(None, 'fnord@example.com')
         self.assertEqual([], [s for s in search])
 
-<<<<<<< HEAD
     def test_search_accepts_or_expressions(self):
         team_one = self.factory.makeTeam(name='baz')
         team_two = self.factory.makeTeam(name='blah')
@@ -405,10 +404,7 @@
         self.assertEqual([team_one, team_two], result)
 
 
-class TestNewPillarShareeVocabulary(VocabularyTestBase,
-=======
 class TestNewPillarGranteeVocabulary(VocabularyTestBase,
->>>>>>> 3cbce2e6
                                         TestCaseWithFactory):
     """Test that the NewPillarGranteeVocabulary behaves as expected."""
 
