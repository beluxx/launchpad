--- conflicted
+++ resolved
@@ -30,12 +30,8 @@
 'BranchReviewStatus',
 'BranchSubscriptionDiffSize',
 'BranchSubscriptionNotificationLevel',
-<<<<<<< HEAD
 'BranchType',
-'BranchVisibilityPolicy',
-=======
 'BranchVisibilityRule',
->>>>>>> 5b010994
 'BugBranchStatus',
 'BugNominationStatus',
 'BugTaskStatus',
@@ -2651,7 +2647,6 @@
         """)
 
 
-<<<<<<< HEAD
 class BranchType(DBSchema):
     """Branch Type
 
@@ -2680,12 +2675,8 @@
         """)
 
 
-class BranchVisibilityPolicy(DBSchema):
-    """Branch Visibility Policy"""
-=======
 class BranchVisibilityRule(DBSchema):
     """Branch Visibility Rules for defining branch visibility policy."""
->>>>>>> 5b010994
 
     PUBLIC = Item(1, """
         Public
