/** Copyright (c) 2009, Canonical Ltd. All rights reserved.
 *
 * @module lp.pofile
 * @requires anim, cookie, event-key, event, node
 */

YUI.add('lp.pofile', function(Y) {

Y.log('loading lp.pofile');
var self = Y.namespace('lp.pofile');

var KEY_CODE_TAB = 9;
var KEY_CODE_ENTER = 13;
var KEY_CODE_LEFT = 37;
var KEY_CODE_UP = 38;
var KEY_CODE_RIGHT = 39;
var KEY_CODE_DOWN = 40;
var KEY_CODE_0 = 48;
var KEY_CODE_A = 65;
var KEY_CODE_B = 66;
var KEY_CODE_C = 67;
var KEY_CODE_D = 68;
var KEY_CODE_F = 70;
var KEY_CODE_J = 74;
var KEY_CODE_K = 75;
var KEY_CODE_L = 76;
var KEY_CODE_N = 78;
var KEY_CODE_P = 80;
var KEY_CODE_R = 82;
var KEY_CODE_S = 83;

/**
 * Function to disable/enable all suggestions as they are marked/unmarked
 * for dismission.
 */
var setupSuggestionDismissal = function(e) {
    all_dismiss_boxes = Y.all('.dismiss_action');
    if (all_dismiss_boxes !== null) {
        all_dismiss_boxes.each(function(checkbox) {
            var classbase = checkbox.get('id');
            var diverge_id = classbase.replace(/dismiss/, 'diverge');
            var current_class = classbase.replace(/dismiss/, 'current');
            var current_radios = Y.all('.' + current_class);
            var dismissables = Y.all('.' + classbase+'able');
            // The button and textarea cannot be fetched beforehand
            // because they are or may be created dynamically.
            var dismissable_inputs_class = [
                '.', classbase, 'able_button input, ',
                '.', classbase, 'able_button button, ',
                '.', classbase, 'able_button textarea'].join("");
            checkbox.on('click', function(e) {
                if (checkbox.get('checked')) {
                    dismissables.addClass('dismissed');
                    Y.all(dismissable_inputs_class).set('checked', false);
                    Y.all(dismissable_inputs_class).set('disabled', true);
                    Y.all('#' + diverge_id).set('disabled', false);
                    current_radios.set('checked', true);
                } else {
                    dismissables.removeClass('dismissed');
                    Y.all(dismissable_inputs_class).set('disabled', false);
                }
            });
        });
    }
};


var hide_notification = function(node) {
  var hide_anim = new Y.Anim({
      node: node,
      to: { height: 0,
            marginTop: 0, marginBottom: 0,
            paddingTop: 0, paddingBottom: 0 }
  });
  node.setStyle('border', 'none');
  hide_anim.set('duration', 0.4);
  hide_anim.on('end', function(e) {
      node.setStyle('display', 'none');
  });
  hide_anim.run();
};


var updateNotificationBox = function(e) {
  var notice = Y.one('.important-notice-container');
  if (notice === null) {
    // We have no notice container on this page, this is why there is
    // nothing more to be done by this function.
    return;
  }
  var balloon = notice.one('.important-notice-balloon');
  var dismiss_notice_cookie = ('translation-docs-for-' +
                               documentation_cookie);

  // Check the cookie to see if the user has already dismissed
  // the notification box for this session.
  var already_seen = Y.Cookie.get(dismiss_notice_cookie, Boolean);
  if (already_seen !== null) {
     notice.setStyle('display', 'none');
  }

  var cancel_button = notice.one(
      '.important-notice-cancel-button');
  // Cancel button starts out hidden.  If user has JavaScript,
  // then we want to show it.
  if (cancel_button === null) {
    // No cancel button was found to attach the action.
    return;
  }
  cancel_button.setStyle('visibility', 'visible');
  cancel_button.on('click', function(e) {
      e.halt();
      hide_notification(balloon);
      Y.Cookie.set(dismiss_notice_cookie, true);
  });
};


var setFocus = function(field) {
    // if there is nofield, do nothing
    if (Y.one('#' + field) !== null) {
        Y.one('#' + field).focus();
    }
};


var setNextFocus = function(e, field) {
    setFocus(field);
    // stopPropagation() and preventDefault()
    e.halt();
};


var setPreviousFocus = function(e, field, original) {

    // Original singular test is focused first to make sure
    // it is visible when scrolling up
    setFocus(original);
    setFocus(field);
    // stopPropagation() and preventDefault()
    e.halt();
};


var copyOriginalTextOne = function(from_id, to_id, select_id) {
    var from = Y.one('#' + from_id);
    var to = Y.one('#' + to_id);
    // The replacement regex strips all tags from the html.
    to.set('value', unescapeHTML(
        from.get('innerHTML').replace(/<\/?[^>]+>/gi, "")));
    selectWidgetByID(select_id);
};


var copyOriginalTextPlural = function (from_id,
                                              to_id_pattern, nplurals) {
    // skip when x is 0, as that is the singular
    for (var x = 1; x < nplurals; x++) {
        var to_id = to_id_pattern + x + "_new";
        var to_select = to_id_pattern + x + "_new_select";
        copyOriginalTextOne(from_id, to_id, to_select);
    }
};


var copyOriginalTextAll = function(e, msgset_id, translation_stem) {

    var original_singular = msgset_id + '_singular';
    var original_plural = msgset_id + '_plural';
    var singular_select = translation_stem + '_translation_0_new_select';
    var translation_singular = translation_stem + '_translation_0_new';
    var translation_plural = translation_stem + '_translation_';
    // Copy singular text
    copyOriginalTextOne(
        original_singular, translation_singular, singular_select);

    // Copy plural text if needed
    if (Y.one('#' + translation_plural + '1') !== null) {
        copyOriginalTextPlural(
            original_plural, translation_plural, plural_forms);
    }
    // stopPropagation() and preventDefault()
    e.halt();
};


var selectWidgetByID = function(widget) {
    var node = Y.one('#' + widget);
    if (node !== null) {
        node.set('checked', true);
    }
};


var toggleWidget = function(widget) {
    var node = Y.one('#' + widget);
    if (node !== null) {
        if (node.get('checked')) {
            node.set('checked', false);
        } else {
            node.set('checked', true);
        }
    }
};


var selectTranslation = function(e, field) {
    // Don't select when tabbing, navigating and simply pressing
    // enter to submit the form.
    // Also, don't select when using keyboard shortcuts (ie Alt+Shift+KEY)
    // Looks like this is not needed for Epiphany and Chromium
    if (e.keyCode == KEY_CODE_TAB || e.keyCode == KEY_CODE_ENTER ||
        e.keyCode == KEY_CODE_LEFT || e.keyCode == KEY_CODE_UP ||
        e.keyCode == KEY_CODE_RIGHT || e.keyCode == KEY_CODE_DOWN ||
        (e.shiftKey && e.altKey)) {
            return;
    }

    // translation_select_id has one of the following formats:
    //  * msgset_1_es_translation_0_new_select
    //  * msgset_2_pt_BR_translation_0_new_select
    var translation_select_id = field + '_select';
    selectWidgetByID(translation_select_id);
};


var initializeGlobalKeyBindings = function(fields) {

    Y.get('document').on("keyup", function(e) {
        var link;
        // Shift+Alt+S - Save form
        if (e.shiftKey && e.altKey && e.keyCode == KEY_CODE_S) {
            Y.one('#save_and_continue_button').invoke('click');
        }
        // Shift+Alt+F - Go to search field
        if (e.shiftKey && e.altKey && e.keyCode == KEY_CODE_F) {
            setFocus('search_box');
        }
        // Shift+Alt+B - Go to first translation field
        if (e.shiftKey && e.altKey && e.keyCode == KEY_CODE_B) {
            setFocus(fields[0]);
        }
        // Shift+Alt+N - Go to next page in batch
        if (e.shiftKey && e.altKey && e.keyCode == KEY_CODE_N) {
            link = Y.one('#batchnav_next');
            if (link !== null){
                window.location.assign(link.get('href'));
            }
        }
        // Shift+Alt+P - Go to previous page in batch
        if (e.shiftKey && e.altKey && e.keyCode == KEY_CODE_P) {
            link = Y.one('#batchnav_previous');
            if (link !== null){
                window.location.assign(link.get('href'));
            }
        }
        // Shift+Alt+A - Go to first page in batch
        if (e.shiftKey && e.altKey && e.keyCode == KEY_CODE_A) {
            link = Y.one('#batchnav_first');
            if (link !== null){
                window.location.assign(link.get('href'));
            }
        }
        // Shift+Alt+L - Go to last page in batch
        if (e.shiftKey && e.altKey && e.keyCode == KEY_CODE_L) {
            link = Y.one('#batchnav_last');
            if (link !== null){
                window.location.assign(link.get('href'));
            }
        }
    });
};


var initializeSuggestionsKeyBindings = function(stem) {

    suggestions = Y.all('.' + stem.replace(/_new/,"") + ' input');
    suggestions.each(function(node) {
        // Only add keybinding for the first 9 suggestions
        var index = suggestions.indexOf(node);
        if (index < 10) {
            // Shift+Alt+NUMBER - Mark suggestion NUMBER
            Y.on('key', function(e, id) {
                    selectWidgetByID(id);
                },
                '#' + stem, 'down:' + Number(index+49) + '+shift+alt',
                Y, node.get('id'));
        }
    });
};

/*
 * Adapter for calling functions from Y.on().
 * It is used for ingnoring the `event` parameter that is passed to all
 * functions called by Y.on().
 */
var on_event_adapter = function(event, method, argument) {
    method(argument);
};

var initializeFieldsKeyBindings = function (fields) {
    for (var key = 0; key < fields.length; key++) {
        var next = key + 1;
        var previous = key - 1;

        // fields[key] has one of the following formats:
        //  * msgset_1_es_translation_0_new
        //  * msgset_2_pt_BR_translation_0_new
        // msgset_id is 'msgset_1' or 'msgset_2'
        // translation_stem has one of the following formats:
        //  * msgset_1_es
        //  * msgset_2_pt_BR
        var html_parts = fields[key].split('_');
        var msgset_id = html_parts[0] + '_' + html_parts[1];
        var translation_stem = fields[key].replace(
            /_translation_(\d)+_new/,"");

        Y.on(
            'change', selectTranslation,
            '#' + fields[key], Y, fields[key]);
        Y.on(
            'keypress', selectTranslation,
            '#' + fields[key], Y, fields[key]);

        // Set next field and copy text for all but last field
        // (last is Save & Continue button)
        if (key < fields.length - 1) {
            // Shift+Alt+J - Go to next translation
            Y.on(
                'key', setNextFocus, '#' + fields[key],
                'down:' + KEY_CODE_J + '+shift+alt', Y, fields[next]);
            // Shift+Alt+KEY_DOWN - Go to next translation
            Y.on(
                'key', setNextFocus, '#' + fields[key],
                'down:' + KEY_CODE_DOWN + '+shift+alt', Y, fields[next]);
            // Shift+Alt+C - Copy original text
            Y.on(
                'key', copyOriginalTextAll, '#' + fields[key],
                'down:' + KEY_CODE_C + '+shift+alt',
                Y, msgset_id, translation_stem);

            // Shift+Alt+R - Toggle someone should review
            Y.on(
                'key', on_event_adapter,
                '#' + fields[key], 'down:' + KEY_CODE_R + '+shift+alt', Y,
                toggleWidget, msgset_id + '_force_suggestion');

            // Shift+Alt+D - Toggle dismiss all translations
            Y.on(
                'key', on_event_adapter,
                '#' + fields[key], 'down:' + KEY_CODE_D + '+shift+alt', Y,
                toggleWidget, msgset_id + '_dismiss');

            // Shift+Alt+0 - Mark current translation
            Y.on(
                'key', on_event_adapter,
                '#' + fields[key], 'down:' + KEY_CODE_0 + '+shift+alt', Y,
                selectWidgetByID,
                fields[key].replace(/_new/, "_radiobutton"));


            initializeSuggestionsKeyBindings(fields[key]);
        }

        // Set previous field for all but first field
        if (key > 0) {
            var parts = fields[previous].split('_');
            var singular_copy_text = (
                parts[0] + '_' + parts[1] + '_singular_copy_text');
            // Shift+Alt+K - Go to previous translation
            Y.on(
                'key', setPreviousFocus, '#' + fields[key],
                'down:' + KEY_CODE_K + '+shift+alt', Y, fields[previous],
                singular_copy_text);
            // Shift+Alt+KEY_UP - Go to previous translation
            Y.on(
                'key', setPreviousFocus, '#' + fields[key],
                'down:' + KEY_CODE_UP + '+shift+alt', Y, fields[previous],
                singular_copy_text);
        }
    }
};

<<<<<<< HEAD
var initializeKeyBindings = function(e) {
=======

/**
 * Force suggestion and diverge translation checkboxes are mutually excluded.
 * Checking one of them will disable the other.
 * When the dismiss all suggestion checkbox is checked, uncheking the
 * diverte translation checkbox should keep the force suggestion disabled.
 */
var initializeReviewDivergeMutualExclusion = function (fields) {

    // Diverge message field format is 'msgset_ID_diverge'
    // Force suggestion field format is 'msgset_ID_force_suggestion'
    for (var key = 0; key < fields.length; key++) {
        var html_parts = fields[key].split('_');
        var msgset_id = html_parts[0] + '_' + html_parts[1];
        var diverge_id = msgset_id + '_diverge';
        var suggestion_id = msgset_id + '_force_suggestion';
        var diverge_checkbox = Y.one('#' + diverge_id);
        var suggestion_checkbox = Y.one('#' + suggestion_id);

        if (diverge_checkbox === null || suggestion_checkbox === null) {
            break;
        }

        Y.on(
            'click',
            function (e) {
                if (suggestion_checkbox.get('checked') === true) {
                    diverge_checkbox.set('disabled', true);
                } else {
                    diverge_checkbox.set('disabled', false);
                }
            },
            suggestion_checkbox);

        Y.on(
            'click',
            function (e) {
                if (diverge_checkbox.get('checked') === true) {
                    suggestion_checkbox.set('disabled', true);
                } else {
                    // Don't enable the force suggestion checkbox if dismiss
                    // all suggestions is enabled.
                    var dismiss_checkbox = Y.one(
                        '#' + msgset_id + '_dismiss');
                    if (dismiss_checkbox !== null &&
                        dismiss_checkbox.get('checked') === true) {
                        return;
                    }
                    suggestion_checkbox.set('disabled', false);
                }
            },
            diverge_checkbox);
    }
};
>>>>>>> 66e926fb


/**
 * Initialize event-key bindings such as moving to the next or previous
 * field, or copying original text
 */
var initializeKeyBindings = function(e) {
    if (translations_order.length < 1) {
        // If no translations fiels are displayed on the page
        // don't initialize the translations order
        return;
    }

    var fields = translations_order.split(' ');
    // The last field is Save & Continue button
    fields.push('save_and_continue_button');

    initializeGlobalKeyBindings(fields);
    initializeFieldsKeyBindings(fields);
<<<<<<< HEAD
};

/*
 * Controls the behavior for reseting current translations
 */
var resetTranslation = function (event, translation_id) {
    if (this === null) {
        // Don't do nothing if we don't have a context object.
        return;
    }
    if (this.get('checked') === true) {
        var new_translation_select = Y.one(
            '#' + translation_id + '_select');
        if (new_translation_select !== null) {
            new_translation_select.set('checked', true);
        }
    } else {
        var new_translation_field = Y.one('#' + translation_id);
        if (new_translation_field !== null &&
            new_translation_field.get('value') === '') {
           var current_select_id = translation_id.replace(
               /_new$/, '_radiobutton');
           var current_select = Y.one('#' + current_select_id);
           if (current_select !== null) {
               current_select.set('checked', true);
           }
        }
    }
=======
>>>>>>> 66e926fb
};


/**
 * Translations can be reset by submitting an empty translations and ticking
 * the 'Someone should review this translation' checkbox.
 * Ticking the 'Someone should review this translation' will automatically
 * select the new empty translation.
 */
var initializeResetBehavior = function (fields) {
    for (var key = 0; key < fields.length; key++) {
        var html_parts = fields[key].split('_');
        var msgset_id = html_parts[0] + '_' + html_parts[1];
        var node = Y.one('#' + msgset_id + '_force_suggestion');
        if (node === null) {
            // If we don't have a force_suggestion checkbox associated with
            // this field, just continue to the next field.
            break;
        }
        Y.on('click', resetTranslation, node , node, fields[key]
        );
    }
};


/**
 * Initialize common Javascript code for POFile and TranslationMessage
 * +translate pages.
 *
 * This will add event-key bindings such as moving to the next or previous
 * field, or copying original text.
 * It will also initializing the reset checkbox behavior and will show the
 * error notifications.
 */
var initializeBaseTranslate = function () {
    try {
      setupSuggestionDismissal();
    } catch (setup_suggestion_dismissal_error) {
      Y.log(setup_suggestion_dismissal_error, "error");
    }

    try {
      initializeKeyBindings();
    } catch (initialize_key_bindings_error) {
      Y.log(initialize_key_bindings_error, "error");
    }

    try {
      var fields = translations_order.split(' ');
      initializeResetBehavior(fields);
    } catch (initialize_reset_behavior_error) {
      Y.log(initialize_reset_behavior_error, "error");
    }

    try {
      setFocus(autofocus_field);
    } catch (set_focus_error) {
      Y.log(set_focus_error, "error");
    }
};


/*
 * Initialize Javascript code for a POFile +translate page.
 */
self.initializePOFile = function(e) {
    try {
      updateNotificationBox();
    } catch (update_notification_box_error) {
      Y.log(update_notification_box_error, "error");
    }
    initializeBaseTranslate();
};


/*
 * Initialize Javascript code for a TranslationMessage +translate page.
 */
self.initializeTranslationMessage = function(e) {

    try {
        var fields = translations_order.split(' ');
        initializeReviewDivergeMutualExclusion(fields);
    } catch (e) {
      Y.log(e, "error");
    }

    initializeBaseTranslate();
};

}, "0.1", {"requires": ["event", "event-key", "node", "cookie", "anim"]});
<|MERGE_RESOLUTION|>--- conflicted
+++ resolved
@@ -381,9 +381,6 @@
     }
 };
 
-<<<<<<< HEAD
-var initializeKeyBindings = function(e) {
-=======
 
 /**
  * Force suggestion and diverge translation checkboxes are mutually excluded.
@@ -438,7 +435,6 @@
             diverge_checkbox);
     }
 };
->>>>>>> 66e926fb
 
 
 /**
@@ -458,7 +454,6 @@
 
     initializeGlobalKeyBindings(fields);
     initializeFieldsKeyBindings(fields);
-<<<<<<< HEAD
 };
 
 /*
@@ -487,8 +482,6 @@
            }
         }
     }
-=======
->>>>>>> 66e926fb
 };
 
 
@@ -572,7 +565,7 @@
     try {
         var fields = translations_order.split(' ');
         initializeReviewDivergeMutualExclusion(fields);
-    } catch (e) {
+    } catch (initialize_review_diverge_mutual_exclusion_error) {
       Y.log(e, "error");
     }
 
