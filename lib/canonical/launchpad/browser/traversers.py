# Copyright 2004-2005 Canonical Ltd.  All rights reserved.

"""Standard browser traversal functions."""

__metaclass__ = type

from zope.component import getUtility
from zope.exceptions import NotFoundError

from canonical.launchpad.interfaces import (
<<<<<<< HEAD
    IBugSet, IBugTaskSet, IBugTaskSubset, IBugTasksReport,
    IDistributionSet, IProjectSet, IProductSet, ISourcePackageSet,
    IBugTrackerSet, ILaunchBag, ICalendarOwner)

=======
    IBugSet, IBugTaskSet, IBugTaskSubset, IBugTasksReport, IDistributionSet,
    IProjectSet, IProductSet, ISourcePackageSet, IBugTrackerSet, ILaunchBag,
    ITeamMembershipSubset)
>>>>>>> 5ecf4414
from canonical.launchpad.database import (
    BugAttachmentSet, BugExternalRefSet, BugSubscriptionSet,
    BugWatchSet, BugTasksReport, CVERefSet, BugProductInfestationSet,
    BugPackageInfestationSet, ProductSeriesSet, ProductMilestoneSet,
    PublishedPackageSet, SourcePackageSet)

def traverse_malone_application(malone_application, request, name):
    """Traverse the Malone application object."""
    if name == "bugs":
        return getUtility(IBugSet)
    elif name == "assigned":
        return getUtility(IBugTasksReport)
    elif name == "distros":
        return getUtility(IDistributionSet)
    elif name == "projects":
        return getUtility(IProjectSet)
    elif name == "products":
        return getUtility(IProductSet)
    elif name == "packages":
        return getUtility(ISourcePackageSet)
    elif name == "bugtrackers":
        return getUtility(IBugTrackerSet)

    return None


def traverse_project(project, request, name):
    """Traverse an IProject."""
    if name == '+calendar':
        return ICalendarOwner(project).calendar
    else:
        return project.getProduct(name)


def traverse_product(product, request, name):
    """Traverse an IProduct."""
    if name == '+series':
        return ProductSeriesSet(product=product)
    elif name == '+milestones':
        return ProductMilestoneSet(product=product)
    elif name == '+bugs':
        return IBugTaskSubset(product)
    elif name == '+calendar':
        return ICalendarOwner(product).calendar
    else:
        return product.getRelease(name)

    return None


def traverse_distribution(distribution, request, name):
    """Traverse an IDistribution."""
    if name == '+packages':
        return PublishedPackageSet()
    elif name == '+bugs':
        return IBugTaskSubset(distribution)
    else:
        return getUtility(ILaunchBag).distribution[name]


def traverse_distrorelease(distrorelease, request, name):
    """Traverse an IDistroRelease."""
    if name == '+sources':
        return SourcePackageSet(distrorelease=distrorelease)
    elif name  == '+packages':
        return PublishedPackageSet()
    elif name == '+bugs':
        return IBugTaskSubset(distrorelease)
    else:
        return distrorelease[name]

<<<<<<< HEAD
def traverse_person(person, request, name):
    """Traverse an IPerson."""
    if name == '+calendar':
        return ICalendarOwner(person).calendar
=======

def traverseTeam(team, request, name):
    if name == '+members':
        return ITeamMembershipSubset(team)
    
    return None


# XXX: Brad Bollenbach, 2005-06-23: From code review discussion with
# salgado, we decided it would be a good idea to turn this
# database-class using code into adapters from IBug to the appropriate
# *Set (or *Subset, perhaps.)
#
# See https://launchpad.ubuntu.com/malone/bugs/1118.
def traverse_bug(bug, request, name):
    """Traverse an IBug."""
    if name == 'attachments':
        return BugAttachmentSet(bug=bug.id)
    elif name == 'references':
        return BugExternalRefSet(bug=bug.id)
    elif name == 'cverefs':
        return CVERefSet(bug=bug.id)
    elif name == 'people':
        return BugSubscriptionSet(bug=bug.id)
    elif name == 'watches':
        return BugWatchSet(bug=bug.id)
    elif name == 'tasks':
        return getUtility(IBugTaskSet).get(bug.id)
    elif name == 'productinfestations':
        return BugProductInfestationSet(bug=bug.id)
    elif name == 'packageinfestations':
        return BugPackageInfestationSet(bug=bug.id)

    return None


def traverse_bugs(bugcontainer, request, name):
    """Traverse an IBugSet."""
    if name == 'assigned':
        return BugTasksReport()
    else:
        # If the bug is not found, we expect a NotFoundError. If the
        # value of name is not a value that can be used to retrieve a
        # specific bug, we expect a ValueError.
        try:
            return getUtility(IBugSet).get(name)
        except (NotFoundError, ValueError):
            return None


def traverseTeam(team, request, name):
    if name == '+members':
        return ITeamMembershipSubset(team)
>>>>>>> 5ecf4414

    return None<|MERGE_RESOLUTION|>--- conflicted
+++ resolved
@@ -8,16 +8,9 @@
 from zope.exceptions import NotFoundError
 
 from canonical.launchpad.interfaces import (
-<<<<<<< HEAD
-    IBugSet, IBugTaskSet, IBugTaskSubset, IBugTasksReport,
-    IDistributionSet, IProjectSet, IProductSet, ISourcePackageSet,
-    IBugTrackerSet, ILaunchBag, ICalendarOwner)
-
-=======
     IBugSet, IBugTaskSet, IBugTaskSubset, IBugTasksReport, IDistributionSet,
     IProjectSet, IProductSet, ISourcePackageSet, IBugTrackerSet, ILaunchBag,
-    ITeamMembershipSubset)
->>>>>>> 5ecf4414
+    ITeamMembershipSubset, ICalendarOwner)
 from canonical.launchpad.database import (
     BugAttachmentSet, BugExternalRefSet, BugSubscriptionSet,
     BugWatchSet, BugTasksReport, CVERefSet, BugProductInfestationSet,
@@ -89,16 +82,18 @@
     else:
         return distrorelease[name]
 
-<<<<<<< HEAD
 def traverse_person(person, request, name):
     """Traverse an IPerson."""
     if name == '+calendar':
         return ICalendarOwner(person).calendar
-=======
+
+    return None
 
 def traverseTeam(team, request, name):
     if name == '+members':
         return ITeamMembershipSubset(team)
+    elif name == '+calendar':
+        return ICalendarOwner(team).calendar
     
     return None
 
@@ -143,11 +138,3 @@
             return getUtility(IBugSet).get(name)
         except (NotFoundError, ValueError):
             return None
-
-
-def traverseTeam(team, request, name):
-    if name == '+members':
-        return ITeamMembershipSubset(team)
->>>>>>> 5ecf4414
-
-    return None