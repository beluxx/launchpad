YUI({
    base: '../../../../canonical/launchpad/icing/yui/',
    filter: 'raw', combine: false, fetchCSS: false
    }).use('test', 'console', 'lp.bugs.subscription', 'node-event-simulate',
           function(Y) {

var suite = new Y.Test.Suite("lp.bugs.subscription Tests");
var module = Y.lp.bugs.subscription;

/**
 * LPClient is taken from test_structural_subscription.js.
 * It maybe should be pushed to a shared test module.
 */
function LPClient(){
    if (!(this instanceof LPClient)) {
        throw new Error("Constructor called as a function");
    }
    this.received = [];
    // We create new functions every time because we allow them to be
    // configured.
    this.named_post = function(url, func, config) {
        this._call('named_post', config, arguments);
    };
    this.patch = function(bug_filter, data, config) {
        this._call('patch', config, arguments);
    };
}
LPClient.prototype._call = function(name, config, args) {
    this.received.push(
        [name, Array.prototype.slice.call(args)]);
    if (!Y.Lang.isValue(args.callee.args)) {
        throw new Error("Set call_args on "+name);
    }
    var do_action = function () {
        if (Y.Lang.isValue(args.callee.fail) && args.callee.fail) {
            config.on.failure.apply(undefined, args.callee.args);
        } else {
            config.on.success.apply(undefined, args.callee.args);
        }
    };
    if (Y.Lang.isValue(args.callee.halt) && args.callee.halt) {
        args.callee.resume = do_action;
    } else {
        do_action();
    }
};

/**
 * Test selection of the string by the number.
 * We expect to receive a plural string for all numbers
 * not equal to 1, and a singular string otherwise.
 */
suite.add(new Y.Test.Case({
    name: 'Choose object by number',

    test_singular: function() {
        Y.Assert.areEqual(
            'SINGULAR',
            module._choose_by_number(1, 'SINGULAR', 'PLURAL'));
    },

    test_plural: function() {
        Y.Assert.areEqual(
            'PLURAL',
            module._choose_by_number(5, 'SINGULAR', 'PLURAL'));
    },

    test_zero: function() {
        Y.Assert.areEqual(
            'PLURAL',
            module._choose_by_number(0, 'SINGULAR', 'PLURAL'));
    }
}));

/**
 * Replacing references to cache objects with actual objects.
 */
suite.add(new Y.Test.Case({
    name: 'Replacing references with real objects',

    test_nothing: function() {
        // When there are no references, nothing gets replaced.
        var object = {
            something: 'nothing'
        };
        var cache = {};
        module._replace_textual_references(object, cache);
        Y.Assert.areEqual('nothing', object.something);
    },

    test_simple: function() {
        // With a simple reference, it gets substituted.
        var object = {
            something: 'subscription-cache-reference-1'
        };
        var cache = {
            'subscription-cache-reference-1': 'OK'
        };
        module._replace_textual_references(object, cache);
        Y.Assert.areEqual('OK', object.something);
    },

    test_multiple: function() {
        // With multiple references, they all get substituted.0
        var object = {
            something: 'subscription-cache-reference-1',
            other: 'subscription-cache-reference-2'
        };
        var cache = {
            'subscription-cache-reference-1': 'OK 1',
            'subscription-cache-reference-2': 'OK 2'
        };
        module._replace_textual_references(object, cache);
        Y.Assert.areEqual('OK 1', object.something);
        Y.Assert.areEqual('OK 2', object.other);
    },

    test_recursive: function() {
        // Even references in nested objects get replaced.
        var object = {
            nested: {
                something: 'subscription-cache-reference-1'
            }
        };
        var cache = {
            'subscription-cache-reference-1': 'OK'
        };
        module._replace_textual_references(object, cache);
        Y.Assert.areEqual('OK', object.nested.something);
    }
}));


/**
 * Gather subscription records for all assignments.
 */
suite.add(new Y.Test.Case({
    name: 'Gather assignment subscription information',

    test_nothing: function() {
        // When there are no subscriptions as assignee, returns empty list.
        var mock_category = {
            count: 0,
            personal: [],
            as_team_member: [],
            as_team_admin: []
        };
        Y.ArrayAssert.itemsAreEqual(
            [],
            module._gather_subscriptions_as_assignee(mock_category));
    },

    test_personal: function() {
        // When a person is directly the bug assignee, we get that
        // subscription details returned.
        var mock_category = {
            count: 1,
            personal: [{}],
            as_team_member: [],
            as_team_admin: []
        };
        var subs = module._gather_subscriptions_as_assignee(mock_category);
        Y.Assert.areEqual(1, subs.length);
        Y.Assert.areEqual(module._reasons.YOU_ASSIGNED, subs[0].reason);
        Y.Assert.areEqual(module._actions.CHANGE_ASSIGNEES, subs[0].action);
    },

    test_team_member: function() {
        // When a person is the bug assignee through team membership,
        // we get that subscription details returned.
        var mock_category = {
            count: 1,
            personal: [],
            as_team_member: [{ principal: 'my team'}],
            as_team_admin: []
        };
        var subs = module._gather_subscriptions_as_assignee(mock_category);
        Y.Assert.areEqual(1, subs.length);
        Y.Assert.areEqual(module._reasons.TEAM_ASSIGNED, subs[0].reason);
        // And there is a 'team' variable containing the team object.
        Y.Assert.areEqual('my team', subs[0].vars.team);
        Y.Assert.areEqual(module._actions.CONTACT_TEAMS, subs[0].action);
    },

    test_team_member_multiple: function() {
        // If a person is a member of multiple teams are assigned to work
        // on a single bug (eg. on different bug tasks) they get only one
        // subscription returned.
        var mock_category = {
            count: 2,
            personal: [],
            as_team_member: [{ principal: 'team1'},
                             { principal: 'team2'}],
            as_team_admin: []
        };
        var subs = module._gather_subscriptions_as_assignee(mock_category);
        Y.Assert.areEqual(1, subs.length);
        Y.Assert.areEqual(module._reasons.TEAMS_ASSIGNED, subs[0].reason);
        // And there is a 'teams' variable containing all the team objects.
        Y.ArrayAssert.itemsAreEqual(['team1', 'team2'],
                                    subs[0].vars.teams);
        Y.Assert.areEqual(module._actions.CONTACT_TEAMS, subs[0].action);
    },

    test_team_member_multiple_duplicate: function() {
        // As with the previous test, but we need to show that each team is
        // only represented once even if they are responsible for multiple
        // bug tasks.
        // We test with full-fledged objects to make sure they work with the
        // mechanism used to find dupes.
        var team1 = {display_name: 'team 1',
                     web_link: 'http://launchpad.net/~team1'},
            team2 = {display_name: 'team 2',
                     web_link: 'http://launchpad.net/~team2'},
            mock_category = {
                count: 2,
                personal: [],
                as_team_member: [{ principal: team1 },
                                 { principal: team2 },
                                 { principal: team2 }],
                as_team_admin: []
            },
            subs = module._gather_subscriptions_as_assignee(mock_category);
        Y.Assert.areEqual(1, subs.length);
        Y.Assert.areEqual(module._reasons.TEAMS_ASSIGNED, subs[0].reason);
        // And there is a 'teams' variable containing all the team objects.
        var teams_found = [];
        var index;
        for (index = 0; index < subs[0].vars.teams.length; index++) {
            teams_found.push(subs[0].vars.teams[index].title);
        }
        Y.ArrayAssert.itemsAreEqual(['team 1', 'team 2'], teams_found);
    },

    test_team_admin: function() {
        // When a person is the bug assignee through team membership,
        // and a team admin at the same time, that subscription is returned.
        var mock_category = {
            count: 1,
            personal: [],
            as_team_member: [],
            as_team_admin: [{ principal: 'my team' }]
        };
        var subs = module._gather_subscriptions_as_assignee(mock_category);
        Y.Assert.areEqual(1, subs.length);
        Y.Assert.areEqual(
            module._reasons.ADMIN_TEAM_ASSIGNED, subs[0].reason);
        // And there is a 'team' variable containing the team object.
        Y.Assert.areEqual('my team', subs[0].vars.team);
        Y.Assert.areEqual(module._actions.CHANGE_ASSIGNEES, subs[0].action);
    },

    test_team_admin_multiple: function() {
        // If a person is a member of multiple teams are assigned to work
        // on a single bug (eg. on different bug tasks) they get only one
        // subscription returned.
        var mock_category = {
            count: 2,
            personal: [],
            as_team_member: [],
            as_team_admin: [{ principal: 'team1'},
                            { principal: 'team2'}]
        };
        var subs = module._gather_subscriptions_as_assignee(mock_category);
        Y.Assert.areEqual(1, subs.length);
        Y.Assert.areEqual(
            module._reasons.ADMIN_TEAMS_ASSIGNED, subs[0].reason);
        // And there is a 'teams' variable containing all the team objects.
        Y.ArrayAssert.itemsAreEqual(['team1', 'team2'],
                                    subs[0].vars.teams);
        Y.Assert.areEqual(module._actions.CHANGE_ASSIGNEES, subs[0].action);
    },

    test_team_admin_multiple_duplicate: function() {
        // As with the previous test, but we need to show that each team is
        // only represented once even if they are responsible for multiple
        // bug tasks.
        // We test with full-fledged objects to make sure they work with the
        // mechanism used to find dupes.
        var team1 = {display_name: 'team 1',
                     web_link: 'http://launchpad.net/~team1'},
            team2 = {display_name: 'team 2',
                     web_link: 'http://launchpad.net/~team2'},
            mock_category = {
                count: 2,
                personal: [],
                as_team_admin: [{ principal: team1 },
                                { principal: team2 },
                                { principal: team2 }],
                as_team_member: []
            },
            subs = module._gather_subscriptions_as_assignee(mock_category);
        Y.Assert.areEqual(1, subs.length);
        // And there is a 'teams' variable containing all the team objects.
        var teams_found = [];
        for (index = 0; index < subs[0].vars.teams.length; index++) {
            teams_found.push(subs[0].vars.teams[index].title);
        }
        Y.ArrayAssert.itemsAreEqual(['team 1', 'team 2'], teams_found);
    },

    test_combined: function() {
        // Test that multiple assignments, even if they are in different
        // categories, work properly.
        var mock_category = {
            count: 3,
            personal: [{}],
            as_team_member: [{ principal: 'users' }],
            as_team_admin: [{ principal: 'admins' }]
        };
        var subs = module._gather_subscriptions_as_assignee(mock_category);
        Y.Assert.areEqual(3, subs.length);
    },

    test_object_links: function() {
        // Test that team assignments actually provide decent link data.
        var mock_category = {
            count: 1,
            personal: [],
            as_team_member: [
                { principal: { display_name: 'My team',
                               web_link: 'http://link' } }],
            as_team_admin: []
        };
        var subs = module._gather_subscriptions_as_assignee(mock_category);
        Y.Assert.areEqual('My team', subs[0].vars.team.title);
        Y.Assert.areEqual('http://link', subs[0].vars.team.url);
    }
}));

/**
 * Gather subscription records for bug supervisor.
 */
suite.add(new Y.Test.Case({
    name: 'Gather bug supervisor subscription information',

    test_nothing: function() {
        // When there are no subscriptions as bug supervisor,
        // returns empty list.
        var mock_category = {
            count: 0,
            personal: [],
            as_team_member: [],
            as_team_admin: []
        };
        Y.ArrayAssert.itemsAreEqual(
            [],
            module._gather_subscriptions_as_supervisor(mock_category));
    },

    test_personal: function() {
        // Person is the implicit bug supervisor by being the owner
        // of the project with no bug supervisor.
        var mock_category = {
            count: 1,
            personal: [{pillar: 'project'}],
            as_team_member: [],
            as_team_admin: []
        };
        var subs = module._gather_subscriptions_as_supervisor(mock_category);
        Y.Assert.areEqual(1, subs.length);
        Y.Assert.areEqual(module._reasons.YOU_OWNER, subs[0].reason);
        Y.Assert.areEqual('project', subs[0].vars.pillar);
        Y.Assert.areEqual(module._actions.SET_BUG_SUPERVISOR, subs[0].action);
    },

    test_personal_multiple: function() {
        // Person is the implicit bug supervisor by being the owner
        // of several projects (eg. multiple bug tasks) with no bug
        // supervisor.
        var mock_category = {
            count: 2,
            personal: [ {pillar: {title: 'project'} },
                        {pillar: {title:'distro'} }],
            as_team_member: [],
            as_team_admin: []
        };
        var subs = module._gather_subscriptions_as_supervisor(mock_category);
        Y.Assert.areEqual(2, subs.length);
    },

    test_team_member: function() {
        // Person is a member of the team which is the implicit
        // bug supervisor.
        var mock_category = {
            count: 1,
            personal: [],
            as_team_member: [{ principal: 'my team',
                               pillar: 'project' }],
            as_team_admin: []
        };
        var subs = module._gather_subscriptions_as_supervisor(mock_category);
        Y.Assert.areEqual(1, subs.length);
        Y.Assert.areEqual(module._reasons.TEAM_OWNER, subs[0].reason);
        // And there is a 'team' variable containing the team object.
        Y.Assert.areEqual('my team', subs[0].vars.team);
        Y.Assert.areEqual('project', subs[0].vars.pillar);
        Y.Assert.areEqual(module._actions.CONTACT_TEAMS, subs[0].action);
    },

    test_team_member_multiple: function() {
        // Person is a member of several teams which are implicit bug
        // supervisors on multiple bugtasks, we get subscription
        // records separately.
        var mock_category = {
            count: 2,
            personal: [],
            as_team_member: [{ principal: 'team1',
                               pillar: {display_name: 'project'} },
                             { principal: 'team2',
                               pillar: {display_name: 'distro'} }],
            as_team_admin: []
        };
        var subs = module._gather_subscriptions_as_supervisor(mock_category);
        Y.Assert.areEqual(2, subs.length);
    },

    test_team_admin: function() {
        // Person is an admin of the team which is the implicit
        // bug supervisor.
        var mock_category = {
            count: 1,
            personal: [],
            as_team_member: [],
            as_team_admin: [{ principal: 'my team',
                              pillar: 'project' }]
        };
        var subs = module._gather_subscriptions_as_supervisor(mock_category);
        Y.Assert.areEqual(1, subs.length);
        Y.Assert.areEqual(
            module._reasons.ADMIN_TEAM_OWNER, subs[0].reason);
        // And there is a 'team' variable containing the team object.
        Y.Assert.areEqual('my team', subs[0].vars.team);
        Y.Assert.areEqual('project', subs[0].vars.pillar);
        Y.Assert.areEqual(module._actions.SET_BUG_SUPERVISOR, subs[0].action);
    },

    test_team_admin_multiple: function() {
        // Person is an admin of several teams which are implicit bug
        // supervisors on multiple bugtasks, we get subscription
        // records separately.
        var mock_category = {
            count: 2,
            personal: [],
            as_team_member: [],
            as_team_admin: [{ principal: 'team1',
                              pillar: {display_name: 'project'} },
                            { principal: 'team2',
                              pillar: {display_name: 'distro'} }]
        };
        var subs = module._gather_subscriptions_as_supervisor(mock_category);
        Y.Assert.areEqual(2, subs.length);
    },

    test_repeated_pillars: function() {
        // Different bug tasks might still be on the same pillar,
        // and we should only get one action.
        var mock_pillar = { display_name: 'project',
                            web_link: 'http://project/' };
        var mock_category = {
            count: 1,
            personal: [{pillar: mock_pillar},
                       {pillar: mock_pillar}],
            as_team_member: [],
            as_team_admin: []
        };
        var subs = module._gather_subscriptions_as_supervisor(mock_category);
        Y.Assert.areEqual(1, subs.length);
        Y.Assert.areEqual(module._reasons.YOU_OWNER, subs[0].reason);
        Y.Assert.areEqual(mock_pillar, subs[0].vars.pillar.self);
        Y.Assert.areEqual(module._actions.SET_BUG_SUPERVISOR, subs[0].action);
    },

    test_combined: function() {
        // Test that multiple implicit bug supervisor roles
        // are all returned.
        var mock_category = {
            count: 3,
            personal: [{pillar: 'project1'}],
            as_team_member: [{ principal: 'users', pillar: 'project2' }],
            as_team_admin: [{ principal: 'admins', pillar: 'distro' }]
        };
        var subs = module._gather_subscriptions_as_assignee(mock_category);
        Y.Assert.areEqual(3, subs.length);
    },

    test_object_links: function() {
        // Test that team-as-supervisor actually provide decent link data,
        // along with pillars as well.
        var mock_category = {
            count: 1,
            personal: [],
            as_team_member: [{
                principal: { display_name: 'My team',
                             web_link: 'http://link' },
                pillar: { display_name: 'My project',
                          web_link: 'http://project/' }
            }],
            as_team_admin: []
        };
        var subs = module._gather_subscriptions_as_supervisor(mock_category);
        Y.Assert.areEqual('My team', subs[0].vars.team.title);
        Y.Assert.areEqual('http://link', subs[0].vars.team.url);

        Y.Assert.areEqual('My project', subs[0].vars.pillar.title);
        Y.Assert.areEqual('http://project/', subs[0].vars.pillar.url);
    }
}));

/**
 * Gather subscription records for dupe bug subscriptions.
 */
suite.add(new Y.Test.Case({
    name: 'Gather subscription information for duplicates',

    test_nothing: function() {
        // When there are no duplicate subscriptions, returns empty list.
        var mock_category = {
            count: 0,
            personal: [],
            as_team_member: [],
            as_team_admin: []
        };
        Y.ArrayAssert.itemsAreEqual(
            [],
            module._gather_subscriptions_from_duplicates(mock_category));
    },

    test_personal: function() {
        // A person is subscribed to a duplicate bug.
        var mock_category = {
            count: 1,
            personal: [{bug: 'dupe bug'}],
            as_team_member: [],
            as_team_admin: []
        };
        var subs = module._gather_subscriptions_from_duplicates(
            mock_category);
        Y.Assert.areEqual(1, subs.length);
        Y.Assert.areEqual(
            module._reasons.YOU_SUBSCRIBED_TO_DUPLICATE, subs[0].reason);
        Y.Assert.areEqual('dupe bug', subs[0].vars.duplicate_bug);
        Y.Assert.areEqual(module._actions.UNSUBSCRIBE_DUPLICATES,
                          subs[0].action);
    },

    test_personal_multiple: function() {
        // A person is subscribed to multiple duplicate bugs.
        // They are returned together as one subscription record.
        var mock_category = {
            count: 2,
            personal: [{bug: 'dupe1'}, {bug: 'dupe2'}],
            as_team_member: [],
            as_team_admin: []
        };
        var subs = module._gather_subscriptions_from_duplicates(
            mock_category);
        Y.Assert.areEqual(1, subs.length);
        Y.Assert.areEqual(
            module._reasons.YOU_SUBSCRIBED_TO_DUPLICATES, subs[0].reason);
        Y.ArrayAssert.itemsAreEqual(
            ['dupe1', 'dupe2'], subs[0].vars.duplicate_bugs);
        Y.Assert.areEqual(module._actions.UNSUBSCRIBE_DUPLICATES,
                          subs[0].action);
    },

    test_team_member: function() {
        // A person is a member of the team subscribed to a duplicate bug.
        var mock_category = {
            count: 1,
            personal: [],
            as_team_member: [{ principal: 'my team',
                               bug: 'dupe' }],
            as_team_admin: []
        };
        var subs = module._gather_subscriptions_from_duplicates(
            mock_category);
        Y.Assert.areEqual(1, subs.length);
        Y.Assert.areEqual(
            module._reasons.TEAM_SUBSCRIBED_TO_DUPLICATE, subs[0].reason);
        // And there is a 'team' variable containing the team object.
        Y.Assert.areEqual('my team', subs[0].vars.team);
        // And a 'duplicate_bug' variable pointing to the dupe.
        Y.Assert.areEqual('dupe', subs[0].vars.duplicate_bug);
        Y.Assert.areEqual(module._actions.CONTACT_TEAMS, subs[0].action);
    },

    test_team_member_multiple_bugs: function() {
        // A person is a member of the team subscribed to multiple
        // duplicate bugs.
        var mock_category = {
            count: 1,
            personal: [],
            as_team_member: [{
                principal: 'my team',
                bug: 'dupe1'
            }, {
                principal: 'my team',
                bug: 'dupe2'
            }],
            as_team_admin: []
        };
        var subs = module._gather_subscriptions_from_duplicates(
            mock_category);
        Y.Assert.areEqual(1, subs.length);
        Y.Assert.areEqual(
            module._reasons.TEAM_SUBSCRIBED_TO_DUPLICATES, subs[0].reason);
        // And there is a 'team' variable containing the team object.
        Y.Assert.areEqual('my team', subs[0].vars.team);
        // And a 'duplicate_bugs' variable with the list of dupes.
        Y.ArrayAssert.itemsAreEqual(
            ['dupe1', 'dupe2'], subs[0].vars.duplicate_bugs);
        Y.Assert.areEqual(module._actions.CONTACT_TEAMS, subs[0].action);
    },

    test_team_member_multiple: function() {
        // A person is a member of several teams subscribed to
        // duplicate bugs.
        var mock_category = {
            count: 2,
            personal: [],
            as_team_member: [{ principal: 'team1',
                               bug: 'dupe1' },
                             { principal: 'team2',
                               bug: 'dupe1' }],
            as_team_admin: []
        };

        // Result is two separate subscription records.
        var subs = module._gather_subscriptions_from_duplicates(
            mock_category);
        Y.Assert.areEqual(2, subs.length);
    },

    test_team_admin: function() {
        // A person is an admin of the team subscribed to a duplicate bug.
        var mock_category = {
            count: 1,
            personal: [],
            as_team_member: [],
            as_team_admin: [{ principal: 'my team',
                               bug: 'dupe' }]
        };
        var subs = module._gather_subscriptions_from_duplicates(
            mock_category);
        Y.Assert.areEqual(1, subs.length);
        Y.Assert.areEqual(
            module._reasons.ADMIN_TEAM_SUBSCRIBED_TO_DUPLICATE,
            subs[0].reason);
        // And there is a 'team' variable containing the team object.
        Y.Assert.areEqual('my team', subs[0].vars.team);
        // And a 'duplicate_bug' variable pointing to the dupe.
        Y.Assert.areEqual('dupe', subs[0].vars.duplicate_bug);
        Y.Assert.areEqual(module._actions.UNSUBSCRIBE_DUPLICATES,
                          subs[0].action);
    },

    test_team_admin_multiple_bugs: function() {
        // A person is an admin of the team subscribed to multiple
        // duplicate bugs.
        var mock_category = {
            count: 1,
            personal: [],
            as_team_member: [],
            as_team_admin: [{
                principal: 'my team',
                bug: 'dupe1'
            }, {
                principal: 'my team',
                bug: 'dupe2'
            }]
        };
        var subs = module._gather_subscriptions_from_duplicates(
            mock_category);
        Y.Assert.areEqual(1, subs.length);
        Y.Assert.areEqual(
            module._reasons.ADMIN_TEAM_SUBSCRIBED_TO_DUPLICATES,
            subs[0].reason);
        // And there is a 'team' variable containing the team object.
        Y.Assert.areEqual('my team', subs[0].vars.team);
        // And a 'duplicate_bugs' variable with the list of dupes.
        Y.ArrayAssert.itemsAreEqual(
            ['dupe1', 'dupe2'], subs[0].vars.duplicate_bugs);
        Y.Assert.areEqual(module._actions.UNSUBSCRIBE_DUPLICATES,
                          subs[0].action);
    },

    test_team_admin_multiple: function() {
        // A person is an admin of several teams subscribed to
        // duplicate bugs.
        var mock_category = {
            count: 2,
            personal: [],
            as_team_member: [],
            as_team_admin: [{ principal: 'team1',
                               bug: 'dupe1' },
                             { principal: 'team2',
                               bug: 'dupe1' }]
        };

        // Result is two separate subscription records.
        var subs = module._gather_subscriptions_from_duplicates(
            mock_category);
        Y.Assert.areEqual(2, subs.length);
    },

    test_object_links: function() {
        // Test that team dupe subscriptions actually provide decent
        // link data, including duplicate bugs link data.
        var mock_category = {
            count: 1,
            personal: [],
            as_team_member: [{
                principal: { display_name: 'My team',
                             web_link: 'http://link' },
                bug: { id: 1,
                       web_link: 'http://launchpad/bug/1' }
            }],
            as_team_admin: []
        };
        var subs = module._gather_subscriptions_from_duplicates(
            mock_category);
        Y.Assert.areEqual('My team', subs[0].vars.team.title);
        Y.Assert.areEqual('http://link', subs[0].vars.team.url);

        Y.Assert.areEqual('#1', subs[0].vars.duplicate_bug.title);
        Y.Assert.areEqual(
            'http://launchpad/bug/1', subs[0].vars.duplicate_bug.url);
    }
}));

/**
 * Gather subscription records for direct team subscriptions.
 */
suite.add(new Y.Test.Case({
    name: 'Gather team subscription information',

    test_nothing: function() {
        // When there are no subscriptions through team, returns empty list.
        var mock_category = {
            count: 0,
            personal: [],
            as_team_member: [],
            as_team_admin: []
        };
        Y.ArrayAssert.itemsAreEqual(
            [],
            module._gather_subscriptions_through_team(mock_category));
    },

    test_personal: function() {
        // A personal subscription is not considered a team subscription.
        var mock_category = {
            count: 1,
            personal: [{}],
            as_team_member: [],
            as_team_admin: []
        };
        Y.ArrayAssert.itemsAreEqual(
            [],
            module._gather_subscriptions_through_team(mock_category));
    },

    test_team_member: function() {
        // Person is a member of the team subscribed to the bug.
        var mock_category = {
            count: 1,
            personal: [],
            as_team_member: [{ principal: 'my team'}],
            as_team_admin: []
        };
        var subs = module._gather_subscriptions_through_team(mock_category);
        Y.Assert.areEqual(1, subs.length);
        Y.Assert.areEqual(module._reasons.TEAM_SUBSCRIBED, subs[0].reason);
        // And there is a 'team' variable containing the team object.
        Y.Assert.areEqual('my team', subs[0].vars.team);
        Y.Assert.areEqual(module._actions.CONTACT_TEAMS, subs[0].action);
    },

    test_team_member_multiple: function() {
        // Person is a member of several teams subscribed to the bug.
        var mock_category = {
            count: 2,
            personal: [],
            as_team_member: [{ principal: 'team1'},
                             { principal: 'team2'}],
            as_team_admin: []
        };
        var subs = module._gather_subscriptions_through_team(mock_category);
        Y.Assert.areEqual(1, subs.length);
        Y.Assert.areEqual(module._reasons.TEAMS_SUBSCRIBED, subs[0].reason);
        // And there is a 'teams' variable containing all the team objects.
        Y.ArrayAssert.itemsAreEqual(['team1', 'team2'],
                                    subs[0].vars.teams);
        Y.Assert.areEqual(module._actions.CONTACT_TEAMS, subs[0].action);
    },

    test_team_member_multiple_duplicate: function() {
        // As with the previous test, but we need to show that each team is
        // only represented once even if they are responsible for multiple
        // bug tasks.
        // We test with full-fledged objects to make sure they work with the
        // mechanism used to find dupes.
        var team1 = {display_name: 'team 1',
                     web_link: 'http://launchpad.net/~team1'},
            team2 = {display_name: 'team 2',
                     web_link: 'http://launchpad.net/~team2'},
            mock_category = {
                count: 2,
                personal: [],
                as_team_member: [{ principal: team1 },
                                 { principal: team2 },
                                 { principal: team2 }],
                as_team_admin: []
            },
            subs = module._gather_subscriptions_through_team(mock_category);
        Y.Assert.areEqual(1, subs.length);
        // And there is a 'teams' variable containing all the team objects.
        var teams_found = [];
        for (index = 0; index < subs[0].vars.teams.length; index++) {
            teams_found.push(subs[0].vars.teams[index].title);
        }
        Y.ArrayAssert.itemsAreEqual(['team 1', 'team 2'], teams_found);
    },

    test_team_admin: function() {
        // Person is an admin of the team subscribed to the bug.
        var mock_category = {
            count: 1,
            personal: [],
            as_team_member: [],
            as_team_admin: [{ principal: 'my team' }]
        };
        var subs = module._gather_subscriptions_through_team(mock_category);
        Y.Assert.areEqual(1, subs.length);
        Y.Assert.areEqual(
            module._reasons.ADMIN_TEAM_SUBSCRIBED, subs[0].reason);
        // And there is a 'team' variable containing the team object.
        Y.Assert.areEqual('my team', subs[0].vars.team);
        Y.Assert.areEqual(module._actions.CHANGE_TEAM_SUBSCRIPTIONS,
                          subs[0].action);
    },

    test_team_admin_multiple: function() {
        // Person is an admin of the several teams subscribed to the bug.
        var mock_category = {
            count: 2,
            personal: [],
            as_team_member: [],
            as_team_admin: [{ principal: 'team1'},
                             { principal: 'team2'}]
        };
        var subs = module._gather_subscriptions_through_team(mock_category);
        Y.Assert.areEqual(1, subs.length);
        Y.Assert.areEqual(
            module._reasons.ADMIN_TEAMS_SUBSCRIBED, subs[0].reason);
        // And there is a 'teams' variable containing all the team objects.
        Y.ArrayAssert.itemsAreEqual(['team1', 'team2'],
                                    subs[0].vars.teams);
        Y.Assert.areEqual(module._actions.CHANGE_TEAM_SUBSCRIPTIONS,
                          subs[0].action);
    },

    test_team_admin_multiple_duplicate: function() {
        // As with the previous test, but we need to show that each team is
        // only represented once even if they are responsible for multiple
        // bug tasks.
        // We test with full-fledged objects to make sure they work with the
        // mechanism used to find dupes.
        var team1 = {display_name: 'team 1',
                     web_link: 'http://launchpad.net/~team1'},
            team2 = {display_name: 'team 2',
                     web_link: 'http://launchpad.net/~team2'},
            mock_category = {
                count: 2,
                personal: [],
                as_team_admin: [{ principal: team1 },
                                { principal: team2 },
                                { principal: team2 }],
                as_team_member: []
            },
            subs = module._gather_subscriptions_through_team(mock_category);
        Y.Assert.areEqual(1, subs.length);
        // And there is a 'teams' variable containing all the team objects.
        var teams_found = [];
        for (index = 0; index < subs[0].vars.teams.length; index++) {
            teams_found.push(subs[0].vars.teams[index].title);
        }
        Y.ArrayAssert.itemsAreEqual(['team 1', 'team 2'], teams_found);
    },

    test_combined: function() {
        // Test that multiple subscriptions, even if they are in different
        // categories, work properly, and that personal subscriptions are
        // still ignored.
        var mock_category = {
            count: 3,
            personal: [{}],
            as_team_member: [{ principal: 'users' }],
            as_team_admin: [{ principal: 'admins' }]
        };
        var subs = module._gather_subscriptions_through_team(mock_category);
        Y.Assert.areEqual(2, subs.length);
    },

    test_object_links: function() {
        // Test that team subscriptions actually provide decent link data.
        var mock_category = {
            count: 1,
            personal: [],
            as_team_member: [
                { principal: { display_name: 'My team',
                               web_link: 'http://link' } }],
            as_team_admin: []
        };
        var subs = module._gather_subscriptions_through_team(mock_category);
        Y.Assert.areEqual('My team', subs[0].vars.team.title);
        Y.Assert.areEqual('http://link', subs[0].vars.team.url);
    }
}));


/**
 * Helper to construct a single 'category' of subscriptions,
 * grouped by type (personally, as team member and as team admin).
 */
function _constructCategory(personal, as_member, as_admin) {
    if (personal === undefined) {
        personal = [];
    }
    if (as_member === undefined) {
        as_member = [];
    }
    if (as_admin === undefined) {
        as_admin = [];
    }
    return {
        count: personal.length + as_admin.length + as_member.length,
        personal: personal,
        as_team_member: as_member,
        as_team_admin: as_admin
    };
}

/**
 * Get the reason for a direct subscription.
 * Tests for method get_direct_subscription_information().
 */
suite.add(new Y.Test.Case({
    name: 'Get reason and actions for a direct subscription',

    _should: {
        error: {
            test_multiple_direct_subscriptions:
            new Error('Programmer error: a person should not have more than '+
                      'one direct personal subscription.'),
            test_direct_subscription_at_unknown_level:
            new Error('Programmer error: unknown bug notification level: '+
                      'The Larch')
        }
    },

    test_multiple_direct_subscriptions: function() {
        // It should not be possible to have multiple direct,
        // personal subscriptions.
        // This errors out (see _should.error above).
        var info = {
            direct: _constructCategory(['1', '2']),
            count: 2
        };
        module._get_direct_subscription_information(info);
    },

    test_no_subscriptions_at_all: function() {
        // There are no subscriptions at all.
        var info = {
            direct: _constructCategory(),
            from_duplicates: _constructCategory()
        };
        info.count = info.direct.count + info.from_duplicates.count;

        direct_info = module._get_direct_subscription_information(info);
        Y.Assert.areEqual(
            module._reasons.NOT_SUBSCRIBED,
            direct_info.reason);
        Y.ArrayAssert.itemsAreEqual(
            [],
            direct_info.reductions);
        Y.ArrayAssert.itemsAreEqual(
            ['select-direct-subscription-discussion',
             'select-direct-subscription-metadata',
             'select-direct-subscription-lifecycle'],
            direct_info.increases);
    },

    test_no_direct_subscriptions: function() {
        // There is no direct subscription, but there are
        // other subscriptions.
        var info = {
            direct: _constructCategory(),
            from_duplicates: _constructCategory(['dupe'])
        };
        info.count = info.direct.count + info.from_duplicates.count;
        direct_info = module._get_direct_subscription_information(info);
        Y.Assert.areSame(
            module._reasons.NOT_PERSONALLY_SUBSCRIBED,
            direct_info.reason);
        Y.ArrayAssert.itemsAreEqual(
            ['mute-direct-subscription',
             'select-only-direct-subscription-metadata',
             'select-only-direct-subscription-lifecycle'],
            direct_info.reductions);
        Y.ArrayAssert.itemsAreEqual(
            [],
            direct_info.increases);
    },

    test_muted_subscription: function() {
        // The direct subscription is muted.
        var info = {
            direct: _constructCategory(['direct']),
            muted: true
        };
        info.count = info.direct.count;
        direct_info = module._get_direct_subscription_information(info);
        Y.Assert.areSame(
            module._reasons.MUTED_SUBSCRIPTION,
            direct_info.reason);
        Y.ArrayAssert.itemsAreEqual(
            [],
            direct_info.reductions);
        Y.ArrayAssert.itemsAreEqual(
            ['unmute-direct-subscription',
             'select-direct-subscription-discussion',
             'select-direct-subscription-metadata',
             'select-direct-subscription-lifecycle'],
            direct_info.increases);
    },

    test_direct_subscription_at_discussion_level: function() {
        // The larch^D^D^D^D^D^D simple direct subscription.
        var sub = {
            bug: {
                'private': false,
                security_related: false
            },
            principal_is_reporter: false,
            subscription: {bug_notification_level: 'Discussion'}
        };
        var info = {
            direct: _constructCategory([sub]),
            count: 1
        };

        var direct_info = module._get_direct_subscription_information(info);
        Y.Assert.areSame(
            module._reasons.YOU_SUBSCRIBED,
            direct_info.reason);
        Y.ArrayAssert.itemsAreEqual(
            ['mute-direct-subscription',
             'select-only-direct-subscription-metadata',
             'select-only-direct-subscription-lifecycle',
             'remove-direct-subscription'],
            direct_info.reductions);
        Y.ArrayAssert.itemsAreEqual(
            [],
            direct_info.increases);
    },

    test_direct_subscription_at_metadata_level: function() {
        // The simple direct subscription at metadata level.
        var sub = {
            bug: {
                'private': false,
                security_related: false
            },
            principal_is_reporter: false,
            subscription: {bug_notification_level: 'Details'}
        };
        var info = {
            direct: _constructCategory([sub]),
            count: 1
        };

        var direct_info = module._get_direct_subscription_information(info);
        Y.Assert.areSame(
            module._reasons.YOU_SUBSCRIBED,
            direct_info.reason);
        Y.ArrayAssert.itemsAreEqual(
            ['mute-direct-subscription',
             'select-only-direct-subscription-lifecycle',
             'remove-direct-subscription'],
            direct_info.reductions);
        Y.ArrayAssert.itemsAreEqual(
            ['select-direct-subscription-discussion'],
            direct_info.increases);
    },

    test_direct_subscription_at_lifecycle_level: function() {
        // The simple direct subscription at lifecycle level.
        var sub = {
            bug: {
                'private': false,
                security_related: false
            },
            principal_is_reporter: false,
            subscription: {bug_notification_level: 'Lifecycle'}
        };
        var info = {
            direct: _constructCategory([sub]),
            count: 1
        };

        var direct_info = module._get_direct_subscription_information(info);
        Y.Assert.areSame(
            module._reasons.YOU_SUBSCRIBED,
            direct_info.reason);
        Y.ArrayAssert.itemsAreEqual(
            ['mute-direct-subscription',
             'remove-direct-subscription'],
            direct_info.reductions);
        Y.ArrayAssert.itemsAreEqual(
            ['select-direct-subscription-discussion',
             'select-direct-subscription-metadata'],
            direct_info.increases);
    },

    test_direct_subscription_at_unknown_level: function() {
        // The simple direct subscription at unknown level.
        var sub = {
            bug: {
                'private': false,
                security_related: false
            },
            principal_is_reporter: false,
            subscription: {bug_notification_level: 'The Larch'}
        };
        var info = {
            direct: _constructCategory([sub]),
            count: 1
        };
        // This should raise an error.
        module._get_direct_subscription_information(info);
    },

    test_direct_subscription_as_reporter: function() {
        // The direct subscription created for bug reporter.
        var sub = {
            bug: {},
            principal_is_reporter: true,
            subscription: {bug_notification_level: 'Discussion'}
        };
        var info = {
            direct: _constructCategory([sub]),
            count: 1
        };

        var direct_info = module._get_direct_subscription_information(info);
        Y.Assert.areSame(
            module._reasons.YOU_REPORTED,
            direct_info.reason);
        Y.ArrayAssert.itemsAreEqual(
            ['mute-direct-subscription',
             'select-only-direct-subscription-metadata',
             'select-only-direct-subscription-lifecycle',
             'remove-direct-subscription'],
            direct_info.reductions);
        Y.ArrayAssert.itemsAreEqual(
            [],
            direct_info.increases);
    },

    test_direct_subscription_for_supervisor: function() {
        // The direct subscription created on private bugs for
        // the bug supervisor.
        var sub = {
            bug: {
                'private': true
            },
            subscription: {bug_notification_level: 'Discussion'}
        };
        var info = {
            direct: _constructCategory([sub]),
            count: 1
        };
        var direct_info = module._get_direct_subscription_information(info);
        Y.Assert.areSame(
            module._reasons.YOU_SUBSCRIBED_BUG_SUPERVISOR,
            direct_info.reason);
        Y.ArrayAssert.itemsAreEqual(
            ['mute-direct-subscription',
             'select-only-direct-subscription-metadata',
             'select-only-direct-subscription-lifecycle',
             'remove-direct-subscription'],
            direct_info.reductions);
        Y.ArrayAssert.itemsAreEqual(
            [],
            direct_info.increases);
    },

    test_direct_subscription_for_security_contact: function() {
        // The simple direct subscription.
        var sub = {
            bug: {
                security_related: true
            },
            subscription: {bug_notification_level: 'Discussion'}
        };
        var info = {
            direct: _constructCategory([sub]),
            count: 1
        };
        var direct_info = module._get_direct_subscription_information(info);
        Y.Assert.areSame(
            module._reasons.YOU_SUBSCRIBED_SECURITY_CONTACT,
            direct_info.reason);
        Y.ArrayAssert.itemsAreEqual(
            ['mute-direct-subscription',
             'select-only-direct-subscription-metadata',
             'select-only-direct-subscription-lifecycle',
             'remove-direct-subscription'],
            direct_info.reductions);
        Y.ArrayAssert.itemsAreEqual(
            [],
            direct_info.increases);
    },

    test_direct_subscription_and_other_subscriptions: function() {
        // Other subscriptions are present along with the simple direct
        // subscription.
        var sub = {
            bug: {
                'private': false,
                security_related: false
            },
            principal_is_reporter: false,
            subscription: {bug_notification_level: 'Discussion'}
        };
        var info = {
            direct: _constructCategory([sub]),
            from_duplicates: _constructCategory(['dupe']),
            count: 2
        };

        var direct_info = module._get_direct_subscription_information(info);
        Y.Assert.areSame(
            module._reasons.YOU_SUBSCRIBED,
            direct_info.reason);
        Y.ArrayAssert.itemsAreEqual(
            ['mute-direct-subscription',
             'select-only-direct-subscription-metadata',
             'select-only-direct-subscription-lifecycle',
             'remove-direct-subscription-with-warning'],
            direct_info.reductions);
        Y.ArrayAssert.itemsAreEqual(
            [],
            direct_info.increases);
<<<<<<< HEAD
    },

=======
    }
>>>>>>> 9a69dca7

}));

/**
 * Test for get_objectlink_html() method.
 */
suite.add(new Y.Test.Case({
    name: 'Test conversion of ObjectLink to HTML.',

    _should: {
        error: {
            test_non_link: new Error('Not a proper ObjectLink.')
        }
    },

    test_string: function() {
        // When a string is passed in, it is returned unmodified.
        var link = 'test';
        Y.Assert.areEqual(
            link,
            module._get_objectlink_html(link));
    },

    test_non_link: function() {
        // When an object that doesn't have both 'title' and 'url'
        // passed in, it fails. (see _should.error above)
        var link = {};
        module._get_objectlink_html(link);
    },

    test_simple: function() {
        // When a string is passed in, it is returned unmodified.
        var link = {
            title: 'Title',
            url: 'http://url/'
        };
        Y.Assert.areEqual(
            '<a href="http://url/">Title</a>',
            module._get_objectlink_html(link));
    },

    test_escaping_title: function() {
        // Even with title containing HTML characters, they are properly
        // escaped.
        var link = {
            title: 'Title<script>',
            url: 'http://url/'
        };
        Y.Assert.areEqual(
            '<a href="http://url/">Title&lt;script&gt;</a>',
            module._get_objectlink_html(link));
    },

    test_escaping_url: function() {
        // Even with title containing HTML characters, they are properly
        // escaped.
        var url = 'http://url/" onclick="javascript:alert(\'test\');" a="';
        var link = {
            title: 'Title',
            url: url
        };
        // Firefox returns:
        //  '<a href="http://url/%22%20onclick=%22' +
        //      'javascript:alert%28%27test%27%29;%22%20a=%22">Title</a>'
        // WebKit returns:
        //  '<a href="http://url/&quot; onclick=&quot;'+
        //      'javascript:alert(\'test\');&quot; a=&quot;">Title</a>'
        Y.Assert.areNotEqual(
            '<a href="' + url + '">Title</a>',
            module._get_objectlink_html(link));
    }

}));

/**
 * Test for safely_render_description() method.
 */
suite.add(new Y.Test.Case({
    name: 'Test variable substitution in subscription descriptions.',

    _should: {
        error: {
            test_non_link: new Error('Not a proper ObjectLink.')
        }
    },

    test_no_variables: function() {
        // For a string with no variables, no substitution is performed.
        var sub = {
            reason: 'test string with no vars',
            vars: { no: 'vars' }
        };

        Y.Assert.areEqual(
            sub.reason,
            module._safely_render_description(sub));
    },

    test_missing_variable: function() {
        // If a variable is missing, it is not substituted.
        var sub = {
            reason: 'test string with {foo}',
            vars: {}
        };

        Y.Assert.areEqual(
            'test string with {foo}',
            module._safely_render_description(sub));
    },

    test_string_variable: function() {
        // Plain string variables are directly substituted.
        var sub = {
            reason: 'test string with {foo}',
            vars: { foo: 'nothing' }
        };

        Y.Assert.areEqual(
            'test string with nothing',
            module._safely_render_description(sub));
    },

    _constructObjectLink: function(title, url) {
        // Constructs a mock ObjectLink.
        return { title: title, url: url };
    },

    test_objectlink_variable: function() {
        // ObjectLink variables get turned into actual HTML links.
        var sub = {
            reason: 'test string with {foo}',
            vars: { foo: this._constructObjectLink('Title', 'http://link/') }
        };

        Y.Assert.areEqual(
            'test string with <a href="http://link/">Title</a>',
            module._safely_render_description(sub));
    },

    test_multiple_variables: function() {
        // For multiple variables, they all get replaced.
        var sub = {
            reason: '{simple} string with {foo} {simple}',
            vars: {
                foo: this._constructObjectLink('Link', 'http://link/'),
                simple: "test"
            }
        };

        Y.Assert.areEqual(
            'test string with <a href="http://link/">Link</a> test',
            module._safely_render_description(sub));
    },

    test_extra_variable: function() {
        // Passing in extra variables causes them to be replaced as well.
        var sub = {
            reason: 'test string with {extra}',
            vars: {}
        };
        var extra_vars = {
            extra: 'something extra'
        };

        Y.Assert.areEqual(
            'test string with something extra',
            module._safely_render_description(sub, extra_vars));
    },

    test_extra_objectlink_variable: function() {
        // Passing in extra ObjectLink variable gets properly substituted.
        var sub = {
            reason: 'test string with {extra}',
            vars: {}
        };
        var extra_vars = {
            extra: this._constructObjectLink('extras', 'http://link/')
        };

        Y.Assert.areEqual(
            'test string with <a href="http://link/">extras</a>',
            module._safely_render_description(sub, extra_vars));
    }

}));

/**
 * Test for get_direct_description_node() method.
 */
suite.add(new Y.Test.Case({
    name: 'Test direct node construction with appropriate description.',

    test_no_subscriptions: function() {
        // A description is added in even when there are no subscriptions.
        var info = {
            direct: _constructCategory(),
            count: 0
        };
        var expected_text = module._get_direct_subscription_information(
            info).reason;
        var node = module._get_direct_description_node(info);
        Y.Assert.areEqual('direct-subscription', node.get('id'));
        Y.Assert.isTrue(node.get('text').indexOf(expected_text) !== -1);
    },

    test_direct_subscription: function() {
        // One personal, direct subscription exists.
        var info = {
            direct: _constructCategory([{
                bug: {},
                subscription: {bug_notification_level: 'Discussion'} }]),
            count: 1
        };
        var expected_text = module._get_direct_subscription_information(
            info).reason;
        var node = module._get_direct_description_node(info);
        Y.Assert.areEqual(
            'direct-subscription', node.get('id'));
        Y.Assert.isTrue(node.get('text').indexOf(expected_text) !== -1);
<<<<<<< HEAD
    },
=======
    }
>>>>>>> 9a69dca7

}));

/**
 * Test for get_single_description_node() method.
 */
suite.add(new Y.Test.Case({
    name: 'Test single subscription description node construction.',

    test_simple_text: function() {
        // A simple subscription with 'Text' as the reason and no variables.
        var sub = { reason: 'Text', vars: {}, action: function() {} };
        var node = module._get_single_description_node(sub);

        // The node has appropriate CSS class set.
        Y.Assert.isTrue(node.hasClass('subscription-description'));

        // There is also a sub-node containing the actual description.
        var subnode = node.one('.description-text');
        Y.Assert.areEqual('Text', subnode.get('text'));
    },

    test_variable_substitution: function() {
        // A subscription with variables and extra variables
        // has them replaced.
        var sub = { reason: 'Test {var1} {var2}',
                    vars: { var1: 'my text'},
                    action: function() {} };
        var extra_data = { var2: 'globally' };
        var node = module._get_single_description_node(sub, extra_data);

        // The node has appropriate CSS class set.
        Y.Assert.isTrue(node.hasClass('subscription-description'));

        // There is also a sub-node containing the actual description.
        var subnode = node.one('.description-text');
        Y.Assert.areEqual('Test my text globally', subnode.get('text'));
    }

}));

/**
 * Test for get_other_descriptions_node() method.
 */
suite.add(new Y.Test.Case({
    name: 'Test creation of node describing all non-direct subscriptions.',

    test_no_subscriptions: function() {
        // With just a personal subscription, undefined is returned.
        var info = {
            direct: _constructCategory([{ bug: {} }]),
            from_duplicate: _constructCategory(),
            as_assignee: _constructCategory(),
            as_owner: _constructCategory(),
            count: 1
        };
        window.LP = { cache: {} };
        Y.Assert.areSame(
            undefined,
            module._get_other_descriptions_node(info));
        delete window.LP;
    },

    test_one_subscription: function() {
        // There is a subscription on the duplicate bug.
        var info = {
            direct: _constructCategory(),
            from_duplicate: _constructCategory([{ bug: {id: 1} }]),
            as_assignee: _constructCategory(),
            as_owner: _constructCategory(),
            count: 1
        };
        window.LP = { links: { me: '~' } };

        // A node is returned with ID of 'other-subscriptions'.
        var node = module._get_other_descriptions_node(info);
        Y.Assert.areEqual(
            'other-subscriptions', node.get('id'));
        // And it contains single '.subscription-description' node.
        Y.Assert.areEqual(
            1, node.all('.subscription-description').size());
        delete window.LP;
    },

    test_multiple_subscription: function() {
        // There is a subscription on the duplicate bug 1,
        // and another as assignee on bug 2.
        var info = {
            direct: _constructCategory(),
            from_duplicate: _constructCategory([{ bug: {id: 1} }]),
            as_assignee: _constructCategory([{ bug: {id: 2} }]),
            as_owner: _constructCategory(),
            count: 1
        };
        window.LP = { cache: { context: { web_link: '/' } },
                      links: { me: '~' } };

        // A node is returned containing two
        // '.subscription-description' nodes.
        var node = module._get_other_descriptions_node(info);
        Y.Assert.areEqual(
            2, node.all('.subscription-description').size());
        delete window.LP;
    },

    test_no_direct_has_structural_subscriptions: function() {
        // With no non-personal subscriptions, and a structural
        // subscription, the node is still constructed because
        // structural subscriptions go there as well.
        var info = {
            direct: _constructCategory([{ bug: {} }]),
            from_duplicate: _constructCategory(),
            as_assignee: _constructCategory(),
            as_owner: _constructCategory(),
            count: 1
        };
        window.LP = { cache: { subscription_info: ['1'] } };
        Y.Assert.isNotUndefined(
            module._get_other_descriptions_node(info));
        delete window.LP;
    },

    test_header: function() {
        // There is a subscription on the duplicate bug.
        var info = {
            direct: _constructCategory(),
            from_duplicate: _constructCategory([{ bug: {id: 1} }]),
            as_assignee: _constructCategory(),
            as_owner: _constructCategory(),
            count: 1
        };

        window.LP = { links: { me: '~' } };

        // A returned node contains the 'other-subscriptions-header'
        // div with the link.
        var node = module._get_other_descriptions_node(info);
        var header = node.one('#other-subscriptions-header');
        Y.Assert.isNotUndefined(header);
        var link = header.one('a');
        Y.Assert.areEqual('Other subscriptions', link.get('text'));

        delete window.LP;
    },

    test_header_slideout: function() {
        // Clicking on the header slides-out the box, and
        // clicking it again slides it back in.
        var info = {
            direct: _constructCategory(),
            from_duplicate: _constructCategory([{ bug: {id: 1} }]),
            as_assignee: _constructCategory(),
            as_owner: _constructCategory(),
            count: 1
        };

        window.LP = { links: { me: '~' } };

        // A returned node contains the 'other-subscriptions-header'
        // div with the link.
        var node = module._get_other_descriptions_node(info);
        var link = node.one('#other-subscriptions-header a');
        var list = node.one('#other-subscriptions-list');

        // Initially, the list is hidden.
        Y.Assert.isTrue(link.hasClass('treeCollapsed'));
        Y.Assert.isTrue(list.hasClass('lazr-closed'));
        Y.Assert.areEqual('none', list.getStyle('display'));

        // Clicking the link slides out the list of other subscriptions.
        Y.Event.simulate(Y.Node.getDOMNode(link), 'click');
        this.wait(function() {
            Y.Assert.isFalse(link.hasClass('treeCollapsed'));
            Y.Assert.isTrue(link.hasClass('treeExpanded'));
            Y.Assert.isFalse(list.hasClass('lazr-closed'));
            Y.Assert.areNotEqual('none', list.getStyle('display'));

            // Clicking it again, slides it back in.
            // It has to be nested inside 'wait' because we need
            // to wait for the first click to "finish".
            Y.Event.simulate(Y.Node.getDOMNode(link), 'click');

            this.wait(function() {
                Y.Assert.isTrue(link.hasClass('treeCollapsed'));
                Y.Assert.isFalse(link.hasClass('treeExpanded'));
                Y.Assert.isTrue(list.hasClass('lazr-closed'));
                delete window.LP;
            }, 500);
        }, 500);
    }

}));

/**
 * Test for show_subscription_description() method.
 */
suite.add(new Y.Test.Case({
    name: 'Test showing of subscription descriptions.',

    setUp: function() {
        this.content_node = Y.Node.create('<div></div>')
            .set('id', 'description-container');
        this.parent_node = Y.one('#test-root');
        this.parent_node.appendChild(this.content_node);
        this.config = {
            description_box: '#description-container'
        };
    },

    tearDown: function() {
        this.parent_node.empty(true);
        delete this.config;
    },

    test_no_subscriptions: function() {
        // With no subscriptions, a simple description of that state
        // is added.
        this.config.subscription_info = {
            direct: _constructCategory(),
            from_duplicate: _constructCategory(),
            as_assignee: _constructCategory(),
            as_owner: _constructCategory(),
            bug_id: 1,
            count: 0
        };
        window.LP = { cache: {} };
        module.show_subscription_description(this.config);
        this.wait(function() {
            Y.Assert.areEqual(
                1, this.content_node.all('#direct-subscription').size());
            Y.Assert.areEqual(
                0, this.content_node.all('#other-subscriptions').size());
        }, 50);
        delete window.LP;
    },

    test_combined_subscriptions: function() {
        // With both direct and implicit subscriptions,
        // we get a simple description and a node with other descriptions.
        this.config.subscription_info = {
            direct: _constructCategory([{ bug: {id:1} }]),
            from_duplicate: _constructCategory([{ bug: {id:2} }]),
            as_assignee: _constructCategory([{ bug: {id:3} }]),
            as_owner: _constructCategory(),
            bug_id: 1,
            count: 0
        };
        window.LP = { cache: { context: { web_link: '/' } },
                      links: { me: '~' } };
        module.show_subscription_description(this.config);
        this.wait(function() {
            Y.Assert.areEqual(
                1, this.content_node.all('#direct-subscription').size());
            Y.Assert.areEqual(
                1, this.content_node.all('#other-subscriptions').size());
            delete window.LP;
        }, 50);
    },

    test_reference_substitutions: function() {
        // References of the form `subscription-cache-reference-*` get
        // replaced with LP.cache[...] values.
        this.config.subscription_info = {
            reference: 'subscription-cache-reference-X',
            direct: _constructCategory(),
            from_duplicate: _constructCategory(),
            as_assignee: _constructCategory(),
            as_owner: _constructCategory(),
            bug_id: 1,
            count: 0
        };
        window.LP = {
            cache: {
                'subscription-cache-reference-X': 'value'
            }
        };
        module.show_subscription_description(this.config);
        Y.Assert.areEqual(
            'value',
            this.config.subscription_info.reference);
        delete window.LP;
    }

}));

/**
 * Test for helper method to construct actions text and subscriptions list
 * for duplicate subscriptions:
 *   get_unsubscribe_duplicates_text_and_subscriptions()
 */
suite.add(new Y.Test.Case({
    name: 'Test duplicate actions text and subscriptions list.',

    _should: {
        error: {
            test_multiple_teams_fails:
            new Error('We can only unsubscribe a single team from ' +
                      'multiple duplicate bugs.')
        }
    },

    setUp: function() {
        window.LP = { cache: { context: { web_link: 'http://test/' } },
                      links: { me: '~' } };
    },

    tearDown: function() {
        delete window.LP;
    },

    test_yourself_single_bug: function() {
        // There is a single duplicate bug you are subscribed to.
        var args = { bugs: [ { self: { self_link: 'http://bug/' } } ] };
        var data = module._get_unsubscribe_duplicates_text_and_subscriptions(
            args);
        Y.Assert.areEqual('Unsubscribe yourself from the duplicate',
                          data.text);
        Y.Assert.areEqual(1, data.subscriptions.length);
        var sub = data.subscriptions[0];
        Y.Assert.areEqual(window.LP.links.me, sub.subscriber);
        Y.Assert.areEqual('http://bug/', sub.bug);
    },

    test_yourself_multiple_bug: function() {
        // There is a single duplicate bug you are subscribed to.
        var args = { bugs: [ { self: { self_link: 'http://bug1/' } },
                             { self: { self_link: 'http://bug2/' } }] };
        var data = module._get_unsubscribe_duplicates_text_and_subscriptions(
            args);
        Y.Assert.areEqual('Unsubscribe yourself from all duplicates',
                          data.text);
        Y.Assert.areEqual(2, data.subscriptions.length);
        var sub = data.subscriptions[0];
        Y.Assert.areEqual(window.LP.links.me, sub.subscriber);
        Y.Assert.areEqual('http://bug1/', sub.bug);

        sub = data.subscriptions[1];
        Y.Assert.areEqual(window.LP.links.me, sub.subscriber);
        Y.Assert.areEqual('http://bug2/', sub.bug);
    },

    test_team_single_bug: function() {
        // There is a single duplicate bug you are subscribed to.
        var args = { bugs: [ { self: { self_link: 'http://bug/' } } ],
                     teams: [ { self: { self_link: 'http://team/' } } ] };
        var data = module._get_unsubscribe_duplicates_text_and_subscriptions(
            args);
        Y.Assert.areEqual('Unsubscribe this team from the duplicate',
                          data.text);
        Y.Assert.areEqual(1, data.subscriptions.length);
        var sub = data.subscriptions[0];
        Y.Assert.areEqual('http://team/', sub.subscriber);
        Y.Assert.areEqual('http://bug/', sub.bug);
    },

    test_team_multiple_bugs: function() {
        // There is a single duplicate bug you are subscribed to.
        var args = { bugs: [ { self: { self_link: 'http://bug1/' } },
                             { self: { self_link: 'http://bug2/' } }],
                     teams: [ { self: { self_link: 'http://team/' } } ] };
        var data = module._get_unsubscribe_duplicates_text_and_subscriptions(
            args);
        Y.Assert.areEqual('Unsubscribe this team from all duplicates',
                          data.text);
        Y.Assert.areEqual(2, data.subscriptions.length);
        var sub = data.subscriptions[0];
        Y.Assert.areEqual('http://team/', sub.subscriber);
        Y.Assert.areEqual('http://bug1/', sub.bug);

        sub = data.subscriptions[1];
        Y.Assert.areEqual('http://team/', sub.subscriber);
        Y.Assert.areEqual('http://bug2/', sub.bug);
    },

    test_multiple_teams_fails: function() {
        // There is a single duplicate bug you are subscribed to.
        var args = { bugs: [ { self: { self_link: 'http://bug/' } } ],
                     teams: [ { self: { self_link: 'http://team1/' } },
                              { self: { self_link: 'http://team2/' } }] };
        var data = module._get_unsubscribe_duplicates_text_and_subscriptions(
            args);
    }

}));

/**
 * Test for helper method to get modified object links:
 *   add_url_element_to_links()
 */
suite.add(new Y.Test.Case({
    name: 'Test add_url_element_to_links helper.',

    compare_object_links: function (first, second) {
        return first.title === second.title &&
               first.url === second.url &&
               first.self === second.self;
    },

    test_single_link: function () {
        var self = 'object stand-in',
            original = {
                title: 'Rutebega',
                url: 'http://example.net/kumquat',
                self: self
            },
            modified = module._add_url_element_to_links(
                [original], '/avocado');
        Y.ArrayAssert.itemsAreEquivalent(
            [{title: 'Rutebega',
              url: 'http://example.net/kumquat/avocado',
              self: self}],
            modified,
            this.compare_object_links);
        // The original was not modified.
        Y.Assert.areEqual(original.url, 'http://example.net/kumquat');
    },

    test_multiple_link: function () {
        var self1 = 'object stand-in 1',
            original1 = {
                title: 'Rutebega',
                url: 'http://example.net/kumquat',
                self: self1
            },
            self2 = 'object stand-in 2',
            original2 = {
                title: 'Shazam',
                url: 'http://example.net/abracadabra',
                self: self2
            },
            modified = module._add_url_element_to_links(
                [original1, original2], '/avocado');
        Y.ArrayAssert.itemsAreEquivalent(
            [{title: 'Rutebega',
              url: 'http://example.net/kumquat/avocado',
              self: self1},
             {title: 'Shazam',
              url: 'http://example.net/abracadabra/avocado',
              self: self2}],
            modified,
            this.compare_object_links);
        // The originals were not modified.
        Y.Assert.areEqual(original1.url, 'http://example.net/kumquat');
        Y.Assert.areEqual(original2.url, 'http://example.net/abracadabra');
    }

}));

/**
 * Test for helper method to construct action "unsubscribe" node:
 *   get_node_for_unsubscribing()
 */
suite.add(new Y.Test.Case({
    name: 'Test duplicate actions text and subscriptions list.',

    setUp: function () {
        module._lp_client = new LPClient();
        this.wrapper_node = Y.Node.create(
            '<div class="subscription-description"></div>');
        Y.one('body').appendChild(this.wrapper_node);
    },

    tearDown: function () {
        delete module._lp_client;
        this.wrapper_node.remove();
        var error_overlay = Y.one('.yui3-lazr-formoverlay');
        if (Y.Lang.isValue(error_overlay)) {
            error_overlay.remove();
        }
    },

    get_subscriptions: function () {
        // Usually multiple subscriptions will share a subscriber.  This
        // function under test does not actually care, so we make it possible
        // to distinguish between the first and the second.
        return [{subscriber: 'http://example.net/~person1',
                 bug: 'http://example.net/firefox/bug/1'},
                {subscriber: 'http://example.net/~person2',
                 bug: 'http://example.net/firefox/bug/2'}];
    },

    test_node_basic: function () {
        var node = module._get_node_for_unsubscribing(
            'Rutebega', this.get_subscriptions());
        Y.Assert.areEqual(node.get('text'), 'Rutebega');
        Y.Assert.isTrue(node.hasClass('sprite'));
        Y.Assert.isTrue(node.hasClass('modify'));
        Y.Assert.isTrue(node.hasClass('remove'));
    },

    test_one_subscription_success: function () {
        var subscriptions = this.get_subscriptions();
        subscriptions.pop();
        Y.Assert.areEqual(subscriptions.length, 1);
        var node = module._get_node_for_unsubscribing(
            'Rutebega', subscriptions);
        module._lp_client.named_post.args = [];
        module._lp_client.named_post.halt = true;
        Y.one('.subscription-description').appendChild(node);
        node.simulate('click');
        // Now it is as if we are waiting for the server to reply.  The
        // spinner spins.
        Y.Assert.isTrue(node.hasClass('spinner'));
        Y.Assert.isFalse(node.hasClass('remove'));
        // Now the server replies back with a success.
        module._lp_client.named_post.resume();
        // We have no spinner.
        Y.Assert.isTrue(node.hasClass('remove'));
        Y.Assert.isFalse(node.hasClass('spinner'));
        // The subscriptions array is empty.
        Y.Assert.areEqual(subscriptions.length, 0);
        // We called unsubscribe on the server once, with the right arguments.
        Y.Assert.areEqual(module._lp_client.received.length, 1);
        Y.Assert.areEqual(module._lp_client.received[0][0], 'named_post');
        var args = module._lp_client.received[0][1];
        Y.Assert.areEqual(args[0], 'http://example.net/firefox/bug/1');
        Y.Assert.areEqual(args[1], 'unsubscribe');
        Y.Assert.areEqual(args[2].parameters.person,
                          'http://example.net/~person1');
        // The parent node is gone, after giving some time to collapse.
        this.wait(
            function () {
                Y.Assert.isNull(Y.one('.subscription-description'));
            },
            500
        );
    },

    test_two_subscriptions_success: function () {
        var subscriptions = this.get_subscriptions();
        Y.Assert.areEqual(subscriptions.length, 2);
        var node = module._get_node_for_unsubscribing(
            'Rutebega', subscriptions);
        module._lp_client.named_post.args = [];
        Y.one('.subscription-description').appendChild(node);
        node.simulate('click');
        // The subscriptions array is empty.
        Y.Assert.areEqual(subscriptions.length, 0);
        // We called unsubscribe on the server twice, once for each
        // subscription.
        Y.Assert.areEqual(module._lp_client.received.length, 2);
    },

    test_failure: function () {
        var subscriptions = this.get_subscriptions();
        var node = module._get_node_for_unsubscribing(
            'Rutebega', subscriptions);
        module._lp_client.named_post.fail = true;
        module._lp_client.named_post.args = [
            true,
            {status: 400, responseText: 'Rutebegas!'}];
        module._lp_client.named_post.halt = true;
        Y.one('.subscription-description').appendChild(node);
        node.simulate('click');
        // Right now, this is as if we are waiting for the server to
        // reply. The link is spinning.
        Y.Assert.isTrue(node.hasClass('spinner'));
        Y.Assert.isFalse(node.hasClass('remove'));
        // Now the server replies with an error.
        module._lp_client.named_post.resume();
        // We have no spinner.
        Y.Assert.isTrue(node.hasClass('remove'));
        Y.Assert.isFalse(node.hasClass('spinner'));
        // The page has rendered the error overlay.
        var error_box = Y.one('.yui3-lazr-formoverlay-errors');
        // The way the LP error display works now is that it flashes the
        // problem area red for 1 second (the lazr.anim default), and
        // *then* shows the overlay.
        this.wait(
            function () {
                Y.Assert.areEqual(
                    "The following errors were encountered: Rutebegas!",
                    error_box.get('text'));
            },
            1100
        );
    }

}));


/**
 * Test for helper method to construct actions text and subscriptions list
 * for team subscriptions:
 *   get_team_unsubscribe_text_and_subscriptions()
 */
suite.add(new Y.Test.Case({
    name: 'Test duplicate actions text and subscriptions list.',

    _should: {
        error: {
            test_multiple_teams_fails:
            new Error('We can only unsubscribe a single team from ' +
                      'multiple duplicate bugs.')
        }
    },

    setUp: function() {
        window.LP = { cache: { context: { bug_link: 'http://bug/' } },
                      links: { me: '~' } };
    },

    tearDown: function() {
        delete window.LP;
    },

    test_single_team: function() {
        // There is a single team you admin that is subscribed to the bug.
        var args = { teams: [ { self: { self_link: 'http://team/' } } ] };
        var data = module._get_team_unsubscribe_text_and_subscriptions(args);
        Y.Assert.areEqual('Unsubscribe this team', data.text);
        Y.Assert.areEqual(1, data.subscriptions.length);
        var sub = data.subscriptions[0];
        Y.Assert.areEqual('http://team/', sub.subscriber);
        Y.Assert.areEqual('http://bug/', sub.bug);
    },

    test_multiple_teams: function() {
        // There are multiple teams you admin that are subscribed to the bug.
        var args = { teams: [ { self: { self_link: 'http://team1/' } },
                              { self: { self_link: 'http://team2/' } }] };
        var data = module._get_team_unsubscribe_text_and_subscriptions(args);
        Y.Assert.areEqual('Unsubscribe all of these teams', data.text);
        Y.Assert.areEqual(2, data.subscriptions.length);
        var sub = data.subscriptions[0];
        Y.Assert.areEqual('http://team1/', sub.subscriber);
        Y.Assert.areEqual('http://bug/', sub.bug);

        sub = data.subscriptions[1];
        Y.Assert.areEqual('http://team2/', sub.subscriber);
        Y.Assert.areEqual('http://bug/', sub.bug);
    },

    test_multiple_teams_fails: function() {
        // There is a single duplicate bug you are subscribed to.
        var args = { bugs: [ { self: { self_link: 'http://bug/' } } ],
                     teams: [ { self: { self_link: 'http://team1/' } },
                              { self: { self_link: 'http://team2/' } }] };
        var data = module._get_unsubscribe_duplicates_text_and_subscriptions(
            args);
    }

}));

/**
 * Test for actions node construction.
 */
suite.add(new Y.Test.Case({
    name: 'Test node construction for actions.',

    setUp: function() {
        window.LP = { cache: { context: { web_link: 'http://test/' } },
                      links: { me: '~' } };
    },

    tearDown: function() {
        delete window.LP;
    },

    test_change_assignees: function() {
        // Change assignees action.
        var link = module._actions.CHANGE_ASSIGNEES();
        Y.Assert.areEqual('Change assignees for this bug', link.get('text'));
        Y.Assert.areEqual('http://test/', link.get('href'));
    },

    test_unsubscribe_duplicates: function() {
        // There is a single duplicate bug you are subscribed to.
        var args = { bugs: [ { self: { self_link: 'http://bug/' } } ] };
        var node = module._actions.UNSUBSCRIBE_DUPLICATES(args);
        Y.Assert.areEqual('Unsubscribe yourself from the duplicate',
                          node.get('text'));
        Y.Assert.isTrue(node.hasClass('js-action'));
        Y.Assert.isTrue(node.hasClass('remove'));
    },

    test_set_bug_supervisor: function() {
        // You are the pillar owner and can set the supervisor.
        var args = { pillar: { title: 'Project',
                               web_link: 'http://pillar' } };
        var node = module._actions.SET_BUG_SUPERVISOR(args);
        Y.Assert.areEqual('Set the bug supervisor for Project',
                          node.get('text'));
        Y.Assert.areEqual('http://pillar/+bugsupervisor', node.get('href'));
    },

    test_contact_teams: function() {
        // You are only a member of the subscribed team,
        // so you need to contact the team admin to unsubscribe.
        var args = { teams: [{ title: 'Team <1>',
                               url: 'http://team',
                               self: 'self' }] };
        var node = module._actions.CONTACT_TEAMS(args);
        Y.Assert.areEqual(
            'Contact ' +
                '<a href="http://team/+contactuser">Team &lt;1&gt;</a>' +
                ' to request the administrators make a change',
            node.get('innerHTML'));
        var link = node.one('a');
        Y.Assert.areEqual('http://team/+contactuser', link.get('href'));
    }

}));

var handle_complete = function(data) {
    status_node = Y.Node.create(
        '<p id="complete">Test status: complete</p>');
    Y.one('body').appendChild(status_node);
    };
Y.Test.Runner.on('complete', handle_complete);
Y.Test.Runner.add(suite);

var console = new Y.Console({newestOnTop: false});
console.render('#log');

Y.on('domready', function() {
    Y.Test.Runner.run();
});
});<|MERGE_RESOLUTION|>--- conflicted
+++ resolved
@@ -1255,12 +1255,7 @@
         Y.ArrayAssert.itemsAreEqual(
             [],
             direct_info.increases);
-<<<<<<< HEAD
-    },
-
-=======
-    }
->>>>>>> 9a69dca7
+    }
 
 }));
 
@@ -1480,11 +1475,7 @@
         Y.Assert.areEqual(
             'direct-subscription', node.get('id'));
         Y.Assert.isTrue(node.get('text').indexOf(expected_text) !== -1);
-<<<<<<< HEAD
-    },
-=======
-    }
->>>>>>> 9a69dca7
+    }
 
 }));
 
