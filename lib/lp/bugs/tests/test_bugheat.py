--- conflicted
+++ resolved
@@ -214,8 +214,6 @@
         bug_job = self._getJobs()[0]
         self.assertEqual(bug_job.bug, new_bug)
 
-<<<<<<< HEAD
-=======
 
 class MaxHeatByTargetBase:
     """Base class for testing a bug target's max_bug_heat attribute."""
@@ -297,7 +295,6 @@
 
     def setUp(self):
         self.target = self.factory.makeProject()
->>>>>>> e86db8a9
 
 def test_suite():
     return unittest.TestLoader().loadTestsFromName(__name__)