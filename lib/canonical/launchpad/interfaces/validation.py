--- conflicted
+++ resolved
@@ -389,7 +389,6 @@
         raise LaunchpadValidationError(_(
                 'This bug has already been reported on %s (%s).') % (
                 sourcepackagename.name, distribution.name))
-<<<<<<< HEAD
             ])
     elif (sourcepackagename is None and 
           bug.getBugTask(distribution) is not None):
@@ -402,9 +401,6 @@
     else:
         # The bugtask is valid.
         pass
-
-=======
->>>>>>> 1b61fffd
 
 
 def valid_upstreamtask(bug, product):
