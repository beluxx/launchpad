# Copyright 2009 Canonical Ltd.  This software is licensed under the
# GNU Affero General Public License version 3 (see the file LICENSE).

# pylint: disable-msg=E0611,W0212

"""Database classes for a distribution series."""

__metaclass__ = type

__all__ = [
    'DistroSeries',
    'DistroSeriesSet',
    ]

import logging
from cStringIO import StringIO

from sqlobject import (
    BoolCol, StringCol, ForeignKey, SQLMultipleJoin, IntCol,
    SQLObjectNotFound, SQLRelatedJoin)

from storm.locals import And, Desc, Join, SQL
from storm.store import Store

from zope.component import getUtility
from zope.interface import implements

from canonical.cachedproperty import cachedproperty

from canonical.database.constants import DEFAULT, UTC_NOW
from canonical.database.datetimecol import UtcDateTimeCol
from canonical.database.enumcol import EnumCol
from canonical.database.sqlbase import (
    cursor, flush_database_caches, flush_database_updates, quote_like,
    quote, SQLBase, sqlvalues)
from canonical.launchpad.components.decoratedresultset import (
    DecoratedResultSet)
from lp.translations.model.pofiletranslator import (
    POFileTranslator)
from lp.translations.model.pofile import POFile
from canonical.launchpad.interfaces.lpstorm import IStore
from lp.soyuz.adapters.packagelocation import PackageLocation
from lp.soyuz.model.binarypackagename import BinaryPackageName
from lp.soyuz.model.binarypackagerelease import (
        BinaryPackageRelease)
from lp.bugs.model.bug import (
    get_bug_tags, get_bug_tags_open_count)
from lp.bugs.model.bugtarget import BugTargetBase, HasBugHeatMixin
from lp.bugs.model.bugtask import BugTask
from lp.bugs.interfaces.bugtarget import IHasBugHeat
from lp.bugs.interfaces.bugtask import UNRESOLVED_BUGTASK_STATUSES
from lp.soyuz.model.component import Component
from lp.soyuz.model.distroarchseries import (
    DistroArchSeries, DistroArchSeriesSet, PocketChroot)
from lp.soyuz.model.distroseriesbinarypackage import (
    DistroSeriesBinaryPackage)
from lp.translations.model.distroserieslanguage import (
    DistroSeriesLanguage, DummyDistroSeriesLanguage)
from lp.soyuz.model.distroseriespackagecache import (
    DistroSeriesPackageCache)
from lp.soyuz.model.distroseriessourcepackagerelease import (
    DistroSeriesSourcePackageRelease)
from lp.translations.model.distroseries_translations_copy import (
    copy_active_translations)
from lp.services.worlddata.model.language import Language
from lp.translations.model.languagepack import LanguagePack
from lp.registry.model.milestone import (
    HasMilestonesMixin, Milestone)
from lp.soyuz.model.packagecloner import clone_packages
from lp.registry.model.packaging import Packaging
from lp.registry.model.person import Person
from canonical.launchpad.database.librarian import LibraryFileAlias
from lp.translations.model.potemplate import (
    HasTranslationTemplatesMixin,
    POTemplate)
from lp.soyuz.model.publishing import (
    BinaryPackagePublishingHistory, SourcePackagePublishingHistory)
from lp.soyuz.model.queue import PackageUpload, PackageUploadQueue
from lp.soyuz.model.section import Section
from lp.registry.interfaces.pocket import (
    PackagePublishingPocket, pocketsuffix)
from lp.registry.model.sourcepackage import SourcePackage
from lp.registry.model.sourcepackagename import SourcePackageName
from lp.soyuz.model.sourcepackagerelease import (
    SourcePackageRelease)
from lp.blueprints.model.specification import (
    HasSpecificationsMixin, Specification)
from lp.translations.model.translationimportqueue import (
    HasTranslationImportsMixin)
from canonical.launchpad.helpers import shortlist
from lp.soyuz.interfaces.archive import (
    ALLOW_RELEASE_BUILDS, ArchivePurpose, IArchiveSet, MAIN_ARCHIVE_PURPOSES)
from lp.soyuz.interfaces.build import IBuildSet
from lp.soyuz.interfaces.buildrecords import IHasBuildRecords
from lp.soyuz.interfaces.binarypackagename import (
    IBinaryPackageName)
from lp.registry.interfaces.series import SeriesStatus
from lp.registry.interfaces.distroseries import (
    IDistroSeries, IDistroSeriesSet)
from lp.registry.model.series import SeriesMixin
from lp.registry.model.structuralsubscription import (
    StructuralSubscriptionTargetMixin)
from lp.translations.interfaces.languagepack import LanguagePackType
from canonical.launchpad.interfaces.librarian import ILibraryFileAliasSet
from lp.soyuz.interfaces.queue import PackageUploadStatus
from lp.translations.interfaces.potemplate import IHasTranslationTemplates
from lp.soyuz.interfaces.publishedpackage import (
    IPublishedPackageSet)
from lp.soyuz.interfaces.publishing import (
    active_publishing_status, ICanPublishPackages, PackagePublishingStatus)
from lp.soyuz.interfaces.queue import IHasQueueItems, IPackageUploadSet
from lp.registry.interfaces.sourcepackage import (
    ISourcePackage, ISourcePackageFactory)
from lp.registry.interfaces.sourcepackagename import (
    ISourcePackageName, ISourcePackageNameSet)
from lp.blueprints.interfaces.specification import (
    SpecificationFilter, SpecificationGoalStatus,
    SpecificationImplementationStatus, SpecificationSort)
from canonical.launchpad.mail import signed_message_from_string
from lp.registry.interfaces.person import validate_public_person
from canonical.launchpad.webapp.interfaces import (
    IStoreSelector, MAIN_STORE, NotFoundError, SLAVE_FLAVOR)
from lp.soyuz.interfaces.sourcepackageformat import (
    ISourcePackageFormatSelectionSet)


class DistroSeries(SQLBase, BugTargetBase, HasSpecificationsMixin,
                   HasTranslationImportsMixin, HasTranslationTemplatesMixin,
                   HasMilestonesMixin, SeriesMixin,
                   StructuralSubscriptionTargetMixin, HasBugHeatMixin):
    """A particular series of a distribution."""
    implements(
        ICanPublishPackages, IDistroSeries, IHasBugHeat, IHasBuildRecords,
        IHasQueueItems, IHasTranslationTemplates)

    _table = 'DistroSeries'
    _defaultOrder = ['distribution', 'version']

    distribution = ForeignKey(
        dbName='distribution', foreignKey='Distribution', notNull=True)
    name = StringCol(notNull=True)
    displayname = StringCol(notNull=True)
    title = StringCol(notNull=True)
    description = StringCol(notNull=True)
    version = StringCol(notNull=True)
    status = EnumCol(
        dbName='releasestatus', notNull=True, schema=SeriesStatus)
    date_created = UtcDateTimeCol(notNull=False, default=UTC_NOW)
    datereleased = UtcDateTimeCol(notNull=False, default=None)
    parent_series = ForeignKey(
        dbName='parent_series', foreignKey='DistroSeries', notNull=False)
    owner = ForeignKey(
        dbName='owner', foreignKey='Person',
        storm_validator=validate_public_person, notNull=True)
    driver = ForeignKey(
        dbName="driver", foreignKey="Person",
        storm_validator=validate_public_person, notNull=False, default=None)
    lucilleconfig = StringCol(notNull=False, default=None)
    changeslist = StringCol(notNull=False, default=None)
    nominatedarchindep = ForeignKey(
        dbName='nominatedarchindep', foreignKey='DistroArchSeries',
        notNull=False, default=None)
    messagecount = IntCol(notNull=True, default=0)
    binarycount = IntCol(notNull=True, default=DEFAULT)
    sourcecount = IntCol(notNull=True, default=DEFAULT)
    defer_translation_imports = BoolCol(notNull=True, default=True)
    hide_all_translations = BoolCol(notNull=True, default=True)
    language_pack_base = ForeignKey(
        foreignKey="LanguagePack", dbName="language_pack_base", notNull=False,
        default=None)
    language_pack_delta = ForeignKey(
        foreignKey="LanguagePack", dbName="language_pack_delta",
        notNull=False, default=None)
    language_pack_proposed = ForeignKey(
        foreignKey="LanguagePack", dbName="language_pack_proposed",
        notNull=False, default=None)
    language_pack_full_export_requested = BoolCol(notNull=True, default=False)

    language_packs = SQLMultipleJoin(
        'LanguagePack', joinColumn='distroseries', orderBy='-date_exported')
    sections = SQLRelatedJoin(
        'Section', joinColumn='distroseries', otherColumn='section',
        intermediateTable='SectionSelection')

    @property
    def named_version(self):
        return '%s (%s)' % (self.displayname, self.version)

    @property
    def upload_components(self):
        """See `IDistroSeries`."""
        return Component.select("""
            ComponentSelection.distroseries = %s AND
            Component.id = ComponentSelection.component
            """ % self.id,
            clauseTables=["ComponentSelection"])

    @property
    def components(self):
        """See `IDistroSeries`."""
        # XXX julian 2007-06-25
        # This is filtering out the partner component for now, until
        # the second stage of the partner repo arrives in 1.1.8.
        return Component.select("""
            ComponentSelection.distroseries = %s AND
            Component.id = ComponentSelection.component AND
            Component.name != 'partner'
            """ % self.id,
            clauseTables=["ComponentSelection"])

    # DistroArchSeries lookup properties/methods.
    architectures = SQLMultipleJoin(
        'DistroArchSeries', joinColumn='distroseries',
        orderBy='architecturetag')

    def __getitem__(self, archtag):
        """See `IDistroSeries`."""
        return self.getDistroArchSeries(archtag)

    def getDistroArchSeries(self, archtag):
        """See `IDistroSeries`."""
        item = DistroArchSeries.selectOneBy(
            distroseries=self, architecturetag=archtag)
        if item is None:
            raise NotFoundError('Unknown architecture %s for %s %s' % (
                archtag, self.distribution.name, self.name))
        return item

    def getDistroArchSeriesByProcessor(self, processor):
        """See `IDistroSeries`."""
        # XXX: JRV 2010-01-14: This should ideally use storm to find the
        # distroarchseries rather than iterating over all of them, but
        # I couldn't figure out how to do that - and a trivial for loop
        # isn't expensive given there's generally less than a dozen
        # architectures.
        for architecture in self.architectures:
            if architecture.processorfamily == processor.family:
                return architecture
        return None

    @property
    def enabled_architectures(self):
        store = Store.of(self)
        origin = [
            DistroArchSeries,
            Join(PocketChroot,
                 PocketChroot.distroarchseries == DistroArchSeries.id),
            Join(LibraryFileAlias,
                 PocketChroot.chroot == LibraryFileAlias.id),
            ]
        results = store.using(*origin).find(
            DistroArchSeries,
            DistroArchSeries.distroseries == self)
        return results.order_by(DistroArchSeries.architecturetag)

    @property
    def virtualized_architectures(self):
        store = Store.of(self)
        results = store.find(
            DistroArchSeries,
            DistroArchSeries.distroseries == self,
            DistroArchSeries.supports_virtualized == True)
        return results.order_by(DistroArchSeries.architecturetag)
    # End of DistroArchSeries lookup methods

    @property
    def parent(self):
        """See `IDistroSeries`."""
        return self.distribution

    @property
    def sortkey(self):
        """A string to be used for sorting distro seriess.

        This is designed to sort alphabetically by distro and series name,
        except that Ubuntu will be at the top of the listing.
        """
        result = ''
        if self.distribution.name == 'ubuntu':
            result += '-'
        result += self.distribution.name + self.name
        return result

    @cachedproperty
    def _all_packagings(self):
        """Get an unordered list of all packagings."""
        # We join to SourcePackageName, ProductSeries, and Product to cache
        # the objects that are implicitly needed to work with a
        # Packaging object.
        # Avoid circular import failures.
        from lp.registry.model.product import Product
        from lp.registry.model.productseries import ProductSeries
        find_spec = (Packaging, SourcePackageName, ProductSeries, Product)
        origin = [
            Packaging,
            Join(
                SourcePackageName,
                Packaging.sourcepackagename == SourcePackageName.id),
            Join(
                ProductSeries,
                Packaging.productseries == ProductSeries.id),
            Join(
                Product,
                ProductSeries.product == Product.id)]
        condition = Packaging.distroseries == self.id
        results = IStore(self).using(*origin).find(find_spec, condition)
        return results

    @property
    def packagings(self):
        """See `IDistroSeries`."""
        results = self._all_packagings
        results = results.order_by(SourcePackageName.name)
        return [
            packaging
            for (packaging, spn, product_series, product) in results]

    def getPrioritizedUnlinkedSourcePackages(self):
        """See `IDistroSeries`.

        The prioritization is a heuristic rule using bug heat,
        translatable messages, and the source package release's component.
        """
        find_spec = (
            SourcePackageName,
            SQL("""
                coalesce(total_heat, 0) + coalesce(po_messages, 0) +
                CASE WHEN spr.component = 1 THEN 1000 ELSE 0 END AS score"""),
            SQL("coalesce(total_bugs, 0) AS total_bugs"),
            SQL("coalesce(total_messages, 0) AS total_messages"))
        joins, conditions = self._current_sourcepackage_joins_and_conditions
        origin = SQL(joins)
        condition = SQL(conditions + "AND packaging.id IS NULL")
        results = IStore(self).using(origin).find(find_spec, condition)
        results = results.order_by('score DESC')
        return [{
                 'package': SourcePackage(
                    sourcepackagename=spn, distroseries=self),
                 'total_bugs': total_bugs,
                 'total_messages': total_messages}
                for (spn, score, total_bugs, total_messages) in results]

    def getPrioritizedlPackagings(self):
        """See `IDistroSeries`.

        The prioritization is a heuristic rule using the branch, bug heat,
        translatable messages, and the source package release's component.
        """
        # We join to SourcePackageName, ProductSeries, and Product to cache
        # the objects that are implcitly needed to work with a
        # Packaging object.
        # Avoid circular import failures.
        from lp.registry.model.product import Product
        from lp.registry.model.productseries import ProductSeries
        find_spec = (
            Packaging, SourcePackageName, ProductSeries, Product,
            SQL("""
                CASE WHEN spr.component = 1 THEN 1000 ELSE 0 END +
                    CASE WHEN Product.bugtracker IS NULL
                        THEN coalesce(total_heat, 10) ELSE 0 END +
                    CASE WHEN ProductSeries.translations_autoimport_mode = 1
                        THEN coalesce(po_messages, 10) ELSE 0 END +
                    CASE WHEN ProductSeries.branch IS NULL THEN 500
                        ELSE 0 END AS score"""))
        joins, conditions = self._current_sourcepackage_joins_and_conditions
        origin = SQL(joins + """
            JOIN ProductSeries
                ON Packaging.productseries = ProductSeries.id
            JOIN Product
                ON ProductSeries.product = Product.id
            """)
        condition = SQL(conditions + "AND packaging.id IS NOT NULL")
        results = IStore(self).using(origin).find(find_spec, condition)
        results = results.order_by('score DESC')
        return [packaging
                for (packaging, spn, series, product, score) in results]

    @property
    def _current_sourcepackage_joins_and_conditions(self):
        """The SQL joins and conditions to prioritize source packages."""
        # Bugs and PO messages are heuristically scored. These queries
        # can easily timeout so filters and weights are used to create
        # an acceptable prioritization of packages that is fast to excecute.
        bug_heat_filter = 200
        po_message_weight = .5
        heat_score = ("""
            LEFT JOIN (
                SELECT
                    BugTask.sourcepackagename,
                    sum(Bug.heat) AS total_heat,
                    count(Bug.id) AS total_bugs
                FROM BugTask
                    JOIN Bug
                        ON bugtask.bug = Bug.id
                WHERE
                    BugTask.sourcepackagename is not NULL
                    AND BugTask.distribution = %(distribution)s
                    AND BugTask.status in %(statuses)s
                    AND Bug.heat > %(bug_heat_filter)s
                GROUP BY BugTask.sourcepackagename
                ) bugs
                ON SourcePackageName.id = bugs.sourcepackagename
            """ % sqlvalues(
                distribution=self.distribution,
                statuses=UNRESOLVED_BUGTASK_STATUSES,
                bug_heat_filter=bug_heat_filter))
        message_score = ("""
            LEFT JOIN (
                SELECT
                    POTemplate.sourcepackagename,
                    POTemplate.distroseries,
                    SUM(POTemplate.messagecount) * %(po_message_weight)s
                        AS po_messages,
                    SUM(POTemplate.messagecount) AS total_messages
                FROM POTemplate
                WHERE
                    POTemplate.sourcepackagename is not NULL
                    AND POTemplate.distroseries = %(distroseries)s
                GROUP BY
                    POTemplate.sourcepackagename,
                    POTemplate.distroseries
                ) messages
                ON SourcePackageName.id = messages.sourcepackagename
                AND DistroSeries.id = messages.distroseries
            """ % sqlvalues(
                distroseries=self,
                po_message_weight=po_message_weight))
        joins = ("""
            SourcePackageName
            JOIN SourcePackageRelease spr
                ON SourcePackageName.id = spr.sourcepackagename
            JOIN SourcePackagePublishingHistory spph
                ON spr.id = spph.sourcepackagerelease
            JOIN archive
                ON spph.archive = Archive.id
            JOIN DistroSeries
                ON spph.distroseries = DistroSeries.id
            LEFT JOIN Packaging
                ON SourcePackageName.id = Packaging.sourcepackagename
                AND Packaging.distroseries = DistroSeries.id
            """ + heat_score + message_score)
        conditions = ("""
            DistroSeries.id = %(distroseries)s
            AND spph.status IN %(active_status)s
            AND archive.purpose = %(primary)s
            """ % sqlvalues(
                distroseries=self,
                active_status=active_publishing_status,
                primary=ArchivePurpose.PRIMARY))
        return (joins, conditions)

    def getMostRecentlyLinkedPackagings(self):
        """See `IDistroSeries`."""
        results = self._all_packagings
        # Order by creation date with a secondary ordering by sourcepackage
        # name to ensure the ordering for test data where many packagings have
        # identical creation dates.
        results = results.order_by(Desc(Packaging.datecreated),
                                   SourcePackageName.name)[:5]
        return [
            packaging
            for (packaging, spn, product_series, product) in results]

    @property
    def supported(self):
        return self.status in [
            SeriesStatus.CURRENT,
            SeriesStatus.SUPPORTED,
            ]

    @property
    def distroserieslanguages(self):
        result = DistroSeriesLanguage.select(
            "DistroSeriesLanguage.language = Language.id AND "
            "DistroSeriesLanguage.distroseries = %d AND "
            "Language.visible = TRUE" % self.id,
            prejoinClauseTables=["Language"],
            clauseTables=["Language"],
            prejoins=["distroseries"],
            orderBy=["Language.englishname"])
        return result

    @cachedproperty('_previous_series_cached')
    def previous_series(self):
        """See `IDistroSeries`."""
        # This property is cached because it is used intensely inside
        # sourcepackage.py; avoiding regeneration reduces a lot of
        # count(*) queries.
        datereleased = self.datereleased
        # if this one is unreleased, use the last released one
        if not datereleased:
            datereleased = 'NOW'
        results = DistroSeries.select('''
                distribution = %s AND
                datereleased < %s
                ''' % sqlvalues(self.distribution.id, datereleased),
                orderBy=['-datereleased'])
        return list(results)

    @property
    def bug_reporting_guidelines(self):
        """See `IBugTarget`."""
        return self.distribution.bug_reporting_guidelines

    def _getMilestoneCondition(self):
        """See `HasMilestonesMixin`."""
        return (Milestone.distroseries == self)

    def canUploadToPocket(self, pocket):
        """See `IDistroSeries`."""
        # Allow everything for distroseries in FROZEN state.
        if self.status == SeriesStatus.FROZEN:
            return True

        # Define stable/released states.
        stable_states = (SeriesStatus.SUPPORTED,
                         SeriesStatus.CURRENT)

        # Deny uploads for RELEASE pocket in stable states.
        if (pocket == PackagePublishingPocket.RELEASE and
            self.status in stable_states):
            return False

        # Deny uploads for post-release pockets in unstable states.
        if (pocket != PackagePublishingPocket.RELEASE and
            self.status not in stable_states):
            return False

        # Allow anything else.
        return True

    def updatePackageCount(self):
        """See `IDistroSeries`."""

        # first update the source package count
        query = """
            SourcePackagePublishingHistory.distroseries = %s AND
            SourcePackagePublishingHistory.archive IN %s AND
            SourcePackagePublishingHistory.status IN %s AND
            SourcePackagePublishingHistory.pocket = %s AND
            SourcePackagePublishingHistory.sourcepackagerelease =
                SourcePackageRelease.id AND
            SourcePackageRelease.sourcepackagename =
                SourcePackageName.id
            """ % sqlvalues(
                    self,
                    self.distribution.all_distro_archive_ids,
                    active_publishing_status,
                    PackagePublishingPocket.RELEASE)
        self.sourcecount = SourcePackageName.select(
            query, distinct=True,
            clauseTables=['SourcePackageRelease',
                          'SourcePackagePublishingHistory']).count()


        # next update the binary count
        clauseTables = ['DistroArchSeries', 'BinaryPackagePublishingHistory',
                        'BinaryPackageRelease']
        query = """
            BinaryPackagePublishingHistory.binarypackagerelease =
                BinaryPackageRelease.id AND
            BinaryPackageRelease.binarypackagename =
                BinaryPackageName.id AND
            BinaryPackagePublishingHistory.status IN %s AND
            BinaryPackagePublishingHistory.pocket = %s AND
            BinaryPackagePublishingHistory.distroarchseries =
                DistroArchSeries.id AND
            DistroArchSeries.distroseries = %s AND
            BinaryPackagePublishingHistory.archive IN %s
            """ % sqlvalues(
                    active_publishing_status,
                    PackagePublishingPocket.RELEASE,
                    self,
                    self.distribution.all_distro_archive_ids)
        ret = BinaryPackageName.select(
            query, distinct=True, clauseTables=clauseTables).count()
        self.binarycount = ret

    @property
    def architecturecount(self):
        """See `IDistroSeries`."""
        return self.architectures.count()

    @property
    def fullseriesname(self):
        return "%s %s" % (
            self.distribution.name.capitalize(), self.name.capitalize())

    @property
    def bugtargetname(self):
        """See IBugTarget."""
        return self.fullseriesname
        # XXX mpt 2007-07-10 bugs 113258, 113262:
        # The distribution's and series' names should be used instead
        # of fullseriesname.

    @property
    def bugtargetdisplayname(self):
        """See IBugTarget."""
        return self.fullseriesname

    @property
    def max_bug_heat(self):
        """See `IHasBugs`."""
        return self.distribution.max_bug_heat

    @property
    def last_full_language_pack_exported(self):
        return LanguagePack.selectFirstBy(
            distroseries=self, type=LanguagePackType.FULL,
            orderBy='-date_exported')

    @property
    def last_delta_language_pack_exported(self):
        return LanguagePack.selectFirstBy(
            distroseries=self, type=LanguagePackType.DELTA,
            updates=self.language_pack_base, orderBy='-date_exported')

    def _customizeSearchParams(self, search_params):
        """Customize `search_params` for this distribution series."""
        search_params.setDistroSeries(self)

    @property
    def official_bug_tags(self):
        """See `IHasBugs`."""
        return self.distribution.official_bug_tags

    def getUsedBugTags(self):
        """See `IHasBugs`."""
        return get_bug_tags("BugTask.distroseries = %s" % sqlvalues(self))

    def getUsedBugTagsWithOpenCounts(self, user):
        """See `IHasBugs`."""
        return get_bug_tags_open_count(BugTask.distroseries == self, user)

    @property
    def has_any_specifications(self):
        """See IHasSpecifications."""
        return self.all_specifications.count()

    @property
    def all_specifications(self):
        return self.specifications(filter=[SpecificationFilter.ALL])

    def specifications(self, sort=None, quantity=None, filter=None,
                       prejoin_people=True):
        """See IHasSpecifications.

        In this case the rules for the default behaviour cover three things:

          - acceptance: if nothing is said, ACCEPTED only
          - completeness: if nothing is said, ANY
          - informationalness: if nothing is said, ANY

        """

        # Make a new list of the filter, so that we do not mutate what we
        # were passed as a filter
        if not filter:
            # filter could be None or [] then we decide the default
            # which for a distroseries is to show everything approved
            filter = [SpecificationFilter.ACCEPTED]

        # defaults for completeness: in this case we don't actually need to
        # do anything, because the default is ANY

        # defaults for acceptance: in this case, if nothing is said about
        # acceptance, we want to show only accepted specs
        acceptance = False
        for option in [
            SpecificationFilter.ACCEPTED,
            SpecificationFilter.DECLINED,
            SpecificationFilter.PROPOSED]:
            if option in filter:
                acceptance = True
        if acceptance is False:
            filter.append(SpecificationFilter.ACCEPTED)

        # defaults for informationalness: we don't have to do anything
        # because the default if nothing is said is ANY

        # sort by priority descending, by default
        if sort is None or sort == SpecificationSort.PRIORITY:
            order = ['-priority', 'Specification.definition_status',
                     'Specification.name']
        elif sort == SpecificationSort.DATE:
            # we are showing specs for a GOAL, so under some circumstances
            # we care about the order in which the specs were nominated for
            # the goal, and in others we care about the order in which the
            # decision was made.

            # we need to establish if the listing will show specs that have
            # been decided only, or will include proposed specs.
            show_proposed = set([
                SpecificationFilter.ALL,
                SpecificationFilter.PROPOSED,
                ])
            if len(show_proposed.intersection(set(filter))) > 0:
                # we are showing proposed specs so use the date proposed
                # because not all specs will have a date decided.
                order = ['-Specification.datecreated', 'Specification.id']
            else:
                # this will show only decided specs so use the date the spec
                # was accepted or declined for the sprint
                order = ['-Specification.date_goal_decided',
                         '-Specification.datecreated',
                         'Specification.id']

        # figure out what set of specifications we are interested in. for
        # distroseries, we need to be able to filter on the basis of:
        #
        #  - completeness.
        #  - goal status.
        #  - informational.
        #
        base = 'Specification.distroseries = %s' % self.id
        query = base
        # look for informational specs
        if SpecificationFilter.INFORMATIONAL in filter:
            query += (' AND Specification.implementation_status = %s' %
              quote(SpecificationImplementationStatus.INFORMATIONAL))

        # filter based on completion. see the implementation of
        # Specification.is_complete() for more details
        completeness = Specification.completeness_clause

        if SpecificationFilter.COMPLETE in filter:
            query += ' AND ( %s ) ' % completeness
        elif SpecificationFilter.INCOMPLETE in filter:
            query += ' AND NOT ( %s ) ' % completeness

        # look for specs that have a particular goalstatus (proposed,
        # accepted or declined)
        if SpecificationFilter.ACCEPTED in filter:
            query += ' AND Specification.goalstatus = %d' % (
                SpecificationGoalStatus.ACCEPTED.value)
        elif SpecificationFilter.PROPOSED in filter:
            query += ' AND Specification.goalstatus = %d' % (
                SpecificationGoalStatus.PROPOSED.value)
        elif SpecificationFilter.DECLINED in filter:
            query += ' AND Specification.goalstatus = %d' % (
                SpecificationGoalStatus.DECLINED.value)

        # ALL is the trump card
        if SpecificationFilter.ALL in filter:
            query = base

        # Filter for specification text
        for constraint in filter:
            if isinstance(constraint, basestring):
                # a string in the filter is a text search filter
                query += ' AND Specification.fti @@ ftq(%s) ' % quote(
                    constraint)

        results = Specification.select(query, orderBy=order, limit=quantity)
        if prejoin_people:
            results = results.prejoin(['assignee', 'approver', 'drafter'])
        return results

    def getSpecification(self, name):
        """See ISpecificationTarget."""
        return self.distribution.getSpecification(name)

    def getDistroSeriesLanguage(self, language):
        """See `IDistroSeries`."""
        return DistroSeriesLanguage.selectOneBy(
            distroseries=self, language=language)

    def getDistroSeriesLanguageOrDummy(self, language):
        """See `IDistroSeries`."""
        drl = self.getDistroSeriesLanguage(language)
        if drl is not None:
            return drl
        return DummyDistroSeriesLanguage(self, language)

    def updateStatistics(self, ztm):
        """See `IDistroSeries`."""
        # first find the set of all languages for which we have pofiles in
        # the distribution that are visible and not English
        langidset = set(IStore(Language).find(
            Language.id,
            Language.visible == True,
            Language.id == POFile.languageID,
            Language.code != 'en',
            POFile.potemplateID == POTemplate.id,
            POTemplate.distroseries == self,
            POTemplate.iscurrent == True).config(distinct=True))

        # now run through the existing DistroSeriesLanguages for the
        # distroseries, and update their stats, and remove them from the
        # list of languages we need to have stats for
        for distroserieslanguage in self.distroserieslanguages:
            distroserieslanguage.updateStatistics(ztm)
            langidset.discard(distroserieslanguage.language.id)
        # now we should have a set of languages for which we NEED
        # to have a DistroSeriesLanguage
        for langid in langidset:
            drl = DistroSeriesLanguage(distroseries=self, languageID=langid)
            drl.updateStatistics(ztm)
        # lastly, we need to update the message count for this distro
        # series itself
        messagecount = 0
        for potemplate in self.getCurrentTranslationTemplates():
            messagecount += potemplate.messageCount()
        self.messagecount = messagecount
        ztm.commit()

    def getSourcePackage(self, name):
        """See `IDistroSeries`."""
        if not ISourcePackageName.providedBy(name):
            try:
                name = SourcePackageName.byName(name)
            except SQLObjectNotFound:
                return None
        return getUtility(ISourcePackageFactory).new(
            sourcepackagename=name, distroseries=self)

    def getBinaryPackage(self, name):
        """See `IDistroSeries`."""
        if not IBinaryPackageName.providedBy(name):
            try:
                name = BinaryPackageName.byName(name)
            except SQLObjectNotFound:
                return None
        return DistroSeriesBinaryPackage(self, name)

    def getSourcePackageRelease(self, sourcepackagerelease):
        """See `IDistroSeries`."""
        return DistroSeriesSourcePackageRelease(self, sourcepackagerelease)

    def getCurrentSourceReleases(self, source_package_names):
        """See `IDistroSeries`."""
        source_package_ids = [
            package_name.id for package_name in source_package_names]
        releases = SourcePackageRelease.select("""
            SourcePackageName.id IN %s AND
            SourcePackageRelease.id =
                SourcePackagePublishingHistory.sourcepackagerelease AND
            SourcePackagePublishingHistory.id = (
                SELECT max(spph.id)
                FROM SourcePackagePublishingHistory spph,
                     SourcePackageRelease spr, SourcePackageName spn
                WHERE
                    spn.id = SourcePackageName.id AND
                    spr.sourcepackagename = spn.id AND
                    spph.sourcepackagerelease = spr.id AND
                    spph.archive IN %s AND
                    spph.status IN %s AND
                    spph.distroseries = %s)
            """ % sqlvalues(
                source_package_ids, self.distribution.all_distro_archive_ids,
                active_publishing_status, self),
            clauseTables=[
                'SourcePackageName', 'SourcePackagePublishingHistory'])
        return dict(
            (self.getSourcePackage(release.sourcepackagename),
             DistroSeriesSourcePackageRelease(self, release))
            for release in releases)

    def getTranslatableSourcePackages(self):
        """See `IDistroSeries`."""
        query = """
            POTemplate.sourcepackagename = SourcePackageName.id AND
            POTemplate.iscurrent = TRUE AND
            POTemplate.distroseries = %s""" % sqlvalues(self.id)
        result = SourcePackageName.select(query, clauseTables=['POTemplate'],
            orderBy=['name'], distinct=True)
        return [SourcePackage(sourcepackagename=spn, distroseries=self) for
            spn in result]

    def getUnlinkedTranslatableSourcePackages(self):
        """See `IDistroSeries`."""
        # Note that both unlinked packages and
        # linked-with-no-productseries packages are considered to be
        # "unlinked translatables".
        query = """
            SourcePackageName.id NOT IN (SELECT DISTINCT
             sourcepackagename FROM Packaging WHERE distroseries = %s) AND
            POTemplate.sourcepackagename = SourcePackageName.id AND
            POTemplate.distroseries = %s""" % sqlvalues(self.id, self.id)
        unlinked = SourcePackageName.select(
            query, clauseTables=['POTemplate'], orderBy=['name'])
        query = """
            Packaging.sourcepackagename = SourcePackageName.id AND
            Packaging.productseries = NULL AND
            POTemplate.sourcepackagename = SourcePackageName.id AND
            POTemplate.distroseries = %s""" % sqlvalues(self.id)
        linked_but_no_productseries = SourcePackageName.select(
            query, clauseTables=['POTemplate', 'Packaging'], orderBy=['name'])
        result = unlinked.union(linked_but_no_productseries)
        return [SourcePackage(sourcepackagename=spn, distroseries=self) for
            spn in result]

    def getPublishedReleases(self, sourcepackage_or_name, version=None,
                             pocket=None, include_pending=False,
                             exclude_pocket=None, archive=None):
        """See `IDistroSeries`."""
        # XXX cprov 2006-02-13 bug 31317:
        # We need a standard and easy API, no need
        # to support multiple type arguments, only string name should be
        # the best choice in here, the call site will be clearer.
        if ISourcePackage.providedBy(sourcepackage_or_name):
            spn = sourcepackage_or_name.name
        elif ISourcePackageName.providedBy(sourcepackage_or_name):
            spn = sourcepackage_or_name
        else:
            spns = getUtility(ISourcePackageNameSet)
            spn = spns.queryByName(sourcepackage_or_name)
            if spn is None:
                return []

        queries = ["""
        sourcepackagerelease=sourcepackagerelease.id AND
        sourcepackagerelease.sourcepackagename=%s AND
        distroseries=%s
        """ % sqlvalues(spn.id, self.id)]

        if pocket is not None:
            queries.append("pocket=%s" % sqlvalues(pocket.value))

        if version is not None:
            queries.append("version=%s" % sqlvalues(version))

        if exclude_pocket is not None:
            queries.append("pocket!=%s" % sqlvalues(exclude_pocket.value))

        if include_pending:
            queries.append("status in (%s, %s)" % sqlvalues(
                PackagePublishingStatus.PUBLISHED,
                PackagePublishingStatus.PENDING))
        else:
            queries.append("status=%s" % sqlvalues(
                PackagePublishingStatus.PUBLISHED))

        archives = self.distribution.getArchiveIDList(archive)
        queries.append("archive IN %s" % sqlvalues(archives))

        published = SourcePackagePublishingHistory.select(
            " AND ".join(queries), clauseTables = ['SourcePackageRelease'],
            orderBy=['-id'])

        return shortlist(published)

    def isUnstable(self):
        """See `IDistroSeries`."""
        return self.status in [
            SeriesStatus.FROZEN,
            SeriesStatus.DEVELOPMENT,
            SeriesStatus.EXPERIMENTAL,
        ]

    def getAllPublishedSources(self):
        """See `IDistroSeries`."""
        # Consider main archives only, and return all sources in
        # the PUBLISHED state.
        archives = self.distribution.getArchiveIDList()
        return SourcePackagePublishingHistory.select("""
            distroseries = %s AND
            status = %s AND
            archive in %s
            """ % sqlvalues(self, PackagePublishingStatus.PUBLISHED,
                            archives),
            orderBy="id")

    def getAllPublishedBinaries(self):
        """See `IDistroSeries`."""
        # Consider main archives only, and return all binaries in
        # the PUBLISHED state.
        archives = self.distribution.getArchiveIDList()
        return BinaryPackagePublishingHistory.select("""
            BinaryPackagePublishingHistory.distroarchseries =
                DistroArchSeries.id AND
            DistroArchSeries.distroseries = DistroSeries.id AND
            DistroSeries.id = %s AND
            BinaryPackagePublishingHistory.status = %s AND
            BinaryPackagePublishingHistory.archive in %s
            """ % sqlvalues(self, PackagePublishingStatus.PUBLISHED,
                            archives),
            clauseTables=["DistroArchSeries", "DistroSeries"],
            orderBy="BinaryPackagePublishingHistory.id")

    def getSourcesPublishedForAllArchives(self):
        """See `IDistroSeries`."""
        query = """
            SourcePackagePublishingHistory.distroseries = %s AND
            SourcePackagePublishingHistory.archive = Archive.id AND
            SourcePackagePublishingHistory.status in %s AND
            Archive.purpose != %s
         """ % sqlvalues(self, active_publishing_status, ArchivePurpose.COPY)

        if not self.isUnstable():
            # Stable distroseries don't allow builds for the release
            # pockets for the primary archives, but they do allow them for
            # the PPA and PARTNER archives.

            # XXX: Julian 2007-09-14: this should come from a single
            # location where this is specified, not sprinkled around the code.
            query += ("""AND (Archive.purpose in %s OR
                            SourcePackagePublishingHistory.pocket != %s)""" %
                      sqlvalues(ALLOW_RELEASE_BUILDS,
                                PackagePublishingPocket.RELEASE))

        return SourcePackagePublishingHistory.select(
            query, clauseTables=['Archive'], orderBy="id")

    def getSourcePackagePublishing(self, status, pocket, component=None,
                                   archive=None):
        """See `IDistroSeries`."""
        archives = self.distribution.getArchiveIDList(archive)

        clause = """
            SourcePackagePublishingHistory.sourcepackagerelease=
                SourcePackageRelease.id AND
            SourcePackageRelease.sourcepackagename=
                SourcePackageName.id AND
            SourcePackagePublishingHistory.distroseries=%s AND
            SourcePackagePublishingHistory.archive IN %s AND
            SourcePackagePublishingHistory.status=%s AND
            SourcePackagePublishingHistory.pocket=%s
            """ % sqlvalues(self, archives, status, pocket)

        if component:
            clause += (
                " AND SourcePackagePublishingHistory.component=%s"
                % sqlvalues(component))

        orderBy = ['SourcePackageName.name']
        clauseTables = ['SourcePackageRelease', 'SourcePackageName']

        return SourcePackagePublishingHistory.select(
            clause, orderBy=orderBy, clauseTables=clauseTables)

    def getBinaryPackagePublishing(
        self, name=None, version=None, archtag=None, sourcename=None,
        orderBy=None, pocket=None, component=None, archive=None):
        """See `IDistroSeries`."""
        archives = self.distribution.getArchiveIDList(archive)

        query = ["""
        BinaryPackagePublishingHistory.binarypackagerelease =
            BinaryPackageRelease.id AND
        BinaryPackagePublishingHistory.distroarchseries =
            DistroArchSeries.id AND
        BinaryPackageRelease.binarypackagename =
            BinaryPackageName.id AND
        BinaryPackageRelease.build =
            Build.id AND
        Build.sourcepackagerelease =
            SourcePackageRelease.id AND
        SourcePackageRelease.sourcepackagename =
            SourcePackageName.id AND
        DistroArchSeries.distroseries = %s AND
        BinaryPackagePublishingHistory.archive IN %s AND
        BinaryPackagePublishingHistory.status = %s
        """ % sqlvalues(self, archives, PackagePublishingStatus.PUBLISHED)]

        if name:
            query.append('BinaryPackageName.name = %s' % sqlvalues(name))

        if version:
            query.append('BinaryPackageRelease.version = %s'
                      % sqlvalues(version))

        if archtag:
            query.append('DistroArchSeries.architecturetag = %s'
                      % sqlvalues(archtag))

        if sourcename:
            query.append(
                'SourcePackageName.name = %s' % sqlvalues(sourcename))

        if pocket:
            query.append(
                'BinaryPackagePublishingHistory.pocket = %s'
                % sqlvalues(pocket))

        if component:
            query.append(
                'BinaryPackagePublishingHistory.component = %s'
                % sqlvalues(component))

        query = " AND ".join(query)

        clauseTables = ['BinaryPackagePublishingHistory', 'DistroArchSeries',
                        'BinaryPackageRelease', 'BinaryPackageName', 'Build',
                        'SourcePackageRelease', 'SourcePackageName']

        result = BinaryPackagePublishingHistory.select(
            query, distinct=False, clauseTables=clauseTables, orderBy=orderBy)

        return result

    def publishedBinaryPackages(self, component=None):
        """See `IDistroSeries`."""
        # XXX sabdfl 2005-07-04: This can become a utility when that works
        # this is used by the debbugs import process, mkdebwatches
        pubpkgset = getUtility(IPublishedPackageSet)
        result = pubpkgset.query(distroseries=self, component=component)
        return [BinaryPackageRelease.get(pubrecord.binarypackagerelease)
                for pubrecord in result]

    def getBuildRecords(self, build_state=None, name=None, pocket=None,
                        arch_tag=None, user=None):
        """See IHasBuildRecords"""
        # Ignore "user", since it would not make any difference to the
        # records returned here (private builds are only in PPA right
        # now).

        # Find out the distroarchseries in question.
        arch_ids = DistroArchSeriesSet().getIdsForArchitectures(
            self.architectures, arch_tag)

        # Use the facility provided by IBuildSet to retrieve the records.
        return getUtility(IBuildSet).getBuildsByArchIds(
            arch_ids, build_state, name, pocket)

    def createUploadedSourcePackageRelease(
        self, sourcepackagename, version, maintainer, builddepends,
        builddependsindep, architecturehintlist, component, creator,
        urgency, changelog, changelog_entry, dsc, dscsigningkey, section,
        dsc_maintainer_rfc822, dsc_standards_version, dsc_format,
        dsc_binaries, archive, copyright, build_conflicts,
        build_conflicts_indep, dateuploaded=DEFAULT,
        source_package_recipe_build=None):
        """See `IDistroSeries`."""
        return SourcePackageRelease(
            upload_distroseries=self, sourcepackagename=sourcepackagename,
            version=version, maintainer=maintainer, dateuploaded=dateuploaded,
            builddepends=builddepends, builddependsindep=builddependsindep,
            architecturehintlist=architecturehintlist, component=component,
            creator=creator, urgency=urgency, changelog=changelog,
            changelog_entry=changelog_entry, dsc=dsc,
            dscsigningkey=dscsigningkey, section=section, copyright=copyright,
            upload_archive=archive,
            dsc_maintainer_rfc822=dsc_maintainer_rfc822,
            dsc_standards_version=dsc_standards_version,
            dsc_format=dsc_format, dsc_binaries=dsc_binaries,
            build_conflicts=build_conflicts,
            build_conflicts_indep=build_conflicts_indep,
            source_package_recipe_build=source_package_recipe_build)

    def getComponentByName(self, name):
        """See `IDistroSeries`."""
        comp = Component.byName(name)
        if comp is None:
            raise NotFoundError(name)
        permitted = set(self.components)
        if comp in permitted:
            return comp
        raise NotFoundError(name)

    def getSectionByName(self, name):
        """See `IDistroSeries`."""
        section = Section.byName(name)
        if section is None:
            raise NotFoundError(name)
        permitted = set(self.sections)
        if section in permitted:
            return section
        raise NotFoundError(name)

    def getBinaryPackageCaches(self, archive=None):
        """See `IDistroSeries`."""
        if archive is not None:
            archives = [archive.id]
        else:
            archives = self.distribution.all_distro_archive_ids

        caches = DistroSeriesPackageCache.select("""
            distroseries = %s AND
            archive IN %s
        """ % sqlvalues(self, archives),
        orderBy="name")

        return caches

    def removeOldCacheItems(self, archive, log):
        """See `IDistroSeries`."""

        # get the set of package names that should be there
        bpns = set(BinaryPackageName.select("""
            BinaryPackagePublishingHistory.distroarchseries =
                DistroArchSeries.id AND
            DistroArchSeries.distroseries = %s AND
            Archive.id = %s AND
            BinaryPackagePublishingHistory.archive = Archive.id AND
            BinaryPackagePublishingHistory.binarypackagerelease =
                BinaryPackageRelease.id AND
            BinaryPackageRelease.binarypackagename =
                BinaryPackageName.id AND
            BinaryPackagePublishingHistory.dateremoved is NULL AND
            Archive.enabled = TRUE
            """ % sqlvalues(self, archive),
            distinct=True,
            clauseTables=[
                'Archive',
                'DistroArchSeries',
                'BinaryPackagePublishingHistory',
                'BinaryPackageRelease']))

        # remove the cache entries for binary packages we no longer want
        for cache in self.getBinaryPackageCaches(archive):
            if cache.binarypackagename not in bpns:
                log.debug(
                    "Removing binary cache for '%s' (%s)"
                    % (cache.name, cache.id))
                cache.destroySelf()

    def updateCompletePackageCache(self, archive, log, ztm, commit_chunk=500):
        """See `IDistroSeries`."""
        # Do not create cache entries for disabled archives.
        if not archive.enabled:
            return

        # Get the set of package names to deal with.
        bpns = IStore(BinaryPackageName).find(
            BinaryPackageName,
            DistroArchSeries.distroseries == self,
            BinaryPackagePublishingHistory.distroarchseriesID ==
                DistroArchSeries.id,
            BinaryPackagePublishingHistory.archive == archive,
            BinaryPackagePublishingHistory.binarypackagereleaseID ==
                BinaryPackageRelease.id,
            BinaryPackageRelease.binarypackagename == BinaryPackageName.id,
            BinaryPackagePublishingHistory.dateremoved == None).config(
                distinct=True).order_by(BinaryPackageName.name)

        number_of_updates = 0
        chunk_size = 0
        for bpn in bpns:
            log.debug("Considering binary '%s'" % bpn.name)
            self.updatePackageCache(bpn, archive, log)
            number_of_updates += 1
            chunk_size += 1
            if chunk_size == commit_chunk:
                chunk_size = 0
                log.debug("Committing")
                ztm.commit()

        return number_of_updates

    def updatePackageCache(self, binarypackagename, archive, log):
        """See `IDistroSeries`."""

        # get the set of published binarypackagereleases
        bprs = IStore(BinaryPackageRelease).find(
            BinaryPackageRelease,
            BinaryPackageRelease.binarypackagename == binarypackagename,
            BinaryPackageRelease.id ==
                BinaryPackagePublishingHistory.binarypackagereleaseID,
            BinaryPackagePublishingHistory.distroarchseriesID ==
                DistroArchSeries.id,
            DistroArchSeries.distroseries == self,
            BinaryPackagePublishingHistory.archive == archive,
            BinaryPackagePublishingHistory.dateremoved == None)
        bprs = bprs.order_by(Desc(BinaryPackageRelease.datecreated))
        bprs = bprs.config(distinct=True)

        if bprs.count() == 0:
            log.debug("No binary releases found.")
            return

        # find or create the cache entry
        cache = DistroSeriesPackageCache.selectOne("""
            distroseries = %s AND
            archive = %s AND
            binarypackagename = %s
            """ % sqlvalues(self, archive, binarypackagename))
        if cache is None:
            log.debug("Creating new binary cache entry.")
            cache = DistroSeriesPackageCache(
                archive=archive,
                distroseries=self,
                binarypackagename=binarypackagename)

        # make sure the cached name, summary and description are correct
        cache.name = binarypackagename.name
        cache.summary = bprs[0].summary
        cache.description = bprs[0].description

        # get the sets of binary package summaries, descriptions. there is
        # likely only one, but just in case...

        summaries = set()
        descriptions = set()
        for bpr in bprs:
            log.debug("Considering binary version %s" % bpr.version)
            summaries.add(bpr.summary)
            descriptions.add(bpr.description)

        # and update the caches
        cache.summaries = ' '.join(sorted(summaries))
        cache.descriptions = ' '.join(sorted(descriptions))

    def searchPackages(self, text):
        """See `IDistroSeries`."""

        store = getUtility(IStoreSelector).get(MAIN_STORE, SLAVE_FLAVOR)
        find_spec = (
            DistroSeriesPackageCache,
            BinaryPackageName,
            SQL('rank(fti, ftq(%s)) AS rank' % sqlvalues(text))
            )
        origin = [
            DistroSeriesPackageCache,
            Join(
                BinaryPackageName,
                DistroSeriesPackageCache.binarypackagename ==
                    BinaryPackageName.id
                )
            ]

        # Note: When attempting to convert the query below into straight
        # Storm expressions, a 'tuple index out-of-range' error was always
        # raised.
        package_caches = store.using(*origin).find(
            find_spec,
            """DistroSeriesPackageCache.distroseries = %s AND
            DistroSeriesPackageCache.archive IN %s AND
            (fti @@ ftq(%s) OR
            DistroSeriesPackageCache.name ILIKE '%%' || %s || '%%')
            """ % (quote(self),
                   quote(self.distribution.all_distro_archive_ids),
                   quote(text), quote_like(text))
            ).config(distinct=True)

        # Create a function that will decorate the results, converting
        # them from the find_spec above into a DSBP:
        def result_to_dsbp((cache, binary_package_name, rank)):
            return DistroSeriesBinaryPackage(
                distroseries=cache.distroseries,
                binarypackagename=binary_package_name,
                cache=cache)

        # Return the decorated result set so the consumer of these
        # results will only see DSBPs
        return DecoratedResultSet(package_caches, result_to_dsbp)

    def newArch(self, architecturetag, processorfamily, official, owner,
                supports_virtualized=False):
        """See `IDistroSeries`."""
        distroarchseries = DistroArchSeries(
            architecturetag=architecturetag, processorfamily=processorfamily,
            official=official, distroseries=self, owner=owner,
            supports_virtualized=supports_virtualized)
        return distroarchseries

    def newMilestone(self, name, dateexpected=None, summary=None,
                     code_name=None):
        """See `IDistroSeries`."""
        return Milestone(
            name=name, code_name=code_name,
            dateexpected=dateexpected, summary=summary,
            distribution=self.distribution, distroseries=self)

    def getLatestUploads(self):
        """See `IDistroSeries`."""
        query = """
        sourcepackagerelease.id=packageuploadsource.sourcepackagerelease
        AND sourcepackagerelease.sourcepackagename=sourcepackagename.id
        AND packageuploadsource.packageupload=packageupload.id
        AND packageupload.status=%s
        AND packageupload.distroseries=%s
        AND packageupload.archive IN %s
        """ % sqlvalues(
                PackageUploadStatus.DONE,
                self,
                self.distribution.all_distro_archive_ids)

        last_uploads = SourcePackageRelease.select(
            query, limit=5, prejoins=['sourcepackagename'],
            clauseTables=['SourcePackageName', 'PackageUpload',
                          'PackageUploadSource'],
            orderBy=['-packageupload.id'])

        distro_sprs = [
            self.getSourcePackageRelease(spr) for spr in last_uploads]

        return distro_sprs

    def createQueueEntry(self, pocket, changesfilename, changesfilecontent,
                         archive, signing_key=None):
        """See `IDistroSeries`."""
        # We store the changes file in the librarian to avoid having to
        # deal with broken encodings in these files; this will allow us
        # to regenerate these files as necessary.
        #
        # The use of StringIO here should be safe: we do not encoding of
        # the content in the changes file (as doing so would be guessing
        # at best, causing unpredictable corruption), and simply pass it
        # off to the librarian.

        # The PGP signature is stripped from all changesfiles for PPAs
        # to avoid replay attacks (see bug 159304).
        if archive.is_ppa:
            signed_message = signed_message_from_string(changesfilecontent)
            if signed_message is not None:
                # Overwrite `changesfilecontent` with the text stripped
                # of the PGP signature.
                new_content = signed_message.signedContent
                if new_content is not None:
                    changesfilecontent = signed_message.signedContent

        changes_file = getUtility(ILibraryFileAliasSet).create(
            changesfilename, len(changesfilecontent),
            StringIO(changesfilecontent), 'text/plain',
            restricted=archive.private)

        return PackageUpload(
            distroseries=self, status=PackageUploadStatus.NEW,
            pocket=pocket, archive=archive,
            changesfile=changes_file, signing_key=signing_key)

    def getPackageUploadQueue(self, state):
        """See `IDistroSeries`."""
        return PackageUploadQueue(self, state)

    def getPackageUploads(self, created_since_date=None, status=None,
                          archive=None, pocket=None, custom_type=None):
        """See `IDistroSeries`."""
        return getUtility(IPackageUploadSet).getAll(
            self, created_since_date, status, archive, pocket, custom_type)

    def getQueueItems(self, status=None, name=None, version=None,
                      exact_match=False, pocket=None, archive=None):
        """See `IDistroSeries`."""
        # XXX Julian 2009-07-02 bug=394645
        # This method is partially deprecated by getPackageUploads(),
        # see the bug for more info.

        default_clauses = ["""
            packageupload.distroseries = %s""" % sqlvalues(self)]

        # Restrict result to given archives.
        archives = self.distribution.getArchiveIDList(archive)

        default_clauses.append("""
        packageupload.archive IN %s""" % sqlvalues(archives))

        # restrict result to a given pocket
        if pocket is not None:
            if not isinstance(pocket, list):
                pocket = [pocket]
            default_clauses.append("""
            packageupload.pocket IN %s""" % sqlvalues(pocket))

        # XXX cprov 2006-06-06:
        # We may reorganise this code, creating some new methods provided
        # by IPackageUploadSet, as: getByStatus and getByName.
        if not status:
            assert not version and not exact_match
            return PackageUpload.select(
                " AND ".join(default_clauses), orderBy=['-id'])

        if not isinstance(status, list):
            status = [status]

        default_clauses.append("""
        packageupload.status IN %s""" % sqlvalues(status))

        if not name:
            assert not version and not exact_match
            return PackageUpload.select(
                " AND ".join(default_clauses), orderBy=['-id'])

        source_where_clauses = default_clauses + ["""
            packageupload.id = packageuploadsource.packageupload
            """]

        build_where_clauses = default_clauses + ["""
            packageupload.id = packageuploadbuild.packageupload
            """]

        custom_where_clauses = default_clauses + ["""
            packageupload.id = packageuploadcustom.packageupload
            """]

        # modify source clause to lookup on sourcepackagerelease
        source_where_clauses.append("""
            packageuploadsource.sourcepackagerelease =
            sourcepackagerelease.id""")
        source_where_clauses.append(
            "sourcepackagerelease.sourcepackagename = sourcepackagename.id")

        # modify build clause to lookup on binarypackagerelease
        build_where_clauses.append(
            "packageuploadbuild.build = binarypackagerelease.build")
        build_where_clauses.append(
            "binarypackagerelease.binarypackagename = binarypackagename.id")

        # modify custom clause to lookup on libraryfilealias
        custom_where_clauses.append(
            "packageuploadcustom.libraryfilealias = "
            "libraryfilealias.id")

        # attempt to exact or similar names in builds, sources and custom
        if exact_match:
            source_where_clauses.append(
                "sourcepackagename.name = '%s'" % name)
            build_where_clauses.append("binarypackagename.name = '%s'" % name)
            custom_where_clauses.append(
                "libraryfilealias.filename='%s'" % name)
        else:
            source_where_clauses.append(
                "sourcepackagename.name LIKE '%%' || %s || '%%'"
                % quote_like(name))

            build_where_clauses.append(
                "binarypackagename.name LIKE '%%' || %s || '%%'"
                % quote_like(name))

            custom_where_clauses.append(
                "libraryfilealias.filename LIKE '%%' || %s || '%%'"
                % quote_like(name))

        # attempt for given version argument, except by custom
        if version:
            # exact or similar matches
            if exact_match:
                source_where_clauses.append(
                    "sourcepackagerelease.version = '%s'" % version)
                build_where_clauses.append(
                    "binarypackagerelease.version = '%s'" % version)
            else:
                source_where_clauses.append(
                    "sourcepackagerelease.version LIKE '%%' || %s || '%%'"
                    % quote_like(version))
                build_where_clauses.append(
                    "binarypackagerelease.version LIKE '%%' || %s || '%%'"
                    % quote_like(version))

        source_clauseTables = [
            'PackageUploadSource',
            'SourcePackageRelease',
            'SourcePackageName',
            ]
        source_orderBy = ['-sourcepackagerelease.dateuploaded']

        build_clauseTables = [
            'PackageUploadBuild',
            'BinaryPackageRelease',
            'BinaryPackageName',
            ]
        build_orderBy = ['-binarypackagerelease.datecreated']

        custom_clauseTables = [
            'PackageUploadCustom',
            'LibraryFileAlias',
            ]
        custom_orderBy = ['-LibraryFileAlias.id']

        source_where_clause = " AND ".join(source_where_clauses)
        source_results = PackageUpload.select(
            source_where_clause, clauseTables=source_clauseTables,
            orderBy=source_orderBy)

        build_where_clause = " AND ".join(build_where_clauses)
        build_results = PackageUpload.select(
            build_where_clause, clauseTables=build_clauseTables,
            orderBy=build_orderBy)

        custom_where_clause = " AND ".join(custom_where_clauses)
        custom_results = PackageUpload.select(
            custom_where_clause, clauseTables=custom_clauseTables,
            orderBy=custom_orderBy)

        # XXX StuartBishop 2010-03-11 bug=537335
        # This method is attempting to return ordered results but
        # failing. It is also referencing non-existing documentation
        # in the docstring - this method does not exist in the IDistroSeries
        # interface.

        return source_results.union(build_results.union(custom_results))

    def createBug(self, bug_params):
        """See canonical.launchpad.interfaces.IBugTarget."""
        # We don't currently support opening a new bug on an IDistroSeries,
        # because internally bugs are reported against IDistroSeries only when
        # targeted to be fixed in that series, which is rarely the case for a
        # brand new bug report.
        raise NotImplementedError(
            "A new bug cannot be filed directly on a distribution series, "
            "because series are meant for \"targeting\" a fix to a specific "
            "version. It's possible that we may change this behaviour to "
            "allow filing a bug on a distribution series in the "
            "not-too-distant future. For now, you probably meant to file "
            "the bug on the distribution instead.")

    def _getBugTaskContextClause(self):
        """See BugTargetBase."""
        return 'BugTask.distroseries = %s' % sqlvalues(self)

    def initialiseFromParent(self):
        """See `IDistroSeries`."""
        archives = self.distribution.all_distro_archive_ids
        assert self.parent_series is not None, "Parent series must be present"
        assert SourcePackagePublishingHistory.select("""
            Distroseries = %s AND
            Archive IN %s""" % sqlvalues(self.id, archives)).count() == 0, (
            "Source Publishing must be empty")
        for arch in self.architectures:
            assert BinaryPackagePublishingHistory.select("""
            DistroArchSeries = %s AND
            Archive IN %s""" % sqlvalues(arch, archives)).count() == 0, (
                "Binary Publishing must be empty")
            try:
                parent_arch = self.parent_series[arch.architecturetag]
                assert parent_arch.processorfamily == arch.processorfamily, (
                       "The arch tags must match the processor families.")
            except KeyError:
                raise AssertionError("Parent series lacks %s" % (
                    arch.architecturetag))
        assert self.nominatedarchindep is not None, (
               "Must have a nominated archindep architecture.")
        assert self.components.count() == 0, (
               "Component selections must be empty.")
        assert self.sections.count() == 0, (
               "Section selections must be empty.")

        # MAINTAINER: dsilvers: 20051031
        # Here we go underneath the SQLObject caching layers in order to
        # generate what will potentially be tens of thousands of rows
        # in various tables. Thus we flush pending updates from the SQLObject
        # layer, perform our work directly in the transaction and then throw
        # the rest of the SQLObject cache away to make sure it hasn't cached
        # anything that is no longer true.

        # Prepare for everything by flushing updates to the database.
        flush_database_updates()
        cur = cursor()

        # Perform the copies
        self._copy_component_section_and_format_selections(cur)

        # Prepare the list of distroarchseries for which binary packages
        # shall be copied.
        distroarchseries_list = []
        for arch in self.architectures:
            parent_arch = self.parent_series[arch.architecturetag]
            distroarchseries_list.append((parent_arch, arch))
        # Now copy source and binary packages.
        self._copy_publishing_records(distroarchseries_list)
        self._copy_lucille_config(cur)
        self._copy_packaging_links(cur)

        # Finally, flush the caches because we've altered stuff behind the
        # back of sqlobject.
        flush_database_caches()

    def _copy_lucille_config(self, cur):
        """Copy all lucille related configuration from our parent series."""
        cur.execute('''
            UPDATE DistroSeries SET lucilleconfig=(
                SELECT pdr.lucilleconfig FROM DistroSeries AS pdr
                WHERE pdr.id = %s)
            WHERE id = %s
            ''' % sqlvalues(self.parent_series.id, self.id))

    def _copy_publishing_records(self, distroarchseries_list):
        """Copy the publishing records from the parent arch series
        to the given arch series in ourselves.

        We copy all PENDING and PUBLISHED records as PENDING into our own
        publishing records.

        We copy only the RELEASE pocket in the PRIMARY and PARTNER
        archives.
        """
        archive_set = getUtility(IArchiveSet)

        for archive in self.parent_series.distribution.all_distro_archives:
            # We only want to copy PRIMARY and PARTNER archives.
            if archive.purpose not in MAIN_ARCHIVE_PURPOSES:
                continue

            # XXX cprov 20080612: Implicitly creating a PARTNER archive for
            # the destination distroseries is bad. Why are we copying
            # partner to a series in another distribution anyway ?
            # See bug #239807 for further information.
            target_archive = archive_set.getByDistroPurpose(
                self.distribution, archive.purpose)
            if target_archive is None:
                target_archive = archive_set.new(
                    distribution=self.distribution, purpose=archive.purpose,
                    owner=self.distribution.owner)

            origin = PackageLocation(
                archive, self.parent_series.distribution, self.parent_series,
                PackagePublishingPocket.RELEASE)
            destination = PackageLocation(
                target_archive, self.distribution, self,
                PackagePublishingPocket.RELEASE)
            clone_packages(origin, destination, distroarchseries_list)

    def _copy_component_section_and_format_selections(self, cur):
        """Copy the section, component and format selections from the parent
        distro series into this one.
        """
        # Copy the component selections
        cur.execute('''
            INSERT INTO ComponentSelection (distroseries, component)
            SELECT %s AS distroseries, cs.component AS component
            FROM ComponentSelection AS cs WHERE cs.distroseries = %s
            ''' % sqlvalues(self.id, self.parent_series.id))
        # Copy the section selections
        cur.execute('''
            INSERT INTO SectionSelection (distroseries, section)
            SELECT %s as distroseries, ss.section AS section
            FROM SectionSelection AS ss WHERE ss.distroseries = %s
            ''' % sqlvalues(self.id, self.parent_series.id))
        # Copy the source format selections
        cur.execute('''
            INSERT INTO SourcePackageFormatSelection (distroseries, format)
            SELECT %s as distroseries, spfs.format AS format
            FROM SourcePackageFormatSelection AS spfs
            WHERE spfs.distroseries = %s
            ''' % sqlvalues(self.id, self.parent_series.id))

    def _copy_packaging_links(self, cur):
        """Copy the packaging links from the parent series to this one."""
        cur.execute("""
            INSERT INTO
                Packaging(
                    distroseries, sourcepackagename, productseries,
                    packaging, owner)
            SELECT
                ChildSeries.id,
                Packaging.sourcepackagename,
                Packaging.productseries,
                Packaging.packaging,
                Packaging.owner
            FROM
                Packaging
                -- Joining the parent distroseries permits the query to build
                -- the data set for the series being updated, yet results are
                -- in fact the data from the original series.
                JOIN Distroseries ChildSeries
                    ON Packaging.distroseries = ChildSeries.parent_series
            WHERE
                -- Select only the packaging links that are in the parent
                -- that are not in the child.
                ChildSeries.id = %s
                AND Packaging.sourcepackagename in (
                    SELECT sourcepackagename
                    FROM Packaging
                    WHERE distroseries in (
                        SELECT id
                        FROM Distroseries
                        WHERE id = ChildSeries.parent_series
                        )
                    EXCEPT
                    SELECT sourcepackagename
                    FROM Packaging
                    WHERE distroseries in (
                        SELECT id
                        FROM Distroseries
                        WHERE id = ChildSeries.id
                        )
                    )
            """ % self.id)

    def copyTranslationsFromParent(self, transaction, logger=None):
        """See `IDistroSeries`."""
        if logger is None:
            logger = logging

        assert self.defer_translation_imports, (
            "defer_translation_imports not set!"
            " That would corrupt translation data mixing new imports"
            " with the information being copied.")

        assert self.hide_all_translations, (
            "hide_all_translations not set!"
            " That would allow users to see and modify incomplete"
            " translation state.")

        flush_database_updates()
        flush_database_caches()
        copy_active_translations(self, transaction, logger)

    def getPOFileContributorsByLanguage(self, language):
        """See `IDistroSeries`."""
        contributors = IStore(Person).find(
            Person,
            POFileTranslator.personID == Person.id,
            POFile.id == POFileTranslator.pofileID,
            POFile.language == language,
            POTemplate.id == POFile.potemplateID,
            POTemplate.distroseries == self,
            POTemplate.iscurrent == True)
        contributors = contributors.order_by(*Person._storm_sortingColumns)
        contributors = contributors.config(distinct=True)
        return contributors

    def getPendingPublications(self, archive, pocket, is_careful):
        """See ICanPublishPackages."""
        queries = ['distroseries = %s' % sqlvalues(self)]

        # Query main archive for this distroseries
        queries.append('archive=%s' % sqlvalues(archive))

        # Careful publishing should include all PUBLISHED rows, normal run
        # only includes PENDING ones.
        statuses = [PackagePublishingStatus.PENDING]
        if is_careful:
            statuses.append(PackagePublishingStatus.PUBLISHED)
        queries.append('status IN %s' % sqlvalues(statuses))

        # Restrict to a specific pocket.
        queries.append('pocket = %s' % sqlvalues(pocket))

        # Exclude RELEASE pocket if the distroseries was already released,
        # since it should not change for main archive.
        # We allow RELEASE publishing for PPAs.
        # We also allow RELEASE publishing for partner.
        if (not self.isUnstable() and
            not archive.allowUpdatesToReleasePocket()):
            queries.append(
            'pocket != %s' % sqlvalues(PackagePublishingPocket.RELEASE))

        publications = SourcePackagePublishingHistory.select(
            " AND ".join(queries), orderBy="-id")

        return publications

    def publish(self, diskpool, log, archive, pocket, is_careful=False):
        """See ICanPublishPackages."""
        log.debug("Publishing %s-%s" % (self.title, pocket.name))
        log.debug("Attempting to publish pending sources.")

        dirty_pockets = set()
        for spph in self.getPendingPublications(archive, pocket, is_careful):
            if not self.checkLegalPocket(spph, is_careful, log):
                continue
            spph.publish(diskpool, log)
            dirty_pockets.add((self.name, spph.pocket))

        # propagate publication request to each distroarchseries.
        for dar in self.architectures:
            more_dirt = dar.publish(
                diskpool, log, archive, pocket, is_careful)
            dirty_pockets.update(more_dirt)

        return dirty_pockets

    def checkLegalPocket(self, publication, is_careful, log):
        """Check if the publication can happen in the archive."""
        # 'careful' mode re-publishes everything:
        if is_careful:
            return True

        # PPA and PARTNER allow everything.
        if publication.archive.allowUpdatesToReleasePocket():
            return True

        # FROZEN state also allow all pockets to be published.
        if self.status == SeriesStatus.FROZEN:
            return True

        # If we're not republishing, we want to make sure that
        # we're not publishing packages into the wrong pocket.
        # Unfortunately for careful mode that can't hold true
        # because we indeed need to republish everything.
        if (self.isUnstable() and
            publication.pocket != PackagePublishingPocket.RELEASE):
            log.error("Tried to publish %s (%s) into a non-release "
                      "pocket on unstable series %s, skipping"
                      % (publication.displayname, publication.id,
                         self.displayname))
            return False
        if (not self.isUnstable() and
            publication.pocket == PackagePublishingPocket.RELEASE):
            log.error("Tried to publish %s (%s) into release pocket "
                      "on stable series %s, skipping"
                      % (publication.displayname, publication.id,
                         self.displayname))
            return False

        return True

    @property
    def main_archive(self):
        return self.distribution.main_archive

    def getTranslationTemplates(self):
        """See `IHasTranslationTemplates`."""
        result = POTemplate.selectBy(distroseries=self,
                                     orderBy=['-priority', 'name'])
        return shortlist(result, 2000)

    def getCurrentTranslationTemplates(self, just_ids=False):
        """See `IHasTranslationTemplates`."""
        store = Store.of(self)
        if just_ids:
            looking_for = POTemplate.id
        else:
            looking_for = POTemplate

        # Select all current templates for this series, if the Product
        # actually uses Launchpad Translations.  Otherwise, return an
        # empty result.
        result = store.find(looking_for, And(
            self.distribution.official_rosetta == True,
            POTemplate.iscurrent == True,
            POTemplate.distroseries == self))
        return result.order_by(['-POTemplate.priority', 'POTemplate.name'])

    def getObsoleteTranslationTemplates(self):
        """See `IHasTranslationTemplates`."""
        result = POTemplate.select('''
            distroseries = %s AND
            distroseries = DistroSeries.id AND
            DistroSeries.distribution = Distribution.id AND
            (iscurrent IS FALSE OR Distribution.official_rosetta IS FALSE)
            ''' % sqlvalues(self),
            clauseTables = ['DistroSeries', 'Distribution'],
            orderBy=['-priority', 'name'])
        return shortlist(result, 300)

    def getSuite(self, pocket):
        """See `IDistroSeries`."""
        if pocket == PackagePublishingPocket.RELEASE:
            return self.name
        else:
            return '%s%s' % (self.name, pocketsuffix[pocket])

    def isSourcePackageFormatPermitted(self, format):
        return getUtility(
            ISourcePackageFormatSelectionSet).getBySeriesAndFormat(
                self, format) is not None


class DistroSeriesSet:
    implements(IDistroSeriesSet)

    def get(self, distroseriesid):
        """See `IDistroSeriesSet`."""
        return DistroSeries.get(distroseriesid)

    def translatables(self):
        """See `IDistroSeriesSet`."""
        store = getUtility(IStoreSelector).get(MAIN_STORE, SLAVE_FLAVOR)
        # Join POTemplate distinctly to only get entries with available
        # translations.
        result_set = store.using((DistroSeries, POTemplate)).find(
            DistroSeries,
            DistroSeries.hide_all_translations == False,
<<<<<<< HEAD
            DistroSeries.id == POTemplate.distroseriesID)
        result_set = result_set.config(distinct=True)
=======
            DistroSeries.id == POTemplate.distroseriesID).config(
                distinct=True)
>>>>>>> 6ab38365
        # XXX: henninge 2009-02-11 bug=217644: Convert to sequence right here
        # because ResultSet reports a wrong count() when using DISTINCT. Also
        # ResultSet does not implement __len__(), which would make it more
        # like a sequence.
        return list(result_set)

    def findByName(self, name):
        """See `IDistroSeriesSet`."""
        return DistroSeries.selectBy(name=name)

    def queryByName(self, distribution, name):
        """See `IDistroSeriesSet`."""
        return DistroSeries.selectOneBy(distribution=distribution, name=name)

    def findByVersion(self, version):
        """See `IDistroSeriesSet`."""
        return DistroSeries.selectBy(version=version)

    def _parseSuite(self, suite):
        """Parse 'suite' into a series name and a pocket."""
        tokens = suite.rsplit('-', 1)
        if len(tokens) == 1:
            return suite, PackagePublishingPocket.RELEASE
        series, pocket = tokens
        try:
            pocket = PackagePublishingPocket.items[pocket.upper()]
        except KeyError:
            # No such pocket. Probably trying to get a hyphenated series name.
            return suite, PackagePublishingPocket.RELEASE
        else:
            return series, pocket

    def fromSuite(self, distribution, suite):
        """See `IDistroSeriesSet`."""
        series_name, pocket = self._parseSuite(suite)
        series = distribution.getSeries(series_name)
        return series, pocket

    def search(self, distribution=None, isreleased=None, orderBy=None):
        """See `IDistroSeriesSet`."""
        where_clause = ""
        if distribution is not None:
            where_clause += "distribution = %s" % sqlvalues(distribution.id)
        if isreleased is not None:
            if where_clause:
                where_clause += " AND "
            if isreleased:
                # The query is filtered on released releases.
                where_clause += "releasestatus in (%s, %s)" % sqlvalues(
                    SeriesStatus.CURRENT,
                    SeriesStatus.SUPPORTED)
            else:
                # The query is filtered on unreleased releases.
                where_clause += "releasestatus in (%s, %s, %s)" % sqlvalues(
                    SeriesStatus.EXPERIMENTAL,
                    SeriesStatus.DEVELOPMENT,
                    SeriesStatus.FROZEN)
        if orderBy is not None:
            return DistroSeries.select(where_clause, orderBy=orderBy)
        else:
            return DistroSeries.select(where_clause)<|MERGE_RESOLUTION|>--- conflicted
+++ resolved
@@ -1945,13 +1945,8 @@
         result_set = store.using((DistroSeries, POTemplate)).find(
             DistroSeries,
             DistroSeries.hide_all_translations == False,
-<<<<<<< HEAD
             DistroSeries.id == POTemplate.distroseriesID)
         result_set = result_set.config(distinct=True)
-=======
-            DistroSeries.id == POTemplate.distroseriesID).config(
-                distinct=True)
->>>>>>> 6ab38365
         # XXX: henninge 2009-02-11 bug=217644: Convert to sequence right here
         # because ResultSet reports a wrong count() when using DISTINCT. Also
         # ResultSet does not implement __len__(), which would make it more
