== Create a new merge proposal ==

Branch merge proposals can be created through the API.

    >>> from canonical.launchpad.testing.pages import webservice_for_person
    >>> from canonical.launchpad.webapp.interfaces import OAuthPermission
    >>> from lazr.restful.testing.webservice import pprint_entry
    >>> login('admin@canonical.com')
    >>> target = factory.makeBranch()

    >>> from canonical.launchpad.webapp.servers import WebServiceTestRequest
    >>> request = WebServiceTestRequest(version="beta")
    >>> request.processInputs()

    >>> from lazr.restful.utils import get_current_web_service_request
    >>> request = get_current_web_service_request()

    >>> def fix_url(url):
    ...     """Convert a browser request to a web service client request.
    ...     This is a bit of a hack, but it's the simplest way to get a
    ...     URL that the web service client will respect."""
    ...     return url.replace("launchpad.dev/api/", "api.launchpad.dev/")

    >>> target_url = fix_url(str(canonical_url(
    ...     target, request=request, rootsite='api')))
    >>> source = factory.makeBranchTargetBranch(target.target)
    >>> source_url = fix_url(str(
    ...     canonical_url(source, request=request, rootsite='api')))
    >>> prerequisite = factory.makeBranchTargetBranch(target.target)
    >>> prerequisite_url = fix_url(str(canonical_url(
    ...     prerequisite, request=request, rootsite='api')))
    >>> registrant = source.registrant
    >>> reviewer_url = fix_url(str(canonical_url(
    ...     factory.makePerson(), request=request, rootsite='api')))
    >>> logout()
    >>> registrant_webservice = webservice_for_person(
    ...     registrant, permission=OAuthPermission.WRITE_PUBLIC)
    >>> bmp_result = registrant_webservice.named_post(
    ...     source_url, 'createMergeProposal', target_branch=target_url,
    ...     prerequisite_branch=prerequisite_url,
    ...     initial_comment='Merge\nit!', needs_review=True,
    ...     commit_message='It was merged!\n', reviewers=[reviewer_url],
    ...     review_types=['green'])
    >>> bmp_url = bmp_result.getHeader('Location')
    >>> bmp = registrant_webservice.get(bmp_url).jsonBody()
    >>> pprint_entry(bmp)
    address: u'mp+...@code.launchpad.dev'
    all_comments_collection_link:
        u'http://api.launchpad.dev/devel/~.../+merge/.../all_comments'
    commit_message: u'It was merged!\n'
    date_created: u'...'
    date_merged: None
    date_queued: None
    date_review_requested: u'...'
    date_reviewed: None
    description: u'Merge\nit!'
    merge_reporter_link: None
    merged_revno: None
    prerequisite_branch_link: u'http://api.launchpad.dev/devel/~...'
    preview_diff_link: None
    private: False
    queue_position: None
    queue_status: u'Needs review'
    queued_revid: None
    queuer_link: None
    registrant_link: u'http://api.launchpad.dev/devel/~person-name...'
    resource_type_link:
        u'http://api.launchpad.dev/devel/#branch_merge_proposal'
    reviewed_revid: None
    reviewer_link: None
    self_link: u'http://api.launchpad.dev/devel/~.../+merge/...'
    source_branch_link: u'http://api.launchpad.dev/devel/~...'
    superseded_by_link: None
    supersedes_link: None
    target_branch_link: u'http://api.launchpad.dev/devel/~...'
    votes_collection_link:
        u'http://api.launchpad.dev/devel/~.../+merge/.../votes'

<<<<<<< HEAD
    >>> all_comments = webservice.get(
    ...     bmp['all_comments_collection_link']).jsonBody()
    >>> pprint_entry(all_comments['entries'][0])
    as_quoted_email: u'> Merge\n> it!'
    branch_merge_proposal_link:
        u'http://api.launchpad.dev/devel/~person-name.../product-name.../branch.../+merge/...'
    id: ...
    message_body: u'Merge\nit!'
    resource_type_link: u'http://api.launchpad.dev/devel/#code_review_comment'
    self_link: u'http://api.launchpad.dev/devel/~person-name.../product-name.../branch.../+merge/.../comments/...'
    title: u'Comment on proposed merge of lp://dev/~person-name.../product-name.../branch... into lp://dev/~person-name.../product-name.../branch...'
    vote: None
    vote_tag: None

=======
>>>>>>> 22048dcd
Our review request is listed in the votes collection.

    >>> votes = webservice.get(
    ...     bmp['votes_collection_link']).jsonBody()
    >>> pprint_entry(votes['entries'][0])
    branch_merge_proposal_link: u'http://api.launchpad.dev/devel/~.../+merge/...'
    comment_link: None
    date_created: u'...'
    is_pending: True
    registrant_link: u'http://api.launchpad.dev/devel/~person-name...'
    resource_type_link: u'http://api.launchpad.dev/devel/#code_review_vote_reference'
    review_type: u'green'
    reviewer_link: u'http://api.launchpad.dev/devel/~person-name...'
    self_link: u'http://api.launchpad.dev/devel/~...'


== Get an existing merge proposal ==

Branch merge proposals can be fetched through the API.

    >>> login('admin@canonical.com')
    >>> fixit_proposal = factory.makeBranchMergeProposal()
    >>> fixit_proposal.source_branch.owner.name = 'source'
    >>> fixit_proposal.source_branch.name = 'fix-it'
    >>> fixit_proposal.target_branch.owner.name = 'target'
    >>> fixit_proposal.target_branch.name = 'trunk'
    >>> fooix = fixit_proposal.source_branch.product
    >>> fooix.name = 'fooix'
    >>> from lp.code.enums import CodeReviewVote
    >>> comment = factory.makeCodeReviewComment(
    ...     subject='Looks good', body='This is great work',
    ...     vote=CodeReviewVote.APPROVE, vote_tag='code',
    ...     merge_proposal=fixit_proposal)
    >>> comment2 = factory.makeCodeReviewComment(
    ...     subject='Not really', body='This is mediocre work.',
    ...     vote=CodeReviewVote.ABSTAIN, parent=comment,
    ...     merge_proposal=fixit_proposal)

    >>> proposal_url = fix_url(canonical_url(
    ...     fixit_proposal, request=request, rootsite='api'))
    >>> new_person = factory.makePerson()
    >>> target_owner = fixit_proposal.target_branch.owner
    >>> logout()

We use the webservice as an unrelated, unprivileged user.

    >>> webservice = webservice_for_person(
    ...     new_person, permission=OAuthPermission.READ_PUBLIC)

    >>> merge_proposal = webservice.get(proposal_url).jsonBody()
    >>> pprint_entry(merge_proposal)
    address: u'mp+...@code.launchpad.dev'
    all_comments_collection_link: u'http://.../~source/fooix/fix-it/+merge/.../all_comments'
    commit_message: None
    date_created: ...
    date_merged: None
    date_queued: None
    date_review_requested: None
    date_reviewed: None
    description: None
    merge_reporter_link: None
    merged_revno: None
    prerequisite_branch_link: None
    preview_diff_link: None
    private: False
    queue_position: None
    queue_status: u'Work in progress'
    queued_revid: None
    queuer_link: None
    registrant_link: u'http://.../~person-name...'
    resource_type_link: u'http://.../#branch_merge_proposal'
    reviewed_revid: None
    reviewer_link: None
    self_link: u'http://.../~source/fooix/fix-it/+merge/...'
    source_branch_link: u'http://.../~source/fooix/fix-it'
    superseded_by_link: None
    supersedes_link: None
    target_branch_link: u'http://.../~target/fooix/trunk'
    votes_collection_link: u'http://.../~source/fooix/fix-it/+merge/.../votes'


== Read the comments ==

The comments on a branch merge proposal are exposed through the API.

    >>> all_comments = webservice.get(
    ...     merge_proposal['all_comments_collection_link']).jsonBody()
    >>> print len(all_comments['entries'])
    2
    >>> pprint_entry(all_comments['entries'][0])
    as_quoted_email: u'> This is great work'
    branch_merge_proposal_link: u'http://.../~source/fooix/fix-it/+merge/...'
    id: ...
    message_body: u'This is great work'
    resource_type_link: u'http://.../#code_review_comment'
    self_link: u'http://.../~source/fooix/fix-it/+merge/.../comments/...'
    title: u'Comment on proposed merge of lp://dev/~source/fooix/fix-it into lp://dev/~target/fooix/trunk'
    vote: u'Approve'
    vote_tag: u'code'

    >>> comment_2 = webservice.named_get(
    ...     merge_proposal['self_link'], 'getComment', id=2).jsonBody()
    >>> pprint_entry(comment_2)
    as_quoted_email: u'> This is mediocre work.'
    branch_merge_proposal_link: u'http://.../~source/fooix/fix-it/+merge/...'
    id: ...
    message_body: u'This is mediocre work.'
    resource_type_link: u'http://.../#code_review_comment'
    self_link: u'http://.../~source/fooix/fix-it/+merge/.../comments/...'
    title: ...
    vote: u'Abstain'
    vote_tag: None


== Check the votes ==

The votes on a branch merge proposal can be checked through the API.

    >>> votes = webservice.get(
    ...     merge_proposal['votes_collection_link']).jsonBody()['entries']
    >>> print len(votes)
    2
    >>> pprint_entry(votes[0])
    branch_merge_proposal_link: u'http://.../~source/fooix/fix-it/+merge/...'
    comment_link: u'http://.../~source/fooix/fix-it/+merge/.../comments/...'
    date_created: u'...'
    is_pending: False
    registrant_link: u'http://.../~person-name...'
    resource_type_link: u'http://.../#code_review_vote_reference'
    review_type: u'code'
    reviewer_link: u'http://.../~person-name...'
    self_link: u'http://.../~source/fooix/fix-it/+merge/.../+review/...'


== Performing a Review ==

A review can be performed through the API.

A review can be requested of the person 'target'.

    >>> reviewer_webservice = webservice_for_person(
    ...     target_owner, permission=OAuthPermission.WRITE_PUBLIC)

    >>> person = webservice.get('/~target').jsonBody()
    >>> reviewer = reviewer_webservice.named_post(
    ...     merge_proposal['self_link'], 'nominateReviewer',
    ...     reviewer=person['self_link'], review_type='code')
    >>> print reviewer
    HTTP/1.1 200 Ok ...
    >>> reviewer_entry = reviewer.jsonBody()
    >>> pprint_entry(reviewer_entry)
    branch_merge_proposal_link: u'http://.../~source/fooix/fix-it/+merge/...'
    comment_link: None
    date_created: u'...'
    is_pending: True
    registrant_link: u'http://.../~target'
    resource_type_link: u'http://.../#code_review_vote_reference'
    review_type: u'code'
    reviewer_link: u'http://.../~target'
    self_link: u'http://.../~source/fooix/fix-it/+merge/.../+review/...'

    >>> vote = reviewer_webservice.get(reviewer_entry['self_link'])
    >>> print vote
    HTTP/1.1 200 Ok ...

Now the code review should be made.

    >>> comment_result = reviewer_webservice.named_post(
    ...     merge_proposal['self_link'], 'createComment',
    ...     subject='Great work', content='This is great work',
    ...     vote=CodeReviewVote.APPROVE.title, review_type='code')
    >>> comment_link = comment_result.getHeader('Location')
    >>> comment = reviewer_webservice.get(comment_link).jsonBody()
    >>> pprint_entry(comment)
    as_quoted_email: u'> This is great work'
    branch_merge_proposal_link: u'http://.../~source/fooix/fix-it/+merge/...'
    id: ...
    message_body: u'This is great work'
    resource_type_link: u'http://.../#code_review_comment'
    self_link: u'http://.../~source/fooix/fix-it/+merge/.../comments/...'
    title: ...
    vote: u'Approve'
    vote_tag: u'code'


In fact, now that the votes indicate approval, we might as well set the merge
proposal status to "Approved" as well.

    >>> _unused = reviewer_webservice.named_post(
    ...     merge_proposal['self_link'], 'setStatus',
    ...     status=u'Approved', revid=u'25')
    >>> merge_proposal = reviewer_webservice.get(
    ...     merge_proposal['self_link']).jsonBody()

    >>> print merge_proposal['queue_status']
    Approved
    >>> print merge_proposal['reviewed_revid']
    25

However, there may have been breakage in the branch, and we need to revert back
to "Work In Progress" and not specify the revision_id.

    >>> _unused = reviewer_webservice.named_post(
    ...     merge_proposal['self_link'], 'setStatus',
    ...     status=u'Work in progress')
    >>> merge_proposal = reviewer_webservice.get(
    ...     merge_proposal['self_link']).jsonBody()

    >>> print merge_proposal['queue_status']
    Work in progress
    >>> print merge_proposal['reviewed_revid']
    None


== Updating the preview diff ==

The merge proposal can now be updated with the diff that reflects what the
merge would look like if the source branch was merged into the target branch.

    >>> diff_content = '''\
    ... === modified file 'fooix.txt'
    ... --- fooix.txt\t2009-01-01 12:00:00 +0000
    ... +++ fooix.txt\t2009-02-02 12:34:56 +0000
    ... @@ -206,7 +206,7 @@
    ...  original
    ... -removed
    ... +added
    ... '''
    >>> response = reviewer_webservice.named_post(
    ...     merge_proposal['self_link'], 'updatePreviewDiff',
    ...     diff_content=diff_content,
    ...     source_revision_id='rev-a',
    ...     target_revision_id='rev-b', conflicts='oh, no conflicts')
    >>> print response
    HTTP/1.1 200 Ok
    ...
    Content-Type: application/json
    Vary: ...
    ...

The diff is now visible through the merge proposal.

    >>> merge_proposal = webservice.get(proposal_url).jsonBody()
    >>> preview_diff = webservice.get(
    ...     merge_proposal['preview_diff_link']).jsonBody()
    >>> pprint_entry(preview_diff)
    added_lines_count: 0
    branch_merge_proposal_link:
      u'http://.../~source/fooix/fix-it/+merge/...'
    conflicts: u'oh, no conflicts'
    diff_lines_count: 7
    diff_text_link:
      u'http://.../~source/fooix/fix-it/+merge/.../+preview-diff/diff_text'
    diffstat: {u'fooix.txt': [0, 0]}
    prerequisite_revision_id: None
    removed_lines_count: 0
    resource_type_link: u'http://.../#preview_diff'
    self_link:
      u'http://.../~source/fooix/fix-it/+merge/.../+preview-diff'
    source_revision_id: u'rev-a'
    stale: True
    target_revision_id: u'rev-b'

It is possible that the diff will be empty.

    >>> response = reviewer_webservice.named_post(
    ...     merge_proposal['self_link'], 'updatePreviewDiff',
    ...     diff_content='',
    ...     diff_stat='', source_revision_id='rev-c',
    ...     target_revision_id='rev-d', conflicts=None)
    >>> print response
    HTTP/1.1 200 Ok
    ...
    Content-Type: application/json
    Vary: ...
    ...

== Getting a Project's Pending Merge Proposals ==

It is possible to view all of a project's merge proposals or filter the
proposals by their status.

    >>> def print_proposal(proposal):
    ...     print proposal['self_link'] + ' - ' + \
    ...         proposal['queue_status']


    >>> proposals = webservice.named_get(
    ...     '/fooix', 'getMergeProposals').jsonBody()
    >>> for proposal in proposals['entries']:
    ...     print_proposal(proposal)
    http://.../~source/fooix/fix-it/+merge/... - Work in progress


Or I can look for anything that is approved.

    >>> login('admin@canonical.com')
    >>> from lp.code.enums import BranchMergeProposalStatus
    >>> fixit_proposal.approveBranch(fixit_proposal.target_branch.owner, '1')
    >>> logout()

    >>> def print_proposals(webservice, url, status=None):
    ...     proposals = webservice.named_get(
    ...         url, 'getMergeProposals',
    ...         status=status).jsonBody()
    ...     for proposal in proposals['entries']:
    ...         print_proposal(proposal)

    >>> print_proposals(
    ...     webservice, url='/fooix',
    ...     status=[BranchMergeProposalStatus.CODE_APPROVED.title])
    http://.../~source/fooix/fix-it/+merge/... - Approved

If the branch is private it is not visible to an unpriveleged user.

    >>> login('admin@canonical.com')
    >>> from zope.security.proxy import removeSecurityProxy
    >>> removeSecurityProxy(fixit_proposal.source_branch).private = True
    >>> branch_owner = fixit_proposal.source_branch.owner
    >>> logout()

    >>> print_proposals(
    ...     webservice, url='/fooix',
    ...     status=[BranchMergeProposalStatus.CODE_APPROVED.title])

If we get a webservice for the owner of the source branch, then they can see
the proposal if they have allowed the API to access private bits.

    >>> service = webservice_for_person(
    ...     branch_owner, permission=OAuthPermission.READ_PRIVATE)
    >>> print_proposals(
    ...     service, url='/fooix',
    ...     status=[BranchMergeProposalStatus.CODE_APPROVED.title])
    http://.../~source/fooix/fix-it/+merge/... - Approved

    >>> login('admin@canonical.com')
    >>> removeSecurityProxy(fixit_proposal.source_branch).private = False
    >>> logout()


== Getting a Person's Pending Merge Proposals ==

It is possible to view all of a person's merge proposals or filter their
proposals by their status.

    >>> proposals = webservice.named_get('/~source', 'getMergeProposals',
    ...     ).jsonBody()
    >>> print_proposals(service, url='/~source')
    http://.../~source/fooix/fix-it/+merge/... - Approved

The person's proposals can also be filtered by status.

    >>> login('admin@canonical.com')
    >>> fixit_proposal.rejectBranch(fixit_proposal.target_branch.owner, '1')
    >>> logout()

    >>> print_proposals(webservice, url='/~source',
    ...     status=[BranchMergeProposalStatus.REJECTED.title])
    http://.../~source/fooix/fix-it/+merge/... - Rejected


== Getting a Project Group's Merge Proposals ==

Getting the merge proposals for a project group will get all the proposals for all
the projects that are part of the project group.

    >>> login('admin@canonical.com')
    >>> project = factory.makeProject(name='widgets')
    >>> fooix.project = project
    >>> blob = factory.makeProduct(name='blob', project=project)
    >>> proposal = factory.makeBranchMergeProposal(
    ...     product=blob, set_state=BranchMergeProposalStatus.NEEDS_REVIEW)
    >>> proposal.source_branch.owner.name = 'mary'
    >>> proposal.source_branch.name = 'bar'
    >>> logout()

By default only work in progress, needs review and approved proposals are
returned.

    >>> print_proposals(webservice, url='/widgets')
    http://.../~mary/blob/bar/+merge/... - Needs review

The proposals can also be filtered by status.

    >>> print_proposals(webservice, url='/widgets',
    ...     status=[BranchMergeProposalStatus.REJECTED.title])
    http://.../~source/fooix/fix-it/+merge/... - Rejected

== Getting Merge Proposals a Person has been Asked To Review ==

It's good to be able to find out which proposals you have been asked to
review.

    >>> login('admin@canonical.com')
    >>> from lp.code.enums import BranchMergeProposalStatus
    >>> fixit_proposal.requestReview()
    >>> logout()

    >>> proposals = webservice.named_get('/~target', 'getRequestedReviews'
    ...     ).jsonBody()
    >>> for proposal in proposals['entries']:
    ...     print_proposal(proposal)
    http://.../~source/fooix/fix-it/+merge/2 - Needs review
<|MERGE_RESOLUTION|>--- conflicted
+++ resolved
@@ -76,23 +76,6 @@
     votes_collection_link:
         u'http://api.launchpad.dev/devel/~.../+merge/.../votes'
 
-<<<<<<< HEAD
-    >>> all_comments = webservice.get(
-    ...     bmp['all_comments_collection_link']).jsonBody()
-    >>> pprint_entry(all_comments['entries'][0])
-    as_quoted_email: u'> Merge\n> it!'
-    branch_merge_proposal_link:
-        u'http://api.launchpad.dev/devel/~person-name.../product-name.../branch.../+merge/...'
-    id: ...
-    message_body: u'Merge\nit!'
-    resource_type_link: u'http://api.launchpad.dev/devel/#code_review_comment'
-    self_link: u'http://api.launchpad.dev/devel/~person-name.../product-name.../branch.../+merge/.../comments/...'
-    title: u'Comment on proposed merge of lp://dev/~person-name.../product-name.../branch... into lp://dev/~person-name.../product-name.../branch...'
-    vote: None
-    vote_tag: None
-
-=======
->>>>>>> 22048dcd
 Our review request is listed in the votes collection.
 
     >>> votes = webservice.get(
