--- conflicted
+++ resolved
@@ -34,19 +34,11 @@
           <ul>
             <li>
               <a href="https://bugs.launchpad.net/malone/">Bug Tracker</a>
-<<<<<<< HEAD
-              (also called Malone)
-            </li>
-            <li>
-              <a href="https://bugs.launchpad.net/rosetta/">Translations</a>
-              (also called Rosetta)
-=======
               (also formerly called Malone)
             </li>
             <li>
               <a href="https://bugs.launchpad.net/rosetta/">Translations</a>
               (also formerly called Rosetta)
->>>>>>> 41f1e0fd
             </li>
             <li>
               <a href="https://bugs.launchpad.net/blueprint/">Blueprints</a>
