--- conflicted
+++ resolved
@@ -129,111 +129,6 @@
     return re_uploaded_files
 
 
-<<<<<<< HEAD
-def is_completely_built(source):
-    """Whether or not a source publication is completely built.
-
-    Check if all builds have quiesced before copying.
-    :param source: context `ISourcePackagePublishingHistory`.
-
-    :return: False if there is, at least, one incomplete build, True
-        otherwise.
-    """
-    for build in source.getBuilds():
-        if build.buildstate in incomplete_building_status:
-            return False
-
-    return True
-=======
-def override_from_ancestry(pub_record):
-    """Set the right published component from publishing ancestry.
-
-    Start with the publishing records and fall back to the original
-    uploaded package if necessary.
-    """
-    if ISourcePackagePublishingHistory.providedBy(pub_record):
-        is_source = True
-        source_package = pub_record.sourcepackagerelease
-        prev_published = pub_record.archive.getPublishedSources(
-            name=source_package.sourcepackagename.name,
-            status=PackagePublishingStatus.PUBLISHED,
-            distroseries=pub_record.distroseries,
-            exact_match=True)
-    elif IBinaryPackagePublishingHistory.providedBy(pub_record):
-        is_source = False
-        binary_package = pub_record.binarypackagerelease
-        prev_published = pub_record.archive.getAllPublishedBinaries(
-            name=binary_package.binarypackagename.name,
-            status=PackagePublishingStatus.PUBLISHED,
-            distroarchseries=pub_record.distroarchseries,
-            exact_match=True)
-    else:
-        raise AssertionError(
-            "pub_record is not one of SourcePackagePublishingHistory or "
-            "BinaryPackagePublishingHistory.")
-
-    if prev_published.count() > 0:
-        # Use the first record (the most recently published).
-        component = prev_published[0].component
-    else:
-        # It's not been published yet, check the original package.
-        if is_source:
-            component = pub_record.sourcepackagerelease.component
-        else:
-            component = pub_record.binarypackagerelease.component
-
-    # We don't want to use changeOverride here because it creates a
-    # new publishing record. This code can be only executed for pending
-    # publishing records.
-    assert pub_record.status == PackagePublishingStatus.PENDING, (
-        "Cannot override published records.")
-    pub_record.secure_record.component = component
-
-
-def compare_sources(source, ancestry):
-    """Compare `ISourcePackagePublishingHistory` records versions.
-
-    :param source: context `ISourcePackagePublishingHistory`.
-    :param ancestry: ancestry `ISourcePackagePublishingHistory`.
-
-    :return: `apt_pkg.VersionCompare(source_version, ancestry_version)`
-        which uses the behaviour as python cmp(); 1 if source_version >
-        ancestry_version, 0 if source_version == ancestry_version, -1 if
-        source_version < ancestry_version.
-    """
-    ancestry_version = ancestry.sourcepackagerelease.version
-    copy_version = source.sourcepackagerelease.version
-    apt_pkg.InitSystem()
-    return apt_pkg.VersionCompare(copy_version, ancestry_version)
-
-
-def get_ancestry_candidate(source, archive, series, pocket):
-    """Find a ancestry candidate in the give location.
-
-    Look for the newest active source publication in the location (archive,
-    series, pocket) with the same name as the given source.
-
-    :param source: context `ISourcePackagePublishingHistory`.
-    :param archive: destination `IArchive`.
-    :param series: destination `IDistroSeries`.
-    :param pocket: destination `PackagePublishingPocket`.
-
-    :return: the corresponding `ISourcePackagePublishingHistory` record if
-        it was found or None.
-    """
-    destination_series_ancestries = archive.getPublishedSources(
-        name=source.sourcepackagerelease.name, exact_match=True,
-        pocket=pocket, distroseries=series,
-        status=active_publishing_status)
-
-    if destination_series_ancestries.count() == 0:
-        return None
-
-    ancestry = destination_series_ancestries[0]
-    return ancestry
->>>>>>> 225affed
-
-
 def check_archive_conflicts(source, archive, series, include_binaries):
     """Check for possible conflicts in the destination archive.
 
