--- conflicted
+++ resolved
@@ -45,22 +45,10 @@
 
     content = Text(
         title=_('Content'),
-<<<<<<< HEAD
-        description=_('The FAQ content. This is in plain text format. '
-                      'Used as an alternative to using an external link.'),
-        required=False)
-
-    url = URIField(
-        title=_('Link'),
-        description=_('A link to a web page explaining the answer in details.'
-                      'Used as an alternative to entering the content.'),
-        allowed_schemes=('http', 'https'),
-=======
         description=_(
             'The FAQ content. This is plain text format. If you want to link'
             'to an external document, simply enter a short description and '
             'the URL to the document..'),
->>>>>>> 063c867a
         required=False)
 
     date_created = Datetime(title=_('Created'), required=True, readonly=True)
@@ -79,10 +67,4 @@
         required=True)
 
     related_questions = Attribute(
-        _('The set of questions linked to this FAQ.'))
-
-    @invariant
-    def urlOrContent(faq):
-        """A FAQ must have either a URL or content."""
-        if faq.url is None and faq.content is None:
-            raise Invalid("An FAQ must have either an URL or content.")+        _('The set of questions linked to this FAQ.'))