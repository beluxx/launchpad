#
# Possible permissions: SELECT, INSERT, UPDATE, EXECUTE
#
# Note that we can't have INSERT only tables if we are using SQLObject, as it
# creates new entries by first doing an insert (to get the id) and then
# issuing an update
[DEFAULT]
# Objects in these schemas are publicly readable or executable. *not* writable
public_schemas=ts2

[public]
# The pubic role is automatically granted to all users by PostgreSQL
type=group
public.person_sort_key(text, text)         = EXECUTE
public.debversion_sort_key(text)           = EXECUTE
public.null_count(anyarray)                = EXECUTE
public.valid_name(text)                    = EXECUTE
public.valid_bug_name(text)                = EXECUTE
public.valid_branch_name(text)             = EXECUTE
public.valid_debian_version(text)          = EXECUTE
public.valid_cve(text)                     = EXECUTE
public.valid_absolute_url(text)            = EXECUTE
public.valid_fingerprint(text)             = EXECUTE
public.valid_keyid(text)                   = EXECUTE
public.valid_regexp(text)                  = EXECUTE
public.sane_version(text)                  = EXECUTE
public.sha1(text)                          = EXECUTE
public.is_blacklisted_name(text)           = EXECUTE
public.is_person(text)                     = EXECUTE
public.is_team(integer)                    = EXECUTE
public.is_team(text)                       = EXECUTE
public.is_printable_ascii(text)            = EXECUTE
public.launchpaddatabaserevision           = SELECT
public.name_blacklist_match(text)          = EXECUTE
public.fticache                            =
public.pillarname                          = SELECT
public._killall_backends(text)             =

[ro]
# A user with full readonly access to the database. Generally used for
# interactive querying
type=user
groups=read

[testadmin]
# A user with full admin privileges used by the test suite
type=user
groups=admin

[launchpad]
# The main Z3 application
type=user
groups=write
public.announcement                     = SELECT, INSERT, UPDATE, DELETE
public.answercontact                    = SELECT, INSERT, UPDATE, DELETE
public.archive                          = SELECT, INSERT, UPDATE
public.archivedependency                = SELECT, INSERT, DELETE
public.binaryandsourcepackagenameview   = SELECT
public.binarypackagepublishinghistory   = SELECT
public.bountysubscription               = SELECT, INSERT, UPDATE, DELETE
public.branchrevision                   = SELECT, DELETE
public.branch                           = SELECT, INSERT, UPDATE, DELETE
public.branchmergeproposal              = SELECT, INSERT, UPDATE, DELETE
public.branchmergerobot                 = SELECT, INSERT, UPDATE, DELETE
public.branchsubscription               = SELECT, INSERT, UPDATE, DELETE
public.branchvisibilitypolicy           = SELECT, INSERT, UPDATE, DELETE
public.branchwithsortkeys               = SELECT
public.bugattachment                    = SELECT, INSERT, UPDATE, DELETE
public.bugbranch                        = SELECT, INSERT, UPDATE, DELETE
public.bugcve                           = SELECT, INSERT, DELETE
public.bugnomination                    = SELECT, UPDATE
public.bugnotification                  = SELECT, INSERT, UPDATE, DELETE
public.bugtag                           = SELECT, INSERT, DELETE
public.codeimport                       = SELECT, INSERT, UPDATE, DELETE
public.codeimportevent                  = SELECT, INSERT, UPDATE
public.codeimporteventdata              = SELECT, INSERT
public.codeimportjob                    = SELECT, INSERT, UPDATE, DELETE
public.codeimportmachine                = SELECT
public.codeimportresult                 = SELECT, INSERT, UPDATE, DELETE
public.continent                        = SELECT
public.cvereference                     = SELECT, INSERT
public.cve                              = SELECT, INSERT, UPDATE
public.distributionbounty               = SELECT, INSERT, UPDATE
public.distributionmirror               = SELECT, INSERT, UPDATE, DELETE
public.distributionsourcepackagecache   = SELECT
public.distroserieslanguage             = SELECT, INSERT, UPDATE
public.distroseriespackagecache         = SELECT
public.emailaddress                     = SELECT, INSERT, UPDATE, DELETE
public.entitlement                      = SELECT, INSERT, UPDATE, DELETE
public.faq                              = SELECT, INSERT, UPDATE, DELETE
public.featuredproject                  = SELECT, INSERT, DELETE
public.hwdevicedriverlink               = SELECT
public.hwdevicenamevariant              = SELECT
public.hwdevice                         = SELECT
public.hwdriver                         = SELECT
public.hwsubmissiondevice               = SELECT
public.hwsubmission                     = SELECT, INSERT, UPDATE
public.hwsystemfingerprint              = SELECT, INSERT
public.hwtestanswerchoice               = SELECT
public.hwtestanswercountdevice          = SELECT
public.hwtestanswercount                = SELECT
public.hwtestanswerdevice               = SELECT
public.hwtestanswer                     = SELECT
public.hwtest                           = SELECT
public.hwvendorid                       = SELECT
public.hwvendorname                     = SELECT
public.karmacache                       = SELECT
public.karmacategory                    = SELECT
public.karmatotalcache                  = SELECT
public.languagepack                     = SELECT, INSERT, UPDATE
public.launchpadstatistic               = SELECT
public.libraryfilealias                 = SELECT, INSERT, UPDATE, DELETE
public.logintoken                       = SELECT, INSERT, UPDATE, DELETE
public.mailinglist                      = SELECT, INSERT, UPDATE, DELETE
public.mailinglistban                   = SELECT, INSERT, UPDATE, DELETE
public.mailinglistsubscription          = SELECT, INSERT, UPDATE, DELETE
public.mentoringoffer                   = SELECT, INSERT, UPDATE, DELETE
public.messagechunk                     = SELECT, INSERT
public.messageapproval                  = SELECT, INSERT, UPDATE, DELETE
public.mirrorcdimagedistroseries        = SELECT, INSERT, DELETE
public.mirrordistroarchseries           = SELECT, INSERT, DELETE, UPDATE
public.mirrordistroseriessource         = SELECT, INSERT, UPDATE, DELETE
public.mirrorproberecord                = SELECT, INSERT, DELETE
public.nameblacklist                    = SELECT, INSERT, UPDATE, DELETE
public.officialbugtag                   = SELECT, INSERT, UPDATE, DELETE
public.openidassociations               = SELECT, INSERT, DELETE
public.openidauthorization              = SELECT, INSERT, UPDATE, DELETE
public.openidrpconfig                   = SELECT, INSERT, UPDATE, DELETE
public.packagebugcontact                = SELECT, INSERT, UPDATE, DELETE
public.packagediff                      = SELECT, INSERT, UPDATE, DELETE
public.packaging                        = SELECT, INSERT, UPDATE, DELETE
public.personlanguage                   = SELECT, INSERT, UPDATE, DELETE
public.personlocation                   = SELECT, INSERT, UPDATE, DELETE
public.poexportrequest                  = SELECT, INSERT, UPDATE, DELETE
public.poexport                         = SELECT
public.pofiletranslator                 = SELECT
public.pofiletranslator                 = SELECT
public.polloption                       = SELECT, INSERT, UPDATE, DELETE
public.poll                             = SELECT, INSERT, UPDATE
public.potexport                        = SELECT
public.productbounty                    = SELECT, INSERT, UPDATE
public.productreleasefile               = SELECT, INSERT, DELETE
public.productreleasefile               = SELECT, INSERT, DELETE
public.projectbounty                    = SELECT, INSERT, UPDATE
public.questionbug                      = SELECT, INSERT, DELETE
public.questionmessage                  = SELECT, INSERT
public.questionreopening                = SELECT, INSERT, UPDATE
public.question                         = SELECT, INSERT, UPDATE
public.questionsubscription             = SELECT, INSERT, UPDATE, DELETE
public.requestedcds                     = SELECT, INSERT, UPDATE, DELETE
public.revision                         = SELECT
public.revisionauthor                   = SELECT, UPDATE
public.revisionnumber                   = SELECT
public.revisionparent                   = SELECT
public.scriptactivity                   = SELECT, INSERT
public.shipitreport                     = SELECT, INSERT
public.shipment                         = SELECT, INSERT, UPDATE
public.shippingrequest                  = SELECT, INSERT, UPDATE, DELETE
public.shippingrun                      = SELECT, INSERT, UPDATE
public.shockandawe                      = SELECT, INSERT, UPDATE
public.sourcepackagepublishinghistory   = SELECT
public.specificationbranch              = SELECT, INSERT, UPDATE, DELETE
public.specificationbug                 = SELECT, INSERT, DELETE
public.specificationdependency          = SELECT, INSERT, DELETE
public.specificationfeedback            = SELECT, INSERT, UPDATE, DELETE
public.specificationmessage             = SELECT, INSERT
public.specification                    = SELECT, INSERT, UPDATE
public.specificationsubscription        = SELECT, INSERT, UPDATE, DELETE
public.spokenin                         = SELECT, INSERT, DELETE
public.sprintattendance                 = SELECT, INSERT, UPDATE, DELETE
public.sprint                           = SELECT, INSERT, UPDATE
public.sprintspecification              = SELECT, INSERT, UPDATE, DELETE
public.standardshipitrequest            = SELECT, INSERT, UPDATE, DELETE
public.structuralsubscription           = SELECT, INSERT, UPDATE, DELETE
public.temporaryblobstorage             = SELECT, INSERT, DELETE
public.translationgroup                 = SELECT, INSERT, UPDATE
public.translationimportqueueentry      = SELECT, INSERT, UPDATE, DELETE
public.translationmessage               = SELECT, INSERT, UPDATE
public.translator                       = SELECT, INSERT, UPDATE, DELETE
public.validpersonorteamcache           = SELECT
public.votecast                         = SELECT, INSERT
public.vote                             = SELECT, INSERT, UPDATE
public.wikiname                         = SELECT, INSERT, UPDATE, DELETE

[statistician]
type=user
public.archive                          = SELECT
public.binarypackagename                = SELECT
public.binarypackagepublishinghistory   = SELECT
public.binarypackagerelease             = SELECT
public.branch                           = SELECT
public.bug                              = SELECT
public.bugtask                          = SELECT
public.build                            = SELECT
public.distribution                     = SELECT
public.distributionsourcepackagecache   = SELECT, INSERT, UPDATE, DELETE
public.distroarchseries                 = SELECT, UPDATE
public.distroseries                     = SELECT, UPDATE
public.distroserieslanguage             = SELECT, INSERT, UPDATE, DELETE
public.distroseriespackagecache         = SELECT, INSERT, UPDATE, DELETE
public.language                         = SELECT
public.launchpadstatistic               = SELECT, INSERT, UPDATE, DELETE
public.person                           = SELECT
public.validpersonorteamcache           = SELECT
public.potemplate                       = SELECT
public.pofile                           = SELECT
public.pofiletranslator                 = SELECT
public.pomsgid                          = SELECT
public.potmsgset                        = SELECT
public.product                          = SELECT
public.productseries                    = SELECT
public.question                         = SELECT
public.scriptactivity                   = SELECT, INSERT
public.sourcepackagename                = SELECT
public.sourcepackagepublishinghistory   = SELECT
public.sourcepackagerelease             = SELECT
public.specification                    = SELECT
public.translationmessage               = SELECT, INSERT, UPDATE

[librarian]
type=user
public.libraryfilealias                 = SELECT, INSERT, UPDATE
public.libraryfilecontent               = SELECT, INSERT

[librariangc]
type=user
public.libraryfilealias                 = SELECT, UPDATE, DELETE
public.libraryfilecontent               = SELECT, UPDATE, DELETE
# This user needs select on every table that references LibraryFileAlias
public.binarypackagefile                = SELECT
public.branchmergeproposal              = SELECT
public.bugattachment                    = SELECT
public.build                            = SELECT
public.codeimportresult                 = SELECT
public.distribution                     = SELECT
public.distributionmirror               = SELECT
public.languagepack                     = SELECT
public.hwsubmission                     = SELECT
public.message                          = SELECT
public.messagechunk                     = SELECT
public.messageapproval                  = SELECT
public.mirrorproberecord                = SELECT
public.openidrpconfig                   = SELECT
public.packagediff                      = SELECT
public.packageupload                    = SELECT
public.packageuploadcustom              = SELECT
public.person                           = SELECT
public.pocketchroot                     = SELECT
public.pofile                           = SELECT
public.potemplate                       = SELECT
public.product                          = SELECT
public.productreleasefile               = SELECT
public.project                          = SELECT
public.scriptactivity                   = SELECT, INSERT
public.shipitreport                     = SELECT
public.shippingrun                      = SELECT
public.sprint                           = SELECT
public.sourcepackagereleasefile         = SELECT
public.temporaryblobstorage             = SELECT, DELETE
public.translationimportqueueentry      = SELECT

[productreleasefinder]
# Dyson release import script
type=user
public.product                          = SELECT
public.productseries                    = SELECT
public.productrelease                   = SELECT, INSERT, UPDATE
public.productreleasefile               = SELECT, INSERT, UPDATE
# Needed only because SQLobject does things...
public.person                           = SELECT
# Needed to write to the librarian
public.libraryfilealias                 = SELECT, INSERT
public.libraryfilecontent               = SELECT, INSERT
public.scriptactivity                   = SELECT, INSERT

[pofilestats]
# Translations POFile statistics verification/update script
type=user
public.language                         = SELECT
public.pofile                           = SELECT, UPDATE
public.potemplate                       = SELECT
public.potmsgset                        = SELECT
public.scriptactivity                   = SELECT, INSERT
public.translationmessage               = SELECT

[poimport]
# Rosetta import script
type=user
groups=write
public.scriptactivity                   = SELECT, INSERT
public.translationgroup                 = SELECT
public.translationimportqueueentry      = SELECT, DELETE
public.translationmessage               = SELECT, INSERT, UPDATE
public.translator                       = SELECT
public.validpersonorteamcache           = SELECT

[poexport]
# Rosetta export script
type=user
public.distribution                     = SELECT
public.distroseries                     = SELECT
public.emailaddress                     = SELECT
public.language                         = SELECT
public.libraryfilealias                 = SELECT, INSERT
public.libraryfilecontent               = SELECT, INSERT
public.person                           = SELECT
public.poexport                         = SELECT
public.poexportrequest                  = SELECT, DELETE
public.pofile                           = SELECT, UPDATE
public.pofiletranslator                 = SELECT
public.pomsgid                          = SELECT
public.potemplate                       = SELECT
public.potexport                        = SELECT
public.potmsgset                        = SELECT
public.potranslation                    = SELECT
public.product                          = SELECT
public.productseries                    = SELECT
public.scriptactivity                   = SELECT, INSERT
public.sourcepackagename                = SELECT
public.translationgroup                 = SELECT
public.translationmessage               = SELECT
public.translator                       = SELECT
public.validpersonorteamcache           = SELECT

[checkwatches]
# Malone bug watch script
type=user
public.answercontact                    = SELECT
public.bug                              = SELECT, INSERT, UPDATE
public.bugactivity                      = SELECT, INSERT
public.bugcve                           = SELECT, INSERT
public.bugmessage                       = SELECT, INSERT
public.bugnomination                    = SELECT
public.bugnotification                  = SELECT, INSERT
public.bugsubscription                  = SELECT
public.bugtask                          = SELECT, INSERT, UPDATE
public.bugtracker                       = SELECT, INSERT
public.bugtrackeralias                  = SELECT
public.bugwatch                         = SELECT, INSERT, UPDATE
public.cve                              = SELECT, INSERT, UPDATE
public.cvereference                     = SELECT, INSERT, UPDATE
public.distribution                     = SELECT
public.distroseries                     = SELECT
public.emailaddress                     = SELECT, INSERT
public.language                         = SELECT
public.libraryfilealias                 = SELECT, INSERT
public.libraryfilecontent               = SELECT, INSERT
public.messagechunk                     = SELECT, INSERT
public.message                          = SELECT, INSERT
public.milestone                        = SELECT
public.packagebugcontact                = SELECT
public.person                           = SELECT, INSERT
public.personlanguage                   = SELECT
public.product                          = SELECT
public.productseries                    = SELECT
public.questionbug                      = SELECT
public.question                         = SELECT
public.questionsubscription             = SELECT
public.scriptactivity                   = SELECT, INSERT
public.sourcepackagename                = SELECT
public.teammembership                   = SELECT
public.teamparticipation                = SELECT, INSERT
public.validpersonorteamcache           = SELECT
public.wikiname                         = SELECT, INSERT

[importd]
type=user
public.branch                           = SELECT, INSERT, UPDATE
public.codeimport                       = SELECT, UPDATE
public.codeimportevent                  = SELECT, INSERT
public.codeimporteventdata              = SELECT, INSERT
public.codeimportjob                    = SELECT, INSERT, UPDATE, DELETE
public.codeimportmachine                = SELECT, UPDATE
public.codeimportresult                 = SELECT, INSERT, DELETE
public.branchvisibilitypolicy           = SELECT
public.person                           = SELECT
public.product                          = SELECT
# XXX: Michael Hudson 2007-07-02: INSERT on ProductSeries is only
#      needed for tests.
public.productseries                    = SELECT, INSERT, UPDATE
public.project                          = SELECT
# XXX: Michael Hudson 2007-07-02: The following are only excercised
#      by importd.tests.test_Job.testGetPackageJob, which is not
#      exactly production code.  The test could be disabled instead.
public.distribution                     = SELECT
public.distroseries                     = SELECT
public.packaging                        = SELECT
public.sourcepackagerelease             = SELECT
public.sourcepackagename                = SELECT

[branchscanner]
type=user
groups=write
public.branch                           = SELECT, UPDATE
public.branchrevision                   = SELECT, INSERT, UPDATE, DELETE
public.branchsubscription               = SELECT
public.branchvisibilitypolicy           = SELECT
public.bugbranch                        = SELECT, INSERT, UPDATE
public.emailaddress                     = SELECT
public.karma                            = SELECT, INSERT
public.person                           = SELECT
public.revision                         = SELECT, INSERT
<<<<<<< HEAD
public.revisionauthor                   = SELECT, INSERT
public.revisionparent                   = SELECT, INSERT
=======
public.branchrevision                   = SELECT, INSERT, UPDATE, DELETE
public.branchvisibilitypolicy           = SELECT
public.revisionparent                   = SELECT, INSERT
public.revisionauthor                   = SELECT, INSERT, UPDATE
public.person                           = SELECT
public.emailaddress                     = SELECT
public.scriptactivity                   = SELECT, INSERT
>>>>>>> 4bb2bdc3
public.revisionproperty                 = SELECT, INSERT
public.scriptactivity                   = SELECT, INSERT

[targetnamecacheupdater]
type=user
public.bugtask                                  = SELECT, UPDATE
public.product                                  = SELECT
public.productseries                            = SELECT
public.distribution                             = SELECT
public.distroseries                             = SELECT
public.sourcepackagename                        = SELECT
public.binarypackagename                        = SELECT
public.potemplate                               = SELECT, UPDATE
public.scriptactivity                           = SELECT, INSERT

[distributionmirror]
type=user
public.archive                                  = SELECT
public.binarypackagefile                        = SELECT
public.binarypackagename                        = SELECT
public.binarypackagerelease                     = SELECT
public.build                                    = SELECT
public.component                                = SELECT
public.componentselection                       = SELECT
public.distribution                             = SELECT
public.distributionmirror                       = SELECT, UPDATE
public.distroseries                             = SELECT
public.distroarchseries                         = SELECT
public.emailaddress                             = SELECT
public.libraryfilealias                         = SELECT, INSERT
public.libraryfilecontent                       = SELECT, INSERT
public.mirrorcdimagedistroseries                = SELECT, INSERT, UPDATE, DELETE
public.mirrordistroarchseries                   = SELECT, UPDATE, DELETE, INSERT
public.mirrordistroseriessource                 = SELECT, UPDATE, DELETE, INSERT
public.mirrorproberecord                        = SELECT, INSERT
public.person                                   = SELECT
public.processorfamily                          = SELECT
public.scriptactivity                           = SELECT, INSERT
public.securesourcepackagepublishinghistory     = SELECT
public.securebinarypackagepublishinghistory     = SELECT
public.sourcepackagerelease                     = SELECT
public.sourcepackagereleasefile                 = SELECT
public.sourcepackagename                        = SELECT
public.teammembership                           = SELECT

[teammembership]
# Update the TeamMembership table setting expired members
type=user
public.teammembership                           = SELECT, UPDATE
public.teamparticipation                        = SELECT, DELETE
public.person                                   = SELECT
public.emailaddress                             = SELECT
public.scriptactivity                           = SELECT, INSERT

[karma]
# Update the KarmaCache table
type=user
public.karmacache                               = SELECT, INSERT, UPDATE, DELETE
public.karma                                    = SELECT
public.karmacategory                            = SELECT
public.karmaaction                              = SELECT
public.karmatotalcache                          = SELECT, INSERT, UPDATE, DELETE
public.emailaddress                             = SELECT
public.person                                   = SELECT
public.product                                  = SELECT
public.validpersonorteamcache                   = SELECT
public.scriptactivity                           = SELECT, INSERT

[cve]
type=user
public.cve                                      = SELECT, INSERT, UPDATE
public.cvereference                             = SELECT, INSERT, UPDATE, DELETE
public.scriptactivity                           = SELECT, INSERT


[gina]
# Unpack sourcepackages and extract metadata
type=user
groups=write
public.archive                                  = SELECT
public.distribution                             = SELECT
public.packagediff                              = SELECT, INSERT, UPDATE
public.scriptactivity                           = SELECT, INSERT
public.securebinarypackagepublishinghistory     = SELECT, INSERT, UPDATE, DELETE
public.securesourcepackagepublishinghistory     = SELECT, INSERT, UPDATE, DELETE

[lucille]
type=user
groups=write
public.archive                                  = SELECT
public.securebinarypackagepublishinghistory     = SELECT, INSERT, UPDATE, DELETE
public.binarypackagepublishinghistory           = SELECT
public.securesourcepackagepublishinghistory     = SELECT, INSERT, UPDATE, DELETE
public.sourcepackagepublishinghistory           = SELECT
public.scriptactivity                           = SELECT, INSERT

# Nicole is not running. Need to set permissions correctly if she
# is resurrected.
#[nicole]
# Pull in product metadata from Freshmeat and other sources
#type=user

[authserver]
# The authentication server.
type=user
groups=write
public.scriptactivity                           = SELECT, INSERT
public.branchvisibilitypolicy           = SELECT
public.branchsubscription               = SELECT, INSERT
#public.pushmirroraccess                 = SELECT, INSERT, UPDATE

# Bob the buildd doesn't talk to the database
#[bob]
#type=user

[fiera]
type=user
public.archive                                  = SELECT
public.archivedependency                        = SELECT
public.buildqueue                               = SELECT, INSERT, UPDATE, DELETE
public.builder                                  = SELECT, INSERT, UPDATE
public.build                                    = SELECT, INSERT, UPDATE
public.distribution                             = SELECT, UPDATE
public.distroseries                             = SELECT, UPDATE
public.distroarchseries                         = SELECT, UPDATE
public.sourcepackagepublishinghistory           = SELECT
public.securesourcepackagepublishinghistory     = SELECT
public.sourcepackagerelease                     = SELECT
public.sourcepackagereleasefile                 = SELECT
public.sourcepackagename                        = SELECT
public.binarypackagepublishinghistory           = SELECT
public.securebinarypackagepublishinghistory     = SELECT
public.binarypackagerelease                     = SELECT
public.binarypackagefile                        = SELECT
public.binarypackagename                        = SELECT
public.libraryfilealias                         = SELECT, INSERT
public.libraryfilecontent                       = SELECT, INSERT
public.processor                                = SELECT
public.processorfamily                          = SELECT
public.pocketchroot                             = SELECT, INSERT, UPDATE
public.component                                = SELECT
public.section                                  = SELECT
public.publishedpackage                         = SELECT
public.person                                   = SELECT
public.emailaddress                             = SELECT
public.teammembership                           = SELECT
public.scriptactivity                           = SELECT, INSERT

[sourcerer]
type=user
public.archive                                  = SELECT
public.branch                                   = SELECT, INSERT, UPDATE
public.revision                                 = SELECT, INSERT, UPDATE
# To get at a source package's manifest
public.distribution                             = SELECT
public.distroseries                             = SELECT
public.sourcepackagename                        = SELECT
public.sourcepackagepublishinghistory           = SELECT
public.sourcepackagerelease                     = SELECT, UPDATE
public.sourcepackagereleasefile                 = SELECT
# To get at an upstream product's manifest
public.product                                  = SELECT
public.productseries                            = SELECT
public.productrelease                           = SELECT, UPDATE
public.productreleasefile                       = SELECT
# To get from source package to upstream
public.packaging                                = SELECT
# To get stuff from the librarian
public.libraryfilealias                         = SELECT
public.libraryfilecontent                       = SELECT
public.scriptactivity                           = SELECT, INSERT

[write]
type=group
# Full access except for tables that are exclusively updated by
# certain processes, such as the librarian tables. This group is deprecated -
# access should be explicitly granted to users.
public.archive                          = SELECT, INSERT, UPDATE
public.binarypackagerelease             = SELECT, INSERT, UPDATE
public.binarypackagefile                = SELECT, INSERT, UPDATE
public.binarypackagefilepublishing      = SELECT, INSERT, UPDATE
public.binarypackagename                = SELECT, INSERT, UPDATE
public.bounty                           = SELECT, INSERT, UPDATE
public.bountymessage                    = SELECT, INSERT
public.branch                           = SELECT, INSERT, UPDATE
public.bug                              = SELECT, INSERT, UPDATE
public.bugactivity                      = SELECT, INSERT, UPDATE
public.bugattachment                    = SELECT, INSERT, UPDATE
public.bugmessage                       = SELECT, INSERT, UPDATE
public.bugnomination                    = SELECT, INSERT, UPDATE
public.bugpackageinfestation            = SELECT, INSERT, UPDATE
public.bugproductinfestation            = SELECT, INSERT, UPDATE
public.bugsubscription                  = SELECT, INSERT, UPDATE, DELETE
public.bugtask                          = SELECT, INSERT, UPDATE
public.bugtracker                       = SELECT, INSERT, UPDATE
public.bugtrackeralias                  = SELECT, INSERT, UPDATE, DELETE
public.bugwatch                         = SELECT, INSERT, UPDATE, DELETE
public.build                            = SELECT, INSERT, UPDATE
public.builder                          = SELECT, INSERT, UPDATE
public.buildqueue                       = SELECT, INSERT, UPDATE, DELETE
public.component                        = SELECT, INSERT, UPDATE
public.componentselection               = SELECT, INSERT, UPDATE
public.country                          = SELECT, INSERT, UPDATE
public.distribution                     = SELECT, INSERT, UPDATE
public.distroarchseries                 = SELECT, INSERT, UPDATE
public.distroseries                     = SELECT, INSERT, UPDATE
public.packageupload                    = SELECT, INSERT, UPDATE
public.packageuploadbuild               = SELECT, INSERT, UPDATE
public.packageuploadsource              = SELECT, INSERT, UPDATE
public.packageuploadcustom              = SELECT, INSERT, UPDATE
public.distrocomponentuploader          = SELECT, INSERT, UPDATE
public.emailaddress                     = SELECT, INSERT, UPDATE
public.ircid                            = SELECT, INSERT, UPDATE, DELETE
public.jabberid                         = SELECT, INSERT, UPDATE, DELETE
public.karma                            = SELECT, INSERT, UPDATE
public.karmaaction                      = SELECT, INSERT, UPDATE
public.language                         = SELECT, INSERT, UPDATE
public.launchpaddatabaserevision        = SELECT, INSERT, UPDATE
public.libraryfilealias                 = SELECT, INSERT
public.libraryfilecontent               = SELECT, INSERT
public.license                          = SELECT, INSERT, UPDATE
public.logintoken                       = SELECT, INSERT, UPDATE
public.mirror                           = SELECT, INSERT, UPDATE, DELETE
public.mirrorcontent                    = SELECT, INSERT, UPDATE, DELETE
public.mirrorsourcecontent              = SELECT, INSERT, UPDATE, DELETE
public.teammembership                   = SELECT, INSERT, UPDATE, DELETE
public.message                          = SELECT, INSERT, UPDATE
public.milestone                        = SELECT, INSERT, UPDATE
public.binarypackagepublishinghistory   = SELECT
public.securebinarypackagepublishinghistory = SELECT, INSERT, UPDATE, DELETE
public.packageselection                 = SELECT, INSERT, UPDATE
public.packaging                        = SELECT, INSERT, UPDATE
public.person                           = SELECT, INSERT, UPDATE
public.personlanguage                   = SELECT, INSERT, UPDATE
public.pocketchroot                     = SELECT, INSERT, UPDATE
public.pocomment                        = SELECT, INSERT, UPDATE
public.pofile                           = SELECT, INSERT, UPDATE
public.pomsgid                          = SELECT, INSERT, UPDATE
public.posubscription                   = SELECT, INSERT, UPDATE, DELETE
public.potemplate                       = SELECT, INSERT, UPDATE
public.potmsgset                        = SELECT, INSERT, UPDATE
public.potranslation                    = SELECT, INSERT, UPDATE
public.processor                        = SELECT, INSERT, UPDATE
public.processorfamily                  = SELECT, INSERT, UPDATE
public.product                          = SELECT, INSERT, UPDATE
public.productlicense                   = SELECT, INSERT, UPDATE, DELETE
public.productcvsmodule                 = SELECT, INSERT, UPDATE
public.productrelease                   = SELECT, INSERT, UPDATE
public.productreleasefile               = SELECT, INSERT, UPDATE
public.productseries                    = SELECT, INSERT, UPDATE
public.productsvnmodule                 = SELECT, INSERT, UPDATE
public.project                          = SELECT, INSERT, UPDATE
public.projectrelationship              = SELECT, INSERT, UPDATE
public.publishedpackage                 = SELECT
public.pushmirroraccess                 = SELECT, INSERT, UPDATE
public.section                          = SELECT, INSERT, UPDATE
public.sectionselection                 = SELECT, INSERT, UPDATE
public.signedcodeofconduct              = SELECT, INSERT, UPDATE
public.sourcepackagefilepublishing      = SELECT, INSERT, UPDATE
public.sourcepackagename                = SELECT, INSERT, UPDATE
public.sourcepackagepublishinghistory   = SELECT
public.securesourcepackagepublishinghistory = SELECT, INSERT, UPDATE
public.sourcepackagerelease             = SELECT, INSERT, UPDATE
public.sourcepackagereleasefile         = SELECT, INSERT, UPDATE
public.spokenin                         = SELECT, INSERT, UPDATE
public.gpgkey                           = SELECT, INSERT, UPDATE, DELETE
public.sshkey                           = SELECT, INSERT, UPDATE, DELETE
public.teamparticipation                = SELECT, INSERT, UPDATE, DELETE
public.translationimportqueueentry      = SELECT, INSERT, UPDATE, DELETE
public.wikiname                         = SELECT, INSERT, UPDATE, DELETE

[shipit]
type=user
public.shipment                         = SELECT, INSERT
public.shippingrequest                  = SELECT, UPDATE
public.shippingrun                      = SELECT, INSERT, UPDATE
public.libraryfilealias                 = SELECT, INSERT
public.libraryfilecontent               = SELECT, INSERT
public.emailaddress                     = SELECT
public.person                           = SELECT
public.country                          = SELECT
public.continent                        = SELECT
public.requestedcds                     = SELECT
public.scriptactivity                   = SELECT, INSERT
public.validpersonorteamcache           = SELECT
public.shipitreport                     = SELECT, INSERT
public.karma                            = SELECT

[answertracker]
# User running expire-questions.py
type=user
public.answercontact                    = SELECT
public.bug                              = SELECT
public.bugtask                          = SELECT
public.distribution                     = SELECT
public.emailaddress                     = SELECT
public.language                         = SELECT
public.message                          = SELECT, INSERT
public.messagechunk                     = SELECT, INSERT
public.person                           = SELECT
public.personlanguage                   = SELECT
public.product                          = SELECT
public.question                         = SELECT, UPDATE
public.questionbug                      = SELECT
public.questionmessage                  = SELECT, INSERT
public.questionsubscription             = SELECT
public.scriptactivity                   = SELECT, INSERT
public.sourcepackagename                = SELECT
public.teammembership                   = SELECT
public.validpersonorteamcache           = SELECT

[uploader]
type=user
# Everything is keyed off an archive
public.archive                          = SELECT, INSERT

# This block is granted insert in order to be able to create maintainers
# on the fly when we encounter them.
public.person                           = SELECT, INSERT
public.emailaddress                     = SELECT, INSERT
public.teamparticipation                = SELECT, INSERT
public.wikiname                         = SELECT, INSERT
public.validpersonorteamcache           = SELECT

# I didn't want to give it INSERT and if someone can fix the gpg-coc story
# So that it works with my key in place then nascentupload.txt won't have
# to insert it.
public.gpgkey                           = SELECT, INSERT
public.signedcodeofconduct              = SELECT
public.distribution                     = SELECT
public.distroseries                     = SELECT, UPDATE
public.distroarchseries                 = SELECT
public.sourcepackagepublishinghistory   = SELECT
public.sourcepackagefilepublishing      = SELECT
public.binarypackagefilepublishing      = SELECT
public.binarypackagepublishinghistory   = SELECT
public.component                        = SELECT, INSERT
public.section                          = SELECT, INSERT
public.componentselection               = SELECT
public.sectionselection                 = SELECT
public.distrocomponentuploader          = SELECT
public.processor                        = SELECT
public.processorfamily                  = SELECT

# Source and Binary packages and builds
public.sourcepackagename                = SELECT, INSERT
public.sourcepackagerelease             = SELECT, INSERT
public.binarypackagename                = SELECT, INSERT
public.binarypackagerelease             = SELECT, INSERT
public.sourcepackagereleasefile         = SELECT, INSERT
public.binarypackagefile                = SELECT, INSERT
public.build                            = SELECT, INSERT, UPDATE

# Thusly the librarian
public.libraryfilecontent               = SELECT, INSERT
public.libraryfilealias                 = SELECT, INSERT

# The queue
public.packageupload                    = SELECT, INSERT, UPDATE
public.packageuploadsource              = SELECT, INSERT
public.packageuploadbuild               = SELECT, INSERT
public.packageuploadcustom              = SELECT, INSERT

public.scriptactivity                   = SELECT, INSERT

# For premature source-only publication
public.securesourcepackagepublishinghistory = SELECT, INSERT

# Closing bugs for premature source-only publication
public.bug                              = SELECT, UPDATE
public.bugactivity                      = SELECT, INSERT
public.bugsubscription                  = SELECT
public.bugnotification                  = SELECT, INSERT
public.bugnomination                    = SELECT
public.bugtask                          = SELECT, UPDATE
public.product                          = SELECT
public.bugmessage                       = SELECT, INSERT
public.message                          = SELECT, INSERT
public.messagechunk                     = SELECT, INSERT
public.productseries                    = SELECT
public.validpersonorteamcache           = SELECT
public.karmaaction                      = SELECT
public.karma                            = SELECT, INSERT
public.questionbug                      = SELECT
public.question                         = SELECT
public.packagebugcontact                = SELECT
public.milestone                        = SELECT
public.bugwatch                         = SELECT, INSERT
public.bugtracker                       = SELECT, INSERT
public.bugtrackeralias                  = SELECT, INSERT
public.cve                              = SELECT, INSERT
public.bugcve                           = SELECT, INSERT
public.language                         = SELECT
public.questionsubscription             = SELECT
public.answercontact                    = SELECT
public.personlanguage                   = SELECT

# Diffing against ancestry and maintenance tasks.
public.packagediff                      = SELECT, INSERT, UPDATE, DELETE

[queued]
type=user
# Announce handling
public.person                           = SELECT, INSERT
public.emailaddress                     = SELECT, INSERT
public.teamparticipation                = SELECT, INSERT
public.distrocomponentuploader          = SELECT
public.gpgkey                           = SELECT

# The Queue
public.packageupload                    = SELECT, UPDATE
public.packageuploadsource              = SELECT
public.packageuploadbuild               = SELECT
public.packageuploadcustom              = SELECT

# Distribution/Publishing stuff
public.archive                          = SELECT
public.distribution                     = SELECT
public.distroseries                     = SELECT
public.distroarchseries                 = SELECT
public.distrocomponentuploader          = SELECT
public.build                            = SELECT
public.sourcepackagerelease             = SELECT, UPDATE
public.binarypackagerelease             = SELECT, UPDATE
public.sourcepackagereleasefile         = SELECT
public.binarypackagefile                = SELECT
public.sourcepackagename                = SELECT
public.binarypackagename                = SELECT
public.binarypackagepublishinghistory   = SELECT
public.sourcepackagepublishinghistory   = SELECT
public.sourcepackagefilepublishing      = SELECT
public.securesourcepackagepublishinghistory = SELECT, INSERT
public.securebinarypackagepublishinghistory = SELECT, INSERT
public.component                        = SELECT
public.section                          = SELECT
public.componentselection               = SELECT
public.sectionselection                 = SELECT

# Librarian stuff
public.libraryfilealias                 = SELECT, INSERT
public.libraryfilecontent               = SELECT, INSERT

# rosetta auto imports
public.translationimportqueueentry      = SELECT, INSERT, UPDATE

public.scriptactivity                   = SELECT, INSERT

# Closing bugs.
public.bug                              = SELECT, UPDATE
public.bugactivity                      = SELECT, INSERT
public.bugsubscription                  = SELECT
public.bugnotification                  = SELECT, INSERT
public.bugnomination                    = SELECT
public.bugtask                          = SELECT, UPDATE
public.product                          = SELECT
public.bugmessage                       = SELECT, INSERT
public.message                          = SELECT, INSERT
public.messagechunk                     = SELECT, INSERT
public.productseries                    = SELECT
public.validpersonorteamcache           = SELECT
public.karmaaction                      = SELECT
public.karma                            = SELECT, INSERT
public.questionbug                      = SELECT
public.question                         = SELECT
public.packagebugcontact                = SELECT
public.milestone                        = SELECT
public.bugwatch                         = SELECT, INSERT
public.bugtracker                       = SELECT, INSERT
public.bugtrackeralias                  = SELECT, INSERT
public.cve                              = SELECT, INSERT
public.bugcve                           = SELECT, INSERT
public.language                         = SELECT
public.questionsubscription             = SELECT
public.answercontact                    = SELECT
public.personlanguage                   = SELECT


[ppad]
type=user
public.archive                          = SELECT
public.person                           = SELECT
public.scriptactivity                   = SELECT, INSERT

[supermirror]
type=user
# For supermirror-rewritemap cronscript
public.person                           = SELECT
public.product                          = SELECT
public.branch                           = SELECT
public.branchvisibilitypolicy           = SELECT
public.scriptactivity                   = SELECT, INSERT

[session]
# This user doesn't have access to any tables in the main launchpad
# database - it has permissions on the seperate session database only,
# which are not maintained by this script. User is just here so it gets
# created if necessary.
type=user

[bugnotification]
# Sends bug notifications.
# XXX: BjornT 2006-03-31:
#       All the INSERT permissions, and the UPDATE permission for the bug
#       table are necessary only because the test that test
#       send-bug-notifications.py needs them. They should be removed
#       when bug 37456 is fixed.
type=user
public.archive                          = SELECT
public.bugnotification                  = SELECT, INSERT, UPDATE
public.bugsubscription                  = SELECT, INSERT
public.bugnomination                    = SELECT
public.bug                              = SELECT, INSERT, UPDATE
public.bugactivity                      = SELECT, INSERT
public.bugmessage                       = SELECT, INSERT
public.bugtag                           = SELECT
public.bugtask                          = SELECT, INSERT, UPDATE
public.component                        = SELECT
public.packagebugcontact                = SELECT
public.person                           = SELECT
public.product                          = SELECT
public.productseries                    = SELECT
public.question                         = SELECT
public.questionbug                      = SELECT
public.distribution                     = SELECT
public.distroseries                     = SELECT
public.sourcepackagename                = SELECT
public.sourcepackagerelease             = SELECT
public.sourcepackagepublishinghistory   = SELECT
public.emailaddress                     = SELECT
public.libraryfilealias                 = SELECT
public.libraryfilecontent               = SELECT
public.message                          = SELECT, INSERT
public.messagechunk                     = SELECT, INSERT
public.milestone                        = SELECT
public.scriptactivity                   = SELECT, INSERT
public.teammembership                   = SELECT
public.teamparticipation                = SELECT
public.validpersonorteamcache           = SELECT

[rosettaadmin]
type=user
public.distribution                     = SELECT
public.distroseries                     = SELECT, UPDATE
public.distroserieslanguage             = SELECT, INSERT, UPDATE
public.language                         = SELECT
public.person                           = SELECT
public.pofile                           = SELECT, INSERT, UPDATE
public.pomsgid                          = SELECT
public.potemplate                       = SELECT, INSERT
public.potmsgset                        = SELECT, INSERT
public.potranslation                    = SELECT
public.product                          = SELECT
public.productseries                    = SELECT
public.scriptactivity                   = SELECT, INSERT
public.sourcepackagename                = SELECT
public.translationmessage               = SELECT, INSERT, UPDATE, DELETE


[oopsprune]
type=user
public.bug                              = SELECT
public.bugtask                          = SELECT
public.message                          = SELECT
public.messagechunk                     = SELECT
public.question                         = SELECT
public.scriptactivity                   = SELECT, INSERT

[listteammembers]
type=user
public.emailaddress                     = SELECT
public.person                           = SELECT
public.signedcodeofconduct              = SELECT
public.teamparticipation                = SELECT

# This group is now created automatically
# Readonly access to everything
#[read]
#type=group

# This group is now created automatically
# Full access to everything.
# [admin]
# type=group

[processmail]
type=user
public.scriptactivity                   = SELECT, INSERT

# Incoming emails are stored in the librarian
public.libraryfilealias                 = SELECT, INSERT
public.libraryfilecontent               = SELECT, INSERT

# Access to people
public.emailaddress                     = SELECT
public.gpgkey                           = SELECT
public.language                         = SELECT
public.person                           = SELECT
public.personlanguage                   = SELECT
public.teammembership                   = SELECT
public.teamparticipation                = SELECT
public.validpersonorteamcache           = SELECT

# Access to BugTargets, QuestionTarget and SpecTarget
public.archive                          = SELECT
public.component                        = SELECT
public.distribution                     = SELECT
public.distrocomponentuploader          = SELECT
public.distroseries                     = SELECT
public.project                          = SELECT
public.product                          = SELECT
public.productseries                    = SELECT
public.packagebugcontact                = SELECT
public.sourcepackagename                = SELECT
public.sourcepackagerelease             = SELECT
public.sourcepackagepublishinghistory   = SELECT

# Karma
public.karma                            = SELECT, INSERT
public.karmaaction                      = SELECT

# Creation of messages (bug & question comments)
public.message                          = SELECT, INSERT
public.messagechunk                     = SELECT, INSERT

# Bug update
public.bug                              = SELECT, INSERT, UPDATE
public.bugactivity                      = SELECT, INSERT
public.bugsubscription                  = SELECT, INSERT
public.bugnotification                  = SELECT, INSERT
public.bugnomination                    = SELECT, INSERT, UPDATE
public.bugtag                           = SELECT, INSERT, DELETE
public.bugtask                          = SELECT, INSERT, UPDATE
public.bugmessage                       = SELECT, INSERT
public.bugsubscription                  = SELECT, INSERT, UPDATE, DELETE
public.bugtracker                       = SELECT, INSERT
public.bugtrackeralias                  = SELECT, INSERT
public.bugwatch                         = SELECT, INSERT
public.milestone                        = SELECT

# CVE updates
public.cve                              = SELECT, INSERT
public.bugcve                           = SELECT, INSERT

# Adding comment to question
public.question                         = SELECT, UPDATE
public.questionmessage                  = SELECT, INSERT
public.questionbug                      = SELECT

# Question notifications
public.answercontact                    = SELECT
public.questionsubscription             = SELECT

# Specification notifications
public.specification                    = SELECT
public.specificationsubscription        = SELECT<|MERGE_RESOLUTION|>--- conflicted
+++ resolved
@@ -400,18 +400,8 @@
 public.karma                            = SELECT, INSERT
 public.person                           = SELECT
 public.revision                         = SELECT, INSERT
-<<<<<<< HEAD
-public.revisionauthor                   = SELECT, INSERT
+public.revisionauthor                   = SELECT, INSERT, UPDATE
 public.revisionparent                   = SELECT, INSERT
-=======
-public.branchrevision                   = SELECT, INSERT, UPDATE, DELETE
-public.branchvisibilitypolicy           = SELECT
-public.revisionparent                   = SELECT, INSERT
-public.revisionauthor                   = SELECT, INSERT, UPDATE
-public.person                           = SELECT
-public.emailaddress                     = SELECT
-public.scriptactivity                   = SELECT, INSERT
->>>>>>> 4bb2bdc3
 public.revisionproperty                 = SELECT, INSERT
 public.scriptactivity                   = SELECT, INSERT
 
