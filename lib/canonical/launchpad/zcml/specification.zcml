--- conflicted
+++ resolved
@@ -67,35 +67,25 @@
          canonical.launchpad.event.interfaces.ISQLObjectModifiedEvent"
     handler="canonical.launchpad.subscribers.karma.spec_modified" />
 
-  <!-- these pages are simple enogh they don't need browser code -->
+  <!-- these pages are simple enough they don't need browser code -->
   <browser:pages
       for="canonical.launchpad.interfaces.ISpecification"
       permission="zope.Public">
     <browser:page
-        name="+listing-simple"
-        template="../templates/specification-listing-simple.pt" />
-  </browser:pages>
-
-  <browser:pages
-    for="canonical.launchpad.interfaces.ISpecification"
-    permission="zope.Public">
-    <browser:page
       name="+deptree"
       template="../templates/specification-deptree.pt" />
     <browser:page
       name="+listing-column"
       template="../templates/specification-listing-column.pt" />
     <browser:page
-<<<<<<< HEAD
       name="+listing-simple"
       template="../templates/specification-listing-simple.pt" />
-=======
+    <browser:page
       name="+listing-detailed"
       template="../templates/specification-listing-detailed.pt" />
     <browser:page
       name="+listing-feedback"
       template="../templates/specification-listing-feedback.pt" />
->>>>>>> d46fd650
     <browser:page
       name="+listing-compact"
       template="../templates/specification-listing-compact.pt" />
