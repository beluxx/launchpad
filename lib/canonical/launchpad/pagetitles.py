--- conflicted
+++ resolved
@@ -773,13 +773,8 @@
 
 person_uploaded_packages = ContextDisplayName('Software uploaded by %s')
 
-<<<<<<< HEAD
 person_vouchers = ContextDisplayName(
     'Commercial subscription vouchers for %s')
-=======
-pofile_filter = FilteredTranslationsTitle(
-    smartquote('Translations by %(person)s in "%(title)s"'))
->>>>>>> 6e421fb7
 
 pofile_index = ContextTitle(smartquote('Translation overview for "%s"'))
 
