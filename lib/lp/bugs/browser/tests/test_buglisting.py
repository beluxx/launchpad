# Copyright 2010 Canonical Ltd.  This software is licensed under the
# GNU Affero General Public License version 3 (see the file LICENSE).

__metaclass__ = type

<<<<<<< HEAD
from storm.expr import LeftJoin
from storm.store import Store
from testtools.matchers import Equals

=======
from zope.component import getUtility

from canonical.launchpad.interfaces.launchpad import ILaunchpadCelebrities
>>>>>>> 29364390
from canonical.launchpad.testing.pages import (
    extract_text,
    find_tag_by_id,
    find_tags_by_class,
    )
<<<<<<< HEAD
from canonical.launchpad.webapp import canonical_url
from canonical.testing.layers import LaunchpadFunctionalLayer
from lp.bugs.model.bugtask import BugTask
from lp.registry.model.person import Person
from lp.testing import (
    BrowserTestCase,
    StormStatementRecorder,
    )

from lp.testing.matchers import HasQueryCount
=======
from canonical.launchpad.webapp.publisher import canonical_url
from canonical.testing.layers import DatabaseFunctionalLayer
from lp.testing import (
    BrowserTestCase,
    login_person,
    person_logged_in,
    TestCaseWithFactory,
    )
>>>>>>> 29364390
from lp.testing.views import create_initialized_view


class TestBugTaskSearchListingPage(BrowserTestCase):

    layer = DatabaseFunctionalLayer

    def _makeDistributionSourcePackage(self):
        distro = self.factory.makeDistribution('test-distro')
        return self.factory.makeDistributionSourcePackage('test-dsp', distro)

    def test_distributionsourcepackage_unknown_bugtracker_message(self):
        # A DistributionSourcePackage whose Distro does not use
        # Launchpad for bug tracking should explain that.
        dsp = self._makeDistributionSourcePackage()
        url = canonical_url(dsp, rootsite='bugs')
        browser = self.getUserBrowser(url)
        top_portlet = find_tags_by_class(
            browser.contents, 'top-portlet')
        self.assertTrue(len(top_portlet) > 0,
                        "Tag with class=top-portlet not found")
        self.assertTextMatchesExpressionIgnoreWhitespace("""
            test-dsp in test-distro does not use Launchpad for bug tracking.
            Getting started with bug tracking in Launchpad.""",
            extract_text(top_portlet[0]))

    def test_distributionsourcepackage_unknown_bugtracker_no_button(self):
        # A DistributionSourcePackage whose Distro does not use
        # Launchpad for bug tracking should not show the "Report a bug"
        # button.
        dsp = self._makeDistributionSourcePackage()
        url = canonical_url(dsp, rootsite='bugs')
        browser = self.getUserBrowser(url)
        self.assertIs(None, find_tag_by_id(browser.contents, 'involvement'),
                      "Involvement portlet with Report-a-bug button should "
                      "not be shown")

    def test_distributionsourcepackage_unknown_bugtracker_no_filters(self):
        # A DistributionSourcePackage whose Distro does not use
        # Launchpad for bug tracking should not show links to "New
        # bugs", "Open bugs", etc.
        dsp = self._makeDistributionSourcePackage()
        url = canonical_url(dsp, rootsite='bugs')
        browser = self.getUserBrowser(url)
        self.assertIs(None,
                      find_tag_by_id(browser.contents, 'portlet-bugfilters'),
                      "portlet-bugfilters should not be shown.")

    def test_distributionsourcepackage_unknown_bugtracker_no_tags(self):
        # A DistributionSourcePackage whose Distro does not use
        # Launchpad for bug tracking should not show links to search by
        # bug tags.
        dsp = self._makeDistributionSourcePackage()
        url = canonical_url(dsp, rootsite='bugs')
        browser = self.getUserBrowser(url)
        self.assertIs(None, find_tag_by_id(browser.contents, 'portlet-tags'),
                      "portlet-tags should not be shown.")

    def _makeSourcePackage(self):
        distro = self.factory.makeDistribution('test-distro')
        series = self.factory.makeDistroRelease(
            distribution=distro, name='test-series')
        return self.factory.makeSourcePackage('test-sp', distro.currentseries)

    def test_sourcepackage_unknown_bugtracker_message(self):
        # A SourcePackage whose Distro does not use
        # Launchpad for bug tracking should explain that.
        sp = self._makeSourcePackage()
        url = canonical_url(sp, rootsite='bugs')
        browser = self.getUserBrowser(url)
        top_portlet = find_tags_by_class(
            browser.contents, 'top-portlet')
        self.assertTrue(len(top_portlet) > 0,
                        "Tag with class=top-portlet not found")
        self.assertTextMatchesExpressionIgnoreWhitespace("""
            test-sp in Test-distro Test-series does not
            use Launchpad for bug tracking.
            Getting started with bug tracking in Launchpad.""",
            extract_text(top_portlet[0]))

    def test_sourcepackage_unknown_bugtracker_no_button(self):
        # A SourcePackage whose Distro does not use Launchpad for bug
        # tracking should not show the "Report a bug" button.
        sp = self._makeSourcePackage()
        url = canonical_url(sp, rootsite='bugs')
        browser = self.getUserBrowser(url)
        self.assertIs(None, find_tag_by_id(browser.contents, 'involvement'),
                      "Involvement portlet with Report-a-bug button should "
                      "not be shown")

    def test_sourcepackage_unknown_bugtracker_no_filters(self):
        # A SourcePackage whose Distro does not use Launchpad for bug
        # tracking should not show links to "New bugs", "Open bugs",
        # etc.
        sp = self._makeSourcePackage()
        url = canonical_url(sp, rootsite='bugs')
        browser = self.getUserBrowser(url)
        self.assertIs(None,
                      find_tag_by_id(browser.contents, 'portlet-bugfilters'),
                      "portlet-bugfilters should not be shown.")

    def test_sourcepackage_unknown_bugtracker_no_tags(self):
        # A SourcePackage whose Distro does not use Launchpad for bug
        # tracking should not show links to search by bug tags.
        sp = self._makeSourcePackage()
        url = canonical_url(sp, rootsite='bugs')
        browser = self.getUserBrowser(url)
        self.assertIs(None,
                      find_tag_by_id(browser.contents, 'portlet-tags'),
                      "portlet-tags should not be shown.")

<<<<<<< HEAD
    def test_searchUnbatched_can_preload_objects(self):
        # BugTaskSearchListingView.searchUnbatched() can optionally
        # preload objects while retureving the bugtasks.
        product = self.factory.makeProduct()
        bugtask_1 = self.factory.makeBug(product=product).default_bugtask
        bugtask_2 = self.factory.makeBug(product=product).default_bugtask
        view = create_initialized_view(product, '+bugs')
        Store.of(product).invalidate()
        with StormStatementRecorder() as recorder:
            prejoins=[(Person, LeftJoin(Person, BugTask.owner==Person.id))]
            bugtasks = list(view.searchUnbatched(prejoins=prejoins))
            self.assertEqual(
                [bugtask_1, bugtask_2], bugtasks)
            # If the table prejoin failed, then this will issue two
            # additional SQL queries
            [bugtask.owner for bugtask in bugtasks]
        self.assertThat(recorder, HasQueryCount(Equals(1)))
=======

class BugTargetTestCase(TestCaseWithFactory):
    """Test helpers for setting up `IBugTarget` tests."""

    def _makeBugTargetProduct(self, bug_tracker=None, packaging=False):
        """Return a product that may use Launchpad or an external bug tracker.

        bug_tracker may be None, 'launchpad', or 'external'.
        """
        product = self.factory.makeProduct()
        if bug_tracker is not None:
            with person_logged_in(product.owner):
                if bug_tracker == 'launchpad':
                    product.official_malone = True
                else:
                    product.bugtracker = self.factory.makeBugTracker()
        if packaging:
            self.factory.makePackagingLink(
                productseries=product.development_focus, in_ubuntu=True)
        return product


class TestBugTaskSearchListingViewProduct(BugTargetTestCase):

    layer = DatabaseFunctionalLayer

    def test_external_bugtracker_is_none(self):
        bug_target = self._makeBugTargetProduct()
        view = create_initialized_view(bug_target, '+bugs')
        self.assertEqual(None, view.external_bugtracker)

    def test_external_bugtracker(self):
        bug_target = self._makeBugTargetProduct(bug_tracker='external')
        view = create_initialized_view(bug_target, '+bugs')
        self.assertEqual(bug_target.bugtracker, view.external_bugtracker)

    def test_has_bugtracker_is_false(self):
        bug_target = self.factory.makeProduct()
        view = create_initialized_view(bug_target, '+bugs')
        self.assertEqual(False, view.has_bugtracker)

    def test_has_bugtracker_external_is_true(self):
        bug_target = self._makeBugTargetProduct(bug_tracker='external')
        view = create_initialized_view(bug_target, '+bugs')
        self.assertEqual(True, view.has_bugtracker)

    def test_has_bugtracker_launchpad_is_true(self):
        bug_target = self._makeBugTargetProduct(bug_tracker='launchpad')
        view = create_initialized_view(bug_target, '+bugs')
        self.assertEqual(True, view.has_bugtracker)

    def test_product_without_packaging_also_in_ubuntu_is_none(self):
        bug_target = self._makeBugTargetProduct(bug_tracker='launchpad')
        login_person(bug_target.owner)
        view = create_initialized_view(
            bug_target, '+bugs', principal=bug_target.owner)
        self.assertEqual(None, find_tag_by_id(view(), 'also-in-ubuntu'))

    def test_product_with_packaging_also_in_ubuntu(self):
        bug_target = self._makeBugTargetProduct(
            bug_tracker='launchpad', packaging=True)
        login_person(bug_target.owner)
        view = create_initialized_view(
            bug_target, '+bugs', principal=bug_target.owner)
        content = find_tag_by_id(view.render(), 'also-in-ubuntu')
        link = canonical_url(
            bug_target.ubuntu_packages[0], force_local_path=True)
        self.assertEqual(link, content.a['href'])


class TestBugTaskSearchListingViewDSP(BugTargetTestCase):

    layer = DatabaseFunctionalLayer

    def _getBugTarget(self, obj):
        """Return the `IBugTarget` under test.

        Return the object that was passed. Sub-classes can redefine
        this method.
        """
        return obj

    def test_package_with_upstream_launchpad_project(self):
        upstream_project = self._makeBugTargetProduct(
            bug_tracker='launchpad', packaging=True)
        login_person(upstream_project.owner)
        bug_target = self._getBugTarget(
            upstream_project.distrosourcepackages[0])
        view = create_initialized_view(
            bug_target, '+bugs', principal=upstream_project.owner)
        self.assertEqual(upstream_project, view.upstream_launchpad_project)
        content = find_tag_by_id(view.render(), 'also-in-upstream')
        link = canonical_url(upstream_project, rootsite='bugs')
        self.assertEqual(link, content.a['href'])

    def test_package_with_upstream_nonlaunchpad_project(self):
        upstream_project = self._makeBugTargetProduct(packaging=True)
        login_person(upstream_project.owner)
        bug_target = self._getBugTarget(
            upstream_project.distrosourcepackages[0])
        view = create_initialized_view(
            bug_target, '+bugs', principal=upstream_project.owner)
        self.assertEqual(None, view.upstream_launchpad_project)
        self.assertEqual(None, find_tag_by_id(view(), 'also-in-upstream'))

    def test_package_without_upstream_project(self):
        observer = self.factory.makePerson()
        dsp = self.factory.makeDistributionSourcePackage(
            'test-dsp', distribution=getUtility(ILaunchpadCelebrities).ubuntu)
        bug_target = self._getBugTarget(dsp)
        login_person(observer)
        view = create_initialized_view(
            bug_target, '+bugs', principal=observer)
        self.assertEqual(None, view.upstream_launchpad_project)
        self.assertEqual(None, find_tag_by_id(view(), 'also-in-upstream'))


class TestBugTaskSearchListingViewSP(TestBugTaskSearchListingViewDSP):

        def _getBugTarget(self, dsp):
            """Return the current `ISourcePackage` for the dsp."""
            return dsp.development_version
>>>>>>> 29364390
<|MERGE_RESOLUTION|>--- conflicted
+++ resolved
@@ -3,42 +3,30 @@
 
 __metaclass__ = type
 
-<<<<<<< HEAD
 from storm.expr import LeftJoin
 from storm.store import Store
 from testtools.matchers import Equals
-
-=======
 from zope.component import getUtility
 
 from canonical.launchpad.interfaces.launchpad import ILaunchpadCelebrities
->>>>>>> 29364390
 from canonical.launchpad.testing.pages import (
     extract_text,
     find_tag_by_id,
     find_tags_by_class,
     )
-<<<<<<< HEAD
-from canonical.launchpad.webapp import canonical_url
-from canonical.testing.layers import LaunchpadFunctionalLayer
+from canonical.launchpad.webapp.publisher import canonical_url
+from canonical.testing.layers import DatabaseFunctionalLayer
 from lp.bugs.model.bugtask import BugTask
 from lp.registry.model.person import Person
 from lp.testing import (
     BrowserTestCase,
-    StormStatementRecorder,
-    )
-
-from lp.testing.matchers import HasQueryCount
-=======
-from canonical.launchpad.webapp.publisher import canonical_url
-from canonical.testing.layers import DatabaseFunctionalLayer
-from lp.testing import (
-    BrowserTestCase,
     login_person,
     person_logged_in,
+    StormStatementRecorder,
     TestCaseWithFactory,
     )
->>>>>>> 29364390
+
+from lp.testing.matchers import HasQueryCount
 from lp.testing.views import create_initialized_view
 
 
@@ -150,7 +138,6 @@
                       find_tag_by_id(browser.contents, 'portlet-tags'),
                       "portlet-tags should not be shown.")
 
-<<<<<<< HEAD
     def test_searchUnbatched_can_preload_objects(self):
         # BugTaskSearchListingView.searchUnbatched() can optionally
         # preload objects while retureving the bugtasks.
@@ -168,7 +155,7 @@
             # additional SQL queries
             [bugtask.owner for bugtask in bugtasks]
         self.assertThat(recorder, HasQueryCount(Equals(1)))
-=======
+
 
 class BugTargetTestCase(TestCaseWithFactory):
     """Test helpers for setting up `IBugTarget` tests."""
@@ -290,5 +277,4 @@
 
         def _getBugTarget(self, dsp):
             """Return the current `ISourcePackage` for the dsp."""
-            return dsp.development_version
->>>>>>> 29364390
+            return dsp.development_version