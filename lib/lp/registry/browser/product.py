# Copyright 2009 Canonical Ltd.  This software is licensed under the
# GNU Affero General Public License version 3 (see the file LICENSE).

"""Browser views for products."""

__metaclass__ = type

__all__ = [
    'ProductAddSeriesView',
    'ProductAddView',
    'ProductAddViewBase',
    'ProductAdminView',
    'ProductBrandingView',
    'ProductBugsMenu',
    'ProductConfigureAnswersView',
    'ProductConfigureBlueprintsView',
    'ProductConfigureBugTrackerView',
    'ProductConfigureTranslationsView',
    'ProductDownloadFileMixin',
    'ProductDownloadFilesView',
    'ProductEditPeopleView',
    'ProductEditView',
    'ProductFacets',
    'ProductInvolvementView',
    'ProductNavigation',
    'ProductNavigationMenu',
    'ProductOverviewMenu',
    'ProductPackagesView',
    'ProductPackagesPortletView',
    'ProductRdfView',
    'ProductReviewLicenseView',
    'ProductSeriesView',
    'ProductSetBreadcrumb',
    'ProductSetFacets',
    'ProductSetNavigation',
    'ProductSetReviewLicensesView',
    'ProductSetView',
    'ProductSpecificationsMenu',
    'ProductView',
    'SortSeriesMixin',
    'ProjectAddStepOne',
    'ProjectAddStepTwo',
    ]


from cgi import escape
from datetime import datetime, timedelta
from operator import attrgetter

import pytz

from zope.component import getUtility
from zope.event import notify
from zope.app.form.browser import TextAreaWidget, TextWidget
from zope.lifecycleevent import ObjectCreatedEvent
from zope.interface import implements, Interface
from zope.formlib import form
from zope.schema import Choice
from zope.schema.vocabulary import (
    SimpleVocabulary, SimpleTerm)

from z3c.ptcompat import ViewPageTemplateFile

from canonical.cachedproperty import cachedproperty

from canonical.config import config
from lazr.delegates import delegates
from canonical.launchpad import _
from canonical.launchpad.fields import PillarAliases, PublicPersonChoice
from lp.app.interfaces.headings import IEditableContextTitle
from lp.blueprints.browser.specificationtarget import (
    HasSpecificationsMenuMixin)
from lp.bugs.interfaces.bugtask import RESOLVED_BUGTASK_STATUSES
from lp.bugs.interfaces.bugtracker import IBugTracker
from lp.code.browser.sourcepackagerecipelisting import HasRecipesMenuMixin
from lp.services.worlddata.interfaces.country import ICountry
from canonical.launchpad.interfaces.launchpad import ILaunchpadCelebrities
from canonical.launchpad.interfaces.librarian import ILibraryFileAliasSet
from canonical.launchpad.webapp.interfaces import (
    ILaunchBag, NotFoundError, UnsafeFormGetSubmissionError)
from lp.registry.interfaces.pillar import IPillarNameSet
from lp.registry.interfaces.product import IProductReviewSearch, License
from lp.registry.interfaces.series import SeriesStatus
from lp.registry.interfaces.product import (
    IProduct, IProductSet, LicenseStatus)
from lp.registry.interfaces.productrelease import (
    IProductRelease, IProductReleaseSet)
from lp.registry.interfaces.productseries import IProductSeries
from canonical.launchpad import helpers
from lp.registry.browser.announcement import HasAnnouncementsView
from lp.registry.browser.branding import BrandingChangeView
from lp.code.browser.branchref import BranchRef
from lp.bugs.browser.bugtask import (
    BugTargetTraversalMixin, get_buglisting_search_filter_url)
from lp.registry.browser.distribution import UsesLaunchpadMixin
from lp.registry.browser.menu import (
    IRegistryCollectionNavigationMenu, RegistryCollectionActionMenuBase)
from lp.answers.browser.faqtarget import FAQTargetNavigationMixin
from canonical.launchpad.browser.feeds import FeedsMixin
from lp.registry.browser.pillar import PillarView
from lp.registry.browser.productseries import get_series_branch_error
from lp.translations.browser.customlanguagecode import (
    HasCustomLanguageCodesTraversalMixin)
from canonical.launchpad.browser.multistep import MultiStepView, StepView
from lp.answers.browser.questiontarget import (
    QuestionTargetFacetMixin, QuestionTargetTraversalMixin)
from lp.registry.browser.structuralsubscription import (
    StructuralSubscriptionMenuMixin,
    StructuralSubscriptionTargetTraversalMixin)
from canonical.launchpad.mail import format_address, simple_sendmail
from canonical.launchpad.webapp import (
    ApplicationMenu, canonical_url, enabled_with_permission, LaunchpadView,
    Link, Navigation, sorted_version_numbers, StandardLaunchpadFacets,
    stepthrough, stepto, structured)
from canonical.launchpad.webapp.authorization import check_permission
from canonical.launchpad.webapp.batching import BatchNavigator
from canonical.launchpad.webapp.breadcrumb import Breadcrumb
from canonical.launchpad.webapp.launchpadform import (
    action, custom_widget, LaunchpadEditFormView, LaunchpadFormView,
    ReturnToReferrerMixin)
from canonical.launchpad.webapp.menu import NavigationMenu
from canonical.launchpad.webapp.tales import MenuAPI
from canonical.widgets.popup import PersonPickerWidget
from canonical.widgets.date import DateWidget
from canonical.widgets.itemswidgets import (
    CheckBoxMatrixWidget, LaunchpadRadioWidget)
from canonical.widgets.lazrjs import TextLineEditorWidget
from canonical.widgets.product import (
    LicenseWidget, GhostWidget, ProductBugTrackerWidget, ProductNameWidget)
from canonical.widgets.textwidgets import StrippedTextWidget


OR = '|'
SPACE = ' '


class ProductNavigation(
    Navigation, BugTargetTraversalMixin,
    FAQTargetNavigationMixin, HasCustomLanguageCodesTraversalMixin,
    QuestionTargetTraversalMixin, StructuralSubscriptionTargetTraversalMixin):

    usedfor = IProduct

    @stepto('.bzr')
    def dotbzr(self):
        if self.context.development_focus.branch:
            return BranchRef(self.context.development_focus.branch)
        else:
            return None

    @stepthrough('+spec')
    def traverse_spec(self, name):
        return self.context.getSpecification(name)

    @stepthrough('+milestone')
    def traverse_milestone(self, name):
        return self.context.getMilestone(name)

    @stepthrough('+release')
    def traverse_release(self, name):
        return self.context.getRelease(name)

    @stepthrough('+announcement')
    def traverse_announcement(self, name):
        return self.context.getAnnouncement(name)

    @stepthrough('+commercialsubscription')
    def traverse_commercialsubscription(self, name):
        return self.context.commercial_subscription

    def traverse(self, name):
        return self.context.getSeries(name)


class ProductSetNavigation(Navigation):

    usedfor = IProductSet

    def traverse(self, name):
        product = self.context.getByName(name)
        if product is None:
            raise NotFoundError(name)
        return self.redirectSubTree(canonical_url(product))


class ProductLicenseMixin:
    """Adds license validation and requests reviews of licenses.

    Subclasses must inherit from Launchpad[Edit]FormView as well.

    Requires the "product" attribute be set in the child
    classes' action handler.
    """

    def validate(self, data):
        """Validate 'licenses' and 'license_info'.

        'licenses' must not be empty unless the product already
        exists and never has had a license set.

        'license_info' must not be empty if "Other/Proprietary"
        or "Other/Open Source" is checked.
        """
        licenses = data.get('licenses', [])
        license_widget = self.widgets.get('licenses')
        if (len(licenses) == 0 and
            license_widget is not None and
            not license_widget.allow_pending_license):
            # License is optional on +edit page if not already set.
            self.setFieldError(
                'licenses',
                'You must select at least one license.  If you select '
                'Other/Proprietary or Other/OpenSource you must include a '
                'description of the license.')
        elif License.OTHER_PROPRIETARY in licenses:
            if not data.get('license_info'):
                self.setFieldError(
                    'license_info',
                    'A description of the "Other/Proprietary" '
                    'license you checked is required.')
        elif License.OTHER_OPEN_SOURCE in licenses:
            if not data.get('license_info'):
                self.setFieldError(
                    'license_info',
                    'A description of the "Other/Open Source" '
                    'license you checked is required.')
        else:
            # Launchpad is ok with all licenses used in this project.
            pass

    def notifyFeedbackMailingList(self):
        """Email feedback@canonical.com to review product license."""
        if (License.OTHER_PROPRIETARY in self.product.licenses
                or License.OTHER_OPEN_SOURCE in self.product.licenses):
            user = getUtility(ILaunchBag).user
            subject = "Project License Submitted for %s by %s" % (
                    self.product.name, user.name)
            fromaddress = format_address(
                "Launchpad", config.canonical.noreply_from_address)
            license_titles = '\n'.join(
                license.title for license in self.product.licenses)

            def indent(text):
                text = '\n    '.join(line for line in text.split('\n'))
                text = '    ' + text
                return text

            template = helpers.get_email_template('product-license.txt')
            message = template % dict(
                user_browsername=user.displayname,
                user_name=user.name,
                product_name=self.product.name,
                product_url=canonical_url(self.product),
                product_summary=indent(self.product.summary),
                license_titles=indent(license_titles),
                license_info=indent(self.product.license_info))

            reply_to = format_address(user.displayname,
                                      user.preferredemail.email)
            simple_sendmail(fromaddress,
                            'feedback@launchpad.net',
                            subject, message,
                            headers={'Reply-To': reply_to})

            self.request.response.addInfoNotification(_(
                "Launchpad is free to use for software under approved "
                "licenses. The Launchpad team will be in contact with "
                "you soon."))


class ProductFacets(QuestionTargetFacetMixin, StandardLaunchpadFacets):
    """The links that will appear in the facet menu for an IProduct."""

    usedfor = IProduct

    enable_only = ['overview', 'bugs', 'answers', 'specifications',
                   'translations', 'branches']

    links = StandardLaunchpadFacets.links

    def overview(self):
        text = 'Overview'
        summary = 'General information about %s' % self.context.displayname
        return Link('', text, summary)

    def bugs(self):
        text = 'Bugs'
        summary = 'Bugs reported about %s' % self.context.displayname
        return Link('', text, summary)

    def branches(self):
        text = 'Branches'
        summary = 'Branches for %s' % self.context.displayname
        return Link('', text, summary)

    def specifications(self):
        text = 'Blueprints'
        summary = 'Feature specifications for %s' % self.context.displayname
        return Link('', text, summary)

    def translations(self):
        text = 'Translations'
        summary = 'Translations of %s in Launchpad' % self.context.displayname
        return Link('', text, summary)


class ProductInvolvementView(PillarView):
    """Encourage configuration of involvement links for projects."""

    has_involvement = True
    visible_disabled_link_names = ['submit_code']

    @property
    def configuration_links(self):
        """The enabled involvement links."""
        overview_menu = MenuAPI(self.context).overview
        series_menu = MenuAPI(self.context.development_focus).overview
        configuration_names = [
            'configure_answers',
            'configure_bugtracker',
            'configure_translations',
            ]
        configuration_links = [
            overview_menu[name] for name in configuration_names]
        set_branch = series_menu['set_branch']
        set_branch.text = 'Configure project branch'
        configuration_links.append(set_branch)
        return sorted([
            link for link in configuration_links if link.enabled],
            key=attrgetter('sort_key'))


class ProductNavigationMenu(NavigationMenu):

    usedfor = IProduct
    facet = 'overview'
    links = [
        'details',
        'announcements',
        'branchvisibility',
        'downloads',
        ]

    def details(self):
        text = 'Details'
        return Link('', text)

    def announcements(self):
        text = 'Announcements'
        return Link('+announcements', text)

    def downloads(self):
        text = 'Downloads'
        return Link('+download', text)

    @enabled_with_permission('launchpad.Admin')
    def branchvisibility(self):
        text = 'Branch Visibility Policy'
        return Link('+branchvisibility', text)


class ProductEditLinksMixin(StructuralSubscriptionMenuMixin):
    """A mixin class for menus that need Product edit links."""

    @enabled_with_permission('launchpad.Edit')
    def edit(self):
        text = 'Change details'
        return Link('+edit', text, icon='edit')

    @enabled_with_permission('launchpad.Edit')
    def configure_bugtracker(self):
        text = 'Configure bug tracker'
        summary = 'Specify where bugs are tracked for this project'
        return Link('+configure-bugtracker', text, summary, icon='edit')

    @enabled_with_permission('launchpad.Edit')
    def configure_translations(self):
        text = 'Configure translations'
        summary = 'Allow users to submit translations for this project'
        return Link('+configure-translations', text, summary, icon='edit')

    @enabled_with_permission('launchpad.Edit')
    def configure_answers(self):
        text = 'Configure support tracker'
        summary = 'Allow users to ask questions on this project'
        return Link('+configure-answers', text, summary, icon='edit')

    @enabled_with_permission('launchpad.Edit')
    def configure_blueprints(self):
        text = 'Configure blueprints'
        summary = 'Enable tracking of specifications and meetings'
        return Link('+configure-blueprints', text, summary, icon='edit')

    @enabled_with_permission('launchpad.Edit')
    def branding(self):
        text = 'Change branding'
        return Link('+branding', text, icon='edit')

    @enabled_with_permission('launchpad.Edit')
    def reassign(self):
        text = 'Change people'
        return Link('+edit-people', text, icon='edit')

    @enabled_with_permission('launchpad.ProjectReview')
    def review_license(self):
        text = 'Review project'
        return Link('+review-license', text, icon='edit')

    @enabled_with_permission('launchpad.Admin')
    def administer(self):
        text = 'Administer'
        return Link('+admin', text, icon='edit')


class IProductEditMenu(Interface):
    """A marker interface for the 'Change details' navigation menu."""


class IProductActionMenu(Interface):
    """A marker interface for the global action navigation menu."""


class ProductActionNavigationMenu(NavigationMenu, ProductEditLinksMixin):
    """A sub-menu for acting upon a Product."""

    usedfor = IProductActionMenu
    facet = 'overview'
    title = 'Actions'
    links = ('edit', 'review_license', 'administer', 'subscribe')


class ProductOverviewMenu(ApplicationMenu, ProductEditLinksMixin,
                          HasRecipesMenuMixin):

    usedfor = IProduct
    facet = 'overview'
    links = [
        'edit',
        'configure_answers',
        'configure_blueprints',
        'configure_bugtracker',
        'configure_translations',
        'reassign',
        'top_contributors',
        'distributions',
        'packages',
        'series',
        'series_add',
        'milestones',
        'downloads',
        'announce',
        'announcements',
        'administer',
        'review_license',
        'branch_add',
        'branchvisibility',
        'rdf',
        'branding',
        'view_recipes',
        ]

    def top_contributors(self):
        text = 'More contributors'
        return Link('+topcontributors', text, icon='info')

    def distributions(self):
        text = 'Distribution packaging information'
        return Link('+distributions', text, icon='info')

    def packages(self):
        text = 'Show distribution packages'
        return Link('+packages', text, icon='info')

    def series(self):
        text = 'View full history'
        return Link('+series', text, icon='info')

    @enabled_with_permission('launchpad.Driver')
    def series_add(self):
        text = 'Register a series'
        return Link('+addseries', text, icon='add')

    def milestones(self):
        text = 'View milestones'
        return Link('+milestones', text, icon='info')

    @enabled_with_permission('launchpad.Edit')
    def announce(self):
        text = 'Make announcement'
        summary = 'Publish an item of news for this project'
        return Link('+announce', text, summary, icon='add')

    def announcements(self):
        text = 'Read all announcements'
        enabled = bool(self.context.getAnnouncements())
        return Link('+announcements', text, icon='info', enabled=enabled)

    def rdf(self):
        text = structured(
            '<abbr title="Resource Description Framework">'
            'RDF</abbr> metadata')
        return Link('+rdf', text, icon='download')

    def downloads(self):
        text = 'Downloads'
        return Link('+download', text, icon='info')

    @enabled_with_permission('launchpad.Admin')
    def branchvisibility(self):
        text = 'Branch Visibility Policy'
        return Link('+branchvisibility', text, icon='edit')

    def branch_add(self):
        text = 'Register a branch'
        summary = "Register a new Bazaar branch for this project"
        return Link('+addbranch', text, summary, icon='add')


class ProductBugsMenu(ApplicationMenu, StructuralSubscriptionMenuMixin):

    usedfor = IProduct
    facet = 'bugs'
    links = (
        'filebug',
        'bugsupervisor',
        'securitycontact',
        'cve',
        'subscribe',
        )

    def filebug(self):
        text = 'Report a bug'
        return Link('+filebug', text, icon='bug')

    def cve(self):
        return Link('+cve', 'CVE reports', icon='cve')

    @enabled_with_permission('launchpad.Edit')
    def bugsupervisor(self):
        text = 'Change bug supervisor'
        return Link('+bugsupervisor', text, icon='edit')

    @enabled_with_permission('launchpad.Edit')
    def securitycontact(self):
        text = 'Change security contact'
        return Link('+securitycontact', text, icon='edit')


class ProductSpecificationsMenu(NavigationMenu, ProductEditLinksMixin,
                                HasSpecificationsMenuMixin):
    usedfor = IProduct
    facet = 'specifications'
    links = ['configure_blueprints', 'listall', 'doc', 'assignments', 'new',
             'register_sprint']


def _cmp_distros(a, b):
    """Put Ubuntu first, otherwise in alpha order."""
    if a == 'ubuntu':
        return -1
    elif b == 'ubuntu':
        return 1
    else:
        return cmp(a, b)


class ProductSetBreadcrumb(Breadcrumb):
    """Return a breadcrumb for an `IProductSet`."""
    text = "Projects"


class ProductSetFacets(StandardLaunchpadFacets):
    """The links that will appear in the facet menu for the IProductSet."""

    usedfor = IProductSet

    enable_only = ['overview', 'branches']


class SortSeriesMixin:
    """Provide access to helpers for series."""

    def _sorted_filtered_list(self, filter=None):
        """Return a sorted, filtered list of series.

        The series list is sorted by version in reverse order.  It is also
        filtered by calling `filter` on every series.  If the `filter`
        function returns False, don't include the series.  With None (the
        default, include everything).

        The development focus is always first in the list.
        """
        series_list = []
        for series in self.product.series:
            if filter is None or filter(series):
                series_list.append(series)
        # In production data, there exist development focus series that are
        # obsolete.  This may be caused by bad data, or it may be intended
        # functionality.  In either case, ensure that the development focus
        # branch is first in the list.
        if self.product.development_focus in series_list:
            series_list.remove(self.product.development_focus)
        # Now sort the list by name with newer versions before older.
        series_list = sorted_version_numbers(series_list,
                                             key=attrgetter('name'))
        series_list.insert(0, self.product.development_focus)
        return series_list

    @property
    def sorted_series_list(self):
        """Return a sorted list of series.

        The series list is sorted by version in reverse order.
        The development focus is always first in the list.
        """
        return self._sorted_filtered_list()

    @property
    def sorted_active_series_list(self):
        """Like `sorted_series_list()` but filters out OBSOLETE series."""
        # Callback for the filter which only allows series that have not been
        # marked obsolete.
        def check_active(series):
            return series.status != SeriesStatus.OBSOLETE
        return self._sorted_filtered_list(check_active)


class ProductWithSeries:
    """A decorated product that includes series data.

    The extra data is included in this class to avoid repeated
    database queries.  Rather than hitting the database, the data is
    cached locally and simply returned.
    """

    # `series` and `development_focus` need to be declared as class
    # attributes so that this class will not delegate the actual instance
    # variables to self.product, which would bypass the caching.
    series = None
    development_focus = None
    delegates(IProduct, 'product')

    def __init__(self, product):
        self.product = product
        self.series = []
        for series in self.product.series:
            series_with_releases = SeriesWithReleases(series, parent=self)
            self.series.append(series_with_releases)
            if self.product.development_focus == series:
                self.development_focus = series_with_releases

        # Get all of the releases for all of the series in a single
        # query.  The query sorts the releases properly so we know the
        # resulting list is sorted correctly.
        series_by_id = dict((series.id, series) for series in self.series)
        self.release_by_id = {}
        milestones_and_releases = list(
            self.product.getMilestonesAndReleases())
        for milestone, release in milestones_and_releases:
            series = series_by_id[milestone.productseries.id]
            release_delegate = ReleaseWithFiles(release, parent=series)
            series.addRelease(release_delegate)
            self.release_by_id[release.id] = release_delegate


class SeriesWithReleases:
    """A decorated series that includes releases.

    The extra data is included in this class to avoid repeated
    database queries.  Rather than hitting the database, the data is
    cached locally and simply returned.
    """

    # `parent` and `releases` need to be declared as class attributes so that
    # this class will not delegate the actual instance variables to
    # self.series, which would bypass the caching for self.releases and would
    # raise an AttributeError for self.parent.
    parent = None
    releases = None
    delegates(IProductSeries, 'series')

    def __init__(self, series, parent):
        self.series = series
        self.parent = parent
        self.releases = []

    def addRelease(self, release):
        self.releases.append(release)

    @cachedproperty
    def has_release_files(self):
        for release in self.releases:
            if len(release.files) > 0:
                return True
        return False

    @property
    def css_class(self):
        """The highlighted, unhighlighted, or dimmed CSS class."""
        if self.is_development_focus:
            return 'highlighted'
        elif self.status == SeriesStatus.OBSOLETE:
            return 'dimmed'
        else:
            return 'unhighlighted'


class ReleaseWithFiles:
    """A decorated release that includes product release files.

    The extra data is included in this class to avoid repeated
    database queries.  Rather than hitting the database, the data is
    cached locally and simply returned.
    """

    # `parent` needs to be declared as class attributes so that
    # this class will not delegate the actual instance variables to
    # self.release, which would raise an AttributeError.
    parent = None
    delegates(IProductRelease, 'release')

    def __init__(self, release, parent):
        self.release = release
        self.parent = parent
        self._files = None

    @property
    def files(self):
        """Cache the release files for all the releases in the product."""
        if self._files is None:
            # Get all of the files for all of the releases.  The query
            # returns all releases sorted properly.
            product = self.parent.parent
            release_delegates = product.release_by_id.values()
            files = getUtility(IProductReleaseSet).getFilesForReleases(
                release_delegates)
            for release_delegate in release_delegates:
                release_delegate._files = []
            for file in files:
                id = file.productrelease.id
                release_delegate = product.release_by_id[id]
                release_delegate._files.append(file)

        # self._files was set above, since self is actually in the
        # release_delegates variable.
        return self._files

    @property
    def name_with_codename(self):
        milestone = self.release.milestone
        if milestone.code_name:
            return "%s (%s)" % (milestone.name, milestone.code_name)
        else:
            return milestone.name

    @cachedproperty
    def total_downloads(self):
        """Total downloads of files associated with this release."""
        return sum(file.libraryfile.hits for file in self.files)


class ProductDownloadFileMixin:
    """Provides methods for managing download files."""

    @cachedproperty
    def product(self):
        """Product with all series, release and file data cached.

        Decorated classes are created, and they contain cached data
        obtained with a few queries rather than many iterated queries.
        """
        return ProductWithSeries(self.context)

    def deleteFiles(self, releases):
        """Delete the selected files from the set of releases.

        :param releases: A set of releases in the view.
        :return: The number of files deleted.
        """
        del_count = 0
        for release in releases:
            for release_file in release.files:
                if release_file.libraryfile.id in self.delete_ids:
                    release_file.destroySelf()
                    self.delete_ids.remove(release_file.libraryfile.id)
                    del_count += 1
        return del_count

    def getReleases(self):
        """Find the releases with download files for view."""
        raise NotImplementedError

    def processDeleteFiles(self):
        """If the 'delete_files' button was pressed, process the deletions."""
        del_count = None
        if 'delete_files' in self.form:
            if self.request.method == 'POST':
                self.delete_ids = [
                    int(value) for key, value in self.form.items()
                    if key.startswith('checkbox')]
                del(self.form['delete_files'])
                releases = self.getReleases()
                del_count = self.deleteFiles(releases)
            else:
                # If there is a form submission and it is not a POST then
                # raise an error.  This is to protect against XSS exploits.
                raise UnsafeFormGetSubmissionError(self.form['delete_files'])
        if del_count is not None:
            if del_count <= 0:
                self.request.response.addNotification(
                    "No files were deleted.")
            elif del_count == 1:
                self.request.response.addNotification(
                    "1 file has been deleted.")
            else:
                self.request.response.addNotification(
                    "%d files have been deleted." %
                    del_count)

    @cachedproperty
    def latest_release_with_download_files(self):
        """Return the latest release with download files."""
        for series in self.sorted_series_list:
            for release in series.releases:
                if len(list(release.files)) > 0:
                    return release
        return None


class ProductView(HasAnnouncementsView, SortSeriesMixin, FeedsMixin,
                  ProductDownloadFileMixin, UsesLaunchpadMixin):

    __used_for__ = IProduct
    implements(IProductActionMenu, IEditableContextTitle)

    def __init__(self, context, request):
        HasAnnouncementsView.__init__(self, context, request)
        self.form = request.form_ng

    def initialize(self):
        self.status_message = None
        self.title_edit_widget = TextLineEditorWidget(
            self.context, 'title',
            canonical_url(self.context, view_name='+edit'),
            id="product-title", title="Edit this title")
        if self.context.programminglang is None:
            additional_arguments = dict(
                default_text='Not yet specified',
                initial_value_override='',
                )
        else:
            additional_arguments = {}
        self.languages_edit_widget = TextLineEditorWidget(
            self.context, 'programminglang',
            canonical_url(self.context, view_name='+edit'),
            id='programminglang', title='Edit programming languages',
            tag='span', public_attribute='programming_language',
            accept_empty=True,
            width='9em',
            **additional_arguments)
        self.show_programming_languages = bool(
            self.context.programminglang or
            check_permission('launchpad.Edit', self.context))

    @property
    def show_license_status(self):
        return self.context.license_status != LicenseStatus.OPEN_SOURCE

    @property
    def freshmeat_url(self):
        if self.context.freshmeatproject:
            return ("http://freshmeat.net/projects/%s"
                % self.context.freshmeatproject)
        return None

    @property
    def sourceforge_url(self):
        if self.context.sourceforgeproject:
            return ("http://sourceforge.net/projects/%s"
                % self.context.sourceforgeproject)
        return None

    @property
    def has_external_links(self):
        return (self.context.homepageurl or
                self.context.sourceforgeproject or
                self.context.freshmeatproject or
                self.context.wikiurl or
                self.context.screenshotsurl or
                self.context.downloadurl)

    @property
    def external_links(self):
        """The project's external links.

        The home page link is not included because its link must have the
        rel=nofollow attribute.
        """
        from canonical.launchpad.webapp.menu import MenuLink
        urls = [
            ('Sourceforge project', self.sourceforge_url),
            ('Freshmeat record', self.freshmeat_url),
            ('Wiki', self.context.wikiurl),
            ('Screenshots', self.context.screenshotsurl),
            ('External downloads', self.context.downloadurl),
            ]
        links = []
        for (text, url) in urls:
            if url is not None:
                menu_link = MenuLink(
                    Link(url, text, icon='external-link', enabled=True))
                menu_link.url = url
                links.append(menu_link)
        return links

    @property
    def should_display_homepage(self):
        return (self.context.homepageurl and
                self.context.homepageurl not in
                    [self.freshmeat_url, self.sourceforge_url])

    def requestCountry(self):
        return ICountry(self.request, None)

    def browserLanguages(self):
        return helpers.browserLanguages(self.request)

    def projproducts(self):
        """Return a list of other products from the same project as this
        product, excluding this product"""
        if self.context.project is None:
            return []
        return [product for product in self.context.project.products
                        if product.id != self.context.id]

    def getClosedBugsURL(self, series):
        status = [status.title for status in RESOLVED_BUGTASK_STATUSES]
        url = canonical_url(series) + '/+bugs'
        return get_buglisting_search_filter_url(url, status=status)

    def getLatestBranches(self):
        return self.context.getLatestBranches(visible_by_user=self.user)

    @property
    def requires_commercial_subscription(self):
        """Whether to display notice to purchase a commercial subscription."""
        return (len(self.context.licenses) > 0
                and self.context.commercial_subscription_is_due)

    @property
    def can_purchase_subscription(self):
        return (check_permission('launchpad.Edit', self.context)
                and not self.context.qualifies_for_free_hosting)

    @cachedproperty
    def effective_driver(self):
        """Return the product driver or the project driver."""
        if self.context.driver is not None:
            driver = self.context.driver
        elif (self.context.project is not None and
              self.context.project.driver is not None):
            driver = self.context.project.driver
        else:
            driver = None
        return driver

    @cachedproperty
    def show_commercial_subscription_info(self):
        """Should subscription information be shown?

        Subscription information is only shown to the project maintainers,
        Launchpad admins, and members of the Launchpad commercial team.  The
        first two are allowed via the Launchpad.Edit permission.  The latter
        is allowed via Launchpad.Commercial.
        """
        return (check_permission('launchpad.Edit', self.context) or
                check_permission('launchpad.Commercial', self.context))


class ProductPackagesView(LaunchpadView):
    """View for displaying product packaging"""

    label = 'Linked packages'
    page_title = label

    @cachedproperty
    def series_packages(self):
        """A hierarchy of product series, packaging and field data.

        A dict of series and packagings. Each packaging is a dict of the
        packaging and a hidden HTML field for forms:
           [{series: <hoary>,
             packagings: {
                packaging: <packaging>,
                field: '<input type=''hidden' ...>},
                }]
        """
        packaged_series = []
        for series in self.context.series:
            packagings = []
            for packaging in series.packagings:
                packagings.append(packaging)
            packaged_series.append(dict(
                series=series, packagings=packagings))
        return packaged_series

    @property
    def distro_packaging(self):
        """This method returns a representation of the product packagings
        for this product, in a special structure used for the
        product-distros.pt page template.

        Specifically, it is a list of "distro" objects, each of which has a
        title, and an attribute "packagings" which is a list of the relevant
        packagings for this distro and product.
        """
        # First get a list of all relevant packagings.
        all_packagings = []
        for series in self.context.series:
            for packaging in series.packagings:
                all_packagings.append(packaging)
        # We sort it so that the packagings will always be displayed in the
        # distroseries version, then productseries name order.
        all_packagings.sort(key=lambda a: (a.distroseries.version,
            a.productseries.name, a.id))

        distros = {}
        for packaging in all_packagings:
            distribution = packaging.distroseries.distribution
            if distribution.name in distros:
                distro = distros[distribution.name]
            else:
                # Create a dictionary for the distribution.
                distro = dict(
                    distribution=distribution,
                    packagings=[])
                distros[distribution.name] = distro
            distro['packagings'].append(packaging)
        # Now we sort the resulting list of "distro" objects, and return that.
        distro_names = distros.keys()
        distro_names.sort(cmp=_cmp_distros)
        results = [distros[name] for name in distro_names]
        return results


class ProductPackagesPortletView(LaunchpadFormView):
    """View class for product packaging portlet."""

    schema = Interface
    package_field_name = 'distributionsourcepackage'
    custom_widget(
        package_field_name, LaunchpadRadioWidget, orientation='vertical')
    suggestions = None
    max_suggestions = 8
    other_package = object()
<<<<<<< HEAD
    not_packaged = object()
=======
    initial_focus_widget = None
>>>>>>> da06b5a9

    @cachedproperty
    def sourcepackages(self):
        """The project's latest source packages."""
        current_packages = [
            sp for sp in self.context.sourcepackages
            if sp.currentrelease is not None]
        current_packages.reverse()
        return current_packages[0:5]

    @cachedproperty
    def can_show_portlet(self):
        """Are there packages, or can packages be suggested."""
        if len(self.sourcepackages) > 0:
            return True
        if self.user is None or config.launchpad.is_lpnet:
            return False
        date_next_suggest_packaging = self.context.date_next_suggest_packaging
        return (
            date_next_suggest_packaging is None
            or date_next_suggest_packaging <= datetime.now(tz=pytz.UTC))

    @property
    def initial_values(self):
        """See `LaunchpadFormView`."""
        return {self.package_field_name: self.other_package}

    def setUpFields(self):
        """See `LaunchpadFormView`."""
        super(ProductPackagesPortletView, self).setUpFields()
        ubuntu = getUtility(ILaunchpadCelebrities).ubuntu
        distro_source_packages = ubuntu.searchSourcePackages(
            self.context.name, has_packaging=False,
            publishing_distroseries=ubuntu.currentseries)
        # Based upon the matches, create a new vocabulary with
        # term descriptions that include a link to the source package.
        self.suggestions = []
        vocab_terms = []
        for package in distro_source_packages[:self.max_suggestions]:
            if package.development_version.currentrelease is not None:
                self.suggestions.append(package)
                item_url = canonical_url(package)
                description = """<a href="%s">%s</a>""" % (
                    item_url, escape(package.name))
                vocab_terms.append(
                    SimpleTerm(package, package.name, description))
        # Add an option to represent the user's decision to choose a
        # different package. Note that source packages cannot have uppercase
        # names with underscores, so the name is safe to use.
        description = 'Choose another Ubuntu package'
        vocab_terms.append(
            SimpleTerm(self.other_package, 'OTHER_PACKAGE', description))
        vocabulary = SimpleVocabulary(vocab_terms)
        # Add an option to represent that the project is not packaged in
        # Ubuntu.
        description = 'This project is not packaged in Ubuntu'
        vocab_terms.append(
            SimpleTerm(self.not_packaged, 'NOT_PACKAGED', description))
        vocabulary = SimpleVocabulary(vocab_terms)
        series_display_name = ubuntu.currentseries.displayname
        self.form_fields = form.Fields(
            Choice(__name__=self.package_field_name,
                   title=_('Ubuntu %s packages') % series_display_name,
                   default=None,
                   vocabulary=vocabulary,
                   required=True))

    @action(_('Set Ubuntu Package Information'), name='link')
    def link(self, action, data):
        product = self.context
        dsp = data.get(self.package_field_name)
        product_series = product.development_focus
        if dsp is self.other_package:
            # The user wants to link an alternate package to this project.
            self.next_url = canonical_url(
                product_series, view_name="+ubuntupkg")
            return
        if dsp is self.not_packaged:
            year_from_now = datetime.now(tz=pytz.UTC) + timedelta(days=365)
            self.context.date_next_suggest_packaging = year_from_now
            self.next_url = self.request.getURL()
            return
        ubuntu = getUtility(ILaunchpadCelebrities).ubuntu
        product_series.setPackaging(ubuntu.currentseries,
                                    dsp.sourcepackagename,
                                    self.user)
        self.request.response.addInfoNotification(
            'This project was linked to the source package "%s"' %
            dsp.displayname)
        self.next_url = self.request.getURL()


class SeriesReleasePair:
    """Class for holding a series and release.

    Replaces the use of a (series, release) tuple so that it can be more
    clearly addressed in the view class.
    """

    def __init__(self, series, release):
        self.series = series
        self.release = release


class ProductDownloadFilesView(LaunchpadView,
                               SortSeriesMixin,
                               ProductDownloadFileMixin):
    """View class for the product's file downloads page."""
    __used_for__ = IProduct

    batch_size = config.launchpad.download_batch_size

    @property
    def page_title(self):
        return "%s project files" % self.context.displayname

    def initialize(self):
        """See `LaunchpadFormView`."""
        self.form = self.request.form
        # Manually process action for the 'Delete' button.
        self.processDeleteFiles()

    def getReleases(self):
        """See `ProductDownloadFileMixin`."""
        releases = set()
        for series in self.product.series:
            releases.update(series.releases)
        return releases

    @cachedproperty
    def series_and_releases_batch(self):
        """Get a batch of series and release

        Each entry returned is a tuple of (series, release).
        """
        series_and_releases = []
        for series in self.sorted_series_list:
            for release in series.releases:
                if len(release.files) > 0:
                    pair = SeriesReleasePair(series, release)
                    if pair not in series_and_releases:
                        series_and_releases.append(pair)
        batch = BatchNavigator(series_and_releases, self.request,
                               size=self.batch_size)
        batch.setHeadings("release", "releases")
        return batch

    @cachedproperty
    def has_download_files(self):
        """Across series and releases do any download files exist?"""
        for series in self.product.series:
            if series.has_release_files:
                return True
        return False

    @cachedproperty
    def any_download_files_with_signatures(self):
        """Do any series or release download files have signatures?"""
        for series in self.product.series:
            for release in series.releases:
                for file in release.files:
                    if file.signature:
                        return True
        return False

    @cachedproperty
    def milestones(self):
        """A mapping between series and releases that are milestones."""
        result = dict()
        for series in self.product.series:
            result[series.name] = set()
            milestone_list = [m.name for m in series.milestones]
            for release in series.releases:
                if release.version in milestone_list:
                    result[series.name].add(release.version)
        return result

    def is_milestone(self, series, release):
        """Determine whether a release is milestone for the series."""
        return (series.name in self.milestones and
                release.version in self.milestones[series.name])


class ProductBrandingView(BrandingChangeView):
    """A view to set branding."""
    implements(IProductEditMenu)

    label = "Change branding"
    schema = IProduct
    field_names = ['icon', 'logo', 'mugshot']

    @property
    def page_title(self):
        """The HTML page title."""
        return "Change %s's branding" % self.context.title

    @property
    def cancel_url(self):
        """See `LaunchpadFormView`."""
        return canonical_url(self.context)


class ProductConfigureBase(ReturnToReferrerMixin, LaunchpadEditFormView):
    implements(IProductEditMenu)
    schema = IProduct

    @property
    def page_title(self):
        return self.label

    @action("Change", name='change')
    def change_action(self, action, data):
        self.updateContextFromData(data)


class ProductConfigureBugTrackerView(ProductConfigureBase):
    """View class to configure the bug tracker for a project."""

    label = "Configure bug tracker"
    field_names = [
        "bugtracker",
        "enable_bug_expiration",
        "remote_product",
        "bug_reporting_guidelines",
        ]
    custom_widget('bugtracker', ProductBugTrackerWidget)

    def validate(self, data):
        """Constrain bug expiration to Launchpad Bugs tracker."""
        # enable_bug_expiration is disabled by JavaScript when bugtracker
        # is not 'In Launchpad'. The constraint is enforced here in case the
        # JavaScript fails to activate or run. Note that the bugtracker
        # name : values are {'In Launchpad' : object, 'Somewhere else' : None
        # 'In a registered bug tracker' : IBugTracker}.
        bugtracker = data.get('bugtracker', None)
        if bugtracker is None or IBugTracker.providedBy(bugtracker):
            data['enable_bug_expiration'] = False


class ProductConfigureBlueprintsView(ProductConfigureBase):
    """View class to configure the Launchpad Blueprints for a project."""

    label = "Configure Blueprints"
    field_names = [
        "official_blueprints",
        ]


class ProductConfigureTranslationsView(ProductConfigureBase):
    """View class to configure the Launchpad Translations for a project."""

    label = "Configure Translations"
    field_names = [
        "official_rosetta",
        ]


class ProductConfigureAnswersView(ProductConfigureBase):
    """View class to configure the Launchpad Answers for a project."""

    label = "Configure Answers"
    field_names = [
        "official_answers",
        ]


class ProductEditView(ProductLicenseMixin, LaunchpadEditFormView):
    """View class that lets you edit a Product object."""

    implements(IProductEditMenu)

    label = "Edit details"
    schema = IProduct
    field_names = [
        "displayname",
        "title",
        "summary",
        "description",
        "project",
        "homepageurl",
        "sourceforgeproject",
        "freshmeatproject",
        "wikiurl",
        "screenshotsurl",
        "downloadurl",
        "programminglang",
        "development_focus",
        "licenses",
        "license_info",
        ]
    custom_widget('licenses', LicenseWidget)
    custom_widget('license_info', GhostWidget)

    @property
    def page_title(self):
        """The HTML page title."""
        return "Change %s's details" % self.context.title

    def setUpWidgets(self):
        """See `LaunchpadFormView`."""
        super(ProductEditView, self).setUpWidgets()
        # Licenses are optional on +edit page if they have not already
        # been set. Subclasses may not have 'licenses' widget.
        # ('licenses' in self.widgets) is broken.
        if (len(self.context.licenses) == 0 and
            self.widgets.get('licenses') is not None):
            self.widgets['licenses'].allow_pending_license = True

    def showOptionalMarker(self, field_name):
        """See `LaunchpadFormView`."""
        # This has the effect of suppressing the ": (Optional)" stuff for the
        # license_info widget.  It's the last piece of the puzzle for
        # manipulating the license_info widget into the table for the
        # LicenseWidget instead of the enclosing form.
        if field_name == 'license_info':
            return False
        return super(ProductEditView, self).showOptionalMarker(field_name)

    @action("Change", name='change')
    def change_action(self, action, data):
        previous_licenses = self.context.licenses
        self.updateContextFromData(data)
        # only send email the first time licenses are set
        if len(previous_licenses) == 0:
            # self.product is expected by notifyFeedbackMailingList
            self.product = self.context
            self.notifyFeedbackMailingList()

    @property
    def next_url(self):
        """See `LaunchpadFormView`."""
        if self.context.active:
            return canonical_url(self.context)
        else:
            return canonical_url(getUtility(IProductSet))

    @property
    def cancel_url(self):
        """See `LaunchpadFormView`."""
        return self.next_url


class ProductValidationMixin:

    def validate_private_bugs(self, data):
        """Perform validation for the private bugs setting."""
        if data.get('private_bugs') and self.context.bug_supervisor is None:
            self.setFieldError('private_bugs',
                structured(
                    'Set a <a href="%s/+bugsupervisor">bug supervisor</a> '
                    'for this project first.',
                    canonical_url(self.context, rootsite="bugs")))

    def validate_deactivation(self, data):
        """Verify whether a product can be safely deactivated."""
        if data['active'] == False and self.context.active == True:
            if len(self.context.sourcepackages) > 0:
                self.setFieldError('active',
                    structured(
                        'This project cannot be deactivated since it is '
                        'linked to one or more '
                        '<a href="%s">source packages</a>.',
                        canonical_url(self.context, view_name='+packages')))


class ProductAdminView(ProductEditView, ProductValidationMixin):
    """View for $project/+admin"""
    label = "Administer project details"
    field_names = ["name", "owner", "active", "autoupdate", "private_bugs"]

    @property
    def page_title(self):
        """The HTML page title."""
        return 'Administer %s' % self.context.title

    def setUpFields(self):
        """Setup the normal fields from the schema plus adds 'Registrant'.

        The registrant is normally a read-only field and thus does not have a
        proper widget created by default.  Even though it is read-only, admins
        need the ability to change it.
        """
        super(ProductAdminView, self).setUpFields()
        self.form_fields = (self._createAliasesField() + self.form_fields
                            + self._createRegistrantField())

    def _createAliasesField(self):
        """Return a PillarAliases field for IProduct.aliases."""
        return form.Fields(
            PillarAliases(
                __name__='aliases', title=_('Aliases'),
                description=_('Other names (separated by space) under which '
                              'this project is known.'),
                required=False, readonly=False),
            render_context=self.render_context)

    def _createRegistrantField(self):
        """Return a popup widget person selector for the registrant.

        This custom field is necessary because *normally* the registrant is
        read-only but we want the admins to have the ability to correct legacy
        data that was set before the registrant field existed.
        """
        return form.Fields(
            PublicPersonChoice(
                __name__='registrant',
                title=_('Project Registrant'),
                description=_('The person who originally registered the '
                              'product.  Distinct from the current '
                              'owner.  This is historical data and should '
                              'not be changed without good cause.'),
                vocabulary='ValidPersonOrTeam',
                required=True,
                readonly=False,
                ),
            render_context=self.render_context
            )

    def validate(self, data):
        """See `LaunchpadFormView`."""
        self.validate_private_bugs(data)
        self.validate_deactivation(data)

    @property
    def cancel_url(self):
        """See `LaunchpadFormView`."""
        return canonical_url(self.context)


class ProductReviewLicenseView(ReturnToReferrerMixin,
                               ProductEditView, ProductValidationMixin):
    """A view to review a project and change project privileges."""
    label = "Review project"
    field_names = [
        "license_reviewed",
        "license_approved",
        "active",
        "private_bugs",
        "reviewer_whiteboard",
        ]

    @property
    def page_title(self):
        """The HTML page title."""
        return 'Review %s' % self.context.title

    def validate(self, data):
        """See `LaunchpadFormView`."""

        # A project can only be approved if it has OTHER_OPEN_SOURCE as one of
        # its licenses and not OTHER_PROPRIETARY.
        licenses = self.context.licenses
        license_approved = data.get('license_approved', False)
        if license_approved:
            if License.OTHER_PROPRIETARY in licenses:
                self.setFieldError(
                    'license_approved',
                    'Proprietary projects may not be manually '
                    'approved to use Launchpad.  Proprietary projects '
                    'must use the commercial subscription voucher system '
                    'to be allowed to use Launchpad.')
            else:
                # An Other/Open Source license was specified so it may be
                # approved.
                pass

        # Private bugs can only be enabled if the product has a bug
        # supervisor.
        self.validate_private_bugs(data)
        self.validate_deactivation(data)


class ProductAddSeriesView(LaunchpadFormView):
    """A form to add new product series"""

    schema = IProductSeries
    field_names = ['name', 'summary', 'branch', 'releasefileglob']
    custom_widget('summary', TextAreaWidget, height=7, width=62)
    custom_widget('releasefileglob', StrippedTextWidget, displayWidth=40)

    series = None

    @property
    def label(self):
        """The form label."""
        return 'Register a new %s release series' % (
            self.context.displayname)

    @property
    def page_title(self):
        """The page title."""
        return self.label

    def validate(self, data):
        """See `LaunchpadFormView`."""
        branch = data.get('branch')
        if branch is not None:
            message = get_series_branch_error(self.context, branch)
            if message:
                self.setFieldError('branch', message)

    @action(_('Register Series'), name='add')
    def add_action(self, action, data):
        self.series = self.context.newSeries(
            owner=self.user,
            name=data['name'],
            summary=data['summary'],
            branch=data['branch'],
            releasefileglob=data['releasefileglob'])

    @property
    def next_url(self):
        """See `LaunchpadFormView`."""
        assert self.series is not None, 'No series has been created'
        return canonical_url(self.series)

    @property
    def cancel_url(self):
        """See `LaunchpadFormView`."""
        return canonical_url(self.context)


class ProductSeriesView(ProductView):
    """A view for showing a product's series."""

    label = 'timeline'
    page_title = label


class ProductRdfView:
    """A view that sets its mime-type to application/rdf+xml"""

    template = ViewPageTemplateFile(
        '../templates/product-rdf.pt')

    def __init__(self, context, request):
        self.context = context
        self.request = request

    def __call__(self):
        """Render RDF output, and return it as a string encoded in UTF-8.

        Render the page template to produce RDF output.
        The return value is string data encoded in UTF-8.

        As a side-effect, HTTP headers are set for the mime type
        and filename for download."""
        self.request.response.setHeader('Content-Type', 'application/rdf+xml')
        self.request.response.setHeader('Content-Disposition',
                                        'attachment; filename=%s.rdf' %
                                        self.context.name)
        unicodedata = self.template()
        encodeddata = unicodedata.encode('utf-8')
        return encodeddata


class Icon:
    """An icon for use with image:icon."""

    def __init__(self, library_id):
        self.library_alias = getUtility(ILibraryFileAliasSet)[library_id]

    def getURL(self):
        return self.library_alias.getURL()


class ProductSetNavigationMenu(RegistryCollectionActionMenuBase):
    """Action menu for products index."""
    usedfor = IProductSet
    links = [
        'register_team',
        'register_project',
        'create_account',
        'review_licenses',
        'view_all_projects',
        ]

    @enabled_with_permission('launchpad.ProjectReview')
    def review_licenses(self):
        return Link('+review-licenses', 'Review projects', icon='edit')

    def view_all_projects(self):
        return Link('+all', 'Show all projects', icon='list')


class ProductSetView(LaunchpadView):
    """View for products index page."""

    implements(IRegistryCollectionNavigationMenu)

    page_title = 'Projects registered in Launchpad'

    max_results_to_display = config.launchpad.default_batch_size
    results = None
    search_requested = False

    def initialize(self):
        """See `LaunchpadView`."""
        form = self.request.form_ng
        self.search_string = form.getOne('text')
        if self.search_string is not None:
            self.search_requested = True

    @cachedproperty
    def all_batched(self):
        return BatchNavigator(self.context.all_active, self.request)

    @cachedproperty
    def matches(self):
        if not self.search_requested:
            return None
        pillarset = getUtility(IPillarNameSet)
        return pillarset.count_search_matches(self.search_string)

    @cachedproperty
    def search_results(self):
        search_string = self.search_string.lower()
        limit = self.max_results_to_display
        return getUtility(IPillarNameSet).search(search_string, limit)

    def tooManyResultsFound(self):
        return self.matches > self.max_results_to_display


class ProductSetReviewLicensesView(LaunchpadFormView):
    """View for searching products to be reviewed."""

    schema = IProductReviewSearch
    label = 'Review projects'

    full_row_field_names = [
        'search_text',
        'active',
        'license_reviewed',
        'license_approved',
        'license_info_is_empty',
        'licenses',
        'has_zero_licenses',
        ]

    side_by_side_field_names = [
        ('created_after', 'created_before'),
        ('subscription_expires_after', 'subscription_expires_before'),
        ('subscription_modified_after', 'subscription_modified_before'),
        ]

    custom_widget(
        'licenses', CheckBoxMatrixWidget, column_count=4,
        orientation='vertical')
    custom_widget('active', LaunchpadRadioWidget,
                  _messageNoValue="(do not filter)")
    custom_widget('license_reviewed', LaunchpadRadioWidget,
                  _messageNoValue="(do not filter)")
    custom_widget('license_approved', LaunchpadRadioWidget,
                  _messageNoValue="(do not filter)")
    custom_widget('license_info_is_empty', LaunchpadRadioWidget,
                  _messageNoValue="(do not filter)")
    custom_widget('has_zero_licenses', LaunchpadRadioWidget,
                  _messageNoValue="(do not filter)")
    custom_widget('created_after', DateWidget)
    custom_widget('created_before', DateWidget)
    custom_widget('subscription_expires_after', DateWidget)
    custom_widget('subscription_expires_before', DateWidget)
    custom_widget('subscription_modified_after', DateWidget)
    custom_widget('subscription_modified_before', DateWidget)

    @property
    def left_side_widgets(self):
        """Return the widgets for the left column."""
        return (self.widgets.get(left)
                for left, right in self.side_by_side_field_names)

    @property
    def right_side_widgets(self):
        """Return the widgets for the right column."""
        return (self.widgets.get(right)
                for left, right in self.side_by_side_field_names)

    @property
    def full_row_widgets(self):
        """Return all widgets that span all columns."""
        return (self.widgets[name] for name in self.full_row_field_names)

    def forReviewBatched(self):
        """Return a `BatchNavigator` to review the matching projects."""
        # Calling _validate populates the data dictionary as a side-effect
        # of validation.
        data = {}
        self._validate(None, data)
        # Get default values from the schema since the form defaults
        # aren't available until the search button is pressed.
        search_params = {}
        for name in self.schema:
            search_params[name] = self.schema[name].default
        # Override the defaults with the form values if available.
        search_params.update(data)
        return BatchNavigator(self.context.forReview(**search_params),
                              self.request, size=100)


class ProductAddViewBase(ProductLicenseMixin, LaunchpadFormView):
    """Abstract class for adding a new product.

    ProductLicenseMixin requires the "product" attribute be set in the
    child classes' action handler.
    """

    schema = IProduct
    product = None
    field_names = ['name', 'displayname', 'title', 'summary',
                   'description', 'homepageurl', 'sourceforgeproject',
                   'freshmeatproject', 'wikiurl', 'screenshotsurl',
                   'downloadurl', 'programminglang',
                   'licenses', 'license_info']
    custom_widget(
        'licenses', LicenseWidget, column_count=3, orientation='vertical')
    custom_widget('homepageurl', TextWidget, displayWidth=30)
    custom_widget('screenshotsurl', TextWidget, displayWidth=30)
    custom_widget('wikiurl', TextWidget, displayWidth=30)
    custom_widget('downloadurl', TextWidget, displayWidth=30)

    @property
    def next_url(self):
        """See `LaunchpadFormView`."""
        assert self.product is not None, 'No product has been created'
        return canonical_url(self.product)


class ProjectAddStepOne(StepView):
    """product/+new view class for creating a new project."""

    _field_names = ['displayname', 'name', 'title', 'summary']
    label = "Register a project in Launchpad"
    schema = IProduct
    step_name = 'projectaddstep1'
    template = ViewPageTemplateFile('../templates/product-new.pt')
    page_title = "Register a project in Launchpad"

    custom_widget('displayname', TextWidget, displayWidth=50, label='Name')
    custom_widget('name', ProductNameWidget, label='URL')

    step_description = 'Project basics'
    search_results_count = 0

    @property
    def _next_step(self):
        """Define the next step.

        Subclasses can override this method to avoid having to override the
        more complicated `main_action` method for customization.  The actual
        property `next_step` must not be set before `main_action` is called.
        """
        return ProjectAddStepTwo

    def main_action(self, data):
        """See `MultiStepView`."""
        self.next_step = self._next_step
        self.request.form['displayname'] = data['displayname']
        self.request.form['name'] = data['name'].lower()
        self.request.form['summary'] = data['summary']


class ProjectAddStepTwo(StepView, ProductLicenseMixin, ReturnToReferrerMixin):
    """Step 2 (of 2) in the +new project add wizard."""

    _field_names = ['displayname', 'name', 'title', 'summary',
                    'description', 'licenses', 'license_info']
    main_action_label = u'Complete Registration'
    schema = IProduct
    step_name = 'projectaddstep2'
    template = ViewPageTemplateFile('../templates/product-new.pt')
    page_title = ProjectAddStepOne.page_title

    product = None

    custom_widget('displayname', TextWidget, displayWidth=50, label='Name')
    custom_widget('name', ProductNameWidget, label='URL')
    custom_widget('licenses', LicenseWidget)
    custom_widget('license_info', GhostWidget)

    @property
    def step_description(self):
        """See `MultiStepView`."""
        if self.search_results_count > 0:
            return 'Check for duplicate projects'
        return 'Registration details'

    def isVCSImport(self):
        """Is the the user vcs-imports."""
        if self.user is None:
            return False
        vcs_imports = getUtility(ILaunchpadCelebrities).vcs_imports
        return self.user.inTeam(vcs_imports)

    def setUpFields(self):
        """See `LaunchpadFormView`."""
        super(ProjectAddStepTwo, self).setUpFields()
        if not self.isVCSImport():
            # vcs-imports members get it easy and are able to change
            # the owner and reviewed status during the edit process;
            # this saves time wasted on getting to product/+admin.
            # The fields are not displayed for other people though.
            self.form_fields = self.form_fields.omit(
                'owner', 'license_reviewed')

    def setUpWidgets(self):
        """See `LaunchpadFormView`."""
        super(ProjectAddStepTwo, self).setUpWidgets()
        self.widgets['name'].read_only = True
        # The "hint" is really more of an explanation at this point, but the
        # phrasing is different.
        self.widgets['name'].hint = ('When published, '
                                     "this will be the project's URL.")
        self.widgets['displayname'].visible = False

    @cachedproperty
    def _search_string(self):
        """Return the ORed terms to match."""
        search_text = SPACE.join((self.request.form['name'],
                                  self.request.form['displayname'],
                                  self.request.form['summary']))
        # OR all the terms together.
        return OR.join(search_text.split())

    @cachedproperty
    def search_results(self):
        """The full text search results.

        Search the pillars for any match on the name, display name, or
        summary.
        """
        # XXX BarryWarsaw 16-Apr-2009 do we need batching and should we return
        # more than 7 hits?
        pillar_set = getUtility(IPillarNameSet)
        return pillar_set.search(self._search_string, 7)

    @cachedproperty
    def search_results_count(self):
        """Return the count of matching `IPillar`s."""
        pillar_set = getUtility(IPillarNameSet)
        return pillar_set.count_search_matches(self._search_string)

    # StepView requires that its validate() method not be overridden, so make
    # sure this calls the right method.  validateStep() will call the license
    # validation code.
    def validate(self, data):
        """See `MultiStepView`."""
        StepView.validate(self, data)

    def validateStep(self, data):
        """See `MultiStepView`."""
        ProductLicenseMixin.validate(self, data)

    @property
    def label(self):
        """See `LaunchpadFormView`."""
        return 'Register %s (%s) in Launchpad' % (
                self.request.form['displayname'], self.request.form['name'])

    def create_product(self, data):
        """Create the product from the user data."""
        # Get optional data.
        project = data.get('project')
        description = data.get('description')
        return getUtility(IProductSet).createProduct(
            owner=self.user,
            name=data['name'],
            displayname=data['displayname'],
            title=data['title'],
            summary=data['summary'],
            description=description,
            licenses=data['licenses'],
            license_info=data['license_info'],
            project=project)

    def main_action(self, data):
        """See `MultiStepView`."""
        if not self.isVCSImport():
            # Zope makes sure these are never set, since they are not in
            # self.form_fields
            assert "owner" not in data, 'Unexpected form data'
            assert "license_reviewed" not in data, 'Unexpected form data'
            data['owner'] = self.user
            data['license_reviewed'] = False

        self.product = self.create_product(data)
        self.notifyFeedbackMailingList()
        notify(ObjectCreatedEvent(self.product))
        self.next_url = canonical_url(self.product)


class ProductAddView(MultiStepView):
    """The controlling view for product/+new."""

    page_title = ProjectAddStepOne.page_title
    total_steps = 2

    @property
    def first_step(self):
        """See `MultiStepView`."""
        return ProjectAddStepOne


class ProductEditPeopleView(LaunchpadEditFormView):
    """Enable editing of important people on the project."""

    implements(IProductEditMenu)

    label = "Change the roles of people"
    schema = IProduct
    field_names = [
        'owner',
        'driver',
        ]

    custom_widget('owner', PersonPickerWidget, header="Select the maintainer",
                  include_create_team_link=True)
    custom_widget('driver', PersonPickerWidget, header="Select the driver",
                  include_create_team_link=True)

    @property
    def page_title(self):
        """The HTML page title."""
        return "Change the roles of %s's people" % self.context.title

    @action(_('Save changes'), name='save')
    def save_action(self, action, data):
        """Save the changes to the associated people."""
        old_owner = self.context.owner
        old_driver = self.context.driver
        self.updateContextFromData(data)
        if self.context.owner != old_owner:
            self.request.response.addNotification(
                "Successfully changed the maintainer to %s"
                % self.context.owner.displayname)
        if self.context.driver != old_driver:
            if self.context.driver is not None:
                self.request.response.addNotification(
                    "Successfully changed the driver to %s"
                    % self.context.driver.displayname)
            else:
                self.request.response.addNotification(
                    "Successfully removed the driver")

    @property
    def next_url(self):
        """See `LaunchpadFormView`."""
        return canonical_url(self.context)

    @property
    def cancel_url(self):
        """See `LaunchpadFormView`."""
        return canonical_url(self.context)<|MERGE_RESOLUTION|>--- conflicted
+++ resolved
@@ -1053,11 +1053,8 @@
     suggestions = None
     max_suggestions = 8
     other_package = object()
-<<<<<<< HEAD
     not_packaged = object()
-=======
     initial_focus_widget = None
->>>>>>> da06b5a9
 
     @cachedproperty
     def sourcepackages(self):
