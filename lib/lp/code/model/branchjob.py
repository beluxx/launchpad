--- conflicted
+++ resolved
@@ -24,13 +24,9 @@
 import simplejson
 
 from sqlobject import ForeignKey, StringCol
-<<<<<<< HEAD
-from storm.expr import And
+from storm.expr import And, SQL
 from storm.locals import Store
-=======
-from storm.expr import And, SQL
-
->>>>>>> ed594f43
+
 import transaction
 
 from zope.component import getUtility
