--- conflicted
+++ resolved
@@ -301,13 +301,9 @@
 
     layer = LaunchpadZopelessLayer
 
-<<<<<<< HEAD
-    def test_timeout(self):
-=======
     # XXX: salgado, 2010-01-11, bug=505913: Disabled because of intermittent
     # failures.
     def disabled_test_timeout(self):
->>>>>>> 2b71ab14
         """When a job exceeds its lease, an exception is raised."""
         logger = ListLogger()
         runner = TwistedJobRunner.runFromSource(StuckJob, logger)
