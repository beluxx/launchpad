/* Copyright 2009 Canonical Ltd.  This software is licensed under the
 * GNU Affero General Public License version 3 (see the file LICENSE).
 *
 * Handling of form overlay widgets for bug pages.
 *
 * @module DupeFinder
 * @requires base, node
 */
YUI.add('bugs.dupe_finder', function(Y) {

var BLOCK = 'block',
    DISPLAY = 'display',
    EXPANDER_COLLAPSED = '/@@/treeCollapsed',
    EXPANDER_EXPANDED = '/@@/treeExpanded',
    INLINE = 'inline',
    INNER_HTML = 'innerHTML',
    LAZR_CLOSED = 'lazr-closed',
    LAZR_OPEN = 'lazr-open',
    NONE = 'none',
    SRC = 'src';

var bugs = Y.namespace('bugs');

/*
 * The NodeList of possible duplicates.
 */
var bug_already_reported_expanders;
/*
 * The search field on the +filebug form
 */
var search_field;
/*
 * The search button on the +filebug form
 */
var search_button;
/*
 * The boilerplate elements for the do-you-want-to-subscribe
 * FormOverlay.
 */
var submit_button_html =
    '<button type="submit" name="field.actions.this_is_my_bug" ' +
    'value="Yes, this is the bug I\'m trying to report"' +
    'class="lazr-pos lazr-btn" >OK</button>';
var cancel_button_html =
    '<button type="button" name="field.actions.cancel" ' +
    'class="lazr-neg lazr-btn" >Cancel</button>';

/**
 * Return the relevant duplicate-details div for a bug-already-reported
 * expander.
 * @param expander The expander for which to return the relevant div.
 */
function get_details_div(expander) {
    var details_div = expander.get(
        'parentNode').get('parentNode').query('.duplicate-details');

    // Check that the details_div actually exists and raise an error if
    // we can't find it.
    if (!Y.Lang.isValue(details_div)) {
        Y.fail(
            "Unable to find details div for expander " + expander.get('id'));
    } else {
        return details_div;
    }
}

/**
 * Collapse the details for a bug and set its expander arrow to
 * 'collapsed'
 * @param expander The expander to collapse.
 */
function collapse_bug_details(expander) {
    var bug_details_div = get_details_div(expander);
    var anim = Y.lazr.effects.slide_in(bug_details_div);
    anim.run();

    expander.set(SRC, EXPANDER_COLLAPSED);
}

/**
 * Show the bug reporting form and collapse all bug details forms.
 * @param e The Event triggering this function.
 */
function show_bug_reporting_form(e) {
    if (Y.Lang.isValue(bug_already_reported_expanders)) {
        // Collapse any duplicate-details divs.
        Y.each(bug_already_reported_expanders, function(expander) {
            collapse_bug_details(expander);
        });
    }

    // If the bug reporting form is in a hidden container, as it is on
    // the AJAX dupe search, show it.
    var filebug_form_container = Y.get('#filebug-form-container');
    if (Y.Lang.isValue(filebug_form_container)) {
        filebug_form_container.setStyle(DISPLAY, BLOCK);
    }

    // Show the bug reporting form using a slide-out animation.
    var bug_reporting_form = Y.get('#bug_reporting_form');
    var anim = Y.lazr.effects.slide_out(bug_reporting_form);
    anim.run();

    Y.get(Y.DOM.byId('field.actions.submit_bug')).focus();

    // Focus the relevant elements of the form based on
    // whether the package drop-down is displayed.
    var bugtarget_package_btn = Y.get(
        Y.DOM.byId('field.bugtarget.option.package'));
    if (Y.Lang.isValue(bugtarget_package_btn)) {
        Y.get(Y.DOM.byId('field.bugtarget.package')).focus();
    } else {
        Y.get(Y.DOM.byId('field.comment')).focus();
    }
}

/**
 * Search for bugs that may match the text that the user has entered and
 * display them in-line.
 */
function search_for_and_display_dupes() {
    function show_failure_message() {
        Y.get('#possible-duplicates').set(INNER_HTML, 'FAIL');
    }

    function on_success(transaction_id, response, arguments) {
        // Hide the spinner and show the duplicates.
        Y.get('#spinner').setStyle(DISPLAY, NONE);

        var duplicate_div = Y.get('#possible-duplicates');
        duplicate_div.set(INNER_HTML, response.responseText);

        bug_already_reported_expanders = Y.all(
            'img.bug-already-reported-expander');
        if (Y.Lang.isValue(bug_already_reported_expanders)) {
            // If there are duplicates shown, change the title of the page
            // and set up the JavaScript of the duplicates that have been
            // returned.
            Y.bugs.setup_dupes();
            Y.get('#page-title').set(
                INNER_HTML,
                'Is the bug you&rsquo;re reporting one of these?');
        } else {
            // Otherwise, set the title to one that doesn't suggest
            // there were dupes returned and show the bug reporting
            // form.
            Y.get('#page-title').set(INNER_HTML, 'Report a bug');
            show_bug_reporting_form();
        }

        // Copy the value from the search field into the title field
        // on the filebug form.
        Y.get(Y.DOM.byId('field.title')).set(
            'value', search_field.get('value'))

        // Finally, change the label on the search button and show it
        // again.
        search_button.set('value', 'Check again');
        search_button.setStyle(DISPLAY, INLINE);
    }

    var search_term = encodeURI(search_field.get('value'));
    var search_url_base = Y.get(
        '#duplicate-search-url').getAttribute('href');
    var search_url = search_url_base + '?title=' + search_term;

    // Hide the button, show the spinner and clear the contents of the
    // possible duplicates div.
    search_button.setStyle(DISPLAY, NONE);
    Y.get('#spinner').setStyle(DISPLAY, INLINE);
    Y.get('#possible-duplicates').set(INNER_HTML, '');

    config = {on: {success: on_success,
                   failure: show_failure_message}}
    Y.io(search_url, config);
}

/**
 * Set up the inline duplicates so that their JavaScript-powered
 * elements work correctly.
 */
function set_up_inline_duplicates() {
    if (!Y.Lang.isValue(bug_already_reported_expanders)) {
        bug_already_reported_expanders = Y.all(
            'img.bug-already-reported-expander');
    }
    var bug_reporting_form = Y.get('#bug_reporting_form');

    if (Y.Lang.isValue(bug_already_reported_expanders)) {
        // Collapse all the details divs, since we don't want them
        // expanded first up.
        var duplicate_details_divs = Y.all('div.duplicate-details');
        if (Y.Lang.isValue(duplicate_details_divs)) {
            Y.each(duplicate_details_divs, function(div) {
                div.addClass(LAZR_CLOSED);
            });
        }

        // Set up the onclick handlers for the expanders.
        Y.each(bug_already_reported_expanders, function(expander) {
            expander.on('click', toggle_bug_details);
        });

        // Hide the bug reporting form.
        if (Y.Lang.isValue(bug_reporting_form)) {
            bug_reporting_form.addClass(LAZR_CLOSED);
        }
    }

    bug_not_reported_button = Y.get('#bug-not-already-reported');
    if (Y.Lang.isValue(bug_not_reported_button)) {
        // The bug_not_reported_button won't show up if there aren't any
        // possible duplicates.
        bug_not_reported_button.on('click', show_bug_reporting_form);
    }

    // Attach the form overlay to the "Yes, this is my bug" forms.
    var this_is_my_bug_forms = Y.all('form.this-is-my-bug-form');
    Y.each(this_is_my_bug_forms, function(form) {
        var subscribe_form_overlay = create_subscribe_overlay(form);

        form.on('submit', function(e) {
            // We don't care about the original event, so stop it
            // and show the form overlay that we just created.
            e.halt();
            subscribe_form_overlay.show();
        });
    });

}


/*
 * Create the overlay for a user to optionally subscribe to a bug that
 * affects them.
 * @param form The form to which the FormOverlay is going to be
 *             attached.
 */
function create_subscribe_overlay(form) {
    // Grab the bug id and title from the "Yes, this is my bug" form.
    var bug_id = form.query(
        'input.bug-already-reported-as').get('value');
    var bug_title = Y.get('#bug-' + bug_id + '-title').get(INNER_HTML);

    if (bug_title.length > 35) {
        // Truncate the bug title if it's more than 35 characters long.
        bug_title = bug_title.substring(0, 35) + '...';
    }

    // Escape things for the sake of belt-and-braces (suspenders if
    // you're of a North-American persuasion).
    bug_id = escape(bug_id);
    bug_title = escape(bug_title);

    // Construct the form. This is a bit hackish but it saves us from
    // having to try to get information from TAL into JavaScript and all
    // the horror that entails.
    var subscribe_form_body =
        '<div style="width: 320px">' +
        '    <p style="width: 100%">#' + bug_id + ' "' + bug_title + '"' +
        '    <br /><br /></p>' +
        '    <p style="font-weight: bold;">' +
        '       <input type="hidden" name="field.bug_already_reported_as" ' +
        '           value="' + bug_id + '" /> ' +
        '       <input type="radio" name="field.subscribe_to_existing_bug" ' +
        '           id="dont-subscribe-to-bug-' + bug_id + '" value="no" ' +
        '           class="subscribe-option" checked="true" /> ' +
        '       <label for="dont-subscribe-to-bug-' + bug_id + '"> ' +
        '         Just mark the bug as affecting me' +
        '       </label>' +
        '    </p>' +
        '    <p>' +
        '       <input type="radio" name="field.subscribe_to_existing_bug" ' +
        '           id="subscribe-to-bug-' + bug_id + '" value="yes" ' +
        '           class="subscribe-option" />' +
        '       <label for="subscribe-to-bug-' + bug_id + '"> ' +
        '         Subscribe me as well' +
        '       </label>' +
        '    </p>' +
        '</div>';

    // Create the do-you-want-to-subscribe FormOverlay.
    subscribe_form_overlay = new Y.lazr.FormOverlay({
        headerContent: '<h2>I am affected by this bug</h2>',
        form_content: subscribe_form_body,
        form_submit_button: Y.Node.create(submit_button_html),
        form_cancel_button: Y.Node.create(cancel_button_html),
        centered: true,
        visible: false
    });
    subscribe_form_overlay.render('#duplicate-overlay-bug-' + bug_id);

    // Alter the overlay's properties to make sure it submits correctly
    // and to the right place.
    form_node = subscribe_form_overlay.form_node;
    form_node.set('action', form.get('action'));
    form_node.set('method', 'post');

    // Add an on-click handler to the radio buttons to ensure that their
    // labels' styles are set correctly when they're selected.
    var radio_buttons = form.queryAll('input.subscribe-option');
    if (Y.Lang.isValue(radio_buttons)) {
        Y.each(radio_buttons, function(radio_button) {
            radio_button.on('click', function(e) {
                // Loop over the radio buttons and set their parent
                // div's font-weight depending on whether they're
                // checked or not.
                Y.each(radio_buttons, function(radio_button) {
                    if (radio_button.get('checked')) {
                        radio_button.get(
                            'parentNode').setStyle('fontWeight', 'bold');
                    } else {
                        radio_button.get(
                            'parentNode').setStyle('fontWeight', 'normal');
                    }
                });
            });
        });
    }

    return subscribe_form_overlay;
}


<<<<<<< HEAD
Y.bugs.setup_dupe_finder = function() {
    Y.on('domready', function() {
        bug_already_reported_expanders = Y.all(
            'img.bug-already-reported-expander');
        bug_reporting_form = Y.get('#bug_reporting_form');

        if (bug_already_reported_expanders !== null &&
            bug_already_reported_expanders !== undefined) {

            // Set up the onclick handlers for the expanders.
            Y.each(Y.all('.similar-bug'), function(row) {
                var bug_details_div = row.query('div.duplicate-details');
                var image = row.query('img.bug-already-reported-expander');
                var bug_title_link = row.query('.duplicate-bug-link');
                var view_bug_link = row.query('.view-bug-link');

                // Grab the initial height of the element and create a
                // config for the slide_out animation. This allows us to
                // deal with browsers like Opera in which the JS engine
                // takes a punt at the right height for the slid-out
                // drawer and gets it completely and utterly wrong.
                var initial_height = bug_details_div.get('scrollHeight');
                var slide_out_config = {
                    to: {
                        height: initial_height
                    }
                };

                // Shut down the default action for the link and mark it
                // as a JS'd link. We do this as it's simpler than
                // trying to find all the bits of the row that we want
                // to make clickable.
                bug_title_link.addClass('js-action');
                bug_title_link.on('click', function(e) {
                    e.preventDefault();
                });
=======
/**
 * Set up the dupe finder, overriding the default behaviour of the
 * +filebug search form.
 */
function set_up_dupe_finder(transaction_id, response, arguments) {
    var filebug_form_container = Y.get('#filebug-form-container');
    filebug_form_container.set(INNER_HTML, response.responseText);

    // Activate the extra options collapsible section on the bug
    // reporting form.
    var bug_reporting_form = Y.get('#bug_reporting_form');
    if (Y.Lang.isValue(bug_reporting_form)) {
        activateCollapsibles();
    }

    search_button = Y.get(Y.DOM.byId('field.actions.search'));
>>>>>>> da27163e

    // Change the name and id of the search field so that it doesn't
    // confuse the view when we submit a bug report.
    search_field = Y.get(Y.DOM.byId('field.title'));
    search_field.set('name', 'field.search');
    search_field.set('id', 'field.search');

    // Disable the form so that hitting "enter" in the Summary
    // field no longer sends us through to the next page.
    // Y.on('submit', function(e) { e.halt(); }, '#my-form')

<<<<<<< HEAD
                // Set up the on focus handler for the link so that
                // tabbing will expand the different bugs.
                bug_title_link.on('focus', function(e) {
                    if (!bug_details_div.hasClass('lazr-opened')) {
                        var anim = Y.lazr.effects.slide_out(
                            bug_details_div, slide_out_config);
                        anim.run();
=======
    // Update the label on the search button so that it no longer
    // says "Continue".
    search_button.set('value', 'Next');
    search_button.set('type', 'button');
>>>>>>> da27163e

    // Set up the handlers for the search button and the input
    // field.
    search_button.on('click', search_for_and_display_dupes);
}

Y.bugs.setup_dupes = function() {
    bug_already_reported_expanders = Y.all(
        'img.bug-already-reported-expander');
    bug_reporting_form = Y.get('#bug_reporting_form');

<<<<<<< HEAD
                row.on('click', function(e) {
                    if (bug_details_div.hasClass('lazr-opened')) {
                        collapse_bug_details(image);
                    } else {
                        var anim = Y.lazr.effects.slide_out(
                            bug_details_div, slide_out_config);
                        anim.run();
=======
    if (Y.Lang.isValue(bug_already_reported_expanders)) {
        // Collapse all the details divs, since we don't want them
        // expanded first up.
        Y.each(Y.all('div.duplicate-details'), function(div) {
            collapse_bug_details(div);
        });
>>>>>>> da27163e

        // Set up the onclick handlers for the expanders.
        Y.each(Y.all('.similar-bug'), function(row) {
            var bug_details_div = row.query('div.duplicate-details');
            var image = row.query('img.bug-already-reported-expander');
            var bug_title_link = row.query('.duplicate-bug-link');
            var view_bug_link = row.query('.view-bug-link');

            // Shut down the default action for the link and mark it
            // as a JS'd link. We do this as it's simpler than
            // trying to find all the bits of the row that we want
            // to make clickable.
            bug_title_link.addClass('js-action');
            bug_title_link.on('click', function(e) {
                e.preventDefault();
            });

            // The "view this bug" link shouldn't trigger the
            // collapsible, so we stop the event from propagating.
            view_bug_link.on('click', function(e) {
                e.stopPropagation();
            });

            // The same is true for the collapsible section. People
            // may want to copy and paste this, which involves
            // clicking, so we stop the onclick event from
            // propagating here, too.
            bug_details_div.on('click', function(e) {
                e.stopPropagation();
            });

            // Set up the on focus handler for the link so that
            // tabbing will expand the different bugs.
            bug_title_link.on('focus', function(e) {
                if (!bug_details_div.hasClass('lazr-opened')) {
                    var anim = Y.lazr.effects.slide_out(bug_details_div);
                    anim.run();

                    image.set(SRC, EXPANDER_EXPANDED);

                    // If the bug reporting form is shown, hide it.
                    if (bug_reporting_form.getStyle(DISPLAY) == BLOCK) {
                        bug_reporting_form.setStyle(DISPLAY, NONE);
                    }
                }
            });

<<<<<<< HEAD
            // Hide the bug reporting form.
            bug_reporting_form.setStyle(DISPLAY, NONE);

            // Collapse all the details divs, since we don't want them
            // expanded first up.
            Y.each(Y.all('div.duplicate-details'), function(div) {
                collapse_bug_details(div);
            });

        }

        bug_not_reported_button = Y.get('#bug-not-already-reported');
        if (bug_not_reported_button !== null &&
            bug_not_reported_button !== undefined) {
            // The bug_not_reported_button won't show up if there aren't any
            // possible duplicates.
            bug_not_reported_button.on('click', show_bug_reporting_form);
        }
=======
            row.on('click', function(e) {
                if (bug_details_div.hasClass('lazr-opened')) {
                    collapse_bug_details(image);
                } else {
                    var anim = Y.lazr.effects.slide_out(bug_details_div);
                    anim.run();
>>>>>>> da27163e

                    image.set(SRC, EXPANDER_EXPANDED);
                }

                // If the bug reporting form is shown, hide it.
                if (bug_reporting_form.getStyle(DISPLAY) == BLOCK) {
                    bug_reporting_form.setStyle(DISPLAY, NONE);
                }
            });
        });

        // Hide the bug reporting form.
        bug_reporting_form.setStyle(DISPLAY, NONE);
    }

    bug_not_reported_button = Y.get('#bug-not-already-reported');
    if (Y.Lang.isValue(bug_not_reported_button)) {
        // The bug_not_reported_button won't show up if there aren't any
        // possible duplicates.
        bug_not_reported_button.on('click', show_bug_reporting_form);
    }

    // Attach the form overlay to the "Yes, this is my bug" forms.
    var this_is_my_bug_forms = Y.all('form.this-is-my-bug-form');
    Y.each(this_is_my_bug_forms, function(form) {
        var subscribe_form_overlay = create_subscribe_overlay(form);

        form.on('submit', function(e) {
            // We don't care about the original event, so stop it
            // and show the form overlay that we just created.
            e.halt();
            subscribe_form_overlay.show();
        });
    });
};

<<<<<<< HEAD
}, "0.1", {"requires": [
    "base", "oop", "node", "event", "lazr.formoverlay", "lazr.effects"]});
=======
Y.bugs.setup_dupe_finder = function() {
    Y.on('domready', function() {
        config = {on: {success: set_up_dupe_finder,
                       failure: function() {}}}

        // Load the filebug form asynchronously. If this fails we
        // degrade to the standard mode for bug filing, clicking through
        // to the second part of the bug filing form.
        var filebug_form_url = Y.get(
            '#filebug-form-url').getAttribute('href');
        Y.io(filebug_form_url, config);
    });

};

}, '0.1', {requires: [
    'base', 'oop', 'node', 'event', 'lazr.formoverlay', 'lazr.effects']});
>>>>>>> da27163e
<|MERGE_RESOLUTION|>--- conflicted
+++ resolved
@@ -151,7 +151,7 @@
         // Copy the value from the search field into the title field
         // on the filebug form.
         Y.get(Y.DOM.byId('field.title')).set(
-            'value', search_field.get('value'))
+            'value', search_field.get('value'));
 
         // Finally, change the label on the search button and show it
         // again.
@@ -171,7 +171,7 @@
     Y.get('#possible-duplicates').set(INNER_HTML, '');
 
     config = {on: {success: on_success,
-                   failure: show_failure_message}}
+                   failure: show_failure_message}};
     Y.io(search_url, config);
 }
 
@@ -322,44 +322,6 @@
 }
 
 
-<<<<<<< HEAD
-Y.bugs.setup_dupe_finder = function() {
-    Y.on('domready', function() {
-        bug_already_reported_expanders = Y.all(
-            'img.bug-already-reported-expander');
-        bug_reporting_form = Y.get('#bug_reporting_form');
-
-        if (bug_already_reported_expanders !== null &&
-            bug_already_reported_expanders !== undefined) {
-
-            // Set up the onclick handlers for the expanders.
-            Y.each(Y.all('.similar-bug'), function(row) {
-                var bug_details_div = row.query('div.duplicate-details');
-                var image = row.query('img.bug-already-reported-expander');
-                var bug_title_link = row.query('.duplicate-bug-link');
-                var view_bug_link = row.query('.view-bug-link');
-
-                // Grab the initial height of the element and create a
-                // config for the slide_out animation. This allows us to
-                // deal with browsers like Opera in which the JS engine
-                // takes a punt at the right height for the slid-out
-                // drawer and gets it completely and utterly wrong.
-                var initial_height = bug_details_div.get('scrollHeight');
-                var slide_out_config = {
-                    to: {
-                        height: initial_height
-                    }
-                };
-
-                // Shut down the default action for the link and mark it
-                // as a JS'd link. We do this as it's simpler than
-                // trying to find all the bits of the row that we want
-                // to make clickable.
-                bug_title_link.addClass('js-action');
-                bug_title_link.on('click', function(e) {
-                    e.preventDefault();
-                });
-=======
 /**
  * Set up the dupe finder, overriding the default behaviour of the
  * +filebug search form.
@@ -376,7 +338,6 @@
     }
 
     search_button = Y.get(Y.DOM.byId('field.actions.search'));
->>>>>>> da27163e
 
     // Change the name and id of the search field so that it doesn't
     // confuse the view when we submit a bug report.
@@ -388,20 +349,10 @@
     // field no longer sends us through to the next page.
     // Y.on('submit', function(e) { e.halt(); }, '#my-form')
 
-<<<<<<< HEAD
-                // Set up the on focus handler for the link so that
-                // tabbing will expand the different bugs.
-                bug_title_link.on('focus', function(e) {
-                    if (!bug_details_div.hasClass('lazr-opened')) {
-                        var anim = Y.lazr.effects.slide_out(
-                            bug_details_div, slide_out_config);
-                        anim.run();
-=======
     // Update the label on the search button so that it no longer
     // says "Continue".
     search_button.set('value', 'Next');
     search_button.set('type', 'button');
->>>>>>> da27163e
 
     // Set up the handlers for the search button and the input
     // field.
@@ -413,22 +364,12 @@
         'img.bug-already-reported-expander');
     bug_reporting_form = Y.get('#bug_reporting_form');
 
-<<<<<<< HEAD
-                row.on('click', function(e) {
-                    if (bug_details_div.hasClass('lazr-opened')) {
-                        collapse_bug_details(image);
-                    } else {
-                        var anim = Y.lazr.effects.slide_out(
-                            bug_details_div, slide_out_config);
-                        anim.run();
-=======
     if (Y.Lang.isValue(bug_already_reported_expanders)) {
         // Collapse all the details divs, since we don't want them
         // expanded first up.
         Y.each(Y.all('div.duplicate-details'), function(div) {
             collapse_bug_details(div);
         });
->>>>>>> da27163e
 
         // Set up the onclick handlers for the expanders.
         Y.each(Y.all('.similar-bug'), function(row) {
@@ -476,33 +417,12 @@
                 }
             });
 
-<<<<<<< HEAD
-            // Hide the bug reporting form.
-            bug_reporting_form.setStyle(DISPLAY, NONE);
-
-            // Collapse all the details divs, since we don't want them
-            // expanded first up.
-            Y.each(Y.all('div.duplicate-details'), function(div) {
-                collapse_bug_details(div);
-            });
-
-        }
-
-        bug_not_reported_button = Y.get('#bug-not-already-reported');
-        if (bug_not_reported_button !== null &&
-            bug_not_reported_button !== undefined) {
-            // The bug_not_reported_button won't show up if there aren't any
-            // possible duplicates.
-            bug_not_reported_button.on('click', show_bug_reporting_form);
-        }
-=======
             row.on('click', function(e) {
                 if (bug_details_div.hasClass('lazr-opened')) {
                     collapse_bug_details(image);
                 } else {
                     var anim = Y.lazr.effects.slide_out(bug_details_div);
                     anim.run();
->>>>>>> da27163e
 
                     image.set(SRC, EXPANDER_EXPANDED);
                 }
@@ -539,25 +459,24 @@
     });
 };
 
-<<<<<<< HEAD
-}, "0.1", {"requires": [
-    "base", "oop", "node", "event", "lazr.formoverlay", "lazr.effects"]});
-=======
 Y.bugs.setup_dupe_finder = function() {
     Y.on('domready', function() {
         config = {on: {success: set_up_dupe_finder,
-                       failure: function() {}}}
+                       failure: function() {}}};
 
         // Load the filebug form asynchronously. If this fails we
         // degrade to the standard mode for bug filing, clicking through
         // to the second part of the bug filing form.
-        var filebug_form_url = Y.get(
-            '#filebug-form-url').getAttribute('href');
-        Y.io(filebug_form_url, config);
+        var filebug_form_url_element = Y.get(
+            '#filebug-form-url');
+        if (Y.Lang.isValue(filebug_form_url_element)) {
+            var filebug_form_url = filebug_form_url_element.getAttribute(
+                'href');
+            Y.io(filebug_form_url, config);
+        }
     });
 
 };
 
-}, '0.1', {requires: [
-    'base', 'oop', 'node', 'event', 'lazr.formoverlay', 'lazr.effects']});
->>>>>>> da27163e
+}, "0.1", {"requires": [
+    "base", "oop", "node", "event", "lazr.formoverlay", "lazr.effects"]});