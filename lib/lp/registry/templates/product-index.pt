--- conflicted
+++ resolved
@@ -32,7 +32,6 @@
       </style>
     </noscript>
 
-<<<<<<< HEAD
     <script type="text/javascript">
         LPS.use('lp.registry.structural_subscription', function(Y) {
             module = Y.lp.registry.structural_subscription;
@@ -40,19 +39,16 @@
                  module.setup({content_box: "#structural-subscription-content-box"}))
         });
     </script>
-
-=======
-        <script type="text/javascript"
-                tal:content="string:
-          LPS.use('lp.registry.pillar', function(Y) {
-              Y.on('load',
-                  function(e) {
-                      Y.lp.registry.pillar.activate_collapsible_div();
-                  },
-                  window);
+    <script type="text/javascript"
+            tal:content="string:
+      LPS.use('lp.registry.pillar', function(Y) {
+          Y.on('load',
+              function(e) {
+                  Y.lp.registry.pillar.activate_collapsible_div();
+              },
+              window);
           });
         "></script>
->>>>>>> 8dd04d13
   </tal:head-epilogue>
 </head>
 
