--- conflicted
+++ resolved
@@ -81,16 +81,6 @@
             elif role == 'subscribed':
                 specs = self.context.subscribed_specs
             else:
-<<<<<<< HEAD
-                specs = self.context.specifications()
-        self._specs = specs
-        # update listing style
-        self._count = specs.count()
-        if self._count > 5:
-            self.listing_detailed = False
-            self.listing_compact = True
-        return self._specs
-=======
                 specs = shortlist(self.context.specifications())
 
             # now we want to filter the list based on whether or not we are
@@ -154,7 +144,6 @@
                 specs = [spec for spec in specs if not spec.is_complete]
 
         return specs
->>>>>>> d330cfb6
 
     @property
     def categories(self):
