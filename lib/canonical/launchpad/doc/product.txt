= Product =

Launchpad keeps track of the "upstream" world as well as the "distro" world.
The anchorpiece of the "upstream" world is the Product, which is a piece of
software. It can be part of a Project or it can be standalone.

    >>> from zope.component import getUtility
    >>> from zope.interface.verify import verifyObject
    >>> from canonical.launchpad.interfaces import (
    ...     IProductSet, IProduct, IPersonSet, NotFoundError)
    >>> from canonical.launchpad.ftests import login
    >>> from canonical.database.sqlbase import flush_database_updates

Let's log in as Foo Bar to ensure we have the privileges to do what we're
going to demonstrate.

    >>> login("foo.bar@canonical.com")

Now lets get the utility we use to interact with sets of products.

    >>> productset = getUtility(IProductSet)

Verify that p (a Product object) correctly implements IProduct.

    >>> p = productset.get(5)
    >>> verifyObject(IProduct, p)
    True

Make sure that a product provides the IProduct interface.

    >>> IProduct.providedBy(p)
    True

Let's get a product from the sample data. We happen to know that product
with id 5 should be evolution:

    >>> p.name
    u'evolution'

Let's call that evo from now onwards just so the tests can be clearer.

    >>> evo = p

We'll also fetch the a52dec product from the database.

    >>> a52dec = productset.get(12)

Since we have some POTemplates for evolution, we should have a primary
translatable for that product:

    >>> evo.primary_translatable.displayname
    u'trunk'

We can also see how many translatables it has:

But for a52dec, where we have no translatable release or Ubuntu package, the
primary_translatable is nonexistent:

    >>> print a52dec.primary_translatable
    None

Now, to test the active flag. If we disabled a product:

    >>> a52dec.active = False
    >>> flush_database_updates()

It should no longer be retrievable via ProductSet's __getitem__:

    >>> try:
    ...   productset[a52dec.name]
    ... except NotFoundError:
    ...   pass

But it should be retrievable via getByname().

    >>> productset.getByName('a52dec').name
    u'a52dec'

getByName() also accepts an argument to ignore inactive products.

    >>> print productset.getByName('a52dec', ignore_inactive=True)
    None

You can also use the IProductSet to see some statistics on products.

    >>> print productset.count_translatable()
    3
    >>> print productset.count_bounties()
    2
    >>> print productset.count_buggy()
    4
    >>> print productset.count_reviewed()
    1

It provides information on all the translatables available, too:

    >>> for product in productset.translatables():
    ...    print product.name
    evolution
    netapplet
    alsa-utils


== External Bug Tracker ==

If a product doesn't use Malone, it can specify that it uses an
external bug tracker. It can either use its own bug tracker, or use its
project's bug tracker. In order to make this logic easier for call
sites, there is a method that takes care of it called
getExternalBugTracker.


Firefox uses Malone as it's bug tracker, so it can't have an external
one.

    >>> firefox = getUtility(IProductSet).getByName('firefox')
    >>> firefox.official_malone
    True

    >>> firefox.getExternalBugTracker() is None
    True

This is true even if its project has a bug tracker specified.

    >>> from canonical.launchpad.interfaces import IBugTrackerSet
    >>> gnome_bugzilla = getUtility(IBugTrackerSet).getByName('gnome-bugzilla')
    >>> firefox.project.bugtracker = gnome_bugzilla
    >>> firefox.getExternalBugTracker() is None
    True

Now, if we say that Firefox doesn't use Malone, its project's bug
tracker will be returned.

    >>> firefox.official_malone = False
    >>> firefox.bugtracker is None
    True
    >>> firefox.getExternalBugTracker().name
    u'gnome-bugzilla'


If Firefox isn't happy with its project's bug tracker it can choose to
specify its own.

    >>> debbugs = getUtility(IBugTrackerSet).getByName('debbugs')
    >>> firefox.bugtracker = debbugs
    >>> firefox.getExternalBugTracker().name
    u'debbugs'


If neither the project nor the product have specified a bug tracker,
None will of course be returned.

    >>> firefox.project.bugtracker = None
    >>> firefox.bugtracker = None
    >>> firefox.getExternalBugTracker() is None
    True


== Product Creation ==

We can create new products with the createProduct() method:

    >>> owner = getUtility(IPersonSet).getByEmail('test@canonical.com')
    >>> product = productset.createProduct(
    ...     owner=owner,
    ...     name='test-product',
    ...     displayname='Test Product',
    ...     title='Test Product',
    ...     summary='A test product',
    ...     description='A description of the test product')

When creating a product, a default product series is created for it:

    >>> product.serieslist.count()
    1
    >>> trunk = product.serieslist[0]
    >>> print trunk.name
    trunk

This series is set as the development focus for the product:

    >>> product.development_focus == trunk
    True


== Specification Listings ==

We should be able to get lists of specifications in different states
related to a product.

Basically, we can filter by completeness, and by whether or not the spec is
informational.

 >>> firefox = productset.getByName('firefox')
 >>> from canonical.lp.dbschema import SpecificationFilter

First, there should be only one informational spec for firefox:

 >>> filter = [SpecificationFilter.INFORMATIONAL]
 >>> for spec in firefox.specifications(filter=filter):
 ...    print spec.name
 extension-manager-upgrades


There are no completed specs for firefox:

 >>> filter = [SpecificationFilter.COMPLETE]
 >>> for spec in firefox.specifications(filter=filter):
 ...    print spec.name


And there are five incomplete specs:

 >>> filter = [SpecificationFilter.INCOMPLETE]
 >>> firefox.specifications(filter=filter).count()
 5

We can filter for specifications that contain specific text:

 >>> for spec in firefox.specifications(filter=['new']):
 ...     print spec.name
 canvas
 e4x


== Products With Branches ==

We can also find all the products that have branches.

 >>> productset.getProductsWithBranches().count()
 5
<<<<<<< HEAD
 >>> from operator import attrgetter
 >>> products = sorted(productset.getProductsWithBranches(), 
 ...                   key=attrgetter('name'))
 >>> for product in products:
 ...   print product.name
 evolution
 firefox
 gnome-terminal
 iso-codes
 thunderbird
=======
 >>> for product in productset.getProductsWithBranches():
 ...     print product.displayname
 Evolution
 GNOME Terminal
 iso-codes
 Mozilla Firefox
 Mozilla Thunderbird
>>>>>>> 26056d66
<|MERGE_RESOLUTION|>--- conflicted
+++ resolved
@@ -229,23 +229,10 @@
 
  >>> productset.getProductsWithBranches().count()
  5
-<<<<<<< HEAD
- >>> from operator import attrgetter
- >>> products = sorted(productset.getProductsWithBranches(), 
- ...                   key=attrgetter('name'))
- >>> for product in products:
- ...   print product.name
- evolution
- firefox
- gnome-terminal
- iso-codes
- thunderbird
-=======
  >>> for product in productset.getProductsWithBranches():
  ...     print product.displayname
  Evolution
  GNOME Terminal
  iso-codes
  Mozilla Firefox
- Mozilla Thunderbird
->>>>>>> 26056d66
+ Mozilla Thunderbird