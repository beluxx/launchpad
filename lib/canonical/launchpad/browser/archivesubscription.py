--- conflicted
+++ resolved
@@ -312,11 +312,5 @@
             self.request.response.addNotification(structured(
                 "Your subscription to '%s' has been activated. "
                 "Please update your custom sources.list as "
-<<<<<<< HEAD
                 "described below." % archive.displayname))
-            redirectToSelf()
-
-=======
-                "described below." % archive.title))
-            redirectToSelf()
->>>>>>> 1516d1e3
+            redirectToSelf()