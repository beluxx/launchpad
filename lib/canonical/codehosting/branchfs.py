--- conflicted
+++ resolved
@@ -393,14 +393,6 @@
         self._authserver = CachingAuthserverClient(authserver, user_id)
         self._is_set_up = False
 
-<<<<<<< HEAD
-    def _buildControlDirectory(self, stack_on_url):
-        """Return a MemoryTransport that has '.bzr/control.conf' in it."""
-        return TransportFactory(
-            None, None).make_control_transport(stack_on_url)
-
-=======
->>>>>>> e8ae0133
     def _transportFactory(self, url):
         """Create a transport for this server pointing at `url`.
 
@@ -431,19 +423,8 @@
 
         :return: (transport, path_on_transport)
         """
-<<<<<<< HEAD
-        try:
-            lp_branch, path = self._getLaunchpadBranch(virtual_url_fragment)
-        except NotEnoughInformation:
-            fail = failure.Failure()
-            deferred = defer.maybeDeferred(
-                self._translateControlPath, virtual_url_fragment)
-            deferred.addErrback(lambda ignored: fail)
-            return deferred
-=======
         deferred = defer.maybeDeferred(
             self._getLaunchpadBranch, virtual_url_fragment)
->>>>>>> e8ae0133
 
         def got_lp_branch((lp_branch, path)):
             """Got the Launchpad branch."""
@@ -513,15 +494,8 @@
 
     def _buildControlDirectory(self, stack_on_url):
         """Return a MemoryTransport that has '.bzr/control.conf' in it."""
-        memory_server = MemoryServer()
-        memory_server.setUp()
-        transport = get_transport(memory_server.get_url())
-        if stack_on_url == '':
-            return transport
-        format = BzrDirFormat.get_default_format()
-        bzrdir = format.initialize_on_transport(transport)
-        bzrdir.get_config().set_default_stack_on(stack_on_url)
-        return get_transport('readonly+' + transport.base)
+        return TransportFactory(
+            None, None).make_control_transport(stack_on_url)
 
     def _parseProductControlDirectory(self, virtual_path):
         """Parse `virtual_path` and return a product and path in that product.
@@ -573,7 +547,7 @@
 
         def not_a_branch(failure):
             """Called when the path simply could not point to a branch."""
-            failure.trap(NotABranchPath)
+            failure.trap(NotEnoughInformation)
             deferred = defer.maybeDeferred(
                 self._translateControlPath, virtual_url_fragment)
             deferred.addErrback(lambda ignored: failure)
