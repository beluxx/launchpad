# identify the component configuration used to define the site:
site-definition site.zcml

# number of bytecode instructions to execute between checks for
# interruptions (SIGINTR, thread switches):
interrupt-check-interval 200

<server>
  type HTTP
  address 8085
</server>

<server>
  type XMLRPC
  address 8081
</server>

# For debugging purposes, you can use this publisher instead/as well
# (obviously if it's as well, use a different port number). If there's
# an exception, Zope will drop into pdb at the point of the exception.
<server>
  type PostmortemDebuggingHTTP
  address 8089
</server>

<server>
  type DebugLayerHTTP
  address 8086
</server>

<server>
  type InternalHTTP
  address 8087
</server>

# non-persistent in-memory storage
<zodb>
  <mappingstorage/>
</zodb>

<accesslog>
  # This sets up logging to both a file (access.log) and to standard
  # output (STDOUT).  The "path" setting can be a relative or absolute
  # filesystem path or the tokens STDOUT or STDERR.

  <logfile>
    path launchpad-access.log
  </logfile>

  <logfile>
    path STDOUT
  </logfile>
</accesslog>

<eventlog>
  # This sets up logging to both a file (z3.log) and to standard
  # output (STDOUT).  The "path" setting can be a relative or absolute
  # filesystem path or the tokens STDOUT or STDERR.

  <logfile>
    path launchpad.log
  </logfile>

  <logfile>
    path STDOUT
  </logfile>
</eventlog>

# Launchpad configuration. Note that we can specify multiple configurations
# in here. Currently, we have configurations named 'testrunner' (used
# by the testrunner), and 'default' (used by everything else)
#
# The section that is used can be specified by setting the LPCONFIG_SECTION
# environment variable
#
<canonical default>
    # DB settings must still match launchpad-sql-configure-normal.zcml
    dbname launchpad_dev
    #dbhost localhost

    # Display tracebacks on error pages.
    # IMPORTANT: Set to false on production servers!
    show_tracebacks false

    # This is the email address used for the Errors-To: header on
    # all outgoing emails. At somepoint a bounce handler will be
    # installed here to detect failing email addresses and flag them
    # in the database.
    bounce_address bounces@canonical.com

    # PID files for various processes get created in this directory.
    # The format of filenames is %(lpconfig)s-%(service)s.pid, such as
    # default-librarian.pid
    pid_dir /tmp

    <launchpad>
        # PostgreSQL user the launchpad Zope3 instance connects as.
        dbuser launchpad

        # Root URL to a launchpad instance, used for generating URLs
        # inside of launchpad by urlparse.urljoin
        root_url http://localhost:8085/

        # Email address, to which all error reports are sent.
        # Messages should have distinct Subject: or Keywords: headers
        # so they can be filtered easily. Whenever code starts using this,
        # we probably need to setup a new Mailman topic in the
        # launchpad-error-reports mailing list or the error reports will be
        # lost.
        errors_address launchpad-error-reports@lists.canonical.com

        # Domain part of the bugs' email addresses. All email addresses in
        # this domain should get redirected to the MailIntoLaunchpad handler.
        bugs_domain bugs.launchpad.net

        # Domain where incoming email related to specifications are sent
        # to.
        specs_domain specs.launchpad.net

        # OOPS reports root for linking to OOPS reports.
        oops_root_url https://chinstrap.ubuntu.com/~jamesh/oops.cgi/

        # Maximum size of bug attachments in bytes. A value of 0 means
        # no limit.
        max_bug_attachment_size 2097152

        # This setting controls two related things:
        # 1. The maximum time a single SQL statement is given to execute in.
        # 2. The maximum time a web request is given to run in.
        # The time is given in milliseconds.
        #
        # If a statement takes longer than this to execute, then it will
        # fail. If a request is taking longer than this to run, then a
        # RequestExpired exception will be raised, and the transaction hosed,
        # before the next database query would be started.
        #
        # A value of 0 turns off the timeout.  If this value is
        # not set, Postgresql's default statement timeout is used, and requests
        # may run without constraint.
        # db_statement_timeout 12000

        # The soft timeout value.  If a request takes longer than this
        # amount of time to process, then an OOPS is logged.  This value
        # should be less than db_statement_timeout.
        # soft_request_timeout 1000

        # The minimum notification level displayed to users. Set to 'info'
        # on production and 'debug' on development boxes.
        browser_notification_level debug

        # Connection information to the database we store our server-side
        # session data in.
        <launchpad_session>
            dbuser session
            # dbhost loopback
            dbname session_dev
        </launchpad_session>

        <launchpad_errorreports>
            # Base directory to write error reports to
            errordir /var/tmp/lperr

            # Prefix string for Oops IDs
            oops_prefix X

            # should exceptions also be written to the zope log?
            copy_to_zlog true
        </launchpad_errorreports>
    </launchpad>

    <librarian>
        # Librarian configuration information for both client and server
        dbuser librarian
        upload_host localhost
        upload_port 58090
        download_host localhost
        download_port 58080
        # The base URL used to generate URLs to the Library contents.
        # Note that this might be on a different host or port to what is
        # specified above if access to the Library is via Apache redirects.
        download_url http://localhost:58080/
        # The buildds need to access Librarian files on a different URL
        # to the rest of the world due to network topology.
        # See lib/canonical/launchpad/doc/librarian.txt for a discussion
        # on why this is necessary
        buildd_download_url http://localhost:58000/
        <librarian_server>
            # Configuration used if we are running a librarian server.
            logfile -
            root /var/tmp/fatsam
            # If true, a Librarian server will be launched by the startup
            # script
            launch yes
            # Should Librarian twistd be run with --spew for debugging
            spew no
        </librarian_server>
        <librarian_gc>
            dbuser librariangc
        </librarian_gc>
    </librarian>

    <malone>
        # The From address for Malone email interface errors
        bugmail_error_from_address noreply@bugs.launchpad.net
        buglist_batch_size 20
    </malone>

    <rosetta>
        <poimport>
            dbuser poimport
        </poimport>
        <poattach>
            dbuser poattach
        </poattach>
    </rosetta>

    <cveupdater>
        dbuser cve
    </cveupdater>

    <tickettracker>
        dbuser tickettracker
        # The email domain, to which incoming mail should be sent.
        email_domain support.launchpad.net
    </tickettracker>

    <zopeless>
        # Configuration specific for code that is running in the Zopeless
        # environment. Hopefully this section will disappear when the
        # Zope and Zopeless environments grow closer.
        send_email no
        smtp_host localhost
        smtp_port 25
    </zopeless>

    <gpghandler>
        # host and port points to a reliable keyserver (aka ours
        # public one)
        host keyserver.ubuntu.com
        port 11371
    </gpghandler>

    <zeca>
        # Not needed for normal operation
        root /var/tmp/zeca
    </zeca>

    <statistician>
        dbuser statistician
    </statistician>

    <dyson>
        dbuser dyson
        cache_path /var/tmp/dyson
    </dyson>

    <gina>
        # Configuration used to run gina.
        dbuser gina

        # This is an example gina_target. See GinaUsageGuide for details.
        # Real world examples can be found in the staging and production
        # launchpad.conf files.
        #<gina_target hoary>
        #    distro ubuntu
        #    distrorelease hoary
        #    pocketrelease hoary
        #    root /home/debonzi/Warthogs/mirror
        #    keyrings /home/debonzi/Warthogs/keyring.ubuntu.com/keyrings
        #    architectures i386
        #    components main
        #</gina_target>
    </gina>

    <targetnamecacheupdater>
        # Configuration used to run the bugtask targetnamecache updater.
        dbuser targetnamecacheupdater
    </targetnamecacheupdater>

    <karmacacheupdater>
        # Configuration used to run the karmacache updater.
        dbuser karma
    </karmacacheupdater>

    <distributionmirrorprober>
        dbuser distributionmirror
        warn_about_no_published_uploads no
    </distributionmirrorprober>

    <expiredmembershipsflagger>
        dbuser teammembership
    </expiredmembershipsflagger>

    <shipitexporter>
        # Configuration used to run the shipit exporter.
        dbuser shipit
    </shipitexporter>

    <trebuchet>
        dbuser trebuchet
        port 4280
        <trebuchet_server>
            # Configuration used if we are running a trebuchet server.
            # TODO: Does trebuchet actually need a root?
            # -- StuartBishop 20050706
            root /var/tmp/trebuchet
            # If true, a Trebuchet server will be launched by the startup
            # script
            launch yes
            # Should Trebuchet twistd be run with --spew for debugging
            spew no
            # Path to the log file, or '-' for stdout.
            logfile -
        </trebuchet_server>
    </trebuchet>

    <buildsequencer>
        mailproblemsto root
        # It makes no sense to allow the sequencer to start by default
        # on a developer machine because they're unlikely to have a 
        # build farm of their own. This does not prevent the daemon from
        # ever starting.
        launch no
        logfile -
        <buildsequencer_job slave_scanner>
            command cronscripts/buildd-slave-scanner.py
            mindelay 5
        </buildsequencer_job>
        <buildsequencer_job queue_builder>
            command cronscripts/buildd-queue-builder.py
            mindelay 10
        </buildsequencer_job>
    </buildsequencer>

    <uploader>
        dbuser uploader
        default_recipient_name Local Root 
        default_recipient_address root@localhost
        default_sender_name Local Root 
        default_sender_address root@localhost
    </uploader>

    <uploadqueue>
        dbuser queued
    </uploadqueue>

    <builddmaster>
        dbuser fiera
        uploader /bin/echo Uploader invocation of build BUILDID in:
<<<<<<< HEAD
	root /var/tmp/builddmaster/
=======
        root /var/tmp/builddmaster/
>>>>>>> 46779544
    </builddmaster>

    <branchupdater>
        # Configuration used to run the branch updater.
        dbuser importd
        # URL prepended branch ids to obtain branch URLs.
        prefixurl http://bazaar.launchpad.net/+branches/
    </branchupdater>

    <supermirror>
        dbuser supermirror
        branchesdest /var/tmp/sm-ng/mirrors
        masterlock /var/tmp/sm-ng/masterlock
        branchlistsource http://gangotri.ubuntu.com:9000/supermirror-pull-list.txt
        authserver_url http://localhost:8999/branch/
    </supermirror>

    <supermirrorsftp>
        authserver http://macquarie.warthogs.hbd.com:8999/v2/
        host_key_pair_path keys
        branches_root /srv/supermirror-ng/push-branches/
    </supermirrorsftp>

</canonical>

# This is the config used by the test runner.
<canonical testrunner>
    dbname launchpad_ftest
    show_tracebacks true
    # chunkydiff may be turned off temporarily to help diagnose test
    # failures, but please don't commit this setting to rocketfuel.
    chunkydiff off

    bounce_address bounces@canonical.com

    <launchpad>
        dbuser launchpad
        root_url http://localhost:8086/
        errors_address launchpad-error-reports@lists.canonical.com
        bugs_domain bugs.launchpad.net
        oops_root_url https://chinstrap.ubuntu.com/~jamesh/oops.cgi/
        # Limit the size to 1024 bytes in order to avoid creating large
        # files for testing.
        max_bug_attachment_size 1024
        browser_notification_level info
        <launchpad_session>
            dbuser session
            dbname launchpad_ftest
        </launchpad_session>
        <launchpad_errorreports>
            errordir /var/tmp/lperr.test
            oops_prefix T
            copy_to_zlog false
        </launchpad_errorreports>
    </launchpad>
    <librarian>
        dbuser librarian
        upload_host localhost
        upload_port 59090
        download_host localhost
        download_port 58000
        download_url http://localhost:58000/
        buildd_download_url http://localhost:58000/
        <librarian_server>
            launch no
            root /var/tmp/fatsam.test
        </librarian_server>
        <librarian_gc>
            dbuser librariangc
        </librarian_gc>
    </librarian>
    <malone>
        # The From address for Malone email interface errors
        bugmail_error_from_address noreply@bugs.launchpad.net
        buglist_batch_size 20
    </malone>
    <rosetta>
        <poimport>
            dbuser poimport
        </poimport>
        <poattach>
            dbuser poattach
        </poattach>
    </rosetta>
    <zopeless>
        send_email false
    </zopeless>
    <gpghandler>
        host localhost
        port 11371
    </gpghandler>
    <zeca>
        # where the pre-installed key-files will be copied to (every
        # initialization, see lib/zeca/ftest/harness.py)
        root /var/tmp/zeca
    </zeca>

    <gina>
        # Configuration used to test gina.
        dbuser gina
        <gina_target hoary>
            distro ubuntu
            distrorelease hoary
            pocketrelease hoary
            root /tmp/gina_test_archive
            keyrings /usr/share/keyrings
            architectures i386
            components main
        </gina_target>
        <gina_target breezy>
            distro ubuntu
            distrorelease breezy
            pocketrelease breezy
            root /tmp/gina_test_archive
            keyrings /usr/share/keyrings
            architectures i386
            components main, universe
        </gina_target>
        # A non-existant archive we can test with
        <gina_target dapper>
            distro ubuntu
            distrorelease dapper
            pocketrelease dapper
            root /tmp/gina_test_archive
            keyrings /usr/share/keyrings
            architectures i386, powerpc
            components main, universe
        </gina_target>
        <gina_target dapper-updates>
            distro ubuntu
            distrorelease dapper
            pocket updates
            pocketrelease dapper-updates
            root /tmp/gina_test_archive
            keyrings /usr/share/keyrings
            architectures i386, powerpc
            components main, universe
        </gina_target>
        <gina_target bogus>
            distro ubuntu
            distrorelease bogoland
            pocketrelease bogoland
            root /tmp/gina_test_archive
            keyrings /usr/share/keyrings
            architectures i386
            components main
        </gina_target>
    </gina>

    <targetnamecacheupdater>
        dbuser targetnamecacheupdater
    </targetnamecacheupdater>

    <distributionmirrorprober>
        dbuser distributionmirror
        warn_about_no_published_uploads no
    </distributionmirrorprober>

    <expiredmembershipsflagger>
        dbuser teammembership
    </expiredmembershipsflagger>

    <karmacacheupdater>
        dbuser karma
    </karmacacheupdater>

    <shipitexporter>
        dbuser shipit
    </shipitexporter>

    <statistician>
        dbuser statistician
    </statistician>

    <cveupdater>
        dbuser cve
    </cveupdater>

    <tickettracker>
        dbuser tickettracker
        email_domain support.launchpad.net
    </tickettracker>

    <buildsequencer>
        mailproblemsto -
        launch no
        logfile -
        <buildsequencer_job slave_scanner>
            command cronscripts/buildd-slave-scanner.py
            mindelay 5
        </buildsequencer_job>
        <buildsequencer_job queue_builder>
            command cronscripts/buildd-queue-builder.py
            mindelay 900
        </buildsequencer_job>
    </buildsequencer>

    <uploader>
        dbuser uploader
        default_recipient_name Root
        default_recipient_address root@localhost
        default_sender_name Root
        default_sender_address root@localhost
    </uploader>

    <uploadqueue>
        dbuser queued
    </uploadqueue>

    <builddmaster>
        dbuser fiera
        uploader scripts/process-upload.py -Mvv --context buildd
	root /var/tmp/builddmaster/
    </builddmaster>

    <supermirror>
        dbuser supermirror
        branchesdest /var/tmp/sm-ng/mirrors
        masterlock /var/tmp/sm-ng/masterlock
        branchlistsource http://gangotri.ubuntu.com:9000/supermirror-pull-list.txt
        authserver_url http://localhost:8999/branch/
    </supermirror>

    <supermirrorsftp>
        authserver http://localhost:8999/v2/
        host_key_pair_path /tmp/sftp-test/keys
        branches_root /tmp/sftp-test/branches
        port tcp:22222:interface=127.0.0.1
    </supermirrorsftp>

    <authserver>
        port tcp:8999:interface=127.0.0.1
    </authserver>

<<<<<<< HEAD
=======
    <builddmaster>
        dbuser fiera
        uploader scripts/process-upload.py -Mvv --context buildd
        root /var/tmp/builddmaster/
    </builddmaster>

>>>>>>> 46779544
</canonical><|MERGE_RESOLUTION|>--- conflicted
+++ resolved
@@ -347,11 +347,7 @@
     <builddmaster>
         dbuser fiera
         uploader /bin/echo Uploader invocation of build BUILDID in:
-<<<<<<< HEAD
-	root /var/tmp/builddmaster/
-=======
         root /var/tmp/builddmaster/
->>>>>>> 46779544
     </builddmaster>
 
     <branchupdater>
@@ -561,12 +557,6 @@
         dbuser queued
     </uploadqueue>
 
-    <builddmaster>
-        dbuser fiera
-        uploader scripts/process-upload.py -Mvv --context buildd
-	root /var/tmp/builddmaster/
-    </builddmaster>
-
     <supermirror>
         dbuser supermirror
         branchesdest /var/tmp/sm-ng/mirrors
@@ -586,13 +576,10 @@
         port tcp:8999:interface=127.0.0.1
     </authserver>
 
-<<<<<<< HEAD
-=======
     <builddmaster>
         dbuser fiera
         uploader scripts/process-upload.py -Mvv --context buildd
         root /var/tmp/builddmaster/
     </builddmaster>
 
->>>>>>> 46779544
 </canonical>