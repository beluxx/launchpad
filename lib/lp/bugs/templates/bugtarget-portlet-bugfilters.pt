<div
  xmlns:tal="http://xml.zope.org/namespaces/tal"
  xmlns:metal="http://xml.zope.org/namespaces/metal"
  xmlns:i18n="http://xml.zope.org/namespaces/i18n"
  class="portlet" id="portlet-bugfilters">
  <a id="bugtarget-bugfilters-link"
     tal:attributes="href context/fmt:url/+bugtarget-portlet-bugfilters-stats">
  </a>
  <table class="bug-links">
    <tbody id="bugfilters-portlet-content"
           tal:content="structure context/@@+bugtarget-portlet-bugfilters-info" />
    <tbody tal:define="menu context/menu:bugs">

      <tr class="menu-link-subscribe_to_bug_mail invisible-link"
          tal:define="link menu/subscribe_to_bug_mail|nothing"
          tal:condition="python: link and link.enabled">
        <td class="bugs-count" style="padding-top: 3px">
          <a tal:attributes="href link/url">
            <img tal:attributes="src link/icon_url" />
          </a>
        </td>
        <td class="bugs-link">
          <a class="js-action"
              tal:attributes="href link/url"
              tal:content="link/escapedtext" />
        </td>
      </tr>
      <tr class="menu-link-edit_bug_mail"
          tal:define="link menu/edit_bug_mail|nothing"
          tal:condition="python: link and link.enabled">
        <td class="bugs-count" style="padding-top: 3px">
          <a tal:attributes="href link/url">
            <img tal:attributes="src link/icon_url" />
          </a>
        </td>
        <td class="bugs-link">
          <a tal:attributes="href link/url"
              tal:content="link/escapedtext" />
        </td>
      </tr>

      <tr tal:define="review_nominations_link context/menu:bugs/nominations|nothing"
          tal:condition="review_nominations_link"
          style="padding-top: 1em">
        <td class="bugs-count">
          <a tal:attributes="href review_nominations_link/url">
            <img tal:attributes="src review_nominations_link/icon_url" />
          </a>
        </td>
        <td class="bugs-link">
          <a tal:attributes="href review_nominations_link/url"
             tal:content="review_nominations_link/escapedtext" />
        </td>
      </tr>
    </tbody>
  </table>
  <script type="text/javascript">
<<<<<<< HEAD
    YUI().use('io-base', 'node', function(Y) {
=======
    YUI.use('io-base', 'node', function(Y) {
>>>>>>> 9d5e6038
        Y.on('domready', function() {
            var url = Y.one('#bugtarget-bugfilters-link').getAttribute('href');
            var handlers = {
                success: function(transactionid, response, arguments) {
                    Y.one('#bugfilters-portlet-content').set(
                        'innerHTML', response.responseText);
                },
                failure: function() {
                    Y.one('#bugfilters-portlet-content').set('innerHTML', '');
                }
            };
            var request = Y.io(url, {on: handlers});
        });
    });
  </script>
</div><|MERGE_RESOLUTION|>--- conflicted
+++ resolved
@@ -55,11 +55,7 @@
     </tbody>
   </table>
   <script type="text/javascript">
-<<<<<<< HEAD
-    YUI().use('io-base', 'node', function(Y) {
-=======
     YUI.use('io-base', 'node', function(Y) {
->>>>>>> 9d5e6038
         Y.on('domready', function() {
             var url = Y.one('#bugtarget-bugfilters-link').getAttribute('href');
             var handlers = {
