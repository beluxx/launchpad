# Copyright 2006 Canonical Ltd.  All rights reserved.
#

"""Code for 'processing' 'uploads'. Also see nascentupload.py.

Uploads are directories in the 'incoming' queue directory. They may have
arrived manually from a distribution contributor, via a poppy upload, or
they may have come from a build.

Within an upload, we may find no changes file, one, or several. One is
the usual number. To process the upload, we process each changes file
in turn.

To process a changes file, we make checks such as that the other files
referenced by it are present, formatting is valid, signatures are correct,
checksums match, and that the .changes file represents an upload which makes
sense, eg. it is not a binary for which we have no source, or an older
version than already exists in the same target distrorelease pocket.

Depending on the outcome of these checks, the changes file will either be
accepted (and the information from it, and the referenced files, imported
into the database) or it won't (and the database will be unchanged). If not
accepted, a changes file might be 'failed' or 'rejected', where failed
changes files are dropped silently, but rejected ones generate a rejection
email back to the uploader.

There are several valid reasons to fail (the changes file is so mangled
that we can't read who we should send a rejection to, or it's not correctly
signed, so we can't be sure a rejection wouldn't be spam (it may not have
been uploaded by who it says it was uploaded by). In practice, in the code
as it stands, we also consider the processing of a changes file to have
failed if it generates an unexpected exception, and there are some known
cases where it does this and a rejection would have been more useful
(see bug 35965).

Each upload directory is saved after processing, in case it is needed for
debugging purposes. This is done by moving it to a directory inside the queue
directory, beside incoming, named after the result - 'failed', 'rejected' or
'accepted'. Where there are no changes files, the upload is considered failed,
and where there is more than one changes file, the upload is assigned the
worst of the results from the various changes files found (in the order
above, failed being worst).

"""

__metaclass__ = type

import os
from email import message_from_string

from canonical.launchpad.mail import sendmail
from canonical.encoding import ascii_smash
from canonical.archivepublisher.nascentupload import (
    NascentUpload, UploadError)
from canonical.archivepublisher.uploadpolicy import (
    findPolicyByOptions, UploadPolicyError)

from contrib.glock import GlobalLock

__all__ = ['UploadProcessor']


class UploadStatusEnum:
    """Possible results from processing an upload.
    
    ACCEPTED: all goes well, we commit nascentupload's changes to the db
    REJECTED: nascentupload gives a well-formed rejection error,
              we send a rejection email and rollback.
    FAILED: nascentupload code raises an exception, no email, rollback
    """
    ACCEPTED = 'accepted'
    REJECTED = 'rejected'
    FAILED = 'failed'


class UploadProcessor:
    """Responsible for processing uploads. See module docstring."""
    
    def __init__(self, options, ztm, log):
        self.options = options
        self.ztm = ztm
        self.log = log

    def processUploadQueue(self):
        """Search for uploads, and process them.
        
	Uploads are searched for in the 'incoming' directory inside the
        base_fsroot.

        This method also creates the 'incoming', 'accepted', 'rejected', and
        'failed' directories inside the base_fsroot if they don't yet exist.
        """
        try:
            self.log.debug("Beginning processing")

            for subdir in ["incoming", "accepted", "rejected", "failed"]:
                full_subdir = os.path.join(self.options.base_fsroot, subdir)
                if not os.path.exists(full_subdir):
                    self.log.debug("Creating directory %s" % full_subdir)
                    os.mkdir(full_subdir)
                
            fsroot = os.path.join(self.options.base_fsroot, "incoming")
            uploads_to_process = self.locateDirectories(fsroot)
            self.log.debug("Checked in %s, found %s"
                           % (fsroot, uploads_to_process))
            for upload in uploads_to_process:
                self.log.debug("Considering upload %s" % upload)
                self.processUpload(fsroot, upload)

        finally:
            self.log.debug("Rolling back any remaining transactions.")
            self.ztm.abort()
            
    def processUpload(self, fsroot, upload):
        """Process an upload's changes files, and move it to a new directory.

        The destination directory depends on the result of the processing
        of the changes files. If there are no changes files, the result
        is 'failed', otherwise it is the worst of the results from the
        individual changes files, in order 'failed', 'rejected', 'accepted'.

        If the leafname option is set but its value is not the same as the
        name of the upload directory, skip it entirely.

        """
        if (self.options.leafname is not None and
            upload != self.options.leafname):
            self.log.debug("Skipping %s -- does not match %s" % (
                upload, self.options.leafname))
            return

        upload_path = os.path.join(fsroot, upload)        
        changes_files = self.locateChangesFiles(upload_path)

        # Keep track of the various results
        some_failed = False
        some_rejected = False
        some_accepted = False
        
        for changes_file in changes_files:
            self.log.debug("Considering changefile %s" % changes_file)
            try:
                result = self.processChangesFile(upload_path, changes_file)
                if result == UploadStatusEnum.FAILED:
                    some_failed = True
                elif result == UploadStatusEnum.REJECTED:
                    some_rejected = True
                else:
                    some_accepted = True
            except (KeyboardInterrupt, SystemExit):
                raise
            except:
                self.log.error("Unhandled exception from processing an upload",
                               exc_info=True)
                some_failed = True
                
        if some_failed:
            destination = "failed"
        elif some_rejected:
            destination = "rejected"
        elif some_accepted:
            destination = "accepted"
        else:
            # There were no changes files at all. We consider
            # the upload to be failed in this case.
            destination = "failed"

        self.moveUpload(upload_path, destination)

    def locateDirectories(self, fsroot):
        """List directories in given directory, usually 'incoming'."""
        # Protecting listdir by a lock ensures that we only get
        # completely finished directories listed. See
        # PoppyInterface for the other locking place.
        fsroot_lock = GlobalLock(os.path.join(fsroot, ".lock"))
        try:
            fsroot_lock.acquire()
            dir_names = os.listdir(fsroot)
        finally:
            fsroot_lock.release()

        dir_names = [dir_name for dir_name in dir_names if
                     os.path.isdir(os.path.join(fsroot, dir_name))]
        return dir_names

    def locateChangesFiles(self, upload_path):
        """Locate .changes files in the given upload directory.

        Return .changes files sorted with *_source.changes first.
        """
        changes_files = []
        for filename in self.orderFilenames(os.listdir(upload_path)):
            if filename.endswith(".changes"):
                changes_files.append(filename)
        return changes_files
                
    def processChangesFile(self, upload_path, changes_file):
        """Process a single changes file.

        This is done by obtaining the appropriate upload policy (according
        to command-line options and the value in the .distro file beside
        the upload, if present), creating a NascentUpload object and calling
        its process method.
        
        See nascentupload.py for the gory details.

        Returns a value from UploadStatusEnum, or re-raises an exception
        from NascentUpload.
        """
        # Cache original value of self.options.distro, from command-line
        options_distro = self.options.distro

        # Override self.options.distro from .distro file, if present
        distro_filename = upload_path + ".distro"
        if os.path.isfile(distro_filename):
            distro_file = open(distro_filename)
            self.options.distro = distro_file.read()
            distro_file.close()
            self.log.debug("Overriding distribution: %s" %
                           self.options.distro)

        # Get the policy, using the overriden options
        self.log.debug("Finding fresh policy")
        policy = findPolicyByOptions(self.options)

        # Restore original value for self.options.distro
        self.options.distro = options_distro
        
        upload = NascentUpload(policy, upload_path, changes_file, self.log)

        try:
            self.ztm.begin()
            self.log.info("Processing upload %s" % upload.changes_filename)

            result = UploadStatusEnum.ACCEPTED
            
            try:
                upload.process()
            except UploadPolicyError, e:
                upload.reject("UploadPolicyError escaped upload.process: "
                              "%s " % e)
                self.log.debug("UploadPolicyError escaped upload.process",
                               exc_info=True)
            except UploadError, e:
                upload.reject("UploadError escaped upload.process: %s" % e)
                self.log.debug("UploadError escaped upload.process",
                               exc_info=True)
<<<<<<< HEAD
            except KeyboardInterrupt:
=======
            except (KeyboardInterrupt, SystemExit):
>>>>>>> 0e2102d0
                raise
            except Exception, e:
                # In case of unexpected unhandled exception, we'll
                # *try* to reject the upload. This may fail and cause
                # a further exception, depending on the state of the
                # nascentupload objects. In that case, we've lost nothing,
                # the new exception will be handled by the caller just like
                # the one we caught would have been, by failing the upload
                # with no email.
<<<<<<< HEAD
                self.log.debug("Unhandled exception processing upload",
                               exc_info=True)
=======
                self.log.exception(
                    "Unhandled exception processing upload", exc_info=True)
>>>>>>> 0e2102d0
                upload.reject("Unhandled exception processing upload: %s" % e)
                                
            if upload.rejected:
                result = UploadStatusEnum.REJECTED
                mails = upload.do_reject()
                self.ztm.abort()
                self.sendMails(mails)
            else:
                successful, mails = upload.do_accept()
                if not successful:
                    result = UploadStatusEnum.REJECTED
                    self.log.info("Rejection during accept. "
                                  "Aborting partial accept.")
                    self.ztm.abort()
                self.sendMails(mails)
                
            if self.options.dryrun:
                self.log.info("Dry run, aborting transaction.")
                self.ztm.abort()
            else:
                self.log.info("Committing the transaction and any mails "
                              "associated with this upload.")
                self.ztm.commit()
        except:
            self.ztm.abort()
            raise

        return result

    def moveUpload(self, upload, subdir_name):
        """Move the upload to the named subdir of the root, eg 'accepted'.

        This includes moving the given upload directory and moving the
        matching .distro file, if it exists.
        """
        
        if self.options.keep or self.options.dryrun:
            self.log.debug("Keeping contents untouched")
            return

        pathname = os.path.basename(upload)

        target_path = os.path.join(
            self.options.base_fsroot, subdir_name, pathname)
        self.log.debug("Moving upload directory %s to %s" %
            (upload, target_path))
        os.rename(upload, target_path)

        distro_filename = upload + ".distro"
        if os.path.isfile(distro_filename):
            target_path = os.path.join(self.options.base_fsroot, subdir_name,
                                       os.path.basename(distro_filename))
            self.log.debug("Moving distro file %s to %s" % (distro_filename,
                                                            target_path))
            os.rename(distro_filename, target_path)
                
    def sendMails(self, mails):
        """Send the mails provided using the launchpad mail infrastructure."""
        for mail_text in mails:
            mail_message = message_from_string(ascii_smash(mail_text))
            if mail_message['To'] is None:
                self.log.debug("Unable to parse message for rejection!")
                self.log.debug("This will cause the sendmail() to assert.")
                print repr(mail_text)
            mail_message['X-Katie'] = "Launchpad actually"

            logger = self.log.debug
            if self.options.dryrun or self.options.nomails:
                logger = self.log.info
                logger("Would be sending a mail:")
            else:
                sendmail(mail_message)
                logger("Sent a mail:")
                
            logger("   Subject: %s" % mail_message['Subject'])
            logger("   Recipients: %s" % mail_message['To'])
            logger("   Body:")
            for line in mail_message.get_payload().splitlines():
                logger(line)

    def orderFilenames(self, fnames):
        """Order filenames, sorting *_source.changes before others.

        Aside from that, a standard string sort.
        """
        def sourceFirst(filename):
            return (not filename.endswith("_source.changes"), filename)

        return sorted(fnames, key=sourceFirst)
<|MERGE_RESOLUTION|>--- conflicted
+++ resolved
@@ -245,11 +245,7 @@
                 upload.reject("UploadError escaped upload.process: %s" % e)
                 self.log.debug("UploadError escaped upload.process",
                                exc_info=True)
-<<<<<<< HEAD
-            except KeyboardInterrupt:
-=======
             except (KeyboardInterrupt, SystemExit):
->>>>>>> 0e2102d0
                 raise
             except Exception, e:
                 # In case of unexpected unhandled exception, we'll
@@ -259,13 +255,8 @@
                 # the new exception will be handled by the caller just like
                 # the one we caught would have been, by failing the upload
                 # with no email.
-<<<<<<< HEAD
-                self.log.debug("Unhandled exception processing upload",
-                               exc_info=True)
-=======
                 self.log.exception(
                     "Unhandled exception processing upload", exc_info=True)
->>>>>>> 0e2102d0
                 upload.reject("Unhandled exception processing upload: %s" % e)
                                 
             if upload.rejected:
