--- conflicted
+++ resolved
@@ -21,21 +21,18 @@
 
             <a
                tal:condition="subscription/person/name|nothing"
-<<<<<<< HEAD
-=======
                style="clear: both; float: left;"
->>>>>>> ce84b912
                tal:attributes="
                  href subscription/person/fmt:url;
                  title subscription/display_subscribed_by;
                "
             >
               <tal:block replace="structure subscription/person/image:icon" />
-<<<<<<< HEAD
-              <tal:block replace="subscription/person/fmt:displayname" />
+              <tal:block replace="subscription/person/fmt:displayname/fmt:shorten/20" />
             </a>
             <a tal:condition="python: subscription.canBeUnsubscribedByUser(view.user)"
                href="+subscribe"
+               style="float: right"
                tal:attributes="title string:Unsubscribe ${subscription/person/fmt:displayname};
                                id string:unsubscribe-${subscription/person/name}">
               <img src="/@@/remove"
@@ -44,19 +41,6 @@
 
         </metal:subscriber>
       </div>
-=======
-              <tal:block replace="subscription/person/fmt:displayname/fmt:shorten/20" />
-            </a>
-            <a tal:condition="python: subscription.canBeUnsubscribedByUser(view.user)"
-               href="+subscribe"
-               style="float: right"
-               tal:attributes="title string:Unsubscribe ${subscription/person/fmt:displayname};
-                               id string:unsubscribe-${subscription/person/name}">
-              <img src="/@@/remove" />
-            </a>
-
-        </metal:subscriber>
->>>>>>> ce84b912
       </div>
       <div tal:condition="not:direct_subscriptions">None</div>
   </div>
