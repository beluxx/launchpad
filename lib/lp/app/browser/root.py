# Copyright 2009-2018 Canonical Ltd.  This software is licensed under the
# GNU Affero General Public License version 3 (see the file LICENSE).
"""Browser code for the Launchpad root page."""

__metaclass__ = type
__all__ = [
    'LaunchpadRootIndexView',
    'LaunchpadSearchView',
    ]


import re
import time

import feedparser
from lazr.batchnavigator.z3batching import batch
import requests
from zope.component import getUtility
from zope.formlib.interfaces import ConversionError
from zope.interface import Interface
from zope.schema import TextLine
from zope.schema.interfaces import TooLong
from zope.schema.vocabulary import getVocabularyRegistry

from lp import _
from lp.answers.interfaces.questioncollection import IQuestionSet
from lp.app.browser.launchpadform import (
    action,
    LaunchpadFormView,
    safe_action,
    )
from lp.app.errors import NotFoundError
from lp.app.interfaces.launchpad import ILaunchpadCelebrities
from lp.app.validators.name import sanitize_name
from lp.bugs.interfaces.bug import IBugSet
from lp.registry.browser.announcement import HasAnnouncementsView
from lp.registry.interfaces.person import IPersonSet
from lp.registry.interfaces.pillar import IPillarNameSet
from lp.registry.interfaces.product import IProductSet
from lp.services.config import config
from lp.services.features import getFeatureFlag
from lp.services.memcache.interfaces import IMemcacheClient
from lp.services.propertycache import cachedproperty
from lp.services.sitesearch.interfaces import (
<<<<<<< HEAD
    SiteSearchResponseError,
=======
>>>>>>> eee4ec0f
    ISearchService,
    SiteSearchResponseError,
    )
from lp.services.statistics.interfaces.statistic import ILaunchpadStatisticSet
from lp.services.timeout import urlfetch
from lp.services.webapp import LaunchpadView
from lp.services.webapp.authorization import check_permission
from lp.services.webapp.batching import BatchNavigator
from lp.services.webapp.publisher import canonical_url
from lp.services.webapp.vhosts import allvhosts


shipit_faq_url = 'http://www.ubuntu.com/getubuntu/shipit-faq'


class LaunchpadRootIndexView(HasAnnouncementsView, LaunchpadView):
    """An view for the default view of the LaunchpadRoot."""

    page_title = 'Launchpad'
    featured_projects = []
    featured_projects_top = None

    # Used by the footer to display the lp-arcana section.
    is_root_page = True
    has_watermark = False

    @staticmethod
    def _get_day_of_year():
        """Calculate the number of the current day.

        This method gets overridden in tests to make the selection of the
        top featured project deterministic.
        """
        return time.gmtime()[7]

    def initialize(self):
        """Set up featured projects list and the top featured project."""
        super(LaunchpadRootIndexView, self).initialize()
        # The maximum number of projects to be displayed as defined by the
        # number of items plus one top featured project.
        self.featured_projects = list(
            getUtility(IPillarNameSet).featured_projects)
        self._setFeaturedProjectsTop()

    def _setFeaturedProjectsTop(self):
        """Set the top featured project and remove it from the list."""
        project_count = len(self.featured_projects)
        if project_count > 0:
            top_project = self._get_day_of_year() % project_count
            self.featured_projects_top = self.featured_projects.pop(
                top_project)

    @cachedproperty
    def apphomes(self):
        return {
            'answers': canonical_url(self.context, rootsite='answers'),
            'blueprints': canonical_url(self.context, rootsite='blueprints'),
            'bugs': canonical_url(self.context, rootsite='bugs'),
            'code': canonical_url(self.context, rootsite='code'),
            'translations': canonical_url(self.context,
                                          rootsite='translations'),
            'ubuntu': canonical_url(
                getUtility(ILaunchpadCelebrities).ubuntu),
            }

    @property
    def branch_count(self):
        """The total branch count of public branches in all of Launchpad."""
        return getUtility(ILaunchpadStatisticSet).value('public_branch_count')

    @property
    def gitrepository_count(self):
        """The total Git repository count in all of Launchpad."""
        return getUtility(ILaunchpadStatisticSet).value(
            'public_git_repository_count')

    @property
    def bug_count(self):
        """The total bug count in all of Launchpad."""
        return getUtility(ILaunchpadStatisticSet).value('bug_count')

    @property
    def project_count(self):
        """The total project count in all of Launchpad."""
        return getUtility(IProductSet).count_all()

    @property
    def translation_count(self):
        """The total count of translatable strings in all of Launchpad """
        return getUtility(ILaunchpadStatisticSet).value('pomsgid_count')

    @property
    def blueprint_count(self):
        """The total blueprint count in all of Launchpad."""
        return getUtility(ILaunchpadStatisticSet).value(
            'public_specification_count')

    @property
    def answer_count(self):
        """The total blueprint count in all of Launchpad."""
        return getUtility(ILaunchpadStatisticSet).value('question_count')

    @property
    def show_whatslaunchpad(self):
        """True if introduction to Launchpad should be displayed.

        Shown when not logged in or if blog is disabled.
        """
        return self.user is None or not getFeatureFlag("app.root_blog.enabled")

    def getRecentBlogPosts(self):
        """Return the parsed feed of the most recent blog posts.

        It returns a list of dict with keys title, description, link and date.

        The date is formatted and the description which may contain HTML is
        sanitized.

        The number of blog posts to display is controlled through
        launchpad.homepage_recent_posts_count. The posts are fetched
        from the feed specified in launchpad.homepage_recent_posts_feed.

        FeedParser takes care of sanitizing the HTML contained in the feed.
        """
        key = '%s:homepage-blog-posts' % config.instance_name
        cached_data = getUtility(IMemcacheClient).get(key)
        if cached_data:
            return cached_data
        try:
            # Use urlfetch which supports timeout
            response = urlfetch(config.launchpad.homepage_recent_posts_feed)
        except requests.RequestException:
            return []
        feed = feedparser.parse(response.content)
        posts = []
        max_count = config.launchpad.homepage_recent_posts_count
        # FeedParser takes care of HTML sanitisation.
        for entry in feed.entries[:max_count]:
            posts.append({
                'title': entry.title,
                'description': entry.description,
                'link': entry.link,
                'date': time.strftime('%d %b %Y', entry.updated_parsed),
                })
        # The cache of posts expires after an hour.
        getUtility(IMemcacheClient).set(key, posts, time=3600)
        return posts


class LaunchpadSearchFormView(LaunchpadView):
    """A view to display the global search form in any page."""
    id_suffix = '-secondary'
    text = None
    focusedElementScript = None
    form_wide_errors = None
    errors = None
    error_count = None
    error = None
    error_class = None

    @property
    def rooturl(self):
        """Return the site's root url."""
        return allvhosts.configs['mainsite'].rooturl


class LaunchpadPrimarySearchFormView(LaunchpadSearchFormView):
    """A view to display the global search form in the page."""
    id_suffix = ''

    @property
    def text(self):
        """The search text submitted to the context view."""
        return self.context.text

    @property
    def focusedElementScript(self):
        """The context view's focusedElementScript."""
        return self.context.focusedElementScript

    @property
    def form_wide_errors(self):
        """The context view's form_wide_errors."""
        return self.context.form_wide_errors

    @property
    def errors(self):
        """The context view's errors."""
        return self.context.errors

    @property
    def error_count(self):
        """The context view's error_count."""
        return self.context.error_count

    @property
    def error(self):
        """The context view's text field error."""
        return self.context.getFieldError('text')

    @property
    def error_class(self):
        """Return the 'error' if there is an error, or None."""
        if self.error:
            return 'error'
        return None


class ILaunchpadSearch(Interface):
    """The Schema for performing searches across all Launchpad."""

    text = TextLine(
        title=_('Search text'), required=False, max_length=250)


class LaunchpadSearchView(LaunchpadFormView):
    """A view to search for Launchpad pages and objects."""
    schema = ILaunchpadSearch
    field_names = ['text']

    shipit_keywords = set([
        'ubuntu', 'kubuntu', 'edubuntu',
        'ship', 'shipit', 'send', 'get', 'mail', 'free',
        'cd', 'cds', 'dvd', 'dvds', 'disc'])
    shipit_anti_keywords = set([
        'burn', 'burning', 'enable', 'error', 'errors', 'image', 'iso',
        'read', 'rip', 'write'])

    def __init__(self, context, request):
        """Initialize the view.

        Set the state of the search_params and matches.
        """
        super(LaunchpadSearchView, self).__init__(context, request)
        self.has_page_service = True
        self._bug = None
        self._question = None
        self._person_or_team = None
        self._pillar = None
        self._pages = None
        self.search_params = self._getDefaultSearchParams()
        # The Search Action should always run.
        self.request.form['field.actions.search'] = 'Search'

    def _getDefaultSearchParams(self):
        """Return a dict of the search param set to their default state."""
        return {
            'text': None,
            'start': 0,
            }

    def _updateSearchParams(self):
        """Sanitize the search_params and add the BatchNavigator params."""
        if self.search_params['text'] is not None:
            text = self.search_params['text'].strip()
            if text == '':
                self.search_params['text'] = None
            else:
                self.search_params['text'] = text
        request_start = self.request.get('start', self.search_params['start'])
        try:
            start = int(request_start)
        except (ValueError, TypeError):
            return
        self.search_params['start'] = start

    @property
    def text(self):
        """Return the text or None."""
        return self.search_params['text']

    @property
    def start(self):
        """Return the start index of the batch."""
        return self.search_params['start']

    @property
    def page_title(self):
        """Page title."""
        return self.page_heading

    @property
    def page_heading(self):
        """Heading to display above the search results."""
        if self.text is None:
            return 'Search Launchpad'
        else:
            return 'Pages matching "%s" in Launchpad' % self.text

    @property
    def batch_heading(self):
        """Heading to display in the batch navigation."""
        if self.has_exact_matches:
            return ('other page matching "%s"' % self.text,
                    'other pages matching "%s"' % self.text)
        else:
            return ('page matching "%s"' % self.text,
                    'pages matching "%s"' % self.text)

    @property
    def focusedElementScript(self):
        """Focus the first widget when there are no matches."""
        if self.has_matches:
            return None
        return super(LaunchpadSearchView, self).focusedElementScript()

    @property
    def bug(self):
        """Return the bug that matched the terms, or None."""
        return self._bug

    @property
    def question(self):
        """Return the question that matched the terms, or None."""
        return self._question

    @property
    def pillar(self):
        """Return the project that matched the terms, or None."""
        return self._pillar

    @property
    def person_or_team(self):
        """Return the person or team that matched the terms, or None."""
        return self._person_or_team

    @property
    def pages(self):
        """Return the pages that matched the terms, or None."""
        return self._pages

    @property
    def has_shipit(self):
        """Return True is the search text contains shipit keywords."""
        if self.text is None:
            return False
        terms = set(self.text.lower().split())
        anti_matches = self.shipit_anti_keywords.intersection(terms)
        if len(anti_matches) >= 1:
            return False
        matches = self.shipit_keywords.intersection(terms)
        return len(matches) >= 2

    @property
    def has_exact_matches(self):
        """Return True if something exactly matched the search terms."""
        kinds = (self.bug, self.question, self.pillar,
                 self.person_or_team, self.has_shipit)
        return self.containsMatchingKind(kinds)

    @property
    def shipit_faq_url(self):
        """The shipit FAQ URL."""
        return shipit_faq_url

    @property
    def has_matches(self):
        """Return True if something matched the search terms, or False."""
        kinds = (self.bug, self.question, self.pillar,
                 self.person_or_team, self.has_shipit, self.pages)
        return self.containsMatchingKind(kinds)

    @property
    def url(self):
        """Return the requested URL."""
        if 'QUERY_STRING' in self.request:
            query_string = self.request['QUERY_STRING']
        else:
            query_string = ''
        return self.request.getURL() + '?' + query_string

    def containsMatchingKind(self, kinds):
        """Return True if one of the items in kinds is not None, or False."""
        for kind in kinds:
            if kind is not None and kind is not False:
                return True
        return False

    def validate(self, data):
        """See `LaunchpadFormView`"""
        errors = list(self.errors)
        for error in errors:
            if isinstance(error, ConversionError):
                self.setFieldError(
                    'text', 'Can not convert your search term.')
            elif isinstance(error, unicode):
                continue
            elif (error.field_name == 'text'
                and isinstance(error.errors, TooLong)):
                self.setFieldError(
                    'text', 'The search text cannot exceed 250 characters.')

    @safe_action
    @action(u'Search', name='search')
    def search_action(self, action, data):
        """The Action executed when the user uses the search button.

        Saves the user submitted search parameters in an instance
        attribute.
        """
        self.search_params.update(**data)
        self._updateSearchParams()
        if self.text is None:
            return

        if self.start == 0:
            numeric_token = self._getNumericToken(self.text)
            if numeric_token is not None:
                try:
                    bug = getUtility(IBugSet).get(numeric_token)
                    if check_permission("launchpad.View", bug):
                        self._bug = bug
                except NotFoundError:
                    # Let self._bug remain None.
                    pass
                self._question = getUtility(IQuestionSet).get(numeric_token)

            name_token = self._getNameToken(self.text)
            if name_token is not None:
                self._person_or_team = self._getPersonOrTeam(name_token)
                self._pillar = self._getDistributionOrProductOrProjectGroup(
                    name_token)

        self._pages = self.searchPages(self.text, start=self.start)

    def _getNumericToken(self, text):
        """Return the first group of numbers in the search text, or None."""
        numeric_pattern = re.compile(r'(\d+)')
        match = numeric_pattern.search(text)
        if match is None:
            return None
        return match.group(1)

    def _getNameToken(self, text):
        """Return the search text as a Launchpad name.

        Launchpad names may contain ^[a-z0-9][a-z0-9\+\.\-]+$.
        See `valid_name_pattern`.
        """
        hypen_pattern = re.compile(r'[ _]')
        name = hypen_pattern.sub('-', text.strip().lower())
        return sanitize_name(name)

    def _getPersonOrTeam(self, name):
        """Return the matching active person or team."""
        person_or_team = getUtility(IPersonSet).getByName(name)
        if (person_or_team is not None
            and person_or_team.is_valid_person_or_team
            and check_permission('launchpad.View', person_or_team)):
            return person_or_team
        return None

    def _getDistributionOrProductOrProjectGroup(self, name):
        """Return the matching distribution, product or project, or None."""
        vocabulary_registry = getVocabularyRegistry()
        vocab = vocabulary_registry.get(
            None, 'DistributionOrProductOrProjectGroup')
        try:
            pillar = vocab.getTermByToken(name).value
            if check_permission("launchpad.View", pillar):
                return pillar
        except LookupError:
            pass
        return None

    def searchPages(self, query_terms, start=0):
        """Return the up to 20 pages that match the query_terms, or None.

        :param query_terms: The unescaped terms to query for.
        :param start: The index of the page that starts the set of pages.
        :return: A SiteSearchBatchNavigator or None.
        """
        if query_terms in [None, '']:
            return None
        site_search = getUtility(ISearchService)
        try:
            page_matches = site_search.search(
                terms=query_terms, start=start)
        except SiteSearchResponseError:
<<<<<<< HEAD
            # There was a connectivity or the search service issue that means
=======
            # There was a connectivity or Google service issue that means
>>>>>>> eee4ec0f
            # there is no data available at this moment.
            self.has_page_service = False
            return None
        if len(page_matches) == 0:
            return None
        navigator = SiteSearchBatchNavigator(
            page_matches, self.request, start=start)
        navigator.setHeadings(*self.batch_heading)
        return navigator


class WindowedList:
    """A list that contains a subset of items (a window) of a virtual list."""

    def __init__(self, window, start, total):
        """Create a WindowedList from a smaller list.

        :param window: The list with real items.
        :param start: An int, the list's starting index in the virtual list.
        :param total: An int, the total number of items in the virtual list.
        """
        self._window = window
        self._start = start
        self._total = total
        self._end = start + len(window)

    def __len__(self):
        """Return the length of the virtual list."""
        return self._total

    def __getitem__(self, key):
        """Return the key item or None if key belongs to the virtual list."""
        # When the key is a slice, return a list of items.
        if isinstance(key, (tuple, slice)):
            if isinstance(key, (slice)):
                indices = key.indices(len(self))
            else:
                indices = key
            return [self[index] for index in range(*indices)]
        # If the index belongs to the window return a real item.
        if key >= self._start and key < self._end:
            window_index = key - self._start
            return self._window[window_index]
        # Otherwise the index belongs to the virtual list.
        return None

    def __iter__(self):
        """Yield each item, or None if the index is virtual."""
        for index in range(0, self._total):
            yield self[index]


class WindowedListBatch(batch._Batch):
    """A batch class that does not include None objects when iterating."""

    def __iter__(self):
        """Iterate over objects that are not None."""
        for item in super(WindowedListBatch, self).__iter__():
            if item is not None:
                # Never yield None
                yield item

    def endNumber(self):
        """Return the end index of the batch, not including None objects."""
        return self.start + len(self.list._window)


class SiteSearchBatchNavigator(BatchNavigator):
    """A batch navigator with a fixed size of 20 items per batch."""

    _batch_factory = WindowedListBatch
    # Searches generally don't show the 'Last' link when there is a
    # good chance of getting over 100,000 results.
    show_last_link = False

    singular_heading = 'page'
    plural_heading = 'pages'

    def __init__(self, results, request, start=0, size=20, callback=None,
                 transient_parameters=None, force_start=False,
                 range_factory=None):
        """See `BatchNavigator`.

        :param results: A `PageMatches` object that contains the matching
            pages to iterate over.
        :param request: An `IBrowserRequest` that contains the form
            parameters.
        :param start: an int that represents the start of the current batch.
        :param size: The batch size is fixed to 20, The param is not used.
        :param callback: Not used.
        """
        results = WindowedList(results, start, results.total)
        super(SiteSearchBatchNavigator, self).__init__(results, request,
            start=start, size=size, callback=callback,
            transient_parameters=transient_parameters,
            force_start=force_start, range_factory=range_factory)

    def determineSize(self, size, batch_params_source):
        # Force the default and users requested sizes to 20.
        self.default_size = 20
        return 20<|MERGE_RESOLUTION|>--- conflicted
+++ resolved
@@ -42,10 +42,6 @@
 from lp.services.memcache.interfaces import IMemcacheClient
 from lp.services.propertycache import cachedproperty
 from lp.services.sitesearch.interfaces import (
-<<<<<<< HEAD
-    SiteSearchResponseError,
-=======
->>>>>>> eee4ec0f
     ISearchService,
     SiteSearchResponseError,
     )
@@ -525,11 +521,7 @@
             page_matches = site_search.search(
                 terms=query_terms, start=start)
         except SiteSearchResponseError:
-<<<<<<< HEAD
-            # There was a connectivity or the search service issue that means
-=======
-            # There was a connectivity or Google service issue that means
->>>>>>> eee4ec0f
+            # There was a connectivity or search service issue that means
             # there is no data available at this moment.
             self.has_page_service = False
             return None
