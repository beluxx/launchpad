# Copyright 2006 Canonical Ltd.  All rights reserved.
# pylint: disable-msg=E0211,E0213

"""Interfaces declarations for external bugtrackers."""

__metaclass__ = type

__all__ = [
    'IExternalBugTracker',
    'ISupportsCommentImport',
    'ISupportsBugImport',
    'UNKNOWN_REMOTE_IMPORTANCE',
    'UNKNOWN_REMOTE_STATUS',
    ]

from zope.interface import Interface

# This is a text string which indicates that the remote status is
# unknown for some reason.
# XXX: Bjorn Tillenius 2006-04-06:
#      We should store the actual reason for the error somewhere. This
#      would allow us to get rid of these text constants.
UNKNOWN_REMOTE_STATUS = 'UNKNOWN'
UNKNOWN_REMOTE_IMPORTANCE = 'UNKNOWN'


class IExternalBugTracker(Interface):
    """A class used to talk with an external bug tracker."""

<<<<<<< HEAD
    def getModifiedRemoteBugs(remote_bug_ids, utc_now):
        """Return the bug ids that have been modified.

        Return all ids if the modified bugs can't be determined.
=======
    def getCurrentDBTime():
        """Return the current time of the bug tracker's DB server.

        The local time should be returned, as a timezone-aware datetime
        instance.
>>>>>>> babd8cd9
        """

    def initializeRemoteBugDB(remote_bug_ids):
        """Do any initialization before each bug watch is updated."""

    def convertRemoteStatus(remote_status):
        """Convert a remote status string to a BugTaskStatus item."""

    def convertRemoteImportance(remote_importance):
        """Convert a remote importance to a BugTaskImportance item."""


class ISupportsCommentImport(IExternalBugTracker):
    """A an external bug tracker that supports comment imports."""

    def getCommentIds(bug_watch):
        """Return all the comment IDs for a given remote bug."""

    def getPosterForComment(bug_watch, comment_id):
        """Return a tuple of (name, emailaddress) for a comment's poster."""

    def getMessageForComment(bug_watch, comment_id, poster):
        """Return an `IMessage` instance for a comment."""


class ISupportsBugImport(IExternalBugTracker):
    """A an external bug tracker that supports bug imports."""

    def getBugReporter(remote_bug):
        """Return the person who submitted the given bug.

        A tuple of (display name, email) is returned.
        """

    def getBugSummaryAndDescription(remote_bug):
        """Return a tuple of summary and description for the given bug."""

    def getBugTargetName(remote_bug):
        """Return the specific target name of the bug.

        Return None if no target can be determined.
        """<|MERGE_RESOLUTION|>--- conflicted
+++ resolved
@@ -27,18 +27,17 @@
 class IExternalBugTracker(Interface):
     """A class used to talk with an external bug tracker."""
 
-<<<<<<< HEAD
-    def getModifiedRemoteBugs(remote_bug_ids, utc_now):
-        """Return the bug ids that have been modified.
-
-        Return all ids if the modified bugs can't be determined.
-=======
     def getCurrentDBTime():
         """Return the current time of the bug tracker's DB server.
 
         The local time should be returned, as a timezone-aware datetime
         instance.
->>>>>>> babd8cd9
+        """
+
+    def getModifiedRemoteBugs(remote_bug_ids, utc_now):
+        """Return the bug ids that have been modified.
+
+        Return all ids if the modified bugs can't be determined.
         """
 
     def initializeRemoteBugDB(remote_bug_ids):
