# Copyright 2010 Canonical Ltd.  This software is licensed under the
# GNU Affero General Public License version 3 (see the file LICENSE).
# pylint: disable-msg=F0401,E1002

"""Tests for the source package recipe view classes and templates."""

__metaclass__ = type


from datetime import datetime, timedelta
from textwrap import dedent

from pytz import utc
from zope.security.interfaces import Unauthorized
from zope.security.proxy import removeSecurityProxy

from canonical.launchpad.webapp import canonical_url
from canonical.launchpad.testing.pages import (
    extract_text, find_main_content, find_tags_by_class)
from canonical.testing import (
    DatabaseFunctionalLayer, LaunchpadFunctionalLayer)
from lp.buildmaster.interfaces.buildbase import BuildStatus
from lp.code.browser.sourcepackagerecipe import (
    SourcePackageRecipeView, SourcePackageRecipeRequestBuildsView,
    SourcePackageRecipeBuildView
)
from lp.code.interfaces.sourcepackagerecipe import MINIMAL_RECIPE_TEXT
from lp.soyuz.model.processor import ProcessorFamily
from lp.testing import ANONYMOUS, BrowserTestCase, login, logout


class TestCaseForRecipe(BrowserTestCase):
    """Create some sample data for recipe tests."""

    def setUp(self):
        """Provide useful defaults."""
        super(TestCaseForRecipe, self).setUp()
        self.chef = self.factory.makePerson(
            displayname='Master Chef', name='chef', password='test')
        self.user = self.chef
        self.ppa = self.factory.makeArchive(
            displayname='Secret PPA', owner=self.chef, name='ppa')
        self.squirrel = self.factory.makeDistroSeries(
            displayname='Secret Squirrel', name='secret',
            distribution=self.ppa.distribution)
        self.squirrel.nominatedarchindep = self.squirrel.newArch(
            'i386', ProcessorFamily.get(1), False, self.chef,
            supports_virtualized=True)

    def makeRecipe(self):
        """Create and return a specific recipe."""
        chocolate = self.factory.makeProduct(name='chocolate')
        cake_branch = self.factory.makeProductBranch(
            owner=self.chef, name='cake', product=chocolate)
        return self.factory.makeSourcePackageRecipe(
            owner=self.chef, distroseries=self.squirrel, name=u'cake_recipe',
            description=u'This recipe builds a foo for disto bar, with my'
            ' Secret Squirrel changes.', branches=[cake_branch],
            daily_build_archive=self.ppa)

    def getMainText(self, recipe, view_name=None):
        """Return the main text of a recipe page, as seen by Chef."""
        browser = self.getViewBrowser(recipe, view_name)
        return extract_text(find_main_content(browser.contents))


class TestSourcePackageRecipeAddView(TestCaseForRecipe):

    layer = DatabaseFunctionalLayer

<<<<<<< HEAD
    def makeBranch(self):
=======
    def test_create_new_recipe_not_logged_in(self):
        from canonical.launchpad.testing.pages import setupBrowser
        product = self.factory.makeProduct(
            name='ratatouille', displayname='Ratatouille')
        branch = self.factory.makeBranch(
            owner=self.chef, product=product, name='veggies')
        branch_url = canonical_url(branch)
        logout()

        browser = setupBrowser()
        browser.open(branch_url)

        self.assertRaises(
            Unauthorized, browser.getLink('Create packaging recipe').click)

    def test_create_new_recipe(self):
>>>>>>> 4691e27a
        product = self.factory.makeProduct(
            name='ratatouille', displayname='Ratatouille')
        branch = self.factory.makeBranch(
            owner=self.chef, product=product, name='veggies')
        self.factory.makeSourcePackage(sourcepackagename='ratatouille')
        return branch

    def test_create_new_recipe(self):
        branch = self.makeBranch()
        # A new recipe can be created from the branch page.
        browser = self.getUserBrowser(canonical_url(branch), user=self.chef)
        browser.getLink('Create packaging recipe').click()

        browser.getControl(name='field.name').value = 'daily'
        browser.getControl('Description').value = 'Make some food!'
        browser.getControl('Secret Squirrel').click()
        browser.getControl('Build daily').click()
        browser.getControl('Create Recipe').click()

        pattern = """\
            Master Chef's daily recipe
            .*

            Description
            Make some food!

            Recipe information
            Build daily: True
            Owner: Master Chef
            Base branch: lp://dev/~chef/ratatouille/veggies
            Debian version: 1.0
            Daily build archive: Secret PPA
            Distribution series: Secret Squirrel
            .*

            Recipe contents
            # bzr-builder format 0.2 deb-version 1.0
            lp://dev/~chef/ratatouille/veggies"""
        main_text = extract_text(find_main_content(browser.contents))
        self.assertTextMatchesExpressionIgnoreWhitespace(
            pattern, main_text)

    def test_create_recipe_bad_text(self):
        # If a user tries to create source package recipe with bad text, they
        # should get an error.
        branch = self.makeBranch()

        # A new recipe can be created from the branch page.
        browser = self.getUserBrowser(canonical_url(branch), user=self.chef)
        browser.getLink('Create packaging recipe').click()

        browser.getControl(name='field.name').value = 'daily'
        browser.getControl('Description').value = 'Make some food!'
        browser.getControl('Recipe text').value = 'Foo bar baz'
        browser.getControl('Create Recipe').click()

        self.assertEqual(
            extract_text(find_tags_by_class(browser.contents, 'message')[1]),
            'The recipe text is not a valid bzr-builder recipe.')

    def test_create_recipe_no_distroseries(self):
        browser = self.getViewBrowser(self.makeBranch(), '+new-recipe')
        browser.getControl(name='field.name').value = 'daily'
        browser.getControl('Description').value = 'Make some food!'

        browser.getControl('Build daily').click()
        browser.getControl('Create Recipe').click()
        self.assertEqual(
            extract_text(find_tags_by_class(browser.contents, 'message')[1]),
            'You must specify at least one series for daily builds.')

    def test_create_dupe_recipe(self):
        # You shouldn't be able to create a duplicate recipe owned by the same
        # person with the same name.
        recipe = self.factory.makeSourcePackageRecipe(owner=self.chef)

        product = self.factory.makeProduct(
            name='ratatouille', displayname='Ratatouille')
        branch = self.factory.makeBranch(
            owner=self.chef, product=product, name='veggies')
        self.factory.makeSourcePackage(sourcepackagename='ratatouille')

        # A new recipe can be created from the branch page.
        browser = self.getUserBrowser(canonical_url(branch), user=self.chef)
        browser.getLink('Create packaging recipe').click()

        browser.getControl(name='field.name').value = recipe.name
        browser.getControl('Description').value = 'Make some food!'
        browser.getControl('Secret Squirrel').click()
        browser.getControl('Create Recipe').click()

        self.assertEqual(
            extract_text(find_tags_by_class(browser.contents, 'message')[1]),
            'There is already a recipe owned by Master Chef with this name.')


class TestSourcePackageRecipeEditView(TestCaseForRecipe):
    """Test the editing behaviour of a source package recipe."""

    layer = DatabaseFunctionalLayer

    def test_edit_recipe(self):
        self.factory.makeDistroSeries(
            displayname='Mumbly Midget', name='mumbly',
            distribution=self.ppa.distribution)
        product = self.factory.makeProduct(
            name='ratatouille', displayname='Ratatouille')
        veggie_branch = self.factory.makeBranch(
            owner=self.chef, product=product, name='veggies')
        meat_branch = self.factory.makeBranch(
            owner=self.chef, product=product, name='meat')
        source_package = self.factory.makeSourcePackage()
        recipe = self.factory.makeSourcePackageRecipe(
            owner=self.chef, registrant=self.chef,
            name=u'things', description=u'This is a recipe',
            distroseries=self.squirrel, branches=[veggie_branch],
            daily_build_archive=self.ppa)
        self.factory.makeArchive(
            distribution=self.ppa.distribution, name='ppa2',
            displayname="PPA 2", owner=self.chef)

        meat_path = meat_branch.bzr_identity

        browser = self.getUserBrowser(canonical_url(recipe), user=self.chef)
        browser.getLink('Edit recipe').click()
        browser.getControl(name='field.name').value = 'fings'
        browser.getControl('Description').value = 'This is stuff'
        browser.getControl('Recipe text').value = (
            MINIMAL_RECIPE_TEXT % meat_path)
        browser.getControl('Secret Squirrel').click()
        browser.getControl('Mumbly Midget').click()
        browser.getControl('PPA 2').click()
        browser.getControl('Update Recipe').click()

        pattern = """\
            Master Chef's fings recipe
            .*

            Description
            This is stuff

            Recipe information
            Build daily: False
            Owner: Master Chef
            Base branch: lp://dev/~chef/ratatouille/meat
            Debian version: 1.0
            Daily build archive:
            PPA 2
            Distribution series: Mumbly Midget
            .*

            Recipe contents
            # bzr-builder format 0.2 deb-version 1.0
            lp://dev/~chef/ratatouille/meat"""
        main_text = extract_text(find_main_content(browser.contents))
        self.assertTextMatchesExpressionIgnoreWhitespace(
            pattern, main_text)


class TestSourcePackageRecipeView(TestCaseForRecipe):

    layer = DatabaseFunctionalLayer

    def test_index(self):
        recipe = self.makeRecipe()
        build = removeSecurityProxy(self.factory.makeSourcePackageRecipeBuild(
            recipe=recipe, distroseries=self.squirrel, archive=self.ppa))
        build.buildstate = BuildStatus.FULLYBUILT
        build.datebuilt = datetime(2010, 03, 16, tzinfo=utc)

        self.assertTextMatchesExpressionIgnoreWhitespace("""\
            Master Chef Recipes cake_recipe
            Description
            This recipe .*changes.

            Recipe information
            Build daily: False
            Owner: Master Chef
            Base branch: lp://dev/~chef/chocolate/cake
            Debian version: 1.0
            Daily build archive: Secret PPA
            Distribution series: Secret Squirrel

            Build records
            Status Time Distribution series Archive
            Successful build on 2010-03-16 Secret Squirrel Secret PPA
            Request build\(s\)

            Recipe contents
            # bzr-builder format 0.2 deb-version 1.0
            lp://dev/~chef/chocolate/cake""", self.getMainText(recipe))

    def test_index_no_builds(self):
        """A message should be shown when there are no builds."""
        recipe = self.makeRecipe()
        self.assertTextMatchesExpressionIgnoreWhitespace("""\
            Build records
            Status Time Distribution series Archive
            This recipe has not been built yet.""", self.getMainText(recipe))

    def test_index_no_suitable_builders(self):
        recipe = self.makeRecipe()
        removeSecurityProxy(self.factory.makeSourcePackageRecipeBuild(
            recipe=recipe, distroseries=self.squirrel, archive=self.ppa))
        self.assertTextMatchesExpressionIgnoreWhitespace("""
            Build records
            Status Time Distribution series Archive
            No suitable builders Secret Squirrel Secret PPA
            Request build\(s\)""", self.getMainText(recipe))

    def makeBuildJob(self, recipe):
        """Return a build associated with a buildjob."""
        build = self.factory.makeSourcePackageRecipeBuild(
            recipe=recipe, distroseries=self.squirrel, archive=self.ppa )
        self.factory.makeSourcePackageRecipeBuildJob(recipe_build=build)
        return build

    def test_index_pending(self):
        """Test the listing of a pending build."""
        recipe = self.makeRecipe()
        self.makeBuildJob(recipe)
        self.factory.makeBuilder()
        pattern = """\
            Build records
            Status Time Distribution series Archive
            Pending build in .* \(estimated\) Secret Squirrel Secret PPA
            Request build\(s\)

            Recipe contents"""
        main_text = self.getMainText(recipe)
        self.assertTextMatchesExpressionIgnoreWhitespace(
            pattern, main_text)

    def test_builds(self):
        """Ensure SourcePackageRecipeView.builds is as described."""
        recipe = self.makeRecipe()
        build1 = self.makeBuildJob(recipe=recipe)
        build2 = self.makeBuildJob(recipe=recipe)
        build3 = self.makeBuildJob(recipe=recipe)
        build4 = self.makeBuildJob(recipe=recipe)
        build5 = self.makeBuildJob(recipe=recipe)
        build6 = self.makeBuildJob(recipe=recipe)
        view = SourcePackageRecipeView(recipe, None)
        self.assertEqual(
            set([build1, build2, build3, build4, build5, build6]),
            set(view.builds))
        def set_day(build, day):
            removeSecurityProxy(build).datebuilt = datetime(
                2010, 03, day, tzinfo=utc)
        set_day(build1, 16)
        set_day(build2, 15)
        # When there are 4+ pending builds, only the the most
        # recently-completed build is returned (i.e. build1, not build2)
        self.assertEqual(
            set([build1, build3, build4, build5, build6]),
            set(view.builds))
        set_day(build3, 14)
        set_day(build4, 13)
        set_day(build5, 12)
        set_day(build6, 11)
        self.assertEqual(
            [build5, build4, build3, build2, build1], view.builds)

    def test_request_builds_page(self):
        """Ensure the +request-builds page is sane."""
        recipe = self.makeRecipe()
        pattern = dedent("""\
            Request builds for cake_recipe
            Master Chef
            Recipes
            cake_recipe
            Request builds for cake_recipe
            Archive:
            Secret PPA (chef/ppa)
            Distribution series:
            Secret Squirrel
            Warty
            Hoary
            or
            Cancel""")
        main_text = self.getMainText(recipe, '+request-builds')
        self.assertEqual(pattern, main_text)

    def test_request_builds_action(self):
        """Requesting a build creates pending builds."""
        woody = self.factory.makeDistroSeries(
            name='woody', displayname='Woody',
            distribution=self.ppa.distribution)
        woody.nominatedarchindep = woody.newArch(
            'i386', ProcessorFamily.get(1), False, self.factory.makePerson(),
            supports_virtualized=True)

        recipe = self.makeRecipe()
        browser = self.getViewBrowser(recipe, '+request-builds')
        browser.getControl('Woody').click()
        browser.getControl('Request builds').click()
        builds = recipe.getBuilds(True)
        build_distros = [
            build.distroseries.displayname for build in builds]
        build_distros.sort()
        # Secret Squirrel is checked by default.
        self.assertEqual(['Secret Squirrel', 'Woody'], build_distros)
        self.assertEqual(
            set([1000]),
            set(build.buildqueue_record.lastscore for build in builds))

    def test_request_builds_archive(self):
        recipe = self.factory.makeSourcePackageRecipe()
        ppa2 = self.factory.makeArchive(
            displayname='Secret PPA', owner=self.chef, name='ppa2')
        view = SourcePackageRecipeRequestBuildsView(recipe, None)
        self.assertIs(None, view.initial_values.get('archive'))
        self.factory.makeSourcePackageRecipeBuild(recipe=recipe, archive=ppa2)
        self.assertEqual(ppa2, view.initial_values.get('archive'))



class TestSourcePackageRecipeBuildView(BrowserTestCase):
    """Test behaviour of SourcePackageReciptBuildView."""

    layer = LaunchpadFunctionalLayer

    def setUp(self):
        """Provide useful defaults."""
        super(TestSourcePackageRecipeBuildView, self).setUp()
        self.user = self.factory.makePerson(
            displayname='Owner', name='build-owner', password='test')

    def makeBuild(self, buildstate=None):
        """Make a build suitabe for testing."""
        archive = self.factory.makeArchive(name='build',
            owner=self.user)
        recipe = self.factory.makeSourcePackageRecipe(
            owner=self.user, name=u'my-recipe')
        distro_series = self.factory.makeDistroSeries(
            name='squirrel', distribution=archive.distribution)
        build = self.factory.makeSourcePackageRecipeBuild(
            requester=self.user, archive=archive, recipe=recipe,
            distroseries=distro_series)
        self.factory.makeSourcePackageRecipeBuildJob(recipe_build=build)
        self.factory.makeBuilder()
        return build

    def makeBuildView(self):
        """Return a view of a build suitable for testing."""
        return SourcePackageRecipeBuildView(self.makeBuild(), None)

    def test_estimate(self):
        """Time should be estimated until the job is completed."""
        view = self.makeBuildView()
        self.assertTrue(view.estimate)
        view.context.buildqueue_record.job.start()
        self.assertTrue(view.estimate)
        removeSecurityProxy(view.context).datebuilt = datetime.now(utc)
        self.assertFalse(view.estimate)

    def test_eta(self):
        """ETA should be reasonable.

        It should be None if there is no builder or queue entry.
        It should be getEstimatedJobStartTime + estimated duration for jobs
        that have not started.
        It should be job.date_started + estimated duration for jobs that have
        started.
        """
        build = self.factory.makeSourcePackageRecipeBuild()
        view = SourcePackageRecipeBuildView(build, None)
        self.assertIs(None, view.eta)
        queue_entry = self.factory.makeSourcePackageRecipeBuildJob(
            recipe_build=build)
        queue_entry._now = lambda: datetime(1970, 1, 1, 0, 0, 0, 0, utc)
        self.factory.makeBuilder()
        self.assertIsNot(None, view.eta)
        self.assertEqual(
            queue_entry.getEstimatedJobStartTime() +
            queue_entry.estimated_duration, view.eta)
        queue_entry.job.start()
        self.assertEqual(
            queue_entry.job.date_started + queue_entry.estimated_duration,
            view.eta)

    def getBuildBrowser(self, build, view_name=None):
        """Return a browser for the specified build, opened as owner."""
        login(ANONYMOUS)
        url = canonical_url(build, view_name=view_name)
        return self.getUserBrowser(url, self.build_owner)

    def test_render_index(self):
        """Test the basic index page."""
        main_text = self.getMainText(self.makeBuild(), '+index')
        self.assertTextMatchesExpressionIgnoreWhitespace("""\
            Code
            my-recipe
            Build status
            Needs building
            Start in .*
            Estimated finish in .*
            Build details
            Recipe:        Recipe my-recipe for Owner
            Archive:       PPA named build for Owner
            Series:        Squirrel
            Pocket:        Release
            Binary builds: None""", main_text)

    def test_render_index_completed(self):
        """Test the index page of a completed build."""
        release = self.makeBuildAndRelease()
        self.makeBinaryBuild(release, 'itanic')
        naked_build = removeSecurityProxy(release.source_package_recipe_build)
        naked_build.buildstate = BuildStatus.FULLYBUILT
        naked_build.buildduration = timedelta(minutes=1)
        naked_build.datebuilt = datetime(2009, 1, 1, tzinfo=utc)
        naked_build.buildqueue_record.destroySelf()
        naked_build.buildlog = self.factory.makeLibraryFileAlias(
            content='buildlog')
        naked_build.upload_log = self.factory.makeLibraryFileAlias(
            content='upload_log')
        main_text = self.getMainText(
            release.source_package_recipe_build, '+index')
        self.assertTextMatchesExpressionIgnoreWhitespace("""\
            Code
            my-recipe
            Build status
            Successfully built
            Started on .*
            Finished on .*
            \(took 1 minute, 0.0 seconds\)
            buildlog \(8 bytes\)
            uploadlog \(10 bytes\)
            Build details
            Recipe:        Recipe my-recipe for Owner
            Archive:       PPA named build for Owner
            Series:        Squirrel
            Pocket:        Release
            Result:        .* in ubuntu 3.14
            Binary builds:
            itanic build of .* 3.14 in ubuntu squirrel RELEASE""",
            main_text)

    def makeBuildAndRelease(self):
        """Make a build and release suitable for testing."""
        build = self.makeBuild()
        multiverse = self.factory.makeComponent(name='multiverse')
        return self.factory.makeSourcePackageRelease(
            source_package_recipe_build=build, version='3.14',
            component=multiverse)

    def test_render_sourcepackage_release(self):
        """SourcePackageReleases are shown if set."""
        release = self.makeBuildAndRelease()
        main_text = self.getMainText(
            release.source_package_recipe_build, '+index')
        self.assertTextMatchesExpressionIgnoreWhitespace("""\
            Result: .* in ubuntu 3.14""", main_text)

    def makeBinaryBuild(self, release, architecturetag):
        """Make a binary build with specified release and architecturetag."""
        distroarchseries = self.factory.makeDistroArchSeries(
            architecturetag=architecturetag,
            distroseries=release.upload_distroseries,
            processorfamily=self.factory.makeProcessorFamily())
        return self.factory.makeBinaryPackageBuild(
            source_package_release=release, distroarchseries=distroarchseries)

    def test_render_binary_builds(self):
        """BinaryBuilds for this source build are shown if they exist."""
        release = self.makeBuildAndRelease()
        self.makeBinaryBuild(release, 'itanic')
        self.makeBinaryBuild(release, 'x87-64')
        main_text = self.getMainText(
            release.source_package_recipe_build, '+index')
        self.assertTextMatchesExpressionIgnoreWhitespace("""\
            Binary builds:
            itanic build of .* 3.14 in ubuntu squirrel RELEASE
            x87-64 build of .* 3.14 in ubuntu squirrel RELEASE$""",
            main_text)

    def test_logtail(self):
        """Logtail is shown for BUILDING builds."""
        build = self.makeBuild()
        build.buildqueue_record.logtail = 'Logs have no tails!'
        build.buildqueue_record.builder = self.factory.makeBuilder()
        main_text = self.getMainText(build, '+index')
        self.assertNotIn('Logs have no tails!', main_text)
        removeSecurityProxy(build).buildstate = BuildStatus.BUILDING
        main_text = self.getMainText(build, '+index')
        self.assertIn('Logs have no tails!', main_text)
        removeSecurityProxy(build).buildstate = BuildStatus.FULLYBUILT
        self.assertIn('Logs have no tails!', main_text)

    def getMainText(self, build, view_name=None):
        """"Return the main text of a view's web page."""
        browser = self.getViewBrowser(build, '+index')
        return extract_text(find_main_content(browser.contents))

    def test_buildlog(self):
        """A link to the build log is shown if available."""
        build = self.makeBuild()
        removeSecurityProxy(build).buildlog = (
            self.factory.makeLibraryFileAlias())
        browser = self.getViewBrowser(build)
        link = browser.getLink('buildlog')
        self.assertEqual(build.build_log_url, link.url)

    def test_uploadlog(self):
        """A link to the upload log is shown if available."""
        build = self.makeBuild()
        removeSecurityProxy(build).upload_log = (
            self.factory.makeLibraryFileAlias())
        browser = self.getViewBrowser(build)
        link = browser.getLink('uploadlog')
        self.assertEqual(build.upload_log_url, link.url)


class TestSourcePackageRecipeDeleteView(TestCaseForRecipe):

    layer = DatabaseFunctionalLayer

    def test_delete_recipe(self):
        recipe = self.factory.makeSourcePackageRecipe(owner=self.chef)

        browser = self.getUserBrowser(
            canonical_url(recipe), user=self.chef)

        browser.getLink('Delete recipe').click()
        browser.getControl('Delete recipe').click()

        self.assertEqual(
            'http://code.launchpad.dev/~chef',
            browser.url)<|MERGE_RESOLUTION|>--- conflicted
+++ resolved
@@ -68,9 +68,14 @@
 
     layer = DatabaseFunctionalLayer
 
-<<<<<<< HEAD
     def makeBranch(self):
-=======
+        product = self.factory.makeProduct(
+            name='ratatouille', displayname='Ratatouille')
+        branch = self.factory.makeBranch(
+            owner=self.chef, product=product, name='veggies')
+        self.factory.makeSourcePackage(sourcepackagename='ratatouille')
+        return branch
+
     def test_create_new_recipe_not_logged_in(self):
         from canonical.launchpad.testing.pages import setupBrowser
         product = self.factory.makeProduct(
@@ -85,15 +90,6 @@
 
         self.assertRaises(
             Unauthorized, browser.getLink('Create packaging recipe').click)
-
-    def test_create_new_recipe(self):
->>>>>>> 4691e27a
-        product = self.factory.makeProduct(
-            name='ratatouille', displayname='Ratatouille')
-        branch = self.factory.makeBranch(
-            owner=self.chef, product=product, name='veggies')
-        self.factory.makeSourcePackage(sourcepackagename='ratatouille')
-        return branch
 
     def test_create_new_recipe(self):
         branch = self.makeBranch()
