--- conflicted
+++ resolved
@@ -122,7 +122,6 @@
         transaction.commit()
 
 
-<<<<<<< HEAD
 class OpenIDAssociationPruner(TunableLoop):
     minimum_chunk_size = 3500
     maximum_chunk_size = 50000
@@ -157,7 +156,8 @@
 class OpenIDConsumerAssociationPruner(OpenIDAssociationPruner):
     table_name = 'OpenIDConsumerAssociation'
     store_name = MAIN_STORE
-=======
+
+
 class RevisionCachePruner(TunableLoop):
     """A tunable loop to remove old revisions from the cache."""
 
@@ -175,7 +175,6 @@
         """Delegate to the `IRevisionSet` implementation."""
         getUtility(IRevisionSet).pruneRevisionCache(chunk_size)
         transaction.commit()
->>>>>>> 9dd25ae2
 
 
 class CodeImportResultPruner(TunableLoop):
@@ -262,12 +261,9 @@
     tunable_loops = [
         OAuthNoncePruner,
         OpenIDConsumerNoncePruner,
-<<<<<<< HEAD
         OpenIDAssociationPruner,
         OpenIDConsumerAssociationPruner,
-=======
         RevisionCachePruner,
->>>>>>> 9dd25ae2
         ]
 
 
