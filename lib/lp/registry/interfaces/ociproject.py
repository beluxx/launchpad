# Copyright 2019-2021 Canonical Ltd.  This software is licensed under the
# GNU Affero General Public License version 3 (see the file LICENSE).

"""OCI Project interfaces."""

from __future__ import absolute_import, print_function, unicode_literals

__metaclass__ = type
__all__ = [
    'CannotDeleteOCIProject',
    'IOCIProject',
    'IOCIProjectSet',
    'OCI_PROJECT_ALLOW_CREATE',
    'OCIProjectCreateFeatureDisabled',
    'OCIProjectRecipeInvalid',
    ]

from lazr.restful.declarations import (
    call_with,
    error_status,
    export_destructor_operation,
    export_factory_operation,
    export_write_operation,
    exported,
    exported_as_webservice_entry,
    operation_for_version,
    operation_parameters,
    REQUEST_USER,
    )
from lazr.restful.fields import (
    CollectionField,
    Reference,
    ReferenceChoice,
    )
from six.moves import http_client
from zope.interface import (
    Attribute,
    Interface,
    )
from zope.schema import (
    Bool,
    Datetime,
    Dict,
    Int,
    Text,
    TextLine,
    )
from zope.security.interfaces import Unauthorized

from lp import _
from lp.app.validators.name import name_validator
from lp.app.validators.path import path_does_not_escape
from lp.bugs.interfaces.bugsupervisor import IHasBugSupervisor
from lp.bugs.interfaces.bugtarget import IBugTarget
from lp.code.interfaces.gitref import IGitRef
from lp.code.interfaces.hasgitrepositories import IHasGitRepositories
from lp.registry.interfaces.distribution import IDistribution
from lp.registry.interfaces.ociprojectname import IOCIProjectName
from lp.registry.interfaces.product import IProduct
from lp.registry.interfaces.series import SeriesStatus
from lp.services.database.constants import DEFAULT
from lp.services.fields import (
    PersonChoice,
    PublicPersonChoice,
    )


OCI_PROJECT_ALLOW_CREATE = 'oci.project.create.enabled'


<<<<<<< HEAD
@error_status(http_client.BAD_REQUEST)
class CannotDeleteOCIProject(Exception):
    """The OCIProject cannnot be deleted."""
=======
@error_status(http_client.UNAUTHORIZED)
class OCIProjectRecipeInvalid(Unauthorized):
    """The given recipe is invalid for this OCI project."""

    def __init__(self):
        super(OCIProjectRecipeInvalid, self).__init__(
            "The given recipe is invalid for this OCI project.")
>>>>>>> 3499d0b7


class IOCIProjectView(IHasGitRepositories, Interface):
    """IOCIProject attributes that require launchpad.View permission."""

    id = Int(title=_("ID"), required=True, readonly=True)
    date_created = exported(Datetime(
        title=_("Date created"), required=True, readonly=True))
    date_last_modified = exported(Datetime(
        title=_("Date last modified"), required=True, readonly=True))

    registrant = exported(PublicPersonChoice(
        title=_("Registrant"),
        description=_("The person that registered this project."),
        vocabulary='ValidPersonOrTeam', required=True, readonly=True))

    series = exported(CollectionField(
        title=_("Series inside this OCI project."),
        # Really IOCIProjectSeries
        value_type=Reference(schema=Interface)))

    display_name = exported(TextLine(
        title=_("Display name for this OCI project."),
        required=True, readonly=True))

    displayname = Attribute(_("Display name for this OCI project."))

    driver = Attribute(_("The driver for this OCI project."))

    bug_supervisor = Attribute(_("The bug supervisor for this OCI Project."))

    def getSeriesByName(name):
        """Get an OCIProjectSeries for this OCIProject by series' name."""

    def getRecipeByNameAndOwner(recipe_name, owner_name, visible_by_user=None):
        """Returns the exact match search for recipe_name AND owner_name."""

    def getRecipes(visible_by_user=None):
        """Returns the set of OCI recipes for this project."""

    def searchRecipes(query, visible_by_user=None):
        """Searches for recipes in this OCI project."""

    def getOfficialRecipes(visible_by_user=None):
        """Gets the official recipes for this OCI project."""

    def getUnofficialRecipes(visible_by_user=None):
        """Gets the unofficial recipes for this OCI project."""

    def getAllowedInformationTypes(user):
        """Get a list of acceptable `InformationType`s for for OCI recipes
        of this OCI project.

        If the user is a Launchpad admin, any type is acceptable.
        """


class IOCIProjectEditableAttributes(IBugTarget):
    """IOCIProject attributes that can be edited.

    These attributes need launchpad.View to see, and launchpad.Edit to change.
    """

    distribution = exported(ReferenceChoice(
        title=_("The distribution that this OCI project is associated with."),
        schema=IDistribution, vocabulary="Distribution",
        required=False, readonly=False))
    project = exported(ReferenceChoice(
        title=_('The project that this OCI project is associated with.'),
        schema=IProduct, vocabulary='Product',
        required=False, readonly=False))
    name = exported(TextLine(
        title=_("Name"), required=True, readonly=False,
        constraint=name_validator,
        description=_("The name of this OCI project.")))
    ociprojectname = Reference(
        IOCIProjectName,
        title=_("The name of this OCI project, as an `IOCIProjectName`."),
        required=True,
        readonly=True)
    description = exported(Text(
        title=_("The description for this OCI project."),
        required=True, readonly=False))
    pillar = Reference(
        Interface,
        title=_("The pillar containing this target."),
        required=True, readonly=False)


class IOCIProjectEdit(Interface):
    """IOCIProject attributes that require launchpad.Edit permission."""

    def newSeries(name, summary, registrant,
                  status=SeriesStatus.DEVELOPMENT, date_created=DEFAULT):
        """Creates a new `IOCIProjectSeries`."""

    @operation_parameters(
        recipe=Reference(
            Interface,
            title=_("OCI recipe"),
            description=_("The OCI recipe to change the status of."),
            required=True),
        status=Bool(
            title=_("Official status"),
            description=_("Whether the OCI recipe should be official or not."),
            required=True))
    @export_write_operation()
    @operation_for_version("devel")
    def setOfficialRecipeStatus(recipe, status):
        """Change whether an OCI Recipe is official or not for this project."""

    @export_destructor_operation()
    @operation_for_version('devel')
    def destroySelf():
        """Delete this OCI project.

        Any OCI recipe and git repository related to this OCI project should
        be deleted beforehand. OCIProjectSeries objects are automatically
        deleted.
        """


class IOCIProjectLegitimate(Interface):
    """IOCIProject methods that require launchpad.AnyLegitimatePerson
    permission.
    """
    @call_with(registrant=REQUEST_USER)
    @operation_parameters(
        name=TextLine(
            title=_("OCI Recipe name."),
            description=_("The name of the new OCI Recipe."),
            required=True),
        owner=PersonChoice(
            title=_("Person or team that owns the new OCI Recipe."),
            vocabulary="AllUserTeamsParticipationPlusSelf",
            required=True),
        git_ref=Reference(IGitRef, title=_("Git branch."), required=True),
        build_file=TextLine(
            title=_("Build file path."),
            description=_(
                "The relative path to the file within this recipe's "
                "branch that defines how to build the recipe."),
            constraint=path_does_not_escape,
            required=True),
        build_args=Dict(
            title=_("Build ARGs to be used when building the recipe"),
            description=_(
                "A dict of VARIABLE=VALUE to be used as ARG when building "
                "the recipe."
            ),
            required=False),
        description=Text(
            title=_("Description for this recipe."),
            description=_("A short description of this recipe."),
            required=False),
        build_daily=Bool(
            title=_("Should this recipe be built daily?."), required=False))
    @export_factory_operation(Interface, [])
    @operation_for_version("devel")
    def newRecipe(name, registrant, owner, git_ref, build_file,
                  description=None, build_daily=False,
                  require_virtualized=True, build_args=None):
        """Create an IOCIRecipe for this project."""


@exported_as_webservice_entry(
    publish_web_link=True, as_of="devel", singular_name="oci_project")
class IOCIProject(IOCIProjectView, IOCIProjectEdit,
                  IOCIProjectEditableAttributes, IOCIProjectLegitimate,
                  IHasBugSupervisor):
    """A project containing Open Container Initiative recipes."""


class IOCIProjectSet(Interface):
    """A utility to create and access OCI Projects."""

    def new(registrant, pillar, name, date_created=None, description=None,
            bug_reporting_guidelines=None, bug_reported_acknowledgement=None,
            bugfiling_duplicate_search=False):
        """Create an `IOCIProject`."""

    def getByPillarAndName(pillar, name):
        """Get the OCIProjects for a given distribution or project.

        :param pillar: An instance of Distribution or Product, or the
            respective pillar name.
        :param name: The OCIProject name to find.
        :return: The OCIProject found.
        """

    def findByPillarAndName(pillar, name_substring):
        """Find OCIProjects for a given pillar that contain the provided
        name."""

    def searchByName(name_substring):
        """Search OCIProjects that contain the provided name."""

    def preloadDataForOCIProjects(oci_projects):
        """Preload data for the given list of OCIProject objects."""


@error_status(http_client.UNAUTHORIZED)
class OCIProjectCreateFeatureDisabled(Unauthorized):
    """Only certain users can create new OCI Projects."""

    def __init__(self):
        super(OCIProjectCreateFeatureDisabled, self).__init__(
            "You do not have permission to create an OCI project.")<|MERGE_RESOLUTION|>--- conflicted
+++ resolved
@@ -68,11 +68,11 @@
 OCI_PROJECT_ALLOW_CREATE = 'oci.project.create.enabled'
 
 
-<<<<<<< HEAD
 @error_status(http_client.BAD_REQUEST)
 class CannotDeleteOCIProject(Exception):
     """The OCIProject cannnot be deleted."""
-=======
+
+
 @error_status(http_client.UNAUTHORIZED)
 class OCIProjectRecipeInvalid(Unauthorized):
     """The given recipe is invalid for this OCI project."""
@@ -80,7 +80,6 @@
     def __init__(self):
         super(OCIProjectRecipeInvalid, self).__init__(
             "The given recipe is invalid for this OCI project.")
->>>>>>> 3499d0b7
 
 
 class IOCIProjectView(IHasGitRepositories, Interface):
