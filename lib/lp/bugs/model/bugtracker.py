# Copyright 2009 Canonical Ltd.  This software is licensed under the
# GNU Affero General Public License version 3 (see the file LICENSE).

# pylint: disable-msg=E0611,W0212

__metaclass__ = type
__all__ = [
    'BugTracker',
    'BugTrackerAlias',
    'BugTrackerAliasSet',
    'BugTrackerSet']


from datetime import datetime
from itertools import chain
# splittype is not formally documented, but is in urllib.__all__, is
# simple, and is heavily used by the rest of urllib, hence is unlikely
# to change or go away.
<<<<<<< HEAD
from urllib import splittype, quote

from zope.component import getUtility
from zope.interface import implements
from zope.security.interfaces import Unauthorized
=======
from urllib import (
    quote,
    splittype,
    )
>>>>>>> 090dd41a

from lazr.uri import URI
from pytz import timezone
from sqlobject import (
    BoolCol,
    ForeignKey,
    OR,
    SQLMultipleJoin,
    SQLObjectNotFound,
    StringCol,
    )
from sqlobject.sqlbuilder import AND
<<<<<<< HEAD

from storm.expr import Count, Desc, Not, SQL
=======
from storm.expr import (
    Count,
    Desc,
    Not,
    )
>>>>>>> 090dd41a
from storm.locals import Bool
from storm.store import Store
from zope.component import getUtility
from zope.interface import implements

from canonical.database.enumcol import EnumCol
from canonical.database.sqlbase import (
<<<<<<< HEAD
    SQLBase, flush_database_updates)
=======
    flush_database_updates,
    SQLBase,
    sqlvalues,
    )
>>>>>>> 090dd41a
from canonical.launchpad.helpers import shortlist
from canonical.launchpad.interfaces.launchpad import ILaunchpadCelebrities
from canonical.launchpad.interfaces.lpstorm import IStore
from canonical.launchpad.validators.email import valid_email
from canonical.launchpad.validators.name import sanitize_name
from lp.app.errors import NotFoundError
from lp.bugs.interfaces.bugtracker import (
    BugTrackerType,
    IBugTracker,
    IBugTrackerAlias,
    IBugTrackerAliasSet,
    IBugTrackerSet,
    SINGLE_PRODUCT_BUGTRACKERTYPES,
    )
from lp.bugs.interfaces.bugtrackerperson import BugTrackerPersonAlreadyExists
from lp.bugs.model.bug import Bug
from lp.bugs.model.bugmessage import BugMessage
from lp.bugs.model.bugtrackerperson import BugTrackerPerson
from lp.bugs.model.bugwatch import BugWatch
from lp.registry.interfaces.person import (
    IPersonSet,
    validate_public_person,
    )


def normalise_leading_slashes(rest):
    """Ensure that the 'rest' segment of a URL starts with //."""
    return '//' + rest.lstrip('/')


def normalise_base_url(base_url):
    """Convert https to http, and normalise scheme for others."""
    schema, rest = splittype(base_url)
    if schema == 'https':
        return 'http:' + rest
    elif schema is None:
        return 'http:' + normalise_leading_slashes(base_url)
    else:
        return '%s:%s' % (schema, rest)


def base_url_permutations(base_url):
    """Return all the possible variants of a base URL.

    Sometimes the URL ends with slash, sometimes not. Sometimes http
    is used, sometimes https. This gives a list of all possible
    variants, so that queryByBaseURL can match a base URL, even if it
    doesn't match exactly what is stored in the database.

    >>> base_url_permutations('http://foo/bar')
    ['http://foo/bar', 'http://foo/bar/',
     'https://foo/bar', 'https://foo/bar/']
    """
    http_schemas = ['http', 'https']
    url_schema, rest = splittype(base_url)
    if url_schema in http_schemas or url_schema is None:
        possible_schemas = http_schemas
        rest = normalise_leading_slashes(rest)
    else:
        # This else-clause is here since we have no strict
        # requirement that bug trackers have to have http URLs.
        possible_schemas = [url_schema]
    alternative_urls = [base_url]
    for schema in possible_schemas:
        url = "%s:%s" % (schema, rest)
        if url != base_url:
            alternative_urls.append(url)
        if url.endswith('/'):
            alternative_urls.append(url[:-1])
        else:
            alternative_urls.append(url + '/')
    return alternative_urls


def make_bugtracker_name(uri):
    """Return a name string for a bug tracker based on a URI.

    :param uri: The base URI to be used to identify the bug tracker,
        e.g. http://bugs.example.com or mailto:bugs@example.com
    """
    base_uri = URI(uri)
    if base_uri.scheme == 'mailto':
        if valid_email(base_uri.path):
            base_name = base_uri.path.split('@', 1)[0]
        else:
            raise AssertionError(
                'Not a valid email address: %s' % base_uri.path)
    else:
        base_name = base_uri.host

    return 'auto-%s' % base_name


def make_bugtracker_title(uri):
    """Return a title string for a bug tracker based on a URI.

    :param uri: The base URI to be used to identify the bug tracker,
        e.g. http://bugs.example.com or mailto:bugs@example.com
    """
    base_uri = URI(uri)
    if base_uri.scheme == 'mailto':
        if valid_email(base_uri.path):
            local_part, domain = base_uri.path.split('@', 1)
            domain_parts = domain.split('.')
            return 'Email to %s@%s' % (local_part, domain_parts[0])
        else:
            raise AssertionError(
                'Not a valid email address: %s' % base_uri.path)
    else:
        return base_uri.host + base_uri.path


class BugTracker(SQLBase):
    """A class to access the BugTracker table in the database.

    Each BugTracker is a distinct instance of that bug tracking
    tool. For example, each Bugzilla deployment is a separate
    BugTracker. bugzilla.mozilla.org and bugzilla.gnome.org are each
    distinct BugTrackers.
    """
    implements(IBugTracker)

    _table = 'BugTracker'

    bugtrackertype = EnumCol(dbName='bugtrackertype',
        schema=BugTrackerType, notNull=True)
    name = StringCol(notNull=True, unique=True)
    title = StringCol(notNull=True)
    summary = StringCol(notNull=False)
    baseurl = StringCol(notNull=True)
    active = Bool(
        name='active', allow_none=False, default=True)

    owner = ForeignKey(
        dbName='owner', foreignKey='Person',
        storm_validator=validate_public_person, notNull=True)
    contactdetails = StringCol(notNull=False)
    has_lp_plugin = BoolCol(notNull=False, default=False)
    projects = SQLMultipleJoin(
        'ProjectGroup', joinColumn='bugtracker', orderBy='name')
    products = SQLMultipleJoin(
        'Product', joinColumn='bugtracker', orderBy='name')
    watches = SQLMultipleJoin(
        'BugWatch', joinColumn='bugtracker', orderBy='-datecreated',
        prejoins=['bug'])

    _filing_url_patterns = {
        BugTrackerType.BUGZILLA: (
            "%(base_url)s/enter_bug.cgi?product=%(remote_product)s"
            "&short_desc=%(summary)s&long_desc=%(description)s"),
        BugTrackerType.GOOGLE_CODE: (
            "%(base_url)s/entry?summary=%(summary)s&"
            "comment=%(description)s"),
        BugTrackerType.MANTIS: (
            "%(base_url)s/bug_report_advanced_page.php"
            "?summary=%(summary)s&description=%(description)s"),
        BugTrackerType.PHPPROJECT: (
            "%(base_url)s/report.php"
            "?in[sdesc]=%(summary)s&in[ldesc]=%(description)s"),
        BugTrackerType.ROUNDUP: (
            "%(base_url)s/issue?@template=item&title=%(summary)s"
            "&@note=%(description)s"),
        BugTrackerType.RT: (
            "%(base_url)s/Ticket/Create.html?Queue=%(remote_product)s"
            "&Subject=%(summary)s&Content=%(description)s"),
        BugTrackerType.SAVANE: (
            "%(base_url)s/bugs/?func=additem&group=%(remote_product)s"),
        BugTrackerType.SOURCEFORGE: (
            "%(base_url)s/%(tracker)s/?func=add&"
            "group_id=%(group_id)s&atid=%(at_id)s"),
        BugTrackerType.TRAC: "%(base_url)s/newticket",
        }

    _search_url_patterns = {
        BugTrackerType.BUGZILLA: (
            "%(base_url)s/query.cgi?product=%(remote_product)s"
            "&short_desc=%(summary)s"),
        BugTrackerType.GOOGLE_CODE: "%(base_url)s/list?q=%(summary)s",
        BugTrackerType.DEBBUGS: (
            "%(base_url)s/cgi-bin/search.cgi?phrase=%(summary)s"
            "&attribute_field=package&attribute_operator=STROREQ"
            "&attribute_value=%(remote_product)s"),
        BugTrackerType.MANTIS: "%(base_url)s/view_all_bug_page.php",
        BugTrackerType.PHPPROJECT: (
            "%(base_url)s/search.php?search_for=%(summary)s"),
        BugTrackerType.ROUNDUP: (
            "%(base_url)s/issue?@template=search&@search_text=%(summary)s"),
        BugTrackerType.RT: (
            "%(base_url)s/Search/Build.html?Query=Queue = "
            "'%(remote_product)s' AND Subject LIKE '%(summary)s'"),
        BugTrackerType.SAVANE: (
            "%(base_url)s/bugs/?func=search&group=%(remote_product)s"),
        BugTrackerType.SOURCEFORGE: (
            "%(base_url)s/search/?group_id=%(group_id)s"
            "&some_word=%(summary)s&type_of_search=artifact"),
        BugTrackerType.TRAC: "%(base_url)s/search?ticket=on&q=%(summary)s",
        }

    @property
    def _custom_filing_url_patterns(self):
        """Return a dict of bugtracker-specific bugfiling URL patterns."""
        gnome_bugzilla = getUtility(ILaunchpadCelebrities).gnome_bugzilla
        return {
            gnome_bugzilla: (
                "%(base_url)s/enter_bug.cgi?product=%(remote_product)s"
                "&short_desc=%(summary)s&comment=%(description)s"),
            }

    @property
    def latestwatches(self):
        """See `IBugTracker`."""
        return self.watches[:10]

    @property
    def multi_product(self):
        """Return True if this BugTracker tracks multiple projects."""
        if self.bugtrackertype not in SINGLE_PRODUCT_BUGTRACKERTYPES:
            return True
        else:
            return False

    def getBugFilingAndSearchLinks(self, remote_product, summary=None,
                                   description=None):
        """See `IBugTracker`."""
        bugtracker_urls = {'bug_filing_url': None, 'bug_search_url': None}

        if remote_product is None and self.multi_product:
            # Don't try to return anything if remote_product is required
            # for this BugTrackerType and one hasn't been passed.
            return bugtracker_urls

        if remote_product is None:
            # Turn the remote product into an empty string so that
            # quote() doesn't blow up later on.
            remote_product = ''

        if self in self._custom_filing_url_patterns:
            # Some bugtrackers are customised to accept different
            # querystring parameters from the default. We special-case
            # these.
            bug_filing_pattern = self._custom_filing_url_patterns[self]
        else:
            bug_filing_pattern = self._filing_url_patterns.get(
                self.bugtrackertype, None)

        bug_search_pattern = self._search_url_patterns.get(
            self.bugtrackertype, None)

        # Make sure that we don't put > 1 '/' in returned URLs.
        base_url = self.baseurl.rstrip('/')

        # If summary or description are None, convert them to empty
        # strings to that we don't try to pass anything to the upstream
        # bug tracker.
        if summary is None:
            summary = ''
        if description is None:
            description = ''

        # UTF-8 encode the description and summary so that quote()
        # doesn't break if they contain unicode characters it doesn't
        # understand.
        summary = summary.encode('utf-8')
        description = description.encode('utf-8')

        if self.bugtrackertype == BugTrackerType.SOURCEFORGE:
            # SourceForge bug trackers use a group ID and an ATID to
            # file a bug, rather than a product name. remote_product
            # should be an ampersand-separated string in the form
            # 'group_id&atid'
            group_id, at_id = remote_product.split('&')

            # If this bug tracker is the SourceForge celebrity the link
            # is to the new bug tracker rather than the old one.
            sf_celeb = getUtility(ILaunchpadCelebrities).sourceforge_tracker
            if self == sf_celeb:
                tracker = 'tracker2'
            else:
                tracker = 'tracker'

            url_components = {
                'base_url': base_url,
                'tracker': quote(tracker),
                'group_id': quote(group_id),
                'at_id': quote(at_id),
                'summary': quote(summary),
                'description': quote(description),
                }

        else:
            url_components = {
                'base_url': base_url,
                'remote_product': quote(remote_product),
                'summary': quote(summary),
                'description': quote(description),
                }

        if bug_filing_pattern is not None:
            bugtracker_urls['bug_filing_url'] = (
                bug_filing_pattern % url_components)
        if bug_search_pattern is not None:
            bugtracker_urls['bug_search_url'] = (
                bug_search_pattern % url_components)

        return bugtracker_urls

    def getBugsWatching(self, remotebug):
        """See `IBugTracker`."""
        # We special-case email address bug trackers. Since we don't
        # record a remote bug id for them we can never know which bugs
        # are already watching a remote bug.
        if self.bugtrackertype == BugTrackerType.EMAILADDRESS:
            return []

        return shortlist(Bug.select(AND(BugWatch.q.bugID == Bug.q.id,
                                        BugWatch.q.bugtrackerID == self.id,
                                        BugWatch.q.remotebug == remotebug),
                                    distinct=True,
                                    orderBy=['datecreated']))

    @property
    def watches_ready_to_check(self):
        return Store.of(self).find(
            BugWatch,
            BugWatch.bugtracker == self,
            Not(BugWatch.next_check == None),
            BugWatch.next_check <= datetime.now(timezone('UTC')))

    @property
    def watches_with_unpushed_comments(self):
        return Store.of(self).find(
            BugWatch,
            BugWatch.bugtracker == self,
            BugMessage.bugwatch == BugWatch.id,
            BugMessage.remote_comment_id == None).config(distinct=True)

    @property
    def watches_needing_update(self):
        """All watches needing some sort of update.

        :return: The union of `watches_ready_to_check` and
            `watches_with_unpushed_comments`.
        """
        return self.watches_ready_to_check.union(
            self.watches_with_unpushed_comments)

    # Join to return a list of BugTrackerAliases relating to this
    # BugTracker.
    _bugtracker_aliases = SQLMultipleJoin(
        'BugTrackerAlias', joinColumn='bugtracker')

    def _get_aliases(self):
        """See `IBugTracker.aliases`."""
        alias_urls = set(alias.base_url for alias in self._bugtracker_aliases)
        # Although it does no harm if the current baseurl is also an
        # alias, we hide it and all its permutations to avoid
        # confusion.
        alias_urls.difference_update(base_url_permutations(self.baseurl))
        return tuple(sorted(alias_urls))

    def _set_aliases(self, alias_urls):
        """See `IBugTracker.aliases`."""
        if alias_urls is None:
            alias_urls = set()
        else:
            alias_urls = set(alias_urls)

        current_aliases_by_url = dict(
            (alias.base_url, alias) for alias in self._bugtracker_aliases)
        # Make a set of the keys, i.e. a set of current URLs.
        current_alias_urls = set(current_aliases_by_url)

        # URLs we need to add as aliases.
        to_add = alias_urls - current_alias_urls
        # URL aliases we need to delete.
        to_del = current_alias_urls - alias_urls

        for url in to_add:
            BugTrackerAlias(bugtracker=self, base_url=url)
        for url in to_del:
            alias = current_aliases_by_url[url]
            alias.destroySelf()

    aliases = property(
        _get_aliases, _set_aliases, None,
        """A list of the alias URLs. See `IBugTracker`.

        The aliases are found by querying BugTrackerAlias. Assign an
        iterable of URLs or None to set or remove aliases.
        """)

    @property
    def imported_bug_messages(self):
        """See `IBugTracker`."""
        return BugMessage.select(
            AND((BugMessage.q.bugwatchID == BugWatch.q.id),
                (BugWatch.q.bugtrackerID == self.id)),
            orderBy=BugMessage.q.id)

    def getLinkedPersonByName(self, name):
        """Return the Person with a given name on this bugtracker."""
        return BugTrackerPerson.selectOneBy(name=name, bugtracker=self)

    def linkPersonToSelf(self, name, person):
        """See `IBugTrackerSet`."""
        # Check that this name isn't already in use for this bugtracker.
        if self.getLinkedPersonByName(name) is not None:
            raise BugTrackerPersonAlreadyExists(
                "Name '%s' is already in use for bugtracker '%s'." %
                (name, self.name))

        bugtracker_person = BugTrackerPerson(
            name=name, bugtracker=self, person=person)

        return bugtracker_person

    def ensurePersonForSelf(
        self, display_name, email, rationale, creation_comment):
        """Return a Person that is linked to this bug tracker."""
        # If we have an email address to work with we can use
        # ensurePerson() to get the Person we need.
        if email is not None:
            return getUtility(IPersonSet).ensurePerson(
                email, display_name, rationale, creation_comment)

        # First, see if there's already a BugTrackerPerson for this
        # display_name on this bugtracker. If there is, return it.
        bugtracker_person = self.getLinkedPersonByName(display_name)

        if bugtracker_person is not None:
            return bugtracker_person.person

        # Generate a valid Launchpad name for the Person.
        base_canonical_name = (
            "%s-%s" % (sanitize_name(display_name), self.name))
        canonical_name = base_canonical_name

        person_set = getUtility(IPersonSet)
        index = 0
        while person_set.getByName(canonical_name) is not None:
            index += 1
            canonical_name = "%s-%s" % (base_canonical_name, index)

        person = person_set.createPersonWithoutEmail(
            canonical_name, rationale, creation_comment,
            displayname=display_name)

        # Link the Person to the bugtracker for future reference.
        bugtracker_person = self.linkPersonToSelf(display_name, person)

        return person

    def resetWatches(self, user, new_next_check=None):
        """See `IBugTracker`."""
        celebrities = getUtility(ILaunchpadCelebrities)
        launchpad_developers = celebrities.launchpad_developers
        admin_team = celebrities.admin
        janitor = celebrities.janitor

        if (not user.inTeam(admin_team) and
            not user.inTeam(launchpad_developers) and
            user != janitor):
            raise Unauthorized(
                "You do not have permission to reset the watches for "
                "this bug tracker.")

        if new_next_check is None:
            new_next_check = SQL(
                "now() at time zone 'UTC' + (random() * interval '1 day')")

        store = Store.of(self)
        store.find(BugWatch, BugWatch.bugtracker == self).set(
            next_check=new_next_check, lastchecked=None,
            last_error_type=None)


class BugTrackerSet:
    """Implements IBugTrackerSet for a container or set of BugTrackers,
    either the full set in the db, or a subset.
    """

    implements(IBugTrackerSet)

    table = BugTracker

    def __init__(self):
        self.title = 'Bug trackers registered in Launchpad'

    def get(self, bugtracker_id, default=None):
        """See `IBugTrackerSet`."""
        try:
            return BugTracker.get(bugtracker_id)
        except SQLObjectNotFound:
            return default

    def getByName(self, name, default=None):
        """See `IBugTrackerSet`."""
        return self.table.selectOne(self.table.q.name == name)

    def __getitem__(self, name):
        item = self.table.selectOne(self.table.q.name == name)
        if item is None:
            raise NotFoundError(name)
        else:
            return item

    def __iter__(self):
        for row in self.table.select(orderBy="title"):
            yield row

    def queryByBaseURL(self, baseurl):
        """See `IBugTrackerSet`."""
        # All permutations we'll search for.
        permutations = base_url_permutations(baseurl)
        # Construct the search. All the important parts in the next
        # expression are lazily evaluated. SQLObject queries do not
        # execute any SQL until results are pulled, so the first query
        # to return a match will be the last query executed.
        matching_bugtrackers = chain(
            # Search for any permutation in BugTracker.
            BugTracker.select(
                OR(*(BugTracker.q.baseurl == url
                     for url in permutations))),
            # Search for any permutation in BugTrackerAlias.
            (alias.bugtracker for alias in
             BugTrackerAlias.select(
                    OR(*(BugTrackerAlias.q.base_url == url
                         for url in permutations)))))
        # Return the first match.
        for bugtracker in matching_bugtrackers:
            return bugtracker
        return None

    def search(self):
        """See `IBugTrackerSet`."""
        return BugTracker.select()

    def ensureBugTracker(self, baseurl, owner, bugtrackertype,
        title=None, summary=None, contactdetails=None, name=None):
        """See `IBugTrackerSet`."""
        # Try to find an existing bug tracker that matches.
        bugtracker = self.queryByBaseURL(baseurl)
        if bugtracker is not None:
            return bugtracker
        # Create the bugtracker; we don't know about it.
        if name is None:
            base_name = make_bugtracker_name(baseurl)
            # If we detect that this name exists already we mutate it
            # until it doesn't.
            name = base_name
            name_increment = 1
            while self.getByName(name) is not None:
                name = "%s-%d" % (base_name, name_increment)
                name_increment += 1
        if title is None:
            title = make_bugtracker_title(baseurl)
        bugtracker = BugTracker(
            name=name, bugtrackertype=bugtrackertype,
            title=title, summary=summary, baseurl=baseurl,
            contactdetails=contactdetails, owner=owner)
        flush_database_updates()
        return bugtracker

    @property
    def count(self):
        return IStore(self.table).find(self.table).count()

    @property
    def names(self):
        return IStore(self.table).find(self.table).values(self.table.name)

    def getMostActiveBugTrackers(self, limit=None):
        """See `IBugTrackerSet`."""
        store = IStore(self.table)
        result = store.find(self.table, self.table.id == BugWatch.bugtrackerID)
        result = result.group_by(self.table)
        result = result.order_by(Desc(Count(BugWatch)))
        if limit is not None:
            return result[:limit]
        else:
            return result

    def getPillarsForBugtrackers(self, bugtrackers):
        """See `IBugTrackerSet`."""
        from lp.registry.model.product import Product
        from lp.registry.model.projectgroup import ProjectGroup
        ids = [str(b.id) for b in bugtrackers]
        products = Product.select(
            "bugtracker in (%s)" % ",".join(ids), orderBy="name")
        projects = ProjectGroup.select(
            "bugtracker in (%s)" % ",".join(ids), orderBy="name")
        ret = {}
        for product in products:
            ret.setdefault(product.bugtracker, []).append(product)
        for project in projects:
            ret.setdefault(project.bugtracker, []).append(project)
        return ret


class BugTrackerAlias(SQLBase):
    """See `IBugTrackerAlias`."""
    implements(IBugTrackerAlias)

    bugtracker = ForeignKey(
        foreignKey="BugTracker", dbName="bugtracker", notNull=True)
    base_url = StringCol(notNull=True)


class BugTrackerAliasSet:
    """See `IBugTrackerAliasSet`."""
    implements(IBugTrackerAliasSet)

    table = BugTrackerAlias

    def queryByBugTracker(self, bugtracker):
        """See IBugTrackerSet."""
        return self.table.selectBy(bugtracker=bugtracker.id)<|MERGE_RESOLUTION|>--- conflicted
+++ resolved
@@ -16,18 +16,14 @@
 # splittype is not formally documented, but is in urllib.__all__, is
 # simple, and is heavily used by the rest of urllib, hence is unlikely
 # to change or go away.
-<<<<<<< HEAD
-from urllib import splittype, quote
-
-from zope.component import getUtility
-from zope.interface import implements
-from zope.security.interfaces import Unauthorized
-=======
 from urllib import (
     quote,
     splittype,
     )
->>>>>>> 090dd41a
+
+from zope.component import getUtility
+from zope.interface import implements
+from zope.security.interfaces import Unauthorized
 
 from lazr.uri import URI
 from pytz import timezone
@@ -40,16 +36,12 @@
     StringCol,
     )
 from sqlobject.sqlbuilder import AND
-<<<<<<< HEAD
-
-from storm.expr import Count, Desc, Not, SQL
-=======
 from storm.expr import (
     Count,
     Desc,
     Not,
+    SQL,
     )
->>>>>>> 090dd41a
 from storm.locals import Bool
 from storm.store import Store
 from zope.component import getUtility
@@ -57,14 +49,9 @@
 
 from canonical.database.enumcol import EnumCol
 from canonical.database.sqlbase import (
-<<<<<<< HEAD
-    SQLBase, flush_database_updates)
-=======
     flush_database_updates,
     SQLBase,
-    sqlvalues,
     )
->>>>>>> 090dd41a
 from canonical.launchpad.helpers import shortlist
 from canonical.launchpad.interfaces.launchpad import ILaunchpadCelebrities
 from canonical.launchpad.interfaces.lpstorm import IStore
