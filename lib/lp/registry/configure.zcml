<!-- Copyright 2009 Canonical Ltd.  This software is licensed under the
     GNU Affero General Public License version 3 (see the file LICENSE).
-->

<configure
    xmlns="http://namespaces.zope.org/zope"
    xmlns:browser="http://namespaces.zope.org/browser"
    xmlns:i18n="http://namespaces.zope.org/i18n"
    xmlns:xmlrpc="http://namespaces.zope.org/xmlrpc"
    xmlns:lp="http://namespaces.canonical.com/lp"
    i18n_domain="launchpad">
    <include
        file="vocabularies.zcml"/>
    <include
        package=".browser"/>
    <class
        class="lp.registry.model.teammembership.TeamMembershipSet">
        <allow
            interface="lp.registry.interfaces.teammembership.ITeamMembershipSet"/>
    </class>
    <securedutility
        class="lp.registry.model.teammembership.TeamMembershipSet"
        provides="lp.registry.interfaces.teammembership.ITeamMembershipSet">
        <allow
            interface="lp.registry.interfaces.teammembership.ITeamMembershipSet"/>
    </securedutility>

    <!-- XXX: Guilherme Salgado 2008-02-15: Need to refactor ITeamMembership
                                                        into specific interfaces for each persmission. -->

    <class
        class="lp.registry.model.teammembership.TeamMembership">
        <require
            permission="zope.Public"
            attributes="
                id
                team
                person
                status
                proposed_by
                acknowledged_by
                reviewed_by
                last_changed_by
                date_proposed
                date_acknowledged
                date_reviewed
                datejoined
                dateexpires
                date_created
                date_last_changed
                proponent_comment
                acknowledger_comment
                reviewer_comment
                last_change_comment
                isExpired
                sendExpirationWarningEmail
                canBeRenewedByMember
                sendSelfRenewalNotification
                canChangeExpirationDate
                sendAutoRenewalNotification"/>
        <require
            permission="launchpad.Edit"
            attributes="
                setStatus
                setExpirationDate"/>
        <require
            permission="launchpad.Edit"
            set_attributes="reviewed_by reviewer_comment"/>
    </class>
    <class
        class="lp.registry.browser.person.TeamInvitationView">
        <allow
            interface="zope.publisher.interfaces.browser.IBrowserPublisher"/>
        <allow
            attributes="
                __call__"/>
    </class>
    <class
        class="lp.registry.browser.person.TeamMembershipSelfRenewalView">
        <allow
            interface="zope.publisher.interfaces.browser.IBrowserPublisher"/>
        <allow
            attributes="
                __call__"/>
    </class>

    <!-- Location -->

    <class
        class="lp.registry.model.personlocation.PersonLocation">
        <require
            permission="zope.Public"
            attributes="
                visible
                time_zone"/>
        <require
            permission="launchpad.View"
            attributes="
                latitude
                longitude
                last_modified_by
                date_last_modified
                person"/>
    </class>
    <class
        class="lp.registry.model.distroseries.DistroSeries">
        <allow
            interface="lp.registry.interfaces.distroseries.IDistroSeriesPublic"/>
        <allow
            interface="canonical.launchpad.interfaces.IHasQueueItems"/>
        <allow
            interface="lp.translations.interfaces.translationimportqueue.IHasTranslationImports"/>
        <allow
            interface="lp.translations.interfaces.potemplate.IHasTranslationTemplates"/>
        <allow
            interface="canonical.launchpad.interfaces.ICanPublishPackages"/>
        <require
            permission="launchpad.Edit"
            interface="lp.registry.interfaces.distroseries.IDistroSeriesEditRestricted"/>
        <require
            permission="launchpad.TranslationsAdmin"
            set_attributes="hide_all_translations defer_translation_imports"/>
        <require
            permission="launchpad.LanguagePacksAdmin"
            set_attributes="language_pack_base language_pack_delta                                                                                                 language_pack_proposed                                                                                                 language_pack_full_export_requested"/>

        <!-- NB: check with SABDFL before modifying these, there is potential to
                                 make a huge mess if these get changed and Soyuz has to republish
                                 shedloads of data. -->

        <require
            permission="launchpad.Edit"
            set_attributes="displayname title summary description driver"/>

        <!-- NB: check with SABDFL before modifying these, there is potential to
                                 make a huge mess if these get changed and Soyuz has to republish
                                 shedloads of data. -->

        <require
            permission="launchpad.Admin"
            set_attributes="version name status owner nominatedarchindep                                                                                                 changeslist datereleased"/>

        <!-- IStructuralSubscriptionTarget -->

        <allow
            attributes="
                bug_subscriptions
                getBugNotificationsRecipients
                getSubscription
                getSubscriptions
                parent_subscription_target
                target_type_display
                userHasBugSubscriptions"/>
        <require
            permission="launchpad.AnyPerson"
            attributes="
                addBugSubscription
                addSubscription
                removeBugSubscription"/>
    </class>
    <securedutility
        class="lp.registry.model.distroseries.DistroSeriesSet"
        provides="lp.registry.interfaces.distroseries.IDistroSeriesSet">
        <allow
            interface="lp.registry.interfaces.distroseries.IDistroSeriesSet"/>
    </securedutility>
    <adapter
        provides="canonical.launchpad.interfaces.ILaunchpadUsage"
        for="lp.registry.interfaces.distroseries.IDistroSeries"
        factory="lp.registry.adapters.distroseries_to_launchpadusage"
        permission="zope.Public"/>
    <adapter
        provides="canonical.launchpad.webapp.interfaces.IBreadcrumb"
        for="lp.registry.interfaces.distroseries.IDistroSeries"
        factory="lp.registry.browser.distroseries.DistroSeriesBreadcrumb"
        permission="zope.Public"/>

    <facet
        facet="overview">

        <!-- CodeofConduct -->

        <class
            class="lp.registry.model.codeofconduct.CodeOfConduct">
            <allow
                interface="lp.registry.interfaces.codeofconduct.ICodeOfConduct"/>
            <require
                permission="launchpad.AnyPerson"
                set_schema="lp.registry.interfaces.codeofconduct.ICodeOfConduct"/>
        </class>

        <!-- CodeOfConductConf -->

        <securedutility
            class="lp.registry.model.codeofconduct.CodeOfConductConf"
            provides="lp.registry.interfaces.codeofconduct.ICodeOfConductConf">
            <allow
                interface="lp.registry.interfaces.codeofconduct.ICodeOfConductConf"/>
        </securedutility>

        <!-- CodeOfConductSet -->

        <securedutility
            class="lp.registry.model.codeofconduct.CodeOfConductSet"
            provides="lp.registry.interfaces.codeofconduct.ICodeOfConductSet">
            <allow
                interface="lp.registry.interfaces.codeofconduct.ICodeOfConductSet"/>
        </securedutility>

        <!-- SignedCodeofConduct -->

        <class
            class="lp.registry.model.codeofconduct.SignedCodeOfConduct">
            <allow
                interface="lp.registry.interfaces.codeofconduct.ISignedCodeOfConduct"/>
            <require
                permission="launchpad.AnyPerson"
                set_schema="lp.registry.interfaces.codeofconduct.ISignedCodeOfConduct"/>
        </class>

        <!-- SignedCodeOfConductSet -->

        <class
            class="lp.registry.model.codeofconduct.SignedCodeOfConductSet">
            <allow
                interface="lp.registry.interfaces.codeofconduct.ISignedCodeOfConductSet"/>
        </class>
        <securedutility
            class="lp.registry.model.codeofconduct.SignedCodeOfConductSet"
            provides="lp.registry.interfaces.codeofconduct.ISignedCodeOfConductSet">
            <allow
                interface="lp.registry.interfaces.codeofconduct.ISignedCodeOfConductSet"/>
        </securedutility>

        <!-- string:${id} because id is an int -->

    </facet>
    <class
        class="lp.registry.model.person.IrcID">
        <allow
            interface="lp.registry.interfaces.role.IHasOwner"/>
        <allow
            attributes="
                id
                person
                network
                nickname"/>
        <require
            permission="launchpad.Edit"
            set_schema="lp.registry.interfaces.irc.IIrcID"
            attributes="
                destroySelf"/>
    </class>
    <class
        class="lp.registry.model.person.IrcIDSet">
        <allow
            interface="lp.registry.interfaces.irc.IIrcIDSet"/>
    </class>
    <securedutility
        class="lp.registry.model.person.IrcIDSet"
        provides="lp.registry.interfaces.irc.IIrcIDSet">
        <allow
            interface="lp.registry.interfaces.irc.IIrcIDSet"/>
    </securedutility>

    <!-- Project -->

    <class
        class="lp.registry.model.project.Project">
        <allow
            interface="lp.registry.interfaces.project.IProjectPublic"/>
        <allow
            interface="canonical.launchpad.interfaces.IFAQCollection"/>
        <allow
            interface="canonical.launchpad.interfaces.IQuestionCollection"/>
        <allow
            interface="lp.translations.interfaces.translationgroup.ITranslationPolicy"/>
        <require
            permission="launchpad.Edit"
            set_schema="lp.registry.interfaces.project.IProjectPublic"/>
        <require
            permission="launchpad.TranslationsAdmin"
            set_schema="lp.translations.interfaces.translationgroup.ITranslationPolicy"/>

        <!-- IStructuralSubscriptionTarget -->

        <allow
            attributes="
                bug_subscriptions
                getSubscriptions
                getSubscription
                getBugNotificationsRecipients
                parent_subscription_target
                target_type_display
                userHasBugSubscriptions"/>
        <require
            permission="launchpad.AnyPerson"
            attributes="
                addSubscription
                addBugSubscription
                removeBugSubscription"/>
        <require
            permission="launchpad.Admin"
            set_attributes="registrant"/>

        <!-- IHasAliases -->

        <allow
            attributes="
                aliases"/>
        <require
            permission="launchpad.Admin"
            attributes="
                setAliases"/>
    </class>
    <adapter
        for="lp.registry.interfaces.project.IProject"
        provides="canonical.launchpad.webapp.interfaces.ILaunchpadContainer"
        factory="canonical.launchpad.webapp.publisher.LaunchpadContainer"/>
    <adapter
        provides="canonical.launchpad.webapp.interfaces.IBreadcrumb"
        for="lp.registry.interfaces.project.IProject"
        factory="canonical.launchpad.webapp.breadcrumb.DisplaynameBreadcrumb"
        permission="zope.Public"/>
    <adapter
        provides="canonical.launchpad.webapp.interfaces.IBreadcrumb"
        for="lp.registry.interfaces.project.IProjectSet"
        factory="lp.registry.browser.project.ProjectSetBreadcrumb"
        permission="zope.Public"/>

    <facet
        facet="answers"/>

    <!-- ProjectSet-->

    <class
        class="lp.registry.model.project.ProjectSet">
        <allow
            interface="lp.registry.interfaces.project.IProjectSet"/>
    </class>
    <securedutility
        class="lp.registry.model.project.ProjectSet"
        provides="lp.registry.interfaces.project.IProjectSet">
        <allow
            interface="lp.registry.interfaces.project.IProjectSet"/>
    </securedutility>

    <!-- ProjectSeries -->

    <class
        class="lp.registry.model.project.ProjectSeries">
        <allow
            interface="lp.registry.interfaces.project.IProjectSeries"/>
    </class>

    <!-- DistributionSourcePackage -->

    <class
        class="lp.registry.model.distributionsourcepackage.DistributionSourcePackage">
        <allow
            interface="lp.translations.interfaces.customlanguagecode.IHasCustomLanguageCodes"/>

        <allow
            attributes="
                distribution
                development_version
                sourcepackagename
                name
                displayname
                title
                distro
                get_distroseries_packages
                subscribers
                currentrelease
                releases
                publishing_history
                current_publishing_records
                bug_reporting_guidelines
                latest_overall_publication
                __getitem__
                getVersion
                __eq__
                __ne__
                bugtasks
                searchTasks
                open_bugtasks
                closed_bugtasks
                critical_bugtasks
                inprogress_bugtasks
                unassigned_bugtasks
                new_bugtasks
                all_bugtasks
                getUsedBugTags
                getUsedBugTagsWithOpenCounts
                bugtargetdisplayname
                bugtargetname
                getBugCounts
                bug_subscriptions
                getSubscriptions
                getSubscription
                parent_subscription_target
                getBugNotificationsRecipients
                getPersonsByEmail
                getReleasesAndPublishingHistory
                upstream_product
                target_type_display
                official_bug_tags
                findRelatedArchives
                findRelatedArchivePublications
                userHasBugSubscriptions"/>
        <require
            permission="launchpad.AnyPerson"
            attributes="
                addSubscription
                addBugSubscription
                removeBugSubscription
                createBug"/>

        <!-- IQuestionTarget -->

        <allow
            attributes="
                getQuestion
                searchQuestions
                findSimilarQuestions
                answer_contacts
                direct_answer_contacts
                getSupportedLanguages
                getQuestionLanguages
                getAnswerContactsForLanguage
                getAnswerContactRecipients"/>
        <require
            permission="launchpad.AnyPerson"
            attributes="
                newQuestion
                createQuestionFromBug
                addAnswerContact
                removeAnswerContact"/>
        <require
            permission="launchpad.Edit"
            set_attributes="bug_reporting_guidelines"/>
    </class>
    <adapter
        for="lp.registry.interfaces.distributionsourcepackage.IDistributionSourcePackage"
        provides="canonical.launchpad.webapp.interfaces.ILaunchpadContainer"
        factory="canonical.launchpad.components.launchpadcontainer.LaunchpadDistributionSourcePackageContainer"/>
    <adapter
        provides="canonical.launchpad.webapp.interfaces.IBreadcrumb"
        for="lp.registry.interfaces.distributionsourcepackage.IDistributionSourcePackage"
        factory="lp.registry.browser.distributionsourcepackage.DistributionSourcePackageBreadcrumb"
        permission="zope.Public"/>

    <!-- CommercialSubscription -->

    <class
        class="lp.registry.model.commercialsubscription.CommercialSubscription">
        <require
            permission="launchpad.View"
            interface="lp.registry.interfaces.commercialsubscription.ICommercialSubscription"/>
        <require
            permission="launchpad.Commercial"
            set_schema="lp.registry.interfaces.commercialsubscription.ICommercialSubscription"/>
    </class>
    <class
        class="lp.registry.model.teammembership.TeamParticipation">
        <allow
            interface="lp.registry.interfaces.teammembership.ITeamParticipation"/>
    </class>
    <class
        class="lp.registry.model.person.JabberID">
        <allow
            interface="lp.registry.interfaces.role.IHasOwner"/>
        <allow
            attributes="
                id
                person
                jabberid"/>
        <require
            permission="launchpad.Edit"
            set_schema="lp.registry.interfaces.jabber.IJabberID"
            attributes="
                destroySelf"/>
    </class>
    <class
        class="lp.registry.model.person.JabberIDSet">
        <allow
            interface="lp.registry.interfaces.jabber.IJabberIDSet"/>
    </class>
    <securedutility
        class="lp.registry.model.person.JabberIDSet"
        provides="lp.registry.interfaces.jabber.IJabberIDSet">
        <allow
            interface="lp.registry.interfaces.jabber.IJabberIDSet"/>
    </securedutility>
    <class
        class="lp.registry.utilities.salesforce.SalesforceVoucherProxy">
        <allow
            interface="lp.registry.interfaces.salesforce.ISalesforceVoucherProxy"/>
    </class>
    <class
        class="lp.registry.utilities.salesforce.Voucher">
        <allow
            interface="lp.registry.interfaces.salesforce.ISalesforceVoucher"/>
    </class>
    <securedutility
        class="lp.registry.utilities.salesforce.SalesforceVoucherProxy"
        provides="lp.registry.interfaces.salesforce.ISalesforceVoucherProxy">
        <allow
            interface="lp.registry.interfaces.salesforce.ISalesforceVoucherProxy"/>
    </securedutility>
    <class
        class="lp.registry.model.pillar.PillarName">
        <allow
            interface="lp.registry.interfaces.pillar.IPillarName"/>
    </class>
    <securedutility
        class="lp.registry.model.pillar.PillarNameSet"
        provides="lp.registry.interfaces.pillar.IPillarNameSet">
        <allow
            interface="lp.registry.interfaces.pillar.IPillarNameSet"/>
    </securedutility>
    <securedutility
        class="canonical.launchpad.rest.PillarSetLink"
        provides="canonical.launchpad.rest.IPillarSetLink">
        <allow
            interface="lazr.restful.interfaces.ITopLevelEntryLink"/>
        <allow
            interface="canonical.launchpad.webapp.interfaces.ICanonicalUrlData"/>
    </securedutility>

    <!-- SourcePackageName -->

    <class
        class="lp.registry.model.sourcepackagename.SourcePackageName">
        <allow
            interface="lp.registry.interfaces.sourcepackagename.ISourcePackageName"/>
    </class>

    <!-- SourcePackageNameSet -->

    <securedutility
        class="lp.registry.model.sourcepackagename.SourcePackageNameSet"
        provides="lp.registry.interfaces.sourcepackagename.ISourcePackageNameSet">
        <allow
            interface="lp.registry.interfaces.sourcepackagename.ISourcePackageNameSet"/>
    </securedutility>
    <class
        class="lp.registry.model.sourcepackagename.SourcePackageNameSet">
        <allow
            interface="lp.registry.interfaces.sourcepackagename.ISourcePackageNameSet"/>
    </class>
    <facet
        facet="overview">

        <!-- Karma -->

        <class
            class="lp.registry.model.karma.Karma">
            <allow
                interface="lp.registry.interfaces.karma.IKarma"/>
        </class>

        <!-- KarmaCache -->

        <class
            class="lp.registry.model.karma.KarmaCache">
            <allow
                interface="lp.registry.interfaces.karma.IKarmaCache"/>
        </class>

        <!-- KarmaTotalCache -->

        <class
            class="lp.registry.model.karma.KarmaTotalCache">
            <allow
                interface="lp.registry.interfaces.karma.IKarmaTotalCache"/>
        </class>

        <!-- KarmaCategory -->

        <class
            class="lp.registry.model.karma.KarmaCategory">
            <allow
                interface="lp.registry.interfaces.karma.IKarmaCategory"/>
            <require
                permission="launchpad.Admin"
                set_schema="lp.registry.interfaces.karma.IKarmaCategory"/>
        </class>

        <!-- KarmaAction -->

        <class
            class="lp.registry.model.karma.KarmaAction">
            <allow
                interface="lp.registry.interfaces.karma.IKarmaAction"/>
            <require
                permission="launchpad.Admin"
                set_schema="lp.registry.interfaces.karma.IKarmaAction"/>
        </class>

        <!-- KarmaCacheManager -->

        <class
            class="lp.registry.model.karma.KarmaCacheManager">
            <allow
                interface="lp.registry.interfaces.karma.IKarmaCacheManager"/>
        </class>
        <securedutility
            class="lp.registry.model.karma.KarmaCacheManager"
            provides="lp.registry.interfaces.karma.IKarmaCacheManager">
            <allow
                interface="lp.registry.interfaces.karma.IKarmaCacheManager"/>
        </securedutility>

        <!-- KarmaActionSet -->

        <class
            class="lp.registry.model.karma.KarmaActionSet">
            <allow
                interface="lp.registry.interfaces.karma.IKarmaActionSet"/>
        </class>
        <securedutility
            class="lp.registry.model.karma.KarmaActionSet"
            provides="lp.registry.interfaces.karma.IKarmaActionSet">
            <allow
                interface="lp.registry.interfaces.karma.IKarmaActionSet"/>
        </securedutility>
    </facet>
    <facet
        facet="overview">

        <!-- Poll -->

        <class
            class="lp.registry.model.poll.Poll">
            <allow
                interface="lp.registry.interfaces.poll.IPoll"/>
            <require
                permission="launchpad.Edit"
                set_schema="lp.registry.interfaces.poll.IPoll"/>
        </class>

        <adapter
            provides="canonical.launchpad.webapp.interfaces.IBreadcrumb"
            for="lp.registry.interfaces.poll.IPoll"
            factory="lp.registry.browser.poll.PollBreadcrumb"
            permission="zope.Public"/>

        <!-- PollOption -->

        <class
            class="lp.registry.model.poll.PollOption">
            <allow
                interface="lp.registry.interfaces.poll.IPollOption"/>
            <require
                permission="launchpad.Edit"
                set_schema="lp.registry.interfaces.poll.IPollOption"/>
        </class>

        <!-- Vote -->


        <!-- Can't require launchpad.Edit to set_attributes because in most cases
                the vote won't be associated with a person, and thus we can't check it
                against the logged in user. -->

        <class
            class="lp.registry.model.poll.Vote">
            <allow
                interface="lp.registry.interfaces.poll.IVote"/>
            <require
                permission="zope.Public"
                set_attributes="option preference"/>
        </class>

        <!-- VoteCast -->

        <class
            class="lp.registry.model.poll.VoteCast">
            <allow
                interface="lp.registry.interfaces.poll.IVoteCast"/>
        </class>

        <!-- PollSet -->

        <class
            class="lp.registry.model.poll.PollSet">
            <allow
                interface="lp.registry.interfaces.poll.IPollSet"/>
        </class>
        <securedutility
            class="lp.registry.model.poll.PollSet"
            provides="lp.registry.interfaces.poll.IPollSet">
            <allow
                interface="lp.registry.interfaces.poll.IPollSet"/>
        </securedutility>

        <!-- PollSubset -->

        <adapter
            for="canonical.launchpad.interfaces.ITeam"
            provides="lp.registry.interfaces.poll.IPollSubset"
            factory="lp.registry.adapters.PollSubset"
            permission="zope.Public"/>

        <!-- PollOptionSet -->

        <class
            class="lp.registry.model.poll.PollOptionSet">
            <allow
                interface="lp.registry.interfaces.poll.IPollOptionSet"/>
        </class>
        <securedutility
            class="lp.registry.model.poll.PollOptionSet"
            provides="lp.registry.interfaces.poll.IPollOptionSet">
            <allow
                interface="lp.registry.interfaces.poll.IPollOptionSet"/>
        </securedutility>
        <securedutility
            class="lp.registry.model.poll.VoteSet"
            provides="lp.registry.interfaces.poll.IVoteSet">
            <allow
                interface="lp.registry.interfaces.poll.IVoteSet"/>
        </securedutility>
        <securedutility
            class="lp.registry.model.poll.VoteCastSet"
            provides="lp.registry.interfaces.poll.IVoteCastSet">
            <allow
                interface="lp.registry.interfaces.poll.IVoteCastSet"/>
        </securedutility>
    </facet>

    <!-- Announcement -->

    <class
        class="lp.registry.model.announcement.Announcement">
        <allow
            attributes="
                id
                date_created
                registrant
                target
                title
                summary
                url
                date_announced
                date_last_modified
                date_updated
                active
                future
                published"/>
        <require
            permission="launchpad.Edit"
            attributes="
                modify
                retarget
                retract
                setPublicationDate
                destroySelf"/>
    </class>

    <!-- AnnouncementSet -->

    <securedutility
        class="lp.registry.model.announcement.AnnouncementSet"
        provides="lp.registry.interfaces.announcement.IAnnouncementSet">
        <allow
            interface="lp.registry.interfaces.announcement.IAnnouncementSet"/>
    </securedutility>
    <facet
        facet="overview">

        <!-- Person -->

        <adapter
            provides="canonical.lazr.interfaces.IObjectPrivacy"
            for="lp.registry.interfaces.person.ITeam"
            factory="canonical.launchpad.browser.TeamPrivacyAdapter"
            permission="zope.Public"/>
        <adapter
            provides="canonical.launchpad.webapp.badge.IHasBadges"
            for="lp.registry.interfaces.person.ITeam"
            factory="canonical.launchpad.browser.TeamBadges"
            permission="zope.Public"/>
        <adapter
            provides="canonical.launchpad.webapp.interfaces.IBreadcrumb"
            for="lp.registry.interfaces.person.IPerson"
            factory="canonical.launchpad.webapp.breadcrumb.DisplaynameBreadcrumb"
            permission="zope.Public"/>
        <adapter
            provides="canonical.launchpad.webapp.interfaces.IBreadcrumb"
            for="lp.registry.interfaces.person.ITeam"
            factory="lp.registry.browser.person.TeamBreadcrumb"
            permission="zope.Public"/>

        <!-- Using

    permission="Public" here causes some tests to fail
        (https://pastebin.canonical.com/13975/), so we use

    trusted="yes" here. -->

        <adapter
            factory="lp.registry.model.person.person_from_account"
            trusted="yes"/>
        <class
            class="lp.registry.model.person.Person">
            <allow
                interface="lp.registry.interfaces.person.IPersonPublic"/>
            <allow
                interface="lp.registry.interfaces.person.ITeamPublic"/>
            <allow
                interface="lp.translations.interfaces.translationimportqueue.IHasTranslationImports"/>
            <allow
                interface="lp.registry.interfaces.person.IHasStanding"/>
            <allow
                interface="lp.registry.interfaces.person.IPersonCommAdminWriteRestricted"/>
            <require
                permission="launchpad.View"
                interface="lp.registry.interfaces.person.IPersonViewRestricted"/>
            <require
                permission="launchpad.Edit"
                interface="lp.registry.interfaces.location.ISetLocation"/>
            <require
                permission="launchpad.Edit"
                interface="lp.registry.interfaces.person.IPersonEditRestricted"/>
            <require
                permission="launchpad.Edit"
                set_schema="lp.registry.interfaces.person.IPersonPublic                                                                         lp.registry.interfaces.person.ITeamPublic"
                set_attributes="name displayname"/>
            <require
                permission="launchpad.Moderate"
                interface="lp.registry.interfaces.person.IPersonModerate" />
            <require
                permission="launchpad.Commercial"
                set_schema="lp.registry.interfaces.person.IPersonCommAdminWriteRestricted"/>
            <require
                permission="launchpad.Special"
                interface="lp.registry.interfaces.person.IPersonSpecialRestricted"/>
            <require
                permission="launchpad.Edit"
                set_schema="lp.registry.interfaces.person.IHasStanding"/>
        </class>

        <!-- Adding SSH keys is the only possibly harmful thing that can be done
        without the user's password, so we use a special permission here to make
        sure only the user (and not launchpad admins) will be able to edit her own
        ssh keys. Another option would be to require the user's password on this
        page. GuilhermeSalgado 25/08/2005 -->


        <!-- Team Views -->


        <!-- PersonSet -->

        <class
            class="lp.registry.model.person.PersonSet">
            <allow
                interface="lp.registry.interfaces.person.IPersonSet"/>
        </class>
        <securedutility
            class="lp.registry.model.person.PersonSet"
            provides="lp.registry.interfaces.person.IPersonSet">
            <allow
                interface="lp.registry.interfaces.person.IPersonSet"/>
        </securedutility>
        <securedutility
            class="canonical.launchpad.rest.MeLink"
            provides="canonical.launchpad.rest.IMeLink">
            <allow
                interface="lazr.restful.interfaces.ITopLevelEntryLink"/>
            <allow
                interface="canonical.launchpad.webapp.interfaces.ICanonicalUrlData"/>
        </securedutility>
    </facet>
    <adapter
        for="canonical.launchpad.webapp.interfaces.ILaunchpadPrincipal"
        provides="lp.registry.interfaces.person.IPerson"
        factory="lp.registry.adapters.person_from_principal"/>

    <!-- Milestone -->

    <class
        class="lp.registry.model.milestone.Milestone">
        <allow
            attributes="
                id
                name
                code_name
                product
                distribution
                productseries
                distroseries
                dateexpected
                active
                summary
                target
                series_target
                displayname
                title
                specifications
                product_release"/>
        <require
            permission="launchpad.Edit"
            attributes="
                createProductRelease
                closeBugsAndBlueprints
                destroySelf"/>
        <allow
            interface="lp.bugs.interfaces.bugtarget.IHasBugs"/>
        <allow
            interface="canonical.launchpad.webapp.interfaces.IAuthorization"/>
        <require
            permission="launchpad.Edit"
            set_attributes="name code_name dateexpected summary active
                            product_release productseries distroseries"/>

        <!-- IStructuralSubscriptionTarget -->

        <allow
            attributes="
                bug_subscriptions
                getSubscriptions
                getSubscription
                getBugNotificationsRecipients
                parent_subscription_target
                target_type_display
                userHasBugSubscriptions"/>
        <require
            permission="launchpad.AnyPerson"
            attributes="
                addSubscription
                addBugSubscription
                removeBugSubscription"/>
    </class>

    <!-- IMilestoneSet -->

    <securedutility
        class="lp.registry.model.milestone.MilestoneSet"
        provides="lp.registry.interfaces.milestone.IMilestoneSet">
        <allow
            interface="lp.registry.interfaces.milestone.IMilestoneSet"/>
    </securedutility>

    <!-- ProjectMilestone -->

    <class
        class="lp.registry.model.milestone.ProjectMilestone">
        <allow
            interface="lp.registry.interfaces.milestone.IProjectMilestone"/>
    </class>
    <subscriber
        for="canonical.launchpad.interfaces.IProduct zope.lifecycleevent.interfaces.IObjectModifiedEvent"
        handler="lp.registry.subscribers.product_modified"/>
    <class
        class="lp.registry.model.mailinglist.MailingList">
        <allow
            interface="lp.registry.interfaces.mailinglist.IMailingList"/>
        <require
            permission="launchpad.AnyPerson"
            set_attributes="welcome_message"/>
    </class>
    <class
        class="lp.registry.model.mailinglist.MailingListSubscription">
        <allow
            interface="lp.registry.interfaces.mailinglist.IMailingListSubscription"/>
    </class>
    <class
        class="lp.registry.model.mailinglist.MessageApproval">
        <allow
            interface="lp.registry.interfaces.mailinglist.IMessageApproval"/>
    </class>
    <securedutility
        class="lp.registry.model.mailinglist.MailingListSet"
        provides="lp.registry.interfaces.mailinglist.IMailingListSet">
        <allow
            interface="lp.registry.interfaces.mailinglist.IMailingListSet"/>
    </securedutility>
    <securedutility
        class="canonical.launchpad.systemhomes.MailingListApplication"
        provides="lp.registry.interfaces.mailinglist.IMailingListApplication">
        <allow
            interface="lp.registry.interfaces.mailinglist.IMailingListApplication"/>
    </securedutility>
    <securedutility
        class="lp.registry.model.mailinglist.MessageApprovalSet"
        provides="lp.registry.interfaces.mailinglist.IMessageApprovalSet">
        <allow
            interface="lp.registry.interfaces.mailinglist.IMessageApprovalSet"/>
    </securedutility>
    <xmlrpc:view
        for="lp.registry.interfaces.mailinglist.IMailingListApplication"
        interface="lp.registry.interfaces.mailinglist.IMailingListAPIView"
        class="canonical.launchpad.xmlrpc.MailingListAPIView"
        permission="zope.Public"/>

    <!-- Helper page for held message approval -->

    <subscriber
        for="lp.registry.interfaces.mailinglist.IMailingList         lazr.lifecycle.interfaces.IObjectModifiedEvent"
        handler="canonical.launchpad.mailnotification.notify_mailinglist_activated"/>
    <subscriber
        for="lp.registry.interfaces.mailinglist.IMessageApproval                                        lazr.lifecycle.interfaces.IObjectCreatedEvent"
        handler="canonical.launchpad.mailnotification.notify_message_held"/>
    <class
        class="lp.registry.model.person.WikiName">
        <allow
            interface="lp.registry.interfaces.role.IHasOwner"/>
        <allow
            attributes="
                id
                person
                wiki
                wikiname
                url"/>
        <require
            permission="launchpad.Edit"
            set_schema="lp.registry.interfaces.wikiname.IWikiName"
            attributes="
                destroySelf"/>
    </class>
    <class
        class="lp.registry.model.person.WikiNameSet">
        <allow
            interface="lp.registry.interfaces.wikiname.IWikiNameSet"/>
    </class>
    <securedutility
        class="lp.registry.model.person.WikiNameSet"
        provides="lp.registry.interfaces.wikiname.IWikiNameSet">
        <allow
            interface="lp.registry.interfaces.wikiname.IWikiNameSet"/>
    </securedutility>
    <class
        class="lp.registry.model.gpgkey.GPGKey">
        <allow
            interface="canonical.launchpad.interfaces.IGPGKey"/>
        <require
            permission="launchpad.Edit"
            set_attributes="active can_encrypt"/>
    </class>

    <!-- GPGKeySet -->

    <class
        class="lp.registry.model.gpgkey.GPGKeySet">
        <allow
            interface="canonical.launchpad.interfaces.IGPGKeySet"/>
    </class>
    <securedutility
        class="lp.registry.model.gpgkey.GPGKeySet"
        provides="canonical.launchpad.interfaces.IGPGKeySet">
        <allow
            interface="canonical.launchpad.interfaces.IGPGKeySet"/>
    </securedutility>

    <!-- Product -->

    <class
        class="lp.registry.model.product.Product">
        <allow
            interface="lp.registry.interfaces.product.IProductPublic"/>
        <allow
            interface="lp.translations.interfaces.translationimportqueue.IHasTranslationImports"/>
        <allow
            interface="lp.translations.interfaces.customlanguagecode.IHasCustomLanguageCodes"/>
        <require
            permission="launchpad.Driver"
            interface="lp.registry.interfaces.product.IProductDriverRestricted"/>
        <require
            permission="launchpad.Edit"
            interface="lp.registry.interfaces.product.IProductEditRestricted"/>
        <require
            permission="launchpad.Edit"
            set_attributes="bug_reporting_guidelines bugtracker
                            commercial_subscription description
                            development_focus displayname downloadurl
                            driver enable_bug_expiration
                            freshmeatproject homepage_content
                            homepageurl icon license_info licenses
                            logo mugshot official_answers
                            official_blueprints official_bug_tags
                            official_codehosting official_malone owner
                            programminglang project
                            redeemSubscriptionVoucher releaseroot
                            remote_product screenshotsurl
                            security_contact sourceforgeproject
<<<<<<< HEAD
                            summary title wikiurl"/>
=======
                            summary title translationgroup
                            translationpermission translation_focus
                            wikiurl"/>
>>>>>>> 598b2fa4

        <!-- mark 2006-04-10 I put "name" in the admin group because
                        with Bazaar now in place, lots of people can have personal
                        data published at product name-based locations (personal
                        branches) and these URL's will all be b0rked if the product
                        name has to change. It should require RegistryAdmin
                        intervention to rename a product now. -->


        <!-- https://lists.ubuntu.com/mailman/private/launchpad/2007-April/015189.html
                        for further discussion - stub 20070411 -->

        <require
            permission="launchpad.Admin"
            set_attributes="name autoupdate registrant"/>
        <require
            permission="launchpad.TranslationsAdmin"
            set_attributes="translationgroup translationpermission"/>
        <require
            permission="zope.Public"
            attributes="
                qualifies_for_free_hosting"/>
        <require
            permission="launchpad.ProjectReview"
            attributes="
                reviewer_whiteboard
                is_permitted
                license_reviewed
                license_approved"
            set_schema="lp.registry.interfaces.product.IProductProjectReviewRestricted"
            set_attributes="active private_bugs "/>

        <!-- Changes to official_rosetta must be available to Launchpad
                                 Translations admins so we need its own permission. -->

        <require
            permission="launchpad.TranslationsAdmin"
            set_attributes="official_rosetta"/>

        <!-- IHasAliases -->

        <allow
            attributes="
                aliases"/>
        <require
            permission="launchpad.Admin"
            attributes="
                setAliases"/>

        <!-- IQuestionTarget -->

        <allow
            attributes="
                getQuestion
                searchQuestions
                findSimilarQuestions
                answer_contacts
                direct_answer_contacts
                getSupportedLanguages
                getQuestionLanguages
                getAnswerContactsForLanguage
                getAnswerContactRecipients"/>
        <require
            permission="launchpad.AnyPerson"
            attributes="
                newQuestion
                createQuestionFromBug
                addAnswerContact
                removeAnswerContact"/>

        <!-- IFAQTarget -->

        <allow
            interface="canonical.launchpad.interfaces.IFAQCollection"
            attributes="
                findSimilarFAQs"/>
        <require
            permission="launchpad.Moderate"
            attributes="
                newFAQ"/>

        <!-- IStructuralSubscriptionTarget -->

        <allow
            attributes="
                bug_subscriptions
                getSubscriptions
                getSubscription
                getBugNotificationsRecipients
                parent_subscription_target
                target_type_display
                userHasBugSubscriptions"/>
        <require
            permission="launchpad.AnyPerson"
            attributes="
                addSubscription
                addBugSubscription
                removeBugSubscription
                userCanAlterSubscription"/>

        <!-- IHasBugSupervisor -->

        <allow
            attributes="
                bug_supervisor"/>
        <require
            permission="launchpad.Edit"
            attributes="
                setBugSupervisor"/>
    </class>

    <!-- ProductWithLicenses
                                This is a decorator for IProduct that eliminates an additional query
                                for the product licenses.
        -->

    <class
        class="lp.registry.model.product.ProductWithLicenses">
        <allow
            interface="lp.registry.interfaces.product.IProduct"/>
    </class>
    <adapter
        for="lp.registry.interfaces.product.IProduct"
        provides="canonical.launchpad.webapp.interfaces.ILaunchpadContainer"
        factory="canonical.launchpad.components.launchpadcontainer.LaunchpadProductContainer"/>
    <adapter
        provides="canonical.launchpad.webapp.interfaces.IBreadcrumb"
        for="lp.registry.interfaces.product.IProduct"
        factory="canonical.launchpad.webapp.breadcrumb.DisplaynameBreadcrumb"
        permission="zope.Public"/>
    <adapter
        provides="canonical.launchpad.webapp.interfaces.IBreadcrumb"
        for="lp.registry.interfaces.product.IProductSet"
        factory="lp.registry.browser.product.ProductSetBreadcrumb"
        permission="zope.Public"/>

    <!-- XXX: Steve Alexander 2005-09-21:
                                                ProductBugsMenu undeclared until layout bug is fixed -->


    <!-- ProductSet-->

    <class
        class="lp.registry.model.product.ProductSet">
        <allow
            attributes="
                title
                people
                all_active
                get
                getByName
                getProductsWithBranches
                createProduct
                search
                latest
                getTranslatables
                featuredTranslatables
                count_all
                count_translatables
                count_buggy
                count_featureful
                count_reviewed
                count_answered
                count_codified"/>
    </class>
    <securedutility
        class="lp.registry.model.product.ProductSet"
        provides="lp.registry.interfaces.product.IProductSet">
        <allow
            interface="lp.registry.interfaces.product.IProductSet"/>
        <require
            permission="launchpad.ProjectReview"
            attributes="
                forReview"/>
    </securedutility>

    <!-- SSHKey -->

    <class
        class="lp.registry.model.person.SSHKey">
        <allow
            interface="canonical.launchpad.interfaces.ISSHKey"/>
        <require
            permission="launchpad.Edit"
            set_attributes="keytext comment"/>
    </class>

    <!-- SSHKeySet -->

    <class
        class="lp.registry.model.person.SSHKeySet">
        <allow
            interface="canonical.launchpad.interfaces.ISSHKeySet"/>
    </class>
    <securedutility
        class="lp.registry.model.person.SSHKeySet"
        provides="canonical.launchpad.interfaces.ISSHKeySet">
        <allow
            interface="canonical.launchpad.interfaces.ISSHKeySet"/>
    </securedutility>
    <subscriber
        for="canonical.launchpad.event.interfaces.IJoinTeamEvent"
        handler="canonical.launchpad.mailnotification.notify_team_join"/>
    <subscriber
        for="canonical.launchpad.event.interfaces.ITeamInvitationEvent"
        handler="canonical.launchpad.mailnotification.notify_invitation_to_join_team"/>

    <!-- This is class ProductSeries -->

    <class
        class="lp.registry.model.productseries.ProductSeries">
        <allow
            interface="lp.registry.interfaces.productseries.IProductSeriesPublic"/>
        <require
            permission="launchpad.Edit"
            interface="lp.registry.interfaces.productseries.IProductSeriesEditRestricted"/>
        <allow
            interface="lp.translations.interfaces.translationimportqueue.IHasTranslationImports"/>
        <allow
            interface="lp.translations.interfaces.potemplate.IHasTranslationTemplates"/>
        <require
            permission="launchpad.Edit"
            set_attributes="product name owner driver summary branch
                            translations_branch status releasefileglob
                            translations_autoimport_mode"/>
        <require
            permission="launchpad.AnyPerson"
            set_attributes="importstatus rcstype cvsroot cvsmodule
                            cvstarfileurl cvsbranch svnrepository"/>

        <!-- IStructuralSubscriptionTarget -->

        <allow
            attributes="
                bug_subscriptions
                getBugNotificationsRecipients
                getSubscription
                getSubscriptions
                parent_subscription_target
                target_type_display
                userHasBugSubscriptions"/>
        <require
            permission="launchpad.AnyPerson"
            attributes="
                addBugSubscription
                addSubscription
                removeBugSubscription"/>
    </class>
    <adapter
        provides="canonical.launchpad.interfaces.IHasExternalBugTracker"
        for="lp.registry.interfaces.productseries.IProductSeries"
        factory="lp.registry.adapters.productseries_to_product"
        permission="zope.Public"/>
    <adapter
        provides="canonical.launchpad.interfaces.ILaunchpadUsage"
        for="lp.registry.interfaces.productseries.IProductSeries"
        factory="lp.registry.adapters.productseries_to_product"
        permission="zope.Public"/>
    <adapter
        provides="canonical.launchpad.webapp.interfaces.IBreadcrumb"
        for="lp.registry.interfaces.productseries.IProductSeries"
        factory="lp.registry.browser.productseries.ProductSeriesBreadcrumb"
        permission="zope.Public"/>

    <!-- ProductSeriesSet -->

    <class
        class="lp.registry.model.productseries.ProductSeriesSet">
        <allow
            interface="lp.registry.interfaces.productseries.IProductSeriesSet"/>
    </class>
    <securedutility
        class="lp.registry.model.productseries.ProductSeriesSet"
        provides="lp.registry.interfaces.productseries.IProductSeriesSet">
        <allow
            interface="lp.registry.interfaces.productseries.IProductSeriesSet"/>
    </securedutility>

    <!-- Distribution -->

    <class
        class="lp.registry.model.distribution.Distribution">
        <allow
            interface="lp.registry.interfaces.distribution.IDistributionPublic"/>
        <allow
            interface="lp.translations.interfaces.translationimportqueue.IHasTranslationImports"/>
        <require
            permission="launchpad.Edit"
            interface="lp.registry.interfaces.distribution.IDistributionEditRestricted"/>
        <require
            permission="launchpad.Append"
            interface="lp.registry.interfaces.distribution.IDistributionDriverRestricted"/>
        <require
            permission="launchpad.Edit"
            set_attributes="displayname title summary description                                                                                         translation_focus                                                                                          driver members owner security_contact mirror_admin                                                                                         homepage_content icon logo mugshot enable_bug_expiration                                                                                         bug_reporting_guidelines official_blueprints                                                                                         official_malone official_rosetta official_answers                                                                                         official_bug_tags"/>
        <require
            permission="launchpad.TranslationsAdmin"
            set_attributes="
                language_pack_admin
                translationgroup
                translationpermission"/>

        <!-- IHasAliases -->

        <allow
            attributes="
                aliases"/>
        <require
            permission="launchpad.Admin"
            attributes="
                setAliases"/>

        <!-- IQuestionTarget -->

        <allow
            attributes="
                getQuestion
                searchQuestions
                findSimilarQuestions
                answer_contacts
                direct_answer_contacts
                getSupportedLanguages
                getQuestionLanguages
                getAnswerContactsForLanguage
                getAnswerContactRecipients"/>
        <require
            permission="launchpad.AnyPerson"
            attributes="
                newQuestion
                createQuestionFromBug
                addAnswerContact
                removeAnswerContact"/>

        <!-- IFAQTarget -->

        <allow
            interface="canonical.launchpad.interfaces.IFAQCollection"
            attributes="
                findSimilarFAQs"/>
        <require
            permission="launchpad.Moderate"
            attributes="
                newFAQ"/>

        <!-- IStructuralSubscriptionTarget -->

        <allow
            attributes="
                bug_subscriptions
                getSubscriptions
                getSubscription
                getBugNotificationsRecipients
                parent_subscription_target
                target_type_display
                userHasBugSubscriptions"/>
        <require
            permission="launchpad.AnyPerson"
            attributes="
                addSubscription
                addBugSubscription
                removeBugSubscription
                userCanAlterSubscription"/>

        <!-- IHasBugSupervisor -->

        <allow
            attributes="
                bug_supervisor"/>
        <require
            permission="launchpad.Edit"
            attributes="
                setBugSupervisor"/>
    </class>
    <adapter
        for="lp.registry.interfaces.distribution.IDistribution"
        provides="canonical.launchpad.webapp.interfaces.ILaunchpadContainer"
        factory="canonical.launchpad.webapp.publisher.LaunchpadContainer"/>
    <adapter
        provides="canonical.launchpad.webapp.interfaces.IBreadcrumb"
        for="lp.registry.interfaces.distribution.IDistribution"
        factory="canonical.launchpad.webapp.breadcrumb.DisplaynameBreadcrumb"
        permission="zope.Public"/>
    <adapter
        provides="canonical.launchpad.webapp.interfaces.IBreadcrumb"
        for="lp.registry.interfaces.distribution.IDistributionSet"
        factory="lp.registry.browser.distribution.DistributionSetBreadcrumb"
        permission="zope.Public"/>

    <!-- DistributionSet -->

    <class
        class="lp.registry.model.distribution.DistributionSet">
        <allow
            interface="lp.registry.interfaces.distribution.IDistributionSet"/>
    </class>
    <securedutility
        class="lp.registry.model.distribution.DistributionSet"
        provides="lp.registry.interfaces.distribution.IDistributionSet">
        <allow
            interface="lp.registry.interfaces.distribution.IDistributionSet"/>
    </securedutility>

    <!-- SourcePackage -->

    <class
        class="lp.registry.model.sourcepackage.SourcePackage">
        <allow
            interface="lp.registry.interfaces.sourcepackage.ISourcePackage"/>
        <allow
            interface="canonical.launchpad.interfaces.IHasBuildRecords"/>
        <allow
            interface="lp.translations.interfaces.translationimportqueue.IHasTranslationImports"/>
        <allow
            interface="lp.translations.interfaces.potemplate.IHasTranslationTemplates"/>

        <!-- IQuestionTarget -->

        <allow
            attributes="
                getQuestion
                searchQuestions
                findSimilarQuestions
                answer_contacts
                direct_answer_contacts
                getQuestionLanguages
                getAnswerContactsForLanguage
                getSupportedLanguages
                getAnswerContactRecipients"/>
        <require
            permission="launchpad.AnyPerson"
            attributes="
                newQuestion
                createQuestionFromBug
                addAnswerContact
                removeAnswerContact"/>
    </class>
    <securedutility
        component="lp.registry.model.sourcepackage.SourcePackage"
        provides="lp.registry.interfaces.sourcepackage.ISourcePackageFactory">
        <allow
            interface="lp.registry.interfaces.sourcepackage.ISourcePackageFactory"/>
    </securedutility>
    <adapter
        provides="canonical.launchpad.webapp.interfaces.IBreadcrumb"
        for="lp.registry.interfaces.sourcepackage.ISourcePackage"
        factory="lp.registry.browser.sourcepackage.SourcePackageBreadcrumb"
        permission="zope.Public"/>

    <!-- This is class ProductReleaseSet -->

    <class
        class="lp.registry.model.productrelease.ProductReleaseSet">
        <allow
            interface="lp.registry.interfaces.productrelease.IProductReleaseSet"/>
        <require
            permission="zope.Public"
            set_schema="lp.registry.interfaces.productrelease.IProductReleaseSet"/>
    </class>
    <securedutility
        class="lp.registry.model.productrelease.ProductReleaseSet"
        provides="lp.registry.interfaces.productrelease.IProductReleaseSet">
        <allow
            interface="lp.registry.interfaces.productrelease.IProductReleaseSet"/>
    </securedutility>

    <!-- This is class ProductRelease -->

    <class
        class="lp.registry.model.productrelease.ProductRelease">
        <allow
            interface="lp.registry.interfaces.productrelease.IProductReleasePublic"/>
        <require
            permission="launchpad.Edit"
            interface="lp.registry.interfaces.productrelease.IProductReleaseEditRestricted"/>
        <require
            permission="zope.Public"
            set_schema="lp.registry.interfaces.productrelease.IProductRelease"/>
    </class>
    <adapter
        provides="lp.registry.interfaces.milestone.IMilestone"
        for="lp.registry.interfaces.productrelease.IProductRelease"
        factory="lp.registry.model.productrelease.productrelease_to_milestone"
        permission="zope.Public"/>

    <!-- This is class ProductReleaseFile -->

    <class
        class="lp.registry.model.productrelease.ProductReleaseFile">
        <allow
            interface="lp.registry.interfaces.productrelease.IProductReleaseFilePublic"/>
        <require
            permission="launchpad.Edit"
            interface="lp.registry.interfaces.productrelease.IProductReleaseFileEditRestricted"/>
    </class>
    <class
        class="lp.registry.model.entitlement.Entitlement">
        <require
            permission="launchpad.View"
            interface="lp.registry.interfaces.entitlement.IEntitlement"/>
        <require
            permission="launchpad.Admin"
            set_schema="lp.registry.interfaces.entitlement.IEntitlement"/>
    </class>

    <!-- EntitlementSet -->

    <class
        class="lp.registry.model.entitlement.EntitlementSet">
        <allow
            interface="lp.registry.interfaces.entitlement.IEntitlementSet"/>
    </class>
    <securedutility
        class="lp.registry.model.entitlement.EntitlementSet"
        provides="lp.registry.interfaces.entitlement.IEntitlementSet">
        <allow
            interface="lp.registry.interfaces.entitlement.IEntitlementSet"/>
    </securedutility>

    <!-- SuiteSourcePackage -->
    <class
       class="lp.registry.model.suitesourcepackage.SuiteSourcePackage">
      <allow
         interface="lp.registry.interfaces.suitesourcepackage.ISuiteSourcePackage"/>
    </class>

    <lp:help-folder
        folder="help" type="canonical.launchpad.layers.LaunchpadLayer" />

    <!-- DistributionMirror -->
    <class class="lp.registry.model.distributionmirror.DistributionMirror">
        <allow interface="lp.registry.interfaces.distributionmirror.IDistributionMirror" />
        <require
            permission="launchpad.Edit"
            set_attributes="name displayname description whiteboard
                            http_base_url ftp_base_url rsync_base_url enabled
                            speed country content official_candidate owner" />
        <require
            permission="launchpad.Admin"
            set_attributes="status reviewer date_reviewed"
            attributes="destroySelf" />
    </class>

    <adapter
        provides="canonical.launchpad.webapp.interfaces.IBreadcrumb"
        for="lp.registry.interfaces.distributionmirror.IDistributionMirror"
        factory="lp.registry.browser.distributionmirror.DistributionMirrorBreadcrumb"
        permission="zope.Public"/>

    <!-- DistributionMirrorSet -->
    <class class="lp.registry.model.distributionmirror.DistributionMirrorSet">
        <allow interface="lp.registry.interfaces.distributionmirror.IDistributionMirrorSet"/>
    </class>

    <securedutility
        class="lp.registry.model.distributionmirror.DistributionMirrorSet"
        provides="lp.registry.interfaces.distributionmirror.IDistributionMirrorSet">
        <allow interface="lp.registry.interfaces.distributionmirror.IDistributionMirrorSet" />
    </securedutility>

    <!-- MirrorDistroArchSeries -->
    <class class="lp.registry.model.distributionmirror.MirrorDistroArchSeries">
        <allow interface="lp.registry.interfaces.distributionmirror.IMirrorDistroArchSeries" />
        <require
            permission="launchpad.Edit"
            set_schema="lp.registry.interfaces.distributionmirror.IMirrorDistroArchSeries" />
    </class>

    <!-- MirrorDistroSeriesSource -->
    <class class="lp.registry.model.distributionmirror.MirrorDistroSeriesSource">
        <allow interface="lp.registry.interfaces.distributionmirror.IMirrorDistroSeriesSource" />
        <require
            permission="launchpad.Edit"
            set_schema="lp.registry.interfaces.distributionmirror.IMirrorDistroSeriesSource" />
    </class>

    <!-- MirrorCDImageDistroSeries -->
    <class class="lp.registry.model.distributionmirror.MirrorCDImageDistroSeries">
        <allow interface="lp.registry.interfaces.distributionmirror.IMirrorCDImageDistroSeries" />
    </class>

    <!-- MirrorProbeRecord -->
    <class class="lp.registry.model.distributionmirror.MirrorProbeRecord">
        <allow interface="lp.registry.interfaces.distributionmirror.IMirrorProbeRecord" />
        <require
            permission="launchpad.Edit"
            set_schema="lp.registry.interfaces.distributionmirror.IMirrorProbeRecord" />
    </class>
    <class
        class="lp.registry.model.mentoringoffer.MentoringOffer">
        <allow
            interface="lp.registry.interfaces.mentoringoffer.IMentoringOffer"/>
    </class>
    <securedutility
        class="lp.registry.model.mentoringoffer.MentoringOfferSet"
        provides="lp.registry.interfaces.mentoringoffer.IMentoringOfferSet">
        <allow
            interface="lp.registry.interfaces.mentoringoffer.IMentoringOfferSet"/>
    </securedutility>

    <!-- Packaging -->
    <class
        class="lp.registry.model.packaging.Packaging">
        <allow
            interface="lp.registry.interfaces.packaging.IPackaging"/>
        <require
            permission="zope.Public"
            set_schema="lp.registry.interfaces.packaging.IPackaging"/>
    </class>

    <!-- PackagingUtil -->
    <class
        class="lp.registry.model.packaging.PackagingUtil">
        <allow
            interface="lp.registry.interfaces.packaging.IPackagingUtil"/>
    </class>
    <securedutility
        class="lp.registry.model.packaging.PackagingUtil"
        provides="lp.registry.interfaces.packaging.IPackagingUtil">
        <allow
            interface="lp.registry.interfaces.packaging.IPackagingUtil"/>
    </securedutility>

    <!-- StructuralSubscription -->
    
    <class
        class="lp.registry.model.structuralsubscription.StructuralSubscription">
        <allow
            interface="lp.registry.interfaces.structuralsubscription.IStructuralSubscription"/>
        <require
            permission="zope.Public"
            set_schema="lp.registry.interfaces.structuralsubscription.IStructuralSubscription"/>
    </class>
</configure><|MERGE_RESOLUTION|>--- conflicted
+++ resolved
@@ -1086,13 +1086,7 @@
                             redeemSubscriptionVoucher releaseroot
                             remote_product screenshotsurl
                             security_contact sourceforgeproject
-<<<<<<< HEAD
-                            summary title wikiurl"/>
-=======
-                            summary title translationgroup
-                            translationpermission translation_focus
-                            wikiurl"/>
->>>>>>> 598b2fa4
+                            summary title translation_focus wikiurl"/>
 
         <!-- mark 2006-04-10 I put "name" in the admin group because
                         with Bazaar now in place, lots of people can have personal
