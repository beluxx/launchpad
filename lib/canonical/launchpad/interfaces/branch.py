# Copyright 2005 Canonical Ltd.  All rights reserved.

"""Branch interfaces."""

__metaclass__ = type

__all__ = [
    'DEFAULT_BRANCH_STATUS_IN_LISTING',
    'IBranch',
    'IBranchSet',
    'IBranchLifecycleFilter',
    'IBranchBatchNavigator',
    ]

from zope.interface import Interface, Attribute

from zope.component import getUtility
from zope.schema import Bool, Int, Choice, Text, TextLine, Datetime

from canonical.config import config
from canonical.lp.dbschema import (BranchLifecycleStatus,
                                   BranchLifecycleStatusFilter)

from canonical.launchpad import _
from canonical.launchpad.fields import Title, Summary, URIField, Whiteboard
from canonical.launchpad.validators import LaunchpadValidationError
from canonical.launchpad.validators.name import name_validator
from canonical.launchpad.interfaces import IHasOwner
from canonical.launchpad.interfaces.validation import valid_webref
from canonical.launchpad.interfaces.validation import valid_branch_url
from canonical.launchpad.webapp.interfaces import ITableBatchNavigator


DEFAULT_BRANCH_STATUS_IN_LISTING = (
    BranchLifecycleStatus.NEW,
    BranchLifecycleStatus.EXPERIMENTAL,
    BranchLifecycleStatus.DEVELOPMENT,
    BranchLifecycleStatus.MATURE)


class BranchURIField(URIField):

    def _validate(self, value):
        # import here to avoid circular import
        from canonical.launchpad.webapp import canonical_url
        from canonical.launchpad.webapp.uri import URI

        super(BranchURIField, self)._validate(value)
        # URIField has already established that we have a valid URI
        uri = URI(value)
        supermirror_root = URI(config.launchpad.supermirror_root)
        if supermirror_root.contains(uri):
            message = _(
                "Don't manually register a bzr branch on "
                "<code>bazaar.launchpad.net</code>. Create it by SFTP, and it "
                "is registered automatically.")
            raise LaunchpadValidationError(message)

        if IBranch.providedBy(self.context) and self.context.url == str(uri):
            return # url was not changed

        if uri.path == '/':
            message = _(
                "URLs for branches cannot point to the root of a site.")
            raise LaunchpadValidationError(message)

        branch = getUtility(IBranchSet).getByUrl(str(uri))
        if branch is not None:
            message = _(
                "The bzr branch <a href=\"%s\">%s</a> is already registered "
                "with this URL.")
            raise LaunchpadValidationError(
                message, canonical_url(branch), branch.displayname)


class IBranchBatchNavigator(ITableBatchNavigator):
    """A marker interface for registering the appropriate branch listings."""
    

class IBranch(IHasOwner):
    """A Bazaar branch."""

    id = Int(title=_('ID'), readonly=True, required=True)
    name = TextLine(
        title=_('Name'), required=True, description=_("Keep very "
        "short, unique, and descriptive, because it will be used in URLs. "
        "Examples: main, devel, release-1.0, gnome-vfs."),
        constraint=name_validator)
    title = Title(
        title=_('Title'), required=False, description=_("Describe the "
        "branch as clearly as possible in up to 70 characters. This "
        "title is displayed in every branch list or report."))
    summary = Summary(
        title=_('Summary'), required=False, description=_("A "
        "single-paragraph description of the branch. This will be "
        "displayed on the branch page."))
    url = BranchURIField(
        title=_('Branch URL'), required=True,
        allowed_schemes=['http', 'https', 'ftp', 'sftp', 'bzr+ssh'],
        allow_userinfo=False,
        allow_query=False,
        allow_fragment=False,
        trailing_slash=False,
        description=_("The URL where the Bazaar branch is hosted. This is "
            "the URL used to checkout the branch. The only branch format "
            "supported is that of the Bazaar revision control system, see "
            "www.bazaar-vcs.org for more information."))

    whiteboard = Whiteboard(title=_('Whiteboard'), required=False,
        description=_('Notes on the current status of the branch.'))
    mirror_status_message = Text(
        title=_('The last message we got when mirroring this branch '
                'into supermirror.'), required=False, readonly=False)
    started_at = Int(title=_('Started At'), required=False,
        description=_("The number of the first revision"
                      " to display on that branch."))

    # People attributes
    """Product owner, it can either a valid Person or Team
            inside Launchpad context."""
    owner = Choice(title=_('Owner'), required=True, vocabulary='ValidOwner',
        description=_("Branch owner, either a valid Person or Team."))
    author = Choice(
        title=_('Author'), required=False, vocabulary='ValidPersonOrTeam',
        description=_("The author of the branch. Leave blank if the author "
                      "does not have a Launchpad account."))

    # Product attributes
    product = Choice(
        title=_('Product'), required=False, vocabulary='Product',
        description=_("The product this branch belongs to."))
    product_name = Attribute("The name of the product, or '+junk'.")
    branch_product_name = Attribute(
        "The product name specified within the branch.")
    product_locked = Bool(
        title=_("Product Locked"),
        description=_("Whether the product name specified within the branch "
                      " is overriden by the product name set in Launchpad."))

    # Display attributes
    unique_name = Attribute(
        "Unique name of the branch, including the owner and product names.")
    displayname = Attribute(
        "The branch title if provided, or the unique_name.")
    sort_key = Attribute(
        "Key for sorting branches for display.")


    # Home page attributes
    home_page = URIField(
        title=_('Web Page'), required=False,
        allowed_schemes=['http', 'https', 'ftp'],
        allow_userinfo=False,
        description=_("The URL of a web page describing the branch, "
                      "if there is such a page."))
    branch_home_page = Attribute(
        "The home page URL specified within the branch.")
    home_page_locked = Bool(
        title=_("Home Page Locked"),
        description=_("Whether the home page specified within the branch "
                      " is overriden by the home page set in Launchpad."))

    # Stats and status attributes
    lifecycle_status = Choice(
        title=_('Status'), vocabulary='BranchLifecycleStatus',
        default=BranchLifecycleStatus.NEW,
        description=_(
        "The author's assessment of the branch's maturity. "
        " Mature: recommend for production use."
        " Development: useful work that is expected to be merged eventually."
        " Experimental: not recommended for merging yet, and maybe ever."
        " Merged: integrated into mainline, of historical interest only."
        " Abandoned: no longer considered relevant by the author."
        " New: unspecified maturity."))

    landing_target = Choice(
        title=_('Landing Target'), vocabulary='Branch',
        required=False, default=None,
        description=_(
        "The target branch the author would like to see this branch merged "
        "into eventually"))

    current_delta_url = Attribute(
        "URL of a page showing the delta produced "
        "by merging this branch into the landing branch.")
    current_diff_adds = Attribute(
        "Count of lines added in merge delta.")
    current_diff_deletes = Attribute(
        "Count of lines deleted in the merge delta.")
    current_conflicts_url = Attribute(
        "URL of a page showing the conflicts produced "
        "by merging this branch into the landing branch.")
    current_activity = Attribute("Current branch activity.")
    stats_updated = Attribute("Last time the branch stats were updated.")

    # Mirroring attributes

    last_mirrored = Datetime(
        title=_("Last time this branch was successfully mirrored."),
        required=False)
    last_mirrored_id = Text(
        title=_("Last mirrored revision ID"), required=False,
        description=_("The head revision ID of the branch when last "
                      "successfully mirrored."))
    last_mirror_attempt = Datetime(
        title=_("Last time a mirror of this branch was attempted."),
        required=False)
    mirror_failures = Attribute(
        "Number of failed mirror attempts since the last successful mirror.")
    pull_disabled = Bool(
        title=_("Do not try to pull this branch anymore."),
        description=_("Disable periodic pulling of this branch by Launchpad. "
                      "That will prevent connection attempts to the branch "
                      "URL. Use this if the branch is no longer available."))

    # Scanning attributes
    last_scanned = Datetime(
        title=_("Last time this branch was successfully scanned."),
        required=False)
    last_scanned_id = Text(
        title=_("Last scanned revision ID"), required=False,
        description=_("The head revision ID of the branch when last "
                      "successfully scanned."))
    revision_count = Int(
        title=_("Revision count"),
        description=_("The number of revisions in the branch")
        )

    cache_url = Attribute("Private mirror of the branch, for internal use.")
    warehouse_url = Attribute(
        "URL for accessing the branch by ID. "
        "This is for in-datacentre services only and allows such services to "
        "be unaffected during branch renames. "
        "See doc/bazaar for more information about the branch warehouse.")

    # Bug attributes
    related_bugs = Attribute(
        "The bugs related to this branch, likely branches on which "
        "some work has been done to fix this bug.")

    # Specification attributes
    spec_links = Attribute("Specifications linked to this branch")

    # Joins
    revision_history = Attribute("The sequence of revisions in that branch.")
    subscriptions = Attribute("BranchSubscriptions associated to this branch.")
    subscribers = Attribute("Persons subscribed to this branch.")

    date_created = Datetime(
        title=_('Date Created'), required=True, readonly=True)

    def has_subscription(person):
        """Is this person subscribed to the branch?"""

    def latest_revisions(quantity=10):
        """A specific number of the latest revisions in that branch."""

    def revisions_since(timestamp):
        """Revisions in the history that are more recent than timestamp."""

    # subscription-related methods
    def subscribe(person):
        """Subscribe this person to the branch.

        :return: new or existing BranchSubscription."""

    def unsubscribe(person):
        """Remove the person's subscription to this branch."""

    # revision number manipulation
    def getBranchRevision(sequence):
        """Gets the BranchRevision for the given sequence number.

        If no such BranchRevision exists, None is returned.
        """

    def createBranchRevision(sequence, revision):
        """Create a BranchRevision mapping sequence to revision."""

    def truncateHistory(from_rev):
        """Truncate the history of the given branch.

        BranchRevision objects with sequence numbers greater than or
        equal to from_rev are destroyed.

        Returns True if any BranchRevision objects were destroyed.
        """

    def updateScannedDetails(revision_id, revision_count):
        """Updates attributes associated with the scanning of the branch.

        A single entry point that is called solely from the branch scanner
        script.
        """


class IBranchSet(Interface):
    """Interface representing the set of branches."""

    def __getitem__(branch_id):
        """Return the branch with the given id.

        Raise NotFoundError if there is no such branch.
        """

    def __iter__():
        """Return an iterator that will go through all branches."""

    def count():
        """Return the number of branches in the database."""

    def countBranchesWithAssociatedBugs():
        """Return the number of branches that have bugs associated."""

    def get(branch_id, default=None):
        """Return the branch with the given id.

        Return the default value if there is no such branch.
        """

    def new(name, owner, product, url, title,
            lifecycle_status=BranchLifecycleStatus.NEW, author=None,
            summary=None, home_page=None, date_created=None):
        """Create a new branch."""

    def getByUniqueName(unique_name, default=None):
        """Find a branch by its ~owner/product/name unique name.

        Return the default value if no match was found.
        """

    def getByUrl(url, default=None):
        """Find a branch by URL.

        Either from the external specified in Branch.url, or from the
        supermirror URL on http://bazaar.launchpad.net/.

        Return the default value if no match was found.
        """

    def getBranchesToScan():
        """Return an iterator for the branches that need to be scanned."""

<<<<<<< HEAD
    def getBranchesForOwners(people):
        """Return the branches that are owned by the people specified."""

=======
    def getProductDevelopmentBranches(products):
        """Return branches that are associated with the products dev series.

        The branches will be either the import branches if imported, or
        the user branches if native.
        """

    def getBranchSummaryForProducts(products):
        """Return the branch count and last commit time for the products."""

    def getRecentlyChangedBranches(branch_count):
        """Return a list of branches that have been recently updated.

        The list will contain at most branch_count items, and excludes
        branches owned by the vcs-imports user.
        """

    def getRecentlyImportedBranches(branch_count):
        """Return a list of branches that have been recently imported.

        The list will contain at most branch_count items, and only
        has branches owned by the vcs-imports user.
        """

    def getRecentlyRegisteredBranches(branch_count):
        """Return a list of branches that have been recently registered.

        The list will contain at most branch_count items.
        """

    def getLastCommitForBranches(branches):
        """Return a map of branch to last commit time."""

    def getBranchesForOwners(people):
        """Return the branches that are owned by the people specified."""

    def getBranchesForPerson(
        person, lifecycle_statuses=DEFAULT_BRANCH_STATUS_IN_LISTING):
        """Branches associated with person with appropriate lifecycle.

        All associated branches are returned, whether they be registered
        by the person, authored by the person, subscribed by the person
        or any team that the person is a member of.

        If lifecycle_statuses evaluates to False then branches
        of any lifecycle_status are returned, otherwise only branches
        with a lifecycle_status of one of the lifecycle_statuses
        are returned.

        XXX: thumper 2007-03-07
        This has been shown to be a bad idea, see bug 87878.
        """
        
    def getBranchesAuthoredByPerson(
        person, lifecycle_statuses=DEFAULT_BRANCH_STATUS_IN_LISTING):
        """Branches authored by person with appropriate lifecycle.

        Only branches that are authored by the person are returned.

        If lifecycle_statuses evaluates to False then branches
        of any lifecycle_status are returned, otherwise only branches
        with a lifecycle_status of one of the lifecycle_statuses
        are returned.
        """
        
    def getBranchesRegisteredByPerson(
        person, lifecycle_statuses=DEFAULT_BRANCH_STATUS_IN_LISTING):
        """Branches registered by person with appropriate lifecycle.

        Only branches registered by the person but *NOT* authored by
        the person are returned.

        If lifecycle_statuses evaluates to False then branches
        of any lifecycle_status are returned, otherwise only branches
        with a lifecycle_status of one of the lifecycle_statuses
        are returned.
        """
        
    def getBranchesSubscribedByPerson(
        person, lifecycle_statuses=DEFAULT_BRANCH_STATUS_IN_LISTING):
        """Branches subscribed by person with appropriate lifecycle.

        All branches where the person has subscribed to the branch
        are returned.

        If lifecycle_statuses evaluates to False then branches
        of any lifecycle_status are returned, otherwise only branches
        with a lifecycle_status of one of the lifecycle_statuses
        are returned.
        """
        
    def getBranchesForProduct(
        product, lifecycle_statuses=DEFAULT_BRANCH_STATUS_IN_LISTING):
        """Branches associated with product with appropriate lifecycle.

        If lifecycle_statuses evaluates to False then branches
        of any lifecycle_status are returned, otherwise only branches
        with a lifecycle_status of one of the lifecycle_statuses
        are returned.
        """

>>>>>>> 418bbaec

class IBranchLifecycleFilter(Interface):
    """A helper interface to render lifecycle filter choice."""

    # Stats and status attributes
    lifecycle = Choice(
        title=_('Lifecycle Filter'), vocabulary='BranchLifecycleStatusFilter',
        default=BranchLifecycleStatusFilter.CURRENT,
        description=_(
        "The author's assessment of the branch's maturity. "
        " Mature: recommend for production use."
        " Development: useful work that is expected to be merged eventually."
        " Experimental: not recommended for merging yet, and maybe ever."
        " Merged: integrated into mainline, of historical interest only."
        " Abandoned: no longer considered relevant by the author."
        " New: unspecified maturity."))<|MERGE_RESOLUTION|>--- conflicted
+++ resolved
@@ -341,11 +341,6 @@
     def getBranchesToScan():
         """Return an iterator for the branches that need to be scanned."""
 
-<<<<<<< HEAD
-    def getBranchesForOwners(people):
-        """Return the branches that are owned by the people specified."""
-
-=======
     def getProductDevelopmentBranches(products):
         """Return branches that are associated with the products dev series.
 
@@ -447,7 +442,6 @@
         are returned.
         """
 
->>>>>>> 418bbaec
 
 class IBranchLifecycleFilter(Interface):
     """A helper interface to render lifecycle filter choice."""
