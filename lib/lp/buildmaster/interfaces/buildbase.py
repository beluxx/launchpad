--- conflicted
+++ resolved
@@ -8,15 +8,9 @@
 __metaclass__ = type
 
 __all__ = [
-<<<<<<< HEAD
-    'BuildStatus',
-    'IBuildBase',
-    'incomplete_building_status',
-=======
     'BUILDD_MANAGER_LOG_NAME',
     'BuildStatus',
     'IBuildBase',
->>>>>>> b819db82
     ]
 
 from zope.interface import Attribute, Interface
@@ -34,12 +28,9 @@
 from canonical.launchpad import _
 
 
-<<<<<<< HEAD
-=======
 BUILDD_MANAGER_LOG_NAME = "slave-scanner"
 
 
->>>>>>> b819db82
 class BuildStatus(DBEnumeratedType):
     """Build status type
 
@@ -120,15 +111,6 @@
         """)
 
 
-<<<<<<< HEAD
-incomplete_building_status = (
-    BuildStatus.NEEDSBUILD,
-    BuildStatus.BUILDING,
-    )
-
-
-=======
->>>>>>> b819db82
 class IBuildBase(Interface):
     """Common interface shared by farm jobs that build a package."""
 
