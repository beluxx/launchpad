--- conflicted
+++ resolved
@@ -278,8 +278,6 @@
         bzrsync = BzrSync(self.branch)
         bzrsync.syncBranchAndClose()
 
-<<<<<<< HEAD
-=======
     @staticmethod
     @contextlib.contextmanager
     def contextManager():
@@ -290,7 +288,6 @@
         yield
         server.tearDown()
 
->>>>>>> cac9e547
 
 class BranchUpgradeJob(BranchJobDerived):
     """A Job that upgrades branches to the current stable format."""
