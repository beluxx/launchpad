# Copyright 2006 Canonical Ltd.  All rights reserved.

"""Functional tests for uploadprocessor.py."""

__metaclass__ = type

import os
import shutil
from StringIO import StringIO
import tempfile
import unittest

from email import message_from_string

from zope.component import getUtility
from zope.security.proxy import removeSecurityProxy

from canonical.archiveuploader.tests.test_uploadprocessor import (
    MockOptions, MockLogger)
from canonical.archiveuploader.uploadpolicy import AbstractUploadPolicy
from canonical.archiveuploader.uploadprocessor import UploadProcessor
from canonical.config import config
from canonical.database.constants import UTC_NOW
from canonical.launchpad.database.archivepermission import ArchivePermission
from canonical.launchpad.database.binarypackagename import BinaryPackageName
from canonical.launchpad.database.binarypackagerelease import (
    BinaryPackageRelease)
from canonical.launchpad.database.component import Component
from canonical.launchpad.database.publishing import (
    SourcePackagePublishingHistory, BinaryPackagePublishingHistory)
from canonical.launchpad.database.sourcepackagename import SourcePackageName
from canonical.launchpad.database.sourcepackagerelease import (
    SourcePackageRelease)
from canonical.launchpad.ftests import import_public_test_keys
from canonical.launchpad.interfaces import (
    ArchivePurpose, DistroSeriesStatus, IArchiveSet, IDistributionSet,
    IDistroSeriesSet, ILibraryFileAliasSet, NonBuildableSourceUploadError,
    PackagePublishingPocket, PackagePublishingStatus, PackageUploadStatus,
    QueueInconsistentStateError)
from canonical.launchpad.interfaces.archivepermission import (
    ArchivePermissionType)
from canonical.launchpad.interfaces.component import IComponentSet
from canonical.launchpad.interfaces.person import IPersonSet
from canonical.launchpad.interfaces.sourcepackagename import (
    ISourcePackageNameSet)
from canonical.launchpad.mail import stub
from canonical.launchpad.testing.fakepackager import FakePackager
from canonical.launchpad.tests.mail_helpers import pop_notifications
from canonical.testing import LaunchpadZopelessLayer


class BrokenUploadPolicy(AbstractUploadPolicy):
    """A broken upload policy, to test error handling."""

    def __init__(self):
        AbstractUploadPolicy.__init__(self)
        self.name = "broken"
        self.unsigned_changes_ok = True
        self.unsigned_dsc_ok = True

    def checkUpload(self, upload):
        """Raise an exception upload processing is not expecting."""
        raise Exception("Exception raised by BrokenUploadPolicy for testing.")


class TestUploadProcessorBase(unittest.TestCase):
    """Base class for functional tests over uploadprocessor.py."""
    layer = LaunchpadZopelessLayer

    def setUp(self):
        self.queue_folder = tempfile.mkdtemp()
        os.makedirs(os.path.join(self.queue_folder, "incoming"))

        self.test_files_dir = os.path.join(config.root,
            "lib/canonical/archiveuploader/tests/data/suite")

        import_public_test_keys()

        self.options = MockOptions()
        self.options.base_fsroot = self.queue_folder
        self.options.leafname = None
        self.options.distro = "ubuntu"
        self.options.distroseries = None
        self.options.nomails = False
        self.options.context = 'insecure'

        # common recipients
        self.kinnison_recipient = (
            "Daniel Silverstone <daniel.silverstone@canonical.com>")
        self.name16_recipient = "Foo Bar <foo.bar@canonical.com>"

        self.log = MockLogger()

    def tearDown(self):
        shutil.rmtree(self.queue_folder)

    def assertLogContains(self, line):
        """Assert if a given line is present in the log messages."""
        self.assertTrue(line in self.log.lines,
                        "'%s' is not in logged output\n\n%s"
                        % (line, '\n'.join(self.log.lines)))

    def assertRaisesAndReturnError(self, excClass, callableObj, *args,
                                   **kwargs):
        """See `TestCase.assertRaises`.

        Unlike `TestCase.assertRaises`, this method returns the exception
        object when it is raised.  Callsites can then easily check the
        exception contents.
        """
        try:
            callableObj(*args, **kwargs)
        except excClass, error:
            return error
        else:
            if getattr(excClass, '__name__', None) is not None:
                excName = excClass.__name__
            else:
                excName = str(excClass)
            raise self.failureException, "%s not raised" % excName

    def setupBreezy(self):
        """Create a fresh distroseries in ubuntu.

        Use *initialiseFromParent* procedure to create 'breezy'
        on ubuntu based on the last 'breezy-autotest'.

        Also sets 'changeslist' and 'nominatedarchindep' properly and
        creates a chroot for breezy-autotest/i386 distroarchseries.
        """
        self.ubuntu = getUtility(IDistributionSet).getByName('ubuntu')
        bat = self.ubuntu['breezy-autotest']
        dr_set = getUtility(IDistroSeriesSet)
        self.breezy = dr_set.new(
            self.ubuntu, 'breezy', 'Breezy Badger',
            'The Breezy Badger', 'Black and White', 'Someone',
            '5.10', bat, bat.owner)
        breezy_i386 = self.breezy.newArch(
            'i386', bat['i386'].processorfamily, True, self.breezy.owner)
        self.breezy.nominatedarchindep = breezy_i386

        fake_chroot = self.addMockFile('fake_chroot.tar.gz')
        breezy_i386.addOrUpdateChroot(fake_chroot)

        self.breezy.changeslist = 'breezy-changes@ubuntu.com'
        self.breezy.initialiseFromParent()

    def addMockFile(self, filename, content="anything"):
        """Return a librarian file."""
        return getUtility(ILibraryFileAliasSet).create(
            filename, len(content), StringIO(content),
            'application/x-gtar')

    def queueUpload(self, upload_name, relative_path="", test_files_dir=None):
        """Queue one of our test uploads.

        upload_name is the name of the test upload directory. It is also
        the name of the queue entry directory we create.
        relative_path is the path to create inside the upload, eg
        ubuntu/~malcc/default. If not specified, defaults to "".

        Return the path to the upload queue entry directory created.
        """
        target_path = os.path.join(
            self.queue_folder, "incoming", upload_name, relative_path)
        if test_files_dir is None:
            test_files_dir = self.test_files_dir
        upload_dir = os.path.join(test_files_dir, upload_name)
        if relative_path:
            os.makedirs(os.path.dirname(target_path))
        shutil.copytree(upload_dir, target_path)
        return os.path.join(self.queue_folder, "incoming", upload_name)

    def processUpload(self, processor, upload_dir):
        """Process an upload queue entry directory.

        There is some duplication here with logic in UploadProcessor,
        but we need to be able to do this without error handling here,
        so that we can debug failing tests effectively.
        """
        results = []
        changes_files = processor.locateChangesFiles(upload_dir)
        for changes_file in changes_files:
            result = processor.processChangesFile(upload_dir, changes_file)
            results.append(result)
        return results

    def setupBreezyAndGetUploadProcessor(self, policy=None):
        """Setup Breezy and return an upload processor for it."""
        self.setupBreezy()
        self.layer.txn.commit()
        if policy is not None:
            self.options.context = policy
        return UploadProcessor(
            self.options, self.layer.txn, self.log)

    def assertEmail(self, contents=None, recipients=None):
        """Check last email content and recipients.

        :param contents: A list of lines; assert that each is in the email.
        :param recipients: A list of recipients that must be on the email.
                           Supply an empty list if you don't want them
                           checked.  Default action is to check that the
                           recipient is foo.bar@canonical.com, which is the
                           signer on most of the test data uploads.
        """
        if recipients is None:
            recipients = [self.name16_recipient]
        if contents is None:
            contents = []

        self.assertEqual(
            len(stub.test_emails), 1,
            'Unexpected number of emails sent: %s' % len(stub.test_emails))

        from_addr, to_addrs, raw_msg = stub.test_emails.pop()
        msg = message_from_string(raw_msg)
        body = msg.get_payload(decode=True)

        # Only check recipients if callsite didn't provide an empty list.
        if recipients != []:
            clean_recipients = [r.strip() for r in to_addrs]
            for recipient in list(recipients):
                self.assertTrue(
                    recipient in clean_recipients,
                    "%s not found in %s" % (recipients, clean_recipients))
            self.assertEqual(
                len(recipients), len(clean_recipients),
                "Email recipients do not match exactly. Expected %s, got %s" %
                    (recipients, clean_recipients))

        subject = "Subject: %s\n" % msg['Subject']
        body = subject + body

        for content in list(contents):
            self.assertTrue(
                content in body,
                "Expect: '%s'\nGot:\n%s" % (content, body))


class TestUploadProcessor(TestUploadProcessorBase):
    """Basic tests on uploadprocessor class.

    * Check if the rejection message is send even when an unexpected
      exception occur when processing the upload.
    * Check if known uploads targeted to a FROZEN distroseries
      end up in UNAPPROVED queue.

    This test case is able to setup a fresh distroseries in Ubuntu.
    """

    def _checkPartnerUploadEmailSuccess(self):
        """Ensure partner uploads generate the right email."""
        from_addr, to_addrs, raw_msg = stub.test_emails.pop()
        foo_bar = "Foo Bar <foo.bar@canonical.com>"
        self.assertEqual([e.strip() for e in to_addrs], [foo_bar])
        self.assertTrue(
            "rejected" not in raw_msg,
            "Expected acceptance email not rejection. Actually Got:\n%s"
                % raw_msg)

    def _publishPackage(self, packagename, version, source=True,
                        archive=None):
        """Publish a single package that is currently NEW in the queue."""
        queue_items = self.breezy.getQueueItems(
            status=PackageUploadStatus.NEW, name=packagename,
            version=version, exact_match=True, archive=archive)
        self.assertEqual(queue_items.count(), 1)
        queue_item = queue_items[0]
        queue_item.setAccepted()
        if source:
            pubrec = queue_item.sources[0].publish(self.log)
        else:
            pubrec = queue_item.builds[0].publish(self.log)
        return pubrec

    def testRejectionEmailForUnhandledException(self):
        """Test there's a rejection email when nascentupload breaks.

        If a developer makes an upload which finds a bug in nascentupload,
        and an unhandled exception occurs, we should try to send a
        rejection email. We'll test that this works, in a case where we
        will have the right information to send the email before the
        error occurs.

        If we haven't extracted enough information to send a rejection
        email when things break, trying to send one will raise a new
        exception, and the upload will fail silently as before. We don't
        test this case.

        See bug 35965.
        """
        # Register our broken upload policy
        AbstractUploadPolicy._registerPolicy(BrokenUploadPolicy)
        self.options.context = 'broken'
        uploadprocessor = UploadProcessor(
            self.options, self.layer.txn, self.log)

        # Upload a package to Breezy.
        upload_dir = self.queueUpload("baz_1.0-1")
        self.processUpload(uploadprocessor, upload_dir)

        # Check the mailer stub has a rejection email for Daniel
        from_addr, to_addrs, raw_msg = stub.test_emails.pop()
        msg = message_from_string(raw_msg).get_payload(decode=True)
        daniel = "Daniel Silverstone <daniel.silverstone@canonical.com>"
        self.assertEqual(to_addrs, [daniel])
        self.assertTrue("Unhandled exception processing upload: Exception "
                        "raised by BrokenUploadPolicy for testing."
                        in msg)

    def testUploadToFrozenDistro(self):
        """Uploads to a frozen distroseries should work, but be unapproved.

        The rule for a frozen distroseries is that uploads should still
        be permitted, but that the usual rule for auto-accepting uploads
        of existing packages should be suspended. New packages will still
        go into NEW, but new versions will be UNAPPROVED, rather than
        ACCEPTED.

        To test this, we will upload two versions of the same package,
        accepting and publishing the first, and freezing the distroseries
        before the second. If all is well, the second upload should go
        through ok, but end up in status UNAPPROVED, and with the
        appropriate email contents.

        See bug 58187.
        """
        # Set up the uploadprocessor with appropriate options and logger
        uploadprocessor = self.setupBreezyAndGetUploadProcessor()

        # Upload a package for Breezy.
        upload_dir = self.queueUpload("bar_1.0-1")
        self.processUpload(uploadprocessor, upload_dir)

        # Check it went ok to the NEW queue and all is going well so far.
        from_addr, to_addrs, raw_msg = stub.test_emails.pop()
        foo_bar = "Foo Bar <foo.bar@canonical.com>"
        daniel = "Daniel Silverstone <daniel.silverstone@canonical.com>"
        self.assertEqual([e.strip() for e in to_addrs], [foo_bar, daniel])
        self.assertTrue(
            "NEW" in raw_msg, "Expected email containing 'NEW', got:\n%s"
            % raw_msg)

        # Accept and publish the upload.
        # This is required so that the next upload of a later version of
        # the same package will work correctly.
        queue_items = self.breezy.getQueueItems(
            status=PackageUploadStatus.NEW, name="bar",
            version="1.0-1", exact_match=True)
        self.assertEqual(queue_items.count(), 1)
        queue_item = queue_items[0]

        queue_item.setAccepted()
        pubrec = queue_item.sources[0].publish(self.log)
        pubrec.secure_record.status = PackagePublishingStatus.PUBLISHED
        pubrec.secure_record.datepublished = UTC_NOW

        # Make ubuntu/breezy a frozen distro, so a source upload for an
        # existing package will be allowed, but unapproved.
        self.breezy.status = DistroSeriesStatus.FROZEN
        self.layer.txn.commit()

        # Upload a newer version of bar.
        upload_dir = self.queueUpload("bar_1.0-2")
        self.processUpload(uploadprocessor, upload_dir)

        # Verify we get an email talking about awaiting approval.
        from_addr, to_addrs, raw_msg = stub.test_emails.pop()
        daniel = "Daniel Silverstone <daniel.silverstone@canonical.com>"
        foo_bar = "Foo Bar <foo.bar@canonical.com>"
        self.assertEqual([e.strip() for e in to_addrs], [foo_bar, daniel])
        self.assertTrue("This upload awaits approval" in raw_msg,
                        "Expected an 'upload awaits approval' email.\n"
                        "Got:\n%s" % raw_msg)

        # And verify that the queue item is in the unapproved state.
        queue_items = self.breezy.getQueueItems(
            status=PackageUploadStatus.UNAPPROVED, name="bar",
            version="1.0-2", exact_match=True)
        self.assertEqual(queue_items.count(), 1)
        queue_item = queue_items[0]
        self.assertEqual(
            queue_item.status, PackageUploadStatus.UNAPPROVED,
            "Expected queue item to be in UNAPPROVED status.")

    def testDuplicatedBinaryUploadGetsRejected(self):
        """The upload processor rejects duplicated binary uploads.

        Duplicated binary uploads should be rejected, because they can't
        be published on disk, since it will be introducing different contents
        to the same filename in the archive.

        Such situation happens when a source gets copied to another suite in
        the same archive. The binary rebuild will have the same (name, version)
        of the original binary and will certainly have a different content
        (at least, the ar-compressed timestamps) making it impossible to be
        published in the archive.
        """
        uploadprocessor = self.setupBreezyAndGetUploadProcessor()

        # Upload 'bar-1.0-1' source and binary to ubuntu/breezy.
        upload_dir = self.queueUpload("bar_1.0-1")
        self.processUpload(uploadprocessor, upload_dir)
        bar_source_pub = self._publishPackage('bar', '1.0-1')
        [bar_original_build] = bar_source_pub.createMissingBuilds()

        self.options.context = 'buildd'
        self.options.buildid = bar_original_build.id
        upload_dir = self.queueUpload("bar_1.0-1_binary")
        self.processUpload(uploadprocessor, upload_dir)
        [bar_binary_pub] = self._publishPackage("bar", "1.0-1", source=False)

        # Prepare ubuntu/breezy-autotest to build sources in i386.
        breezy_autotest = self.ubuntu['breezy-autotest']
        breezy_autotest_i386 = breezy_autotest['i386']
        breezy_autotest.nominatedarchindep = breezy_autotest_i386
        fake_chroot = self.addMockFile('fake_chroot.tar.gz')
        breezy_autotest_i386.addOrUpdateChroot(fake_chroot)
        self.layer.txn.commit()

        # Copy 'bar-1.0-1' source from breezy to breezy-autotest.
        bar_copied_source = bar_source_pub.copyTo(
            breezy_autotest, PackagePublishingPocket.RELEASE,
            self.ubuntu.main_archive)
        [bar_copied_build] = bar_copied_source.createMissingBuilds()

        # Re-upload the same 'bar-1.0-1' binary as if it was rebuilt
        # in breezy-autotest context.
        shutil.rmtree(upload_dir)
        self.options.buildid = bar_copied_build.id
        self.options.distroseries = breezy_autotest.name
        upload_dir = self.queueUpload("bar_1.0-1_binary")
        self.processUpload(uploadprocessor, upload_dir)
        [duplicated_binary_upload] = breezy_autotest.getQueueItems(
            status=PackageUploadStatus.NEW, name='bar',
            version='1.0-1', exact_match=True)

        # The just uploaded binary cannot be accepted because its
        # filename 'bar_1.0-1_i386.deb' is already published in the
        # archive.
        error = self.assertRaisesAndReturnError(
            QueueInconsistentStateError,
            duplicated_binary_upload.setAccepted)
        self.assertEqual(
            str(error),
            "The following files are already published in Primary "
            "Archive for Ubuntu Linux:\nbar_1.0-1_i386.deb")

    def testPartnerArchiveMissingForPartnerUploadFails(self):
        """A missing partner archive should produce a rejection email.

        If the partner archive is missing (i.e. there is a data problem)
        when a partner package is uploaded to it, a sensible rejection
        error email should be generated.
        """
        uploadprocessor = self.setupBreezyAndGetUploadProcessor(
            policy='anything')

        # Fudge the partner archive in the sample data temporarily so that
        # it's now a PPA instead.
        archive = getUtility(IArchiveSet).getByDistroPurpose(
            distribution=self.ubuntu, purpose=ArchivePurpose.PARTNER)
        removeSecurityProxy(archive).purpose = ArchivePurpose.PPA

        self.layer.txn.commit()

        # Upload a package.
        upload_dir = self.queueUpload("foocomm_1.0-1")
        self.processUpload(uploadprocessor, upload_dir)

        # Check that it was rejected appropriately.
        from_addr, to_addrs, raw_msg = stub.test_emails.pop()
        self.assertTrue(
            "Partner archive for distro '%s' not found" % self.ubuntu.name
                in raw_msg)

    def testMixedPartnerUploadFails(self):
        """Uploads with partner and non-partner files are rejected.

        Test that a package that has partner and non-partner files in it
        is rejected.  Partner uploads should be entirely partner.
        """
        uploadprocessor = self.setupBreezyAndGetUploadProcessor(
            policy='anything')

        # Upload a package for Breezy.
        upload_dir = self.queueUpload("foocomm_1.0-1-illegal-component-mix")
        self.processUpload(uploadprocessor, upload_dir)

        # Check that it was rejected.
        from_addr, to_addrs, raw_msg = stub.test_emails.pop()
        foo_bar = "Foo Bar <foo.bar@canonical.com>"
        self.assertEqual([e.strip() for e in to_addrs], [foo_bar])
        self.assertTrue(
            "Cannot mix partner files with non-partner." in raw_msg,
            "Expected email containing 'Cannot mix partner files with "
            "non-partner.', got:\n%s" % raw_msg)

    def testPartnerUpload(self):
        """Partner packages should be uploaded to the partner archive.

        Packages that have files in the 'partner' component should be
        uploaded to a separate IArchive that has a purpose of
        ArchivePurpose.PARTNER.
        """
        uploadprocessor = self.setupBreezyAndGetUploadProcessor(
            policy='anything')

        # Upload a package for Breezy.
        upload_dir = self.queueUpload("foocomm_1.0-1")
        self.processUpload(uploadprocessor, upload_dir)

        # Check it went ok to the NEW queue and all is going well so far.
        self._checkPartnerUploadEmailSuccess()

        # Find the sourcepackagerelease and check its component.
        foocomm_name = SourcePackageName.selectOneBy(name="foocomm")
        foocomm_spr = SourcePackageRelease.selectOneBy(
           sourcepackagename=foocomm_name)
        self.assertEqual(foocomm_spr.component.name, 'partner')

        # Check that the right archive was picked.
        self.assertEqual(foocomm_spr.upload_archive.description,
            'Partner archive')

        # Accept and publish the upload.
        partner_archive = getUtility(IArchiveSet).getByDistroPurpose(
            self.ubuntu, ArchivePurpose.PARTNER)
        self.assertTrue(partner_archive)
        self._publishPackage("foocomm", "1.0-1", archive=partner_archive)

        # Check the publishing record's archive and component.
        foocomm_spph = SourcePackagePublishingHistory.selectOneBy(
            sourcepackagerelease=foocomm_spr)
        self.assertEqual(foocomm_spph.archive.description,
            'Partner archive')
        self.assertEqual(foocomm_spph.component.name,
            'partner')

        # Fudge a build for foocomm so that it's not in the partner archive.
        # We can then test that uploading a binary package must match the
        # build's archive.
        foocomm_build = foocomm_spr.createBuild(
            self.breezy['i386'], PackagePublishingPocket.RELEASE,
            self.ubuntu.main_archive)
        self.layer.txn.commit()
        self.options.buildid = foocomm_build.id
        upload_dir = self.queueUpload("foocomm_1.0-1_binary")
        self.processUpload(uploadprocessor, upload_dir)

        contents = [
            "Subject: foocomm_1.0-1_i386.changes rejected",
            "Attempt to upload binaries specifying build 31, "
            "where they don't fit."]
        self.assertEmail(contents)

        # Reset upload queue directory for a new upload and the
        # uploadprocessor buildid option.
        shutil.rmtree(upload_dir)
        self.options.buildid = None

        # Now upload a binary package of 'foocomm', letting a new build record
        # with appropriate data be created by the uploadprocessor.
        upload_dir = self.queueUpload("foocomm_1.0-1_binary")
        self.processUpload(uploadprocessor, upload_dir)

        # Find the binarypackagerelease and check its component.
        foocomm_binname = BinaryPackageName.selectOneBy(name="foocomm")
        foocomm_bpr = BinaryPackageRelease.selectOneBy(
            binarypackagename=foocomm_binname)
        self.assertEqual(foocomm_bpr.component.name, 'partner')

        # Publish the upload so we can check the publishing record.
        self._publishPackage("foocomm", "1.0-1", source=False)

        # Check the publishing record's archive and component.
        foocomm_bpph = BinaryPackagePublishingHistory.selectOneBy(
            binarypackagerelease=foocomm_bpr)
        self.assertEqual(foocomm_bpph.archive.description,
            'Partner archive')
        self.assertEqual(foocomm_bpph.component.name,
            'partner')

    def testUploadAncestry(self):
        """Check that an upload correctly finds any file ancestors.

        When uploading a package, any previous versions will have
        ancestor files which affects whether this upload is NEW or not.
        In particular, when an upload's archive has been overridden,
        we must make sure that the ancestry check looks in all the
        distro archives.  This can be done by two partner package
        uploads, as partner packages have their archive overridden.
        """
        # Use the 'absolutely-anything' policy which allows unsigned
        # DSC and changes files.
        uploadprocessor = self.setupBreezyAndGetUploadProcessor(
            policy='absolutely-anything')

        # Upload a package for Breezy.
        upload_dir = self.queueUpload("foocomm_1.0-1")
        self.processUpload(uploadprocessor, upload_dir)

        # Check it went ok to the NEW queue and all is going well so far.
        from_addr, to_addrs, raw_msg = stub.test_emails.pop()
        self.assertTrue(
            "NEW" in raw_msg,
            "Expected email containing 'NEW', got:\n%s"
            % raw_msg)

        # Accept and publish the upload.
        partner_archive = getUtility(IArchiveSet).getByDistroPurpose(
            self.ubuntu, ArchivePurpose.PARTNER)
        self._publishPackage("foocomm", "1.0-1", archive=partner_archive)

        # Now do the same thing with a binary package.
        upload_dir = self.queueUpload("foocomm_1.0-1_binary")
        self.processUpload(uploadprocessor, upload_dir)

        # Accept and publish the upload.
        self._publishPackage("foocomm", "1.0-1", source=False,
                             archive=partner_archive)

        # Upload the next source version of the package.
        upload_dir = self.queueUpload("foocomm_1.0-2")
        self.processUpload(uploadprocessor, upload_dir)

        # Check the upload is in the DONE queue since single source uploads
        # with ancestry (previously uploaded) will skip the ACCEPTED state.
        queue_items = self.breezy.getQueueItems(
            status=PackageUploadStatus.DONE,
            version="1.0-2",
            name="foocomm")
        self.assertEqual(queue_items.count(), 1)

        # Single source uploads also get their corrsponding builds created
        # at upload-time. 'foocomm' only builds in 'i386', thus only one
        # build gets created.
        [foocomm_source] = partner_archive.getPublishedSources(
            name='foocomm', version='1.0-2')
        [build] = foocomm_source.sourcepackagerelease.builds
        self.assertEqual(
            build.title,
            'i386 build of foocomm 1.0-2 in ubuntu breezy RELEASE')
        self.assertEqual(build.buildstate.name, 'NEEDSBUILD')
        self.assertEqual(build.buildqueue_record.lastscore, 4255)

        # Upload the next binary version of the package.
        upload_dir = self.queueUpload("foocomm_1.0-2_binary")
        self.processUpload(uploadprocessor, upload_dir)

        # Check that the binary upload was accepted:
        queue_items = self.breezy.getQueueItems(
            status=PackageUploadStatus.ACCEPTED,
            version="1.0-2",
            name="foocomm")
        self.assertEqual(queue_items.count(), 1)

    def testPartnerUploadToProposedPocket(self):
        """Upload a partner package to the proposed pocket."""
        self.setupBreezy()
        self.breezy.status = DistroSeriesStatus.CURRENT
        self.layer.txn.commit()
        self.options.context = 'insecure'
        uploadprocessor = UploadProcessor(
            self.options, self.layer.txn, self.log)

        # Upload a package for Breezy.
        upload_dir = self.queueUpload("foocomm_1.0-1_proposed")
        self.processUpload(uploadprocessor, upload_dir)

        self._checkPartnerUploadEmailSuccess()

    def testPartnerUploadToReleasePocketInStableDistroseries(self):
        """Partner package upload to release pocket in stable distroseries.

        Uploading a partner package to the release pocket in a stable
        distroseries is allowed.
        """
        self.setupBreezy()
        self.breezy.status = DistroSeriesStatus.CURRENT
        self.layer.txn.commit()
        self.options.context = 'insecure'
        uploadprocessor = UploadProcessor(
            self.options, self.layer.txn, self.log)

        # Upload a package for Breezy.
        upload_dir = self.queueUpload("foocomm_1.0-1")
        self.processUpload(uploadprocessor, upload_dir)

        self._checkPartnerUploadEmailSuccess()

    def _uploadPartnerToNonReleasePocketAndCheckFail(self):
        """Upload partner package to non-release pocket.

        Helper function to upload a partner package to a non-release
        pocket and ensure it fails."""
        # Set up the uploadprocessor with appropriate options and logger.
        self.options.context = 'insecure'
        uploadprocessor = UploadProcessor(
            self.options, self.layer.txn, self.log)

        # Upload a package for Breezy.
        upload_dir = self.queueUpload("foocomm_1.0-1_updates")
        self.processUpload(uploadprocessor, upload_dir)

        # Check it is rejected.
        expect_msg = ("Partner uploads must be for the RELEASE or "
                      "PROPOSED pocket.")
        from_addr, to_addrs, raw_msg = stub.test_emails.pop()
        self.assertTrue(
            expect_msg in raw_msg,
            "Expected email with %s, got:\n%s" % (expect_msg, raw_msg))

        # Housekeeping so the next test won't fail.
        shutil.rmtree(upload_dir)

    def testPartnerUploadToNonReleaseOrProposedPocket(self):
        """Test partner upload pockets.

        Partner uploads must be targeted to the RELEASE pocket only,
        """
        self.setupBreezy()

        # Check unstable states:

        self.breezy.status = DistroSeriesStatus.DEVELOPMENT
        self.layer.txn.commit()
        self._uploadPartnerToNonReleasePocketAndCheckFail()

        self.breezy.status = DistroSeriesStatus.EXPERIMENTAL
        self.layer.txn.commit()
        self._uploadPartnerToNonReleasePocketAndCheckFail()

        # Check stable states:

        self.breezy.status = DistroSeriesStatus.CURRENT
        self.layer.txn.commit()
        self._uploadPartnerToNonReleasePocketAndCheckFail()

        self.breezy.status = DistroSeriesStatus.SUPPORTED
        self.layer.txn.commit()
        self._uploadPartnerToNonReleasePocketAndCheckFail()

    def testUploadWithBadSectionIsOverriddenToMisc(self):
        """Uploads with a bad section are overridden to the 'misc' section."""
        uploadprocessor = self.setupBreezyAndGetUploadProcessor()

        upload_dir = self.queueUpload("bar_1.0-1_bad_section")
        self.processUpload(uploadprocessor, upload_dir)

        # Check it is accepted and the section is converted to misc.
        contents = [
            "Subject: New: bar 1.0-1 (source)",
            ]
        self.assertEmail(contents=contents, recipients=[])

        queue_items = self.breezy.getQueueItems(
            status=PackageUploadStatus.NEW, name="bar",
            version="1.0-1", exact_match=True)
        [queue_item] = queue_items
        self.assertEqual(queue_item.sourcepackagerelease.section.name, "misc")

    # Uploads that are new should have the component overridden
    # such that:
    #   'contrib' -> 'multiverse'
    #   'non-free' -> 'multiverse'
    #   everything else -> 'universe'
    #
    # This is to relieve the archive admins of some work where this is
    # the default action taken anyway.
    #
    # The following three tests check this.

    def checkComponentOverride(self, upload_dir_name,
                               expected_component_name):
        """Helper function to check overridden component names.

        Upload a 'bar" package from upload_dir_name, then
        inspect the package 'bar' in the NEW queue and ensure its
        overridden component matches expected_component_name.

        The original component comes from the source package contained
        in upload_dir_name.
        """
        uploadprocessor = self.setupBreezyAndGetUploadProcessor()
        upload_dir = self.queueUpload(upload_dir_name)
        self.processUpload(uploadprocessor, upload_dir)

        queue_items = self.breezy.getQueueItems(
            status=PackageUploadStatus.NEW, name="bar",
            version="1.0-1", exact_match=True)
        [queue_item] = queue_items
        self.assertEqual(
            queue_item.sourcepackagerelease.component.name,
            expected_component_name)

    def testUploadContribComponentOverride(self):
        """Test the overriding of the contrib component on uploads."""
        # The component contrib does not exist in the sample data, so
        # add it here.
        Component(name='contrib')

        # Test it.
        self.checkComponentOverride(
            "bar_1.0-1_contrib_component", "multiverse")

    def testUploadNonfreeComponentOverride(self):
        """Test the overriding of the non-free component on uploads."""
        # The component non-free does not exist in the sample data, so
        # add it here.
        Component(name='non-free')

        # Test it.
        self.checkComponentOverride(
            "bar_1.0-1_nonfree_component", "multiverse")

    def testUploadDefaultComponentOverride(self):
        """Test the overriding of the component on uploads.

        Components other than non-free and contrib should override to
        universe.
        """
        self.checkComponentOverride("bar_1.0-1", "universe")

    def testLZMADebUpload(self):
        """Make sure that data files compressed with lzma in Debs work.

        Each Deb contains a data.tar.xxx file where xxx is one of gz, bz2
        or lzma.  Here we make sure that lzma works.
        """
        # Setup the test.
        self.setupBreezy()
        self.layer.txn.commit()
        self.options.context = 'absolutely-anything'
        uploadprocessor = UploadProcessor(
            self.options, self.layer.txn, self.log)

        # Upload the source first to enable the binary later:
        upload_dir = self.queueUpload("bar_1.0-1_lzma")
        self.processUpload(uploadprocessor, upload_dir)
        # Make sure it went ok:
        from_addr, to_addrs, raw_msg = stub.test_emails.pop()
        self.assertTrue(
            "rejected" not in raw_msg,
            "Failed to upload bar source:\n%s" % raw_msg)
        self._publishPackage("bar", "1.0-1")
        # Clear out emails generated during upload.
        ignore = pop_notifications()

        # To use lzma compression, the binary upload must have a
        # Pre-Depends header on dpkg (>= 1.14.12ubuntu3).

        # Upload our lzma Deb that has no pre-depends:
        upload_dir = self.queueUpload("bar_1.0-1_lzma-no-predep_binary")
        self.processUpload(uploadprocessor, upload_dir)

        # It will fail because it has no pre-depends:
        from_addr, to_addrs, raw_msg = stub.test_emails.pop()
        self.assertTrue(
            "Require Pre-Depends: dpkg" in raw_msg,
            "Expected error about missing Pre-Depends.  Actually got:\n%s"
                % raw_msg)

        # Now try uploading one that does have a pre-depends, but it's
        # a version that's too small:
        upload_dir = self.queueUpload("bar_1.0-1_lzma-bad-predep_binary")
        self.processUpload(uploadprocessor, upload_dir)

        # It will fail because of the bad version:
        from_addr, to_addrs, raw_msg = stub.test_emails.pop()
        self.assertTrue(
            "Pre-Depends dpkg version should be" in raw_msg,
            "Expected error about dpkg Pre-Depends version, actually got:\n%s"
                % raw_msg)

        # Finally lets upload a good one to make sure it does work.
        upload_dir = self.queueUpload("bar_1.0-1_lzma_binary")
        self.processUpload(uploadprocessor, upload_dir)

        # Successful binary uploads won't generate any email.
        if len(stub.test_emails) != 0:
            from_addr, to_addrs, raw_msg = stub.test_emails.pop()
        self.assertEqual(
            len(stub.test_emails), 0,
            "Expected no emails!  Actually got:\n%s" % raw_msg)

        # Check in the queue to see if it really made it:
        queue_items = self.breezy.getQueueItems(
            status=PackageUploadStatus.NEW, name="bar",
            version="1.0-1", exact_match=True)
        self.assertEqual(
            queue_items.count(), 1,
            "Expected one 'bar' item in the queue, actually got %d."
                % queue_items.count())

    def testUploadResultingInNoBuilds(self):
        """Source uploads resulting in no builds are rejected.

        If a new source upload results in no builds, it can't be accepted
        from queue, so the archive-admin will be forced to rejected it.

        If a auto-accepted source upload results in no builds, like a known
        ubuntu or a PPA upload, it will be rejected yet in upload time,
        resulting in an upload rejection message.

        It usually happens for sources targeted to architectures not
        supported in ubuntu.

        This way we don't create false expectations accepting sources that
        won't be ever built.
        """
        self.setupBreezy()

        # New 'biscuit' source building in 'm68k' only can't be accepted.
        # The archive-admin will be forced to reject it manually.
        packager = FakePackager(
            'biscuit', '1.0', 'foo.bar@canonical.com-passwordless.sec')
        packager.buildUpstream(suite=self.breezy.name, arch="m68k")
        packager.buildSource()
        upload = packager.uploadSourceVersion(
            '1.0-1', auto_accept=False)
        upload.do_accept(notify=False)

        # Let's commit because acceptFromQueue needs to access the
        # just-uploaded changesfile from librarian.
        self.layer.txn.commit()

        error = self.assertRaisesAndReturnError(
            NonBuildableSourceUploadError,
            upload.queue_root.acceptFromQueue, 'announce@ubuntu.com')
        self.assertEqual(
            str(error),
            "Cannot build any of the architectures requested: m68k")

        # 'biscuit_1.0-2' building on i386 get accepted and published.
        packager.buildVersion('1.0-2', suite=self.breezy.name, arch="i386")
        packager.buildSource()
        biscuit_pub = packager.uploadSourceVersion('1.0-2')
        self.assertEqual(biscuit_pub.status, PackagePublishingStatus.PENDING)

        # A auto-accepted version building only in hppa, which also doesn't
        # exist in breezy gets rejected yet in upload time (meaning, the
        # uploader will receive a rejection email).
        packager.buildVersion('1.0-3', suite=self.breezy.name, arch="m68k")
        packager.buildSource()
        upload = packager.uploadSourceVersion('1.0-3', auto_accept=False)

        error = self.assertRaisesAndReturnError(
            NonBuildableSourceUploadError,
            upload.storeObjectsInDatabase)
        self.assertEqual(
            str(error),
            "Cannot build any of the architectures requested: m68k")

    def testPackageUploadPermissions(self):
        """Test package-specific upload permissions.
        
        Someone who has upload permissions to a component, but also
        has permission to a specific package in a different component
        should be able to upload that package. (Bug #250618)
        """
        self.setupBreezy()
        # Remove our favourite uploader from the team that has
        # permissions to all components at upload time.
        uploader = getUtility(IPersonSet).getByName('name16')
        distro_team = getUtility(IPersonSet).getByName('ubuntu-team')
        uploader.leave(distro_team)

        # Now give name16 specific permissions to "restricted" only.
        restricted = getUtility(IComponentSet)["restricted"]
        ArchivePermission(
            archive=self.ubuntu.main_archive,
            permission=ArchivePermissionType.UPLOAD, person=uploader,
            component=restricted)

        uploadprocessor = UploadProcessor(
            self.options, self.layer.txn, self.log)

        # Upload the first version and accept it to make it known in
        # Ubuntu.  The uploader has rights to upload NEW packages to
        # components that he does not have direct rights to.
        upload_dir = self.queueUpload("bar_1.0-1")
        self.processUpload(uploadprocessor, upload_dir)
        bar_source_pub = self._publishPackage('bar', '1.0-1')
        # Clear out emails generated during upload.
        ignore = pop_notifications()

        # Now upload the next version.
        upload_dir = self.queueUpload("bar_1.0-2")
        self.processUpload(uploadprocessor, upload_dir)

        # Make sure it failed.
        self.assertEqual(
            uploadprocessor.last_processed_upload.rejection_message,
            u"Signer is not permitted to upload to the component 'universe'"
                " of file 'bar_1.0-2.dsc'.")

        # Now add permission to upload "bar" for name16.
        bar_package = getUtility(ISourcePackageNameSet).queryByName("bar")
        ArchivePermission(
            archive=self.ubuntu.main_archive,
            permission=ArchivePermissionType.UPLOAD, person=uploader,
            sourcepackagename=bar_package)

        # Upload the package again.
        self.processUpload(uploadprocessor, upload_dir)

        # Check that it worked,
        status = uploadprocessor.last_processed_upload.queue_root.status
        self.assertEqual(
            status, PackageUploadStatus.DONE,
<<<<<<< HEAD
            "Expected NEW status, got %s" % removeSecurityProxy(status))
=======
            "Expected NEW status, got %s" % status.value)
>>>>>>> 48477a44


def test_suite():
    return unittest.TestLoader().loadTestsFromName(__name__)

<|MERGE_RESOLUTION|>--- conflicted
+++ resolved
@@ -1010,11 +1010,7 @@
         status = uploadprocessor.last_processed_upload.queue_root.status
         self.assertEqual(
             status, PackageUploadStatus.DONE,
-<<<<<<< HEAD
-            "Expected NEW status, got %s" % removeSecurityProxy(status))
-=======
             "Expected NEW status, got %s" % status.value)
->>>>>>> 48477a44
 
 
 def test_suite():
