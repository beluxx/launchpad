--- conflicted
+++ resolved
@@ -69,12 +69,6 @@
     <include file="potmsgset.zcml" />
     <include file="potranslation.zcml" />
     <include file="scriptactivity.zcml" />
-<<<<<<< HEAD
-    <include file="shipit.zcml" />
-=======
-    <include file="sourcepackagepublishinghistory.zcml" />
-    <include file="sourcepackagerelease.zcml" />
->>>>>>> 35ca4b4c
     <include file="specification.zcml" />
     <include file="specificationbranch.zcml" />
     <include file="specificationdependency.zcml" />
