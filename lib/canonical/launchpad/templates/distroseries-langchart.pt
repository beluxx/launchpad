--- conflicted
+++ resolved
@@ -4,20 +4,6 @@
   xmlns:i18n="http://xml.zope.org/namespaces/i18n"
   omit-tag="">
 
-<<<<<<< HEAD
-  <metal:admin  tal:condition="context/required:launchpad.Admin">
-    <p tal:condition="context/hide_all_translations" class="visibility-notice">
-      <strong>Translations for this series are currently hidden.</strong>
-    </p>
-  </metal:admin>
-  <metal:not-admin tal:condition="not:context/required:launchpad.Admin">
-    <!--
-      If translations are hidden, trigger exception that takes us straight
-      to the "translations for this series are not available" page.
-    -->
-    <metal:check-available tal:omit-tag="context/checkTranslationsViewable" />
-  </metal:not-admin>
-=======
   <p tal:condition="context/hide_all_translations" class="visibility-notice">
     <strong>Translations for this series are currently hidden.</strong>
 
@@ -25,7 +11,6 @@
     <metal:check-available tal:omit-tag="view/checkTranslationsViewable" />
   </p>
 
->>>>>>> 04dfed0a
 
   <table class="sortable listing" width="100%" id="languagestats">
     <thead>
