# Copyright 2004-2007 Canonical Ltd.  All rights reserved.

__metaclass__ = type
__all__ = [
    'POFile',
    'DummyPOFile',
    'POFileSet',
    'POFileTranslator',
    ]

import StringIO
import logging
from zope.interface import implements
from zope.component import getUtility
from urllib2 import URLError
from sqlobject import (
    ForeignKey, IntCol, StringCol, BoolCol, SQLObjectNotFound, SQLMultipleJoin
    )

from canonical.config import config
from canonical.database.sqlbase import (
    SQLBase, flush_database_updates, quote, sqlvalues)
from canonical.database.datetimecol import UtcDateTimeCol
from canonical.database.constants import UTC_NOW
from canonical.lp.dbschema import (
    RosettaImportStatus, TranslationPermission, TranslationValidationStatus)
from canonical.launchpad import helpers
from canonical.launchpad.mail import simple_sendmail
from canonical.launchpad.mailnotification import MailWrapper
from canonical.launchpad.interfaces import (
    ILaunchpadCelebrities, ILibraryFileAliasSet, IPersonSet, IPOFile,
    IPOFileSet, IPOFileTranslator, IPOSubmissionSet, IPOTemplateExporter,
    ITranslationImporter, NotExportedFromLaunchpad, NotFoundError,
    OldTranslationImported, TranslationFormatSyntaxError,
    TranslationFormatInvalidInputError, UnknownTranslationRevisionDate,
    ZeroLengthPOExportError)
from canonical.launchpad.database.pomsgid import POMsgID
from canonical.launchpad.database.pomsgset import (DummyPOMsgSet, POMsgSet)
from canonical.launchpad.database.potmsgset import POTMsgSet
from canonical.launchpad.database.posubmission import POSubmission
from canonical.launchpad.database.translationimportqueue import (
    TranslationImportQueueEntry)

from canonical.launchpad.webapp import canonical_url

from canonical.launchpad.components.rosettastats import RosettaStats
from canonical.launchpad.translationformat import POHeader
from canonical.librarian.interfaces import (
    ILibrarianClient, UploadFailed)


def _check_translation_perms(permission, translators, person):
    """Return True or False dependening on whether the person is part of the
    right group of translators, and the permission on the relevant project,
    product or distribution.

    :param permission: The kind of TranslationPermission.
    :param translators: The list of official translators for the
        product/project/distribution.
    :param person: The person that we want to check if has translation
        permissions.
    """
    # Let's determine if the person is part of a designated translation team
    is_designated_translator = False
    # XXX sabdfl 2005-05-25:
    # This code could be improved when we have implemented CrowdControl.
    for translator in translators:
        if person.inTeam(translator):
            is_designated_translator = True
            break

    # have a look at the applicable permission policy
    if permission == TranslationPermission.OPEN:
        # if the translation policy is "open", then yes, anybody is an
        # editor of any translation
        return True
    elif permission == TranslationPermission.STRUCTURED:
        # in the case of a STRUCTURED permission, designated translators
        # can edit, unless there are no translators, in which case
        # anybody can translate
        if len(translators) > 0:
            # when there are designated translators, only they can edit
            if is_designated_translator is True:
                return True
        else:
            # since there are no translators, anyone can edit
            return True
    elif permission in (TranslationPermission.RESTRICTED,
                        TranslationPermission.CLOSED):
        # if the translation policy is "restricted" or "closed", then check if
        # the person is in the set of translators
        if is_designated_translator:
            return True
    else:
        raise NotImplementedError('Unknown permission %s' % permission.name)

    # ok, thats all we can check, and so we must assume the answer is no
    return False


def _can_edit_translations(pofile, person):
    """Say if a person is able to edit existing translations.

    Return True or False indicating whether the person is allowed
    to edit these translations.

    Admins and Rosetta experts are always able to edit any translation.
    If the IPOFile is for an IProductSeries, the owner of the IProduct has
    also permissions.
    Any other mortal will have rights depending on if he/she is on the right
    translation team for the given IPOFile.translationpermission and the
    language associated with this IPOFile.
    """
    # If the person is None, then they cannot edit
    if person is None:
        return False

    # XXX Carlos Perello Marin 2006-02-07 bug=4814: 
    # We should not check the permissions here but use the standard
    # security system.

    # XXX Carlos Perello Marin 2006-02-08 bug=30789: 
    # The check person.id == rosetta_experts.id must be removed as soon as
    # the is closed.

    # Rosetta experts and admins can always edit translations.
    admins = getUtility(ILaunchpadCelebrities).admin
    rosetta_experts = getUtility(ILaunchpadCelebrities).rosetta_expert
    if (person.inTeam(admins) or person.inTeam(rosetta_experts) or
        person.id == rosetta_experts.id):
        return True

    # The owner of the product is also able to edit translations.
    if pofile.potemplate.productseries is not None:
        product = pofile.potemplate.productseries.product
        if person.inTeam(product.owner):
            return True

    # Finally, check whether the user is member of the translation team or
    # owner for the given PO file.
    translators = [t.translator for t in pofile.translators]
    return _check_translation_perms(
        pofile.translationpermission,
        translators,
        person) or person.inTeam(pofile.owner)

def _can_add_suggestions(pofile, person):
    """Whether a person is able to add suggestions.

    Any user that can edit translations can add suggestions, the others will
    be able to add suggestions only if the permission is not CLOSED.
    """
    return (_can_edit_translations(pofile, person) or
            pofile.translationpermission <> TranslationPermission.CLOSED)


class POFileMixIn(RosettaStats):
    """Base class for `POFile` and `DummyPOFile`.

    Provides machinery for retrieving `POMsgSet`s and populating their
    submissions caches.  That machinery is needed even for `DummyPOFile`s.
    """

    def getMsgSetsForPOTMsgSets(self, potmsgsets):
        """See `IPOFile`."""
        if potmsgsets is None:
            return {}
        potmsgsets = list(potmsgsets)
        if not potmsgsets:
            return {}

        # Retrieve existing POMsgSets matching potmsgsets (one each).
        ids_as_sql = ','.join(
            quote(potmsgset) for potmsgset in potmsgsets)
        existing_msgsets = []
        if self.id is not None:
            existing_msgsets = POMsgSet.select(
                "potmsgset in (%s) AND pofile = %s"
                % (ids_as_sql, quote(self)))

        result = dict((pomsgset.potmsgset, pomsgset)
                      for pomsgset in existing_msgsets)

        dummies = {}
        language_code = self.language.code
        variant = self.variant
        for potmsgset in potmsgsets:
            if not potmsgset in result:
                dummy = potmsgset.getDummyPOMsgSet(language_code, variant)
                dummies[potmsgset] = dummy

        cache = getUtility(IPOSubmissionSet).getSubmissionsFor(
            result.values(), dummies.values())

        result.update(dummies)

        for pomsgset in result.values():
            pomsgset.initializeSubmissionsCaches(cache[pomsgset])

        return result

<<<<<<< HEAD
    def _getRelatedSubmissions(self, stored_pomsgsets, dummy_pomsgsets):
        """Find all POSubmissions that the listed POMsgSets may want to cache.

        Result is a dict mapping each of these POMsgSets to a list of all
        POSubmissions that are relevant to it.  Each of the lists is in
        newest-to-oldest order.

        :param stored_pomsgsets: List of pomsgsets that are already present in
            the database, and whose in-memory caches are to be populated.
        :param dummy_pomsgsets: List of pomsgsets that have not yet been
            stored in the database, and whose in-memory caches are to be
            populated.
        """
        all_pomsgsets = stored_pomsgsets + dummy_pomsgsets

        # We'll be mapping each POMsgSet from all_pomsgsets to a list of
        # submissions that may be relevant to it in some way, and that it will
        # wish to cache.
        result = dict((msgset, []) for msgset in all_pomsgsets)
        if not all_pomsgsets:
            return result

        # For each primemsgid we see, remember which of our input msgsets were
        # looking for suggestions on that primemsgid.
        takers_for_primemsgid = dict(
            (msgset.potmsgset.primemsgid_ID, [])
            for msgset in all_pomsgsets)
        for pomsgset in all_pomsgsets:
            primemsgid = pomsgset.potmsgset.primemsgid_ID
            takers_for_primemsgid[primemsgid].append(pomsgset)

        # We work in three steps:
        #
        # 1. Retrieve from the database all ids of POSubmissions that might be
        # relevant to our msgsets, and the primemsgids of their potmsgsets
        # which will be essential to step 3.
        #
        # 2. Load all relevant submissions from the database.
        #
        # 3. Sort out which submissions are relevant to which pomsgsets from
        # our parameters stored_pomsgsets and dummy_pomsgsets.  This depends
        # on knowing the primemsgids of the potmsgsets they are attached to,
        # but we don't want to retrieve all those potmsgsets just to get that
        # information.

        # XXX: JeroenVermeulen 2007-06-11: In theory we should be able to fold
        # step 2 into step 1, so we have only a single query.  But how do we
        # get SQLObject to return not just POSubmissions but also one extra
        # column from the join?
        parameters = sqlvalues(language=self.language,
            wanted_primemsgids=takers_for_primemsgid.keys())

        parameters['ids'] = 'false'
        if stored_pomsgsets:
            ids_list = ','.join(
                [quote(pomsgset) for pomsgset in stored_pomsgsets])
            parameters['ids'] = 'POMsgSet.id IN (%s)' % ids_list


        # Step 1.
        # Find ids of all POSubmissions that might be relevant (either as
        # suggestions for our all_pomsgsets or because they're already
        # attached to our stored_pomsgsets) plus their potmsgsets'
        # primemsgids.
        # Note that a suggestion coming from a fuzzy pomsgset isn't relevant
        # as a suggestion, but if it happens to be attached to a msgset from
        # stored_pomsgsets, it will still be relevant to that msgset.

        query = """
            SELECT DISTINCT POSubmission.id, POTMsgSet.primemsgid
            FROM POSubmission
            JOIN POMsgSet ON POSubmission.pomsgset = POMsgSet.id
            JOIN POTMsgSet ON POMsgSet.potmsgset = POTMsgSet.id
            JOIN POFile ON POMsgSet.pofile = POFile.id
            WHERE
                (%(ids)s OR NOT POMsgSet.isfuzzy) AND
                POFile.language = %(language)s AND
                POTMsgSet.primemsgid IN %(wanted_primemsgids)s
            """ % parameters
        cur = cursor()

        cur.execute(query)
        available = dict(cur.fetchall())
        if not available:
            return result

        # Step 2.
        # Load all relevant POSubmissions from the database.  We'll keep these
        # in newest-to-oldest order, because that's the way the POMsgSet's
        # cache likes them.
        relevant_submissions = POSubmission.select(
            "id IN %s" % sqlvalues(available.keys()), orderBy="-datecreated")

        # Step 3.
        # Figure out which of all_pomsgsets each submission is relevant to,
        # and return our mapping from all_pomsgset to various subsets of
        # load_submissions.
        pomsgset_ids = set(stored_pomsgsets)
        for submission in relevant_submissions:
            # There is a bit of special treatment for POSubmissions belonging
            # to fuzzy POMsgSets, since we don't accept those as suggestions.
            # Step 1 doesn't retrieve such POSubmissions as suggestions, but
            # it does retrieve whatever POSubmissions are directly attached to
            # stored_pomsgsets, regardless of fuzziness.
            # That means that if we retrieve a submission for a fuzzy
            # POMsgSet, it must be because that POMsgSet is one of the
            # stored_pomsgsets.
            # We can't just check submission.pomsgset.isfuzzy right away
            # because that might cause submission.pomsgset to be fetched from
            # database.  We've seen that add up to over a thousand retrievals
            # on some requests.
            # Instead, we start out by comparing the foreign-key value for
            # submission.pomsgset to the list of stored_pomsgsets.  If, and
            # only if, it is listed there, we also need to check it for
            # fuzziness.  And in that case we'll also know that
            # submission.pomsgset has already been fetched so we're not
            # triggering a new database query.
            owner_id = submission.pomsgsetID
            primemsgid = available[submission.id]
            assert (owner_id is not None,
                    "POSubmission %d has no POMsgSet." % submission.id)

            if owner_id in pomsgset_ids and submission.pomsgset.isfuzzy:
                # This is a POMsgSet that we've fetched (so we can access it
                # without causing an additional database fetch) and it turns
                # out to be fuzzy.  That implies that none of our pomsgsets
                # are expecting it as a useful suggestion, though we do need
                # to include it in the cacheable data for the POMsgSet it is
                # attached to.
                attached_msgset = submission.pomsgset
                assert (attached_msgset in takers_for_primemsgid[primemsgid],
                        "Fuzzy POMsgSet submission %d retrieved for no "
                        "apparent purpose." % submission.id)
                assert (attached_msgset in result,
                        "Fetched submission %d of unexpected, fuzzy "
                        "POMsgSet %d."
                        % (submission.id, submission.pomsgset.id))
                result[attached_msgset].append(submission)
            else:
                # Any other POSubmission we see here has to be non-fuzzy, and
                # so it's relevant to any POMsgSets that refer to the same
                # primemsgid, including the POMsgSet it itself is attached to.
                for recipient in takers_for_primemsgid[primemsgid]:
                    result[recipient].append(submission)

        return result

=======
>>>>>>> 82eb6a59

class POFile(SQLBase, POFileMixIn):
    implements(IPOFile)

    _table = 'POFile'

    potemplate = ForeignKey(foreignKey='POTemplate',
                            dbName='potemplate',
                            notNull=True)
    language = ForeignKey(foreignKey='Language',
                          dbName='language',
                          notNull=True)
    description = StringCol(dbName='description',
                            notNull=False,
                            default=None)
    topcomment = StringCol(dbName='topcomment',
                           notNull=False,
                           default=None)
    header = StringCol(dbName='header',
                       notNull=False,
                       default=None)
    fuzzyheader = BoolCol(dbName='fuzzyheader',
                          notNull=True)
    lasttranslator = ForeignKey(foreignKey='Person',
                                dbName='lasttranslator',
                                notNull=False,
                                default=None)
    license = IntCol(dbName='license',
                     notNull=False,
                     default=None)
    currentcount = IntCol(dbName='currentcount',
                          notNull=True,
                          default=0)
    updatescount = IntCol(dbName='updatescount',
                          notNull=True,
                          default=0)
    rosettacount = IntCol(dbName='rosettacount',
                          notNull=True,
                          default=0)
    unreviewed_count = IntCol(dbName='unreviewed_count',
                              notNull=True,
                              default=0)
    lastparsed = UtcDateTimeCol(dbName='lastparsed',
                                notNull=False,
                                default=None)
    owner = ForeignKey(foreignKey='Person',
                       dbName='owner',
                       notNull=True)
    variant = StringCol(dbName='variant',
                        notNull=False,
                        default=None)
    path = StringCol(dbName='path',
                     notNull=True)
    exportfile = ForeignKey(foreignKey='LibraryFileAlias',
                            dbName='exportfile',
                            notNull=False,
                            default=None)
    exporttime = UtcDateTimeCol(dbName='exporttime',
                                notNull=False,
                                default=None)
    datecreated = UtcDateTimeCol(notNull=True, default=UTC_NOW)

    last_touched_pomsgset = ForeignKey(
        foreignKey='POMsgSet', dbName='last_touched_pomsgset',
        notNull=False, default=None)

    from_sourcepackagename = ForeignKey(foreignKey='SourcePackageName',
        dbName='from_sourcepackagename', notNull=False, default=None)

    # joins
    pomsgsets = SQLMultipleJoin('POMsgSet', joinColumn='pofile')

    @property
    def title(self):
        """See `IPOFile`."""
        title = '%s translation of %s' % (
            self.language.displayname, self.potemplate.displayname)
        return title

    @property
    def translators(self):
        """See `IPOFile`."""
        translators = set()
        for group in self.potemplate.translationgroups:
            translator = group.query_translator(self.language)
            if translator is not None:
                translators.add(translator)
        return sorted(list(translators), key=lambda x: x.translator.name)

    @property
    def translationpermission(self):
        """See `IPOFile`."""
        return self.potemplate.translationpermission

    @property
    def contributors(self):
        """See `IPOFile`."""
        return getUtility(IPersonSet).getPOFileContributors(self)

    def prepareTranslationCredits(self, potmsgset):
        """See `IPOFile`."""
        msgid = potmsgset.singular_text
        assert potmsgset.is_translation_credit, (
            "Calling prepareTranslationCredits on a message with "
            "msgid '%s'." % msgid)
        text = potmsgset.translationsForLanguage(self.language.code)[0]
        if (msgid == u'_: EMAIL OF TRANSLATORS\nYour emails'):
            emails = []
            if text is not None:
                emails.append(text)

            for contributor in self.contributors:
                preferred_email = contributor.preferredemail
                if (contributor.hide_email_addresses or
                    preferred_email is None):
                    emails.append('')
                else:
                    emails.append(preferred_email.email)
            return u','.join(emails)
        elif (msgid == u'_: NAME OF TRANSLATORS\nYour names'):
            names = []
            if text is not None:
                names.append(text)
            names.extend([
                contributor.displayname
                for contributor in self.contributors])
            return u','.join(names)
        elif (msgid in [u'translation-credits',
                        u'translator-credits',
                        u'translator_credits']):
            if len(list(self.contributors)):
                if text is None:
                    text = u''
                else:
                    text += u'\n\n'

                text += 'Launchpad Contributions:'
                for contributor in self.contributors:
                    text += ("\n  %s <%s>" %
                             (contributor.displayname,
                              canonical_url(contributor)))
            return text
        else:
            raise AssertionError(
                "Calling prepareTranslationCredits on a message with "
                "msgid '%s'." % (msgid))

    def canEditTranslations(self, person):
        """See `IPOFile`."""
        return _can_edit_translations(self, person)

    def canAddSuggestions(self, person):
        """See IPOFile."""
        return _can_add_suggestions(self, person)

    def currentMessageSets(self):
        return POMsgSet.select(
            'POMsgSet.pofile = %d AND POMsgSet.sequence > 0' % self.id,
            orderBy='sequence')

    def translated(self):
        """See `IPOFile`."""
        return iter(POMsgSet.select('''
            POMsgSet.pofile = %d AND
            POMsgSet.iscomplete=TRUE AND
            POMsgSet.potmsgset = POTMsgSet.id AND
            POTMsgSet.sequence > 0''' % self.id,
            clauseTables = ['POMsgSet']
            ))

    def untranslated(self):
        """See `IPOFile`."""
        raise NotImplementedError

    def __iter__(self):
        """See `IPOFile`."""
        return iter(self.currentMessageSets())

    def getPOMsgSetFromPOTMsgSet(self, potmsgset, only_current=False):
        """See `IPOFile`."""
        if potmsgset is None or (only_current and potmsgset.sequence <= 0):
            # There is no IPOTMsgSet for this id.
            return None

        return POMsgSet.selectOneBy(
            potmsgset=potmsgset, pofile=self)

    def getPOMsgSet(self, key, only_current=False, context=None):
        """See `IPOFile`."""
        query = 'potemplate = %d' % self.potemplate.id
        if only_current:
            query += ' AND sequence > 0'

        if not isinstance(key, unicode):
            raise AssertionError(
                "Can't index with type %s. (Must be unicode or POTMsgSet.)"
                % type(key))

        # Find a message ID with the given text.
        try:
            pomsgid = POMsgID.byMsgid(key)
        except SQLObjectNotFound:
            return None

        # Find a message set with the given message ID.

        if context is not None:
            query += ' AND context=%s' % sqlvalues(context)
        else:
            query += ' AND context IS NULL'

        potmsgset = POTMsgSet.selectOne(query +
            (' AND primemsgid = %s' % sqlvalues(pomsgid)))

        if potmsgset is None:
            # There is no IPOTMsgSet for this id.
            return None

        result = POMsgSet.selectOneBy(potmsgset=potmsgset, pofile=self)

        # Check that language has been initialized correctly.
        # XXX: JeroenVermeulen 2007-07-03, until language column in database
        # is initialized, accept null values here.
        has_language = (result is not None and result.language is not None)
        if has_language and result.language != self.language:
            raise AssertionError(
                "POFile in language %d contains POMsgSet in language %d"
                % (self.language, result.language))

        return result

    def __getitem__(self, msgid_text):
        """See `IPOFile`."""
        pomsgset = self.getPOMsgSet(msgid_text, only_current=True)
        if pomsgset is None:
            raise NotFoundError(msgid_text)
        else:
            return pomsgset

    def getPOMsgSetsNotInTemplate(self):
        """See `IPOFile`."""
        return iter(POMsgSet.select('''
            POMsgSet.pofile = %d AND
            POMsgSet.potmsgset = POTMsgSet.id AND
            POMsgSet.sequence <> 0 AND
            POTMsgSet.sequence = 0''' % self.id,
            orderBy='sequence',
            clauseTables = ['POTMsgSet']))

    def getPOTMsgSetTranslated(self, slice=None):
        """See `IPOFile`."""
        # A POT set is translated only if the PO message set has
        # POMsgSet.iscomplete = TRUE.
        results = POTMsgSet.select('''
            POTMsgSet.potemplate = %s AND
            POTMsgSet.sequence > 0 AND
            POMsgSet.potmsgset = POTMsgSet.id AND
            POMsgSet.pofile = %s AND
            POMsgSet.isfuzzy = FALSE AND
            POMsgSet.iscomplete = TRUE
            ''' % sqlvalues(self.potemplate.id, self.id),
            clauseTables=['POMsgSet'],
            orderBy='POTMsgSet.sequence')

        if slice is not None:
            results = results[slice]

        return results

    def getPOTMsgSetFuzzy(self, slice=None):
        """See `IPOFile`."""
        results = POTMsgSet.select('''
            POTMsgSet.potemplate = %s AND
            POTMsgSet.sequence > 0 AND
            POMsgSet.potmsgset = POTMsgSet.id AND
            POMsgSet.pofile = %s AND
            POMsgSet.isfuzzy = TRUE
            ''' % sqlvalues(self.potemplate.id, self.id),
            clauseTables=['POMsgSet'],
            orderBy='POTmsgSet.sequence')

        if slice is not None:
            results = results[slice]

        return results

    def getPOTMsgSetUntranslated(self, slice=None):
        """See `IPOFile`."""
        # A POT set is not translated if the PO message set have
        # POMsgSet.iscomplete = FALSE or we don't have such POMsgSet.
        #
        # Use a subselect to allow the LEFT OUTER JOIN
        query = """POTMsgSet.id IN (
            SELECT POTMsgSet.id
            FROM POTMsgSet
            LEFT OUTER JOIN POMsgSet ON
                POTMsgSet.id = POMsgSet.potmsgset AND
                POMsgSet.pofile = %s
            WHERE
                 ((POMsgSet.isfuzzy = FALSE AND POMsgSet.iscomplete = FALSE) OR
                  POMsgSet.id IS NULL) AND
                 POTMsgSet.sequence > 0 AND
                 POTMsgSet.potemplate = %s
            ORDER BY POTMsgSet.sequence)""" % sqlvalues(self.id, self.potemplate.id)
        results = POTMsgSet.select(query, orderBy='POTMsgSet.sequence')

        if slice is not None:
            results = results[slice]

        return results

    def getPOTMsgSetWithNewSuggestions(self):
        """See `IPOFile`."""
        # A POT set has "new" suggestions if there is a POMsgSet with
        # submissions after active translation was reviewed
        results = POTMsgSet.select('''
            POTMsgSet.potemplate = %s AND
            POTMsgSet.sequence > 0 AND
            POMsgSet.potmsgset = POTMsgSet.id AND
            POMsgSet.pofile = %s AND
            POSubmission.pomsgset = POMsgSet.id AND
            (POSubmission.datecreated > POMsgSet.date_reviewed OR
             (POMsgSet.date_reviewed IS NULL AND
              POSubmission.active IS NOT TRUE))
            ''' % sqlvalues(self.potemplate, self),
            clauseTables=['POMsgSet', 'POSubmission'],
            orderBy='POTmsgSet.sequence',
            distinct=True)

        return results

    def getPOTMsgSetChangedInLaunchpad(self):
        """See `IPOFile`."""
        # POT set has been changed in Launchpad if it contains active
        # translation which didn't come from a published package
        # (iow, it's different from a published translation: this only
        # lists translations which have actually changed in LP, not
        # translations which are 'new' and only exist in LP).
        results = POTMsgSet.select('''POTMsgSet.id IN (
            SELECT POTMsgSet.id
            FROM POTMsgSet
            LEFT OUTER JOIN POMsgSet ON
                POTMsgSet.id = POMsgSet.potmsgset AND
                POMsgSet.pofile = %s
            LEFT OUTER JOIN POSubmission ps1 ON
                ps1.pomsgset = POMsgSet.id
            LEFT OUTER JOIN POSubmission ps2 ON
                ps2.pomsgset = ps1.pomsgset AND
                ps2.pluralform = ps1.pluralform AND
                ps2.id != ps1.id
            WHERE
                ps1.published IS TRUE AND
                ps2.active IS TRUE AND
                POTMsgSet.sequence > 0 AND
                POTMsgSet.potemplate = %s)
            ''' % sqlvalues(self, self.potemplate),
            orderBy='POTmsgSet.sequence')

        return results

    def getPOTMsgSetWithErrors(self, slice=None):
        """See `IPOFile`."""
        results = POTMsgSet.select('''
            POTMsgSet.potemplate = %s AND
            POTMsgSet.sequence > 0 AND
            POMsgSet.potmsgset = POTMsgSet.id AND
            POMsgSet.pofile = %s AND
            POSubmission.pomsgset = POMsgSet.id AND
            POSubmission.published IS TRUE AND
            POSubmission.pluralform = 0 AND
            POSubmission.validationstatus <> %s
            ''' % sqlvalues(self.potemplate.id, self.id,
                            TranslationValidationStatus.OK),
            clauseTables=['POMsgSet', 'POSubmission'],
            orderBy='POTmsgSet.sequence')

        if slice is not None:
            results = results[slice]

        return results

    def hasMessageID(self, messageID):
        """See `IPOFile`."""
        results = POMsgSet.select('''
            POMsgSet.pofile = %d AND
            POMsgSet.potmsgset = POTMsgSet.id AND
            POTMsgSet.primemsgid = %d''' % (self.id, messageID.id))
        return results.count() > 0

    def messageCount(self):
        """See `IRosettaStats`."""
        return self.potemplate.messageCount()

    def currentCount(self, language=None):
        """See `IRosettaStats`."""
        return self.currentcount

    def updatesCount(self, language=None):
        """See `IRosettaStats`."""
        return self.updatescount

    def rosettaCount(self, language=None):
        """See `IRosettaStats`."""
        return self.rosettacount

    def unreviewedCount(self):
        """See `IRosettaStats`."""
        return self.unreviewed_count

    @property
    def fuzzy_count(self):
        """See `IPOFile`."""
        return POMsgSet.select("""
            pofile = %s AND
            isfuzzy IS TRUE AND
            sequence > 0
            """ % sqlvalues(self.id)).count()

    def expireAllMessages(self):
        """See `IPOFile`."""
        for msgset in self.currentMessageSets():
            msgset.sequence = 0

    def updateStatistics(self, tested=False):
        """See `IPOFile`."""
        # make sure all the data is in the db
        flush_database_updates()
        current = POMsgSet.select('''
            POMsgSet.pofile = %d AND
            POMsgSet.sequence > 0 AND
            POMsgSet.publishedfuzzy = FALSE AND
            POMsgSet.publishedcomplete = TRUE AND
            POMsgSet.potmsgset = POTMsgSet.id AND
            POTMsgSet.sequence > 0
            ''' % self.id, clauseTables=['POTMsgSet']).count()

        updates = POMsgSet.select('''
            POMsgSet.pofile = %s AND
            POMsgSet.sequence > 0 AND
            POMsgSet.isfuzzy = FALSE AND
            POMsgSet.iscomplete = TRUE AND
            POMsgSet.publishedfuzzy = FALSE AND
            POMsgSet.publishedcomplete = TRUE AND
            POMsgSet.isupdated = TRUE AND
            POMsgSet.potmsgset = POTMsgSet.id AND
            POTMsgSet.sequence > 0
            ''' % sqlvalues(self.id),
            clauseTables=['POTMsgSet']).count()

        if tested:
            updates_from_first_principles = POMsgSet.select('''
                POMsgSet.pofile = %s AND
                POMsgSet.sequence > 0 AND
                POMsgSet.isfuzzy = FALSE AND
                POMsgSet.iscomplete = TRUE AND
                POMsgSet.publishedfuzzy = FALSE AND
                POMsgSet.publishedcomplete = TRUE AND
                POMsgSet.potmsgset = POTMsgSet.id AND
                POTMsgSet.sequence > 0 AND
                active_submission.pomsgset = POMsgSet.id AND
                active_submission.active IS TRUE AND
                published_submission.pomsgset = POMsgSet.id AND
                published_submission.published IS TRUE AND
                active_submission.pluralform = published_submission.pluralform
                AND
                active_submission.datecreated > published_submission.datecreated
                ''' % sqlvalues(self.id),
                clauseTables=['POTMsgSet',
                              'POSubmission AS active_submission',
                              'POSubmission AS published_submission']).count()
            if updates != updates_from_first_principles:
                raise AssertionError('Failure in update statistics.')

        rosetta = POMsgSet.select('''
            POMsgSet.pofile = %d AND
            POMsgSet.isfuzzy = FALSE AND
            POMsgSet.iscomplete = TRUE AND
            ( POMsgSet.sequence < 1 OR
              POMsgSet.publishedcomplete = FALSE OR
              POMsgSet.publishedfuzzy=TRUE ) AND
            POMsgSet.potmsgset = POTMsgSet.id AND
            POTMsgSet.sequence > 0
            ''' % self.id,
            clauseTables=['POTMsgSet']).count()

        unreviewed = POMsgSet.select('''
            POMsgSet.pofile = %s AND
            POSubmission.pomsgset = POMsgSet.id AND
            (POSubmission.datecreated > POMsgSet.date_reviewed OR
             (POMsgSet.date_reviewed IS NULL AND
              POSubmission.active IS NOT TRUE))
            ''' % sqlvalues(self),
            clauseTables=['POSubmission']).count()

        self.currentcount = current
        self.updatescount = updates
        self.rosettacount = rosetta
        self.unreviewed_count = unreviewed
        return (current, updates, rosetta, unreviewed)

    def createMessageSetFromMessageSet(self, potmsgset):
        """See `IPOFile`."""
        pomsgset = POMsgSet(
            sequence=0,
            pofile=self,
            iscomplete=False,
            publishedcomplete=False,
            obsolete=False,
            isfuzzy=False,
            publishedfuzzy=False,
            potmsgset=potmsgset,
            language=self.language)
        return pomsgset

    def updateHeader(self, new_header):
        """See `IPOFile`."""
        if not new_header:
            return

        # check that the plural forms info is valid
        new_plural_form = new_header.get('Plural-Forms', None)
        if new_plural_form is None:
            # The new header does not have plural form information.
            # Parse the old header.
            old_header = POHeader(msgstr=self.header)
            # The POHeader needs to know is ready to be used.
            old_header.updateDict()
            old_plural_form = old_header.get('Plural-Forms', None)
            if old_plural_form is not None:
                # First attempt: use the plural-forms header that is already
                # in the database, if it exists.
                new_header['Plural-Forms'] = old_header['Plural-Forms']
            elif self.language.pluralforms is not None:
                # Second attempt: get the default value for plural-forms from
                # the language table.
                new_header['Plural-Forms'] = self.language.pluralforms
            else:
                # we absolutely don't know it; only complain if
                # a plural translation is present
                # XXX Carlos Perello Marin 2005-06-15 bugs=1186: 
                # We should implement this bug instead of
                # set it to this default value...
                new_header['Plural-Forms'] = 1
        # XXX sabdfl 2005-05-27 should we also differentiate between
        # washeaderfuzzy and isheaderfuzzy?
        self.topcomment = new_header.comment
        self.header = new_header.msgstr
        self.fuzzyheader = 'fuzzy' in new_header.flags

    def isPORevisionDateOlder(self, header):
        """See `IPOFile`."""
        old_header = POHeader(msgstr=self.header)
        old_header.updateDict()

        # Get the old and new PO-Revision-Date entries as datetime objects.
        try:
            old_date = old_header.getTranslationRevisionDate()
        except UnknownTranslationRevisionDate:
            # If one of the headers, has a missing or wrong PO-Revision-Date,
            # then they cannot be compared, so we consider the new header to
            # be the most recent.
            return False
        try:
            new_date = header.getTranslationRevisionDate()
        except UnknownTranslationRevisionDate:
            # If one of the headers, has a missing or wrong PO-Revision-Date,
            # then they cannot be compared, so we consider the new header to
            # be the most recent.
            return False

        # Check whether or not the date is older.
        if old_date <= new_date:
            return False
        elif old_date > new_date:
            return True

    def getNextToImport(self):
        """See `IPOFile`."""
        flush_database_updates()
        return TranslationImportQueueEntry.selectFirstBy(
                pofile=self,
                status=RosettaImportStatus.APPROVED,
                orderBy='dateimported')

    def importFromQueue(self, logger=None):
        """See `IPOFile`."""
        librarian_client = getUtility(ILibrarianClient)

        entry_to_import = self.getNextToImport()

        if entry_to_import is None:
            # There is no new import waiting for being imported.
            return

        import_file = librarian_client.getFileByAlias(entry_to_import.content.id)

        # While importing a file, there are two kinds of errors:
        #
        # - Errors that prevent us to parse the file. That's a global error,
        #   is handled with exceptions and will not change any data other than
        #   the status of that file to note the fact that its import failed.
        #
        # - Errors in concrete messages included in the file to import. That's
        #   a more localised error that doesn't affect the whole file being
        #   imported. It allows us to accept other translations so we accept
        #   everything but the messages with errors. We handle it returning a
        #   list of faulty messages.
        import_rejected = False
        try:
            importer = getUtility(ITranslationImporter)
            errors = importer.importFile(entry_to_import, logger=logger)
        except NotExportedFromLaunchpad:
            # We got a file that was not exported from Rosetta as a non
            # published upload. We log it and select the email template.
            if logger:
                logger.warning(
                    'Error importing %s' % self.title, exc_info=1)
            template_mail = 'poimport-not-exported-from-rosetta.txt'
            import_rejected = True
        except (TranslationFormatSyntaxError,
                TranslationFormatInvalidInputError):
            # The import failed with a format error. We log it and select the
            # email template.
            if logger:
                logger.warning(
                    'Error importing %s' % self.title, exc_info=1)
            template_mail = 'poimport-syntax-error.txt'
            import_rejected = True
        except OldTranslationImported:
            # The attached file is older than the last imported one, we ignore
            # it. We also log this problem and select the email template.
            if logger:
                logger.warning('Got an old version for %s' % self.title)
            template_mail = 'poimport-got-old-version.txt'
            import_rejected = True

        flush_database_updates()

        # Prepare the mail notification.
        msgsets_imported = POMsgSet.select(
            'sequence > 0 AND pofile=%s' % (sqlvalues(self.id))).count()

        replacements = {
            'dateimport': entry_to_import.dateimported.strftime('%F %R%z'),
            'elapsedtime': entry_to_import.getElapsedTimeText(),
            'file_link': entry_to_import.content.http_url,
            'import_title': '%s translations for %s' % (
                self.language.displayname, self.potemplate.displayname),
            'importer': entry_to_import.importer.displayname,
            'language': self.language.displayname,
            'numberofmessages': msgsets_imported,
            'template': self.potemplate.displayname,
            }

        if import_rejected:
            # We got an error that prevented us to import any translation, we
            # need to notify the user.
            subject = 'Import problem - %s - %s' % (
                self.language.displayname, self.potemplate.displayname)
        elif len(errors):
            # There were some errors with translations.
            errorsdetails = ''
            for error in errors:
                pomsgset = error['pomsgset']
                pomessage = error['pomessage']
                error_message = error['error-message']
                errorsdetails = '%s%d.  [msg %d]\n"%s":\n\n%s\n\n' % (
                    errorsdetails,
                    pomsgset.potmsgset.sequence,
                    pomsgset.sequence,
                    error_message,
                    unicode(pomessage))

            replacements['numberoferrors'] = len(errors)
            replacements['errorsdetails'] = errorsdetails
            replacements['numberofcorrectmessages'] = (msgsets_imported -
                len(errors))

            template_mail = 'poimport-with-errors.txt'
            subject = 'Translation problems - %s - %s' % (
                self.language.displayname, self.potemplate.displayname)
        else:
            # The import was successful.
            template_mail = 'poimport-confirmation.txt'
            subject = 'Translation import - %s - %s' % (
                self.language.displayname, self.potemplate.displayname)

        # Send the email.
        template = helpers.get_email_template(template_mail)
        message = template % replacements

        fromaddress = config.rosetta.rosettaadmin.email

        toaddress = helpers.contactEmailAddresses(entry_to_import.importer)

        simple_sendmail(fromaddress,
            toaddress,
            subject,
            MailWrapper().format(message))

        if import_rejected:
            # There were no imports at all and the user needs to review that
            # file, we tag it as FAILED.
            entry_to_import.status = RosettaImportStatus.FAILED
            return

        # The import has been done, we mark it that way.
        entry_to_import.status = RosettaImportStatus.IMPORTED
        # And add karma to the importer if it's not imported automatically
        # (all automatic imports come from the rosetta expert user) and comes
        # from upstream.
        rosetta_expert = getUtility(ILaunchpadCelebrities).rosetta_expert
        if (entry_to_import.is_published and
            entry_to_import.importer.id != rosetta_expert.id):
            # The Rosetta Experts team should not get karma.
            entry_to_import.importer.assignKarma(
                'translationimportupstream',
                product=self.potemplate.product,
                distribution=self.potemplate.distribution,
                sourcepackagename=self.potemplate.sourcepackagename)

        # Now we update the statistics after this new import
        self.updateStatistics()

    def validExportCache(self):
        """See `IPOFile`."""
        if self.exportfile is None:
            return False

        if self.last_touched_pomsgset is None:
            # There are no translations at all, we invalidate the cache just
            # in case.
            return False

        return not self.last_touched_pomsgset.isNewerThan(self.exporttime)

    def updateExportCache(self, contents):
        """See `IPOFile`."""
        alias_set = getUtility(ILibraryFileAliasSet)

        if self.variant:
            filename = '%s@%s.po' % (
                self.language.code, self.variant.encode('UTF-8'))
        else:
            filename = '%s.po' % (self.language.code)

        size = len(contents)
        file = StringIO.StringIO(contents)


        # XXX CarlosPerelloMarin 2006-02-27: Added the debugID argument to
        # help us to debug bug #1887 on production. This will let us track
        # this librarian import so we can discover why sometimes, the fetch
        # of it fails.
        self.exportfile = alias_set.create(
            filename, size, file, 'application/x-po',
            debugID='pofile-id-%d' % self.id)

        # Note that UTC_NOW is resolved to the time at the beginning of the
        # transaction. This is significant because translations could be added
        # to the database while the export transaction is in progress, and the
        # export would not include those translations. However, we want to be
        # able to compare the export time to other datetime object within the
        # same transaction -- e.g. in a call to validExportCache(). This is
        # why we call .sync() -- it turns the UTC_NOW reference into an
        # equivalent datetime object.
        self.exporttime = UTC_NOW
        self.sync()

    def fetchExportCache(self):
        """Return the cached export file, if it exists, or None otherwise."""

        if self.exportfile is None:
            return None
        else:
            alias_set = getUtility(ILibraryFileAliasSet)
            return alias_set[self.exportfile.id].read()

    def uncachedExport(self, included_obsolete=True, force_utf8=False):
        """See `IPOFile`."""
        exporter = IPOTemplateExporter(self.potemplate)
        exporter.force_utf8 = force_utf8
        return exporter.export_pofile(
            self.language, self.variant, included_obsolete)

    def export(self, included_obsolete=True):
        """See `IPOFile`."""
        if self.validExportCache() and included_obsolete:
            # Only use the cache if the request includes obsolete messages,
            # without them, we always do a full export.
            try:
                return self.fetchExportCache()
            except LookupError:
                # XXX: Carlos Perello Marin 2006-02-24: LookupError is a
                # workaround for bug #1887. Something produces LookupError
                # exception and we don't know why. This will allow us to
                # provide an export in those cases.
                logging.error(
                    "Error fetching a cached file from librarian", exc_info=1)
            except URLError:
                # There is a problem getting a cached export from Librarian.
                # Log it and do a full export.
                logging.warning(
                    "Error fetching a cached file from librarian", exc_info=1)

        contents = self.uncachedExport()

        if len(contents) == 0:
            # The export is empty, this is completely broken.
            raise ZeroLengthPOExportError, "Exporting %s" % self.title

        if included_obsolete:
            # Update the cache if the request includes obsolete messages.
            try:
                self.updateExportCache(contents)
            except UploadFailed:
                # For some reason, we were not able to upload the exported
                # file in librarian, that's fine. It only means that next
                # time, we will do a full export again.
                logging.warning(
                    "Error uploading a cached file into librarian", exc_info=1)

        return contents

    def exportToFileHandle(self, filehandle, included_obsolete=True):
        """See `IPOFile`."""
        exporter = IPOTemplateExporter(self.potemplate)
        exporter.export_pofile_to_file(filehandle, self.language,
            self.variant, included_obsolete)

    def invalidateCache(self):
        """See `IPOFile`."""
        self.exportfile = None


class DummyPOFile(POFileMixIn):
    """Represents a POFile where we do not yet actually HAVE a POFile for
    that language for this template.
    """
    implements(IPOFile)

    def __init__(self, potemplate, language, variant=None, owner=None):
        self.id = None
        self.potemplate = potemplate
        self.language = language
        self.variant = variant
        self.description = None
        self.topcomment = None
        self.header = None
        self.fuzzyheader = False
        self.lasttranslator = None
        self.license = None
        self.lastparsed = None
        self.owner = getUtility(ILaunchpadCelebrities).rosetta_expert

        # The default POFile owner is the Rosetta Experts team unless the
        # given owner has rights to write into that file.
        if self.canEditTranslations(owner):
            self.owner = owner

        self.path = u'unknown'
        self.exportfile = None
        self.datecreated = None
        self.last_touched_pomsgset = None
        self.contributors = []
        self.from_sourcepackagename = None
        self.pomsgsets = None


    def __getitem__(self, msgid_text):
        pomsgset = self.getPOMsgSet(msgid_text, only_current=True)
        if pomsgset is None:
            raise NotFoundError(msgid_text)
        else:
            return pomsgset

    def __iter__(self):
        """See `IPOFile`."""
        return iter(self.currentMessageSets())

    def messageCount(self):
        return self.potemplate.messageCount()

    @property
    def title(self):
        """See `IPOFile`."""
        title = '%s translation of %s' % (
            self.language.displayname, self.potemplate.displayname)
        return title

    @property
    def translators(self):
        tgroups = self.potemplate.translationgroups
        ret = []
        for group in tgroups:
            translator = group.query_translator(self.language)
            if translator is not None:
                ret.append(translator)
        return ret

    @property
    def translationpermission(self):
        """See `IPOFile`."""
        return self.potemplate.translationpermission

    def canEditTranslations(self, person):
        """See `IPOFile`."""
        return _can_edit_translations(self, person)

    def canAddSuggestions(self, person):
        """See `IPOFile`."""
        return _can_add_suggestions(self, person)

    def getPOMsgSetFromPOTMsgSet(self, potmsgset, only_current=False):
        """See `IPOFile`."""
        if potmsgset is None or (only_current and potmsgset.sequence <= 0):
            # There is no IPOTMsgSet for this id.
            return None

        return DummyPOMsgSet(self, potmsgset)

    def getPOMsgSet(self, key, only_current=False, context=None):
        """See `IPOFile`."""
        query = 'potemplate = %s' % sqlvalues(self.potemplate)
        if only_current:
            query += ' AND sequence > 0'

        if isinstance(key, POTMsgSet):
            potmsgset = key
        else:
            # Find a message ID with the given text.
            try:
                pomsgid = POMsgID.byMsgid(key)
            except SQLObjectNotFound:
                return None

            # Find a message set with the given message ID.

            if context is not None:
                query += ' AND context=%s' % sqlvalues(context)
            else:
                query += ' AND context IS NULL'

            potmsgset = POTMsgSet.selectOne(query +
                (' AND primemsgid = %s' % sqlvalues(pomsgid)))

        if potmsgset is None:
            # There is no IPOTMsgSet for this id.
            return None

        return DummyPOMsgSet(self, potmsgset)

    def emptySelectResults(self):
        return POFile.select("1=2")

    def getPOMsgSetsNotInTemplate(self):
        """See `IPOFile`."""
        return self.emptySelectResults()

    def getPOTMsgSetTranslated(self, slice=None):
        """See `IPOFile`."""
        return self.emptySelectResults()

    def getPOTMsgSetFuzzy(self, slice=None):
        """See `IPOFile`."""
        return self.emptySelectResults()

    def getPOTMsgSetUntranslated(self, slice=None):
        """See `IPOFile`."""
        return self.potemplate.getPOTMsgSets(slice)

    def getPOTMsgSetWithNewSuggestions(self):
        """See `IPOFile`."""
        return self.emptySelectResults()

    def getPOTMsgSetChangedInLaunchpad(self):
        """See `IPOFile`."""
        return self.emptySelectResults()

    def getPOTMsgSetWithErrors(self, slice=None):
        """See `IPOFile`."""
        return self.emptySelectResults()


    def hasMessageID(self, msgid):
        """See `IPOFile`."""
        raise NotImplementedError

    def currentCount(self):
        return 0

    def rosettaCount(self):
        return 0

    def updatesCount(self):
        return 0

    def unreviewedCount(self):
        """See `IPOFile`."""
        return 0

    def nonUpdatesCount(self):
        return 0

    def translatedCount(self):
        return 0

    def untranslatedCount(self):
        return self.messageCount()

    @property
    def fuzzy_count(self):
        """See `IPOFile`."""
        return 0

    def currentPercentage(self):
        return 0.0

    def rosettaPercentage(self):
        return 0.0

    def updatesPercentage(self):
        return 0.0

    def nonUpdatesPercentage(self):
        return 0.0

    def translatedPercentage(self):
        return 0.0

    def untranslatedPercentage(self):
        return 100.0

    def validExportCache(self):
        """See `IPOFile`."""
        return False

    def updateExportCache(self, contents):
        """See `IPOFile`."""
        raise NotImplementedError

    def export(self):
        """See `IPOFile`."""
        raise NotImplementedError

    def exportToFileHandle(self, filehandle, included_obsolete=True):
        """See `IPOFile`."""
        raise NotImplementedError

    def uncachedExport(self, included_obsolete=True, export_utf8=False):
        """See `IPOFile`."""
        raise NotImplementedError

    def invalidateCache(self):
        """See `IPOFile`."""
        raise NotImplementedError

    def createMessageSetFromMessageSet(self, potmsgset):
        """See `IPOFile`."""
        raise NotImplementedError

    def translated(self):
        """See `IPOFile`."""
        raise NotImplementedError

    def untranslated(self):
        """See `IPOFile`."""
        raise NotImplementedError

    def expireAllMessages(self):
        """See `IPOFile`."""
        raise NotImplementedError

    def updateStatistics(self):
        """See `IPOFile`."""
        raise NotImplementedError

    def updateHeader(self, new_header):
        """See `IPOFile`."""
        raise NotImplementedError

    def isPORevisionDateOlder(self, header):
        """See `IPOFile`."""
        raise NotImplementedError

    def getNextToImport(self):
        """See `IPOFile`."""
        raise NotImplementedError

    def importFromQueue(self, logger=None):
        """See `IPOFile`."""
        raise NotImplementedError

    def prepareTranslationCredits(self, potmsgset):
        """See `IPOFile`."""
        return None

class POFileSet:
    implements(IPOFileSet)

    def getPOFilesPendingImport(self):
        """See `IPOFileSet`."""
        results = POFile.selectBy(
            rawimportstatus=RosettaImportStatus.PENDING,
            orderBy='-daterawimport')

        for pofile in results:
            yield pofile

    def getDummy(self, potemplate, language):
        return DummyPOFile(potemplate, language)

    def getPOFileByPathAndOrigin(self, path, productseries=None,
        distroseries=None, sourcepackagename=None):
        """See `IPOFileSet`."""
        assert productseries is not None or distroseries is not None, (
            'Either productseries or sourcepackagename arguments must be'
            ' not None.')
        assert productseries is None or distroseries is None, (
            'productseries and sourcepackagename/distroseries cannot be used'
            ' at the same time.')
        assert ((sourcepackagename is None and distroseries is None) or
                (sourcepackagename is not None and distroseries is not None)
                ), ('sourcepackagename and distroseries must be None or not'
                   ' None at the same time.')

        if productseries is not None:
            return POFile.selectOne('''
                POFile.path = %s AND
                POFile.potemplate = POTemplate.id AND
                POTemplate.productseries = %s''' % sqlvalues(
                    path, productseries.id),
                clauseTables=['POTemplate'])
        else:
            # The POFile belongs to a distribution and it could come from
            # another package that its POTemplate is linked to, so we first
            # check to find it at IPOFile.from_sourcepackagename
            pofile = POFile.selectOne('''
                POFile.path = %s AND
                POFile.potemplate = POTemplate.id AND
                POTemplate.distrorelease = %s AND
                POFile.from_sourcepackagename = %s''' % sqlvalues(
                    path, distroseries.id, sourcepackagename.id),
                clauseTables=['POTemplate'])

            if pofile is not None:
                return pofile

            # There is no pofile in that 'path' and
            # 'IPOFile.from_sourcepackagename' so we do a search using the
            # usual sourcepackagename.
            return POFile.selectOne('''
                POFile.path = %s AND
                POFile.potemplate = POTemplate.id AND
                POTemplate.distrorelease = %s AND
                POTemplate.sourcepackagename = %s''' % sqlvalues(
                    path, distroseries.id, sourcepackagename.id),
                clauseTables=['POTemplate'])


class POFileTranslator(SQLBase):
    """See `IPOFileTranslator`."""

    implements(IPOFileTranslator)
    pofile = ForeignKey(foreignKey='POFile', dbName='pofile', notNull=True)
    person = ForeignKey(foreignKey='Person', dbName='person', notNull=True)
    latest_posubmission = ForeignKey(foreignKey='POSubmission',
        dbName='latest_posubmission', notNull=True)
    date_last_touched = UtcDateTimeCol(dbName='date_last_touched',
        notNull=False, default=None)
<|MERGE_RESOLUTION|>--- conflicted
+++ resolved
@@ -199,156 +199,6 @@
 
         return result
 
-<<<<<<< HEAD
-    def _getRelatedSubmissions(self, stored_pomsgsets, dummy_pomsgsets):
-        """Find all POSubmissions that the listed POMsgSets may want to cache.
-
-        Result is a dict mapping each of these POMsgSets to a list of all
-        POSubmissions that are relevant to it.  Each of the lists is in
-        newest-to-oldest order.
-
-        :param stored_pomsgsets: List of pomsgsets that are already present in
-            the database, and whose in-memory caches are to be populated.
-        :param dummy_pomsgsets: List of pomsgsets that have not yet been
-            stored in the database, and whose in-memory caches are to be
-            populated.
-        """
-        all_pomsgsets = stored_pomsgsets + dummy_pomsgsets
-
-        # We'll be mapping each POMsgSet from all_pomsgsets to a list of
-        # submissions that may be relevant to it in some way, and that it will
-        # wish to cache.
-        result = dict((msgset, []) for msgset in all_pomsgsets)
-        if not all_pomsgsets:
-            return result
-
-        # For each primemsgid we see, remember which of our input msgsets were
-        # looking for suggestions on that primemsgid.
-        takers_for_primemsgid = dict(
-            (msgset.potmsgset.primemsgid_ID, [])
-            for msgset in all_pomsgsets)
-        for pomsgset in all_pomsgsets:
-            primemsgid = pomsgset.potmsgset.primemsgid_ID
-            takers_for_primemsgid[primemsgid].append(pomsgset)
-
-        # We work in three steps:
-        #
-        # 1. Retrieve from the database all ids of POSubmissions that might be
-        # relevant to our msgsets, and the primemsgids of their potmsgsets
-        # which will be essential to step 3.
-        #
-        # 2. Load all relevant submissions from the database.
-        #
-        # 3. Sort out which submissions are relevant to which pomsgsets from
-        # our parameters stored_pomsgsets and dummy_pomsgsets.  This depends
-        # on knowing the primemsgids of the potmsgsets they are attached to,
-        # but we don't want to retrieve all those potmsgsets just to get that
-        # information.
-
-        # XXX: JeroenVermeulen 2007-06-11: In theory we should be able to fold
-        # step 2 into step 1, so we have only a single query.  But how do we
-        # get SQLObject to return not just POSubmissions but also one extra
-        # column from the join?
-        parameters = sqlvalues(language=self.language,
-            wanted_primemsgids=takers_for_primemsgid.keys())
-
-        parameters['ids'] = 'false'
-        if stored_pomsgsets:
-            ids_list = ','.join(
-                [quote(pomsgset) for pomsgset in stored_pomsgsets])
-            parameters['ids'] = 'POMsgSet.id IN (%s)' % ids_list
-
-
-        # Step 1.
-        # Find ids of all POSubmissions that might be relevant (either as
-        # suggestions for our all_pomsgsets or because they're already
-        # attached to our stored_pomsgsets) plus their potmsgsets'
-        # primemsgids.
-        # Note that a suggestion coming from a fuzzy pomsgset isn't relevant
-        # as a suggestion, but if it happens to be attached to a msgset from
-        # stored_pomsgsets, it will still be relevant to that msgset.
-
-        query = """
-            SELECT DISTINCT POSubmission.id, POTMsgSet.primemsgid
-            FROM POSubmission
-            JOIN POMsgSet ON POSubmission.pomsgset = POMsgSet.id
-            JOIN POTMsgSet ON POMsgSet.potmsgset = POTMsgSet.id
-            JOIN POFile ON POMsgSet.pofile = POFile.id
-            WHERE
-                (%(ids)s OR NOT POMsgSet.isfuzzy) AND
-                POFile.language = %(language)s AND
-                POTMsgSet.primemsgid IN %(wanted_primemsgids)s
-            """ % parameters
-        cur = cursor()
-
-        cur.execute(query)
-        available = dict(cur.fetchall())
-        if not available:
-            return result
-
-        # Step 2.
-        # Load all relevant POSubmissions from the database.  We'll keep these
-        # in newest-to-oldest order, because that's the way the POMsgSet's
-        # cache likes them.
-        relevant_submissions = POSubmission.select(
-            "id IN %s" % sqlvalues(available.keys()), orderBy="-datecreated")
-
-        # Step 3.
-        # Figure out which of all_pomsgsets each submission is relevant to,
-        # and return our mapping from all_pomsgset to various subsets of
-        # load_submissions.
-        pomsgset_ids = set(stored_pomsgsets)
-        for submission in relevant_submissions:
-            # There is a bit of special treatment for POSubmissions belonging
-            # to fuzzy POMsgSets, since we don't accept those as suggestions.
-            # Step 1 doesn't retrieve such POSubmissions as suggestions, but
-            # it does retrieve whatever POSubmissions are directly attached to
-            # stored_pomsgsets, regardless of fuzziness.
-            # That means that if we retrieve a submission for a fuzzy
-            # POMsgSet, it must be because that POMsgSet is one of the
-            # stored_pomsgsets.
-            # We can't just check submission.pomsgset.isfuzzy right away
-            # because that might cause submission.pomsgset to be fetched from
-            # database.  We've seen that add up to over a thousand retrievals
-            # on some requests.
-            # Instead, we start out by comparing the foreign-key value for
-            # submission.pomsgset to the list of stored_pomsgsets.  If, and
-            # only if, it is listed there, we also need to check it for
-            # fuzziness.  And in that case we'll also know that
-            # submission.pomsgset has already been fetched so we're not
-            # triggering a new database query.
-            owner_id = submission.pomsgsetID
-            primemsgid = available[submission.id]
-            assert (owner_id is not None,
-                    "POSubmission %d has no POMsgSet." % submission.id)
-
-            if owner_id in pomsgset_ids and submission.pomsgset.isfuzzy:
-                # This is a POMsgSet that we've fetched (so we can access it
-                # without causing an additional database fetch) and it turns
-                # out to be fuzzy.  That implies that none of our pomsgsets
-                # are expecting it as a useful suggestion, though we do need
-                # to include it in the cacheable data for the POMsgSet it is
-                # attached to.
-                attached_msgset = submission.pomsgset
-                assert (attached_msgset in takers_for_primemsgid[primemsgid],
-                        "Fuzzy POMsgSet submission %d retrieved for no "
-                        "apparent purpose." % submission.id)
-                assert (attached_msgset in result,
-                        "Fetched submission %d of unexpected, fuzzy "
-                        "POMsgSet %d."
-                        % (submission.id, submission.pomsgset.id))
-                result[attached_msgset].append(submission)
-            else:
-                # Any other POSubmission we see here has to be non-fuzzy, and
-                # so it's relevant to any POMsgSets that refer to the same
-                # primemsgid, including the POMsgSet it itself is attached to.
-                for recipient in takers_for_primemsgid[primemsgid]:
-                    result[recipient].append(submission)
-
-        return result
-
-=======
->>>>>>> 82eb6a59
 
 class POFile(SQLBase, POFileMixIn):
     implements(IPOFile)
