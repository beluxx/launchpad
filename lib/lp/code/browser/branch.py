--- conflicted
+++ resolved
@@ -79,13 +79,9 @@
 from lp.code.browser.branchmergeproposal import (
     latest_proposals_for_each_branch)
 from lp.code.enums import (
-<<<<<<< HEAD
     BranchLifecycleStatus, BranchType, RevisionControlSystems,
     UICreatableBranchType)
-=======
-    BranchLifecycleStatus, BranchType, UICreatableBranchType)
 from lp.code.errors import InvalidBranchMergeProposal
->>>>>>> e3d4c397
 from lp.code.interfaces.branch import (
     BranchCreationForbidden, BranchExists, IBranch,
     user_has_special_branch_access)
@@ -862,7 +858,6 @@
         The keys are 'delete' and 'alter'; the values are dicts of
         'item', 'reason' and 'allowed'.
         """
-        branch = self.context
         row_dict = {'delete': [], 'alter': [], 'break_link': []}
         for item, action, reason, allowed in (
             self.display_deletion_requirements):
