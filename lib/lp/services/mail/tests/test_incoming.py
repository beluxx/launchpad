--- conflicted
+++ resolved
@@ -6,11 +6,7 @@
 import os
 import unittest
 
-<<<<<<< HEAD
-from testtools.matchers import Equals
-=======
-from testtools.matchers import Is
->>>>>>> 2567ed4e
+from testtools.matchers import Equals, Is
 import transaction
 from zope.security.management import setSecurityPolicy
 
