--- conflicted
+++ resolved
@@ -24,12 +24,7 @@
     IBazaarApplication, IPackageUpload, IBuilderSet, IPackageUploadQueue,
     IBuilder, IBuild, IBugNomination, ISpecificationSubscription, IHasDrivers,
     IBugBranch, ILanguage, ILanguageSet, IPOTemplateSubset,
-<<<<<<< HEAD
-    IDistroSeriesLanguage, IBranch)
-
-=======
-    IDistroSeriesLanguage, IBranchSubscription)
->>>>>>> 24ae0f54
+    IDistroSeriesLanguage, IBranch, IBranchSubscription)
 from canonical.launchpad.webapp.authorization import check_permission
 from canonical.launchpad.webapp.interfaces import IAuthorization
 
