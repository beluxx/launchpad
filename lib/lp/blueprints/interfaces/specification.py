# Copyright 2009-2010 Canonical Ltd.  This software is licensed under the
# GNU Affero General Public License version 3 (see the file LICENSE).

# pylint: disable-msg=E0211,E0213

"""Specification interfaces."""

__metaclass__ = type

__all__ = [
    'ISpecification',
    'ISpecificationDelta',
    'ISpecificationPublic',
    'ISpecificationSet',
    'ISpecificationView',
    ]


from lazr.restful.declarations import (
    call_with,
    export_as_webservice_entry,
    export_write_operation,
    exported,
    mutator_for,
    operation_for_version,
    operation_parameters,
    REQUEST_USER,
    )
from lazr.restful.fields import (
    CollectionField,
    Reference,
    ReferenceChoice,
    )
from lazr.restful.interface import copy_field
from zope.component import getUtility
from zope.interface import (
    Attribute,
    Interface,
    )
from zope.schema import (
    Bool,
    Choice,
    Datetime,
    Int,
    List,
    Text,
    TextLine,
    )

from lp import _
from lp.app.interfaces.launchpad import IPrivacy
from lp.app.validators import LaunchpadValidationError
from lp.app.validators.url import valid_webref
from lp.blueprints.enums import (
    SpecificationDefinitionStatus,
    SpecificationGoalStatus,
    SpecificationImplementationStatus,
    SpecificationLifecycleStatus,
    SpecificationPriority,
    SpecificationWorkItemStatus,
    )
from lp.blueprints.interfaces.specificationsubscription import (
    ISpecificationSubscription,
    )
from lp.blueprints.interfaces.specificationtarget import (
    IHasSpecifications,
    ISpecificationTarget,
    )
from lp.blueprints.interfaces.specificationworkitem import (
    ISpecificationWorkItem,
    )
from lp.blueprints.interfaces.sprint import ISprint
from lp.bugs.interfaces.buglink import IBugLinkTarget
from lp.code.interfaces.branchlink import IHasLinkedBranches
from lp.registry.enums import InformationType
from lp.registry.interfaces.milestone import IMilestone
from lp.registry.interfaces.person import IPerson
from lp.registry.interfaces.projectgroup import IProjectGroup
from lp.registry.interfaces.role import IHasOwner
from lp.services.fields import (
    ContentNameField,
    PublicPersonChoice,
    Summary,
    Title,
    WorkItemsText,
    )
from lp.services.webapp import canonical_url
from lp.services.webapp.menu import structured


class SpecNameField(ContentNameField):

    errormessage = _("%s is already in use by another blueprint.")

    @property
    def _content_iface(self):
        return ISpecification

    def _getByName(self, name):
        """Finds a specification by name from the current context.

        Returns a specification if (and only if) the current context
        defines a unique specification namespace and then if a matching
        specification can be found within that namespace. Returns None
        otherwise.
        """
        if ISpecificationSet.providedBy(self.context):
            # The context is the set of all specifications. Since this
            # set corresponds to multiple specification namespaces, we
            # return None.
            return None
        elif IProjectGroup.providedBy(self.context):
            # The context is a project group. Since a project group
            # corresponds to multiple specification namespaces, we
            # return None.
            return None
        elif ISpecification.providedBy(self.context):
            # The context is a specification. Since a specification's
            # target defines a single specification namespace, we ask
            # the target to perform the lookup.
            return self.context.target.getSpecification(name)
        elif ISprint.providedBy(self.context):
            # The context is a sprint. Since a sprint corresponds
            # to multiple specification namespaces, we return None.
            return None
        else:
            # The context is a entity such as a product or distribution.
            # Since this type of context is associated with exactly one
            # specification namespace, we ask the context to perform the
            # lookup.
            return self.context.getSpecification(name)


class SpecURLField(TextLine):

    errormessage = _('%s is already registered by <a href=\"%s\">%s</a>.')

    def _validate(self, specurl):
        TextLine._validate(self, specurl)
        if (ISpecification.providedBy(self.context) and
            specurl == self.context.specurl):
            # The specurl wasn't changed
            return

        specification = getUtility(ISpecificationSet).getByURL(specurl)
        if specification is not None:
            specification_url = canonical_url(specification)
            raise LaunchpadValidationError(
                    structured(self.errormessage, specurl, specification_url,
                        specification.title))


class ISpecificationPublic(IPrivacy):
    """Specification's public attributes and methods."""

    id = Int(title=_("Database ID"), required=True, readonly=True)

    information_type = exported(
        Choice(
            title=_('Information Type'), vocabulary=InformationType,
            required=True, readonly=True, default=InformationType.PUBLIC,
            description=_(
                'The type of information contained in this specification.')))

    def userCanView(user):
        """Return True if `user` can see this ISpecification, false otherwise.
        """


class ISpecificationView(IHasOwner, IHasLinkedBranches):
    """Specification's attributes and methods that require
    the permission launchpad.LimitedView.
    """

    name = exported(
        SpecNameField(
            title=_('Name'), required=True, readonly=False,
            description=_(
                "May contain lower-case letters, numbers, and dashes. "
                "It will be used in the specification url. "
                "Examples: mozilla-type-ahead-find, postgres-smart-serial.")),
        as_of="devel")
    title = exported(
        Title(
            title=_('Title'), required=True, description=_(
                "Describe the feature as clearly as possible in up to 70 "
                "characters. This title is displayed in every feature "
                "list or report.")),
        as_of="devel")
    specurl = exported(
        SpecURLField(
            title=_('Specification URL'), required=False,
            description=_(
                "The URL of the specification. This is usually a wiki page."),
            constraint=valid_webref),
        exported_as="specification_url",
        as_of="devel",
        )
    summary = exported(
        Summary(
            title=_('Summary'), required=True, description=_(
                "A single-paragraph description of the feature. "
                "This will also be displayed in most feature listings.")),
        as_of="devel")

    definition_status = exported(
        Choice(
            title=_('Definition Status'), readonly=True,
            vocabulary=SpecificationDefinitionStatus,
            default=SpecificationDefinitionStatus.NEW,
            description=_(
                "The current status of the process to define the "
                "feature and get approval for the implementation plan.")),
        as_of="devel")

    assignee = exported(
        PublicPersonChoice(
            title=_('Assignee'), required=False,
            description=_(
                "The person responsible for implementing the feature."),
            vocabulary='ValidPersonOrTeam'),
        as_of="devel")
    assigneeID = Attribute('db assignee value')
    drafter = exported(
        PublicPersonChoice(
            title=_('Drafter'), required=False,
            description=_(
                    "The person responsible for drafting the specification."),
                vocabulary='ValidPersonOrTeam'),
        as_of="devel")
    drafterID = Attribute('db drafter value')
    approver = exported(
        PublicPersonChoice(
            title=_('Approver'), required=False,
            description=_(
                "The person responsible for approving the specification, "
                "and for reviewing the code when it's ready to be landed."),
            vocabulary='ValidPersonOrTeam'),
        as_of="devel")
    approverID = Attribute('db approver value')

    priority = exported(
        Choice(
            title=_('Priority'), vocabulary=SpecificationPriority,
            default=SpecificationPriority.UNDEFINED, required=True),
        as_of="devel")
    datecreated = exported(
        Datetime(
            title=_('Date Created'), required=True, readonly=True),
        as_of="devel",
        exported_as="date_created",
        )
    owner = exported(
        PublicPersonChoice(
            title=_('Owner'), required=True, readonly=True,
            vocabulary='ValidPersonOrTeam'),
        as_of="devel")

    product = Choice(title=_('Project'), required=False,
                     vocabulary='Product')
    distribution = Choice(title=_('Distribution'), required=False,
                          vocabulary='Distribution')

    # Exported as readonly for simplicity, but could be exported as read-write
    # using setTarget() as the mutator.
    target = exported(
        ReferenceChoice(
            title=_('For'), required=True, vocabulary='DistributionOrProduct',
            description=_(
                "The project for which this proposal is being made."),
            schema=ISpecificationTarget),
        as_of="devel",
        readonly=True,
        )

    productseries = Choice(
        title=_('Series Goal'), required=False,
        vocabulary='FilteredProductSeries',
        description=_(
             "Choose a series in which you would like to deliver "
             "this feature. Selecting '(no value)' will clear the goal."))
    distroseries = Choice(
        title=_('Series Goal'), required=False,
        vocabulary='FilteredDistroSeries',
        description=_(
            "Choose a series in which you would like to deliver "
            "this feature. Selecting '(no value)' will clear the goal."))

    # milestone
    milestone = exported(
        ReferenceChoice(
            title=_('Milestone'), required=False, vocabulary='Milestone',
            description=_(
                "The milestone in which we would like this feature to be "
                "delivered."),
            schema=IMilestone),
        as_of="devel")

    # nomination to a series for release management
    # XXX: It'd be nice to export goal as read-only, but it's tricky because
    # users will need to be aware of goalstatus as what's returned by .goal
    # may not be the accepted goal.
    goal = Attribute("The series for which this feature is a goal.")
    goalstatus = Choice(
        title=_('Goal Acceptance'), vocabulary=SpecificationGoalStatus,
        default=SpecificationGoalStatus.PROPOSED, description=_(
            "Whether or not the drivers have accepted this feature as "
            "a goal for the targeted series."))
    goal_proposer = Attribute("The person who nominated the spec for "
        "this series.")
    date_goal_proposed = Attribute("The date of the nomination.")
    goal_decider = Attribute("The person who approved or declined "
        "the spec a a goal.")
    date_goal_decided = Attribute("The date the spec was approved "
        "or declined as a goal.")

    work_items = List(
        description=_("All non-deleted work items for this spec, sorted by "
                      "their 'sequence'"),
        value_type=Reference(schema=ISpecificationWorkItem), readonly=True)
    whiteboard = exported(
        Text(title=_('Status Whiteboard'), required=False,
             description=_(
                "Any notes on the status of this spec you would like to "
                "make. Your changes will override the current text.")),
        as_of="devel")
    workitems_text = exported(
        WorkItemsText(
            title=_('Work Items'), required=False, readonly=True,
            description=_(
                "Work items for this specification input in a text format. "
                "Your changes will override the current work items.")),
        as_of="devel")
    direction_approved = exported(
        Bool(title=_('Basic direction approved?'),
             required=True, default=False,
             description=_(
                "Check this to indicate that the drafter and assignee "
                "have satisfied the approver that they are headed in "
                "the right basic direction with this specification.")),
        as_of="devel")
    man_days = Int(title=_("Estimated Developer Days"),
        required=False, default=None, description=_("An estimate of the "
        "number of developer days it will take to implement this feature. "
        "Please only provide an estimate if you are relatively confident "
        "in the number."))
    implementation_status = exported(
        Choice(
            title=_("Implementation Status"), required=True, readonly=True,
            default=SpecificationImplementationStatus.UNKNOWN,
            vocabulary=SpecificationImplementationStatus,
            description=_(
                "The state of progress being made on the actual "
                "implementation or delivery of this feature.")),
        as_of="devel")
    superseded_by = Choice(title=_("Superseded by"),
        required=False, default=None,
        vocabulary='Specification', description=_("The specification "
        "which supersedes this one. Note that selecting a specification "
        "here and pressing Continue will change the specification "
        "status to Superseded."))

    # lifecycle
    starter = exported(
        PublicPersonChoice(
            title=_('Starter'), required=False, readonly=True,
            description=_(
                'The person who first set the state of the '
                'spec to the values that we consider mark it as started.'),
            vocabulary='ValidPersonOrTeam'),
        as_of="devel")
    date_started = exported(
        Datetime(
            title=_('Date Started'), required=False, readonly=True,
            description=_('The date when this spec was marked started.')),
        as_of="devel")

    completer = exported(
        PublicPersonChoice(
            title=_('Starter'), required=False, readonly=True,
            description=_(
            'The person who finally set the state of the '
            'spec to the values that we consider mark it as complete.'),
            vocabulary='ValidPersonOrTeam'),
        as_of="devel")

    date_completed = exported(
        Datetime(
            title=_('Date Completed'), required=False, readonly=True,
            description=_(
                'The date when this spec was marked '
                'complete. Note that complete also includes "obsolete" and '
                'superseded. Essentially, it is the state where no more work '
                'will be done on the feature.')),
        as_of="devel")

    # joins
    subscriptions = Attribute('The set of subscriptions to this spec.')
    subscribers = Attribute('The set of subscribers to this spec.')
    sprints = Attribute('The sprints at which this spec is discussed.')
    sprint_links = Attribute('The entries that link this spec to sprints.')
    dependencies = exported(
        CollectionField(
            title=_('Specs on which this one depends.'),
            value_type=Reference(schema=Interface),  # ISpecification, really.
            readonly=True),
        as_of="devel")
    blocked_specs = Attribute('Specs for which this spec is a dependency.')
    all_deps = Attribute(
        "All the dependencies, including dependencies of dependencies.")
    all_blocked = Attribute(
        "All specs blocked on this, and those blocked on the blocked ones.")
    linked_branches = exported(
        CollectionField(
            title=_("Branches associated with this spec, usually "
            "branches on which this spec is being implemented."),
            value_type=Reference(schema=Interface),  # ISpecificationBranch
            readonly=True),
        as_of="devel")

    # emergent properties
    informational = Attribute('Is True if this spec is purely informational '
        'and requires no implementation.')
    is_complete = exported(
        Bool(title=_('Is started'),
             readonly=True, required=True,
             description=_(
                'Is True if this spec is already completely implemented. '
                'Note that it is True for informational specs, since '
                'they describe general functionality rather than specific '
                'code to be written. It is also true of obsolete and '
                'superseded specs, since there is no longer any need '
                'to schedule work for them.')),
        as_of="devel")

    is_incomplete = Attribute('Is True if this work still needs to '
        'be done. Is in fact always the opposite of is_complete.')
    is_blocked = Attribute('Is True if this spec depends on another spec '
        'which is still incomplete.')
    is_started = exported(
        Bool(title=_('Is started'),
             readonly=True, required=True,
             description=_(
                'Is True if the spec is in a state which '
                'we consider to be "started". This looks at the delivery '
                'attribute, and also considers informational specs to be '
                'started when they are approved.')),
        as_of="devel")

    lifecycle_status = exported(
        Choice(
            title=_('Lifecycle Status'),
            vocabulary=SpecificationLifecycleStatus,
            default=SpecificationLifecycleStatus.NOTSTARTED,
            readonly=True),
        as_of="devel")

    def validateMove(target):
        """Check that the specification can be moved to the target."""

    def getSprintSpecification(sprintname):
        """Get the record that links this spec to the named sprint."""

    def notificationRecipientAddresses():
        """Return the list of email addresses that receive notifications."""

    # goal management
    def proposeGoal(goal, proposer):
        """Propose this spec for a series or distroseries."""

    def acceptBy(decider):
        """Mark the spec as being accepted for its current series goal."""

    def declineBy(decider):
        """Mark the spec as being declined as a goal for the proposed
        series.
        """

    has_accepted_goal = Attribute('Is true if this specification has been '
        'proposed as a goal for a specific series, '
        'and the drivers of that series have accepted the goal.')

    # lifecycle management
    def updateLifecycleStatus(user):
        """Mark the specification as started, and/or complete, if appropriate.

        This will verify that the state of the specification is in fact
        "complete" (there is a completeness test in
        Specification.is_complete) and then record the completer and the
        date_completed. If the spec is not completed, then it ensures that
        nothing is recorded about its completion.

        It returns a SpecificationLifecycleStatus dbschema showing the
        overall state of the specification IF the state has changed.
        """

    # event-related methods
    def getDelta(old_spec, user):
        """Return a dictionary of things that changed between this spec and
        the old_spec.

        This method is primarily used by event subscription code, to
        determine what has changed during an ObjectModifiedEvent.
        """

    # subscription-related methods
    def subscription(person):
        """Return the subscription for this person to this spec, or None."""

    @operation_parameters(
        person=Reference(IPerson, title=_('Person'), required=True),
        essential=copy_field(
            ISpecificationSubscription['essential'], required=False))
    @call_with(subscribed_by=REQUEST_USER)
    @export_write_operation()
    @operation_for_version('devel')
    def subscribe(person, subscribed_by=None, essential=False):
        """Subscribe this person to the feature specification."""

    @operation_parameters(
        person=Reference(IPerson, title=_('Person'), required=False))
    @call_with(unsubscribed_by=REQUEST_USER)
    @export_write_operation()
    @operation_for_version('devel')
    def unsubscribe(person, unsubscribed_by):
        """Remove the person's subscription to this spec."""

    def getSubscriptionByName(name):
        """Return a subscription based on the person's name, or None."""

    def isSubscribed(person):
        """Is person subscribed to this spec?

        Returns True if the user is explicitly subscribed to this spec
        (no matter what the type of subscription), otherwise False.

        If person is None, the return value is always False.
        """

    # sprints
    def linkSprint(sprint, user):
        """Put this spec on the agenda of the sprint."""

    def unlinkSprint(sprint):
        """Remove this spec from the agenda of the sprint."""

    # dependencies
    def createDependency(specification):
        """Create a dependency for this spec on the spec provided."""

    def removeDependency(specification):
        """Remove any dependency of this spec on the spec provided."""

    # branches
    def getBranchLink(branch):
        """Return the SpecificationBranch link for the branch, or None."""

    def getLinkedBugTasks(user):
        """Return the bug tasks that are relevant to this blueprint.

        When multiple tasks are on a bug, if one of the tasks is for the
        target, then only that task is returned. Otherwise the default
        bug task is returned.

        :param user: The user doing the search.
        """

    def getAllowedInformationTypes(who):
        """Get a list of acceptable `InformationType`s for this spec.

        The intersection of the affected pillars' allowed types is permitted.
        """


class ISpecificationEditRestricted(Interface):
    """Specification's attributes and methods protected with launchpad.Edit.
    """

    @mutator_for(ISpecificationView['definition_status'])
    @call_with(user=REQUEST_USER)
    @operation_parameters(
        definition_status=copy_field(
            ISpecificationView['definition_status']))
    @export_write_operation()
    @operation_for_version("devel")
    def setDefinitionStatus(definition_status, user):
        """Mutator for definition_status that calls updateLifeCycle."""

    @mutator_for(ISpecificationView['implementation_status'])
    @call_with(user=REQUEST_USER)
    @operation_parameters(
        implementation_status=copy_field(
            ISpecificationView['implementation_status']))
    @export_write_operation()
    @operation_for_version("devel")
    def setImplementationStatus(implementation_status, user):
        """Mutator for implementation_status that calls updateLifeCycle."""

    def newWorkItem(title, sequence,
                    status=SpecificationWorkItemStatus.TODO, assignee=None,
                    milestone=None):
        """Create a new SpecificationWorkItem."""

    def updateWorkItems(new_work_items):
        """Update the existing work items to match the given ones.

        First, for every existing work item that is not present on the new
        list, mark it as deleted. Then, for every tuple in the given list,
        lookup an existing work item with the same title and update its
        status, assignee, milestone and sequence (position on the work-items
        list). If there's no existing work items with that title, we create a
        new one.

        :param new_work_items: A list of dictionaries containing the following
            keys: title, status, assignee and milestone.
        """

    def setTarget(target):
        """Set this specification's target.

        :param target: an IProduct or IDistribution.
        """

    def retarget(target):
        """Move the spec to the given target.

        The new target must be an IProduct or IDistribution.
        """

<<<<<<< HEAD
    def transitionToInformationType(information_type):
        """Set the information type for this specification.

        :information_type: The `InformationType` to transition to.
        """
=======
    def transitionToInformationType(information_type, who):
        """Change the information type of the Specification."""
>>>>>>> 81bd564c


class ISpecification(ISpecificationPublic, ISpecificationView,
                     ISpecificationEditRestricted, IBugLinkTarget):
    """A Specification."""

    export_as_webservice_entry(as_of="beta")

    @mutator_for(ISpecificationView['workitems_text'])
    @operation_parameters(new_work_items=WorkItemsText())
    @export_write_operation()
    @operation_for_version('devel')
    def setWorkItems(new_work_items):
        """Set work items on this specification.

        :param new_work_items: Work items to set.
        """

    @operation_parameters(
        bug=Reference(schema=Interface))  # Really IBug
    @export_write_operation()
    @operation_for_version('devel')
    def linkBug(bug):
        """Link a bug to this specification.

        :param bug: IBug to link.
        """

    @operation_parameters(
        bug=Reference(schema=Interface))  # Really IBug
    @export_write_operation()
    @operation_for_version('devel')
    def unlinkBug(bug):
        """Unlink a bug to this specification.

        :param bug: IBug to unlink.
        """


class ISpecificationSet(IHasSpecifications):
    """A container for specifications."""

    displayname = Attribute('Displayname')

    title = Attribute('Title')

    coming_sprints = Attribute("The next 5 sprints in the system.")

    specification_count = Attribute(
        "The total number of blueprints in Launchpad")

    def getStatusCountsForProductSeries(product_series):
        """Return the status counts for blueprints in a series.

        Both the nominated and scheduled blueprints are included
        in the count.

        :param product_series: ProductSeries object.
        :return: A list of tuples containing (status_id, count).
        """

    def __iter__():
        """Iterate over all specifications."""

    def getByURL(url):
        """Return the specification with the given url."""

    def new(name, title, specurl, summary, definition_status,
        owner, approver=None, product=None, distribution=None, assignee=None,
        drafter=None, whiteboard=None,
        priority=SpecificationPriority.UNDEFINED):
        """Create a new specification."""

    def getDependencyDict(specifications):
        """Return a dictionary mapping specifications to their dependencies.

        The results are ordered by descending priority, ascending dependency
        name, and id.

        :param specifications: a sequence of the `ISpecification` to look up.
        """

    def get(spec_id):
        """Return the ISpecification with the given spec_id."""


class ISpecificationDelta(Interface):
    """The quantitative changes made to a spec that was edited."""

    specification = Attribute("The ISpec, after it's been edited.")
    user = Attribute("The IPerson that did the editing.")

    # fields on the spec itself, we provide just the new changed value
    title = Attribute("The spec title or None.")
    summary = Attribute("The spec summary or None.")
    whiteboard = Attribute("The spec whiteboard or None.")
    workitems_text = Attribute("The spec work items as text or None.")
    specurl = Attribute("The URL to the spec home page (not in Launchpad).")
    productseries = Attribute("The product series.")
    distroseries = Attribute("The series to which this is targeted.")
    milestone = Attribute("The milestone to which the spec is targeted.")
    bugs_linked = Attribute("A list of new bugs linked to this spec.")
    bugs_unlinked = Attribute("A list of bugs unlinked from this spec.")

    # items where we provide 'old' and 'new' values if they changed
    name = Attribute("Old and new names, or None.")
    priority = Attribute("Old and new priorities, or None")
    definition_status = Attribute("Old and new statuses, or None")
    target = Attribute("Old and new target, or None")
    approver = Attribute("Old and new approver, or None")
    assignee = Attribute("Old and new assignee, or None")
    drafter = Attribute("Old and new drafter, or None")<|MERGE_RESOLUTION|>--- conflicted
+++ resolved
@@ -627,16 +627,8 @@
         The new target must be an IProduct or IDistribution.
         """
 
-<<<<<<< HEAD
-    def transitionToInformationType(information_type):
-        """Set the information type for this specification.
-
-        :information_type: The `InformationType` to transition to.
-        """
-=======
     def transitionToInformationType(information_type, who):
         """Change the information type of the Specification."""
->>>>>>> 81bd564c
 
 
 class ISpecification(ISpecificationPublic, ISpecificationView,
