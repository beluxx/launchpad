YUI({
    base: '../../../../canonical/launchpad/icing/yui/',
    filter: 'raw', combine: false, fetchCSS: false
    }).use('test', 'console', 'lp.bugs.subscription', 'node-event-simulate',
           function(Y) {

var suite = new Y.Test.Suite("lp.bugs.subscription Tests");
var module = Y.lp.bugs.subscription;

/**
 * LPClient is taken from test_structural_subscription.js.
 * It maybe should be pushed to a shared test module.
 */
function LPClient(){
    if (!(this instanceof LPClient)) {
        throw new Error("Constructor called as a function");
    }
    this.received = [];
    // We create new functions every time because we allow them to be
    // configured.
    this.named_post = function(url, func, config) {
        this._call('named_post', config, arguments);
    };
    this.patch = function(bug_filter, data, config) {
        this._call('patch', config, arguments);
    };
}
LPClient.prototype._call = function(name, config, args) {
    this.received.push(
        [name, Array.prototype.slice.call(args)]);
    if (!Y.Lang.isValue(args.callee.args)) {
        throw new Error("Set call_args on "+name);
    }
    var do_action = function () {
        if (Y.Lang.isValue(args.callee.fail) && args.callee.fail) {
            config.on.failure.apply(undefined, args.callee.args);
        } else {
            config.on.success.apply(undefined, args.callee.args);
        }
    };
    if (Y.Lang.isValue(args.callee.halt) && args.callee.halt) {
        args.callee.resume = do_action;
    } else {
        do_action();
    }
};

/**
 * Test selection of the string by the number.
 * We expect to receive a plural string for all numbers
 * not equal to 1, and a singular string otherwise.
 */
suite.add(new Y.Test.Case({
    name: 'Choose object by number',

    test_singular: function() {
        Y.Assert.areEqual(
            'SINGULAR',
            module._choose_by_number(1, 'SINGULAR', 'PLURAL'));
    },

    test_plural: function() {
        Y.Assert.areEqual(
            'PLURAL',
            module._choose_by_number(5, 'SINGULAR', 'PLURAL'));
    },

    test_zero: function() {
        Y.Assert.areEqual(
            'PLURAL',
            module._choose_by_number(0, 'SINGULAR', 'PLURAL'));
    }
}));

/**
 * Replacing references to cache objects with actual objects.
 */
suite.add(new Y.Test.Case({
    name: 'Replacing references with real objects',

    test_nothing: function() {
        // When there are no references, nothing gets replaced.
        var object = {
            something: 'nothing'
        };
        var cache = {};
        module._replace_textual_references(object, cache);
        Y.Assert.areEqual('nothing', object.something);
    },

    test_simple: function() {
        // With a simple reference, it gets substituted.
        var object = {
            something: 'subscription-cache-reference-1'
        };
        var cache = {
            'subscription-cache-reference-1': 'OK'
        };
        module._replace_textual_references(object, cache);
        Y.Assert.areEqual('OK', object.something);
    },

    test_multiple: function() {
        // With multiple references, they all get substituted.0
        var object = {
            something: 'subscription-cache-reference-1',
            other: 'subscription-cache-reference-2'
        };
        var cache = {
            'subscription-cache-reference-1': 'OK 1',
            'subscription-cache-reference-2': 'OK 2'
        };
        module._replace_textual_references(object, cache);
        Y.Assert.areEqual('OK 1', object.something);
        Y.Assert.areEqual('OK 2', object.other);
    },

    test_recursive: function() {
        // Even references in nested objects get replaced.
        var object = {
            nested: {
                something: 'subscription-cache-reference-1'
            }
        };
        var cache = {
            'subscription-cache-reference-1': 'OK'
        };
        module._replace_textual_references(object, cache);
        Y.Assert.areEqual('OK', object.nested.something);
    }
}));


/**
 * Gather subscription records for all assignments.
 */
suite.add(new Y.Test.Case({
    name: 'Gather assignment subscription information',

    test_nothing: function() {
        // When there are no subscriptions as assignee, returns empty list.
        var mock_category = {
            count: 0,
            personal: [],
            as_team_member: [],
            as_team_admin: []
        };
        Y.ArrayAssert.itemsAreEqual(
            [],
            module._gather_subscriptions_as_assignee(mock_category));
    },

    test_personal: function() {
        // When a person is directly the bug assignee, we get that
        // subscription details returned.
        var mock_category = {
            count: 1,
            personal: [{}],
            as_team_member: [],
            as_team_admin: []
        };
        var subs = module._gather_subscriptions_as_assignee(mock_category);
        Y.Assert.areEqual(1, subs.length);
        Y.Assert.areEqual(module._reasons.YOU_ASSIGNED, subs[0].reason);
        Y.Assert.areEqual(module._actions.CHANGE_ASSIGNEES, subs[0].action);
    },

    test_team_member: function() {
        // When a person is the bug assignee through team membership,
        // we get that subscription details returned.
        var mock_category = {
            count: 1,
            personal: [],
            as_team_member: [{ principal: 'my team'}],
            as_team_admin: []
        };
        var subs = module._gather_subscriptions_as_assignee(mock_category);
        Y.Assert.areEqual(1, subs.length);
        Y.Assert.areEqual(module._reasons.TEAM_ASSIGNED, subs[0].reason);
        // And there is a 'team' variable containing the team object.
        Y.Assert.areEqual('my team', subs[0].vars.team);
        Y.Assert.areEqual(module._actions.CONTACT_TEAMS, subs[0].action);
    },

    test_team_member_multiple: function() {
        // If a person is a member of multiple teams are assigned to work
        // on a single bug (eg. on different bug tasks) they get only one
        // subscription returned.
        var mock_category = {
            count: 2,
            personal: [],
            as_team_member: [{ principal: 'team1'},
                             { principal: 'team2'}],
            as_team_admin: []
        };
        var subs = module._gather_subscriptions_as_assignee(mock_category);
        Y.Assert.areEqual(1, subs.length);
        Y.Assert.areEqual(module._reasons.TEAMS_ASSIGNED, subs[0].reason);
        // And there is a 'teams' variable containing all the team objects.
        Y.ArrayAssert.itemsAreEqual(['team1', 'team2'],
                                    subs[0].vars.teams);
        Y.Assert.areEqual(module._actions.CONTACT_TEAMS, subs[0].action);
    },

    test_team_member_multiple_duplicate: function() {
        // As with the previous test, but we need to show that each team is
        // only represented once even if they are responsible for multiple
        // bug tasks.
        // We test with full-fledged objects to make sure they work with the
        // mechanism used to find dupes.
        var team1 = {display_name: 'team 1',
                     web_link: 'http://launchpad.net/~team1'},
            team2 = {display_name: 'team 2',
                     web_link: 'http://launchpad.net/~team2'},
            mock_category = {
                count: 2,
                personal: [],
                as_team_member: [{ principal: team1 },
                                 { principal: team2 },
                                 { principal: team2 }],
                as_team_admin: []
            },
            subs = module._gather_subscriptions_as_assignee(mock_category);
        Y.Assert.areEqual(1, subs.length);
        Y.Assert.areEqual(module._reasons.TEAMS_ASSIGNED, subs[0].reason);
        // And there is a 'teams' variable containing all the team objects.
        var teams_found = [];
        var index;
        for (index = 0; index < subs[0].vars.teams.length; index++) {
            teams_found.push(subs[0].vars.teams[index].title);
        }
        Y.ArrayAssert.itemsAreEqual(['team 1', 'team 2'], teams_found);
    },

    test_team_admin: function() {
        // When a person is the bug assignee through team membership,
        // and a team admin at the same time, that subscription is returned.
        var mock_category = {
            count: 1,
            personal: [],
            as_team_member: [],
            as_team_admin: [{ principal: 'my team' }]
        };
        var subs = module._gather_subscriptions_as_assignee(mock_category);
        Y.Assert.areEqual(1, subs.length);
        Y.Assert.areEqual(
            module._reasons.ADMIN_TEAM_ASSIGNED, subs[0].reason);
        // And there is a 'team' variable containing the team object.
        Y.Assert.areEqual('my team', subs[0].vars.team);
        Y.Assert.areEqual(module._actions.CHANGE_ASSIGNEES, subs[0].action);
    },

    test_team_admin_multiple: function() {
        // If a person is a member of multiple teams are assigned to work
        // on a single bug (eg. on different bug tasks) they get only one
        // subscription returned.
        var mock_category = {
            count: 2,
            personal: [],
            as_team_member: [],
            as_team_admin: [{ principal: 'team1'},
                             { principal: 'team2'}]
        };
        var subs = module._gather_subscriptions_as_assignee(mock_category);
        Y.Assert.areEqual(1, subs.length);
        Y.Assert.areEqual(
            module._reasons.ADMIN_TEAMS_ASSIGNED, subs[0].reason);
        // And there is a 'teams' variable containing all the team objects.
        Y.ArrayAssert.itemsAreEqual(['team1', 'team2'],
                                    subs[0].vars.teams);
        Y.Assert.areEqual(module._actions.CHANGE_ASSIGNEES, subs[0].action);
    },

    test_team_admin_multiple_duplicate: function() {
        // As with the previous test, but we need to show that each team is
        // only represented once even if they are responsible for multiple
        // bug tasks.
        // We test with full-fledged objects to make sure they work with the
        // mechanism used to find dupes.
        var team1 = {display_name: 'team 1',
                     web_link: 'http://launchpad.net/~team1'},
            team2 = {display_name: 'team 2',
                     web_link: 'http://launchpad.net/~team2'},
            mock_category = {
                count: 2,
                personal: [],
                as_team_admin: [{ principal: team1 },
                                { principal: team2 },
                                { principal: team2 }],
                as_team_member: []
            },
            subs = module._gather_subscriptions_as_assignee(mock_category);
        Y.Assert.areEqual(1, subs.length);
        // And there is a 'teams' variable containing all the team objects.
        var teams_found = [];
        for (index = 0; index < subs[0].vars.teams.length; index++) {
            teams_found.push(subs[0].vars.teams[index].title);
        }
        Y.ArrayAssert.itemsAreEqual(['team 1', 'team 2'], teams_found);
    },

    test_combined: function() {
        // Test that multiple assignments, even if they are in different
        // categories, work properly.
        var mock_category = {
            count: 3,
            personal: [{}],
            as_team_member: [{ principal: 'users' }],
            as_team_admin: [{ principal: 'admins' }]
        };
        var subs = module._gather_subscriptions_as_assignee(mock_category);
        Y.Assert.areEqual(3, subs.length);
    },

    test_object_links: function() {
        // Test that team assignments actually provide decent link data.
        var mock_category = {
            count: 1,
            personal: [],
            as_team_member: [
                { principal: { display_name: 'My team',
                               web_link: 'http://link' } }],
            as_team_admin: []
        };
        var subs = module._gather_subscriptions_as_assignee(mock_category);
        Y.Assert.areEqual('My team', subs[0].vars.team.title);
        Y.Assert.areEqual('http://link', subs[0].vars.team.url);
    }
}));

/**
 * Gather subscription records for bug supervisor.
 */
suite.add(new Y.Test.Case({
    name: 'Gather bug supervisor subscription information',

    test_nothing: function() {
        // When there are no subscriptions as bug supervisor,
        // returns empty list.
        var mock_category = {
            count: 0,
            personal: [],
            as_team_member: [],
            as_team_admin: []
        };
        Y.ArrayAssert.itemsAreEqual(
            [],
            module._gather_subscriptions_as_supervisor(mock_category));
    },

    test_personal: function() {
        // Person is the implicit bug supervisor by being the owner
        // of the project with no bug supervisor.
        var mock_category = {
            count: 1,
            personal: [{pillar: 'project'}],
            as_team_member: [],
            as_team_admin: []
        };
        var subs = module._gather_subscriptions_as_supervisor(mock_category);
        Y.Assert.areEqual(1, subs.length);
        Y.Assert.areEqual(module._reasons.YOU_OWNER, subs[0].reason);
        Y.Assert.areEqual('project', subs[0].vars.pillar);
        Y.Assert.areEqual(module._actions.SET_BUG_SUPERVISOR, subs[0].action);
    },

    test_personal_multiple: function() {
        // Person is the implicit bug supervisor by being the owner
        // of several projects (eg. multiple bug tasks) with no bug
        // supervisor.
        var mock_category = {
            count: 2,
            personal: [{pillar: 'project'}, {pillar: 'distro'}],
            as_team_member: [],
            as_team_admin: []
        };
        var subs = module._gather_subscriptions_as_supervisor(mock_category);
        Y.Assert.areEqual(2, subs.length);
    },

    test_team_member: function() {
        // Person is a member of the team which is the implicit
        // bug supervisor.
        var mock_category = {
            count: 1,
            personal: [],
            as_team_member: [{ principal: 'my team',
                               pillar: 'project' }],
            as_team_admin: []
        };
        var subs = module._gather_subscriptions_as_supervisor(mock_category);
        Y.Assert.areEqual(1, subs.length);
        Y.Assert.areEqual(module._reasons.TEAM_OWNER, subs[0].reason);
        // And there is a 'team' variable containing the team object.
        Y.Assert.areEqual('my team', subs[0].vars.team);
        Y.Assert.areEqual('project', subs[0].vars.pillar);
        Y.Assert.areEqual(module._actions.CONTACT_TEAMS, subs[0].action);
    },

    test_team_member_multiple: function() {
        // Person is a member of several teams which are implicit bug
        // supervisors on multiple bugtasks, we get subscription
        // records separately.
        var mock_category = {
            count: 2,
            personal: [],
            as_team_member: [{ principal: 'team1',
                               pillar: 'project' },
                             { principal: 'team2',
                               pillar: 'distro' }],
            as_team_admin: []
        };
        var subs = module._gather_subscriptions_as_supervisor(mock_category);
        Y.Assert.areEqual(2, subs.length);
    },

    test_team_admin: function() {
        // Person is an admin of the team which is the implicit
        // bug supervisor.
        var mock_category = {
            count: 1,
            personal: [],
            as_team_member: [],
            as_team_admin: [{ principal: 'my team',
                              pillar: 'project' }]
        };
        var subs = module._gather_subscriptions_as_supervisor(mock_category);
        Y.Assert.areEqual(1, subs.length);
        Y.Assert.areEqual(
            module._reasons.ADMIN_TEAM_OWNER, subs[0].reason);
        // And there is a 'team' variable containing the team object.
        Y.Assert.areEqual('my team', subs[0].vars.team);
        Y.Assert.areEqual('project', subs[0].vars.pillar);
        Y.Assert.areEqual(module._actions.SET_BUG_SUPERVISOR, subs[0].action);
    },

    test_team_admin_multiple: function() {
        // Person is an admin of several teams which are implicit bug
        // supervisors on multiple bugtasks, we get subscription
        // records separately.
        var mock_category = {
            count: 2,
            personal: [],
            as_team_member: [],
            as_team_admin: [{ principal: 'team1',
                               pillar: 'project' },
                             { principal: 'team2',
                               pillar: 'distro' }]
        };
        var subs = module._gather_subscriptions_as_supervisor(mock_category);
        Y.Assert.areEqual(2, subs.length);
    },

    test_combined: function() {
        // Test that multiple implicit bug supervisor roles
        // are all returned.
        var mock_category = {
            count: 3,
            personal: [{pillar: 'project1'}],
            as_team_member: [{ principal: 'users', pillar: 'project2' }],
            as_team_admin: [{ principal: 'admins', pillar: 'distro' }]
        };
        var subs = module._gather_subscriptions_as_assignee(mock_category);
        Y.Assert.areEqual(3, subs.length);
    },

    test_object_links: function() {
        // Test that team-as-supervisor actually provide decent link data,
        // along with pillars as well.
        var mock_category = {
            count: 1,
            personal: [],
            as_team_member: [{
                principal: { display_name: 'My team',
                             web_link: 'http://link' },
                pillar: { display_name: 'My project',
                          web_link: 'http://project/' }
            }],
            as_team_admin: []
        };
        var subs = module._gather_subscriptions_as_supervisor(mock_category);
        Y.Assert.areEqual('My team', subs[0].vars.team.title);
        Y.Assert.areEqual('http://link', subs[0].vars.team.url);

        Y.Assert.areEqual('My project', subs[0].vars.pillar.title);
        Y.Assert.areEqual('http://project/', subs[0].vars.pillar.url);
    }
}));

/**
 * Gather subscription records for dupe bug subscriptions.
 */
suite.add(new Y.Test.Case({
    name: 'Gather subscription information for duplicates',

    test_nothing: function() {
        // When there are no duplicate subscriptions, returns empty list.
        var mock_category = {
            count: 0,
            personal: [],
            as_team_member: [],
            as_team_admin: []
        };
        Y.ArrayAssert.itemsAreEqual(
            [],
            module._gather_subscriptions_from_duplicates(mock_category));
    },

    test_personal: function() {
        // A person is subscribed to a duplicate bug.
        var mock_category = {
            count: 1,
            personal: [{bug: 'dupe bug'}],
            as_team_member: [],
            as_team_admin: []
        };
        var subs = module._gather_subscriptions_from_duplicates(
            mock_category);
        Y.Assert.areEqual(1, subs.length);
        Y.Assert.areEqual(
            module._reasons.YOU_SUBSCRIBED_TO_DUPLICATE, subs[0].reason);
        Y.Assert.areEqual('dupe bug', subs[0].vars.duplicate_bug);
        Y.Assert.areEqual(module._actions.UNSUBSCRIBE_DUPLICATES,
                          subs[0].action);
    },

    test_personal_multiple: function() {
        // A person is subscribed to multiple duplicate bugs.
        // They are returned together as one subscription record.
        var mock_category = {
            count: 2,
            personal: [{bug: 'dupe1'}, {bug: 'dupe2'}],
            as_team_member: [],
            as_team_admin: []
        };
        var subs = module._gather_subscriptions_from_duplicates(
            mock_category);
        Y.Assert.areEqual(1, subs.length);
        Y.Assert.areEqual(
            module._reasons.YOU_SUBSCRIBED_TO_DUPLICATES, subs[0].reason);
        Y.ArrayAssert.itemsAreEqual(
            ['dupe1', 'dupe2'], subs[0].vars.duplicate_bugs);
        Y.Assert.areEqual(module._actions.UNSUBSCRIBE_DUPLICATES,
                          subs[0].action);
    },

    test_team_member: function() {
        // A person is a member of the team subscribed to a duplicate bug.
        var mock_category = {
            count: 1,
            personal: [],
            as_team_member: [{ principal: 'my team',
                               bug: 'dupe' }],
            as_team_admin: []
        };
        var subs = module._gather_subscriptions_from_duplicates(
            mock_category);
        Y.Assert.areEqual(1, subs.length);
        Y.Assert.areEqual(
            module._reasons.TEAM_SUBSCRIBED_TO_DUPLICATE, subs[0].reason);
        // And there is a 'team' variable containing the team object.
        Y.Assert.areEqual('my team', subs[0].vars.team);
        // And a 'duplicate_bug' variable pointing to the dupe.
        Y.Assert.areEqual('dupe', subs[0].vars.duplicate_bug);
        Y.Assert.areEqual(module._actions.CONTACT_TEAMS, subs[0].action);
    },

    test_team_member_multiple_bugs: function() {
        // A person is a member of the team subscribed to multiple
        // duplicate bugs.
        var mock_category = {
            count: 1,
            personal: [],
            as_team_member: [{
                principal: 'my team',
                bug: 'dupe1'
            }, {
                principal: 'my team',
                bug: 'dupe2'
            }],
            as_team_admin: []
        };
        var subs = module._gather_subscriptions_from_duplicates(
            mock_category);
        Y.Assert.areEqual(1, subs.length);
        Y.Assert.areEqual(
            module._reasons.TEAM_SUBSCRIBED_TO_DUPLICATES, subs[0].reason);
        // And there is a 'team' variable containing the team object.
        Y.Assert.areEqual('my team', subs[0].vars.team);
        // And a 'duplicate_bugs' variable with the list of dupes.
        Y.ArrayAssert.itemsAreEqual(
            ['dupe1', 'dupe2'], subs[0].vars.duplicate_bugs);
        Y.Assert.areEqual(module._actions.CONTACT_TEAMS, subs[0].action);
    },

    test_team_member_multiple: function() {
        // A person is a member of several teams subscribed to
        // duplicate bugs.
        var mock_category = {
            count: 2,
            personal: [],
            as_team_member: [{ principal: 'team1',
                               bug: 'dupe1' },
                             { principal: 'team2',
                               bug: 'dupe1' }],
            as_team_admin: []
        };

        // Result is two separate subscription records.
        var subs = module._gather_subscriptions_from_duplicates(
            mock_category);
        Y.Assert.areEqual(2, subs.length);
    },

    test_team_admin: function() {
        // A person is an admin of the team subscribed to a duplicate bug.
        var mock_category = {
            count: 1,
            personal: [],
            as_team_member: [],
            as_team_admin: [{ principal: 'my team',
                               bug: 'dupe' }]
        };
        var subs = module._gather_subscriptions_from_duplicates(
            mock_category);
        Y.Assert.areEqual(1, subs.length);
        Y.Assert.areEqual(
            module._reasons.ADMIN_TEAM_SUBSCRIBED_TO_DUPLICATE,
            subs[0].reason);
        // And there is a 'team' variable containing the team object.
        Y.Assert.areEqual('my team', subs[0].vars.team);
        // And a 'duplicate_bug' variable pointing to the dupe.
        Y.Assert.areEqual('dupe', subs[0].vars.duplicate_bug);
        Y.Assert.areEqual(module._actions.UNSUBSCRIBE_DUPLICATES,
                          subs[0].action);
    },

    test_team_admin_multiple_bugs: function() {
        // A person is an admin of the team subscribed to multiple
        // duplicate bugs.
        var mock_category = {
            count: 1,
            personal: [],
            as_team_member: [],
            as_team_admin: [{
                principal: 'my team',
                bug: 'dupe1'
            }, {
                principal: 'my team',
                bug: 'dupe2'
            }]
        };
        var subs = module._gather_subscriptions_from_duplicates(
            mock_category);
        Y.Assert.areEqual(1, subs.length);
        Y.Assert.areEqual(
            module._reasons.ADMIN_TEAM_SUBSCRIBED_TO_DUPLICATES,
            subs[0].reason);
        // And there is a 'team' variable containing the team object.
        Y.Assert.areEqual('my team', subs[0].vars.team);
        // And a 'duplicate_bugs' variable with the list of dupes.
        Y.ArrayAssert.itemsAreEqual(
            ['dupe1', 'dupe2'], subs[0].vars.duplicate_bugs);
        Y.Assert.areEqual(module._actions.UNSUBSCRIBE_DUPLICATES,
                          subs[0].action);
    },

    test_team_admin_multiple: function() {
        // A person is an admin of several teams subscribed to
        // duplicate bugs.
        var mock_category = {
            count: 2,
            personal: [],
            as_team_member: [],
            as_team_admin: [{ principal: 'team1',
                               bug: 'dupe1' },
                             { principal: 'team2',
                               bug: 'dupe1' }]
        };

        // Result is two separate subscription records.
        var subs = module._gather_subscriptions_from_duplicates(
            mock_category);
        Y.Assert.areEqual(2, subs.length);
    },

    test_object_links: function() {
        // Test that team dupe subscriptions actually provide decent
        // link data, including duplicate bugs link data.
        var mock_category = {
            count: 1,
            personal: [],
            as_team_member: [{
                principal: { display_name: 'My team',
                             web_link: 'http://link' },
                bug: { id: 1,
                       web_link: 'http://launchpad/bug/1' }
            }],
            as_team_admin: []
        };
        var subs = module._gather_subscriptions_from_duplicates(
            mock_category);
        Y.Assert.areEqual('My team', subs[0].vars.team.title);
        Y.Assert.areEqual('http://link', subs[0].vars.team.url);

        Y.Assert.areEqual('#1', subs[0].vars.duplicate_bug.title);
        Y.Assert.areEqual(
            'http://launchpad/bug/1', subs[0].vars.duplicate_bug.url);
    }
}));

/**
 * Gather subscription records for direct team subscriptions.
 */
suite.add(new Y.Test.Case({
    name: 'Gather team subscription information',

    test_nothing: function() {
        // When there are no subscriptions through team, returns empty list.
        var mock_category = {
            count: 0,
            personal: [],
            as_team_member: [],
            as_team_admin: []
        };
        Y.ArrayAssert.itemsAreEqual(
            [],
            module._gather_subscriptions_through_team(mock_category));
    },

    test_personal: function() {
        // A personal subscription is not considered a team subscription.
        var mock_category = {
            count: 1,
            personal: [{}],
            as_team_member: [],
            as_team_admin: []
        };
        Y.ArrayAssert.itemsAreEqual(
            [],
            module._gather_subscriptions_through_team(mock_category));
    },

    test_team_member: function() {
        // Person is a member of the team subscribed to the bug.
        var mock_category = {
            count: 1,
            personal: [],
            as_team_member: [{ principal: 'my team'}],
            as_team_admin: []
        };
        var subs = module._gather_subscriptions_through_team(mock_category);
        Y.Assert.areEqual(1, subs.length);
        Y.Assert.areEqual(module._reasons.TEAM_SUBSCRIBED, subs[0].reason);
        // And there is a 'team' variable containing the team object.
        Y.Assert.areEqual('my team', subs[0].vars.team);
        Y.Assert.areEqual(module._actions.CONTACT_TEAMS, subs[0].action);
    },

    test_team_member_multiple: function() {
        // Person is a member of several teams subscribed to the bug.
        var mock_category = {
            count: 2,
            personal: [],
            as_team_member: [{ principal: 'team1'},
                             { principal: 'team2'}],
            as_team_admin: []
        };
        var subs = module._gather_subscriptions_through_team(mock_category);
        Y.Assert.areEqual(1, subs.length);
        Y.Assert.areEqual(module._reasons.TEAMS_SUBSCRIBED, subs[0].reason);
        // And there is a 'teams' variable containing all the team objects.
        Y.ArrayAssert.itemsAreEqual(['team1', 'team2'],
                                    subs[0].vars.teams);
        Y.Assert.areEqual(module._actions.CONTACT_TEAMS, subs[0].action);
    },

    test_team_member_multiple_duplicate: function() {
        // As with the previous test, but we need to show that each team is
        // only represented once even if they are responsible for multiple
        // bug tasks.
        // We test with full-fledged objects to make sure they work with the
        // mechanism used to find dupes.
        var team1 = {display_name: 'team 1',
                     web_link: 'http://launchpad.net/~team1'},
            team2 = {display_name: 'team 2',
                     web_link: 'http://launchpad.net/~team2'},
            mock_category = {
                count: 2,
                personal: [],
                as_team_member: [{ principal: team1 },
                                 { principal: team2 },
                                 { principal: team2 }],
                as_team_admin: []
            },
            subs = module._gather_subscriptions_through_team(mock_category);
        Y.Assert.areEqual(1, subs.length);
        // And there is a 'teams' variable containing all the team objects.
        var teams_found = [];
        for (index = 0; index < subs[0].vars.teams.length; index++) {
            teams_found.push(subs[0].vars.teams[index].title);
        }
        Y.ArrayAssert.itemsAreEqual(['team 1', 'team 2'], teams_found);
    },

    test_team_admin: function() {
        // Person is an admin of the team subscribed to the bug.
        var mock_category = {
            count: 1,
            personal: [],
            as_team_member: [],
            as_team_admin: [{ principal: 'my team' }]
        };
        var subs = module._gather_subscriptions_through_team(mock_category);
        Y.Assert.areEqual(1, subs.length);
        Y.Assert.areEqual(
            module._reasons.ADMIN_TEAM_SUBSCRIBED, subs[0].reason);
        // And there is a 'team' variable containing the team object.
        Y.Assert.areEqual('my team', subs[0].vars.team);
        Y.Assert.areEqual(module._actions.CHANGE_TEAM_SUBSCRIPTIONS,
                          subs[0].action);
    },

    test_team_admin_multiple: function() {
        // Person is an admin of the several teams subscribed to the bug.
        var mock_category = {
            count: 2,
            personal: [],
            as_team_member: [],
            as_team_admin: [{ principal: 'team1'},
                             { principal: 'team2'}]
        };
        var subs = module._gather_subscriptions_through_team(mock_category);
        Y.Assert.areEqual(1, subs.length);
        Y.Assert.areEqual(
            module._reasons.ADMIN_TEAMS_SUBSCRIBED, subs[0].reason);
        // And there is a 'teams' variable containing all the team objects.
        Y.ArrayAssert.itemsAreEqual(['team1', 'team2'],
                                    subs[0].vars.teams);
        Y.Assert.areEqual(module._actions.CHANGE_TEAM_SUBSCRIPTIONS,
                          subs[0].action);
    },

    test_team_admin_multiple_duplicate: function() {
        // As with the previous test, but we need to show that each team is
        // only represented once even if they are responsible for multiple
        // bug tasks.
        // We test with full-fledged objects to make sure they work with the
        // mechanism used to find dupes.
        var team1 = {display_name: 'team 1',
                     web_link: 'http://launchpad.net/~team1'},
            team2 = {display_name: 'team 2',
                     web_link: 'http://launchpad.net/~team2'},
            mock_category = {
                count: 2,
                personal: [],
                as_team_admin: [{ principal: team1 },
                                { principal: team2 },
                                { principal: team2 }],
                as_team_member: []
            },
            subs = module._gather_subscriptions_through_team(mock_category);
        Y.Assert.areEqual(1, subs.length);
        // And there is a 'teams' variable containing all the team objects.
        var teams_found = [];
        for (index = 0; index < subs[0].vars.teams.length; index++) {
            teams_found.push(subs[0].vars.teams[index].title);
        }
        Y.ArrayAssert.itemsAreEqual(['team 1', 'team 2'], teams_found);
    },

    test_combined: function() {
        // Test that multiple subscriptions, even if they are in different
        // categories, work properly, and that personal subscriptions are
        // still ignored.
        var mock_category = {
            count: 3,
            personal: [{}],
            as_team_member: [{ principal: 'users' }],
            as_team_admin: [{ principal: 'admins' }]
        };
        var subs = module._gather_subscriptions_through_team(mock_category);
        Y.Assert.areEqual(2, subs.length);
    },

    test_object_links: function() {
        // Test that team subscriptions actually provide decent link data.
        var mock_category = {
            count: 1,
            personal: [],
            as_team_member: [
                { principal: { display_name: 'My team',
                               web_link: 'http://link' } }],
            as_team_admin: []
        };
        var subs = module._gather_subscriptions_through_team(mock_category);
        Y.Assert.areEqual('My team', subs[0].vars.team.title);
        Y.Assert.areEqual('http://link', subs[0].vars.team.url);
    }
}));


/**
 * Helper to construct a single 'category' of subscriptions,
 * grouped by type (personally, as team member and as team admin).
 */
function _constructCategory(personal, as_member, as_admin) {
    if (personal === undefined) {
        personal = [];
    }
    if (as_member === undefined) {
        as_member = [];
    }
    if (as_admin === undefined) {
        as_admin = [];
    }
    return {
        count: personal.length + as_admin.length + as_member.length,
        personal: personal,
        as_team_member: as_member,
        as_team_admin: as_admin
    };
}

/**
 * Get the reason for a direct subscription.
 * Tests for method get_direct_subscription_information().
 */
suite.add(new Y.Test.Case({
    name: 'Get reason for a direct subscription',

    _should: {
        error: {
            test_multiple_direct_subscriptions:
            new Error('A person should not have more than ' +
                      'one direct personal subscription.')
        }
    },

    test_multiple_direct_subscriptions: function() {
        // It should not be possible to have multiple direct,
        // personal subscriptions.
        // This errors out (see _should.error above).
        var info = {
            direct: _constructCategory(['1', '2']),
            count: 2
        };
        module._get_direct_subscription_information(info);
    },

    test_no_subscriptions: function() {
        // There are no subscriptions at all.
        var info = {
            direct: _constructCategory(),
            from_duplicates: _constructCategory()
        };
        info.count = info.direct.count + info.from_duplicates.count;

        Y.Assert.areEqual(
            module._reasons.NOT_SUBSCRIBED,
            module._get_direct_subscription_information(info));
    },

    test_no_direct_subscriptions: function() {
        // There is no direct subscription, but there are
        // other subscriptions.
        var info = {
            direct: _constructCategory(),
            from_duplicates: _constructCategory(['dupe'])
        };
        info.count = info.direct.count + info.from_duplicates.count;
        Y.Assert.areSame(
            module._reasons.NOT_PERSONALLY_SUBSCRIBED,
            module._get_direct_subscription_information(info));
    },

    test_muted_subscription: function() {
        // The direct subscription is muted.
        var info = {
            direct: _constructCategory(['direct']),
            muted: true
        };
        info.count = info.direct.count;
        Y.Assert.areSame(
            module._reasons.MUTED_SUBSCRIPTION,
            module._get_direct_subscription_information(info));
    },

    test_direct_subscription: function() {
        // The simple direct subscription.
        var sub = {
            bug: {
<<<<<<< HEAD
                //private: false, // JSLint complains
=======
                private: false,
>>>>>>> 9b08f8d1
                security_related: false
            },
            principal_is_reporter: false
        };
        sub.bug['private'] = false;
        var info = {
            direct: _constructCategory([sub]),
            count: 1
        };

        Y.Assert.areSame(
            module._reasons.YOU_SUBSCRIBED,
            module._get_direct_subscription_information(info));
    },

    test_direct_subscription_as_reporter: function() {
        // The direct subscription created for bug reporter.
        var sub = {
            bug: {},
            principal_is_reporter: true
        };
        var info = {
            direct: _constructCategory([sub]),
            count: 1
        };
        Y.Assert.areSame(
            module._reasons.YOU_REPORTED,
            module._get_direct_subscription_information(info));
    },

    test_direct_subscription_for_supervisor: function() {
        // The direct subscription created on private bugs for
        // the bug supervisor.
        var sub = {
            bug: {
                //private: true //JSLint complains
            }
        };
        sub.bug['private'] = true;
        var info = {
            direct: _constructCategory([sub]),
            count: 1
        };
        Y.Assert.areSame(
            module._reasons.YOU_SUBSCRIBED_BUG_SUPERVISOR,
            module._get_direct_subscription_information(info));
    },

    test_direct_subscription_for_security_contact: function() {
        // The simple direct subscription.
        var sub = {
            bug: {
                security_related: true
            }
        };
        var info = {
            direct: _constructCategory([sub]),
            count: 1
        };
        Y.Assert.areSame(
            module._reasons.YOU_SUBSCRIBED_SECURITY_CONTACT,
            module._get_direct_subscription_information(info));
    }

}));

/**
 * Test for get_objectlink_html() method.
 */
suite.add(new Y.Test.Case({
    name: 'Test conversion of ObjectLink to HTML.',

    _should: {
        error: {
            test_non_link: new Error('Not a proper ObjectLink.')
        }
    },

    test_string: function() {
        // When a string is passed in, it is returned unmodified.
        var link = 'test';
        Y.Assert.areEqual(
            link,
            module._get_objectlink_html(link));
    },

    test_non_link: function() {
        // When an object that doesn't have both 'title' and 'url'
        // passed in, it fails. (see _should.error above)
        var link = {};
        module._get_objectlink_html(link);
    },

    test_simple: function() {
        // When a string is passed in, it is returned unmodified.
        var link = {
            title: 'Title',
            url: 'http://url/'
        };
        Y.Assert.areEqual(
            '<a href="http://url/">Title</a>',
            module._get_objectlink_html(link));
    },

    test_escaping_title: function() {
        // Even with title containing HTML characters, they are properly
        // escaped.
        var link = {
            title: 'Title<script>',
            url: 'http://url/'
        };
        Y.Assert.areEqual(
            '<a href="http://url/">Title&lt;script&gt;</a>',
            module._get_objectlink_html(link));
    },

    test_escaping_url: function() {
        // Even with title containing HTML characters, they are properly
        // escaped.
        var url = 'http://url/" onclick="javascript:alert(\'test\');" a="';
        var link = {
            title: 'Title',
            url: url
        };
        // Firefox returns:
        //  '<a href="http://url/%22%20onclick=%22' +
        //      'javascript:alert%28%27test%27%29;%22%20a=%22">Title</a>'
        // WebKit returns:
        //  '<a href="http://url/&quot; onclick=&quot;'+
        //      'javascript:alert(\'test\');&quot; a=&quot;">Title</a>'
        Y.Assert.areNotEqual(
            '<a href="' + url + '">Title</a>',
            module._get_objectlink_html(link));
    }

}));

/**
 * Test for safely_render_description() method.
 */
suite.add(new Y.Test.Case({
    name: 'Test variable substitution in subscription descriptions.',

    _should: {
        error: {
            test_non_link: new Error('Not a proper ObjectLink.')
        }
    },

    test_no_variables: function() {
        // For a string with no variables, no substitution is performed.
        var sub = {
            reason: 'test string with no vars',
            vars: { no: 'vars' }
        };

        Y.Assert.areEqual(
            sub.reason,
            module._safely_render_description(sub));
    },

    test_missing_variable: function() {
        // If a variable is missing, it is not substituted.
        var sub = {
            reason: 'test string with {foo}',
            vars: {}
        };

        Y.Assert.areEqual(
            'test string with {foo}',
            module._safely_render_description(sub));
    },

    test_string_variable: function() {
        // Plain string variables are directly substituted.
        var sub = {
            reason: 'test string with {foo}',
            vars: { foo: 'nothing' }
        };

        Y.Assert.areEqual(
            'test string with nothing',
            module._safely_render_description(sub));
    },

    _constructObjectLink: function(title, url) {
        // Constructs a mock ObjectLink.
        return { title: title, url: url };
    },

    test_objectlink_variable: function() {
        // ObjectLink variables get turned into actual HTML links.
        var sub = {
            reason: 'test string with {foo}',
            vars: { foo: this._constructObjectLink('Title', 'http://link/') }
        };

        Y.Assert.areEqual(
            'test string with <a href="http://link/">Title</a>',
            module._safely_render_description(sub));
    },

    test_multiple_variables: function() {
        // For multiple variables, they all get replaced.
        var sub = {
            reason: '{simple} string with {foo} {simple}',
            vars: {
                foo: this._constructObjectLink('Link', 'http://link/'),
                simple: "test"
            }
        };

        Y.Assert.areEqual(
            'test string with <a href="http://link/">Link</a> test',
            module._safely_render_description(sub));
    },

    test_extra_variable: function() {
        // Passing in extra variables causes them to be replaced as well.
        var sub = {
            reason: 'test string with {extra}',
            vars: {}
        };
        var extra_vars = {
            extra: 'something extra'
        };

        Y.Assert.areEqual(
            'test string with something extra',
            module._safely_render_description(sub, extra_vars));
    },

    test_extra_objectlink_variable: function() {
        // Passing in extra ObjectLink variable gets properly substituted.
        var sub = {
            reason: 'test string with {extra}',
            vars: {}
        };
        var extra_vars = {
            extra: this._constructObjectLink('extras', 'http://link/')
        };

        Y.Assert.areEqual(
            'test string with <a href="http://link/">extras</a>',
            module._safely_render_description(sub, extra_vars));
    }

}));

/**
 * Test for get_direct_description_node() method.
 */
suite.add(new Y.Test.Case({
    name: 'Test direct node construction with appropriate description.',

    test_no_subscriptions: function() {
        // A description is added in even when there are no subscriptions.
        var info = {
            direct: _constructCategory(),
            count: 0
        };
        var expected_text = module._get_direct_subscription_information(info);
        var node = module._get_direct_description_node(info);
        Y.Assert.areEqual(
            'direct-subscription', node.get('id'));
        Y.Assert.areEqual(
            expected_text, node.get('text'));
    },

    test_direct_subscription: function() {
        // One personal, direct subscription exists.
        var info = {
            direct: _constructCategory([{ bug: {} }]),
            count: 1
        };
        var expected_text = module._get_direct_subscription_information(info);
        var node = module._get_direct_description_node(info);
        Y.Assert.areEqual(
            'direct-subscription', node.get('id'));
        Y.Assert.areEqual(
            expected_text, node.get('text'));
    }

}));

/**
 * Test for get_single_description_node() method.
 */
suite.add(new Y.Test.Case({
    name: 'Test single subscription description node construction.',

    test_simple_text: function() {
        // A simple subscription with 'Text' as the reason and no variables.
        var sub = { reason: 'Text', vars: {}, action: function() {} };
        var node = module._get_single_description_node(sub);

        // The node has appropriate CSS class set.
        Y.Assert.isTrue(node.hasClass('subscription-description'));

        // There is also a sub-node containing the actual description.
        var subnode = node.one('.description-text');
        Y.Assert.areEqual('Text', subnode.get('text'));
    },

    test_variable_substitution: function() {
        // A subscription with variables and extra variables
        // has them replaced.
        var sub = { reason: 'Test {var1} {var2}',
                    vars: { var1: 'my text'},
                    action: function() {} };
        var extra_data = { var2: 'globally' };
        var node = module._get_single_description_node(sub, extra_data);

        // The node has appropriate CSS class set.
        Y.Assert.isTrue(node.hasClass('subscription-description'));

        // There is also a sub-node containing the actual description.
        var subnode = node.one('.description-text');
        Y.Assert.areEqual('Test my text globally', subnode.get('text'));
    }

}));

/**
 * Test for get_other_descriptions_node() method.
 */
suite.add(new Y.Test.Case({
    name: 'Test creation of node describing all non-direct subscriptions.',

    test_no_subscriptions: function() {
        // With just a personal subscription, undefined is returned.
        var info = {
            direct: _constructCategory([{ bug: {} }]),
            from_duplicate: _constructCategory(),
            as_assignee: _constructCategory(),
            as_owner: _constructCategory(),
            count: 1
        };
        window.LP = { cache: {} };
        Y.Assert.areSame(
            undefined,
            module._get_other_descriptions_node(info));
        delete window.LP;
    },

    test_one_subscription: function() {
        // There is a subscription on the duplicate bug.
        var info = {
            direct: _constructCategory(),
            from_duplicate: _constructCategory([{ bug: {id: 1} }]),
            as_assignee: _constructCategory(),
            as_owner: _constructCategory(),
            count: 1
        };
        window.LP = { links: { me: '~' } };

        // A node is returned with ID of 'other-subscriptions'.
        var node = module._get_other_descriptions_node(info);
        Y.Assert.areEqual(
            'other-subscriptions', node.get('id'));
        // And it contains single '.subscription-description' node.
        Y.Assert.areEqual(
            1, node.all('.subscription-description').size());
        delete window.LP;
    },

    test_multiple_subscription: function() {
        // There is a subscription on the duplicate bug 1,
        // and another as assignee on bug 2.
        var info = {
            direct: _constructCategory(),
            from_duplicate: _constructCategory([{ bug: {id: 1} }]),
            as_assignee: _constructCategory([{ bug: {id: 2} }]),
            as_owner: _constructCategory(),
            count: 1
        };
        window.LP = { cache: { context: { web_link: '/' } },
                      links: { me: '~' } };

        // A node is returned containing two
        // '.subscription-description' nodes.
        var node = module._get_other_descriptions_node(info);
        Y.Assert.areEqual(
            2, node.all('.subscription-description').size());
        delete window.LP;
    },

    test_no_direct_has_structural_subscriptions: function() {
        // With no non-personal subscriptions, and a structural
        // subscription, the node is still constructed because
        // structural subscriptions go there as well.
        var info = {
            direct: _constructCategory([{ bug: {} }]),
            from_duplicate: _constructCategory(),
            as_assignee: _constructCategory(),
            as_owner: _constructCategory(),
            count: 1
        };
        window.LP = { cache: { subscription_info: ['1'] } };
        Y.Assert.isNotUndefined(
            module._get_other_descriptions_node(info));
        delete window.LP;
    },

    test_header: function() {
        // There is a subscription on the duplicate bug.
        var info = {
            direct: _constructCategory(),
            from_duplicate: _constructCategory([{ bug: {id: 1} }]),
            as_assignee: _constructCategory(),
            as_owner: _constructCategory(),
            count: 1
        };

        window.LP = { links: { me: '~' } };

        // A returned node contains the 'other-subscriptions-header'
        // div with the link.
        var node = module._get_other_descriptions_node(info);
        var header = node.one('#other-subscriptions-header');
        Y.Assert.isNotUndefined(header);
        var link = header.one('a');
        Y.Assert.areEqual('Other subscriptions', link.get('text'));

        delete window.LP;
    },

    test_header_slideout: function() {
        // Clicking on the header slides-out the box, and
        // clicking it again slides it back in.
        var info = {
            direct: _constructCategory(),
            from_duplicate: _constructCategory([{ bug: {id: 1} }]),
            as_assignee: _constructCategory(),
            as_owner: _constructCategory(),
            count: 1
        };

        window.LP = { links: { me: '~' } };

        // A returned node contains the 'other-subscriptions-header'
        // div with the link.
        var node = module._get_other_descriptions_node(info);
        var link = node.one('#other-subscriptions-header a');
        var list = node.one('#other-subscriptions-list');

        // Initially, the list is hidden.
        Y.Assert.isTrue(link.hasClass('treeCollapsed'));
        Y.Assert.isTrue(list.hasClass('lazr-closed'));
        Y.Assert.areEqual('none', list.getStyle('display'));

        // Clicking the link slides out the list of other subscriptions.
        Y.Event.simulate(Y.Node.getDOMNode(link), 'click');
        this.wait(function() {
            Y.Assert.isFalse(link.hasClass('treeCollapsed'));
            Y.Assert.isTrue(link.hasClass('treeExpanded'));
            Y.Assert.isFalse(list.hasClass('lazr-closed'));
            Y.Assert.areNotEqual('none', list.getStyle('display'));

            // Clicking it again, slides it back in.
            // It has to be nested inside 'wait' because we need
            // to wait for the first click to "finish".
            Y.Event.simulate(Y.Node.getDOMNode(link), 'click');

            this.wait(function() {
                Y.Assert.isTrue(link.hasClass('treeCollapsed'));
                Y.Assert.isFalse(link.hasClass('treeExpanded'));
                Y.Assert.isTrue(list.hasClass('lazr-closed'));
                delete window.LP;
            }, 500);
        }, 500);
    }

}));

/**
 * Test for show_subscription_description() method.
 */
suite.add(new Y.Test.Case({
    name: 'Test showing of subscription descriptions.',

    setUp: function() {
        this.content_node = Y.Node.create('<div></div>')
            .set('id', 'description-container');
        this.parent_node = Y.one('#test-root');
        this.parent_node.appendChild(this.content_node);
        this.config = {
            description_box: '#description-container'
        };
    },

    tearDown: function() {
        this.parent_node.empty(true);
        delete this.config;
    },

    test_no_subscriptions: function() {
        // With no subscriptions, a simple description of that state
        // is added.
        this.config.subscription_info = {
            direct: _constructCategory(),
            from_duplicate: _constructCategory(),
            as_assignee: _constructCategory(),
            as_owner: _constructCategory(),
            bug_id: 1,
            count: 0
        };
        window.LP = { cache: {} };
        module.show_subscription_description(this.config);
        this.wait(function() {
            Y.Assert.areEqual(
                1, this.content_node.all('#direct-subscription').size());
            Y.Assert.areEqual(
                0, this.content_node.all('#other-subscriptions').size());
        }, 50);
        delete window.LP;
    },

    test_combined_subscriptions: function() {
        // With both direct and implicit subscriptions,
        // we get a simple description and a node with other descriptions.
        this.config.subscription_info = {
            direct: _constructCategory([{ bug: {id:1} }]),
            from_duplicate: _constructCategory([{ bug: {id:2} }]),
            as_assignee: _constructCategory([{ bug: {id:3} }]),
            as_owner: _constructCategory(),
            bug_id: 1,
            count: 0
        };
        window.LP = { cache: { context: { web_link: '/' } },
                      links: { me: '~' } };
        module.show_subscription_description(this.config);
        this.wait(function() {
            Y.Assert.areEqual(
                1, this.content_node.all('#direct-subscription').size());
            Y.Assert.areEqual(
                1, this.content_node.all('#other-subscriptions').size());
            delete window.LP;
        }, 50);
    },

    test_reference_substitutions: function() {
        // References of the form `subscription-cache-reference-*` get
        // replaced with LP.cache[...] values.
        this.config.subscription_info = {
            reference: 'subscription-cache-reference-X',
            direct: _constructCategory(),
            from_duplicate: _constructCategory(),
            as_assignee: _constructCategory(),
            as_owner: _constructCategory(),
            bug_id: 1,
            count: 0
        };
        window.LP = {
            cache: {
                'subscription-cache-reference-X': 'value'
            }
        };
        module.show_subscription_description(this.config);
        Y.Assert.areEqual(
            'value',
            this.config.subscription_info.reference);
        delete window.LP;
    }

}));

/**
 * Test for helper method to construct actions text and subscriptions list
 * for duplicate subscriptions:
 *   get_unsubscribe_duplicates_text_and_subscriptions()
 */
suite.add(new Y.Test.Case({
    name: 'Test duplicate actions text and subscriptions list.',

    _should: {
        error: {
            test_multiple_teams_fails:
            new Error('We can only unsubscribe a single team from ' +
                      'multiple duplicate bugs.')
        }
    },

    setUp: function() {
        window.LP = { cache: { context: { web_link: 'http://test/' } },
                      links: { me: '~' } };
    },

    tearDown: function() {
        delete window.LP;
    },

    test_yourself_single_bug: function() {
        // There is a single duplicate bug you are subscribed to.
        var args = { bugs: [ { self: { self_link: 'http://bug/' } } ] };
        var data = module._get_unsubscribe_duplicates_text_and_subscriptions(
            args);
        Y.Assert.areEqual('Unsubscribe yourself from the duplicate',
                          data.text);
        Y.Assert.areEqual(1, data.subscriptions.length);
        var sub = data.subscriptions[0];
        Y.Assert.areEqual(window.LP.links.me, sub.subscriber);
        Y.Assert.areEqual('http://bug/', sub.bug);
    },

    test_yourself_multiple_bug: function() {
        // There is a single duplicate bug you are subscribed to.
        var args = { bugs: [ { self: { self_link: 'http://bug1/' } },
                             { self: { self_link: 'http://bug2/' } }] };
        var data = module._get_unsubscribe_duplicates_text_and_subscriptions(
            args);
        Y.Assert.areEqual('Unsubscribe yourself from all duplicates',
                          data.text);
        Y.Assert.areEqual(2, data.subscriptions.length);
        var sub = data.subscriptions[0];
        Y.Assert.areEqual(window.LP.links.me, sub.subscriber);
        Y.Assert.areEqual('http://bug1/', sub.bug);

        sub = data.subscriptions[1];
        Y.Assert.areEqual(window.LP.links.me, sub.subscriber);
        Y.Assert.areEqual('http://bug2/', sub.bug);
    },

    test_team_single_bug: function() {
        // There is a single duplicate bug you are subscribed to.
        var args = { bugs: [ { self: { self_link: 'http://bug/' } } ],
                     teams: [ { self: { self_link: 'http://team/' } } ] };
        var data = module._get_unsubscribe_duplicates_text_and_subscriptions(
            args);
        Y.Assert.areEqual('Unsubscribe this team from the duplicate',
                          data.text);
        Y.Assert.areEqual(1, data.subscriptions.length);
        var sub = data.subscriptions[0];
        Y.Assert.areEqual('http://team/', sub.subscriber);
        Y.Assert.areEqual('http://bug/', sub.bug);
    },

    test_team_multiple_bugs: function() {
        // There is a single duplicate bug you are subscribed to.
        var args = { bugs: [ { self: { self_link: 'http://bug1/' } },
                             { self: { self_link: 'http://bug2/' } }],
                     teams: [ { self: { self_link: 'http://team/' } } ] };
        var data = module._get_unsubscribe_duplicates_text_and_subscriptions(
            args);
        Y.Assert.areEqual('Unsubscribe this team from all duplicates',
                          data.text);
        Y.Assert.areEqual(2, data.subscriptions.length);
        var sub = data.subscriptions[0];
        Y.Assert.areEqual('http://team/', sub.subscriber);
        Y.Assert.areEqual('http://bug1/', sub.bug);

        sub = data.subscriptions[1];
        Y.Assert.areEqual('http://team/', sub.subscriber);
        Y.Assert.areEqual('http://bug2/', sub.bug);
    },

    test_multiple_teams_fails: function() {
        // There is a single duplicate bug you are subscribed to.
        var args = { bugs: [ { self: { self_link: 'http://bug/' } } ],
                     teams: [ { self: { self_link: 'http://team1/' } },
                              { self: { self_link: 'http://team2/' } }] };
        var data = module._get_unsubscribe_duplicates_text_and_subscriptions(
            args);
    }

}));

/**
 * Test for helper method to get modified object links:
 *   add_url_element_to_links()
 */
suite.add(new Y.Test.Case({
    name: 'Test add_url_element_to_links helper.',

    compare_object_links: function (first, second) {
        return first.title === second.title &&
               first.url === second.url &&
               first.self === second.self;
    },

    test_single_link: function () {
        var self = 'object stand-in',
            original = {
                title: 'Rutebega',
                url: 'http://example.net/kumquat',
                self: self
            },
            modified = module._add_url_element_to_links(
                [original], '/avocado');
        Y.ArrayAssert.itemsAreEquivalent(
            [{title: 'Rutebega',
              url: 'http://example.net/kumquat/avocado',
              self: self}],
            modified,
            this.compare_object_links);
        // The original was not modified.
        Y.Assert.areEqual(original.url, 'http://example.net/kumquat');
    },

    test_multiple_link: function () {
        var self1 = 'object stand-in 1',
            original1 = {
                title: 'Rutebega',
                url: 'http://example.net/kumquat',
                self: self1
            },
            self2 = 'object stand-in 2',
            original2 = {
                title: 'Shazam',
                url: 'http://example.net/abracadabra',
                self: self2
            },
            modified = module._add_url_element_to_links(
                [original1, original2], '/avocado');
        Y.ArrayAssert.itemsAreEquivalent(
            [{title: 'Rutebega',
              url: 'http://example.net/kumquat/avocado',
              self: self1},
             {title: 'Shazam',
              url: 'http://example.net/abracadabra/avocado',
              self: self2}],
            modified,
            this.compare_object_links);
        // The originals were not modified.
        Y.Assert.areEqual(original1.url, 'http://example.net/kumquat');
        Y.Assert.areEqual(original2.url, 'http://example.net/abracadabra');
    }

}));

/**
 * Test for helper method to construct action "unsubscribe" node:
 *   get_node_for_unsubscribing()
 */
suite.add(new Y.Test.Case({
    name: 'Test duplicate actions text and subscriptions list.',

    setUp: function () {
        module._lp_client = new LPClient();
        this.wrapper_node = Y.Node.create(
            '<div class="subscription-description"></div>');
        Y.one('body').appendChild(this.wrapper_node);
    },

    tearDown: function () {
        delete module._lp_client;
        this.wrapper_node.remove();
        var error_overlay = Y.one('.yui3-lazr-formoverlay');
        if (Y.Lang.isValue(error_overlay)) {
            error_overlay.remove();
        }
    },

    get_subscriptions: function () {
        // Usually multiple subscriptions will share a subscriber.  This
        // function under test does not actually care, so we make it possible
        // to distinguish between the first and the second.
        return [{subscriber: 'http://example.net/~person1',
                 bug: 'http://example.net/firefox/bug/1'},
                {subscriber: 'http://example.net/~person2',
                 bug: 'http://example.net/firefox/bug/2'}];
    },

    test_node_basic: function () {
        var node = module._get_node_for_unsubscribing(
            'Rutebega', this.get_subscriptions());
        Y.Assert.areEqual(node.get('text'), 'Rutebega');
        Y.Assert.isTrue(node.hasClass('sprite'));
        Y.Assert.isTrue(node.hasClass('modify'));
        Y.Assert.isTrue(node.hasClass('remove'));
    },

    test_one_subscription_success: function () {
        var subscriptions = this.get_subscriptions();
        subscriptions.pop();
        Y.Assert.areEqual(subscriptions.length, 1);
        var node = module._get_node_for_unsubscribing(
            'Rutebega', subscriptions);
        module._lp_client.named_post.args = [];
        module._lp_client.named_post.halt = true;
        Y.one('.subscription-description').appendChild(node);
        node.simulate('click');
        // Now it is as if we are waiting for the server to reply.  The
        // spinner spins.
        Y.Assert.isTrue(node.hasClass('spinner'));
        Y.Assert.isFalse(node.hasClass('remove'));
        // Now the server replies back with a success.
        module._lp_client.named_post.resume();
        // We have no spinner.
        Y.Assert.isTrue(node.hasClass('remove'));
        Y.Assert.isFalse(node.hasClass('spinner'));
        // The subscriptions array is empty.
        Y.Assert.areEqual(subscriptions.length, 0);
        // We called unsubscribe on the server once, with the right arguments.
        Y.Assert.areEqual(module._lp_client.received.length, 1);
        Y.Assert.areEqual(module._lp_client.received[0][0], 'named_post');
        var args = module._lp_client.received[0][1];
        Y.Assert.areEqual(args[0], 'http://example.net/firefox/bug/1');
        Y.Assert.areEqual(args[1], 'unsubscribe');
        Y.Assert.areEqual(args[2].parameters.person,
                          'http://example.net/~person1');
        // The parent node is gone, after giving some time to collapse.
        this.wait(
            function () {
                Y.Assert.isNull(Y.one('.subscription-description'));
            },
            500
        );
    },

    test_two_subscriptions_success: function () {
        var subscriptions = this.get_subscriptions();
        Y.Assert.areEqual(subscriptions.length, 2);
        var node = module._get_node_for_unsubscribing(
            'Rutebega', subscriptions);
        module._lp_client.named_post.args = [];
        Y.one('.subscription-description').appendChild(node);
        node.simulate('click');
        // The subscriptions array is empty.
        Y.Assert.areEqual(subscriptions.length, 0);
        // We called unsubscribe on the server twice, once for each
        // subscription.
        Y.Assert.areEqual(module._lp_client.received.length, 2);
    },

    test_failure: function () {
        var subscriptions = this.get_subscriptions();
        var node = module._get_node_for_unsubscribing(
            'Rutebega', subscriptions);
        module._lp_client.named_post.fail = true;
        module._lp_client.named_post.args = [
            true,
            {status: 400, responseText: 'Rutebegas!'}];
        module._lp_client.named_post.halt = true;
        Y.one('.subscription-description').appendChild(node);
        node.simulate('click');
        // Right now, this is as if we are waiting for the server to
        // reply. The link is spinning.
        Y.Assert.isTrue(node.hasClass('spinner'));
        Y.Assert.isFalse(node.hasClass('remove'));
        // Now the server replies with an error.
        module._lp_client.named_post.resume();
        // We have no spinner.
        Y.Assert.isTrue(node.hasClass('remove'));
        Y.Assert.isFalse(node.hasClass('spinner'));
        // The page has rendered the error overlay.
        var error_box = Y.one('.yui3-lazr-formoverlay-errors');
        // The way the LP error display works now is that it flashes the
        // problem area red for 1 second (the lazr.anim default), and
        // *then* shows the overlay.
        this.wait(
            function () {
                Y.Assert.areEqual(
                    "The following errors were encountered: Rutebegas!",
                    error_box.get('text'));
            },
            1100
        );
    }

}));


/**
 * Test for helper method to construct actions text and subscriptions list
 * for team subscriptions:
 *   get_team_unsubscribe_text_and_subscriptions()
 */
suite.add(new Y.Test.Case({
    name: 'Test duplicate actions text and subscriptions list.',

    _should: {
        error: {
            test_multiple_teams_fails:
            new Error('We can only unsubscribe a single team from ' +
                      'multiple duplicate bugs.')
        }
    },

    setUp: function() {
        window.LP = { cache: { context: { bug_link: 'http://bug/' } },
                      links: { me: '~' } };
    },

    tearDown: function() {
        delete window.LP;
    },

    test_single_team: function() {
        // There is a single team you admin that is subscribed to the bug.
        var args = { teams: [ { self: { self_link: 'http://team/' } } ] };
        var data = module._get_team_unsubscribe_text_and_subscriptions(args);
        Y.Assert.areEqual('Unsubscribe this team', data.text);
        Y.Assert.areEqual(1, data.subscriptions.length);
        var sub = data.subscriptions[0];
        Y.Assert.areEqual('http://team/', sub.subscriber);
        Y.Assert.areEqual('http://bug/', sub.bug);
    },

    test_multiple_teams: function() {
        // There are multiple teams you admin that are subscribed to the bug.
        var args = { teams: [ { self: { self_link: 'http://team1/' } },
                              { self: { self_link: 'http://team2/' } }] };
        var data = module._get_team_unsubscribe_text_and_subscriptions(args);
        Y.Assert.areEqual('Unsubscribe all of these teams', data.text);
        Y.Assert.areEqual(2, data.subscriptions.length);
        var sub = data.subscriptions[0];
        Y.Assert.areEqual('http://team1/', sub.subscriber);
        Y.Assert.areEqual('http://bug/', sub.bug);

        sub = data.subscriptions[1];
        Y.Assert.areEqual('http://team2/', sub.subscriber);
        Y.Assert.areEqual('http://bug/', sub.bug);
    },

    test_multiple_teams_fails: function() {
        // There is a single duplicate bug you are subscribed to.
        var args = { bugs: [ { self: { self_link: 'http://bug/' } } ],
                     teams: [ { self: { self_link: 'http://team1/' } },
                              { self: { self_link: 'http://team2/' } }] };
        var data = module._get_unsubscribe_duplicates_text_and_subscriptions(
            args);
    }

}));

/**
 * Test for actions node construction.
 */
suite.add(new Y.Test.Case({
    name: 'Test node construction for actions.',

    setUp: function() {
        window.LP = { cache: { context: { web_link: 'http://test/' } },
                      links: { me: '~' } };
    },

    tearDown: function() {
        delete window.LP;
    },

    test_change_assignees: function() {
        // Change assignees action.
        var link = module._actions.CHANGE_ASSIGNEES();
        Y.Assert.areEqual('Change assignees for this bug', link.get('text'));
        Y.Assert.areEqual('http://test/', link.get('href'));
    },

    test_unsubscribe_duplicates: function() {
        // There is a single duplicate bug you are subscribed to.
        var args = { bugs: [ { self: { self_link: 'http://bug/' } } ] };
        var node = module._actions.UNSUBSCRIBE_DUPLICATES(args);
        Y.Assert.areEqual('Unsubscribe yourself from the duplicate',
                          node.get('text'));
        Y.Assert.isTrue(node.hasClass('js-action'));
        Y.Assert.isTrue(node.hasClass('remove'));
    },

    test_set_bug_supervisor: function() {
        // You are the pillar owner and can set the supervisor.
        var args = { pillar: { title: 'Project',
                               web_link: 'http://pillar' } };
        var node = module._actions.SET_BUG_SUPERVISOR(args);
        Y.Assert.areEqual('Set the bug supervisor for Project',
                          node.get('text'));
        Y.Assert.areEqual('http://pillar/+bugsupervisor', node.get('href'));
    },

    test_contact_teams: function() {
        // You are only a member of the subscribed team,
        // so you need to contact the team admin to unsubscribe.
        var args = { teams: [{ title: 'Team <1>',
                               url: 'http://team',
                               self: 'self' }] };
        var node = module._actions.CONTACT_TEAMS(args);
        Y.Assert.areEqual(
            'Contact ' +
                '<a href="http://team/+contactuser">Team &lt;1&gt;</a>' +
                ' to request the administrators make a change',
            node.get('innerHTML'));
        var link = node.one('a');
        Y.Assert.areEqual('http://team/+contactuser', link.get('href'));
    }

}));

var handle_complete = function(data) {
    status_node = Y.Node.create(
        '<p id="complete">Test status: complete</p>');
    Y.one('body').appendChild(status_node);
    };
Y.Test.Runner.on('complete', handle_complete);
Y.Test.Runner.add(suite);

var console = new Y.Console({newestOnTop: false});
console.render('#log');

Y.on('domready', function() {
    Y.Test.Runner.run();
});
});<|MERGE_RESOLUTION|>--- conflicted
+++ resolved
@@ -990,11 +990,7 @@
         // The simple direct subscription.
         var sub = {
             bug: {
-<<<<<<< HEAD
                 //private: false, // JSLint complains
-=======
-                private: false,
->>>>>>> 9b08f8d1
                 security_related: false
             },
             principal_is_reporter: false
