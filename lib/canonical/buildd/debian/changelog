<<<<<<< HEAD
launchpad-buildd (55) hardy-cat; urgency=low

  * Split the sbuild wrapper from DebianBuildManager into a new
    BinaryPackageBuildManager, and point the 'debian' builder at that
    instead.

 -- William Grant <wgrant@ubuntu.com>  Tue, 12 Jan 2010 09:22:50 +1300
=======
launchpad-buildd (56) hardy-cat; urgency=low

  * only error out on implicit-function-pointers check on lucid or later,
    non-32-bit architectures.  Warnings elsewhere.  LP#504078
  * drop use of ccache and /var/cache/apt/archives, since we don't use one,
    and the other is just plain silly.

 -- LaMont Jones <lamont@canonical.com>  Mon, 11 Jan 2010 13:12:49 -0700
>>>>>>> cc1dd181

launchpad-buildd (54) hardy-cat; urgency=low

  [ William Grant ]
  * debian.py: Tell sbuild to build debug symbols if the
    build_debug_symbols argument is True.
  * sbuild: Set "Build-Debug-Symbols: yes" in CurrentlyBuilding if
    we have been told to build debug symbols.

  [ LaMont Jones ]
  * do not ignore SIGHUP in builds - it breaks test suites. LP#453460
  * create filecache-default/ccache directories in init.d as well as postinst
  * sbuild: run dpkg-source inside the chroot.  LP#476036
  * sbuild: change the regexp for dpkg-source extraction to handle both karmic and pre-karmic dpkg.  LP#476036
  * use --print-architecture instead of --print-installation-architecture
  * mount-chroot: copy hosts et al into chroot. LP#447919
  * provide and call check-implicit-function-pointers.

 -- LaMont Jones <lamont@canonical.com>  Mon, 14 Dec 2009 12:00:10 -0700

launchpad-buildd (52) dapper-cat; urgency=low

  * Depends: apt-transport-https

 -- LaMont Jones <lamont@canonical.com>  Fri, 09 Oct 2009 11:00:50 -0600

launchpad-buildd (50) dapper-cat; urgency=low

  * sbuild: Change all invocations of apt and dpkg to occur inside
    the build chroot, rather than happening outside the chroot with
    a bunch of flags to operate on data files in the chroot.  This
    should clear up issues we see with mismatched host toolchains.
  * sbuild: Revert the above in the case of "apt-get source" which
    doesn't require any fancy features in the chroot and, frankly,
    is much easier to manage if it's executed externally.
  * scan-for-processes: Bring in a change from production to make
    sure that we follow symlinks in our search for process roots.
  * sbuild-package: Output NR_PROCESSORS in the build logs, for
    sightly easier debugging of possible parallel build bugs.
  * update-debian-chroot: Stop using chapt-get, and instead chroot
    into the build chroot and call the native apt-get there.
  * update-debian-chroot: Cargo-cult the linux32 magic from the
    sbuild wrapper to set our personality on chroot upgrades.
  * mount-chroot: Mount sys in the chroot too.  While it shouldn't
    be, strictly-speaking, required for anything, it's nice to have.
  * chapt-get, slave_chroot_tool.py: Delete both as obsolete cruft.

 -- Adam Conrad <adconrad@ubuntu.com>  Fri, 24 Jul 2009 07:21:30 -0600

launchpad-buildd (49) dapper-cat; urgency=low

  * sbuild.conf: bump default automake from automake1.8 to automake1.9

 -- Adam Conrad <adconrad@ubuntu.com>  Fri, 12 Sep 2008 08:54:24 -0600

launchpad-buildd (48) dapper-cat; urgency=low

  * sbuild-package: If we're an amd64 host system, but being used
    to build i386 or lpia, use linux32 to pretend to be i686.

 -- Adam Conrad <adconrad@ubuntu.com>  Fri, 12 Sep 2008 08:12:34 -0600

launchpad-buildd (47) dapper-cat; urgency=low

  * slave.py: If the logfile doesn't currently exist on disk when
    getLogTail() goes looking for it (which is a possible race with
    the new sanitisation code), just return an empty string.

 -- Adam Conrad <adconrad@ubuntu.com>  Mon, 02 Jun 2008 13:09:55 -0600

launchpad-buildd (46) dapper-cat; urgency=low

  * slave.py: Accept a separate username and password to the
    ensurePresent() call which, if present, are used to install
    an auth handler to cope with basic http auth with the http
    server when fetching files.
  * slave.py: Ensure that build logs are sanitized so that any
    user:password@ parts in URLs are removed.

 -- Julian Edwards <julian.edwards@canonical.com>  Tue, 29 Apr 2008 14:25:00 +0100

launchpad-buildd (45) dapper-cat; urgency=low

  * slave.py: Stop setting BuilderStatus.WAITING in each failure
    method, as this gives us a race where the builddmaster might
    dispatch another build to us before we're done cleaning up.
  * slave.py: Don't set BuildStatus.OK in buildComplete(), this is
    now a generic "the build has ended, succesfully or not" method.
  * slave.py: Define a new buildOK() method that sets BuildStatus.OK.
  * debian.py: When done cleaning, if the build isn't already marked
    as failed, call buildOK, then call buildComplete unconditionally.
  * The above changes should resolve https://launchpad.net/bugs/179466

 -- Adam Conrad <adconrad@ubuntu.com>  Tue, 08 Apr 2008 14:12:07 -0600

launchpad-buildd (44) dapper-cat; urgency=low

  * slave.py: Redefine "private" _unpackChroot() as "public" doUnpack(),
    so we can use it from the build iteration control process.
  * slave.py: Make the initiate method set a _chroottarfile private
    variable for use by doUnpack(), rather than calling _unpackChroot().
  * slave.py: Trigger the forked buildd process with an echo statement.
  * debian.py: Add the INIT state to the DebianBuildState class.
  * debian.py: Start the build process at INIT state instead of UNPACK.
  * debian.py: Add iterate_INIT(), which just checks success of the
    initial variable sanitisation checks, then hands off to doUnpack().
  * debian.py: Adjust the failure return calls of the UNPACK and MOUNT
    methods to chrootFail() instead of builderFail(), for correctness.
  * The above changes should resolve https://launchpad.net/bugs/211974

 -- Adam Conrad <adconrad@ubuntu.com>  Mon, 07 Apr 2008 13:53:20 -0600

launchpad-buildd (43) dapper-cat; urgency=low

  * unpack-chroot: Move the ntpdate calls below the bunzip/exec bit,
    so we don't run ntpdate twice when unzipping tarballs, which 
    happens on every single build on Xen hosts (like the PPA hosts).
  * debian/control: We use adduser in postinst, depending on it helps.
  * debian/control: Set myself as the Maintainer, since I'm in here.
  * debian/control: Change our section from "misc" to "admin".
  * sbuild{,-package}: Pass DEB_BUILD_OPTIONS="parallel=N" to dpkg.

 -- Adam Conrad <adconrad@ubuntu.com>  Thu, 24 Jan 2008 15:39:20 -0700

launchpad-buildd (42) dapper-cat; urgency=low

  * sbuild: using "eq" to evaluate strings instead of "==" is ever
    so slightly less retarded (fixed the launchpad bug #184565)

 -- Adam Conrad <adconrad@ubuntu.com>  Tue, 22 Jan 2008 16:21:54 -0700

launchpad-buildd (41) dapper-cat; urgency=low

  * sbuild: If we've already marked a package as "installed" with a
    valid version, don't overwrite that version with PROVIDED.

 -- Adam Conrad <adconrad@ubuntu.com>  Thu, 17 Jan 2008 10:39:26 -0700

launchpad-buildd (40) dapper-cat; urgency=low

  * sbuild: Don't allow versioned build-deps to be satisfied by provided
    packages, but force them to go through the "upgrade/downgrade" tests.
  * sbuild: Do --info and --contents on _all.deb packages as well, if
    we're building arch:all packages.
  * sbuild: Don't process ENV_OVERRIDE anymore, we only had an override
    for one thing anyway (LC_ALL), and this code caused bug #87077.
  * sbuild-package: Call sbuild with LC_ALL=C explicitely, to compensate.
  * Makefile: clean up the makefile a bit to DTRT (as I expect it).

 -- Adam Conrad <adconrad@ubuntu.com>  Tue, 15 Jan 2008 16:51:08 -0700

launchpad-buildd (39) unstable; urgency=low

  * If we're fed an archive_purpose argument from the builddmaster,
    we pass --purpose=$archive_purpose to sbuild, and if we get suite
    from the builddmaster, we pass --dist=$suite to sbuild.
  * Mangle sbuild to write out Suite: and Purpose: stanzas to our
    CurrentlyBuilding file, according to command-line input.
  * Now that we're no longer always feeding -dautobuild to sbuild,
    fix up sbuild to always look for the chroot at chroot-autobuild
    instead of the Debian Way of using chroot-$suite.
  * If the config file contains an ntphost stanza, use that with
    ntpdate to sync the system's clock before we unpack the chroot.
  * Mangle update-config to add an ntphost stanza to the default
    config, and to 's/-dautobuild //' from the sbuild arguments.

 -- Adam Conrad <adconrad@ubuntu.com>  Thu, 20 Dec 2007 01:51:49 -0700

launchpad-buildd (38) unstable; urgency=high

  * unpack-chroot: set $PATH rather than hardcoding paths to binaries
    since bzip2 moved from /usr/bin to /bin in edgy and didn't bother with
    compatability symlinks.

 -- James Troup <james.troup@canonical.com>  Wed, 21 Nov 2007 17:08:36 +0000

launchpad-buildd (37) dapper; urgency=high

  * update-debian-chroot: Adam's LPIA support (i.e. overriding
    architecture for chapt-get).
  * debian/launchpad-buildd.cron.daily: fix run-on-line.
  * debian/postinst: only create ~buildd/.sbuildrc if it doesn't exist.
    This avoids the problem of upgrades of the launchpad-buildd package
    resetting the architecture to i386 on lpia builders.

 -- James Troup <james.troup@canonical.com>  Wed, 14 Nov 2007 18:34:46 +0000

launchpad-buildd (36) dapper; urgency=low

  * changing override-sources to replace current sources.list with
    the content sent by buildmaster instead of prepend. It will allow
    us to cope more easily with SoyuzArchive implementation (PARTNER,
    EMBARGOED, PPA)

 -- Celso Providelo <cprov@canonical.com>  Thu, 7 Aug 2007 14:10:26 -0300

launchpad-buildd (35) unstable; urgency=low

  * including previous code changes (32 & 33).

 -- Celso Providelo <cprov@canonical.com>  Thu, 23 May 2007 17:40:26 -0300

launchpad-buildd (34) unstable; urgency=low

  * add suport for overriding the chroot /etc/apt/sources.list with the
    content of builddmaster build arguments 'archives'.

 -- Celso Providelo <cprov@canonical.com>  Thu, 17 May 2007 15:12:26 -0300

launchpad-buildd (33) unstable; urgency=low

  * Mangle sbuild further to allow us to publish Martin's debug debs (ddeb)
    to public_html/ddebs/ until such a time as soyuz can do this natively.
  * Fix the auto-dep-wait regexes to allow for versions with ~ in them.
  * Make cron.daily clean out translations and ddebs more than 1 week old.

 -- Adam Conrad <adconrad@ubuntu.com>  Sat, 30 Sep 2006 17:25:25 +1000

launchpad-buildd (32) unstable; urgency=low

  * We need to create /var/run/launchpad-buildd in our init script in the
    case (such as in current dapper) where /var/run is on a tmpfs.
  * Our init script shouldn't exit non-zero on "stop" if already stopped.
  * Remove exc_info argument from our call to self.log in slave.py, which
    clearly doesn't support that argument, so stop producing tracebacks.
  * Reset self.builddependencies in our clean routine, so the variable
    doesn't get leaked to the next build, causing me SERIOUS confusion.
  * Tidy up translation handling a bit more to deal with old chroots (where
    pkgstriptranslations won't dpkg-distaddfile for us), and to chmod the
    translation dirs after the build, so apache can actually get at them.
  * Add --no_save to our command line to avoid useless -shutdown.tap files.
  * Make sure umount-chroot doesn't fail, even if there's nothing to umount.
  * Append to the cron.daily cleaning to also occasionally clean up the apt
    cache and /home/buildd/filecache-default, so we don't run out of disk.

 -- Adam Conrad <adconrad@ubuntu.com>  Fri, 17 Mar 2006 19:39:05 +1100

launchpad-buildd (31) unstable; urgency=low

  * Cherry-pick patch from Ryan's sbuild that outputs dpkg --purge output
    line-by-line, instead of as one big blob, to make output on the web
    UI a little bit more friendly for people following along at home.
  * Install a cron.daily script (eww) to purge old build logs for now until
    I have the time to learn how twisted's native log rotation works.

 -- Adam Conrad <adconrad@ubuntu.com>  Wed, 15 Mar 2006 17:23:26 +1100

launchpad-buildd (30) unstable; urgency=low

  * Move our translation publishing mojo so it happens BEFORE we move
    all the files from debian/files out of the chroot, instead of after.

 -- Adam Conrad <adconrad@ubuntu.com>  Wed,  8 Mar 2006 18:50:49 +1100

launchpad-buildd (29) unstable; urgency=low

  * Use dpkg --print-installation-architecture in our postinst instead
    of --print-architecture to avoid spewing suprious error messages.
  * Remove the check for log_dir, since we call sbuild with --nolog,
    and stop creating $HOME/logs in the user setup part of postinst.

 -- Adam Conrad <adconrad@ubuntu.com>  Tue,  7 Mar 2006 19:13:56 +1100

launchpad-buildd (28) unstable; urgency=low

  * Modify the protocol method ensurepresent to return additional
    information about the target files lookup procedure. It helps to
    debug intermittent Librarian errors.

 -- Celso Providelo <celso.providelo@canonical.com>  Mon, 06 Mar 2006 16:42:00 -0300

launchpad-buildd (27) unstable; urgency=low

  * Update the slave chroot tool to use getent so it works on the production
    buildds

 -- Daniel Silverstone <daniel.silverstone@canonical.com>  Mon, 20 Feb 2006 12:57:45 +0000

launchpad-buildd (26) unstable; urgency=low

  * Update buildd-slave code to allow for GIVENBACK status returns,
    matching the states under which sbuild used to do --auto-give-back.
  * Port over sanae's build log regex parsing to allow us to do:
    - Automatic dep-wait handling, based on sbuild's logs of apt-get.
    - Automatic give-backs for a few corner cases (like kernel bugs).
  * Make sbuild stop dying if we have no sendmail installed, since we
    don't really want it sending mail in the launchpad world anyway.
  * Call sbuild and apt with "LANG=C", so we don't have to worry about
    locales matching between the base system and the autobuild chroots.
  * Clear up confusion in build states with 's/BUILDFAIL/PACKAGEFAIL/'

 -- Adam Conrad <adconrad@ubuntu.com>  Mon, 27 Feb 2006 14:00:08 +1100

launchpad-buildd (25) unstable; urgency=low

  * Update sbuild.conf to current yumminess.

 -- Daniel Silverstone <daniel.silverstone@canonical.com>  Fri,  3 Feb 2006 19:22:01 +0000

launchpad-buildd (24) unstable; urgency=low

  * Add /var/cache/apt/archives to the buildd chroots when mounting

 -- Daniel Silverstone <daniel.silverstone@canonical.com>  Fri,  3 Feb 2006 00:30:07 +0000

launchpad-buildd (23) unstable; urgency=low

  * And make apply-ogre-model use $SUDO, yay

 -- Daniel Silverstone <daniel.silverstone@canonical.com>  Fri, 27 Jan 2006 13:59:10 +0000

launchpad-buildd (22) unstable; urgency=low

  * Fix typo in apply-ogre-model (missing space)

 -- Daniel Silverstone <daniel.silverstone@canonical.com>  Fri, 27 Jan 2006 13:55:12 +0000

launchpad-buildd (21) unstable; urgency=low

  * Fix the .extend call for the --comp argument to pass it as one argument
    instead of as - - c o m p = m a i n (which kinda doesn't work)

 -- Daniel Silverstone <daniel.silverstone@canonical.com>  Fri, 27 Jan 2006 13:45:34 +0000

launchpad-buildd (20) unstable; urgency=low

  * Update sbuild to the latest sbuild from adam.
  * Make sure we pass --archive=ubuntu
  * Make sure we pass --comp=<the component we're building for>

 -- Daniel Silverstone <daniel.silverstone@canonical.com>  Thu, 26 Jan 2006 17:20:49 +0000

launchpad-buildd (19) unstable; urgency=low

  * Add ogre support to the slave chroot tool
  * Make sure the chroot tool ensures localhost in /etc/hosts in the chroot

 -- Daniel Silverstone <daniel.silverstone@canonical.com>  Wed, 25 Jan 2006 12:29:04 +0000

launchpad-buildd (18) unstable; urgency=low

  * Remove sbuildrc.tmp dangleberry in postinst
  * Add linux32 to set of depends so that hppa, sparc and powerpc can build
  * Make hppa, sparc, powerpc use linux32 to invoke the sbuild binary
  * Add --resolve-deps to debootstrap invocation
  * Make chroot tool use /bin/su - rather than /bin/sh for chrooting. shiny
    (apparently)
  * Add a bunch of deps infinity spotted.
  * Make sure we chown the chroot tarball to the calling user after packing
    it up.

 -- Daniel Silverstone <daniel.silverstone@canonical.com>  Wed,  9 Nov 2005 17:37:37 -0500

launchpad-buildd (17) unstable; urgency=low

  * Changed default UID/GID to match the ldap buildd UID/GID

 -- Daniel Silverstone <daniel.silverstone@canonical.com>  Wed,  9 Nov 2005 17:13:22 -0500

launchpad-buildd (16) unstable; urgency=low

  * Change the XMLRPC method 'ensure' to be 'ensurepresent'

 -- Daniel Silverstone <daniel.silverstone@canonical.com>  Wed,  5 Oct 2005 15:50:58 +0100

launchpad-buildd (15) unstable; urgency=low

  * Fix it so getting a logtail when less than 2k is available will work.
  * Actually install apply-ogre-model
  * Also spot arch_indep properly

 -- Daniel Silverstone <daniel.silverstone@canonical.com>  Mon,  3 Oct 2005 14:34:55 +0100

launchpad-buildd (14) unstable; urgency=low

  * Slight bug in slave.py meant missing .emptyLog() attribute. Fixed.

 -- Daniel Silverstone <daniel.silverstone@canonical.com>  Mon,  3 Oct 2005 14:21:16 +0100

launchpad-buildd (13) unstable; urgency=low

  * Fix a syntax error in the postinst
  * Oh, and actually include the buildd config upgrader

 -- Daniel Silverstone <daniel.silverstone@canonical.com>  Mon,  3 Oct 2005 12:17:50 +0100

launchpad-buildd (12) unstable; urgency=low

  * Implement V1.0new protocol.
  * Add in OGRE support
  * Add in archindep support
  * If upgrading from < v12, will remove -A from sbuildargs and add in
    a default ogrepath to any buildd configs found in /etc/launchpad-buildd
  * Prevent launchpad-buildd init from starting ~ files
  
 -- Daniel Silverstone <daniel.silverstone@canonical.com>  Sun,  2 Oct 2005 23:20:08 +0100

launchpad-buildd (11) unstable; urgency=low

  * Quieten down the slave scripts and make them prettier for the logs.
  * make unpack-chroot uncompress the chroot and keep it uncompressed if
    possible. This fixes bug#2699
  * Make the slave run the process reaper run even if the build failed.

 -- Daniel Silverstone <daniel.silverstone@canonical.com>  Fri, 30 Sep 2005 00:24:45 +0100

launchpad-buildd (10) unstable; urgency=low

  * Make sure /etc/source-dependencies is present in the postinst.
    (just need to be touched)

 -- Daniel Silverstone <daniel.silverstone@canonical.com>  Wed, 28 Sep 2005 22:02:26 +0100

launchpad-buildd (9) unstable; urgency=low

  * Implement /filecache/XXX urls in the slave to permit larger file transfer

 -- Daniel Silverstone <daniel.silverstone@canonical.com>  Tue, 27 Sep 2005 13:16:52 +0100

launchpad-buildd (8) unstable; urgency=low

  * spiv's crappy spawnFDs implementation needs an int not a file handle
    and can't cope with converting one to the other :-(

 -- Daniel Silverstone <daniel.silverstone@canonical.com>  Tue, 27 Sep 2005 02:18:05 +0100

launchpad-buildd (7) unstable; urgency=low

  * Made sure the slave puts /dev/null on the subprocess stdin.

 -- Daniel Silverstone <daniel.silverstone@canonical.com>  Tue, 27 Sep 2005 01:52:50 +0100

launchpad-buildd (6) unstable; urgency=low

  * Removed slavechroot.py from installed set.

 -- Daniel Silverstone <daniel.silverstone@canonical.com>  Thu, 15 Sep 2005 11:39:25 +0100

launchpad-buildd (5) unstable; urgency=low

  * Add slave tool and example chroot configuration
  * Added debootstrap and dpkg-dev to the dependencies

 -- Daniel Silverstone <daniel.silverstone@canonical.com>  Fri,  9 Sep 2005 16:38:22 +0100

launchpad-buildd (4) unstable; urgency=low

  * Add sbuild.conf which was previously missing
  * Fix up abort protocol and various other bits in the slave

 -- Daniel Silverstone <daniel.silverstone@canonical.com>  Fri,  9 Sep 2005 14:24:31 +0100

launchpad-buildd (3) unstable; urgency=low

  * Modified postinst to make sure ccache and log dirs are created
    even if the user already exists.

 -- Daniel Silverstone <daniel.silverstone@canonical.com>  Wed,  7 Sep 2005 15:50:36 +0100

launchpad-buildd (2) unstable; urgency=low

  * Fixes to postinst to make sure ccache and log dirs are created if missing.
  * Added README to explain how to build the package.

 -- Daniel Silverstone <daniel.silverstone@canonical.com>  Thu,  1 Sep 2005 10:46:08 +0100

launchpad-buildd (1) unstable; urgency=low

  * Initial version

 -- Daniel Silverstone <daniel.silverstone@canonical.com>  Mon, 13 Jun 2005 11:08:38 +0100
<|MERGE_RESOLUTION|>--- conflicted
+++ resolved
@@ -1,12 +1,11 @@
-<<<<<<< HEAD
-launchpad-buildd (55) hardy-cat; urgency=low
+launchpad-buildd (57) hardy-cat; urgency=low
 
   * Split the sbuild wrapper from DebianBuildManager into a new
     BinaryPackageBuildManager, and point the 'debian' builder at that
     instead.
 
  -- William Grant <wgrant@ubuntu.com>  Tue, 12 Jan 2010 09:22:50 +1300
-=======
+
 launchpad-buildd (56) hardy-cat; urgency=low
 
   * only error out on implicit-function-pointers check on lucid or later,
@@ -15,7 +14,6 @@
     and the other is just plain silly.
 
  -- LaMont Jones <lamont@canonical.com>  Mon, 11 Jan 2010 13:12:49 -0700
->>>>>>> cc1dd181
 
 launchpad-buildd (54) hardy-cat; urgency=low
 
