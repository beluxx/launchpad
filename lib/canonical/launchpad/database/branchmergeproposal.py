--- conflicted
+++ resolved
@@ -772,8 +772,6 @@
         return result
 
 
-<<<<<<< HEAD
-=======
 class BranchMergeProposalJobType(DBEnumeratedType):
     """Values that ICodeImportJob.state can take."""
 
@@ -839,8 +837,8 @@
         """Return selected instances of this class.
 
         At least one pair of keyword arguments must be supplied.
-        foo=bar is interpreted as "select all instances of
-        BranchMergeProposalJob whose property "foo" is equal to "bar".
+        foo=bar is interpreted as 'select all instances of
+        BranchMergeProposalJob whose property "foo" is equal to "bar"'.
         """
         assert len(kwargs) > 0
         store = getUtility(IStoreSelector).get(MAIN_STORE, DEFAULT_FLAVOR)
@@ -858,68 +856,6 @@
             raise SQLObjectNotFound(
                 'No occurrence of %s has key %s' % (klass.__name__, key))
         return instance
-
-
-class BranchMergeProposalQueryBuilder:
-    """A utility class to help build branch merge proposal query strings."""
-
-    def __init__(self, context, statuses):
-        self._tables = ['BranchMergeProposal']
-        self._where_clauses = []
-
-        if statuses:
-            self._where_clauses.append(
-                'BranchMergeProposal.queue_status in %s' % quote(statuses))
-
-        if context is None:
-            pass
-        elif IProduct.providedBy(context):
-            self._searchByProduct(context)
-        elif IPerson.providedBy(context):
-            self._searchByPerson(context)
-        else:
-            raise BadBranchMergeProposalSearchContext(context)
-
-    def _searchByProduct(self, product):
-        """Add restrictions to a particular product."""
-        # Restrict to merge proposals where the product on the target
-        # branch is the one specified.
-        self._tables.append('Branch as TargetBranch')
-        self._where_clauses.append(
-            'TargetBranch.id = BranchMergeProposal.target_branch')
-        self._where_clauses.append(
-            'TargetBranch.product = %s' % quote(product))
-
-    def _searchByPerson(self, person):
-        """Add restrictions to a particular person.
-
-        Return merge proposals where the source branch is owned by
-        the person.  This method does not check for team membership
-        to account for branches that are owned by a team that the
-        person is in.
-        """
-        self._tables.append('Branch as SourceBranch')
-        self._where_clauses.append(
-            'SourceBranch.id = BranchMergeProposal.source_branch')
-        self._where_clauses.append(
-            'SourceBranch.owner = %s' % quote(person))
-
-    @property
-    def query(self):
-        """Return a query string."""
-        if len(self._tables) == 1:
-            # Just the Branch table.
-            query = ' AND '.join(self._where_clauses)
-        else:
-            # More complex query needed.
-            query = ("""
-                BranchMergeProposal.id IN (
-                    SELECT BranchMergeProposal.id
-                    FROM %(tables)s
-                    WHERE %(where_clause)s)
-                """ % {'tables': ', '.join(self._tables),
-                       'where_clause': ' AND '.join(self._where_clauses)})
-        return query
 
 
 class BranchMergeProposalJobDerived(object):
@@ -958,7 +894,6 @@
         return (klass(job) for job in jobs)
 
 
->>>>>>> f15eaabb
 class CreateMergeProposalJob(object):
     """See `ICreateMergeProposalJob` and `ICreateMergeProposalJobSource`."""
 
