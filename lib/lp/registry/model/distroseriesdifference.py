# Copyright 2010-2011 Canonical Ltd.  This software is licensed under the
# GNU Affero General Public License version 3 (see the file LICENSE).

"""Database classes for a difference between two distribution series."""

__metaclass__ = type

__all__ = [
    'DistroSeriesDifference',
    ]

from collections import defaultdict
from itertools import chain
from operator import itemgetter

import apt_pkg
from debian.changelog import (
    Changelog,
    Version,
    )
from lazr.enum import DBItem
from sqlobject import StringCol
from storm.exceptions import NotOneError
from storm.expr import (
    And,
    Column,
    Desc,
    Table,
    )
from storm.locals import (
    Int,
    Reference,
    )
from storm.zope.interfaces import IResultSet
from zope.component import getUtility
from zope.interface import (
    classProvides,
    implements,
    )

from canonical.database.enumcol import DBEnum
from canonical.launchpad.components.decoratedresultset import (
    DecoratedResultSet,
    )
from canonical.launchpad.interfaces.lpstorm import (
    IMasterStore,
    IStore,
    )
from lp.code.model.sourcepackagerecipebuild import SourcePackageRecipeBuild
from lp.registry.enum import (
    DistroSeriesDifferenceStatus,
    DistroSeriesDifferenceType,
    )
from lp.registry.errors import (
    DistroSeriesDifferenceError,
    MultipleParentsForDerivedSeriesError,
    NotADerivedSeriesError,
    )
from lp.registry.interfaces.distroseriesdifference import (
    IDistroSeriesDifference,
    IDistroSeriesDifferenceSource,
    )
from lp.registry.interfaces.distroseriesdifferencecomment import (
    IDistroSeriesDifferenceCommentSource,
    )
from lp.registry.interfaces.distroseriesparent import IDistroSeriesParentSet
from lp.registry.interfaces.person import IPersonSet
from lp.registry.model.distroseries import DistroSeries
from lp.registry.model.distroseriesdifferencecomment import (
    DistroSeriesDifferenceComment,
    )
from lp.registry.model.gpgkey import GPGKey
from lp.registry.model.sourcepackagename import SourcePackageName
from lp.services.database import bulk
from lp.services.database.stormbase import StormBase
from lp.services.messages.model.message import (
    Message,
    MessageChunk,
    )
from lp.services.propertycache import (
    cachedproperty,
    clear_property_cache,
    get_property_cache,
    )
from lp.soyuz.enums import (
    ArchivePurpose,
    PackageDiffStatus,
    PackagePublishingStatus,
    )
from lp.soyuz.interfaces.packagediff import IPackageDiffSet
from lp.soyuz.interfaces.packageset import IPackagesetSet
from lp.soyuz.model.archive import Archive
from lp.soyuz.model.distributionsourcepackagerelease import (
    DistributionSourcePackageRelease,
    )
from lp.soyuz.model.distroseriessourcepackagerelease import (
    DistroSeriesSourcePackageRelease,
    )
from lp.soyuz.model.packageset import Packageset
from lp.soyuz.model.publishing import SourcePackagePublishingHistory
from lp.soyuz.model.sourcepackagerelease import SourcePackageRelease


def most_recent_publications(dsds, in_parent, statuses, match_version=False):
    """The most recent publications for the given `DistroSeriesDifference`s.

    Returns an `IResultSet` that yields two columns: `SourcePackageName.id`
    and `SourcePackagePublishingHistory`.

    :param dsds: An iterable of `DistroSeriesDifference` instances.
    :param in_parent: A boolean indicating if we should look in the parent
        series' archive instead of the derived series' archive.
    """
    columns = (
        DistroSeriesDifference.source_package_name_id,
        SourcePackagePublishingHistory,
        )
    conditions = And(
        DistroSeriesDifference.id.is_in(dsd.id for dsd in dsds),
        SourcePackagePublishingHistory.archiveID == Archive.id,
        SourcePackagePublishingHistory.sourcepackagereleaseID == (
            SourcePackageRelease.id),
        SourcePackagePublishingHistory.status.is_in(statuses),
        SourcePackageRelease.sourcepackagenameID == (
            DistroSeriesDifference.source_package_name_id),
        )
    # Check in the parent archive or the child?
    if in_parent:
        conditions = And(
            conditions,
            DistroSeries.id == DistroSeriesDifference.parent_series_id,
            Archive.distributionID == DistroSeries.distributionID,
            Archive.purpose == ArchivePurpose.PRIMARY,
            )
    else:
        conditions = And(
            conditions,
            DistroSeries.id == DistroSeriesDifference.derived_series_id,
            Archive.distributionID == DistroSeries.distributionID,
            Archive.purpose == ArchivePurpose.PRIMARY,
            )
    # Do we match on DistroSeriesDifference.(parent_)source_version?
    if match_version:
        if in_parent:
            version_column = DistroSeriesDifference.parent_source_version
        else:
            version_column = DistroSeriesDifference.source_version
        conditions = And(
            conditions,
            SourcePackageRelease.version == version_column,
            )
    # The sort order is critical so that the DISTINCT ON clause selects the
    # most recent publication (i.e. the one with the highest id).
    order_by = (
        DistroSeriesDifference.source_package_name_id,
        Desc(SourcePackagePublishingHistory.id),
        )
    distinct_on = (
        DistroSeriesDifference.source_package_name_id,
        )
    store = IStore(SourcePackagePublishingHistory)
    return store.find(
        columns, conditions).order_by(*order_by).config(distinct=distinct_on)


def most_recent_comments(dsds):
    """The most recent comments for the given `DistroSeriesDifference`s.

    Returns an `IResultSet` that yields a single column of
        `DistroSeriesDifferenceComment`.

    :param dsds: An iterable of `DistroSeriesDifference` instances.
    """
    columns = (
        DistroSeriesDifferenceComment,
        Message,
        )
    conditions = And(
        DistroSeriesDifferenceComment
            .distro_series_difference_id.is_in(dsd.id for dsd in dsds),
        Message.id == DistroSeriesDifferenceComment.message_id)
    order_by = (
        DistroSeriesDifferenceComment.distro_series_difference_id,
        Desc(DistroSeriesDifferenceComment.id),
        )
    distinct_on = (
        DistroSeriesDifferenceComment.distro_series_difference_id,
        )
    store = IStore(DistroSeriesDifferenceComment)
    comments = store.find(
        columns, conditions).order_by(*order_by).config(distinct=distinct_on)
    return DecoratedResultSet(comments, itemgetter(0))


def packagesets(dsds, in_parent):
    """Return the packagesets for the given dsds inside the parent or
    the derived `DistroSeries`.

    Returns a dict with the corresponding packageset list for each dsd id.

    :param dsds: An iterable of `DistroSeriesDifference` instances.
    :param in_parent: A boolean indicating if we should look in the parent
        series' archive instead of the derived series' archive.
    """
    if len(dsds) == 0:
        return {}

    PackagesetSources = Table("PackageSetSources")
    FlatPackagesetInclusion = Table("FlatPackagesetInclusion")

    tables = IStore(Packageset).using(
        DistroSeriesDifference, Packageset,
        PackagesetSources, FlatPackagesetInclusion)
    results = tables.find(
        (DistroSeriesDifference.id, Packageset),
        Column("packageset", PackagesetSources) == (
            Column("child", FlatPackagesetInclusion)),
        Packageset.distroseries_id == (
            DistroSeriesDifference.parent_series_id if in_parent else
            DistroSeriesDifference.derived_series_id),
        Column("parent", FlatPackagesetInclusion) == Packageset.id,
        Column("sourcepackagename", PackagesetSources) == (
            DistroSeriesDifference.source_package_name_id),
        DistroSeriesDifference.id.is_in(dsd.id for dsd in dsds))
    results = results.order_by(
        Column("sourcepackagename", PackagesetSources),
        Packageset.name)

    grouped = defaultdict(list)
    for dsd_id, packageset in results:
        grouped[dsd_id].append(packageset)
    return grouped


def message_chunks(messages):
    """Return the message chunks for the given messages.

    Returns a dict with the list of `MessageChunk` for each message id.

    :param messages: An iterable of `Message` instances.
    """
    store = IStore(MessageChunk)
    chunks = store.find(MessageChunk,
        MessageChunk.messageID.is_in(m.id for m in messages))

    grouped = defaultdict(list)
    for chunk in chunks:
        grouped[chunk.messageID].append(chunk)
    return grouped


class DistroSeriesDifference(StormBase):
    """See `DistroSeriesDifference`."""
    implements(IDistroSeriesDifference)
    classProvides(IDistroSeriesDifferenceSource)
    __storm_table__ = 'DistroSeriesDifference'

    id = Int(primary=True)

    derived_series_id = Int(name='derived_series', allow_none=False)
    derived_series = Reference(
        derived_series_id, 'DistroSeries.id')

    parent_series_id = Int(name='parent_series', allow_none=False)
    parent_series = Reference(parent_series_id, 'DistroSeries.id')

    source_package_name_id = Int(
        name='source_package_name', allow_none=False)
    source_package_name = Reference(
        source_package_name_id, 'SourcePackageName.id')

    package_diff_id = Int(
        name='package_diff', allow_none=True)
    package_diff = Reference(
        package_diff_id, 'PackageDiff.id')

    parent_package_diff_id = Int(
        name='parent_package_diff', allow_none=True)
    parent_package_diff = Reference(
        parent_package_diff_id, 'PackageDiff.id')

    status = DBEnum(name='status', allow_none=False,
                    enum=DistroSeriesDifferenceStatus)
    difference_type = DBEnum(name='difference_type', allow_none=False,
                             enum=DistroSeriesDifferenceType)
    source_version = StringCol(dbName='source_version', notNull=False)
    parent_source_version = StringCol(dbName='parent_source_version',
                                      notNull=False)
    base_version = StringCol(dbName='base_version', notNull=False)

    @staticmethod
    def new(derived_series, source_package_name, parent_series=None):
        """See `IDistroSeriesDifferenceSource`."""
        # XXX JeroenVermeulen 2011-05-26 bug=758906: Make parent_series
        # mandatory as part of multi-parent support.
        if parent_series is None:
            try:
                dsps = getUtility(IDistroSeriesParentSet)
                dsp = dsps.getByDerivedSeries(
                    derived_series).one()
            except NotOneError:
                raise MultipleParentsForDerivedSeriesError()
            else:
                if dsp is None:
                    raise NotADerivedSeriesError()
                else:
                    parent_series = dsp.parent_series

        store = IMasterStore(DistroSeriesDifference)
        diff = DistroSeriesDifference()
        diff.derived_series = derived_series
        diff.parent_series = parent_series
        diff.source_package_name = source_package_name

        # The status and type is set to default values - they will be
        # updated appropriately during the update() call.
        diff.status = DistroSeriesDifferenceStatus.NEEDS_ATTENTION
        diff.difference_type = DistroSeriesDifferenceType.DIFFERENT_VERSIONS
        diff.update()

        return store.add(diff)

    @staticmethod
    def getForDistroSeries(
        distro_series,
        difference_type=None,
        source_package_name_filter=None,
        status=None,
        child_version_higher=False,
        parent_series=None):
        """See `IDistroSeriesDifferenceSource`."""
        if difference_type is None:
            difference_type = DistroSeriesDifferenceType.DIFFERENT_VERSIONS
        if status is None:
            status = (
                DistroSeriesDifferenceStatus.NEEDS_ATTENTION,
                )
        elif isinstance(status, DBItem):
            status = (status, )

        conditions = [
            DistroSeriesDifference.derived_series == distro_series,
            DistroSeriesDifference.difference_type == difference_type,
            DistroSeriesDifference.status.is_in(status),
            DistroSeriesDifference.source_package_name ==
                SourcePackageName.id,
        ]

        if parent_series:
            conditions.extend([
               DistroSeriesDifference.parent_series == parent_series.id])

        if source_package_name_filter:
            conditions.extend([
               SourcePackageName.name == source_package_name_filter])

        if child_version_higher:
            conditions.extend([
                DistroSeriesDifference.source_version >
                    DistroSeriesDifference.parent_source_version])

        differences = IStore(DistroSeriesDifference).find(
            DistroSeriesDifference,
            And(*conditions)).order_by(SourcePackageName.name)

        def eager_load(dsds):
            active_statuses = (
                PackagePublishingStatus.PUBLISHED,
                PackagePublishingStatus.PENDING,
                )
            source_pubs = dict(
                most_recent_publications(
                    dsds, statuses=active_statuses,
                    in_parent=False, match_version=False))
            parent_source_pubs = dict(
                most_recent_publications(
                    dsds, statuses=active_statuses,
                    in_parent=True, match_version=False))
            source_pubs_for_release = dict(
                most_recent_publications(
                    dsds, statuses=active_statuses,
                    in_parent=False, match_version=True))
            parent_source_pubs_for_release = dict(
                most_recent_publications(
                    dsds, statuses=active_statuses,
                    in_parent=True, match_version=True))

            latest_comment_by_dsd_id = dict(
                (comment.distro_series_difference_id, comment)
                for comment in most_recent_comments(dsds))
            latest_comments = latest_comment_by_dsd_id.values()

            # SourcePackageReleases of the parent and source pubs are often
            # referred to.
            sprs = bulk.load_related(
                SourcePackageRelease, chain(
                    source_pubs.itervalues(),
                    parent_source_pubs.itervalues(),
                    source_pubs_for_release.itervalues(),
                    parent_source_pubs_for_release.itervalues()),
                ("sourcepackagereleaseID",))

            # Get packagesets and parent_packagesets for each DSD.
            dsd_packagesets = packagesets(dsds, in_parent=False)
            dsd_parent_packagesets = packagesets(dsds, in_parent=True)

            # Cache latest messages contents (MessageChunk).
            messages = bulk.load_related(
                Message, latest_comments, ['message_id'])
            chunks = message_chunks(messages)
            for msg in messages:
                cache = get_property_cache(msg)
                cache.text_contents = Message.chunks_text(
                    chunks.get(msg.id, []))

            for dsd in dsds:
                spn_id = dsd.source_package_name_id
                cache = get_property_cache(dsd)
                cache.source_pub = source_pubs.get(spn_id)
                cache.parent_source_pub = parent_source_pubs.get(spn_id)
                cache.packagesets = dsd_packagesets.get(dsd.id)
                cache.parent_packagesets = dsd_parent_packagesets.get(dsd.id)
                if spn_id in source_pubs_for_release:
                    spph = source_pubs_for_release[spn_id]
                    cache.source_package_release = (
                        DistroSeriesSourcePackageRelease(
                            dsd.derived_series,
                            spph.sourcepackagerelease))
                else:
                    cache.source_package_release = None
                if spn_id in parent_source_pubs_for_release:
                    spph = parent_source_pubs_for_release[spn_id]
                    cache.parent_source_package_release = (
                        DistroSeriesSourcePackageRelease(
                            dsd.parent_series, spph.sourcepackagerelease))
                else:
                    cache.parent_source_package_release = None
                cache.latest_comment = latest_comment_by_dsd_id.get(dsd.id)

            # SourcePackageRelease.uploader can end up getting the requester
            # for a source package recipe build.
            sprbs = bulk.load_related(
                SourcePackageRecipeBuild, sprs,
                ("source_package_recipe_build_id",))

            # SourcePackageRelease.uploader can end up getting the owner of
            # the DSC signing key.
            gpgkeys = bulk.load_related(GPGKey, sprs, ("dscsigningkeyID",))

            # Load DistroSeriesDifferenceComment owners,
            # SourcePackageRecipeBuild requesters and GPGKey owners.
            person_ids = set().union(
                (dsdc.message.ownerID for dsdc in latest_comments),
                (sprb.requester_id for sprb in sprbs),
                (gpgkey.ownerID for gpgkey in gpgkeys))
            uploaders = getUtility(IPersonSet).getPrecachedPersonsFromIDs(
                person_ids, need_validity=True)
            list(uploaders)

            # Load SourcePackageNames.
            bulk.load_related(
                SourcePackageName, dsds, ("source_package_name_id",))

        return DecoratedResultSet(
            differences, pre_iter_hook=eager_load)

    @staticmethod
    def getByDistroSeriesNameAndParentSeries(distro_series,
                                             source_package_name,
                                             parent_series):
        """See `IDistroSeriesDifferenceSource`."""

        return IStore(DistroSeriesDifference).find(
            DistroSeriesDifference,
            DistroSeriesDifference.derived_series == distro_series,
            DistroSeriesDifference.parent_series == parent_series,
            DistroSeriesDifference.source_package_name == (
                SourcePackageName.id),
            SourcePackageName.name == source_package_name).one()

    @staticmethod
    def getSimpleUpgrades(distro_series):
        """See `IDistroSeriesDifferenceSource`.

        Eager-load related `ISourcePackageName` records.
        """
        differences = IStore(DistroSeriesDifference).find(
            (DistroSeriesDifference, SourcePackageName),
            DistroSeriesDifference.derived_series == distro_series,
            DistroSeriesDifference.difference_type ==
                DistroSeriesDifferenceType.DIFFERENT_VERSIONS,
            DistroSeriesDifference.status ==
                DistroSeriesDifferenceStatus.NEEDS_ATTENTION,
            DistroSeriesDifference.parent_source_version !=
                DistroSeriesDifference.base_version,
            DistroSeriesDifference.source_version ==
                DistroSeriesDifference.base_version,
            SourcePackageName.id ==
                DistroSeriesDifference.source_package_name_id)
        return DecoratedResultSet(differences, itemgetter(0))

    @cachedproperty
    def source_pub(self):
        """See `IDistroSeriesDifference`."""
        return self._getLatestSourcePub()

    @cachedproperty
    def parent_source_pub(self):
        """See `IDistroSeriesDifference`."""
        return self._getLatestSourcePub(for_parent=True)

    def _getLatestSourcePub(self, for_parent=False):
        """Helper to keep source_pub/parent_source_pub DRY."""
        distro_series = self.derived_series
        if for_parent:
            distro_series = self.parent_series

        pubs = distro_series.getPublishedSources(
            self.source_package_name, include_pending=True)

        # The most recent published source is the first one.
        try:
            return pubs[0]
        except IndexError:
            return None

    @cachedproperty
    def base_source_pub(self):
        """See `IDistroSeriesDifference`."""
        if self.base_version is not None:
            parent = self.parent_series
            result = parent.main_archive.getPublishedSources(
                name=self.source_package_name.name,
                version=self.base_version).first()
            if result is None:
                # If the base version isn't in the parent, it may be
                # published in the child distroseries.
                child = self.derived_series
                result = child.main_archive.getPublishedSources(
                    name=self.source_package_name.name,
                    version=self.base_version).first()
            return result
        return None

    @property
    def owner(self):
        """See `IDistroSeriesDifference`."""
        return self.derived_series.owner

    @property
    def title(self):
        """See `IDistroSeriesDifference`."""
        parent_name = self.parent_series.displayname
        return ("Difference between distroseries '%(parent_name)s' and "
                "'%(derived_name)s' for package '%(pkg_name)s' "
                "(%(parent_version)s/%(source_version)s)" % {
                    'parent_name': parent_name,
                    'derived_name': self.derived_series.displayname,
                    'pkg_name': self.source_package_name.name,
                    'parent_version': self.parent_source_version,
                    'source_version': self.source_version,
                    })

    def getAncestry(self, spr):
        """Return the version ancestry for the given SPR, or None."""
        if spr.changelog is None:
            return None
        versions = set()
        # It would be nicer to use .versions() here, but it won't catch the
        # ValueError from malformed versions, and we don't want them leaking
        # into the ancestry.
        for raw_version in Changelog(spr.changelog.read())._raw_versions():
            try:
                version = Version(raw_version)
            except ValueError:
                continue
            versions.add(version)
        return versions

    def _getPackageDiffURL(self, package_diff):
        """Check status and return URL if appropriate."""
        if package_diff is None or (
            package_diff.status != PackageDiffStatus.COMPLETED):
            return None

        return package_diff.diff_content.getURL()

    @property
    def package_diff_url(self):
        """See `IDistroSeriesDifference`."""
        return self._getPackageDiffURL(self.package_diff)

    @property
    def parent_package_diff_url(self):
        """See `IDistroSeriesDifference`."""
        return self._getPackageDiffURL(self.parent_package_diff)

    @cachedproperty
    def packagesets(self):
        """See `IDistroSeriesDifference`."""
        if self.derived_series is not None:
            return list(getUtility(IPackagesetSet).setsIncludingSource(
                self.source_package_name, self.derived_series))
        else:
            return []

    @cachedproperty
    def parent_packagesets(self):
        """See `IDistroSeriesDifference`."""
        return list(getUtility(IPackagesetSet).setsIncludingSource(
            self.source_package_name, self.parent_series))

    @property
    def package_diff_status(self):
        """See `IDistroSeriesDifference`."""
        if self.package_diff is None:
            return None
        else:
            return self.package_diff.status

    @property
    def parent_package_diff_status(self):
        """See `IDistroSeriesDifference`."""
        if self.parent_package_diff is None:
            return None
        else:
            return self.parent_package_diff.status

    @cachedproperty
    def parent_source_package_release(self):
        return self._package_release(
            self.parent_series, self.parent_source_version)

    @cachedproperty
    def source_package_release(self):
        return self._package_release(
            self.derived_series, self.source_version)

    def _package_release(self, distro_series, version):
        statuses = (
            PackagePublishingStatus.PUBLISHED,
            PackagePublishingStatus.PENDING)
        pubs = distro_series.main_archive.getPublishedSources(
            name=self.source_package_name.name,
            version=version,
            status=statuses,
            distroseries=distro_series,
            exact_match=True)

        # Get the most recent publication (pubs are ordered by
        # (name, id)).
        pub = IResultSet(pubs).first()
        if pub is None:
            return None
        else:
            return DistroSeriesSourcePackageRelease(
                distro_series, pub.sourcepackagerelease)

<<<<<<< HEAD
=======
    @cachedproperty
    def base_distro_source_package_release(self):
        """See `IDistroSeriesDifference`."""
        return DistributionSourcePackageRelease(
            self.parent_series.distribution,
            self.parent_source_package_release)

>>>>>>> cabb49b5
    def update(self, manual=False):
        """See `IDistroSeriesDifference`."""
        # Updating is expected to be a heavy operation (not called
        # during requests). We clear the cache beforehand - even though
        # it is not currently necessary - so that in the future it
        # won't cause a hard-to find bug if a script ever creates a
        # difference, copies/publishes a new version and then calls
        # update() (like the tests for this method do).
        clear_property_cache(self)
        self._updateType()
        updated = self._updateVersionsAndStatus(manual=manual)
        if updated is True:
            self._setPackageDiffs()
        return updated

    def _updateType(self):
        """Helper for update() interface method.

        Check whether the presence of a source in the derived or parent
        series has changed (which changes the type of difference).
        """
        if self.source_pub is None:
            new_type = DistroSeriesDifferenceType.MISSING_FROM_DERIVED_SERIES
        elif self.parent_source_pub is None:
            new_type = DistroSeriesDifferenceType.UNIQUE_TO_DERIVED_SERIES
        else:
            new_type = DistroSeriesDifferenceType.DIFFERENT_VERSIONS

        if new_type != self.difference_type:
            self.difference_type = new_type

    def _updateVersionsAndStatus(self, manual):
        """Helper for the update() interface method.

        Check whether the status of this difference should be updated.

        :param manual: Boolean, True if this is a user-requested change.
            This overrides auto-blacklisting.
        """
        # XXX 2011-05-20 bigjools bug=785657
        # This method needs updating to use some sort of state
        # transition dictionary instead of this crazy mess of
        # conditions.

        updated = False
        new_source_version = new_parent_source_version = None
        if self.source_pub:
            new_source_version = self.source_pub.source_package_version
            if self.source_version is None or apt_pkg.VersionCompare(
                    self.source_version, new_source_version) != 0:
                self.source_version = new_source_version
                updated = True
                # If the derived version has change and the previous version
                # was blacklisted, then we remove the blacklist now.
                if self.status == (
                    DistroSeriesDifferenceStatus.BLACKLISTED_CURRENT):
                    self.status = DistroSeriesDifferenceStatus.NEEDS_ATTENTION
        if self.parent_source_pub:
            new_parent_source_version = (
                self.parent_source_pub.source_package_version)
            if self.parent_source_version is None or apt_pkg.VersionCompare(
                    self.parent_source_version,
                    new_parent_source_version) != 0:
                self.parent_source_version = new_parent_source_version
                updated = True

        if not self.source_pub or not self.parent_source_pub:
            # This is unlikely to happen in reality but return early so
            # that bad data cannot make us OOPS.
            return updated

        # If this difference was resolved but now the versions don't match
        # then we re-open the difference.
        if self.status == DistroSeriesDifferenceStatus.RESOLVED:
            if apt_pkg.VersionCompare(
                self.source_version, self.parent_source_version) < 0:
                # Higher parent version.
                updated = True
                self.status = DistroSeriesDifferenceStatus.NEEDS_ATTENTION
            elif (
                apt_pkg.VersionCompare(
                    self.source_version, self.parent_source_version) > 0
                and not manual):
                # The child was updated with a higher version so it's
                # auto-blacklisted.
                updated = True
                self.status = DistroSeriesDifferenceStatus.BLACKLISTED_CURRENT
        # If this difference was needing attention, or the current version
        # was blacklisted and the versions now match we resolve it. Note:
        # we don't resolve it if this difference was blacklisted for all
        # versions.
        elif self.status in (
            DistroSeriesDifferenceStatus.NEEDS_ATTENTION,
            DistroSeriesDifferenceStatus.BLACKLISTED_CURRENT):
            if apt_pkg.VersionCompare(
                    self.source_version, self.parent_source_version) == 0:
                updated = True
                self.status = DistroSeriesDifferenceStatus.RESOLVED
            elif (
                apt_pkg.VersionCompare(
<<<<<<< HEAD
                    self.source_version, self.parent_source_version) < 0
=======
                    self.source_version, self.parent_source_version) > 0
>>>>>>> cabb49b5
                and not manual):
                # If the derived version is lower than the parent's, we
                # ensure the diff status is blacklisted.
                self.status = DistroSeriesDifferenceStatus.BLACKLISTED_CURRENT

        if self._updateBaseVersion():
            updated = True

        return updated

    def _updateBaseVersion(self):
        """Check for the most-recently published common version.

        Return whether the record was updated or not.
        """
        if self.difference_type != (
            DistroSeriesDifferenceType.DIFFERENT_VERSIONS):
            return False

        ancestry = self.getAncestry(self.source_pub.sourcepackagerelease)
        parent_ancestry = self.getAncestry(
            self.parent_source_pub.sourcepackagerelease)

        # If the ancestry for the parent and the descendant is available, we
        # can reliably work out the most recent common ancestor using set
        # arithmetic.
        if ancestry is not None and parent_ancestry is not None:
            intersection = ancestry.intersection(parent_ancestry)
            if len(intersection) > 0:
                self.base_version = unicode(max(intersection))
                return True
        return False

    def _setPackageDiffs(self):
        """Set package diffs if they exist."""
        if self.base_version is None or self.base_source_pub is None:
            self.package_diff = None
            self.parent_package_diff = None
            return
        pds = getUtility(IPackageDiffSet)
        if self.source_pub is None:
            self.package_diff = None
        else:
            self.package_diff = pds.getDiffBetweenReleases(
                self.base_source_pub.sourcepackagerelease,
                self.source_pub.sourcepackagerelease)
        if self.parent_source_pub is None:
            self.parent_package_diff = None
        else:
            self.parent_package_diff = pds.getDiffBetweenReleases(
                self.base_source_pub.sourcepackagerelease,
                self.parent_source_pub.sourcepackagerelease)

    def addComment(self, commenter, comment):
        """See `IDistroSeriesDifference`."""
        return getUtility(IDistroSeriesDifferenceCommentSource).new(
            self, commenter, comment)

    @cachedproperty
    def latest_comment(self):
        """See `IDistroSeriesDifference`."""
        return self.getComments().first()

    def getComments(self):
        """See `IDistroSeriesDifference`."""
        DSDComment = DistroSeriesDifferenceComment
        comments = IStore(DSDComment).find(
            DistroSeriesDifferenceComment,
            DSDComment.distro_series_difference == self)
        return comments.order_by(Desc(DSDComment.id))

    def blacklist(self, all=False):
        """See `IDistroSeriesDifference`."""
        if all:
            self.status = DistroSeriesDifferenceStatus.BLACKLISTED_ALWAYS
        else:
            self.status = DistroSeriesDifferenceStatus.BLACKLISTED_CURRENT

    def unblacklist(self):
        """See `IDistroSeriesDifference`."""
        self.status = DistroSeriesDifferenceStatus.NEEDS_ATTENTION
        self.update(manual=True)

    def requestPackageDiffs(self, requestor):
        """See `IDistroSeriesDifference`."""
        if (self.base_source_pub is None or self.source_pub is None or
            self.parent_source_pub is None):
            raise DistroSeriesDifferenceError(
                "A derived, parent and base version are required to "
                "generate package diffs.")
        if self.status == DistroSeriesDifferenceStatus.RESOLVED:
            raise DistroSeriesDifferenceError(
                "Can not generate package diffs for a resolved difference.")
        base_spr = self.base_source_pub.sourcepackagerelease
        derived_spr = self.source_pub.sourcepackagerelease
        parent_spr = self.parent_source_pub.sourcepackagerelease
        if self.source_version != self.base_version:
            self.package_diff = base_spr.requestDiffTo(
                requestor, to_sourcepackagerelease=derived_spr)
        if self.parent_source_version != self.base_version:
            self.parent_package_diff = base_spr.requestDiffTo(
                requestor, to_sourcepackagerelease=parent_spr)<|MERGE_RESOLUTION|>--- conflicted
+++ resolved
@@ -656,8 +656,6 @@
             return DistroSeriesSourcePackageRelease(
                 distro_series, pub.sourcepackagerelease)
 
-<<<<<<< HEAD
-=======
     @cachedproperty
     def base_distro_source_package_release(self):
         """See `IDistroSeriesDifference`."""
@@ -665,7 +663,6 @@
             self.parent_series.distribution,
             self.parent_source_package_release)
 
->>>>>>> cabb49b5
     def update(self, manual=False):
         """See `IDistroSeriesDifference`."""
         # Updating is expected to be a heavy operation (not called
@@ -766,11 +763,7 @@
                 self.status = DistroSeriesDifferenceStatus.RESOLVED
             elif (
                 apt_pkg.VersionCompare(
-<<<<<<< HEAD
-                    self.source_version, self.parent_source_version) < 0
-=======
                     self.source_version, self.parent_source_version) > 0
->>>>>>> cabb49b5
                 and not manual):
                 # If the derived version is lower than the parent's, we
                 # ensure the diff status is blacklisted.
