--- conflicted
+++ resolved
@@ -81,12 +81,7 @@
             principal = login_src.getPrincipalByLogin(login)
             if principal is not None and principal.person.is_valid_person:
                 password = credentials.getPassword()
-<<<<<<< HEAD
-                if password in ('test', 'cprov', 'zeca', 'jblack', 'jdub',
-                                'daf'):
-=======
                 if password == 'test':
->>>>>>> 49188229
                     # We send a LoggedInEvent here, when the
                     # cookie auth below sends a PrincipalIdentified,
                     # as the login form is never visited for BasicAuth.
@@ -185,55 +180,7 @@
 
     def getPrincipalByLogin(self, login):
         """See IAuthenticationService."""
-<<<<<<< HEAD
-        utility = getUtility(IPlacelessLoginSource)
-        return utility.getPrincipalByLogin(login)
-=======
         return getUtility(IPlacelessLoginSource).getPrincipalByLogin(login)
-
-
-class SSHADigestEncryptor:
-    """SSHA is a modification of the SHA digest scheme with a salt
-    starting at byte 20 of the base64-encoded string.
-    """
-    implements(IPasswordEncryptor)
-
-    # Source: http://developer.netscape.com/docs/technote/ldap/pass_sha.html
-
-    saltLength = 20
-
-    def generate_salt(self):
-        # Salt can be any length, but not more than about 37 characters
-        # because of limitations of the binascii module.
-        # All 256 characters are available.
-        salt = ''
-        for n in range(self.saltLength):
-            salt += chr(random.randrange(256))
-        return salt
-
-    def encrypt(self, plaintext, salt=None):
-        plaintext = str(plaintext)
-        if salt is None:
-            salt = self.generate_salt()
-        v = binascii.b2a_base64(
-                hashlib.sha1(plaintext + salt).digest() + salt)
-        return v[:-1]
-
-    def validate(self, plaintext, encrypted):
-        encrypted = str(encrypted)
-        plaintext = str(plaintext)
-        try:
-            ref = binascii.a2b_base64(encrypted)
-        except binascii.Error:
-            # Not valid base64.
-            return False
-        salt = ref[20:]
-        v = binascii.b2a_base64(
-            hashlib.sha1(plaintext + salt).digest() + salt)[:-1]
-        pw1 = (v or '').strip()
-        pw2 = (encrypted or '').strip()
-        return pw1 == pw2
->>>>>>> 49188229
 
 
 class LaunchpadLoginSource:
