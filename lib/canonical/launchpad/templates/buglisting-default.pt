--- conflicted
+++ resolved
@@ -37,22 +37,7 @@
       <tal:do_not_show_advanced_form
         condition="not: view/shouldShowAdvancedForm">
       <div tal:define="batch_navigator view/search">
-<<<<<<< HEAD
-        <form method="get" name="search" action="">
-          <input type="text" name="field.searchtext"
-                 tal:attributes="value python:request.form.get('field.searchtext', '')" />
-          <metal:widget use-macro="context/@@+bugtask-macros-listview/sortwidget" />
-          <input type="submit" name="search" value="Search" />
-          <small><a href="?advanced=1">Advanced</a></small>
-        </form>
-        <script type="text/javascript">
-          <!--
-              document.forms["search"].elements['field.searchtext'].focus();
-            -->
-        </script>
-=======
         <div metal:use-macro="context/@@+bugtarget-macros-search/simple-search-form" />
->>>>>>> 091ed8d6
         <br />
         <tal:buglisting content="structure batch_navigator/@@+table-view" />
       </div>
