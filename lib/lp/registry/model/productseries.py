# Copyright 2009 Canonical Ltd.  This software is licensed under the
# GNU Affero General Public License version 3 (see the file LICENSE).

# pylint: disable-msg=E0611,W0212
"""Models for `IProductSeries`."""

__metaclass__ = type

__all__ = [
    'ProductSeries',
    'ProductSeriesSet',
    ]

import datetime

from sqlobject import (
    ForeignKey, StringCol, SQLMultipleJoin, SQLObjectNotFound)
from storm.expr import Sum, Max
from zope.component import getUtility
from zope.interface import implements
from storm.locals import And, Desc
from storm.store import Store

from canonical.database.constants import UTC_NOW
from canonical.database.datetimecol import UtcDateTimeCol
from canonical.database.enumcol import EnumCol
from canonical.database.sqlbase import (
    SQLBase, quote, sqlvalues)
from lp.bugs.model.bugtarget import BugTargetBase
from lp.bugs.model.bug import (
    get_bug_tags, get_bug_tags_open_count)
from lp.bugs.model.bugtask import BugTask
from lp.services.worlddata.model.language import Language
from lp.registry.model.milestone import (
    HasMilestonesMixin, Milestone)
from lp.registry.model.packaging import Packaging
from lp.registry.interfaces.person import (
    validate_person_not_private_membership)
from lp.translations.model.pofile import POFile
from lp.translations.model.potemplate import (
    HasTranslationTemplatesMixin,
    POTemplate)
from lp.registry.model.productrelease import ProductRelease
from lp.translations.model.productserieslanguage import (
    ProductSeriesLanguage)
from lp.blueprints.model.specification import (
    HasSpecificationsMixin, Specification)
from lp.translations.model.translationimportqueue import (
    HasTranslationImportsMixin)
from lp.registry.model.structuralsubscription import (
    StructuralSubscriptionTargetMixin)
from canonical.launchpad.helpers import shortlist
from canonical.launchpad.interfaces.launchpad import ILaunchpadCelebrities
from lp.registry.interfaces.packaging import PackagingType
from lp.translations.interfaces.potemplate import IHasTranslationTemplates
from lp.blueprints.interfaces.specification import (
    SpecificationDefinitionStatus, SpecificationFilter,
    SpecificationGoalStatus, SpecificationImplementationStatus,
    SpecificationSort)
from canonical.launchpad.webapp.interfaces import NotFoundError
from lp.registry.interfaces.series import SeriesStatus
from lp.registry.interfaces.productseries import (
    IProductSeries, IProductSeriesSet)
from lp.translations.interfaces.translations import (
    TranslationsBranchImportMode)
from lp.registry.model.series import SeriesMixin
from canonical.launchpad.webapp.publisher import canonical_url
from canonical.launchpad.webapp.sorting import sorted_dotted_numbers


def landmark_key(landmark):
    """Sorts landmarks by date and name."""
    if landmark['date'] is None:
        # Null dates are assumed to be in the future.
        date = '9999-99-99'
    else:
        date = landmark['date']
    return date + landmark['name']


class ProductSeries(SQLBase, BugTargetBase, HasMilestonesMixin,
                    HasSpecificationsMixin, HasTranslationImportsMixin,
                    HasTranslationTemplatesMixin,
                    StructuralSubscriptionTargetMixin, SeriesMixin):
    """A series of product releases."""
    implements(IProductSeries, IHasTranslationTemplates)

    _table = 'ProductSeries'

    product = ForeignKey(dbName='product', foreignKey='Product', notNull=True)
    status = EnumCol(
        notNull=True, schema=SeriesStatus,
        default=SeriesStatus.DEVELOPMENT)
    name = StringCol(notNull=True)
    datecreated = UtcDateTimeCol(notNull=True, default=UTC_NOW)
    owner = ForeignKey(
        dbName="owner", foreignKey="Person",
        storm_validator=validate_person_not_private_membership,
        notNull=True)

    driver = ForeignKey(
        dbName="driver", foreignKey="Person",
        storm_validator=validate_person_not_private_membership,
        notNull=False, default=None)
    branch = ForeignKey(foreignKey='Branch', dbName='branch',
                             default=None)
    translations_autoimport_mode = EnumCol(
        dbName='translations_autoimport_mode',
        notNull=True,
        schema=TranslationsBranchImportMode,
        default=TranslationsBranchImportMode.NO_IMPORT)
    translations_branch = ForeignKey(
        dbName='translations_branch', foreignKey='Branch', notNull=False,
        default=None)
    # where are the tarballs released from this branch placed?
    releasefileglob = StringCol(default=None)
    releaseverstyle = StringCol(default=None)

    packagings = SQLMultipleJoin('Packaging', joinColumn='productseries',
                            orderBy=['-id'])

    def _getMilestoneCondition(self):
        """See `HasMilestonesMixin`."""
        return (Milestone.productseries == self)

    @property
    def releases(self):
        """See `IProductSeries`."""
        store = Store.of(self)
        result = store.find(
            ProductRelease,
            And(Milestone.productseries == self,
                ProductRelease.milestone == Milestone.id))
        return result.order_by(Desc('datereleased'))

    @property
    def release_files(self):
        """See `IProductSeries`."""
        files = set()
        for release in self.releases:
            files = files.union(release.files)
        return files

    @property
    def displayname(self):
        return self.name

    @property
    def parent(self):
        """See IProductSeries."""
        return self.product

    @property
    def bugtargetdisplayname(self):
        """See IBugTarget."""
        return "%s %s" % (self.product.displayname, self.name)

    @property
    def bugtargetname(self):
        """See IBugTarget."""
        return "%s/%s" % (self.product.name, self.name)

<<<<<<< HEAD
=======
    @property
    def max_bug_heat(self):
        """See `IHasBugs`."""
        return self.product.max_bug_heat

    @property
    def drivers(self):
        """See IProductSeries."""
        drivers = set()
        drivers.add(self.driver)
        drivers = drivers.union(self.product.drivers)
        drivers.discard(None)
        return sorted(drivers, key=lambda x: x.displayname)

    @property
    def bug_supervisor(self):
        """See IProductSeries."""
        return self.product.bug_supervisor

    @property
    def security_contact(self):
        """See IProductSeries."""
        return self.product.security_contact

>>>>>>> f5116f78
    def getPOTemplate(self, name):
        """See IProductSeries."""
        return POTemplate.selectOne(
            "productseries = %s AND name = %s" % sqlvalues(self.id, name))

    @property
    def title(self):
        return '%s %s series' % (self.product.displayname, self.displayname)

    @property
    def bug_reporting_guidelines(self):
        """See `IBugTarget`."""
        return self.product.bug_reporting_guidelines

    @property
    def sourcepackages(self):
        """See IProductSeries"""
        from lp.registry.model.sourcepackage import SourcePackage
        ret = self.packagings
        ret = [SourcePackage(sourcepackagename=r.sourcepackagename,
                             distroseries=r.distroseries)
                    for r in ret]
        ret.sort(key=lambda a: a.distribution.name + a.distroseries.version
                 + a.sourcepackagename.name)
        return ret

    @property
    def has_any_specifications(self):
        """See IHasSpecifications."""
        return self.all_specifications.count()

    @property
    def all_specifications(self):
        return self.specifications(filter=[SpecificationFilter.ALL])

    @property
    def valid_specifications(self):
        return self.specifications(filter=[SpecificationFilter.VALID])

    @property
    def is_development_focus(self):
        """See `IProductSeries`."""
        return self == self.product.development_focus

    def specifications(self, sort=None, quantity=None, filter=None,
                       prejoin_people=True):
        """See IHasSpecifications.

        The rules for filtering are that there are three areas where you can
        apply a filter:

          - acceptance, which defaults to ACCEPTED if nothing is said,
          - completeness, which defaults to showing BOTH if nothing is said
          - informational, which defaults to showing BOTH if nothing is said

        """

        # Make a new list of the filter, so that we do not mutate what we
        # were passed as a filter
        if not filter:
            # filter could be None or [] then we decide the default
            # which for a productseries is to show everything accepted
            filter = [SpecificationFilter.ACCEPTED]

        # defaults for completeness: in this case we don't actually need to
        # do anything, because the default is ANY

        # defaults for acceptance: in this case, if nothing is said about
        # acceptance, we want to show only accepted specs
        acceptance = False
        for option in [
            SpecificationFilter.ACCEPTED,
            SpecificationFilter.DECLINED,
            SpecificationFilter.PROPOSED]:
            if option in filter:
                acceptance = True
        if acceptance is False:
            filter.append(SpecificationFilter.ACCEPTED)

        # defaults for informationalness: we don't have to do anything
        # because the default if nothing is said is ANY

        # sort by priority descending, by default
        if sort is None or sort == SpecificationSort.PRIORITY:
            order = ['-priority', 'definition_status', 'name']
        elif sort == SpecificationSort.DATE:
            # we are showing specs for a GOAL, so under some circumstances
            # we care about the order in which the specs were nominated for
            # the goal, and in others we care about the order in which the
            # decision was made.

            # we need to establish if the listing will show specs that have
            # been decided only, or will include proposed specs.
            show_proposed = set([
                SpecificationFilter.ALL,
                SpecificationFilter.PROPOSED,
                ])
            if len(show_proposed.intersection(set(filter))) > 0:
                # we are showing proposed specs so use the date proposed
                # because not all specs will have a date decided.
                order = ['-Specification.datecreated', 'Specification.id']
            else:
                # this will show only decided specs so use the date the spec
                # was accepted or declined for the sprint
                order = ['-Specification.date_goal_decided',
                         '-Specification.datecreated',
                         'Specification.id']

        # figure out what set of specifications we are interested in. for
        # productseries, we need to be able to filter on the basis of:
        #
        #  - completeness. by default, only incomplete specs shown
        #  - goal status. by default, only accepted specs shown
        #  - informational.
        #
        base = 'Specification.productseries = %s' % self.id
        query = base
        # look for informational specs
        if SpecificationFilter.INFORMATIONAL in filter:
            query += (' AND Specification.implementation_status = %s' %
              quote(SpecificationImplementationStatus.INFORMATIONAL))

        # filter based on completion. see the implementation of
        # Specification.is_complete() for more details
        completeness = Specification.completeness_clause

        if SpecificationFilter.COMPLETE in filter:
            query += ' AND ( %s ) ' % completeness
        elif SpecificationFilter.INCOMPLETE in filter:
            query += ' AND NOT ( %s ) ' % completeness

        # look for specs that have a particular goalstatus (proposed,
        # accepted or declined)
        if SpecificationFilter.ACCEPTED in filter:
            query += ' AND Specification.goalstatus = %d' % (
                SpecificationGoalStatus.ACCEPTED.value)
        elif SpecificationFilter.PROPOSED in filter:
            query += ' AND Specification.goalstatus = %d' % (
                SpecificationGoalStatus.PROPOSED.value)
        elif SpecificationFilter.DECLINED in filter:
            query += ' AND Specification.goalstatus = %d' % (
                SpecificationGoalStatus.DECLINED.value)

        # Filter for validity. If we want valid specs only then we should
        # exclude all OBSOLETE or SUPERSEDED specs
        if SpecificationFilter.VALID in filter:
            query += (
                ' AND Specification.definition_status NOT IN ( %s, %s ) '
                % sqlvalues(SpecificationDefinitionStatus.OBSOLETE,
                            SpecificationDefinitionStatus.SUPERSEDED))

        # ALL is the trump card
        if SpecificationFilter.ALL in filter:
            query = base

        # Filter for specification text
        for constraint in filter:
            if isinstance(constraint, basestring):
                # a string in the filter is a text search filter
                query += ' AND Specification.fti @@ ftq(%s) ' % quote(
                    constraint)

        results = Specification.select(query, orderBy=order, limit=quantity)
        if prejoin_people:
            results = results.prejoin(['assignee', 'approver', 'drafter'])
        return results

    def _customizeSearchParams(self, search_params):
        """Customize `search_params` for this product series."""
        search_params.setProductSeries(self)

    @property
    def official_bug_tags(self):
        """See `IHasBugs`."""
        return self.product.official_bug_tags

    def getUsedBugTags(self):
        """See IBugTarget."""
        return get_bug_tags("BugTask.productseries = %s" % sqlvalues(self))

    def getUsedBugTagsWithOpenCounts(self, user):
        """See IBugTarget."""
        return get_bug_tags_open_count(BugTask.productseries == self, user)

    def createBug(self, bug_params):
        """See IBugTarget."""
        raise NotImplementedError('Cannot file a bug against a productseries')

    def _getBugTaskContextClause(self):
        """See BugTargetBase."""
        return 'BugTask.productseries = %s' % sqlvalues(self)

    def getSpecification(self, name):
        """See ISpecificationTarget."""
        return self.product.getSpecification(name)

    def getRelease(self, version):
        for release in self.releases:
            if release.version == version:
                return release
        return None

    def getPackage(self, distroseries):
        """See IProductSeries."""
        for pkg in self.sourcepackages:
            if pkg.distroseries == distroseries:
                return pkg
        # XXX sabdfl 2005-06-23: This needs to search through the ancestry of
        # the distroseries to try to find a relevant packaging record
        raise NotFoundError(distroseries)

    def setPackaging(self, distroseries, sourcepackagename, owner):
        """See IProductSeries."""
        for pkg in self.packagings:
            if pkg.distroseries == distroseries:
                # we have found a matching Packaging record
                if pkg.sourcepackagename == sourcepackagename:
                    # and it has the same source package name
                    return pkg
                # ok, we need to update this pkging record
                pkg.sourcepackagename = sourcepackagename
                pkg.owner = owner
                pkg.datecreated = UTC_NOW
                pkg.sync()  # convert UTC_NOW to actual datetime
                return pkg

        # ok, we didn't find a packaging record that matches, let's go ahead
        # and create one
        pkg = Packaging(distroseries=distroseries,
            sourcepackagename=sourcepackagename, productseries=self,
            packaging=PackagingType.PRIME,
            owner=owner)
        pkg.sync()  # convert UTC_NOW to actual datetime
        return pkg

    def getPackagingInDistribution(self, distribution):
        """See IProductSeries."""
        history = []
        for pkging in self.packagings:
            if pkging.distroseries.distribution == distribution:
                history.append(pkging)
        return history

    def newMilestone(self, name, dateexpected=None, summary=None,
                     code_name=None):
        """See IProductSeries."""
        return Milestone(
            name=name, dateexpected=dateexpected, summary=summary,
            product=self.product, productseries=self, code_name=code_name)

    def getTranslationTemplates(self):
        """See `IHasTranslationTemplates`."""
        result = POTemplate.selectBy(
            productseries=self, orderBy=['-priority', 'name'])
        return shortlist(result, 300)

    def getCurrentTranslationTemplates(self, just_ids=False):
        """See `IHasTranslationTemplates`."""
        store = Store.of(self)
        if just_ids:
            looking_for = POTemplate.id
        else:
            looking_for = POTemplate

        # Select all current templates for this series, if the Product
        # actually uses Launchpad Translations.  Otherwise, return an
        # empty result.
        result = store.find(looking_for, And(
            self.product.official_rosetta == True,
            POTemplate.iscurrent == True,
            POTemplate.productseries == self))
        return result.order_by(['-POTemplate.priority', 'POTemplate.name'])

    @property
    def potemplate_count(self):
        """See `IProductSeries`."""
        return self.getCurrentTranslationTemplates().count()

    def getObsoleteTranslationTemplates(self):
        """See `IHasTranslationTemplates`."""
        result = POTemplate.select('''
            productseries = %s AND
            productseries = ProductSeries.id AND
            ProductSeries.product = Product.id AND
            (iscurrent IS FALSE OR Product.official_rosetta IS FALSE)
            ''' % sqlvalues(self),
            orderBy=['-priority', 'name'],
            clauseTables = ['ProductSeries', 'Product'])
        return shortlist(result, 300)

    @property
    def productserieslanguages(self):
        """See `IProductSeries`."""
        store = Store.of(self)

        english = getUtility(ILaunchpadCelebrities).english

        results = []
        if self.potemplate_count == 1:
            # If there is only one POTemplate in a ProductSeries, fetch
            # Languages and corresponding POFiles with one query, along
            # with their stats, and put them into ProductSeriesLanguage
            # objects.
            origin = [Language, POFile, POTemplate]
            query = store.using(*origin).find(
                (Language, POFile),
                POFile.language==Language.id,
                POFile.variant==None,
                Language.visible==True,
                POFile.potemplate==POTemplate.id,
                POTemplate.productseries==self,
                POTemplate.iscurrent==True,
                Language.id!=english.id)

            ordered_results = query.order_by(['Language.englishname'])

            for language, pofile in ordered_results:
                psl = ProductSeriesLanguage(self, language, pofile=pofile)
                psl.setCounts(pofile.potemplate.messageCount(),
                              pofile.currentCount(),
                              pofile.updatesCount(),
                              pofile.rosettaCount(),
                              pofile.unreviewedCount(),
                              pofile.date_changed)
                results.append(psl)
        else:
            # If there is more than one template, do a single
            # query to count total messages in all templates.
            query = store.find(Sum(POTemplate.messagecount),
                                POTemplate.productseries==self,
                                POTemplate.iscurrent==True)
            total, = query
            # And another query to fetch all Languages with translations
            # in this ProductSeries, along with their cumulative stats
            # for imported, changed, rosetta-provided and unreviewed
            # translations.
            query = store.find(
                (Language,
                 Sum(POFile.currentcount),
                 Sum(POFile.updatescount),
                 Sum(POFile.rosettacount),
                 Sum(POFile.unreviewed_count),
                 Max(POFile.date_changed)),
                POFile.language==Language.id,
                POFile.variant==None,
                Language.visible==True,
                POFile.potemplate==POTemplate.id,
                POTemplate.productseries==self,
                POTemplate.iscurrent==True,
                Language.id!=english.id).group_by(Language)

            # XXX: Ursinha 2009-11-02: The Max(POFile.date_changed) result
            # here is a naive datetime. My guess is that it happens
            # because UTC awareness is attibuted to the field in the POFile
            # model class, and in this case the Max function deals directly
            # with the value returned from the database without
            # instantiating it.
            # This seems to be irrelevant to what we're trying to achieve
            # here, but making a note either way.

            ordered_results = query.order_by(['Language.englishname'])

            for (language, imported, changed, new, unreviewed,
                last_changed) in ordered_results:
                psl = ProductSeriesLanguage(self, language)
                psl.setCounts(
                    total, imported, changed, new, unreviewed, last_changed)
                results.append(psl)

        return results

    def getTimeline(self, include_inactive=False):
        landmarks = []
        for milestone in self.all_milestones:
            if milestone.product_release is None:
                # Skip inactive milestones, but include releases,
                # even if include_inactive is False.
                if not include_inactive and not milestone.active:
                    continue
                node_type = 'milestone'
                date = milestone.dateexpected
                uri = canonical_url(milestone, path_only_if_possible=True)
            else:
                node_type = 'release'
                date = milestone.product_release.datereleased
                uri = canonical_url(
                    milestone.product_release, path_only_if_possible=True)

            if isinstance(date, datetime.datetime):
                date = date.date().isoformat()
            elif isinstance(date, datetime.date):
                date = date.isoformat()

            entry = dict(
                name=milestone.name,
                code_name=milestone.code_name,
                type=node_type,
                date=date,
                uri=uri)
            landmarks.append(entry)

        landmarks = sorted_dotted_numbers(landmarks, key=landmark_key)
        landmarks.reverse()
        return dict(
            name=self.name,
            is_development_focus=self.is_development_focus,
            status=self.status.title,
            uri=canonical_url(self, path_only_if_possible=True),
            landmarks=landmarks)


class ProductSeriesSet:
    """See IProductSeriesSet."""

    implements(IProductSeriesSet)

    def __getitem__(self, series_id):
        """See IProductSeriesSet."""
        series = self.get(series_id)
        if series is None:
            raise NotFoundError(series_id)
        return series

    def get(self, series_id, default=None):
        """See IProductSeriesSet."""
        try:
            return ProductSeries.get(series_id)
        except SQLObjectNotFound:
            return default<|MERGE_RESOLUTION|>--- conflicted
+++ resolved
@@ -160,33 +160,11 @@
         """See IBugTarget."""
         return "%s/%s" % (self.product.name, self.name)
 
-<<<<<<< HEAD
-=======
     @property
     def max_bug_heat(self):
         """See `IHasBugs`."""
         return self.product.max_bug_heat
 
-    @property
-    def drivers(self):
-        """See IProductSeries."""
-        drivers = set()
-        drivers.add(self.driver)
-        drivers = drivers.union(self.product.drivers)
-        drivers.discard(None)
-        return sorted(drivers, key=lambda x: x.displayname)
-
-    @property
-    def bug_supervisor(self):
-        """See IProductSeries."""
-        return self.product.bug_supervisor
-
-    @property
-    def security_contact(self):
-        """See IProductSeries."""
-        return self.product.security_contact
-
->>>>>>> f5116f78
     def getPOTemplate(self, name):
         """See IProductSeries."""
         return POTemplate.selectOne(
