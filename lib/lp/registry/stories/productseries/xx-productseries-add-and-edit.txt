= Adding and editing product series =

== Adding a series ==

Only product owners  and drivers can add a series to product. This means that
only Sample Person can add series in the Firefox product. No Privileges
Person won't even see the link nor can access the page directly.

    >>> user_browser.open('http://launchpad.dev/firefox')
    >>> user_browser.getLink('Register a series').click()
    Traceback (most recent call last):
      ...
    LinkNotFoundError
    >>> user_browser.open('http://launchpad.dev/firefox/+addseries')
    Traceback (most recent call last):
      ...
    Unauthorized: ...

But Sample Person will and be able to add a series.

    >>> browser.addHeader('Authorization', 'Basic test@canonical.com:test')
    >>> browser.open('http://launchpad.dev/firefox')
    >>> browser.getLink('Register a series').click()
    >>> print browser.url
    http://launchpad.dev/firefox/+addseries

    >>> print find_main_content(browser.contents).find('h1').renderContents()
    Register another series

After checking that the page +addseries is there, we try to add a new series.

    >>> browser.getControl('Name').value = 'stable'
    >>> browser.getControl('Summary').value = 'Product series add testing'
    >>> browser.getControl('Branch').value = '~sabdfl/firefox/release-0.9.2'
    >>> browser.getControl('Release URL pattern').value = (
    ...     'ftp://ftp.mozilla.org/pub/mozilla/firefox-*.tar.gz')
    >>> browser.getControl('Register Series').click()

Now we are redirected to the Overview page of the product series we just added

    >>> browser.url
    'http://launchpad.dev/firefox/stable'

    >>> print extract_text(
    ...     first_tag_by_class(browser.contents, 'documentDescription'))
    Product series add testing

    >>> content = find_main_content(browser.contents)
    >>> print content.find('ul', 'branch').find('a')
    <a href="http://code.launchpad.dev/~sabdfl/firefox/release-0.9.2">lp://dev/firefox/stable</a>


== Editing a series ==

Now we test if we can edit the new added series. First we check if we
can reach the +edit page.

    >>> browser.getLink('Change details').click()
    >>> browser.url
    'http://launchpad.dev/firefox/stable/+edit'
    >>> browser.getControl('Name').value
    'stable'
    >>> browser.getControl('Status').displayValue
    ['Active Development']

Then we edit the information about the series. First we try to use a
name already in use and an invalud release URL pattern:

    >>> browser.getControl('Name').value = '1.0'
    >>> browser.getControl('Summary').value = (
    ...   'Testing the edit of productseries')
    >>> browser.getControl('Release URL pattern').value = 'file:///etc'
    >>> browser.getControl('Change').click()

We'll get a nice error message for the three problems:

    >>> for tag in find_tags_by_class(browser.contents, 'message'):
    ...     print extract_text(tag)
    There are 2 errors.
    1.0 is already in use by another series.
    Invalid release URL pattern.

We now change it to a unique name, a different status, and pick a branch
of firefox:

    >>> browser.getControl('Name').value = 'unstable'
    >>> browser.getControl('Status').displayValue = ['Experimental']
    >>> browser.getControl('Branch').value = 'main'
    >>> browser.getControl('Release URL pattern').value = (
    ...     'http://ftp.mozilla.org/pub/mozilla.org/firefox-*.tar.gz')
    >>> browser.getControl('Change').click()

    >>> browser.url
    'http://launchpad.dev/firefox/unstable'

The new values are then shown in the series' page.

    >>> print extract_text(find_tag_by_id(browser.contents, 'series-details'))
<<<<<<< HEAD
    Project:
    Mozilla Firefox ...
    Series:
    unstable
    Status:
    Experimental
    Drivers:
    Sample Person
    Appoint driver
=======
    Project: Mozilla Firefox ...
    Series: unstable
    Status: Experimental
    Project drivers: Sample Person
    Release manager: None
>>>>>>> ee559a31

    >>> content = find_main_content(browser.contents)
    >>> print content.find('ul', 'branch').find('a')
    <a href="http://code.launchpad.dev/~name12/firefox/main">lp://dev/firefox/unstable</a>


And if we try to add another series with the same name to same product, we
should get a nice error message.

    >>> browser.open('http://launchpad.dev/firefox/+addseries')

    >>> browser.getControl('Name').value = 'unstable'
    >>> browser.getControl('Summary').value = 'Another series with the same name'
    >>> browser.getControl('Register Series').click()

    >>> for message in find_tags_by_class(browser.contents, 'message'):
    ...     print message.renderContents()
    There is 1 error.
    unstable is already in use by another series.


== Product series bug subscriptions ==

To receive email notifications about bugs pertaining to a product series,
we can create structural bug subscriptions.

    >>> browser.open('http://launchpad.dev/firefox/unstable')
    >>> browser.getLink('Subscribe to bug mail').click()
    >>> print browser.url
    http://launchpad.dev/firefox/unstable/+subscribe
    >>> print browser.title
    Bug subscriptions for Mozilla Firefox Series: unstable<|MERGE_RESOLUTION|>--- conflicted
+++ resolved
@@ -96,23 +96,17 @@
 The new values are then shown in the series' page.
 
     >>> print extract_text(find_tag_by_id(browser.contents, 'series-details'))
-<<<<<<< HEAD
     Project:
-    Mozilla Firefox ...
+    Mozilla Firefox...
     Series:
     unstable
     Status:
     Experimental
-    Drivers:
+    Project drivers:
     Sample Person
-    Appoint driver
-=======
-    Project: Mozilla Firefox ...
-    Series: unstable
-    Status: Experimental
-    Project drivers: Sample Person
-    Release manager: None
->>>>>>> ee559a31
+    Release manager:
+    None
+    Appoint release manager
 
     >>> content = find_main_content(browser.contents)
     >>> print content.find('ul', 'branch').find('a')
