--- conflicted
+++ resolved
@@ -10,16 +10,11 @@
     'IManageSupportContacts',
     ]
 
-<<<<<<< HEAD
-from zope.interface import Interface, Attribute
 from canonical.launchpad import _
-=======
 from zope.interface import Interface
 from zope.i18nmessageid import MessageIDFactory
 from zope.schema import Bool, Choice, List
 
-_ = MessageIDFactory('launchpad')
->>>>>>> e561b44e
 
 class IHasTickets(Interface):
     """An object that has tickets attached to it.
