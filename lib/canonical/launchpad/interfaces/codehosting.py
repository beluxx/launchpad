--- conflicted
+++ resolved
@@ -159,32 +159,6 @@
     def requestMirror(loginID, branchID):
         """Mark a branch as needing to be mirrored.
 
-<<<<<<< HEAD
         :param loginID: the person ID of the user requesting the mirror.
         :param branchID: a branch ID.
-=======
-    ##     :param date_started: When the script started, as an UTC time tuple.
-    ##     :param date_completed: When the script completed (now), as an UTC time
-    ##         tuple.
-    ##     :returns: True if the ScriptActivity record was successfully inserted.
-    ##     """
-
-
-class IBranchFileSystemApplication(ILaunchpadApplication):
-    """Branch filesystem application root."""
-
-
-class IBranchFileSystem(Interface):
-    """An interface for dealing with hosted branches in Launchpad.
-
-    The code hosting service uses this to register branches, to
-    retrieve information about a user's branches, and to update their status.
-    """
-
-    def getBranchesForUser(personID):
-        """Return all branches owned by a particular user, grouped by product.
-
-        :returns: a list like::
-            [(product id, product name, [(branch id, branch name), ...]), ...]
->>>>>>> 9af959c5
         """