--- conflicted
+++ resolved
@@ -335,11 +335,7 @@
                 distroseries=self.context.distroseries,
                 productseries=self.context.productseries,
                 potemplate=self.context,
-<<<<<<< HEAD
-                format=RosettaFileFormat.XPI)
-=======
                 format=TranslationFileFormat.PO)
->>>>>>> 7a14264b
 
             self.request.response.addInfoNotification(
                 'Thank you for your upload. The file content will be imported'
