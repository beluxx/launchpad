--- conflicted
+++ resolved
@@ -11,11 +11,8 @@
     'BranchSetAPI', 'IBranchSetAPI', 'IPublicCodehostingAPI',
     'PublicCodehostingAPI']
 
-<<<<<<< HEAD
-=======
 
 from bzrlib import urlutils
->>>>>>> e86db8a9
 
 from zope.component import getUtility
 from zope.interface import Interface, implements
