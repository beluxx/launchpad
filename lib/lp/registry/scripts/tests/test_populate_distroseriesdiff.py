# Copyright 2011 Canonical Ltd.  This software is licensed under the
# GNU Affero General Public License version 3 (see the file LICENSE).

"""Test the populate-distroseriesdiff script."""

__metaclass__ = type

from storm.store import Store
import transaction

from canonical.database.sqlbase import (
    cursor,
    quote,
    )
from canonical.testing.layers import (
    DatabaseFunctionalLayer,
    LaunchpadFunctionalLayer,
    ZopelessDatabaseLayer,
    )
from lp.registry.enum import (
    DistroSeriesDifferenceStatus,
    DistroSeriesDifferenceType,
    )
from lp.registry.interfaces.pocket import PackagePublishingPocket
from lp.registry.model.distroseriesdifference import DistroSeriesDifference
from lp.registry.scripts.populate_distroseriesdiff import (
    DSDUpdater,
    compose_sql_difference_type,
    compose_sql_find_latest_source_package_releases,
    compose_sql_find_differences,
    compose_sql_populate_distroseriesdiff,
    find_derived_series,
    populate_distroseriesdiff,
    PopulateDistroSeriesDiff,
    )
from lp.services.log.logger import (
    BufferLogger,
    DevNullLogger,
    )
from lp.soyuz.interfaces.publishing import (
    active_publishing_status,
    inactive_publishing_status,
    )
from lp.soyuz.model.archive import Archive
from lp.soyuz.enums import ArchivePurpose
from lp.testing import (
    TestCase,
    TestCaseWithFactory,
    )
from lp.testing.fakemethod import FakeMethod


class FactoryHelper:
    """Some helper methods for making stuff that only make sense here."""

    def getArchive(self, distribution, purpose):
        """Get an existing `Archive`, or create one."""
        archive = Store.of(distribution).find(
            Archive,
            Archive.distribution == distribution,
            Archive.purpose == purpose).any()
        if archive is not None:
            return archive
        return self.factory.makeArchive(
            distribution=distribution, purpose=purpose)

    def makeSPPH(self, distroseries=None, archive_purpose=None,
                 pocket=PackagePublishingPocket.RELEASE, status=None,
                 sourcepackagerelease=None):
        """Create a `SourcePackagePublishingHistory` for derivation.

        Has slightly different defaults from the `LaunchpadObjectFactory`
        method for this, so that the SPPH will be picked up as a
        `DistroSeriesDifference`.
        """
        if distroseries is None:
            distroseries = self.factory.makeDistroSeries()

        if archive_purpose is None:
            archive = None
        else:
            archive = self.getArchive(
                distroseries.distribution, archive_purpose)

        return self.factory.makeSourcePackagePublishingHistory(
            pocket=pocket, distroseries=distroseries, archive=archive,
            status=status, sourcepackagerelease=sourcepackagerelease)

    def makeDerivedDistroSeries(self):
        """Create a `DistroSeries` that's derived from another distro."""
        return self.factory.makeDistroSeriesParent()

    def getDistroSeriesDiff(self, distroseries):
        """Find the `DistroSeriesDifference` records for `distroseries`."""
        return Store.of(distroseries).find(
            DistroSeriesDifference,
            DistroSeriesDifference.derived_series == distroseries)


class TestFindLatestSourcePackageReleases(TestCaseWithFactory, FactoryHelper):
    """Test finding of latest `SourcePackageRelease`s for a series' packages.
    """

    layer = ZopelessDatabaseLayer

    def getExpectedResultFor(self, spph):
        """Compose what the query should return for `spph`.

        :param spph: A `SourcePackagePublishingHistory`.
        :return: The tuple of data that we'd expect the latest-spr query
            to return for `spph`.
        """
        spr = spph.sourcepackagerelease
        return (spr.sourcepackagenameID, spr.id, spr.version)

    def test_baseline(self):
        distroseries = self.factory.makeDistroSeries()
        query = compose_sql_find_latest_source_package_releases(distroseries)
        self.assertIsInstance(query, basestring)

    def test_finds_nothing_for_empty_distroseries(self):
        distroseries = self.factory.makeDistroSeries()
        query = compose_sql_find_latest_source_package_releases(distroseries)
        self.assertContentEqual([], Store.of(distroseries).execute(query))

    def test_finds_published_sourcepackagerelease(self):
        spph = self.makeSPPH()
        query = compose_sql_find_latest_source_package_releases(
            spph.distroseries)
        self.assertEqual(1, Store.of(spph).execute(query).rowcount)

    def test_selects_sourcepackagename_sourcepackagerelease_version(self):
        spph = self.makeSPPH()
        spr = spph.sourcepackagerelease
        query = compose_sql_find_latest_source_package_releases(
            spph.distroseries)
        self.assertContentEqual(
            [self.getExpectedResultFor(spph)], Store.of(spph).execute(query))

    def test_does_not_find_publication_from_other_series(self):
        spph = self.makeSPPH()
        query = compose_sql_find_latest_source_package_releases(
            self.factory.makeDistroSeries())
        self.assertEqual(0, Store.of(spph).execute(query).rowcount)

    def test_does_not_find_publication_outside_primary_archive(self):
        distroseries = self.factory.makeDistroSeries()
        spphs = dict(
            (purpose, self.makeSPPH(
                distroseries=distroseries, archive_purpose=purpose))
            for purpose in ArchivePurpose.items)
        primary_spr = spphs[ArchivePurpose.PRIMARY]
        query = compose_sql_find_latest_source_package_releases(distroseries)
        self.assertContentEqual(
            [self.getExpectedResultFor(spphs[ArchivePurpose.PRIMARY])],
            Store.of(distroseries).execute(query))

    def test_does_not_find_publication_outside_release_pocket(self):
        distroseries = self.factory.makeDistroSeries()
        spphs = dict(
            (pocket, self.makeSPPH(distroseries=distroseries, pocket=pocket))
            for pocket in PackagePublishingPocket.items)
        release_spph = spphs[PackagePublishingPocket.RELEASE]
        query = compose_sql_find_latest_source_package_releases(distroseries)
        self.assertContentEqual(
            [self.getExpectedResultFor(release_spph)],
            Store.of(distroseries).execute(query))

    def test_finds_active_publication(self):
        distroseries = self.factory.makeDistroSeries()
        spphs = dict(
            (status, self.makeSPPH(distroseries=distroseries, status=status))
            for status in active_publishing_status)
        query = compose_sql_find_latest_source_package_releases(distroseries)
        self.assertContentEqual(
            [self.getExpectedResultFor(spph) for spph in spphs.itervalues()],
            Store.of(distroseries).execute(query))

    def test_does_not_find_inactive_publication(self):
        distroseries = self.factory.makeDistroSeries()
        spphs = dict(
            (status, self.makeSPPH(distroseries=distroseries, status=status))
            for status in inactive_publishing_status)
        query = compose_sql_find_latest_source_package_releases(distroseries)
        self.assertContentEqual([], Store.of(distroseries).execute(query))

    def test_finds_only_latest_publication_for_release(self):
        distroseries = self.factory.makeDistroSeries()
        spr = self.factory.makeSourcePackageRelease(distroseries=distroseries)
        spphs = [
            self.makeSPPH(distroseries=distroseries, sourcepackagerelease=spr)
            for counter in xrange(5)]
        query = compose_sql_find_latest_source_package_releases(distroseries)
        self.assertContentEqual(
            [self.getExpectedResultFor(spphs[-1])],
            Store.of(distroseries).execute(query))

    def test_finds_only_last_published_release_for_package(self):
        distroseries = self.factory.makeDistroSeries()
        spn = self.factory.makeSourcePackageName()
        sprs = [
            self.factory.makeSourcePackageRelease(
                sourcepackagename=spn, distroseries=distroseries)
            for counter in xrange(5)]
        spphs = [
            self.makeSPPH(distroseries=distroseries, sourcepackagerelease=spr)
            for spr in reversed(sprs)]
        query = compose_sql_find_latest_source_package_releases(distroseries)
        self.assertContentEqual(
            [self.getExpectedResultFor(spphs[-1])],
            Store.of(distroseries).execute(query))


class TestFindDifferences(TestCaseWithFactory, FactoryHelper):
    """Test the finding of differences between a distroseries and parent."""

    layer = ZopelessDatabaseLayer

    def test_baseline(self):
        dsp = self.makeDerivedDistroSeries()
        query = compose_sql_find_differences(
            dsp.derived_series, dsp.parent_series)
        self.assertIsInstance(query, basestring)

    def test_finds_nothing_for_empty_distroseries(self):
        dsp = self.makeDerivedDistroSeries()
        query = compose_sql_find_differences(
            dsp.derived_series, dsp.parent_series)
        self.assertContentEqual(
            [], Store.of(dsp.derived_series).execute(query))

    def test_does_not_find_grandparents_packages(self):
        dsp = self.makeDerivedDistroSeries()
        grandparent = self.factory.makeDistroSeriesParent(
            derived_series=dsp.parent_series)
        self.makeSPPH(distroseries=grandparent.parent_series)
        query = compose_sql_find_differences(
            dsp.derived_series, dsp.parent_series)
        self.assertContentEqual(
            [], Store.of(dsp.derived_series).execute(query))

    def test_does_not_find_identical_releases(self):
        dsp = self.makeDerivedDistroSeries()
        spr = self.factory.makeSourcePackageRelease()
        self.makeSPPH(
            distroseries=dsp.parent_series, sourcepackagerelease=spr)
        self.makeSPPH(
            distroseries=dsp.derived_series, sourcepackagerelease=spr)
        query = compose_sql_find_differences(
            dsp.derived_series, dsp.parent_series)
        self.assertContentEqual(
            [], Store.of(dsp.derived_series).execute(query))

    def test_ignores_releases_for_same_version(self):
        dsp = self.makeDerivedDistroSeries()
        derived_series = dsp.derived_series
        version_string = self.factory.getUniqueString()
        parent_series = dsp.parent_series
        package = self.factory.makeSourcePackageName()
        self.makeSPPH(
            distroseries=derived_series,
            sourcepackagerelease=self.factory.makeSourcePackageRelease(
                sourcepackagename=package, distroseries=derived_series,
                version=version_string))
        self.makeSPPH(
            distroseries=parent_series,
            sourcepackagerelease=self.factory.makeSourcePackageRelease(
                sourcepackagename=package, distroseries=parent_series,
                version=version_string))
        query = compose_sql_find_differences(derived_series, parent_series)
        self.assertContentEqual([], Store.of(derived_series).execute(query))

    def test_finds_release_missing_in_derived_series(self):
        dsp = self.makeDerivedDistroSeries()
        spph = self.makeSPPH(distroseries=dsp.parent_series)
        query = compose_sql_find_differences(
            dsp.derived_series, dsp.parent_series)
        self.assertContentEqual(
            [(
                spph.sourcepackagerelease.sourcepackagenameID,
                None,
                spph.sourcepackagerelease.version,
            )],
            Store.of(dsp.derived_series).execute(query))

    def test_finds_release_unique_to_derived_series(self):
        dsp = self.makeDerivedDistroSeries()
        distroseries = dsp.derived_series
        spph = self.makeSPPH(distroseries=distroseries)
        query = compose_sql_find_differences(distroseries, dsp.parent_series)
        self.assertContentEqual(
            [(
                spph.sourcepackagerelease.sourcepackagenameID,
                spph.sourcepackagerelease.version,
                None,
            )],
            Store.of(distroseries).execute(query))

    def test_does_not_conflate_releases_of_different_packages(self):
        dsp = self.makeDerivedDistroSeries()
        distroseries = dsp.derived_series
        parent_spph = self.makeSPPH(distroseries=dsp.parent_series)
        derived_spph = self.makeSPPH(distroseries=distroseries)
        query = compose_sql_find_differences(distroseries, dsp.parent_series)
        self.assertEqual(2, Store.of(distroseries).execute(query).rowcount)
        self.assertContentEqual([(
                parent_spph.sourcepackagerelease.sourcepackagenameID,
                None,
                parent_spph.sourcepackagerelease.version,
            ), (
                derived_spph.sourcepackagerelease.sourcepackagenameID,
                derived_spph.sourcepackagerelease.version,
                None,
            )],
            Store.of(distroseries).execute(query))

    def test_finds_different_releases_of_same_package(self):
        dsp = self.makeDerivedDistroSeries()
        distroseries = dsp.derived_series
        parent_series = dsp.parent_series
        spn = self.factory.makeSourcePackageName()
        parent_spph = self.makeSPPH(
            distroseries=parent_series,
            sourcepackagerelease=self.factory.makeSourcePackageRelease(
                distroseries=parent_series, sourcepackagename=spn))
        derived_spph = self.makeSPPH(
            distroseries=distroseries,
            sourcepackagerelease=self.factory.makeSourcePackageRelease(
                distroseries=distroseries, sourcepackagename=spn))
        query = compose_sql_find_differences(distroseries, parent_series)
        self.assertContentEqual(
            [(
                parent_spph.sourcepackagerelease.sourcepackagenameID,
                derived_spph.sourcepackagerelease.version,
                parent_spph.sourcepackagerelease.version,
            )],
            Store.of(distroseries).execute(query))

    def test_finds_newer_release_even_when_same_release_also_exists(self):
        dsp = self.makeDerivedDistroSeries()
        derived_series = dsp.derived_series
        parent_series = dsp.parent_series
        spn = self.factory.makeSourcePackageName()
        shared_spr = self.factory.makeSourcePackageRelease(
            distroseries=parent_series, sourcepackagename=spn)
        parent_spph = self.makeSPPH(
            distroseries=parent_series,
            sourcepackagerelease=shared_spr)
        derived_spph = self.makeSPPH(
            distroseries=derived_series,
            sourcepackagerelease=shared_spr)
        newer_spr = self.factory.makeSourcePackageRelease(
            distroseries=derived_series, sourcepackagename=spn)
        self.makeSPPH(
            distroseries=derived_series, sourcepackagerelease=newer_spr)
        query = compose_sql_find_differences(derived_series, parent_series)
        self.assertContentEqual(
            [(
                parent_spph.sourcepackagerelease.sourcepackagenameID,
                newer_spr.version,
                shared_spr.version,
            )],
            Store.of(derived_series).execute(query))


class TestDifferenceTypeExpression(TestCaseWithFactory):

    layer = ZopelessDatabaseLayer

    def selectDifferenceType(self, parent_version=None, derived_version=None):
        """Execute the SQL expression to compute `DistroSeriesDifferenceType`.

        :param parent_version: The parent series' last released version
            of a package, if any.
        :param derived_version: The derived series' last released
            version of the same package, if any.
        :return: A numeric `DistroSeriesDifferenceType` value.
        """
        query = """
            SELECT %s FROM (
                SELECT %s AS source_version, %s AS parent_source_version
            ) AS input""" % (
            compose_sql_difference_type(),
            quote(derived_version),
            quote(parent_version),
            )
        cur = cursor()
        cur.execute(query)
        result = cur.fetchall()
        self.assertEqual(1, len(result))
        self.assertEqual(1, len(result[0]))
        return result[0][0]

    def test_baseline(self):
        query = compose_sql_difference_type()
        self.assertIsInstance(query, basestring)

    def test_no_parent_version_means_unique_to_derived_series(self):
        expected = DistroSeriesDifferenceType.UNIQUE_TO_DERIVED_SERIES
        self.assertEqual(
            expected.value, self.selectDifferenceType(derived_version=1))

    def test_no_derived_version_means_missing_in_derived_series(self):
        expected = DistroSeriesDifferenceType.MISSING_FROM_DERIVED_SERIES
        self.assertEqual(
            expected.value, self.selectDifferenceType(parent_version=1))

    def test_two_versions_means_different_versions(self):
        expected = DistroSeriesDifferenceType.DIFFERENT_VERSIONS
        self.assertEqual(
            expected.value,
            self.selectDifferenceType(parent_version=1, derived_version=2))


class TestFindDerivedSeries(TestCaseWithFactory, FactoryHelper):
    """Test finding of all derived `DistroSeries`."""

    layer = ZopelessDatabaseLayer

    def test_does_not_find_underived_distroseries(self):
        distroseries = self.factory.makeDistroSeries()
        self.assertNotIn(distroseries, find_derived_series().keys())

    def test_finds_derived_distroseries(self):
        dsp = self.makeDerivedDistroSeries()
        self.assertIn(dsp.derived_series, find_derived_series().keys())


class TestPopulateDistroSeriesDiff(TestCaseWithFactory, FactoryHelper):
    """Test `populate_distroseriesdiff`."""

    layer = LaunchpadFunctionalLayer

    def test_baseline(self):
        dsp = self.factory.makeDistroSeriesParent()
        query = compose_sql_populate_distroseriesdiff(
            dsp.derived_series, dsp.parent_series, "tmp")
        self.assertIsInstance(query, basestring)

    def test_creates_distroseriesdifference(self):
        dsp = self.makeDerivedDistroSeries()
        spph = self.makeSPPH(distroseries=dsp.derived_series)
        populate_distroseriesdiff(
            DevNullLogger(), dsp.derived_series, dsp.parent_series)
        store = Store.of(dsp.derived_series)
        dsd = self.getDistroSeriesDiff(dsp.derived_series).one()
        spr = spph.sourcepackagerelease
        self.assertEqual(spr.sourcepackagename, dsd.source_package_name)
        self.assertEqual(
            DistroSeriesDifferenceStatus.NEEDS_ATTENTION, dsd.status)

    def test_does_not_overwrite_distroseriesdifference(self):
        dsp = self.makeDerivedDistroSeries()
        distroseries = dsp.derived_series
        changelog = self.factory.makeChangelog(versions=['3.1', '3.141'])
        parent_changelog = self.factory.makeChangelog(
            versions=['3.1', '3.14'])
        transaction.commit() # Yay, librarian.
        existing_versions = {
            'base': '3.1',
            'parent': '3.14',
            'derived': '3.141',
        }
        changelogs = {
            'derived': changelog,
            'parent': parent_changelog,
        }
        spph = self.makeSPPH(distroseries=distroseries)
        spr = spph.sourcepackagerelease
        self.factory.makeDistroSeriesDifference(
            derived_series=distroseries,
            source_package_name_str=spr.sourcepackagename.name,
            versions=existing_versions, changelogs=changelogs)
        dsd = self.getDistroSeriesDiff(distroseries).one()
        self.assertEqual(existing_versions['base'], dsd.base_version)
        self.assertEqual(
            existing_versions['parent'], dsd.parent_source_version)
        self.assertEqual(existing_versions['derived'], dsd.source_version)


class FakeDSD:
    update = FakeMethod()


class TestDSDUpdater(TestCase):
    """Test the poignant parts of `BaseVersionFixer`."""

    def makeFixer(self, ids):
        fixer = DSDUpdater(DevNullLogger(), None, FakeMethod(), ids)
        fixer._getBatch = FakeMethod()
        return fixer

    def test_isDone_is_done_when_ids_is_empty(self):
        self.assertTrue(self.makeFixer([]).isDone())

    def test_isDone_is_not_done_until_ids_is_empty(self):
        self.assertFalse(self.makeFixer([1]).isDone())

    def test_cutChunk_one_cuts_exactly_one(self):
        fixer = self.makeFixer(range(3))
        chunk = fixer._cutChunk(1)
        self.assertEqual([0], chunk)
        self.assertEqual(3 - 1, len(fixer.ids))

    def test_cutChunk_over_remaining_size_completes_loop(self):
        fixer = self.makeFixer(range(3))
        chunk = fixer._cutChunk(100)
        self.assertContentEqual(range(3), chunk)
        self.assertEqual([], fixer.ids)

    def test_updatesBaseVersion(self):
        fake_dsd = FakeDSD()
        fixer = self.makeFixer([fake_dsd])
        fixer._getBatch.result = fixer.ids
        fixer(1)
        self.assertNotEqual(0, fake_dsd.update.call_count)

    def test_loop_commits(self):
        fixer = self.makeFixer([FakeDSD()])
        fixer._getBatch = FakeMethod(result=fixer.ids)
        fixer(1)
        self.assertNotEqual(0, fixer.commit.call_count)


class TestPopulateDistroSeriesDiffScript(TestCaseWithFactory, FactoryHelper):
    """Test the `populate-distroseriesdiff` script."""

    layer = DatabaseFunctionalLayer

    def makeScript(self, test_args):
        script = PopulateDistroSeriesDiff(test_args=test_args)
        script.logger = DevNullLogger()
        return script

    def test_finds_distroseries(self):
        dsp = self.makeDerivedDistroSeries()
        spph = self.makeSPPH(distroseries=dsp.derived_series)
        script = self.makeScript([
            '--distribution', spph.distroseries.distribution.name,
            '--series', spph.distroseries.name,
            ])
        self.assertEqual(
            [spph.distroseries], script.getDistroSeries().keys())

    def test_finds_all_distroseries(self):
        spphs = [
            self.makeSPPH(self.makeDerivedDistroSeries().derived_series)
            for counter in xrange(2)]
        script = self.makeScript(['--all'])
        distroseries = script.getDistroSeries()
        for spph in spphs:
            self.assertIn(spph.distroseries, distroseries)

    def test_populates_for_distroseries(self):
        dsp = self.makeDerivedDistroSeries()
        spph = self.makeSPPH(distroseries=dsp.derived_series)
        script = self.makeScript([
            '--distribution', spph.distroseries.distribution.name,
            '--series', spph.distroseries.name,
            ])
        script.main()
        self.assertNotEqual(
            0, self.getDistroSeriesDiff(spph.distroseries).count())

    def test_commits_changes(self):
        dsp = self.makeDerivedDistroSeries()
        spph = self.makeSPPH(distroseries=dsp.derived_series)
        script = self.makeScript([
            '--distribution', spph.distroseries.distribution.name,
            '--series', spph.distroseries.name,
            ])
        script.main()
        transaction.abort()
        # The changes are still in the database despite the abort,
        # because the script already committed them.
        self.assertNotEqual(
            0, self.getDistroSeriesDiff(spph.distroseries).count())

    def test_dry_run_goes_through_the_motions(self):
        dsp = self.makeDerivedDistroSeries()
        spph = self.makeSPPH(distroseries=dsp.derived_series)
        script = self.makeScript(['--all', '--dry-run'])
        script.processDistroSeries = FakeMethod
        script.main()
        self.assertNotEqual(0, script.processDistroSeries.call_count)

    def test_dry_run_does_not_commit_changes(self):
        dsp = self.makeDerivedDistroSeries()
        spph = self.makeSPPH(distroseries=dsp.derived_series)
        transaction.commit()
        script = self.makeScript([
            '--distribution', spph.distroseries.distribution.name,
            '--series', spph.distroseries.name,
            '--dry-run',
            ])
        script.main()
        self.assertContentEqual(
            [], self.getDistroSeriesDiff(spph.distroseries))

    def test_list(self):
        dsp = self.makeDerivedDistroSeries()
        spph = self.makeSPPH(distroseries=dsp.derived_series)
        script = self.makeScript(['--list'])
        script.logger = BufferLogger()
        script.main()
        expected_series_name = "%s %s" % (
            spph.distroseries.distribution.name, spph.distroseries.name)
        self.assertIn(expected_series_name, script.logger.getLogBuffer())

<<<<<<< HEAD
    def test_calls_fixBaseVersions(self):
        dsp = self.makeDerivedDistroSeries()
        distroseries = dsp.derived_series
=======
    def test_calls_update(self):
        distroseries = self.makeDerivedDistroSeries()
>>>>>>> 667d55b1
        self.makeSPPH(distroseries=distroseries)
        script = self.makeScript([
            '--distribution', distroseries.distribution.name,
            '--series', distroseries.name,
            ])
        script.update = FakeMethod()
        script.main()
        self.assertEqual(
            [((distroseries,), {})], script.update.calls)

    def test_fixes_base_versions(self):
        dsp = self.makeDerivedDistroSeries()
        distroseries = dsp.derived_series
        package = self.factory.makeSourcePackageName()
        derived_spr = self.factory.makeSourcePackageRelease(
            distroseries=distroseries, sourcepackagename=package)
        self.makeSPPH(
            distroseries=distroseries,
            sourcepackagerelease=derived_spr)
        parent_spr = self.factory.makeSourcePackageRelease(
            distroseries=dsp.parent_series, sourcepackagename=package)
        self.makeSPPH(
            distroseries=dsp.parent_series, sourcepackagerelease=parent_spr)
        script = self.makeScript([
            '--distribution', distroseries.distribution.name,
            '--series', distroseries.name,
            ])
        script.main()
        dsd = self.getDistroSeriesDiff(distroseries)[0]
        dsd._updateBaseVersion = FakeMethod()
        script.update(distroseries)
        self.assertEqual(1, dsd._updateBaseVersion.call_count)<|MERGE_RESOLUTION|>--- conflicted
+++ resolved
@@ -607,14 +607,9 @@
             spph.distroseries.distribution.name, spph.distroseries.name)
         self.assertIn(expected_series_name, script.logger.getLogBuffer())
 
-<<<<<<< HEAD
-    def test_calls_fixBaseVersions(self):
+    def test_calls_update(self):
         dsp = self.makeDerivedDistroSeries()
         distroseries = dsp.derived_series
-=======
-    def test_calls_update(self):
-        distroseries = self.makeDerivedDistroSeries()
->>>>>>> 667d55b1
         self.makeSPPH(distroseries=distroseries)
         script = self.makeScript([
             '--distribution', distroseries.distribution.name,
