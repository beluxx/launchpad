--- conflicted
+++ resolved
@@ -24,19 +24,12 @@
 from canonical.config import config
 from canonical import encoding
 from canonical.database.constants import UTC_NOW
-<<<<<<< HEAD
+from canonical.database.sqlbase import flush_database_updates
 from canonical.launchpad.scripts import log, debbugs
 from canonical.launchpad.interfaces import (
-    BugTaskStatus, BugTrackerType, IExternalBugtracker, UNKNOWN_REMOTE_STATUS)
-=======
-from canonical.database.sqlbase import flush_database_updates
-from canonical.lp.dbschema import BugTrackerType
-from canonical.launchpad.scripts import log, debbugs
-from canonical.launchpad.interfaces import (
-    BugTaskStatus, CreateBugParams, IBugWatchSet, IDistribution,
-    IExternalBugtracker, ILaunchpadCelebrities, IPersonSet,
+    BugTaskStatus, BugTrackerType, CreateBugParams, IBugWatchSet,
+    IDistribution, IExternalBugtracker, ILaunchpadCelebrities, IPersonSet,
     PersonCreationRationale, UNKNOWN_REMOTE_STATUS)
->>>>>>> eaa8a13e
 
 # The user agent we send in our requests
 LP_USER_AGENT = "Launchpad Bugscraper/0.2 (https://bugs.launchpad.net/)"
