--- conflicted
+++ resolved
@@ -575,16 +575,6 @@
 When using 'insecure' policy, NascentUpload instace stores the DSC
 sigining key reference as an IGPGKey:
 
-<<<<<<< HEAD
-  >>> ed_src = NascentUpload(findPolicyByName('insecure'), 
-  ...          datadir(''), "ed_0.2-20_i386.changes", 
-  ...          MockMunchyLogger(), ubuntu.main_archive)
-  >>> ed_src.policy.setOptions(MockOptions())
-  >>> ed_src.policy.can_upload_binaries = True
-  >>> ed_src.policy.can_upload_mixed = True
-  >>> ed_src.process()
-  >>> ed_src.rejected
-=======
   >>> ed_ok = NascentUpload(
   ...     findPolicyByName('insecure'), datadir(''),
   ...     "ed_0.2-20_i386.changes", MockMunchyLogger())
@@ -601,7 +591,6 @@
   False
 
   >>> verifyObject(IGPGKey, ed_ok.dsc_signing_key)
->>>>>>> 73c339ff
   True
 
   >>> ed_ok.dsc_signing_key.fingerprint == uploader_key.fingerprint
@@ -641,4 +630,4 @@
   True
 
   >>> ed_failed.dsc_signing_key.fingerprint == uploader_key.fingerprint
-  True
+  True