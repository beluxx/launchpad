--- conflicted
+++ resolved
@@ -156,17 +156,11 @@
         person, email = getUtility(IPersonSet).createPersonAndEmail(
             email, rationale=PersonCreationRationale.UNKNOWN, name=name,
             password=password, displayname=displayname)
-<<<<<<< HEAD
-        # Set the status on the email.
-        email.status = email_address_status
-        email.syncUpdate()
-=======
         # Set the status on the email.  Need to remove the security proxy
         # first, as status is readonly.
         from zope.security.proxy import removeSecurityProxy
         removeSecurityProxy(email).status = email_address_status
         syncUpdate(email)
->>>>>>> 6fa5f13e
         return person
 
     def makeTeam(self, owner, displayname=None, email=None, name=None):
