--- conflicted
+++ resolved
@@ -266,8 +266,13 @@
             print "CALLED urlopen(%r)" % (url,)
 
         file_path = os.path.join(os.path.dirname(__file__), 'testfiles')
-<<<<<<< HEAD
-        return open(file_path + '/' + 'roundup_example_ticket_export.csv', 'r')
+
+        if self.isPython():
+            return open(
+                file_path + '/' + 'python_example_ticket_export.csv', 'r')
+        else:
+            return open(
+                file_path + '/' + 'roundup_example_ticket_export.csv', 'r')
 
 
 class TestSourceForge(SourceForge):
@@ -289,13 +294,4 @@
         file_path = os.path.join(
             os.path.dirname(__file__), 'testfiles',
             'sourceforge-sample-bug-%s.html' % bug_id)
-        return open(file_path, 'r')
-=======
-
-        if self.isPython():
-            return open(
-                file_path + '/' + 'python_example_ticket_export.csv', 'r')
-        else:
-            return open(
-                file_path + '/' + 'roundup_example_ticket_export.csv', 'r')
->>>>>>> 14b2c022
+        return open(file_path, 'r')