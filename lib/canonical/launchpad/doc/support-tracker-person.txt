= Person and the Support Tracker =

== searchTickets() ==

IPerson defines a searchTickets() method which can be used to
select all or a subset of the support requests in which the person is
involved. This includes tickets which the person created, is assigned
to, is subscribed to, commented on, or answered. Various subsets can
be selected by using the following criteria status, search_text and
participation type.

    >>> from canonical.launchpad.interfaces import IPersonSet
    >>> personset = getUtility(IPersonSet)
    >>> foo_bar = personset.getByEmail('foo.bar@canonical.com')

=== search_text ===

The search_text parameter will limit the tickets to those matching
the query using the regular full text algorithm.

    >>> for ticket in foo_bar.searchTickets(search_text='firefox'):
    ...     print ticket.title, ticket.status.title
    Firefox loses focus and gets stuck              Open
    mailto: problem in webpage                      Solved
    Newly installed plug-in doesn't seem to be used Answered

=== sort ===

When using the search_text criteria, the default is to sort the results
by relevancy. One can use the sort parameter to change that. It takes
one of the constant defined in the TicketSort enumeration.

    >>> from canonical.lp.dbschema import TicketSort
    >>> for ticket in foo_bar.searchTickets(
    ...         search_text='firefox', sort=TicketSort.OLDEST_FIRST):
    ...     print ticket.id, ticket.title, ticket.status.title
    4 Firefox loses focus and gets stuck              Open
    6 Newly installed plug-in doesn't seem to be used Answered
    9 mailto: problem in webpage                      Solved

When no text search is done, the default sort order is
TicketSort.NEWEST_FIRST.

    >>> for ticket in foo_bar.searchTickets():
    ...     print ticket.id, ticket.title, ticket.status.title
    11 Continue playing after shutdown                      Open
    10 Play DVDs in Totem                                   Answered
     9 mailto: problem in webpage                           Solved
     8 Installation of Java Runtime Environment for Mozilla Answered
     7 Slow system                                          Needs information
     6 Newly installed plug-in doesn't seem to be used      Answered
     4 Firefox loses focus and gets stuck                   Open

=== status ===

The last searches showed that by default, not all statuses are searched
for by default (they excluded expired and invalid tickets). The status
parameter can be used to control the list of statuses to select:

    >>> from canonical.lp.dbschema import TicketStatus
    >>> for ticket in foo_bar.searchTickets(status=TicketStatus.INVALID):
    ...     print ticket.title, ticket.status.title
    Firefox is slow and consumes too much RAM   Invalid

The status parameter can also take a list of statuses.

    >>> for ticket in foo_bar.searchTickets(
    ...         status=[TicketStatus.SOLVED, TicketStatus.INVALID]):
    ...     print ticket.title, ticket.status.title
    mailto: problem in webpage                  Solved
    Firefox is slow and consumes too much RAM   Invalid

=== participation ===

By default, any types of relationship to a ticket is considered by
searchTickets. This can customized through the participation parameter.
It takes one or a list of constants from the TicketParticipation enumeration.

To select only tickets on which the person commented, the
TicketParticipation.COMMENTER is used:

    >>> from canonical.lp.dbschema import TicketParticipation
    >>> for ticket in foo_bar.searchTickets(
    ...         participation=TicketParticipation.COMMENTER, status=None):
    ...     print ticket.title
    Continue playing after shutdown
    Play DVDs in Totem
    mailto: problem in webpage
    Installation of Java Runtime Environment for Mozilla
    Newly installed plug-in doesn't seem to be used

TicketParticipation.SUBSCRIBER will only select the tickets to which
the person is subscribed to:

    >>> for ticket in foo_bar.searchTickets(
    ...         participation=TicketParticipation.SUBSCRIBER, status=None):
    ...     print ticket.title
    Slow system
    Firefox is slow and consumes too much RAM

TicketParticipation.OWNER selects the tickets that the person created:

    >>> for ticket in foo_bar.searchTickets(
    ...         participation=TicketParticipation.OWNER, status=None):
    ...     print ticket.title
    Slow system
    Firefox loses focus and gets stuck
    Firefox is slow and consumes too much RAM

TicketParticipation.ANSWERER selects the tickets for which the person
was marked as the answerer:

    >>> for ticket in foo_bar.searchTickets(
    ...         participation=TicketParticipation.ANSWERER, status=None):
    ...     print ticket.title
    mailto: problem in webpage
    Firefox is slow and consumes too much RAM

TicketParticipation.ASSIGNEE selects that tickets which are assigned to
the person:

    >>> for ticket in foo_bar.searchTickets(
    ...         participation=TicketParticipation.ASSIGNEE, status=None):
    ...     print ticket.title

If a list of these constants is used, all of these participation types
will be selected:

    >>> for ticket in foo_bar.searchTickets(
    ...         participation=[
    ...             TicketParticipation.OWNER, TicketParticipation.ANSWERER],
    ...         status=None):
    ...     print ticket.title
    mailto: problem in webpage
    Slow system
    Firefox loses focus and gets stuck
    Firefox is slow and consumes too much RAM

=== Combination ===

The returned sets of tickets is the intersection of the sets delimited
by each criteria:

    >>> for ticket in foo_bar.searchTickets(
    ...         search_text='firefox OR Java', status=TicketStatus.ANSWERED,
    ...         participation=TicketParticipation.COMMENTER):
    ...     print ticket.title, ticket.status.title
<<<<<<< HEAD
    Installation of Java Runtime Environment for Mozilla    Open
    Newly installed plug-in doesn't seem to be used         Open

== getSupportedLanguages() ==

IPerson also provides a getSupportedLanguages method which can be used
to retrieve the list of languages in which the person or team can
provide support.

    # Helper to see easily the languages in a list.
    >>> def language_codes(languages):
    ...     return sorted(str(language.code) for language in languages)

For a person, it is the same list than its list of known languages,
with the addition that English is always assumed to be supported:

    >>> sample_person = getUtility(IPersonSet).getByName('name16')
    >>> language_codes(sample_person.languages)
    []
    >>> language_codes(sample_person.getSupportedLanguages())
    ['en']

    >>> carlos = getUtility(IPersonSet).getByName('carlos')
    >>> language_codes(carlos.languages)
    ['ca', 'es']
    >>> language_codes(carlos.getSupportedLanguages())
    ['ca', 'en', 'es']

Also, note that all English variants will be excluded.

    >>> daf = getUtility(IPersonSet).getByName('daf')
    >>> language_codes(daf.languages)
    ['cy', 'en_GB', 'ja']
    >>> language_codes(daf.getSupportedLanguages())
    ['cy', 'en', 'ja']

For team with a list of known languages set, the same rule applies:

    >>> from canonical.launchpad.interfaces import ILanguageSet
    >>> ubuntu_team = getUtility(IPersonSet).getByName('ubuntu-team')
    >>> esperanto = getUtility(ILanguageSet)['eo']
    >>> ubuntu_team.addLanguage(esperanto)

    >>> language_codes(ubuntu_team.languages)
    ['eo']
    >>> language_codes(ubuntu_team.getSupportedLanguages())
    ['en', 'eo']

But when the list of known languages is not set, the list of supported
languages will be the union of all the members supported languages.

    >>> rosetta_admins = getUtility(IPersonSet).getByName(
    ...     'rosetta-admins')

    >>> carlos.inTeam(rosetta_admins)
    True
    >>> daf.inTeam(rosetta_admins)
    True

    >>> language_codes(rosetta_admins.languages)
    []
    >>> language_codes(rosetta_admins.getSupportedLanguages())
    ['ca', 'cy', 'en', 'es', 'ja']

These rules are applied recursively when teams are nested one inside
the other. For example, the 'Guadamen' team includes the Ubuntu Team
and doesn't have its list of known languages set, so it will be the
languages of the Ubuntu Team that will be used.

    >>> celso = getUtility(IPersonSet).getByName('cprov')
    >>> celso.inTeam(ubuntu_team)
    True
    >>> celso.addLanguage(getUtility(ILanguageSet)['es'])
    >>> language_codes(celso.languages)
    ['es']

    >>> guadamen_team = getUtility(IPersonSet).getByName('guadamen')
    >>> ubuntu_team.inTeam(guadamen_team)
    True

    >>> language_codes(guadamen_team.languages)
    []
    >>> language_codes(guadamen_team.getSupportedLanguages())
    ['en', 'eo']

    # Empty the list of known languages to use the list of the
    # Ubuntu team members.
    >>> ubuntu_team.removeLanguage(esperanto)
    >>> language_codes(guadamen_team.getSupportedLanguages())
    ['en', 'es']
=======
    Installation of Java Runtime Environment for Mozilla    Answered
    Newly installed plug-in doesn't seem to be used         Answered
>>>>>>> 789091af
<|MERGE_RESOLUTION|>--- conflicted
+++ resolved
@@ -145,9 +145,8 @@
     ...         search_text='firefox OR Java', status=TicketStatus.ANSWERED,
     ...         participation=TicketParticipation.COMMENTER):
     ...     print ticket.title, ticket.status.title
-<<<<<<< HEAD
-    Installation of Java Runtime Environment for Mozilla    Open
-    Newly installed plug-in doesn't seem to be used         Open
+    Installation of Java Runtime Environment for Mozilla    Answered
+    Newly installed plug-in doesn't seem to be used         Answered
 
 == getSupportedLanguages() ==
 
@@ -235,8 +234,4 @@
     # Ubuntu team members.
     >>> ubuntu_team.removeLanguage(esperanto)
     >>> language_codes(guadamen_team.getSupportedLanguages())
-    ['en', 'es']
-=======
-    Installation of Java Runtime Environment for Mozilla    Answered
-    Newly installed plug-in doesn't seem to be used         Answered
->>>>>>> 789091af
+    ['en', 'es']