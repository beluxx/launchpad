# Copyright 2008 Canonical Ltd.  All rights reserved.

"""Implementation classes for IDiff, etc."""

__metaclass__ = type
__all__ = ['Diff', 'StaticDiff', 'StaticDiffJob', 'StaticDiffJobSource']

from cStringIO import StringIO

from bzrlib.branch import Branch
from bzrlib.diff import show_diff_trees
from bzrlib.revisionspec import RevisionSpec
from sqlobject import ForeignKey, IntCol, StringCol
from storm.store import Store
from zope.component import getUtility
from zope.interface import implements

from canonical.database.sqlbase import SQLBase

from canonical.launchpad.database.job import Job
from canonical.launchpad.interfaces import (
    IDiff, IStaticDiff, IStaticDiffJob, IStaticDiffJobSource)
from canonical.launchpad.interfaces import ILibraryFileAliasSet


class Diff(SQLBase):

    implements(IDiff)

    diff_text = ForeignKey(foreignKey='LibraryFileAlias', notNull=True)

    diff_lines_count = IntCol()

    diffstat = StringCol()

    added_lines_count = IntCol()

    removed_lines_count = IntCol()

    @classmethod
    def fromTrees(klass, from_tree, to_tree):
        diff_content = StringIO()
        show_diff_trees(from_tree, to_tree, diff_content, old_label='',
                        new_label='')
        size = diff_content.tell()
        if size == 0:
            diff_content.write(' ')
            size = 1
        diff_content.seek(0)
        x = getUtility(ILibraryFileAliasSet).create('meeple',
            size, diff_content, 'text/x-diff')
        return klass(diff_text=x)


class StaticDiff(SQLBase):
    """A diff from one revision to another."""

    implements(IStaticDiff)

    from_revision_id = StringCol()

    to_revision_id = StringCol()

    diff = ForeignKey(foreignKey='Diff', notNull=True)

    @classmethod
    def acquire(klass, from_revision_id, to_revision_id, repository):
        existing_diff = klass.selectOneBy(
            from_revision_id=from_revision_id, to_revision_id=to_revision_id)
        if existing_diff is not None:
            return existing_diff
        from_tree = repository.revision_tree(from_revision_id)
        to_tree = repository.revision_tree(to_revision_id)
        diff = Diff.fromTrees(from_tree, to_tree)
        return klass(
            from_revision_id=from_revision_id, to_revision_id=to_revision_id,
            diff=diff)

    def destroySelf(self):
        diff = self.diff
        SQLBase.destroySelf(self)
        diff.destroySelf()


class StaticDiffJob(SQLBase):

    implements(IStaticDiffJob)

<<<<<<< HEAD
    job = ForeignKey(foreignKey='Job')
=======
    job = ForeignKey(foreignKey='Job', notNull=True)
>>>>>>> 4d943a93

    branch = ForeignKey(foreignKey='Branch', notNull=True)

    from_revision_spec = StringCol(notNull=True)

    to_revision_spec = StringCol(notNull=True)

    def __init__(self, **kwargs):
        kwargs['job']=Job()
        SQLBase.__init__(self, **kwargs)

    def _get_revision_id(self, bzr_branch, spec_string):
        spec = RevisionSpec.from_string(spec_string)
        return spec.as_revision_id(bzr_branch)

    def run(self):
        """See IStaticDiffJob."""
        bzr_branch = Branch.open(self.branch.warehouse_url)
        from_revision_id=self._get_revision_id(
            bzr_branch, self.from_revision_spec)
        to_revision_id=self._get_revision_id(
            bzr_branch, self.to_revision_spec)
        return StaticDiff.acquire(from_revision_id, to_revision_id,
                                  bzr_branch.repository)

    @property
    def dependant_code_mail_jobs(self):
        from canonical.launchpad.database.codemailjob import CodeMailJob
        from canonical.launchpad.database.job import JobDependency
        return Store.of(self).find(CodeMailJob,
            JobDependency.prerequisite == self.job.id,
            CodeMailJob.job == JobDependency.dependant)


class StaticDiffJobSource:

    implements(IStaticDiffJobSource)
    @staticmethod
    def create(branch, from_revision_spec, to_revision_spec):
        return StaticDiffJob(
            branch=branch, from_revision_spec=from_revision_spec,
            to_revision_spec=to_revision_spec)<|MERGE_RESOLUTION|>--- conflicted
+++ resolved
@@ -86,11 +86,7 @@
 
     implements(IStaticDiffJob)
 
-<<<<<<< HEAD
-    job = ForeignKey(foreignKey='Job')
-=======
     job = ForeignKey(foreignKey='Job', notNull=True)
->>>>>>> 4d943a93
 
     branch = ForeignKey(foreignKey='Branch', notNull=True)
 
