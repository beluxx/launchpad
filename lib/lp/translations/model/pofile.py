# Copyright 2009-2010 Canonical Ltd.  This software is licensed under the
# GNU Affero General Public License version 3 (see the file LICENSE).

# pylint: disable-msg=E0611,W0212,W0231

"""`SQLObject` implementation of `IPOFile` interface."""

__metaclass__ = type
__all__ = [
    'POFile',
    'DummyPOFile',
    'POFileSet',
    'POFileToChangedFromPackagedAdapter',
    'POFileToTranslationFileDataAdapter',
    ]

import datetime
import pytz
from sqlobject import (
    ForeignKey, IntCol, StringCol, BoolCol, SQLMultipleJoin)
from zope.interface import implements
from zope.component import getAdapter, getUtility
from zope.security.proxy import removeSecurityProxy

from canonical.cachedproperty import cachedproperty
from canonical.database.constants import UTC_NOW
from canonical.database.datetimecol import UtcDateTimeCol
from canonical.database.sqlbase import (
    SQLBase, flush_database_updates, quote, quote_like, sqlvalues)
from canonical.launchpad import helpers
from canonical.launchpad.readonly import is_read_only
from canonical.launchpad.interfaces.launchpad import ILaunchpadCelebrities
from canonical.launchpad.webapp.interfaces import (
    DEFAULT_FLAVOR, IStoreSelector, MAIN_STORE, MASTER_FLAVOR)
from canonical.launchpad.webapp.publisher import canonical_url
from lp.registry.interfaces.person import validate_public_person
from lp.registry.model.person import Person
from lp.translations.utilities.rosettastats import RosettaStats
from lp.translations.interfaces.pofile import IPOFile, IPOFileSet
from lp.translations.interfaces.potmsgset import (
    BrokenTextError, TranslationCreditsType)
from lp.translations.interfaces.translationcommonformat import (
    ITranslationFileData)
from lp.translations.interfaces.translationexporter import (
    ITranslationExporter)
from lp.translations.interfaces.translationfileformat import (
    TranslationFileFormat)
from lp.translations.interfaces.translationgroup import (
    TranslationPermission)
from lp.translations.interfaces.translationimporter import (
    ITranslationImporter, NotExportedFromLaunchpad, OutdatedTranslationError,
    TooManyPluralFormsError, TranslationFormatInvalidInputError,
    TranslationFormatSyntaxError)
from lp.translations.interfaces.translationimportqueue import (
    RosettaImportStatus)
from lp.translations.interfaces.translationmessage import (
    TranslationValidationStatus)
from lp.translations.interfaces.translationsperson import (
    ITranslationsPerson)
from lp.translations.interfaces.translations import TranslationConstants
from lp.translations.model.pomsgid import POMsgID
from lp.translations.model.potmsgset import POTMsgSet
from lp.translations.model.translationimportqueue import (
    collect_import_info)
from lp.translations.model.translatablemessage import TranslatableMessage
from lp.translations.model.translationmessage import (
    TranslationMessage, make_plurals_sql_fragment)
from lp.translations.model.translationtemplateitem import (
    TranslationTemplateItem)
from lp.translations.utilities.translation_common_format import (
    TranslationMessageData)

from storm.expr import And, Exists, In, Join, LeftJoin, Not, Or, Select, SQL
from storm.info import ClassAlias
from storm.store import Store


def _check_translation_perms(permission, translators, person):
    """Return True or False dependening on whether the person is part of the
    right group of translators, and the permission on the relevant project,
    product or distribution.

    :param permission: The kind of TranslationPermission.
    :param translators: The list of official translators for the
        product/project/distribution.
    :param person: The person that we want to check if has translation
        permissions.
    """
    # Let's determine if the person is part of a designated translation team
    is_designated_translator = False
    # XXX sabdfl 2005-05-25:
    # This code could be improved when we have implemented CrowdControl.
    for translator in translators:
        if person.inTeam(translator):
            is_designated_translator = True
            break

    # have a look at the applicable permission policy
    if permission == TranslationPermission.OPEN:
        # if the translation policy is "open", then yes, anybody is an
        # editor of any translation
        return True
    elif permission == TranslationPermission.STRUCTURED:
        # in the case of a STRUCTURED permission, designated translators
        # can edit, unless there are no translators, in which case
        # anybody can translate
        if len(translators) > 0:
            # when there are designated translators, only they can edit
            if is_designated_translator is True:
                return True
        else:
            # since there are no translators, anyone can edit
            return True
    elif permission in (TranslationPermission.RESTRICTED,
                        TranslationPermission.CLOSED):
        # if the translation policy is "restricted" or "closed", then check if
        # the person is in the set of translators
        if is_designated_translator:
            return True
    else:
        raise NotImplementedError('Unknown permission %s' % permission.name)

    # ok, thats all we can check, and so we must assume the answer is no
    return False


def _person_has_not_licensed_translations(person):
    """Whether a person has declined to BSD-license their translations."""
    t_p = ITranslationsPerson(person)
    if (t_p.translations_relicensing_agreement is not None and
        t_p.translations_relicensing_agreement is False):
        return True
    else:
        return False


def _can_edit_translations(pofile, person):
    """Say if a person is able to edit existing translations.

    Return True or False indicating whether the person is allowed
    to edit these translations.

    Admins and Rosetta experts are always able to edit any translation.
    If the `IPOFile` is for an `IProductSeries`, the owner of the `IProduct`
    has also permissions.
    Any other mortal will have rights depending on if he/she is on the right
    translation team for the given `IPOFile`.translationpermission and the
    language associated with this `IPOFile`.
    """
    if is_read_only():
        # Nothing can be edited in read-only mode.
        return False

    # If the person is None, then they cannot edit
    if person is None:
        return False

    # XXX Carlos Perello Marin 2006-02-07 bug=4814:
    # We should not check the permissions here but use the standard
    # security system.

    # Rosetta experts and admins can always edit translations.
    admins = getUtility(ILaunchpadCelebrities).admin
    rosetta_experts = getUtility(ILaunchpadCelebrities).rosetta_experts
    if (person.inTeam(admins) or person.inTeam(rosetta_experts)):
        return True

    # The owner of the product is also able to edit translations.
    if pofile.potemplate.productseries is not None:
        product = pofile.potemplate.productseries.product
        if person.inTeam(product.owner):
            return True

    # If a person has decided not to license their translations under BSD
    # license they can't edit translations.
    if _person_has_not_licensed_translations(person):
        return False

    # Finally, check whether the user is member of the translation team or
    # owner for the given PO file.
    translators = [t.translator for t in pofile.translators]
    return _check_translation_perms(
        pofile.translationpermission,
        translators,
        person) or person.inTeam(pofile.owner)


def _can_add_suggestions(pofile, person):
    """Whether a person is able to add suggestions.

    Besides people who have permission to edit the translation, this
    includes any logged-in user for translations in STRUCTURED mode, and
    any logged-in user for translations in RESTRICTED mode that have a
    translation team assigned.
    """
    if is_read_only():
        # No suggestions can be added in read-only mode.
        return False

    if person is None:
        return False

    # If a person has decided not to license their translations under BSD
    # license they can't edit translations.
    if _person_has_not_licensed_translations(person):
        return False

    if _can_edit_translations(pofile, person):
        return True

    if pofile.translationpermission == TranslationPermission.OPEN:
        # We would return True here, except OPEN mode already allows
        # anyone to edit (see above).
        raise AssertionError(
            "Translation is OPEN, but user is not allowed to edit.")
    elif pofile.translationpermission == TranslationPermission.STRUCTURED:
        return True
    elif pofile.translationpermission == TranslationPermission.RESTRICTED:
        # Only allow suggestions if there is someone to review them.
        groups = pofile.potemplate.translationgroups
        for group in groups:
            if group.query_translator(pofile.language):
                return True
        return False
    elif pofile.translationpermission == TranslationPermission.CLOSED:
        return False

    raise AssertionError("Unknown translation mode.")


class POFileMixIn(RosettaStats):
    """Base class for `POFile` and `DummyPOFile`.

    Provides machinery for retrieving `TranslationMessage`s and populating
    their submissions caches.  That machinery is needed even for
    `DummyPOFile`s.
    """

    @property
    def plural_forms(self):
        """See `IPOFile`."""
        if self.language.pluralforms is not None:
            forms = self.language.pluralforms
        else:
            # Don't know anything about plural forms for this
            # language, fallback to the most common case, 2.
            forms = 2
        return forms

    def canEditTranslations(self, person):
        """See `IPOFile`."""
        return _can_edit_translations(self, person)

    def canAddSuggestions(self, person):
        """See `IPOFile`."""
        return _can_add_suggestions(self, person)

    def setOwnerIfPrivileged(self, person):
        """See `IPOFile`."""
        if self.canEditTranslations(person):
            self.owner = person

    def getHeader(self):
        """See `IPOFile`."""
        translation_importer = getUtility(ITranslationImporter)
        format_importer = translation_importer.getTranslationFormatImporter(
            self.potemplate.source_file_format)
        header = format_importer.getHeaderFromString(self.header)
        header.comment = self.topcomment
        header.has_plural_forms = self.potemplate.hasPluralMessage()
        return header

    def _getTranslationSearchQuery(self, pofile, plural_form, text):
        """Query to find `text` in `plural_form` translations of a `pofile`.

        This produces a list of clauses that can be used to search for
        TranslationMessages containing `text` in their msgstr[`plural_form`].
        Returned values are POTMsgSet ids containing them, expected to be
        used in a UNION across all plural forms.
        """
        translation_match = """
        -- Find translations containing `text`.
        -- Like in findPOTMsgSetsContaining(), to avoid seqscans on
        -- POTranslation table, we do ILIKE comparison on them in
        -- a subselect which is first filtered by the POFile.
          SELECT TranslationMessage.potmsgset
            FROM TranslationMessage
            JOIN TranslationTemplateItem
              ON TranslationMessage.potmsgset
                   = TranslationTemplateItem.potmsgset
            WHERE
              TranslationTemplateItem.potemplate = %(potemplate)s AND
              TranslationMessage.language = %(language)s AND
              TranslationMessage.msgstr%(plural_form)d IN (
                SELECT POTranslation.id FROM POTranslation WHERE
                  POTranslation.id IN (
                    SELECT DISTINCT(msgstr%(plural_form)d)
                      FROM TranslationMessage AS tm_ids
                      JOIN TranslationTemplateItem
                        ON tm_ids.potmsgset=TranslationTemplateItem.potmsgset
                      WHERE
                        TranslationTemplateItem.potemplate
                          = %(potemplate)s AND
                        TranslationTemplateItem.sequence > 0 AND
                        tm_ids.language=%(language)s
                  ) AND
                  POTranslation.translation
                    ILIKE '%%' || %(text)s || '%%')
                    """ % dict(potemplate=quote(pofile.potemplate),
                               language=quote(pofile.language),
                               plural_form=plural_form,
                               text=quote_like(text))
        return translation_match

    def _getTemplateSearchQuery(self, text):
        """Query for finding `text` in msgids of this POFile.
        """
        english_match = """
        -- Step 1a: get POTMsgSets where msgid_singular contains `text`
        -- To avoid seqscans on POMsgID table (what LIKE usually
        -- does), we do ILIKE comparison on them in a subselect first
        -- filtered by this POTemplate.
          SELECT POTMsgSet.id
            FROM POTMsgSet
            JOIN TranslationTemplateItem
              ON TranslationTemplateItem.potmsgset=POTMsgSet.id AND
                 TranslationTemplateItem.potemplate=%s
            WHERE
              (POTMsgSet.msgid_singular IS NOT NULL AND
               POTMsgSet.msgid_singular IN (
                 SELECT POMsgID.id FROM POMsgID
                   WHERE id IN (
                     SELECT DISTINCT(msgid_singular)
                       FROM POTMsgSet
                       JOIN TranslationTemplateItem
                         ON TranslationTemplateItem.potmsgset = POTMsgSet.id
                       WHERE
                         TranslationTemplateItem.potemplate=%s AND
                         TranslationTemplateItem.sequence > 0
                   ) AND
                   msgid ILIKE '%%' || %s || '%%'))
          UNION
        -- Step 1b: like above, just on msgid_plural.
          SELECT POTMsgSet.id
            FROM POTMsgSet
            JOIN TranslationTemplateItem
              ON TranslationTemplateItem.potmsgset=POTMsgSet.id AND
                 TranslationTemplateItem.potemplate=%s
            WHERE
              (POTMsgSet.msgid_plural IS NOT NULL AND
               POTMsgSet.msgid_plural IN (
                 SELECT POMsgID.id FROM POMsgID
                   WHERE id IN (
                     SELECT DISTINCT(msgid_plural)
                       FROM POTMsgSet
                       JOIN TranslationTemplateItem
                         ON TranslationTemplateItem.potmsgset = POTMsgSet.id
                       WHERE
                         TranslationTemplateItem.potemplate=%s AND
                         TranslationTemplateItem.sequence > 0
                   ) AND
                   msgid ILIKE '%%' || %s || '%%'))
            """ % (quote(self.potemplate), quote(self.potemplate),
                   quote_like(text),
                   quote(self.potemplate), quote(self.potemplate),
                   quote_like(text))
        return english_match

    def _getOrderedPOTMsgSets(self, origin_tables, query):
        """Find all POTMsgSets matching `query` from `origin_tables`.

        Orders the result by TranslationTemplateItem.sequence which must
        be among `origin_tables`.
        """
        store = getUtility(IStoreSelector).get(MAIN_STORE, MASTER_FLAVOR)
        results = store.using(origin_tables).find(
            POTMsgSet, SQL(query))
        return results.order_by(TranslationTemplateItem.sequence)

    def findPOTMsgSetsContaining(self, text):
        """See `IPOFile`."""
        clauses = [
            'TranslationTemplateItem.potemplate = %s' % sqlvalues(
                self.potemplate),
            'TranslationTemplateItem.potmsgset = POTMsgSet.id',
            'TranslationTemplateItem.sequence > 0',
            ]

        if text is not None:
            assert len(text) > 1, (
                "You can not search for strings shorter than 2 characters.")

            if self.potemplate.uses_english_msgids:
                english_match = self._getTemplateSearchQuery(text)
            else:
                # If msgids are not in English, use English PO file
                # to fetch original strings instead.
                en_pofile = self.potemplate.getPOFileByLang('en')
                english_match = self._getTranslationSearchQuery(
                    en_pofile, 0, text)

            # Do not look for translations in a DummyPOFile.
            search_clauses = [english_match]
            if self.id is not None:
                for plural_form in range(self.plural_forms):
                    translation_match = self._getTranslationSearchQuery(
                        self, plural_form, text)
                    search_clauses.append(translation_match)

            clauses.append(
                "POTMsgSet.id IN (" + " UNION ".join(search_clauses) + ")")

        return self._getOrderedPOTMsgSets(
            [POTMsgSet, TranslationTemplateItem], ' AND '.join(clauses))

    def getFullLanguageCode(self):
        """See `IPOFile`."""
        return self.language.code

    def getFullLanguageName(self):
        """See `IPOFile`."""
        return self.language.englishname

    def makeTranslatableMessage(self, potmsgset):
        """See `IPOFile`."""
        return TranslatableMessage(potmsgset, self)


class POFile(SQLBase, POFileMixIn):
    implements(IPOFile)

    _table = 'POFile'

    potemplate = ForeignKey(foreignKey='POTemplate',
                            dbName='potemplate',
                            notNull=True)
    language = ForeignKey(foreignKey='Language',
                          dbName='language',
                          notNull=True)
    variant = StringCol(dbName='variant',
                        notNull=False,
                        default=None)
    description = StringCol(dbName='description',
                            notNull=False,
                            default=None)
    topcomment = StringCol(dbName='topcomment',
                           notNull=False,
                           default=None)
    header = StringCol(dbName='header',
                       notNull=False,
                       default=None)
    fuzzyheader = BoolCol(dbName='fuzzyheader',
                          notNull=True)
    lasttranslator = ForeignKey(
        dbName='lasttranslator', foreignKey='Person',
        storm_validator=validate_public_person, notNull=False, default=None)

    date_changed = UtcDateTimeCol(
        dbName='date_changed', notNull=True, default=UTC_NOW)

    currentcount = IntCol(dbName='currentcount',
                          notNull=True,
                          default=0)
    updatescount = IntCol(dbName='updatescount',
                          notNull=True,
                          default=0)
    rosettacount = IntCol(dbName='rosettacount',
                          notNull=True,
                          default=0)
    unreviewed_count = IntCol(dbName='unreviewed_count',
                              notNull=True,
                              default=0)
    lastparsed = UtcDateTimeCol(dbName='lastparsed',
                                notNull=False,
                                default=None)
    owner = ForeignKey(
        dbName='owner', foreignKey='Person',
        storm_validator=validate_public_person, notNull=True)
    path = StringCol(dbName='path',
                     notNull=True)
    datecreated = UtcDateTimeCol(notNull=True, default=UTC_NOW)

    from_sourcepackagename = ForeignKey(foreignKey='SourcePackageName',
        dbName='from_sourcepackagename', notNull=False, default=None)

    # joins
    translation_messages = SQLMultipleJoin(
        'TranslationMessage', joinColumn='pofile', orderBy='id')

    @property
    def title(self):
        """See `IPOFile`."""
        title = '%s translation of %s' % (
            self.language.displayname, self.potemplate.displayname)
        return title

    @property
    def translators(self):
        """See `IPOFile`."""
        translators = set()
        for group in self.potemplate.translationgroups:
            translator = group.query_translator(self.language)
            if translator is not None:
                translators.add(translator)
        return sorted(list(translators), key=lambda x: x.translator.name)

    @property
    def translationpermission(self):
        """See `IPOFile`."""
        return self.potemplate.translationpermission

    @property
    def contributors(self):
        """See `IPOFile`."""
        # Translation credit messages are "translated" by
        # rosetta_experts.  Shouldn't show up in contributors lists
        # though.
        admin_team = getUtility(ILaunchpadCelebrities).rosetta_experts

        contributors = Person.select("""
            POFileTranslator.person = Person.id AND
            POFileTranslator.person <> %s AND
            POFileTranslator.pofile = %s""" % sqlvalues(admin_team, self),
            clauseTables=["POFileTranslator"],
            distinct=True,
            # XXX: kiko 2006-10-19:
            # We can't use Person.sortingColumns because this is a
            # distinct query. To use it we'd need to add the sorting
            # function to the column results and then ignore it -- just
            # like selectAlso does, ironically.
            orderBy=["Person.displayname", "Person.name"])

        return contributors

    def prepareTranslationCredits(self, potmsgset):
        """See `IPOFile`."""
        LP_CREDIT_HEADER = u'Launchpad Contributions:'
        SPACE = u' '
        credits_type = potmsgset.translation_credits_type
        assert credits_type != TranslationCreditsType.NOT_CREDITS, (
            "Calling prepareTranslationCredits on a message with "
            "msgid '%s'." % potmsgset.singular_text)
        imported = potmsgset.getImportedTranslationMessage(
            self.potemplate, self.language)
        if imported is None:
            text = None
        else:
            text = imported.translations[0]
        if credits_type == TranslationCreditsType.KDE_EMAILS:
            emails = []
            if text is not None:
                emails.append(text)

            # Add two empty email fields to make formatting nicer.
            # See bug #133817 for details.
            emails.extend([u'', u''])

            for contributor in self.contributors:
                preferred_email = contributor.preferredemail
                if (contributor.hide_email_addresses or
                    preferred_email is None):
                    emails.append('')
                else:
                    emails.append(preferred_email.email)
            return u','.join(emails)
        elif credits_type == TranslationCreditsType.KDE_NAMES:
            names = []

            if text is not None:
                if text == u'':
                    text = SPACE
                names.append(text)
            # Add an empty name as a separator, and 'Launchpad
            # Contributions' header; see bug #133817 for details.
            names.extend([SPACE, LP_CREDIT_HEADER])
            names.extend([
                contributor.displayname
                for contributor in self.contributors])
            return u','.join(names)
        elif credits_type == TranslationCreditsType.GNOME:
            if len(list(self.contributors)):
                if text is None:
                    text = u''
                else:
                    # Strip existing Launchpad contribution lists.
                    header_index = text.find(LP_CREDIT_HEADER)
                    if header_index != -1:
                        text = text[:header_index]
                    else:
                        text += u'\n\n'

                text += LP_CREDIT_HEADER
                for contributor in self.contributors:
                    text += ("\n  %s %s" %
                             (contributor.displayname,
                              canonical_url(contributor)))
            return text
        else:
            raise AssertionError(
                "Calling prepareTranslationCredits on a message with "
                "unknown credits type '%s'." % credits_type.title)

    def _getClausesForPOFileMessages(self, current=True):
        """Get TranslationMessages for the POFile via TranslationTemplateItem.

        Call-site will have to have appropriate clauseTables.
        """
        clauses = [
            'TranslationTemplateItem.potemplate = %s' % sqlvalues(
                self.potemplate),
            ('TranslationTemplateItem.potmsgset'
             ' = TranslationMessage.potmsgset'),
            'TranslationMessage.language = %s' % sqlvalues(self.language)]
        if current:
            clauses.append('TranslationTemplateItem.sequence > 0')

        return clauses

    def getTranslationsFilteredBy(self, person):
        """See `IPOFile`."""
        assert person is not None, "You must provide a person to filter by."
        clauses = self._getClausesForPOFileMessages(current=False)
        clauses.append(
            'TranslationMessage.submitter = %s' % sqlvalues(person))

        return TranslationMessage.select(
            " AND ".join(clauses),
            clauseTables=['TranslationTemplateItem'],
            orderBy=['sequence', '-date_created'])

    def _getTranslatedMessagesQuery(self):
        """Get query data for fetching all POTMsgSets with translations.

        Return a tuple of SQL (clauses, clause_tables) to be used with
        POTMsgSet.select().
        """
        clause_tables = ['TranslationTemplateItem', 'TranslationMessage']
        clauses = self._getClausesForPOFileMessages()
        clauses.append('TranslationMessage.is_current_ubuntu IS TRUE')
        self._appendCompletePluralFormsConditions(clauses)

        # A message is current in this pofile if:
        #  * it's current (above) AND
        #  * (it's diverged AND non-empty)
        #     OR (it's shared AND non-empty AND no diverged one exists)
        diverged_translation_clauses = [
            'TranslationMessage.potemplate = %s' % sqlvalues(self.potemplate),
        ]
        diverged_translation_query = ' AND '.join(
            diverged_translation_clauses)

        shared_translation_clauses = [
            'TranslationMessage.potemplate IS NULL',
            '''NOT EXISTS (
                 SELECT * FROM TranslationMessage AS diverged
                   WHERE
                     diverged.potemplate=%(potemplate)s AND
                     diverged.is_current_ubuntu IS TRUE AND
                     diverged.language = %(language)s AND
                     diverged.potmsgset=TranslationMessage.potmsgset)''' % (
            dict(language=quote(self.language),
                 potemplate=quote(self.potemplate))),
        ]
        shared_translation_query = ' AND '.join(shared_translation_clauses)

        translated_query = ('( (' + diverged_translation_query + ') OR ('
                            + shared_translation_query + ') )')
        clauses.append(translated_query)
        return (clauses, clause_tables)

    def getPOTMsgSetTranslated(self):
        """See `IPOFile`."""
        clauses, clause_tables = self._getTranslatedMessagesQuery()
        clauses.append('TranslationTemplateItem.potmsgset = POTMsgSet.id')

        query = ' AND '.join(clauses)
        clause_tables.insert(0, POTMsgSet)
        return self._getOrderedPOTMsgSets(clause_tables, query)

    def getPOTMsgSetUntranslated(self):
        """See `IPOFile`."""
        # We get all POTMsgSet.ids with translations, and later
        # exclude them using a NOT IN subselect.
        translated_clauses, clause_tables = self._getTranslatedMessagesQuery()
        translated_clauses.append(
            'POTMsgSet.id=TranslationTemplateItem.potmsgset')
        # Even though this seems silly, Postgres prefers
        # TranslationTemplateItem index if we add it (and on staging we
        # get more than a 10x speed improvement: from 8s to 0.7s).  We
        # also need to put it before any other clauses to be actually useful.
        translated_clauses.insert(0,
            'TranslationTemplateItem.potmsgset ='
            ' TranslationTemplateItem.potmsgset')
        translated_query = (
            "(SELECT POTMsgSet.id"
            "   FROM TranslationTemplateItem, TranslationMessage, POTMsgSet"
            "   WHERE " + " AND ".join(translated_clauses) + ")")
        clauses = [
            'TranslationTemplateItem.potemplate = %s' % sqlvalues(
                self.potemplate),
            'TranslationTemplateItem.potmsgset = POTMsgSet.id',
            'TranslationTemplateItem.sequence > 0',
            ]
        clauses.append(
            'TranslationTemplateItem.potmsgset NOT IN (%s)' % (
                translated_query))

        query = ' AND '.join(clauses)
        return self._getOrderedPOTMsgSets(
            [POTMsgSet, TranslationTemplateItem], query)

    def getPOTMsgSetWithNewSuggestions(self):
        """See `IPOFile`."""
        clauses = self._getClausesForPOFileMessages()
        msgstr_clause = make_plurals_sql_fragment(
            "TranslationMessage.msgstr%(form)d IS NOT NULL", "OR")
        clauses.extend([
            'TranslationTemplateItem.potmsgset = POTMsgSet.id',
            'TranslationMessage.is_current_ubuntu IS NOT TRUE',
            "(%s)" % msgstr_clause,
            ])

        diverged_translation_query = (
            '''(SELECT COALESCE(diverged.date_reviewed, diverged.date_created)
                 FROM TranslationMessage AS diverged
                 WHERE
                   diverged.is_current_ubuntu IS TRUE AND
                   diverged.potemplate = %(potemplate)s AND
                   diverged.language = %(language)s AND
                   diverged.potmsgset=POTMsgSet.id)''' % dict(
            potemplate=quote(self.potemplate),
            language=quote(self.language)))

        shared_translation_query = (
            '''(SELECT COALESCE(shared.date_reviewed, shared.date_created)
                 FROM TranslationMessage AS shared
                 WHERE
                   shared.is_current_ubuntu IS TRUE AND
                   shared.potemplate IS NULL AND
                   shared.language = %(language)s AND
                   shared.potmsgset=POTMsgSet.id)''' % dict(
            language=quote(self.language)))
        beginning_of_time = "TIMESTAMP '1970-01-01 00:00:00'"
        newer_than_query = (
            "TranslationMessage.date_created > COALESCE(" +
            ",".join([diverged_translation_query,
                      shared_translation_query,
                      beginning_of_time]) + ")")
        clauses.append(newer_than_query)

        # A POT set has "new" suggestions if there is a non current
        # TranslationMessage newer than the current reviewed one.
        query = (
            """POTMsgSet.id IN (SELECT DISTINCT TranslationMessage.potmsgset
                 FROM TranslationMessage, TranslationTemplateItem, POTMsgSet
                 WHERE (%(query)s)) AND
               POTMsgSet.id=TranslationTemplateItem.potmsgset AND
               TranslationTemplateItem.potemplate=%(potemplate)s
            """ % dict(query=' AND '.join(clauses),
                       potemplate=quote(self.potemplate)))
        return self._getOrderedPOTMsgSets(
            [POTMsgSet, TranslationTemplateItem], query)

    def getPOTMsgSetChangedInUbuntu(self):
        """See `IPOFile`."""
        # POT set has been changed in Launchpad if it contains active
        # translations which didn't come from an upstream package
        # (iow, it's different from an upstream translation: this only
        # lists translations which have actually changed in Ubuntu, not
        # translations which are 'new' and only exist in Ubuntu).

        # TranslationMessage is changed if:
        # is_current_ubuntu IS TRUE, is_current_upstream IS FALSE,
        # (diverged AND not empty) OR (shared AND not empty AND no diverged)
        # exists imported (is_current_upstream AND not empty AND (
        # diverged OR shared))
        clauses, clause_tables = self._getTranslatedMessagesQuery()
        clauses.extend([
            'TranslationTemplateItem.potmsgset = POTMsgSet.id',
            'TranslationMessage.is_current_upstream IS FALSE',
            ])

        imported_no_diverged = (
            '''NOT EXISTS (
                 SELECT * FROM TranslationMessage AS diverged
                   WHERE
                     diverged.is_current_upstream IS TRUE AND
                     diverged.id <> imported.id AND
                     diverged.potemplate = %(potemplate)s AND
                     diverged.language = %(language)s AND
                     diverged.potmsgset=TranslationMessage.potmsgset)''' % (
            dict(potemplate=quote(self.potemplate),
                 language=quote(self.language))))

        imported_clauses = [
            'imported.id <> TranslationMessage.id',
            'imported.potmsgset = POTMsgSet.id',
            'imported.language = %s' % sqlvalues(self.language),
<<<<<<< HEAD
            self._getLanguageVariantClause(table='imported'),
            'imported.is_current_upstream IS TRUE',
=======
            'imported.is_imported IS TRUE',
>>>>>>> 82573acd
            '(imported.potemplate=%s OR ' % sqlvalues(self.potemplate) +
            '   (imported.potemplate IS NULL AND ' + imported_no_diverged
            + '  ))',
            ]
        self._appendCompletePluralFormsConditions(imported_clauses,
                                                  'imported')
        exists_imported_query = (
            'EXISTS ('
            '  SELECT * FROM TranslationMessage AS imported'
            '      WHERE ' + ' AND '.join(imported_clauses) + ')')
        clauses.append(exists_imported_query)

        clause_tables.insert(0, POTMsgSet)
        query = ' AND '.join(clauses)
        return self._getOrderedPOTMsgSets(clause_tables, query)

    def getPOTMsgSetWithErrors(self):
        """See `IPOFile`."""
        clauses = self._getClausesForPOFileMessages()
        clauses.extend([
            'TranslationTemplateItem.potmsgset = POTMsgSet.id',
            'TranslationMessage.is_current_upstream IS TRUE',
            'TranslationMessage.validation_status <> %s' % sqlvalues(
                TranslationValidationStatus.OK),
            ])

        query = ' AND '.join(clauses)
        origin = [POTMsgSet, TranslationMessage, TranslationTemplateItem]
        return self._getOrderedPOTMsgSets(origin, query)

    def messageCount(self):
        """See `IRosettaStats`."""
        return self.potemplate.messageCount()

    def currentCount(self, language=None):
        """See `IRosettaStats`."""
        return self.currentcount

    def updatesCount(self, language=None):
        """See `IRosettaStats`."""
        return self.updatescount

    def rosettaCount(self, language=None):
        """See `IRosettaStats`."""
        return self.rosettacount

    def unreviewedCount(self):
        """See `IRosettaStats`."""
        return self.unreviewed_count

    def getStatistics(self):
        """See `IPOFile`."""
        return (
            self.currentcount,
            self.updatescount,
            self.rosettacount,
            self.unreviewed_count)

    def _appendCompletePluralFormsConditions(self, query,
                                             table_name='TranslationMessage'):
        """Add conditions to implement ITranslationMessage.is_complete in SQL.

        :param query: A list of AND SQL conditions where the implementation of
            ITranslationMessage.is_complete will be appended as SQL
            conditions.
        """
        query.append('%(table_name)s.msgstr0 IS NOT NULL' % {
            'table_name': table_name})
        if self.language.pluralforms > 1:
            plurals_query = ' AND '.join(
                '%(table_name)s.msgstr%(plural_form)d IS NOT NULL' % {
                  'plural_form': plural_form,
                  'table_name': table_name,
                } for plural_form in range(1, self.plural_forms))
            query.append(
                '(POTMsgSet.msgid_plural IS NULL OR (%s))' % plurals_query)
        return query

    def updateStatistics(self):
        """See `IPOFile`."""
        # make sure all the data is in the db
        flush_database_updates()

        # Get number of imported messages that are still synced in Launchpad.
        current_clauses = self._getClausesForPOFileMessages()

        current_clauses.extend([
            'TranslationTemplateItem.sequence > 0',
            'TranslationMessage.is_current_upstream IS TRUE',
            'TranslationMessage.is_current_ubuntu IS TRUE',
            'TranslationMessage.potmsgset = POTMsgSet.id',
            """(TranslationMessage.potemplate = %(template)s OR (
                TranslationMessage.potemplate IS NULL AND NOT EXISTS (
                  SELECT * FROM TranslationMessage AS current
                    WHERE
                      current.potemplate = %(template)s AND
                      current.id <> TranslationMessage.id AND
                      current.language=%(language)s AND
                      TranslationMessage.potmsgset=current.potmsgset AND
                      current.msgstr0 IS NOT NULL AND
                      current.is_current_ubuntu IS TRUE )))""" % dict(
            template=quote(self.potemplate),
            language=quote(self.language)),
            ])
        self._appendCompletePluralFormsConditions(current_clauses)
        current = TranslationMessage.select(
            ' AND '.join(current_clauses),
            clauseTables=['TranslationTemplateItem', 'POTMsgSet']).count()

        # Get the number of translations that we have updated from what we got
        # from imports.
        updates = self.getPOTMsgSetChangedInUbuntu().count()

        # Get total number of messages in a POTemplate.
        if self.potemplate.messageCount() > 0:
            total = self.potemplate.messageCount()
        else:
            total = self.potemplate.getPOTMsgSets().count()
            self.potemplate.messagecount = total

        # Get number of translations done only in Ubuntu.
        untranslated = self.getPOTMsgSetUntranslated().count()
        translated = total - untranslated
        rosetta = translated - current

        # Get number of unreviewed translations in Ubuntu.
        unreviewed = self.getPOTMsgSetWithNewSuggestions().count()

        self.currentcount = current
        self.updatescount = updates
        self.rosettacount = rosetta
        self.unreviewed_count = unreviewed
        return self.getStatistics()

    def updateHeader(self, new_header):
        """See `IPOFile`."""
        if new_header is None:
            return

        # XXX sabdfl 2005-05-27 should we also differentiate between
        # washeaderfuzzy and isheaderfuzzy?
        self.topcomment = new_header.comment
        self.header = new_header.getRawContent()
        self.fuzzyheader = new_header.is_fuzzy

    def isTranslationRevisionDateOlder(self, header):
        """See `IPOFile`."""
        old_header = self.getHeader()

        # Get the old and new PO-Revision-Date entries as datetime objects.
        old_date = old_header.translation_revision_date
        new_date = header.translation_revision_date
        if old_date is None or new_date is None:
            # If one of the headers has an unknown revision date, they cannot
            # be compared, so we consider the new one as the most recent.
            return False

        # Check whether the date is older.
        return old_date > new_date

    def setPathIfUnique(self, path):
        """See `IPOFile`."""
        if path != self.path and self.potemplate.isPOFilePathAvailable(path):
            self.path = path

    def importFromQueue(self, entry_to_import, logger=None, txn=None):
        """See `IPOFile`."""
        assert entry_to_import is not None, "Attempt to import None entry."
        assert entry_to_import.import_into.id == self.id, (
            "Attempt to import entry to POFile it doesn't belong to.")
        assert entry_to_import.status == RosettaImportStatus.APPROVED, (
            "Attempt to import non-approved entry.")

        # XXX: JeroenVermeulen 2007-11-29: This method is called from the
        # import script, which can provide the right object but can only
        # obtain it in security-proxied form.  We need full, unguarded access
        # to complete the import.
        entry_to_import = removeSecurityProxy(entry_to_import)

        translation_importer = getUtility(ITranslationImporter)

        # While importing a file, there are two kinds of errors:
        #
        # - Errors that prevent us to parse the file. That's a global error,
        #   is handled with exceptions and will not change any data other than
        #   the status of that file to note the fact that its import failed.
        #
        # - Errors in concrete messages included in the file to import. That's
        #   a more localised error that doesn't affect the whole file being
        #   imported. It allows us to accept other translations so we accept
        #   everything but the messages with errors. We handle it returning a
        #   list of faulty messages.
        import_rejected = False
        needs_notification_for_imported = False
        error_text = None
        errors, warnings = None, None
        try:
            errors, warnings = (
                translation_importer.importFile(entry_to_import, logger))
        except NotExportedFromLaunchpad:
            # We got a file that was neither an upstream upload nor exported
            # from Launchpad. We log it and select the email template.
            if logger:
                logger.info(
                    'Error importing %s' % self.title, exc_info=1)
            template_mail = 'poimport-not-exported-from-rosetta.txt'
            import_rejected = True
            entry_to_import.setErrorOutput(
                "File was not exported from Launchpad.")
        except (BrokenTextError, TranslationFormatSyntaxError,
                TranslationFormatInvalidInputError, UnicodeDecodeError), (
                exception):
            # The import failed with a format error. We log it and select the
            # email template.
            if logger:
                logger.info(
                    'Error importing %s' % self.title, exc_info=1)
            if isinstance(exception, UnicodeDecodeError):
                template_mail = 'poimport-bad-encoding.txt'
            else:
                template_mail = 'poimport-syntax-error.txt'
            import_rejected = True
            error_text = str(exception)
            entry_to_import.setErrorOutput(error_text)
            needs_notification_for_imported = True
        except OutdatedTranslationError, exception:
            # The attached file is older than the last imported one, we ignore
            # it. We also log this problem and select the email template.
            if logger:
                logger.info('Got an old version for %s' % self.title)
            template_mail = 'poimport-got-old-version.txt'
            import_rejected = True
            error_text = str(exception)
            entry_to_import.setErrorOutput(
                "Outdated translation.  " + error_text)
        except TooManyPluralFormsError:
            if logger:
                logger.warning("Too many plural forms.")
            template_mail = 'poimport-too-many-plural-forms.txt'
            import_rejected = True
            entry_to_import.setErrorOutput("Too many plural forms.")
        else:
            # The import succeeded.  There may still be non-fatal errors
            # or warnings for individual messages (kept as a list in
            # "errors"), but we compose the text for that later.
            entry_to_import.setErrorOutput(None)

        # Prepare the mail notification.
        msgsets_imported = TranslationMessage.select(
            'was_obsolete_in_last_import IS FALSE AND pofile=%s' %
            (sqlvalues(self.id))).count()

        replacements = collect_import_info(entry_to_import, self, warnings)
        replacements.update({
            'import_title': '%s translations for %s' % (
                self.language.displayname, self.potemplate.displayname),
            'language': self.language.displayname,
            'language_code': self.language.code,
            'numberofmessages': msgsets_imported,
            })

        if error_text is not None:
            replacements['error'] = error_text

        entry_to_import.addWarningOutput(replacements['warnings'])

        if import_rejected:
            # We got an error that prevented us to import any translation, we
            # need to notify the user.
            subject = 'Import problem - %s - %s' % (
                self.language.displayname, self.potemplate.displayname)
        elif len(errors) > 0:
            # There were some errors with translations.
            errorsdetails = ''
            for error in errors:
                potmsgset = error['potmsgset']
                pomessage = error['pomessage']
                error_message = error['error-message']
                errorsdetails = '%s%d. "%s":\n\n%s\n\n' % (
                    errorsdetails,
                    potmsgset.sequence,
                    error_message,
                    pomessage)

            entry_to_import.setErrorOutput(
                "Imported, but with errors:\n" + errorsdetails)

            replacements['numberoferrors'] = len(errors)
            replacements['errorsdetails'] = errorsdetails
            replacements['numberofcorrectmessages'] = (
                msgsets_imported - len(errors))

            template_mail = 'poimport-with-errors.txt'
            subject = 'Translation problems - %s - %s' % (
                self.language.displayname, self.potemplate.displayname)
        else:
            # The import was successful.
            template_mail = 'poimport-confirmation.txt'
            subject = 'Translation import - %s - %s' % (
                self.language.displayname, self.potemplate.displayname)

        rosetta_experts = getUtility(ILaunchpadCelebrities).rosetta_experts
        if import_rejected:
            # There were no imports at all and the user needs to review that
            # file, we tag it as FAILED.
            entry_to_import.setStatus(RosettaImportStatus.FAILED,
                                      rosetta_experts)
        else:
            if (entry_to_import.from_upstream and
                not needs_notification_for_imported):
                # If it's an upstream upload (i.e. from a package or bzr
                # branch), do not send success notifications unless they
                # are needed.
                subject = None

            entry_to_import.setStatus(RosettaImportStatus.IMPORTED,
                                      rosetta_experts)
            # Assign karma to the importer if this is not an automatic import
            # (all automatic imports come from the rosetta expert user) and
            # comes from upstream.
            celebs = getUtility(ILaunchpadCelebrities)
            rosetta_experts = celebs.rosetta_experts
            if (entry_to_import.from_upstream and
                entry_to_import.importer.id != rosetta_experts.id):
                entry_to_import.importer.assignKarma(
                    'translationimportupstream',
                    product=self.potemplate.product,
                    distribution=self.potemplate.distribution,
                    sourcepackagename=self.potemplate.sourcepackagename)

            # Synchronize to database so we can calculate fresh statistics on
            # the server side.
            flush_database_updates()

            # Now we update the statistics after this new import
            self.updateStatistics()

        template = helpers.get_email_template(template_mail, 'translations')
        message = template % replacements
        return (subject, message)

    def export(self, ignore_obsolete=False, force_utf8=False):
        """See `IPOFile`."""
        translation_exporter = getUtility(ITranslationExporter)
        translation_file_data = getAdapter(
            self, ITranslationFileData, 'all_messages')
        exported_file = translation_exporter.exportTranslationFiles(
            [translation_file_data], ignore_obsolete=ignore_obsolete,
            force_utf8=force_utf8)

        try:
            file_content = exported_file.read()
        finally:
            exported_file.close()

        return file_content

    def _selectRows(self, where=None, ignore_obsolete=True):
        """Select translation message data.

        Diverged messages come before shared ones.  The exporter relies
        on this.
        """
        # Avoid circular import.
        from lp.translations.model.vpoexport import VPOExport

        # Prefetch all POTMsgSets for this template in one go.
        potmsgsets = {}
        for potmsgset in self.potemplate.getPOTMsgSets(ignore_obsolete):
            potmsgsets[potmsgset.id] = potmsgset

        # Names of columns that are selected and passed (in this order) to
        # the VPOExport constructor.
        column_names = [
            'TranslationTemplateItem.potmsgset',
            'TranslationTemplateItem.sequence',
            'TranslationMessage.comment',
            'TranslationMessage.is_current_ubuntu',
            'TranslationMessage.is_current_upstream',
            'TranslationMessage.potemplate',
            'potranslation0.translation',
            'potranslation1.translation',
            'potranslation2.translation',
            'potranslation3.translation',
            'potranslation4.translation',
            'potranslation5.translation',
        ]
        columns = ', '.join(column_names)

        # Obsolete translations are marked with a sequence number of 0,
        # so they would get sorted to the front of the file during
        # export. To avoid that, sequence numbers of 0 are translated to
        # NULL and ordered to the end with NULLS LAST so that they
        # appear at the end of the file.
        sort_column_names = [
            'TranslationMessage.potemplate NULLS LAST',
            'CASE '
                'WHEN TranslationTemplateItem.sequence = 0 THEN NULL '
                'ELSE TranslationTemplateItem.sequence '
            'END NULLS LAST',
            'TranslationMessage.id',
        ]
        sort_columns = ', '.join(sort_column_names)

        main_select = "SELECT %s" % columns
        query = main_select + """
            FROM TranslationTemplateItem
            LEFT JOIN TranslationMessage ON
                TranslationMessage.potmsgset =
                    TranslationTemplateItem.potmsgset AND
                TranslationMessage.is_current_ubuntu IS TRUE AND
                TranslationMessage.language = %s
            """ % sqlvalues(self.language)

        for form in xrange(TranslationConstants.MAX_PLURAL_FORMS):
            alias = "potranslation%d" % form
            field = "TranslationMessage.msgstr%d" % form
            query += "LEFT JOIN POTranslation AS %s ON %s.id = %s\n" % (
                    alias, alias, field)

        template_id = quote(self.potemplate)
        conditions = [
            "TranslationTemplateItem.potemplate = %s" % template_id,
            "(TranslationMessage.potemplate IS NULL OR "
                 "TranslationMessage.potemplate = %s)" % template_id,
            ]


        if ignore_obsolete:
            conditions.append("TranslationTemplateItem.sequence <> 0")

        if where:
            conditions.append("(%s)" % where)

        query += "WHERE %s" % ' AND '.join(conditions)
        query += ' ORDER BY %s' % sort_columns

        for row in Store.of(self).execute(query):
            export_data = VPOExport(*row)
            export_data.setRefs(self, potmsgsets)
            yield export_data

    def getTranslationRows(self):
        """See `IVPOExportSet`."""
        # Only fetch rows that belong to this POFile and are "interesting":
        # they must either be in the current template (sequence != 0, so not
        # "obsolete") or be in the current imported version of the translation
        # (is_current_upstream), or both.
        return self._selectRows(
            ignore_obsolete=False,
            where="TranslationTemplateItem.sequence <> 0 OR "
                "is_current_upstream IS TRUE")

    def getChangedRows(self):
        """See `IVPOExportSet`."""
        return self._selectRows(where="is_current_upstream IS FALSE")


class DummyPOFile(POFileMixIn):
    """Represents a POFile where we do not yet actually HAVE a POFile for
    that language for this template.
    """
    implements(IPOFile)

    def __init__(self, potemplate, language, owner=None):
        self.id = None
        self.potemplate = potemplate
        self.language = language
        self.variant = None
        self.description = None
        self.topcomment = None
        self.header = None
        self.fuzzyheader = False
        self.lasttranslator = None
        UTC = pytz.timezone('UTC')
        self.date_changed = None
        self.lastparsed = None
        self.owner = getUtility(ILaunchpadCelebrities).rosetta_experts

        # The default POFile owner is the Rosetta Experts team unless the
        # given owner has rights to write into that file.
        if self.canEditTranslations(owner):
            self.owner = owner

        self.path = u'unknown'
        self.datecreated = datetime.datetime.now(UTC)
        self.last_touched_pomsgset = None
        self.contributors = []
        self.from_sourcepackagename = None
        self.translation_messages = None

    def messageCount(self):
        return self.potemplate.messageCount()

    @property
    def title(self):
        """See `IPOFile`."""
        title = '%s translation of %s' % (
            self.language.displayname, self.potemplate.displayname)
        return title

    @property
    def translators(self):
        tgroups = self.potemplate.translationgroups
        ret = []
        for group in tgroups:
            translator = group.query_translator(self.language)
            if translator is not None:
                ret.append(translator)
        return ret

    @property
    def translationpermission(self):
        """See `IPOFile`."""
        return self.potemplate.translationpermission

    def emptySelectResults(self):
        return POFile.select("1=2")

    def getTranslationsFilteredBy(self, person):
        """See `IPOFile`."""
        return None

    def getPOTMsgSetTranslated(self):
        """See `IPOFile`."""
        return self.emptySelectResults()

    def getPOTMsgSetUntranslated(self):
        """See `IPOFile`."""
        return self.potemplate.getPOTMsgSets()

    def getPOTMsgSetWithNewSuggestions(self):
        """See `IPOFile`."""
        return self.emptySelectResults()

    def getPOTMsgSetChangedInUbuntu(self):
        """See `IPOFile`."""
        return self.emptySelectResults()

    def getPOTMsgSetWithErrors(self):
        """See `IPOFile`."""
        return self.emptySelectResults()

    def hasMessageID(self, msgid):
        """See `IPOFile`."""
        raise NotImplementedError

    def currentCount(self, language=None):
        """See `IRosettaStats`."""
        return 0

    def rosettaCount(self, language=None):
        """See `IRosettaStats`."""
        return 0

    def updatesCount(self, language=None):
        """See `IRosettaStats`."""
        return 0

    def unreviewedCount(self, language=None):
        """See `IPOFile`."""
        return 0

    def newCount(self, language=None):
        """See `IRosettaStats`."""
        return 0

    def translatedCount(self, language=None):
        """See `IRosettaStats`."""
        return 0

    def untranslatedCount(self, language=None):
        """See `IRosettaStats`."""
        return self.messageCount()

    def currentPercentage(self, language=None):
        """See `IRosettaStats`."""
        return 0.0

    def rosettaPercentage(self, language=None):
        """See `IRosettaStats`."""
        return 0.0

    def updatesPercentage(self, language=None):
        """See `IRosettaStats`."""
        return 0.0

    def newPercentage(self, language=None):
        """See `IRosettaStats`."""
        return 0.0

    def translatedPercentage(self, language=None):
        """See `IRosettaStats`."""
        return 0.0

    def untranslatedPercentage(self, language=None):
        """See `IRosettaStats`."""
        return 100.0

    def export(self, ignore_obsolete=False, force_utf8=False):
        """See `IPOFile`."""
        raise NotImplementedError

    def createMessageSetFromMessageSet(self, potmsgset):
        """See `IPOFile`."""
        raise NotImplementedError

    def getStatistics(self):
        """See `IPOFile`."""
        return (0, 0, 0, )

    def updateStatistics(self):
        """See `IPOFile`."""
        raise NotImplementedError

    def updateHeader(self, new_header):
        """See `IPOFile`."""
        raise NotImplementedError

    def isTranslationRevisionDateOlder(self, header):
        """See `IPOFile`."""
        raise NotImplementedError

    def setPathIfUnique(self, path):
        """See `IPOFile`."""
        # Any path will do for a DummyPOFile.
        self.path = path

    def getNextToImport(self):
        """See `IPOFile`."""
        raise NotImplementedError

    def importFromQueue(self, entry_to_import, logger=None, txn=None):
        """See `IPOFile`."""
        raise NotImplementedError

    def prepareTranslationCredits(self, potmsgset):
        """See `IPOFile`."""
        return None

    def getTranslationRows(self):
        """See `IPOFile`."""
        return []

    def getChangedRows(self):
        """See `IPOFile`."""
        return []


class POFileSet:
    implements(IPOFileSet)

    def getDummy(self, potemplate, language):
        return DummyPOFile(potemplate, language)

    def getPOFilesByPathAndOrigin(self, path, productseries=None,
                                  distroseries=None, sourcepackagename=None):
        """See `IPOFileSet`."""
        # Avoid circular imports.
        from lp.translations.model.potemplate import POTemplate

        assert productseries is not None or distroseries is not None, (
            'Either productseries or sourcepackagename arguments must be'
            ' not None.')
        assert productseries is None or distroseries is None, (
            'productseries and sourcepackagename/distroseries cannot be used'
            ' at the same time.')
        assert (
            (sourcepackagename is None and distroseries is None) or
             (sourcepackagename is not None and distroseries is not None)), (
                'sourcepackagename and distroseries must be None or not'
                   ' None at the same time.')

        store = getUtility(IStoreSelector).get(MAIN_STORE, DEFAULT_FLAVOR)

        general_conditions = And(
            POFile.path == path,
            POFile.potemplate == POTemplate.id)

        if productseries is not None:
            return store.find(POFile, And(
                general_conditions,
                POTemplate.productseries == productseries))
        else:
            distro_conditions = And(
                general_conditions,
                POTemplate.distroseries == distroseries)

            # The POFile belongs to a distribution and it could come from
            # another package that its POTemplate is linked to, so we first
            # check to find it at IPOFile.from_sourcepackagename
            matches = store.find(POFile, And(
                distro_conditions,
                POFile.from_sourcepackagename == sourcepackagename))

            if not matches.is_empty():
                return matches

            # There is no pofile in that 'path' and
            # 'IPOFile.from_sourcepackagename' so we do a search using the
            # usual sourcepackagename.
            return store.find(POFile, And(
                distro_conditions,
                POTemplate.sourcepackagename == sourcepackagename))

    def getBatch(self, starting_id, batch_size):
        """See `IPOFileSet`."""
        return POFile.select(
            "id >= %s" % quote(starting_id), orderBy="id", limit=batch_size)

    def getPOFilesWithTranslationCredits(self, untranslated=False):
        """See `IPOFileSet`."""
        store = getUtility(IStoreSelector).get(MAIN_STORE, MASTER_FLAVOR)
        clauses = [
            TranslationTemplateItem.potemplateID == POFile.potemplateID,
            POTMsgSet.id == TranslationTemplateItem.potmsgsetID,
            POTMsgSet.msgid_singular == POMsgID.id,
            In(POMsgID.msgid, POTMsgSet.credits_message_ids)]
        if untranslated:
            message_select = Select(
                True,
                And(
                    TranslationMessage.potmsgsetID == POTMsgSet.id,
                    TranslationMessage.potemplate == None,
                    POFile.languageID == TranslationMessage.languageID,
<<<<<<< HEAD
                    Or(And(
                        POFile.variant == None,
                        TranslationMessage.variant == None),
                       POFile.variant == TranslationMessage.variant),
                    TranslationMessage.is_current_ubuntu == True),
=======
                    TranslationMessage.is_current == True),
>>>>>>> 82573acd
                (TranslationMessage))
            clauses.append(Not(Exists(message_select)))
        result = store.find((POFile, POTMsgSet), clauses)
        return result.order_by('POFile.id')

    def getPOFilesTouchedSince(self, date):
        """See `IPOFileSet`."""
        # Avoid circular imports.
        from lp.translations.model.potemplate import POTemplate
        from lp.registry.model.distroseries import DistroSeries
        from lp.registry.model.productseries import ProductSeries

        store = getUtility(IStoreSelector).get(MAIN_STORE, MASTER_FLAVOR)

        # Find a matching POTemplate and its ProductSeries
        # and DistroSeries, if they are defined.
        MatchingPOT = ClassAlias(POTemplate)
        MatchingPOTJoin = Join(
            MatchingPOT, POFile.potemplate == MatchingPOT.id)
        MatchingProductSeries = ClassAlias(ProductSeries)
        MatchingProductSeriesJoin = LeftJoin(
            MatchingProductSeries,
            MatchingPOT.productseriesID == MatchingProductSeries.id)
        MatchingDistroSeries = ClassAlias(DistroSeries)
        MatchingDistroSeriesJoin = LeftJoin(
            MatchingDistroSeries,
            MatchingPOT.distroseriesID == MatchingDistroSeries.id)

        # Find any sharing POTemplate corresponding to MatchingPOT
        # and its ProductSeries and DistroSeries, if they are defined.
        OtherPOT = ClassAlias(POTemplate)
        OtherPOTJoin = Join(
            OtherPOT, And(OtherPOT.name == MatchingPOT.name))
        OtherProductSeries = ClassAlias(ProductSeries)
        OtherProductSeriesJoin = LeftJoin(
            OtherProductSeries,
            OtherPOT.productseriesID == OtherProductSeries.id)
        OtherDistroSeries = ClassAlias(DistroSeries)
        OtherDistroSeriesJoin = LeftJoin(
            OtherDistroSeries,
            OtherPOT.distroseriesID == OtherDistroSeries.id)

        # And find a sharing POFile corresponding to a sharing POTemplate,
        # i.e. OtherPOT.
        OtherPOFile = ClassAlias(POFile)
        OtherPOFileJoin = Join(
            OtherPOFile,
            And(OtherPOFile.languageID == POFile.languageID,
                OtherPOFile.potemplateID == OtherPOT.id))

        source = store.using(
            POFile, MatchingPOTJoin, MatchingProductSeriesJoin,
            MatchingDistroSeriesJoin, OtherPOTJoin,
            OtherProductSeriesJoin, OtherDistroSeriesJoin, OtherPOFileJoin)

        results = source.find(
            OtherPOFile,
            And(POFile.date_changed >= date,
                Or(
                    # OtherPOT is a sharing template with MatchingPOT
                    # in the same distribution and sourcepackagename.
                    And(MatchingPOT.distroseriesID is not None,
                        OtherPOT.distroseriesID is not None,
                        (MatchingDistroSeries.distributionID ==
                         OtherDistroSeries.distributionID),
                        (MatchingPOT.sourcepackagenameID ==
                         OtherPOT.sourcepackagenameID)),
                    # OtherPOT is a sharing template with MatchingPOT
                    # in the same product.
                    And(MatchingPOT.productseriesID is not None,
                        OtherPOT.productseriesID is not None,
                        (MatchingProductSeries.productID ==
                         OtherProductSeries.productID)))))
        results.config(distinct=True)
        return results


class POFileToTranslationFileDataAdapter:
    """Adapter from `IPOFile` to `ITranslationFileData`."""
    implements(ITranslationFileData)

    def __init__(self, pofile):
        self._pofile = pofile
        self.messages = self._getMessages()
        self.format = pofile.potemplate.source_file_format

    @cachedproperty
    def path(self):
        """See `ITranslationFileData`."""
        return self._pofile.path

    @cachedproperty
    def translation_domain(self):
        """See `ITranslationFileData`."""
        return self._pofile.potemplate.translation_domain

    @property
    def is_template(self):
        """See `ITranslationFileData`."""
        return False

    @cachedproperty
    def language_code(self):
        """See `ITranslationFile`."""
        if self.is_template:
            return None

        return self._pofile.language.code

    def _isWesternPluralForm(self, number, expression):
        # Western style is nplurals=2;plural=n!=1.
        if number != 2:
            return False
        if expression is None:
            return False
        # Normalize: Remove spaces.
        expression = expression.replace(' ', '')
        # Normalize: Remove enclosing brackets.
        expression = expression.strip('()')
        return expression in ('n!=1', '1!=n', 'n>1', '1<n')

    def _updateHeaderPluralInfo(self, header):
        header_nplurals = header.number_plural_forms
        database_nplurals = self._pofile.language.pluralforms
        # These checks are here to catch cases where the plural information
        # from the header might be more acurate than what we have in the
        # database. This is usually the case when the number of plural forms
        # has grown but not if it's the standard western form.
        # See bug 565294
        if header_nplurals is not None and database_nplurals is not None:
            if header_nplurals > database_nplurals:
                is_western = self._isWesternPluralForm(
                    header_nplurals, header.plural_form_expression)
                if not is_western:
                    # Use existing information from the header.
                    return
        if database_nplurals is None:
            # In all other cases we never use the plural info from the header.
            header.number_plural_forms = None
            header.plural_form_expression = None
        else:
            # We have pluralforms information for this language so we
            # update the header to be sure that we use the language
            # information from our database instead of using the one
            # that we got from upstream. We check this information so
            # we are sure it's valid.
            header.number_plural_forms = self._pofile.language.pluralforms
            header.plural_form_expression = (
                self._pofile.language.pluralexpression)

    @cachedproperty
    def header(self):
        """See `ITranslationFileData`."""
        template_header = self._pofile.potemplate.getHeader()
        translation_header = self._pofile.getHeader()
        # Update default fields based on its values in the template header.
        translation_header.updateFromTemplateHeader(template_header)
        translation_header.translation_revision_date = (
            self._pofile.date_changed)

        translation_header.comment = self._pofile.topcomment

        if self._pofile.potemplate.hasPluralMessage():
            self._updateHeaderPluralInfo(translation_header)
        if (self._pofile.lasttranslator is not None):
            email = self._pofile.lasttranslator.safe_email_or_blank
            if not email:
                # We are supposed to have always a valid email address, but
                # with removed accounts or people not wanting to show his
                # email that's not true anymore so we just set it to 'Unknown'
                # to note we don't know it.
                email = 'Unknown'
            displayname = self._pofile.lasttranslator.displayname
            translation_header.setLastTranslator(email, name=displayname)

        # We need to tag every export from Launchpad so we know whether a
        # later upload should change every translation in our database or
        # that we got a change between the export and the upload with
        # modifications.
        UTC = pytz.timezone('UTC')
        datetime_now = datetime.datetime.now(UTC)
        translation_header.launchpad_export_date = datetime_now

        return translation_header

    def _getMessages(self, changed_rows_only=False):
        """Return a list of `ITranslationMessageData` for the `IPOFile`
        adapted."""
        pofile = self._pofile
        # Get all rows related to this file. We do this to speed the export
        # process so we have a single DB query to fetch all needed
        # information.
        if changed_rows_only:
            rows = pofile.getChangedRows()
        else:
            rows = pofile.getTranslationRows()

        messages = []
        diverged_messages = set()
        for row in rows:
            assert row.pofile == pofile, 'Got a row for a different IPOFile.'
            assert row.sequence != 0 or row.is_current_upstream, (
                "Got uninteresting row.")

            msg_key = (row.msgid_singular, row.msgid_plural, row.context)
            if row.diverged is not None:
                diverged_messages.add(msg_key)
            else:
                # If we are exporting a shared message, make sure we
                # haven't added a diverged one to the list already.
                if msg_key in diverged_messages:
                    continue

            # Create new message set
            msgset = TranslationMessageData()
            msgset.is_obsolete = (row.sequence == 0)
            msgset.msgid_singular = row.msgid_singular
            msgset.singular_text = row.potmsgset.singular_text
            msgset.msgid_plural = row.msgid_plural
            msgset.plural_text = row.potmsgset.plural_text

            forms = list(enumerate([
                getattr(row, "translation%d" % form)
                for form in xrange(TranslationConstants.MAX_PLURAL_FORMS)]))
            max_forms = pofile.plural_forms
            for (pluralform, translation) in forms[:max_forms]:
                if translation is not None:
                    msgset.addTranslation(pluralform, translation)

            msgset.context = row.context
            msgset.comment = row.comment
            msgset.source_comment = row.source_comment
            msgset.file_references = row.file_references

            if row.flags_comment:
                msgset.flags = set([
                    flag.strip()
                    for flag in row.flags_comment.split(',')
                    if flag])

            messages.append(msgset)

        return messages


class POFileToChangedFromPackagedAdapter(POFileToTranslationFileDataAdapter):
    """Adapter from `IPOFile` to `ITranslationFileData`."""

    def __init__(self, pofile):
        self._pofile = pofile
        self.messages = self._getMessages(True)<|MERGE_RESOLUTION|>--- conflicted
+++ resolved
@@ -796,12 +796,7 @@
             'imported.id <> TranslationMessage.id',
             'imported.potmsgset = POTMsgSet.id',
             'imported.language = %s' % sqlvalues(self.language),
-<<<<<<< HEAD
-            self._getLanguageVariantClause(table='imported'),
             'imported.is_current_upstream IS TRUE',
-=======
-            'imported.is_imported IS TRUE',
->>>>>>> 82573acd
             '(imported.potemplate=%s OR ' % sqlvalues(self.potemplate) +
             '   (imported.potemplate IS NULL AND ' + imported_no_diverged
             + '  ))',
@@ -1527,15 +1522,7 @@
                     TranslationMessage.potmsgsetID == POTMsgSet.id,
                     TranslationMessage.potemplate == None,
                     POFile.languageID == TranslationMessage.languageID,
-<<<<<<< HEAD
-                    Or(And(
-                        POFile.variant == None,
-                        TranslationMessage.variant == None),
-                       POFile.variant == TranslationMessage.variant),
                     TranslationMessage.is_current_ubuntu == True),
-=======
-                    TranslationMessage.is_current == True),
->>>>>>> 82573acd
                 (TranslationMessage))
             clauses.append(Not(Exists(message_select)))
         result = store.find((POFile, POTMsgSet), clauses)
