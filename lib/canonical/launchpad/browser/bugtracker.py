# Copyright 2004-2005 Canonical Ltd.  All rights reserved.

"""Bug tracker views."""

__metaclass__ = type

__all__ = [
    'BugTrackerSetNavigation',
    'BugTrackerContextMenu',
    'BugTrackerSetContextMenu',
    'BugTrackerView',
    'BugTrackerAddView',
    'BugTrackerEditView',
    'BugTrackerNavigation',
    'RemoteBug',
    ]

from itertools import chain

from zope.interface import implements
from zope.component import getUtility
from zope.app.form.browser import TextAreaWidget
from zope.formlib import form
from zope.schema import Choice

<<<<<<< HEAD
from canonical.launchpad import _
=======
from canonical.launchpad.helpers import shortlist
>>>>>>> e817359a
from canonical.launchpad.interfaces import (
    BugTrackerType, IBugTracker, IBugTrackerSet, IRemoteBug, ILaunchBag)
from canonical.launchpad.webapp import (
    ContextMenu, GetitemNavigation, LaunchpadEditFormView, LaunchpadFormView,
    LaunchpadView, Link, Navigation, action, canonical_url, custom_widget,
    redirection)
from canonical.launchpad.webapp.batching import BatchNavigator


class BugTrackerSetNavigation(GetitemNavigation):

    usedfor = IBugTrackerSet

    def breadcrumb(self):
        return 'Remote Bug Trackers'


class BugTrackerContextMenu(ContextMenu):

    usedfor = IBugTracker

    links = ['edit']

    def edit(self):
        text = 'Change details'
        return Link('+edit', text, icon='edit')


class BugTrackerSetContextMenu(ContextMenu):

    usedfor = IBugTrackerSet

    links = ['newbugtracker']

    def newbugtracker(self):
        text = 'Register bug tracker'
        return Link('+newbugtracker', text, icon='add')


class BugTrackerAddView(LaunchpadFormView):
    
    schema = IBugTracker
    label = "Register an external bug tracker"
    field_names = ['name', 'bugtrackertype', 'title', 'summary',
                   'baseurl', 'contactdetails']

    def setUpWidgets(self, context=None):
        vocab_items = [
            item for item in BugTrackerType.items.items
            if item not in (BugTrackerType.DEBBUGS,
                            BugTrackerType.SOURCEFORGE)]
        fields = []
        for field_name in self.field_names:
            if field_name == 'bugtrackertype':
                fields.append(form.FormField(
                    Choice(__name__='bugtrackertype',
                           title=_('Bug Tracker Type'),
                           values=vocab_items,
                           default=BugTrackerType.BUGZILLA)))
            else:
                fields.append(self.form_fields[field_name])
        self.form_fields = form.Fields(*fields)
        super(BugTrackerAddView, self).setUpWidgets(context=context)

    @action(_('Add'), name='add')
    def add(self, action, data):
        """Create the IBugTracker."""
        btset = getUtility(IBugTrackerSet)
        bugtracker = btset.ensureBugTracker(
            name=data['name'],
            bugtrackertype=data['bugtrackertype'],
            title=data['title'],
            summary=data['summary'],
            baseurl=data['baseurl'],
            contactdetails=data['contactdetails'],
            owner=getUtility(ILaunchBag).user)
        self.next_url = canonical_url(bugtracker)
        
#     def create(self, name, bugtrackertype, title, summary, baseurl,
#                contactdetails):
#         """Create the IBugTracker."""
#         btset = getUtility(IBugTrackerSet)
#         bugtracker = btset.ensureBugTracker(
#             name=name,
#             bugtrackertype=bugtrackertype,
#             title=title,
#             summary=summary,
#             baseurl=baseurl,
#             contactdetails=contactdetails,
#             owner=getUtility(ILaunchBag).user)
#         # keep track of the new one
#         self._newtracker_ = bugtracker
#         return bugtracker

#     def add(self, content):
#         return content

#     def nextURL(self):
#         return canonical_url(self._newtracker_)


class BugTrackerView(LaunchpadView):

    usedfor = IBugTracker

    def initialize(self):
        self.batchnav = BatchNavigator(self.context.watches, self.request)

    @property
    def related_projects(self):
        """Return all project groups and projects.

        This property was created for the Related projects portlet in
        the bug tracker's page.
        """
        return shortlist(chain(self.context.projects,
                               self.context.products), 100)


class BugTrackerEditView(LaunchpadEditFormView):

    schema = IBugTracker
    field_names = ['title', 'bugtrackertype', 'summary',
                   'baseurl', 'contactdetails']

    custom_widget('summary', TextAreaWidget, width=30, height=5)

    @action('Change', name='change')
    def change_action(self, action, data):
        self.updateContextFromData(data)

    @property
    def next_url(self):
        return canonical_url(self.context)


class BugTrackerNavigation(Navigation):

    usedfor = IBugTracker

    def breadcrumb(self):
        return self.context.title

    def traverse(self, remotebug):
        bugs = self.context.getBugsWatching(remotebug)
        if len(bugs) == 0:
            # no bugs watching => not found
            return None
        elif len(bugs) == 1:
            # one bug watching => redirect to that bug
            return redirection(canonical_url(bugs[0]))
        else:
            # else list the watching bugs
            return RemoteBug(self.context, remotebug, bugs)


class RemoteBug:
    """Represents a bug in a remote bug tracker."""

    implements(IRemoteBug)

    def __init__(self, bugtracker, remotebug, bugs):
        self.bugtracker = bugtracker
        self.remotebug = remotebug
        self.bugs = bugs

    @property
    def title(self):
        return 'Remote Bug #%s in %s' % (self.remotebug,
                                         self.bugtracker.title)
<|MERGE_RESOLUTION|>--- conflicted
+++ resolved
@@ -23,11 +23,8 @@
 from zope.formlib import form
 from zope.schema import Choice
 
-<<<<<<< HEAD
 from canonical.launchpad import _
-=======
 from canonical.launchpad.helpers import shortlist
->>>>>>> e817359a
 from canonical.launchpad.interfaces import (
     BugTrackerType, IBugTracker, IBugTrackerSet, IRemoteBug, ILaunchBag)
 from canonical.launchpad.webapp import (
