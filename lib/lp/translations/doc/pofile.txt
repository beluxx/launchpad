--- conflicted
+++ resolved
@@ -425,13 +425,8 @@
     >>> potmsgset = pofile_es.potemplate.getPOTMsgSetByMsgIDText(
     ...     singular_text=u'evolution addressbook')
     >>> translation_message = potmsgset.getCurrentTranslationMessage(
-<<<<<<< HEAD
-    ...     pofile_es.potemplate, pofile_es.language, pofile_es.variant)
+    ...     pofile_es.potemplate, pofile_es.language)
     >>> is_current_upstream = False
-=======
-    ...     pofile_es.potemplate, pofile_es.language)
-    >>> is_imported = False
->>>>>>> 82573acd
     >>> lock_timestamp = datetime.datetime.now(UTC)
     >>> translation_message.potmsgset.updateTranslation(
     ...     pofile_es, no_priv, [u'foo'], is_current_upstream, lock_timestamp)
