--- conflicted
+++ resolved
@@ -10,20 +10,14 @@
 import errno
 import tempfile
 
-<<<<<<< HEAD
-import transaction
-from canonical.database.sqlbase import cursor
-=======
 from canonical.database.sqlbase import cursor
 from canonical.librarian.db import write_transaction
->>>>>>> f93af54f
 
 __all__ = ['DigestMismatchError', 'LibrarianStorage', 'LibraryFileUpload',
            'DuplicateFileIDError', 'WrongDatabaseError',
            # _relFileLocation needed by other modules in this package.
            # Listed here to keep the import facist happy
            '_relFileLocation', '_sameFile']
-
 
 class DigestMismatchError(Exception):
     """The given digest doesn't match the SHA-1 digest of the file."""
@@ -114,10 +108,6 @@
             os.remove(self.tmpfilepath)
             raise DigestMismatchError, (self.srcDigest, dstDigest)
 
-<<<<<<< HEAD
-        transaction.begin()
-=======
->>>>>>> f93af54f
         try:
             # If the client told us the name database of the database its using,
             # check that it matches
@@ -146,10 +136,6 @@
         except:
             # Abort transaction and re-raise
             self.debugLog.append('failed to get contentID/aliasID, aborting')
-<<<<<<< HEAD
-            transaction.abort()
-=======
->>>>>>> f93af54f
             raise
 
         # Move file to final location
@@ -158,10 +144,6 @@
         except:
             # Abort DB transaction
             self.debugLog.append('failed to move file, aborting')
-<<<<<<< HEAD
-            transaction.abort()
-=======
->>>>>>> f93af54f
 
             # Remove file
             os.remove(self.tmpfilepath)
@@ -169,13 +151,9 @@
             # Re-raise
             raise
 
-<<<<<<< HEAD
         # Commit any DB changes
-        transaction.commit()
         self.debugLog.append('committed')
 
-=======
->>>>>>> f93af54f
         # Return the IDs if we created them, or None otherwise
         return contentID, aliasID
 
