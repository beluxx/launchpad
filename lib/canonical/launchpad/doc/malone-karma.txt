This file lists all the karma events that Malone produces. First let's
import some stuff and define a function to help us make the
documentation cleaner:

    >>> from canonical.launchpad.interfaces import (IPersonSet, IKarmaSet,
    ...     IKarmaActionSet, IDistributionSet, IBugSet, IMessageSet)
    >>> foo_bar = getUtility(IPersonSet).getByEmail('foo.bar@canonical.com')

    >>> karmaset = getUtility(IKarmaSet)

First let's define a variable, so that we can make sure that every
karma action got tested.

    >>> added_karma_actions = set()

Then we define a function that makes it easier to test. It makes sure
that foo_bar got the given karma action, and that he got the given
number of points as well. Also it adds the karma action to
added_karma_actions, so that we can make sure that every karma action
was covered in this document.

    >>> from zope.event import notify
    >>> from zope.interface import Interface
    >>> from canonical.launchpad.ftests.event import TestEventListener
    >>> from canonical.launchpad.event.interfaces import IKarmaAssignedEvent
    >>> def on_assigned_event(object, event):
    ...     action = event.karma.action
    ...     added_karma_actions.add(action)
    ...     print "Karma added: action=%s, points=%i" % (
    ...         action.name, action.points)
    >>> on_assigned_listener = TestEventListener(
    ...     Interface, IKarmaAssignedEvent, on_assigned_event)


Foo Bar is the one that will get all the karma:

    >>> login('foo.bar@canonical.com')


Karma Actions
-------------

Create a bug:

    >>> from canonical.launchpad.event import (SQLObjectCreatedEvent,
    ...     SQLObjectModifiedEvent)
    >>> from canonical.launchpad.interfaces import CreateBugParams
    >>> debian = getUtility(IDistributionSet).getByName('debian')
    >>> params = CreateBugParams(
    ...     comment=u"Give me some karma!", title=u"New Bug", owner=foo_bar)
<<<<<<< HEAD
    >>> bug = debian.createBug(params)
    >>> bug_added = SQLObjectCreatedEvent(bug)
    >>> make_sure_karma_is_added('bugcreated', bug_added, 10)
    True
=======
    >>> notify(SQLObjectCreatedEvent(bug))
    Karma added: action=bugcreated, points=10
>>>>>>> 97944a4b

Change the title of a bug:

    >>> from canonical.launchpad.webapp.snapshot import Snapshot
    >>> from canonical.launchpad.interfaces import IBug
    >>> old_bug = Snapshot(bug, providing=IBug)
    >>> bug.title = "Better Title"
    >>> notify(SQLObjectModifiedEvent(bug, old_bug, ['title']))
    Karma added: action=bugtitlechanged, points=1

Change the description of a bug:

    >>> old_bug = Snapshot(bug, providing=IBug)
    >>> bug.description = "Description of bug"
    >>> notify(SQLObjectModifiedEvent(bug, old_bug, ['description']))
    Karma added: action=bugdescriptionchanged, points=3

Add a web link to a bug:

    >>> from canonical.launchpad.interfaces import IBugExternalRefSet
    >>> link = getUtility(IBugExternalRefSet).createBugExternalRef(
    ...     bug, "http://www.com/", "Some link", foo_bar)
    >>> notify(SQLObjectCreatedEvent(link))
    Karma added: action=bugextrefadded, points=10

Add a CVE reference to a bug:

    >>> from canonical.launchpad.interfaces import ICveSet
    >>> from canonical.launchpad.database import BugCve
    >>> from canonical.lp.dbschema import CveStatus
    >>> cve = getUtility(ICveSet).new('2003-1234', description="Blah blah",
    ...     status=CveStatus.CANDIDATE)
    >>> bugcve = BugCve(cve=cve, bug=bug)
    >>> notify(SQLObjectCreatedEvent(bugcve))
    Karma added: action=bugcverefadded, points=15

Add watch for external bug to the bug:

    >>> from canonical.launchpad.interfaces import IBugTrackerSet
    >>> from canonical.launchpad.database import BugWatch
    >>> debbugs = getUtility(IBugTrackerSet)['debbugs']
    >>> bugwatch = BugWatch(
    ...     bug=bug,bugtracker=debbugs, remotebug=42, owner=foo_bar)
    >>> notify(SQLObjectCreatedEvent(bugwatch))
    Karma added: action=bugwatchadded, points=10

Mark a bug task as fixed:

    >>> from canonical.launchpad.interfaces import IDistroBugTask
    >>> from canonical.lp.dbschema import BugTaskStatus
    >>> bugtask = bug.bugtasks[0]
    >>> old_bugtask = Snapshot(bugtask, providing=IDistroBugTask)
    >>> bugtask.transitionToStatus(BugTaskStatus.FIXRELEASED)
    >>> notify(SQLObjectModifiedEvent(bugtask, old_bugtask, ['status']))
    Karma added: action=bugfixed, points=10

Reject a bug task:

    >>> old_bugtask = Snapshot(bugtask, providing=IDistroBugTask)
    >>> bugtask.transitionToStatus(BugTaskStatus.REJECTED)
    >>> notify(SQLObjectModifiedEvent(bugtask, old_bugtask, ['status']))
    Karma added: action=bugrejected, points=3

Accept a bug task:

    >>> old_bugtask = Snapshot(bugtask, providing=IDistroBugTask)
    >>> bugtask.transitionToStatus(BugTaskStatus.CONFIRMED)
    >>> notify(SQLObjectModifiedEvent(bugtask, old_bugtask, ['status']))
    Karma added: action=bugaccepted, points=5

Change a bug task's importance:

    >>> from canonical.lp.dbschema import BugTaskImportance
    >>> bugtask.importance = BugTaskImportance.HIGH
    >>> for importance in BugTaskImportance.items:
    ...     old_bugtask = Snapshot(bugtask, providing=IDistroBugTask)
    ...     bugtask.importance = importance
    ...     print importance.name
    ...     notify(SQLObjectModifiedEvent(bugtask, old_bugtask, ['importance']))
    UNTRIAGED
    Karma added: action=bugtaskimportancechanged, points=1
    WISHLIST
    Karma added: action=bugtaskimportancechanged, points=1
    LOW
    Karma added: action=bugtaskimportancechanged, points=1
    MEDIUM
    Karma added: action=bugtaskimportancechanged, points=1
    HIGH
    Karma added: action=bugtaskimportancechanged, points=1
    CRITICAL
    Karma added: action=bugtaskimportancechanged, points=1
    UNKNOWN
    Karma added: action=bugtaskimportancechanged, points=1

Create a new bug task:

    >>> from canonical.launchpad.interfaces import IBugTaskSet, IProductSet
    >>> evolution = getUtility(IProductSet)['evolution']
    >>> evolution_task = getUtility(IBugTaskSet).createTask(
    ...     bug, product=evolution, owner=foo_bar)
    >>> notify(SQLObjectCreatedEvent(evolution_task))
    Karma added: action=bugtaskcreated, points=10

Mark a bug as a duplicate:

    >>> bug_one = getUtility(IBugSet).get(1)
    >>> old_bug = Snapshot(bug, providing=IBug)
    >>> bug.duplicateof = bug_one
    >>> notify(SQLObjectModifiedEvent(bug, old_bug, ['duplicateof']))
    Karma added: action=bugmarkedasduplicate, points=5

Adding a comment generates a karma event, bug gives no points:

    >>> from canonical.launchpad.interfaces import IBugMessageSet
    >>> comment = getUtility(IBugMessageSet).createMessage(
    ...     subject="foo", bug=bug, owner=foo_bar, content="bar")
    >>> notify(SQLObjectCreatedEvent(comment))
    Karma added: action=bugcommentadded, points=0

Now, let's ensure that we've covered every one of Malone's karma actions,
except for updating the obsolete "summary" and "priority":

    >>> from canonical.launchpad.database import KarmaCategory
    >>> bugs_category = KarmaCategory.byName('bugs')
    >>> bugs_karma_actions = bugs_category.karmaactions
    >>> summary_change = getUtility(
    ...     IKarmaActionSet).getByName('bugsummarychanged')
    >>> added_karma_actions.add(summary_change)
    >>> priority_change = getUtility(
    ...     IKarmaActionSet).getByName('bugtaskprioritychanged')
    >>> added_karma_actions.add(priority_change)
    >>> added_karma_actions == set(bugs_karma_actions)
    True

Unregister the event listener to make sure we won't interfere in other tests.

    >>> on_assigned_listener.unregister()

XXX Matthew Paul Thomas 2006-03-22: On 2007-03-23, a year after bug summaries
were removed, all the karma gained from updating bug summaries will have
expired. Then the 'bugsummarychanged' row should be removed from the database,
and summary_change can be removed from this test. The same applies to the
'bugtaskprioritychanged' row on about 2007-05-15.<|MERGE_RESOLUTION|>--- conflicted
+++ resolved
@@ -48,15 +48,9 @@
     >>> debian = getUtility(IDistributionSet).getByName('debian')
     >>> params = CreateBugParams(
     ...     comment=u"Give me some karma!", title=u"New Bug", owner=foo_bar)
-<<<<<<< HEAD
     >>> bug = debian.createBug(params)
-    >>> bug_added = SQLObjectCreatedEvent(bug)
-    >>> make_sure_karma_is_added('bugcreated', bug_added, 10)
-    True
-=======
     >>> notify(SQLObjectCreatedEvent(bug))
     Karma added: action=bugcreated, points=10
->>>>>>> 97944a4b
 
 Change the title of a bug:
 
