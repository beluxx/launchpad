# Copyright 2005 Canonical Ltd.  All rights reserved.

"""Branch interfaces."""

__metaclass__ = type

__all__ = [
    'IBranch',
    'IBranchSet',
    'IBranchLifecycleFilter'
    ]

from zope.interface import Interface, Attribute

from zope.component import getUtility
from zope.schema import Bool, Int, Choice, Text, TextLine, Datetime

from canonical.config import config
from canonical.lp.dbschema import (BranchLifecycleStatus,
                                   BranchLifecycleStatusFilter)

from canonical.launchpad import _
from canonical.launchpad.fields import Title, Summary, URIField, Whiteboard
from canonical.launchpad.validators import LaunchpadValidationError
from canonical.launchpad.validators.name import name_validator
from canonical.launchpad.interfaces import IHasOwner
from canonical.launchpad.interfaces.validation import valid_webref
from canonical.launchpad.interfaces.validation import valid_branch_url

class BranchURIField(URIField):

    def _validate(self, value):
        # import here to avoid circular import
        from canonical.launchpad.webapp import canonical_url
        from canonical.launchpad.webapp.uri import URI

        super(BranchURIField, self)._validate(value)
        # URIField has already established that we have a valid URI
        uri = URI(value)
        supermirror_root = URI(config.launchpad.supermirror_root)
        if supermirror_root.contains(uri):
            message = _(
                "Don't manually register a bzr branch on "
                "<code>bazaar.launchpad.net</code>. Create it by SFTP, and it "
                "is registered automatically.")
            raise LaunchpadValidationError(message)

        if IBranch.providedBy(self.context) and self.context.url == str(uri):
            return # url was not changed

        branch = getUtility(IBranchSet).getByUrl(str(uri))
        if branch is not None:
            message = _(
                "The bzr branch <a href=\"%s\">%s</a> is already registered "
                "with this URL.")
            raise LaunchpadValidationError(
                message, canonical_url(branch), branch.displayname)


class IBranch(IHasOwner):
    """A Bazaar branch."""

    id = Int(title=_('ID'), readonly=True, required=True)
    name = TextLine(
        title=_('Name'), required=True, description=_("Keep very "
        "short, unique, and descriptive, because it will be used in URLs. "
        "Examples: main, devel, release-1.0, gnome-vfs."),
        constraint=name_validator)
    title = Title(
        title=_('Title'), required=False, description=_("Describe the "
        "branch as clearly as possible in up to 70 characters. This "
        "title is displayed in every branch list or report."))
    summary = Summary(
        title=_('Summary'), required=False, description=_("A "
        "single-paragraph description of the branch. This will be "
        "displayed on the branch page."))
    url = BranchURIField(
        title=_('Branch URL'), required=True,
        allowed_schemes=['http', 'https', 'ftp', 'sftp'],
        allow_userinfo=False,
        allow_query=False,
        allow_fragment=False,
        trailing_slash=False,
        description=_("The URL where the Bazaar branch is hosted. This is "
            "the URL used to checkout the branch. The only branch format "
            "supported is that of the Bazaar revision control system, see "
<<<<<<< HEAD
            "www.bazaar-vcs.org for more information."),
        constraint=valid_branch_url)
=======
            "www.bazaar-vcs.org for more information."))
>>>>>>> bc2e4a3d

    whiteboard = Whiteboard(title=_('Whiteboard'), required=False,
        description=_('Notes on the current status of the branch.'))
    mirror_status_message = Text(
        title=_('The last message we got when mirroring this branch '
                'into supermirror.'), required=False, readonly=False)
    started_at = Int(title=_('Started At'), required=False,
        description=_("The number of the first revision"
                      " to display on that branch."))

    # People attributes
    """Product owner, it can either a valid Person or Team
            inside Launchpad context."""
    owner = Choice(title=_('Owner'), required=True, vocabulary='ValidOwner',
        description=_("Branch owner, either a valid Person or Team."))
    author = Choice(
        title=_('Author'), required=False, vocabulary='ValidPersonOrTeam',
        description=_("The author of the branch. Leave blank if the author "
                      "does not have a Launchpad account."))

    # Product attributes
    product = Choice(
        title=_('Product'), required=False, vocabulary='Product',
        description=_("The product this branch belongs to."))
    product_name = Attribute("The name of the product, or '+junk'.")
    branch_product_name = Attribute(
        "The product name specified within the branch.")
    product_locked = Bool(
        title=_("Product Locked"),
        description=_("Whether the product name specified within the branch "
                      " is overriden by the product name set in Launchpad."))

    # Display attributes
    unique_name = Attribute(
        "Unique name of the branch, including the owner and product names.")
    displayname = Attribute(
        "The branch title if provided, or the unique_name.")
    sort_key = Attribute(
        "Key for sorting branches for display.")


    # Home page attributes
    home_page = URIField(
        title=_('Web Page'), required=False,
        allowed_schemes=['http', 'https', 'ftp'],
        allow_userinfo=False,
        description=_("The URL of a web page describing the branch, "
                      "if there is such a page."))
    branch_home_page = Attribute(
        "The home page URL specified within the branch.")
    home_page_locked = Bool(
        title=_("Home Page Locked"),
        description=_("Whether the home page specified within the branch "
                      " is overriden by the home page set in Launchpad."))

    # Stats and status attributes
    lifecycle_status = Choice(
        title=_('Status'), vocabulary='BranchLifecycleStatus',
        default=BranchLifecycleStatus.NEW,
        description=_(
        "The author's assessment of the branch's maturity. "
        " Mature: recommend for production use."
        " Development: useful work that is expected to be merged eventually."
        " Experimental: not recommended for merging yet, and maybe ever."
        " Merged: integrated into mainline, of historical interest only."
        " Abandoned: no longer considered relevant by the author."
        " New: unspecified maturity."))

    landing_target = Choice(
        title=_('Landing Target'), vocabulary='Branch',
        required=False, default=None,
        description=_(
        "The target branch the author would like to see this branch merged "
        "into eventually"))

    current_delta_url = Attribute(
        "URL of a page showing the delta produced "
        "by merging this branch into the landing branch.")
    current_diff_adds = Attribute(
        "Count of lines added in merge delta.")
    current_diff_deletes = Attribute(
        "Count of lines deleted in the merge delta.")
    current_conflicts_url = Attribute(
        "URL of a page showing the conflicts produced "
        "by merging this branch into the landing branch.")
    current_activity = Attribute("Current branch activity.")
    stats_updated = Attribute("Last time the branch stats were updated.")

    # Mirroring attributes

    last_mirrored = Datetime(
        title=_("Last time this branch was successfully mirrored."),
        required=False)
    last_mirrored_id = Text(
        title=_("Last mirrored revision ID"), required=False,
        description=_("The head revision ID of the branch when last "
                      "successfully mirrored."))
    last_mirror_attempt = Datetime(
        title=_("Last time a mirror of this branch was attempted."),
        required=False)
    mirror_failures = Attribute(
        "Number of failed mirror attempts since the last successful mirror.")
    pull_disabled = Bool(
        title=_("Do not try to pull this branch anymore."),
        description=_("Disable periodic pulling of this branch by Launchpad. "
                      "That will prevent connection attempts to the branch "
                      "URL. Use this if the branch is no longer available."))

    # Scanning attributes
    last_scanned = Datetime(
        title=_("Last time this branch was successfully scanned."),
        required=False)
    last_scanned_id = Text(
        title=_("Last scanned revision ID"), required=False,
        description=_("The head revision ID of the branch when last "
                      "successfully scanned."))
    revision_count = Int(
        title=_("Revision count"),
        description=_("The number of revisions in the branch")
        )

    cache_url = Attribute("Private mirror of the branch, for internal use.")
    warehouse_url = Attribute(
        "URL for accessing the branch by ID. "
        "This is for in-datacentre services only and allows such services to "
        "be unaffected during branch renames. "
        "See doc/bazaar for more information about the branch warehouse.")

    # Bug attributes
    related_bugs = Attribute(
        "The bugs related to this branch, likely branches on which "
        "some work has been done to fix this bug.")

    # Specification attributes
    spec_links = Attribute("Specifications linked to this branch")

    # Joins
    revision_history = Attribute("The sequence of revisions in that branch.")
    subscriptions = Attribute("BranchSubscriptions associated to this branch.")
    subscribers = Attribute("Persons subscribed to this branch.")

    def has_subscription(person):
        """Is this person subscribed to the branch?"""

    def latest_revisions(quantity=10):
        """A specific number of the latest revisions in that branch."""

    def revisions_since(timestamp):
        """Revisions in the history that are more recent than timestamp."""

    # subscription-related methods
    def subscribe(person):
        """Subscribe this person to the branch.

        :return: new or existing BranchSubscription."""

    def unsubscribe(person):
        """Remove the person's subscription to this branch."""

    # revision number manipulation
    def getRevisionNumber(sequence):
        """Gets the RevisionNumber for the given sequence number.

        If no such RevisionNumber exists, None is returned.
        """

    def createRevisionNumber(sequence, revision):
        """Create a RevisionNumber mapping sequence to revision."""

    def truncateHistory(from_rev):
        """Truncate the history of the given branch.

        RevisionNumber objects with sequence numbers greater than or
        equal to from_rev are destroyed.

        Returns True if any RevisionNumber objects were destroyed.
        """

    def updateScannedDetails(revision_id, revision_count):
        """Updates attributes associated with the scanning of the branch.

        A single entry point that is called solely from the branch scanner
        script.
        """

class IBranchSet(Interface):
    """Interface representing the set of branches."""

    def __getitem__(branch_id):
        """Return the branch with the given id.

        Raise NotFoundError if there is no such branch.
        """

    def __iter__():
        """Return an iterator that will go through all branches."""

    all = Attribute("All branches in the system.")

    def get(branch_id, default=None):
        """Return the branch with the given id.

        Return the default value if there is no such branch.
        """

    def new(name, owner, product, url, title,
            lifecycle_status=BranchLifecycleStatus.NEW, author=None,
            summary=None, home_page=None):
        """Create a new branch."""

    def getByUniqueName(self, unique_name, default=None):
        """Find a branch by its ~owner/product/name unique name.

        Return the default value if no match was found.
        """

    def getByUrl(url, default=None):
        """Find a branch by URL.

        Either from the external specified in Branch.url, or from the
        supermirror URL on http://bazaar.launchpad.net/.

        Return the default value if no match was found.
        """

    def getBranchesToScan():
        """Return an iterator for the branches that need to be scanned."""


class IBranchLifecycleFilter(Interface):
    """A helper interface to render lifecycle filter choice."""

    # Stats and status attributes
    lifecycle = Choice(
        title=_('Lifecycle Filter'), vocabulary='BranchLifecycleStatusFilter',
        default=BranchLifecycleStatusFilter.CURRENT,
        description=_(
        "The author's assessment of the branch's maturity. "
        " Mature: recommend for production use."
        " Development: useful work that is expected to be merged eventually."
        " Experimental: not recommended for merging yet, and maybe ever."
        " Merged: integrated into mainline, of historical interest only."
        " Abandoned: no longer considered relevant by the author."
        " New: unspecified maturity."))<|MERGE_RESOLUTION|>--- conflicted
+++ resolved
@@ -76,7 +76,7 @@
         "displayed on the branch page."))
     url = BranchURIField(
         title=_('Branch URL'), required=True,
-        allowed_schemes=['http', 'https', 'ftp', 'sftp'],
+        allowed_schemes=['http', 'https', 'ftp', 'sftp', 'bzr+ssh'],
         allow_userinfo=False,
         allow_query=False,
         allow_fragment=False,
@@ -84,12 +84,7 @@
         description=_("The URL where the Bazaar branch is hosted. This is "
             "the URL used to checkout the branch. The only branch format "
             "supported is that of the Bazaar revision control system, see "
-<<<<<<< HEAD
-            "www.bazaar-vcs.org for more information."),
-        constraint=valid_branch_url)
-=======
             "www.bazaar-vcs.org for more information."))
->>>>>>> bc2e4a3d
 
     whiteboard = Whiteboard(title=_('Whiteboard'), required=False,
         description=_('Notes on the current status of the branch.'))
