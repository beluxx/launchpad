--- conflicted
+++ resolved
@@ -527,13 +527,8 @@
                          tal:content="structure view/widgets/tag/label">
                     Tag
                   </label>: <input tal:replace="structure view/widgets/tag" />
-<<<<<<< HEAD
-                  <a tal:attributes="href string:${bugs_rooturl}/+help-bugs/tag-search.html"
-                      target="help">Tag search help</a>
-=======
                   <a href="/+help-bugs/tag-search.html"
                      target="help">Tag search help</a>
->>>>>>> 4605f604
                   <div
                     tal:condition="error"
                     class="message"
