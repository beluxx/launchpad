# Copyright 2007 Canonical Ltd.  All rights reserved.

"""Upload processor for Soyuz."""

__metaclass__ = type
__all__ = ['ProcessUpload']

import os

<<<<<<< HEAD
from lp.archiveuploader.uploadprocessor import UploadProcessor
from canonical.launchpad.scripts.base import (
=======
from canonical.archiveuploader.uploadprocessor import UploadProcessor
from lp.services.scripts.base import (
>>>>>>> 7a55fd7b
    LaunchpadScript, LaunchpadScriptFailure)


class ProcessUpload(LaunchpadScript):
    """`LaunchpadScript` wrapper for `UploadProcessor`."""

    def add_my_options(self):
        self.parser.add_option(
            "-n", "--dry-run", action="store_true",
            dest="dryrun", metavar="DRY_RUN", default=False,
            help=("Whether to treat this as a dry-run or not."
                  "Also implies -KM."))

        self.parser.add_option(
            "-K", "--keep", action="store_true",
            dest="keep", metavar="KEEP", default=False,
            help="Whether to keep or not the uploads directory.")

        self.parser.add_option(
            "-M", "--no-mails", action="store_true",
            dest="nomails", default=False,
            help="Whether to suppress the sending of mails or not.")

        self.parser.add_option(
            "-J", "--just-leaf", action="store", dest="leafname",
            default=None, help="A specific leaf dir to limit to.",
            metavar = "LEAF")

        self.parser.add_option(
            "-C", "--context", action="store", dest="context",
            metavar="CONTEXT", default="insecure",
            help="The context in which to consider the upload.")

        self.parser.add_option(
            "-d", "--distro", action="store", dest="distro", metavar="DISTRO",
            default="ubuntu", help="Distribution to give back from")

        self.parser.add_option(
            "-s", "--series", action="store", default=None,
            dest="distroseries", metavar="DISTROSERIES",
            help="Distro series to give back from.")

        self.parser.add_option(
            "-b", "--buildid", action="store", type="int", dest="buildid",
            metavar="BUILD",
            help="The build ID to which to attach this upload.")

        self.parser.add_option(
            "-a", "--announce", action="store", dest="announcelist",
            metavar="ANNOUNCELIST", help="Override the announcement list")

    def main(self):
        if len(self.args) != 1:
            raise LaunchpadScriptFailure(
                "Need to be given exactly one non-option "
                "argument, namely the fsroot for the upload.")

        self.options.base_fsroot = os.path.abspath(self.args[0])

        if not os.path.isdir(self.options.base_fsroot):
            raise LaunchpadScriptFailure(
                "%s is not a directory" % self.options.base_fsroot)

        self.logger.debug("Initialising connection.")
        UploadProcessor(
            self.options, self.txn, self.logger).processUploadQueue()

    @property
    def lockfilename(self):
        """Return specific lockfilename according the policy used.

        Each different p-u policy requires and uses a different lockfile.
        This is because they are run by different users and are independent
        of each other.
        """
        return "process-upload-%s.lock" % self.options.context

<|MERGE_RESOLUTION|>--- conflicted
+++ resolved
@@ -7,13 +7,8 @@
 
 import os
 
-<<<<<<< HEAD
 from lp.archiveuploader.uploadprocessor import UploadProcessor
-from canonical.launchpad.scripts.base import (
-=======
-from canonical.archiveuploader.uploadprocessor import UploadProcessor
 from lp.services.scripts.base import (
->>>>>>> 7a55fd7b
     LaunchpadScript, LaunchpadScriptFailure)
 
 
