# Copyright 2009 Canonical Ltd.  This software is licensed under the
# GNU Affero General Public License version 3 (see the file LICENSE).

"""Logging for the SSH server."""

__metaclass__ = type
__all__ = [
    'LoggingManager',
    ]

import logging

from twisted.python import log as tplog

from zope.component import adapter, getGlobalSiteManager, provideHandler
# This non-standard import is necessary to hook up the event system.
import zope.component.event

from canonical.launchpad.scripts import WatchedFileHandler
from lp.codehosting.sshserver.events import ILoggingEvent
from lp.services.utils import synchronize


class LoggingManager:
    """Class for managing SSH server logging."""

<<<<<<< HEAD
    def setUp(self, configure_oops_reporting=False):
        """Set up logging for the smart server.
=======
    def __init__(self, main_log, access_log, access_log_path):
        """Construct the logging manager.
>>>>>>> 6a430a5d

        :param main_log: The main log. Twisted will log to this.
        :param access_log: The access log object.
        :param access_log_path: The path to the file where access log
            messages go.
        """
        self._main_log = main_log
        self._access_log = access_log
        self._access_log_path = access_log_path
        self._is_set_up = False

<<<<<<< HEAD
        :param configure_oops_reporting: If True, install a Twisted log
            observer that ensures unhandled exceptions get reported as OOPSes.
=======
    def setUp(self):
        """Set up logging for the smart server.

        This sets up a debugging handler on the main logger and makes sure
        that things logged there won't go to stderr. It also sets up an access
        logger.
>>>>>>> 6a430a5d
        """
        log = self._main_log
        self._orig_level = log.level
        self._orig_handlers = list(log.handlers)
        self._orig_observers = list(tplog.theLogPublisher.observers)
        log.setLevel(logging.INFO)
        log.addHandler(_NullHandler())
        handler = WatchedFileHandler(self._access_log_path)
        handler.setFormatter(
            logging.Formatter("%(asctime)s %(levelname)s %(message)s"))
        self._access_log.addHandler(handler)
        # Make sure that our logging event handler is there, ready to receive
        # logging events.
        provideHandler(self._log_event)
        self._is_set_up = True

    @adapter(ILoggingEvent)
    def _log_event(self, event):
        """Log 'event' to the access log."""
        self._access_log.log(event.level, event.message)

    def tearDown(self):
        if not self._is_set_up:
            return
        log = self._main_log
        log.level = self._orig_level
        synchronize(
            log.handlers, self._orig_handlers, log.addHandler,
            log.removeHandler)
        synchronize(
            self._access_log.handlers, self._orig_handlers,
            self._access_log.addHandler, self._access_log.removeHandler)
        synchronize(
            tplog.theLogPublisher.observers, self._orig_observers,
            tplog.addObserver, tplog.removeObserver)
        getGlobalSiteManager().unregisterHandler(self._log_event)
        self._is_set_up = False


class _NullHandler(logging.Handler):
    """Logging handler that does nothing with messages.

    At the moment, we don't want to do anything with the Twisted log messages
    that go to the SSH server logger, and we also don't want warnings about
    there being no handlers. Hence, we use this do-nothing handler.
    """

    def emit(self, record):
        pass<|MERGE_RESOLUTION|>--- conflicted
+++ resolved
@@ -24,13 +24,8 @@
 class LoggingManager:
     """Class for managing SSH server logging."""
 
-<<<<<<< HEAD
-    def setUp(self, configure_oops_reporting=False):
-        """Set up logging for the smart server.
-=======
     def __init__(self, main_log, access_log, access_log_path):
         """Construct the logging manager.
->>>>>>> 6a430a5d
 
         :param main_log: The main log. Twisted will log to this.
         :param access_log: The access log object.
@@ -42,17 +37,12 @@
         self._access_log_path = access_log_path
         self._is_set_up = False
 
-<<<<<<< HEAD
-        :param configure_oops_reporting: If True, install a Twisted log
-            observer that ensures unhandled exceptions get reported as OOPSes.
-=======
     def setUp(self):
         """Set up logging for the smart server.
 
         This sets up a debugging handler on the main logger and makes sure
         that things logged there won't go to stderr. It also sets up an access
         logger.
->>>>>>> 6a430a5d
         """
         log = self._main_log
         self._orig_level = log.level
