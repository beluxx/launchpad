--- conflicted
+++ resolved
@@ -37,20 +37,6 @@
 <div style="width: 100%; margin-bottom: 1em; margin-top: 0.33em;"
      class="clearfix"
      tal:define="current_bugtask view/currentBugTask">
-<<<<<<< HEAD
-  <div style="text-align: left; float: left;">
-    <tal:also-affects-links condition="view/displayAlsoAffectsLinks">
-      <tal:addupstream
-          define="link context/menu:context/addupstream"
-          condition="link/enabled"
-          replace="structure link/render" />
-      <tal:adddistro
-          define="link context/menu:context/adddistro"
-          condition="link/enabled"
-          replace="structure link/render" />
-      <tal:nominate
-          define="link context/menu:context/nominate"
-=======
   <div style="text-align: left; float: left;"
         tal:condition="view/displayAlsoAffectsLinks">
     <tal:also-affects-links define="context_menu context/menu:context">
@@ -64,7 +50,6 @@
           replace="structure link/render" />
       <tal:nominate
           define="link context_menu/nominate"
->>>>>>> 6fa5f13e
           condition="link/enabled"
           replace="structure link/render" />
     </tal:also-affects-links>
