--- conflicted
+++ resolved
@@ -14,13 +14,8 @@
     'IBranchMergeProposal',
     'IBranchMergeProposalGetter',
     'IBranchMergeProposalListingBatchNavigator',
-<<<<<<< HEAD
     'ICreateMergeProposalJob',
     'ICreateMergeProposalJobSource',
-    'IMergeProposalCreatedJob',
-    'IMergeProposalCreatedJobSource',
-=======
->>>>>>> 29e248ad
     'UserNotBranchReviewer',
     'WrongBranchMergeProposal',
     ]
@@ -564,7 +559,6 @@
 
 for name in ['supersedes', 'superseded_by']:
     IBranchMergeProposal[name].schema = IBranchMergeProposal
-<<<<<<< HEAD
 
 
 class ICreateMergeProposalJob(Interface):
@@ -584,23 +578,4 @@
         """Return a CreateMergeProposalJob for this message."""
 
     def iterReady():
-        """Iterate through jobs that are ready to run."""
-
-
-class IMergeProposalCreatedJob(Interface):
-    """Interface for jobs run when a merge proposal is created."""
-
-    def run():
-        """Perform the diff and email specified by this job."""
-
-
-class IMergeProposalCreatedJobSource(Interface):
-    """Interface for acquiring MergeProposalCreatedJobs."""
-
-    def create(bmp):
-        """Create a MergeProposalCreatedJob for the specified Job."""
-
-    def iterReady():
-        """Iterate through all ready MergeProposalCreatedJobs."""
-=======
->>>>>>> 29e248ad
+        """Iterate through jobs that are ready to run."""