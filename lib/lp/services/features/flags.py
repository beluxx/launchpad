# Copyright 2010-2012 Canonical Ltd.  This software is licensed under the
# GNU Affero General Public License version 3 (see the file LICENSE).

__all__ = [
    'FeatureController',
    'flag_info',
    'NullFeatureController',
    'undocumented_flags',
    'value_domain_info',
    ]


import logging

from lp.services.features.rulesource import (
    NullFeatureRuleSource,
    StormFeatureRuleSource,
    )


__metaclass__ = type


logger = logging.getLogger('lp.services.features')

value_domain_info = sorted([
    ('boolean',
     'Any non-empty value is true; an empty value is false.'),
    ('float',
     'The flag value is set to the given floating point number.'),
    ('int',
     "An integer."),
    ('space delimited',
     'Space-delimited strings.'),
    ('datetime',
     'ISO 8601 datetime'),
    ])

# Data for generating web-visible feature flag documentation.
#
# Entries for each flag are:
# 1. flag name
# 2. value domain
# 3. prose documentation
# 4. default behaviour
# 5. title
# 6. URL to a page with more information about the feature.
#
# Value domain as in value_domain_info above.
#
# NOTE: "default behaviour" does not specify a default value.  It
# merely documents the code's behaviour if no value is specified.
flag_info = sorted([
    ('baselayout.careers_link.disabled',
     'boolean',
     'Hide the link to the Canonical Careers site.',
     '',
     '',
     ''),
    ('bugs.affected_count_includes_dupes.disabled',
     'boolean',
     ("Disable adding up affected users across all duplicate bugs."),
     '',
     '',
     'https://bugs.launchpad.net/launchpad/+bug/678090'),
    ('bugs.bugtracker_components.enabled',
     'boolean',
     ('Enables the display of bugtracker components.'),
     '',
     '',
     ''),
    ('bugs.dynamic_bug_listings.enabled',
     'boolean',
     ('Enables the dynamic configuration of bug listings.'),
     '',
     'Dynamic bug listings',
     'http://blog.launchpad.net/?p=3005'),
    ('bugs.dynamic_bug_listings.pre_fetch',
     'boolean',
     ('Enables pre-fetching bug listing results.'),
     '',
     'Listing pre-fetching',
     'https://bugs.launchpad.net/launchpad/+bug/888756'),
    ('bugs.heat_updates.cutoff',
     'timestamp',
     ('Set the oldest that a bug\'s heat can be before it is '
      'considered outdated.'),
     '',
     '',
     ''),
    ('bugs.statistics_portlet.hide_fixed_elsewhere_count',
     'boolean',
     ('Hides the "Bugs fixed elsewhere" count in the bug target statistics '
      'portlet.'),
     '',
     '',
     ''),
    ('code.ajax_revision_diffs.enabled',
     'boolean',
     ("Offer expandable inline diffs for branch revisions."),
     '',
     '',
     ''),
    ('code.branchmergequeue',
     'boolean',
     'Enables merge queue pages and lists them on branch pages.',
     '',
     '',
     ''),
    ('code.incremental_diffs.enabled',
     'boolean',
     'Shows incremental diffs on merge proposals.',
     '',
     '',
     ''),
    ('code.simplified_branches_menu.enabled',
     'boolean',
     ('Display a simplified version of the branch menu (omit the counts).'),
     '',
     '',
     ''),
    ('hard_timeout',
     'float',
     'Sets the hard request timeout in milliseconds.',
     '',
     '',
     ''),
    ('js.combo_loader.enabled',
     'boolean',
     'Determines if we use a js combo loader or not.',
     '',
     '',
     ''),
    ('js.yui-version',
     'space delimited',
     'Allows us to change the YUI version we run against, e.g. yui-3.4.',
     'As speficied in versions.cfg',
     '',
     ''),
    ('mail.dkim_authentication.disabled',
     'boolean',
     'Disable DKIM authentication checks on incoming mail.',
     '',
     '',
     ''),
    ('markdown.enabled',
     'boolean',
     'Interpret selected user content as Markdown.',
     'disabled',
     'Markdown',
     'https://launchpad.net/bugs/391780'),
    ('memcache',
     'boolean',
     'Enables use of memcached where it is supported.',
     'enabled',
     '',
     ''),
    ('profiling.enabled',
     'boolean',
     'Overrides config.profiling.profiling_allowed to permit profiling.',
     '',
     '',
     ''),
    ('soyuz.derived_series.max_synchronous_syncs',
     'int',
     "How many package syncs may be done directly in a web request.",
     '100',
     '',
     ''),
    ('soyuz.derived_series_ui.enabled',
     'boolean',
     'Enables derivative distributions pages.',
     '',
     '',
     ''),
    ('soyuz.derived_series_sync.enabled',
     'boolean',
     'Enables syncing of packages on derivative distributions pages.',
     '',
     '',
     ''),
    ('soyuz.derived_series_upgrade.enabled',
     'boolean',
     'Enables mass-upgrade of packages on derivative distributions pages.',
     '',
     '',
     ''),
    ('soyuz.derived_series_jobs.enabled',
     'boolean',
     "Compute package differences for derived distributions.",
     '',
     '',
     ''),
    ('translations.sharing_information.enabled',
     'boolean',
     'Enables display of sharing information on translation pages.',
     '',
     '',
     ''),
    ('visible_render_time',
     'boolean',
     'Shows the server-side page render time in the login widget.',
     '',
     '',
     ''),
    ('disclosure.dsp_picker.enabled',
     'boolean',
     'Enables the use of the new DistributionSourcePackage vocabulary for '
     'the source and binary package name pickers.',
     '',
     '',
     ''),
    ('disclosure.enhanced_private_bug_subscriptions.enabled',
     'boolean',
     ('Enables the auto subscribing and unsubscribing of users as a bug '
      'transitions between public, private and security related states.'),
     '',
     '',
     ''),
    ('disclosure.allow_multipillar_private_bugs.enabled',
     'boolean',
     'Allows private bugs to have more than one bug task.',
     '',
     '',
     ''),
    ('disclosure.users_hide_own_bug_comments.enabled',
     'boolean',
     'Allows users in project roles and comment owners to hide bug comments.',
     '',
     '',
     ''),
    ('disclosure.extra_private_team_LimitedView_security.enabled',
     'boolean',
     ('Enables additional checks to be done to determine whether a user has '
      'launchpad.LimitedView permission on a private team.'),
     '',
     '',
     ''),
    ('bugs.autoconfirm.enabled_distribution_names',
     'space delimited',
     ('Enables auto-confirming bugtasks for distributions (and their '
      'series and packages).  Use the default domain.  Specify a single '
      'asterisk ("*") to enable for all distributions.'),
     'None are enabled',
     '',
     ''),
    ('bugs.autoconfirm.enabled_product_names',
     'space delimited',
     ('Enables auto-confirming bugtasks for products (and their '
      'series).  Use the default domain.  Specify a single '
      'asterisk ("*") to enable for all products.'),
     'None are enabled',
     '',
     ''),
    ('longpoll.merge_proposals.enabled',
     'boolean',
     ('Enables the longpoll mechanism for merge proposals so that diffs, '
      'for example, are updated in-page when they are ready.'),
     '',
     '',
     ''),
    ('ajax.batch_navigator.enabled',
     'boolean',
     ('If true, batch navigators which have been wired to do so use ajax '
     'calls to load the next batch of data.'),
     '',
     '',
     ''),
    ('disclosure.log_private_team_leaks.enabled',
     'boolean',
     ('Enables soft OOPSes for code that is mixing visibility rules, such '
      'as disclosing private teams, so the data can be analyzed.'),
     '',
     '',
     ''),
    ('disclosure.show_visibility_for_team_add.enabled',
     'boolean',
     ('If true, will show the visibility field for IPersonSet:+newteam if '
      'the user has a current commercial subscription.'),
     '',
     '',
     ''),
    ('disclosure.enhanced_choice_popup.enabled',
     'boolean',
     ('If true, will include any available descriptive text with each choice '
      'item in the selection popup.'),
     '',
     '',
     ''),
    ('disclosure.enhanced_sharing.enabled',
     'boolean',
     ('If true, will allow the use of the new sharing view and apis used '
      'for the new disclosure data model to view but not write data.'),
     '',
     'Sharing overview',
     ''),
<<<<<<< HEAD
=======
    ('disclosure.enhanced_sharing_details.enabled',
     'boolean',
     ('If true, enables the details page for viewing the `Some` things that'
      'shared with a user or team.'),
     '',
     '',
     ''),
>>>>>>> 16adf4c2
    ('disclosure.enhanced_sharing.writable',
     'boolean',
     ('If true, will allow the use of the new sharing view and apis used '
      'to edit the new disclosure data model.'),
     '',
     'Sharing management',
     ''),
    ('garbo.workitem_migrator.enabled',
     'boolean',
     ('If true, garbo will try to migrate work items from the whiteboard of '
      'specifications.'),
     '',
     '',
     ''),
    ])

# The set of all flag names that are documented.
documented_flags = set(info[0] for info in flag_info)
# The set of all the flags names that have been used during the process
# lifetime, but were not documented in flag_info.
undocumented_flags = set()


class Memoize():

    def __init__(self, calc):
        self._known = {}
        self._calc = calc

    def lookup(self, key):
        if key in self._known:
            return self._known[key]
        v = self._calc(key)
        self._known[key] = v
        return v


class ScopeDict():
    """Allow scopes to be looked up by getitem"""

    def __init__(self, features):
        self.features = features

    def __getitem__(self, scope_name):
        return self.features.isInScope(scope_name)


class FeatureController():
    """A FeatureController tells application code what features are active.

    It does this by meshing together two sources of data:

      - feature flags, typically set by an administrator into the database

      - feature scopes, which would typically be looked up based on attributes
      of the current web request, or the user for whom a job is being run, or
      something similar.

    FeatureController presents a high level interface for application code to
    query flag values, without it needing to know that they are stored in the
    database.

    At this level flag names and scope names are presented as strings for
    easier use in Python code, though the values remain unicode.  They
    should always be ascii like Python identifiers.

    One instance of FeatureController should be constructed for the lifetime
    of code that has consistent configuration values.  For instance there will
    be one per web app request.

    Intended performance: when this object is first asked about a flag, it
    will read the whole feature flag table from the database.  It is expected
    to be reasonably small.  The scopes may be expensive to compute (eg
    checking team membership) so they are checked at most once when
    they are first needed.

    The controller is then supposed to be held in a thread-local and reused
    for the duration of the request.

    @see: U{https://dev.launchpad.net/LEP/FeatureFlags}
    """

    def __init__(self, scope_check_callback, rule_source=None):
        """Construct a new view of the features for a set of scopes.

        :param scope_check_callback: Given a scope name, says whether
            it's active or not.

        :param rule_source: Instance of StormFeatureRuleSource or similar.
        """
        self._known_scopes = Memoize(scope_check_callback)
        self._known_flags = Memoize(self._checkFlag)
        # rules are read from the database the first time they're needed
        self._rules = None
        self.scopes = ScopeDict(self)
        if rule_source is None:
            rule_source = StormFeatureRuleSource()
        self.rule_source = rule_source
        self._current_scopes = Memoize(self._findCurrentScope)

    def getFlag(self, flag):
        """Get the value of a specific flag.

        :param flag: A name to lookup. e.g. 'recipes.enabled'

        :return: The value of the flag determined by the highest priority rule
        that matched.
        """
        # If this is an undocumented flag, record it.
        if flag not in documented_flags:
            undocumented_flags.add(flag)
        return self._known_flags.lookup(flag)

    def _checkFlag(self, flag):
        return self._currentValueAndScope(flag)[0]

    def _currentValueAndScope(self, flag):
        self._needRules()
        if flag in self._rules:
            for scope, priority, value in self._rules[flag]:
                if self._known_scopes.lookup(scope):
                    self._debugMessage(
                        'feature match flag=%r value=%r scope=%r' %
                        (flag, value, scope))
                    return (value, scope)
            else:
                self._debugMessage('no rules matched for %r' % flag)
        else:
            self._debugMessage('no rules relevant to %r' % flag)
        return (None, None)

    def _debugMessage(self, message):
        logger.debug(message)
        # The OOPS machinery can also grab it out of the request if needed.

    def currentScope(self, flag):
        """The name of the scope of the matching rule with the highest
        priority.
        """
        return self._current_scopes.lookup(flag)

    def _findCurrentScope(self, flag):
        """Lookup method for self._current_scopes. See also `currentScope()`.
        """
        return self._currentValueAndScope(flag)[1]

    def isInScope(self, scope):
        return self._known_scopes.lookup(scope)

    def __getitem__(self, flag_name):
        """FeatureController can be indexed.

        This is to support easy zope traversal through eg
        "request/features/a.b.c".  We don't support other collection
        protocols.

        Note that calling this the first time for any key may cause
        arbitrarily large amounts of work to be done to determine if the
        controller is in any scopes relevant to this flag.
        """
        return self.getFlag(flag_name)

    def getAllFlags(self):
        """Return a dict of all active flags.

        This may be expensive because of evaluating many scopes, so it
        shouldn't normally be used by code that only wants to know about one
        or a few flags.
        """
        self._needRules()
        return dict((f, self.getFlag(f)) for f in self._rules)

    def _needRules(self):
        if self._rules is None:
            self._rules = self.rule_source.getAllRulesAsDict()

    def usedFlags(self):
        """Return dict of flags used in this controller so far."""
        return dict(self._known_flags._known)

    def usedScopes(self):
        """Return {scope: active} for scopes that have been used so far."""
        return dict(self._known_scopes._known)

    def defaultFlagValue(self, flag):
        """Return the flag's value in the default scope."""
        self._needRules()
        if flag in self._rules:
            for scope, priority, value in self._rules[flag]:
                if scope == 'default':
                    return value
        return None


class NullFeatureController(FeatureController):
    """For use in testing: everything is turned off"""

    def __init__(self):
        FeatureController.__init__(self, lambda scope: None,
            NullFeatureRuleSource())<|MERGE_RESOLUTION|>--- conflicted
+++ resolved
@@ -294,8 +294,6 @@
      '',
      'Sharing overview',
      ''),
-<<<<<<< HEAD
-=======
     ('disclosure.enhanced_sharing_details.enabled',
      'boolean',
      ('If true, enables the details page for viewing the `Some` things that'
@@ -303,7 +301,6 @@
      '',
      '',
      ''),
->>>>>>> 16adf4c2
     ('disclosure.enhanced_sharing.writable',
      'boolean',
      ('If true, will allow the use of the new sharing view and apis used '
