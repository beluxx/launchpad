# Copyright 2007 Canonical Ltd.  All rights reserved.
# pylint: disable-msg=E0611,W0212

__metaclass__ = type

__all__ = [
    'HeldMessageDetails',
    'MailingList',
    'MailingListSet',
    'MailingListSubscription',
    'MessageApproval',
    'MessageApprovalSet',
    ]


from email import message_from_string
from email.Header import decode_header, make_header
from itertools import repeat
from string import Template

from sqlobject import ForeignKey, StringCol
from zope.component import getUtility
from zope.event import notify
from zope.interface import implements, providedBy

from canonical.cachedproperty import cachedproperty
from canonical.config import config
from canonical.database.constants import DEFAULT, UTC_NOW
from canonical.database.datetimecol import UtcDateTimeCol
from canonical.database.enumcol import EnumCol
from canonical.database.sqlbase import SQLBase, sqlvalues
from canonical.launchpad import _
from canonical.launchpad.event import (
    SQLObjectCreatedEvent, SQLObjectModifiedEvent)
from canonical.launchpad.interfaces import (
    CannotChangeSubscription, CannotSubscribe, CannotUnsubscribe,
    EmailAddressStatus, IEmailAddressSet, IHeldMessageDetails,
    ILaunchpadCelebrities, IMailingList, IMailingListSet,
    IMailingListSubscription, IMessageApproval, IMessageApprovalSet,
    IMessageSet, MailingListStatus, PostedMessageStatus)
from canonical.launchpad.mailman.config import configure_hostname
from canonical.launchpad.validators.person import public_person_validator
from canonical.launchpad.webapp.snapshot import Snapshot


class MessageApproval(SQLBase):
    """A held message."""

    implements(IMessageApproval)

    message_id = StringCol(notNull=True)

    posted_by = ForeignKey(
        dbName='posted_by', foreignKey='Person',
        validator=public_person_validator,
        notNull=True)

    posted_message = ForeignKey(
        dbName='posted_message', foreignKey='LibraryFileAlias',
        notNull=True)

    posted_date = UtcDateTimeCol(notNull=True, default=UTC_NOW)

    mailing_list = ForeignKey(
        dbName='mailing_list', foreignKey='MailingList',
        notNull=True)

    status = EnumCol(enum=PostedMessageStatus,
                     default=PostedMessageStatus.NEW,
                     notNull=True)

    disposed_by = ForeignKey(
        dbName='disposed_by', foreignKey='Person',
        validator=public_person_validator,
        default=None)

    disposal_date = UtcDateTimeCol(default=None)

    def approve(self, reviewer):
        """See `IMessageApproval`."""
        self.disposed_by = reviewer
        self.disposal_date = UTC_NOW
        self.status = PostedMessageStatus.APPROVAL_PENDING

    def reject(self, reviewer):
        """See `IMessageApproval`."""
        self.disposed_by = reviewer
        self.disposal_date = UTC_NOW
        self.status = PostedMessageStatus.REJECTION_PENDING

    def discard(self, reviewer):
        """See `IMessageApproval`."""
        self.disposed_by = reviewer
        self.disposal_date = UTC_NOW
        self.status = PostedMessageStatus.DISCARD_PENDING

    def acknowledge(self):
        """See `IMessageApproval`."""
        if self.status == PostedMessageStatus.APPROVAL_PENDING:
            self.status = PostedMessageStatus.APPROVED
        elif self.status == PostedMessageStatus.REJECTION_PENDING:
            self.status = PostedMessageStatus.REJECTED
        elif self.status == PostedMessageStatus.DISCARD_PENDING:
            self.status = PostedMessageStatus.DISCARDED
        else:
            raise AssertionError('Not an acknowledgeable state: %s' %
                                 self.status)


class MailingList(SQLBase):
    """The mailing list for a team.

    Teams may have at most one mailing list, and a mailing list is associated
    with exactly one team.  This table manages the state changes that a team
    mailing list can go through, and it contains information that will be used
    to instruct Mailman how to create, delete, and modify mailing lists (via
    XMLRPC).
    """

    implements(IMailingList)

    team = ForeignKey(
        dbName='team', foreignKey='Person',
        validator=public_person_validator,
        notNull=True)

    registrant = ForeignKey(
        dbName='registrant', foreignKey='Person',
        validator=public_person_validator, notNull=True)

    date_registered = UtcDateTimeCol(notNull=True, default=DEFAULT)

    reviewer = ForeignKey(
        dbName='reviewer', foreignKey='Person',
        validator=public_person_validator, default=None)

    date_reviewed = UtcDateTimeCol(notNull=False, default=None)

    date_activated = UtcDateTimeCol(notNull=False, default=None)

    status = EnumCol(enum=MailingListStatus,
                     default=MailingListStatus.REGISTERED,
                     notNull=True)

    # Use a trailing underscore because SQLObject/importfascist doesn't like
    # the typical leading underscore.
    welcome_message_ = StringCol(default=None, dbName='welcome_message')

    @property
    def address(self):
        """See `IMailingList`."""
        return '%s@%s' % (
            self.team.name,
            configure_hostname(config.mailman.build_host_name))

    @property
    def archive_url(self):
        """See `IMailingList`."""
        # These represent states that can occur at or after a mailing list has
        # been activated.  Once it's been activated, a mailing list could have
        # an archive.
        if self.status not in [MailingListStatus.ACTIVE,
                               MailingListStatus.INACTIVE,
                               MailingListStatus.MODIFIED,
                               MailingListStatus.UPDATING,
                               MailingListStatus.DEACTIVATING,
                               MailingListStatus.MOD_FAILED]:
            return None
        # There could be an archive, return its url.
        template = Template(config.mailman.archive_url_template)
        return template.safe_substitute(team_name=self.team.name)

    def __repr__(self):
        return '<MailingList for team "%s"; status=%s at %#x>' % (
            self.team.name, self.status.name, id(self))

    def review(self, reviewer, status):
        """See `IMailingList`."""
        # Only mailing lists which are in the REGISTERED state may be
        # reviewed.  This is the state for newly requested mailing lists.
        assert self.status == MailingListStatus.REGISTERED, (
            'Only unreviewed mailing lists may be reviewed')
        # A registered mailing list may only transition to either APPROVED or
        # DECLINED state.
        assert status in (MailingListStatus.APPROVED,
                          MailingListStatus.DECLINED), (
            'Reviewed lists may only be approved or declined')
        # The reviewer must be a Launchpad administrator.
        assert reviewer is not None and reviewer.hasParticipationEntryFor(
            getUtility(ILaunchpadCelebrities).mailing_list_experts), (
            'Reviewer must be a member of the Mailing List Experts team')
        self.reviewer = reviewer
        self.status = status
        self.date_reviewed = UTC_NOW

    def startConstructing(self):
        """See `IMailingList`."""
        assert self.status == MailingListStatus.APPROVED, (
            'Only approved mailing lists may be constructed')
        self.status = MailingListStatus.CONSTRUCTING

    def startUpdating(self):
        """See `IMailingList`."""
        assert self.status == MailingListStatus.MODIFIED, (
            'Only modified mailing lists may be updated')
        self.status = MailingListStatus.UPDATING

    def transitionToStatus(self, target_state):
        """See `IMailingList`."""
        # State: From CONSTRUCTING to either ACTIVE or FAILED
        if self.status == MailingListStatus.CONSTRUCTING:
            assert target_state in (MailingListStatus.ACTIVE,
                                    MailingListStatus.FAILED), (
                'target_state result must be active or failed')
        # State: From UPDATING to either ACTIVE or MOD_FAILED
        elif self.status == MailingListStatus.UPDATING:
            assert target_state in (MailingListStatus.ACTIVE,
                                    MailingListStatus.MOD_FAILED), (
                'target_state result must be active or mod_failed')
        # State: From DEACTIVATING to INACTIVE or MOD_FAILED
        elif self.status == MailingListStatus.DEACTIVATING:
            assert target_state in (MailingListStatus.INACTIVE,
                                    MailingListStatus.MOD_FAILED), (
                'target_state result must be inactive or mod_failed')
        else:
            raise AssertionError(
                'Not a valid state transition: %s -> %s'
                % (self.status, target_state))
        self.status = target_state
        if target_state == MailingListStatus.ACTIVE:
            self._setAndNotifyDateActivated()
            email_set = getUtility(IEmailAddressSet)
            email = email_set.getByEmail(self.address)
            if email is None:
                email = email_set.new(self.address, self.team)
            if email.status in [EmailAddressStatus.NEW,
                                EmailAddressStatus.OLD]:
                # Without this conditional, if the mailing list is the
                # contact method
                # (email.status==EmailAddressStatus.PREFERRED), and a
                # user changes the mailing list configuration, then
                # when the list status goes back to ACTIVE the email
                # will go from PREFERRED to VALIDATED and the list
                # will stop being the contact method.
                email.status = EmailAddressStatus.VALIDATED
            assert email.person == self.team, (
                "Email already associated with another team.")

    def _setAndNotifyDateActivated(self):
        """Set the date_activated field and fire a
        SQLObjectModified event.

        The date_activated field is only set once - repeated calls
        will not change the field's value.

        Similarly, the modification event only fires the first time
        that the field is set.
        """
        if self.date_activated is not None:
            return

        old_mailinglist = Snapshot(self, providing=providedBy(self))
        self.date_activated = UTC_NOW
        notify(SQLObjectModifiedEvent(
                self,
                object_before_modification=old_mailinglist,
                edited_fields=['date_activated']))

    def deactivate(self):
        """See `IMailingList`."""
        assert self.status == MailingListStatus.ACTIVE, (
            'Only active mailing lists may be deactivated')
        self.status = MailingListStatus.DEACTIVATING
        email = getUtility(IEmailAddressSet).getByEmail(self.address)
        email.status = EmailAddressStatus.NEW

    def reactivate(self):
        """See `IMailingList`."""
        assert self.status == MailingListStatus.INACTIVE, (
            'Only inactive mailing lists may be reactivated')
        self.status = MailingListStatus.APPROVED

    def cancelRegistration(self):
        """See `IMailingList`."""
        assert self.status == MailingListStatus.REGISTERED, (
            "Only mailing lists in the REGISTERED state can be canceled.")
        self.destroySelf()

    def isUsable(self):
        """See `IMailingList`"""
        return self.status in [MailingListStatus.ACTIVE,
                               MailingListStatus.MODIFIED,
                               MailingListStatus.UPDATING,
                               MailingListStatus.MOD_FAILED]

    def _get_welcome_message(self):
        return self.welcome_message_

    def _set_welcome_message(self, text):
        if self.status == MailingListStatus.REGISTERED:
            # Do nothing because the status does not change.  When setting the
            # welcome_message on a newly registered mailing list the XMLRPC
            # layer will essentially tell Mailman to initialize this attribute
            # at list construction time.  It is enough to just set the
            # database attribute to properly notify Mailman what to do.
            pass
        elif self.isUsable():
            # Transition the status to MODIFIED so that the XMLRPC layer knows
            # that it has to inform Mailman that a mailing list attribute has
            # been changed on an active list.
            self.status = MailingListStatus.MODIFIED
        else:
            raise AssertionError(
                'Only registered or usable mailing lists may be modified')
        self.welcome_message_ = text

    welcome_message = property(_get_welcome_message, _set_welcome_message)

    def getSubscription(self, person):
        """See `IMailingList`."""
        return MailingListSubscription.selectOneBy(person=person,
                                                   mailing_list=self)

    def subscribe(self, person, address=None):
        """See `IMailingList`."""
        if not self.isUsable():
            raise CannotSubscribe('Mailing list is not usable: %s' %
                                  self.team.displayname)
        if person.isTeam():
            raise CannotSubscribe('Teams cannot be mailing list members: %s' %
                                  person.displayname)
        if address is not None and address.person != person:
            raise CannotSubscribe('%s does not own the email address: %s' %
                                  (person.displayname, address.email))
        subscription = self.getSubscription(person)
        if subscription is not None:
            raise CannotSubscribe('%s is already subscribed to list %s' %
                                  (person.displayname, self.team.displayname))
        # Add the subscription for this person to this mailing list.
        MailingListSubscription(
            person=person,
            mailing_list=self,
            email_address=address)

    def unsubscribe(self, person):
        """See `IMailingList`."""
        subscription = self.getSubscription(person)
        if subscription is None:
            raise CannotUnsubscribe(
                '%s is not a member of the mailing list: %s' %
                (person.displayname, self.team.displayname))
        subscription.destroySelf()

    def changeAddress(self, person, address):
        """See `IMailingList`."""
        subscription = self.getSubscription(person)
        if subscription is None:
            raise CannotChangeSubscription(
                '%s is not a member of the mailing list: %s' %
                (person.displayname, self.team.displayname))
        if address is not None and address.person != person:
            raise CannotChangeSubscription(
                '%s does not own the email address: %s' %
                (person.displayname, address.email))
        subscription.email_address = address

    def _getSubscriptions(self):
        """Return the IMailingListSubscriptions for this mailing list."""
        return MailingListSubscription.select(
            """mailing_list = %s AND
               TeamParticipation.team = %s AND
               MailingList.status <> %s AND
               MailingList.id = MailingListSubscription.mailing_list AND
               TeamParticipation.person = MailingListSubscription.person
            """ % sqlvalues(self, self.team, MailingListStatus.INACTIVE),
            distinct=True, clauseTables=['TeamParticipation', 'MailingList'])

    def getSubscribedAddresses(self):
        """See `IMailingList`."""
        # Import here to avoid circular imports.
        from canonical.launchpad.database.emailaddress import EmailAddress
        # In order to handle the case where the preferred email address is
        # used (i.e. where MailingListSubscription.email_address is NULL), we
        # need to UNION, those using a specific address and those using the
        # preferred address.
        clause_tables = ('MailingList',
                         'MailingListSubscription',
                         'TeamParticipation')
        preferred = EmailAddress.select("""
            EmailAddress.person = MailingListSubscription.person AND
            MailingList.id = MailingListSubscription.mailing_list AND
            TeamParticipation.person = MailingListSubscription.person AND
            MailingListSubscription.mailing_list = %s AND
            TeamParticipation.team = %s AND
            MailingList.status <> %s AND
            MailingListSubscription.email_address IS NULL AND
            EmailAddress.status = %s
            """ % sqlvalues(self, self.team,
                            MailingListStatus.INACTIVE,
                            EmailAddressStatus.PREFERRED),
            clauseTables=clause_tables)
        specific = EmailAddress.select("""
            EmailAddress.id = MailingListSubscription.email_address AND
            MailingList.id = MailingListSubscription.mailing_list AND
            TeamParticipation.person = MailingListSubscription.person AND
            MailingListSubscription.mailing_list = %s AND
            TeamParticipation.team = %s AND
            MailingList.status <> %s
            """ % sqlvalues(self, self.team, MailingListStatus.INACTIVE),
            clauseTables=clause_tables)
        return preferred.union(specific)

    def getSenderAddresses(self):
        """See `IMailingList`."""
        # Import here to avoid circular imports.
        from canonical.launchpad.database.emailaddress import EmailAddress
        return EmailAddress.select("""
            EmailAddress.person = MailingListSubscription.person AND
            MailingList.id = MailingListSubscription.mailing_list AND
            TeamParticipation.person = MailingListSubscription.person AND
            MailingListSubscription.mailing_list = %s AND
            TeamParticipation.team = %s AND
            MailingList.status <> %s AND
            EmailAddress.status IN %s
            """ % sqlvalues(self, self.team, MailingListStatus.INACTIVE,
                            (EmailAddressStatus.VALIDATED,
                             EmailAddressStatus.PREFERRED)),
            distinct=True, clauseTables=['MailingListSubscription',
                                         'TeamParticipation',
                                         'MailingList'])

    def holdMessage(self, message):
        """See `IMailingList`."""
        held_message = MessageApproval(message_id=message.rfc822msgid,
                                       posted_by=message.owner,
                                       posted_message=message.raw,
                                       posted_date=message.datecreated,
                                       mailing_list=self)
        notify(SQLObjectCreatedEvent(held_message))
        return held_message

    def getReviewableMessages(self):
        """See `IMailingList`."""
        return MessageApproval.select("""
            MessageApproval.mailing_list = %s AND
            MessageApproval.status = %s
            """ % sqlvalues(self, PostedMessageStatus.NEW),
            orderBy=['posted_date', 'message_id'])


class MailingListSet:
    implements(IMailingListSet)

    title = _('Team mailing lists')

    def new(self, team, registrant=None):
        """See `IMailingListSet`."""
        assert team.isTeam(), (
            'Cannot register a list for a person who is not a team')
        assert self.get(team.name) is None, (
            'Mailing list for team "%s" already exists' % team.name)
        if registrant is None:
            registrant = team.teamowner
        else:
            # Check to make sure that registrant is a team owner or admin.
            # This gets tricky because an admin can be a team, and if the
            # registrant is a member of that team, they are by definition an
            # administrator of the team we're creating the mailing list for.
            # So you can't just do "registrant in
            # team.getDirectAdministrators()".  It's okay to use .inTeam() for
            # all cases because a person is always a member of himself.
            for admin in team.getDirectAdministrators():
                if registrant.inTeam(admin):
                    break
            else:
                raise AssertionError(
                    'registrant is not a team owner or administrator')
        return MailingList(team=team, registrant=registrant,
                           date_registered=UTC_NOW)

    def get(self, team_name):
        """See `IMailingListSet`."""
        assert isinstance(team_name, basestring), (
            'team_name must be a string, not %s' % type(team_name))
        return MailingList.selectOne("""
            MailingList.team = Person.id
            AND Person.name = %s
            AND Person.teamowner IS NOT NULL
            """ % sqlvalues(team_name),
            clauseTables=['Person'])

    @property
    def registered_lists(self):
        """See `IMailingListSet`."""
        return MailingList.selectBy(status=MailingListStatus.REGISTERED)

    @property
    def approved_lists(self):
        """See `IMailingListSet`."""
        return MailingList.selectBy(status=MailingListStatus.APPROVED)

    @property
    def active_lists(self):
        """See `IMailingListSet`."""
        return MailingList.selectBy(status=MailingListStatus.ACTIVE)

    @property
    def modified_lists(self):
        """See `IMailingListSet`."""
        return MailingList.selectBy(status=MailingListStatus.MODIFIED)

    @property
    def deactivated_lists(self):
        """See `IMailingListSet`."""
        return MailingList.selectBy(status=MailingListStatus.DEACTIVATING)

    @property
    def unsynchronized_lists(self):
        """See `IMailingListSet`."""
        return MailingList.select('status IN %s' % sqlvalues(
            (MailingListStatus.CONSTRUCTING, MailingListStatus.UPDATING)))


class MailingListSubscription(SQLBase):
    """A mailing list subscription."""

    implements(IMailingListSubscription)

    person = ForeignKey(
        dbName='person', foreignKey='Person',
        validator=public_person_validator,
        notNull=True)

    mailing_list = ForeignKey(
        dbName='mailing_list', foreignKey='MailingList',
        notNull=True)

    date_joined = UtcDateTimeCol(notNull=True, default=UTC_NOW)

    email_address = ForeignKey(dbName='email_address',
                               foreignKey='EmailAddress')

    @property
    def subscribed_address(self):
        """See `IMailingListSubscription`."""
        if self.email_address is None:
            # Use the person's preferred email address.
            return self.person.preferredemail
        else:
            # Use the subscribed email address.
            return self.email_address


class MessageApprovalSet:
    """Sets of held messages."""

    implements(IMessageApprovalSet)

    def getMessageByMessageID(self, message_id):
        """See `IMessageApprovalSet`."""
        response = MessageApproval.selectBy(message_id=message_id)
        if response.count() == 0:
            return None
        return response[0]

    def getHeldMessagesWithStatus(self, status):
        """See `IMessageApprovalSet`."""
        return MessageApproval.selectBy(status=status)


class HeldMessageDetails:
    """Details about a held message."""

    implements(IHeldMessageDetails)

    def __init__(self, message_approval):
        self.message_approval = message_approval
        self.message_id = message_approval.message_id
        # We need to get the IMessage object associated with this
        # IMessageApproval object.  The tie-in is the Message-ID.
        messages = getUtility(IMessageSet).get(self.message_id)
        assert len(messages) == 1, (
            'Expected exactly one message with Message-ID: %s' %
            self.message_id)
<<<<<<< HEAD
        #from zope.security.proxy import removeSecurityProxy
        #naked_message = removeSecurityProxy(messages[0])
        self.message = messages[0] # naked_message
        self.subject = self.message.subject
        self.date = self.message.datecreated
        self.message.raw.open()
        try:
            self.email_message = message_from_string(self.message.raw.read())
        finally:
            self.message.raw.close()
        self.body = self.message.text_contents
=======
        self.message = messages[0]
        self.subject = self.message.subject
        self.date = self.message.datecreated
        self.author = self.message.owner

    @cachedproperty
    def email_message(self):
        self.message.raw.open()
        try:
            return message_from_string(self.message.raw.read())
        finally:
            self.message.raw.close()
>>>>>>> 7be380c2

    @cachedproperty
    def sender(self):
        """See `IHeldMessageDetails`."""
        originators = self.email_message.get_all('from', [])
        originators.extend(self.email_message.get_all('reply-to', []))
        if len(originators) == 0:
            return 'n/a'
        unicode_parts = []
        for bytes, charset in decode_header(originators[0]):
            if charset is None:
                charset = 'us-ascii'
            unicode_parts.append(
                bytes.decode(charset, 'replace').encode('utf-8'))
        header = make_header(zip(unicode_parts, repeat('utf-8')))
        return unicode(header)

    @cachedproperty
    def body(self):
        """See `IHeldMessageDetails`."""
        return self.message.text_contents<|MERGE_RESOLUTION|>--- conflicted
+++ resolved
@@ -582,19 +582,6 @@
         assert len(messages) == 1, (
             'Expected exactly one message with Message-ID: %s' %
             self.message_id)
-<<<<<<< HEAD
-        #from zope.security.proxy import removeSecurityProxy
-        #naked_message = removeSecurityProxy(messages[0])
-        self.message = messages[0] # naked_message
-        self.subject = self.message.subject
-        self.date = self.message.datecreated
-        self.message.raw.open()
-        try:
-            self.email_message = message_from_string(self.message.raw.read())
-        finally:
-            self.message.raw.close()
-        self.body = self.message.text_contents
-=======
         self.message = messages[0]
         self.subject = self.message.subject
         self.date = self.message.datecreated
@@ -607,7 +594,7 @@
             return message_from_string(self.message.raw.read())
         finally:
             self.message.raw.close()
->>>>>>> 7be380c2
+        self.body = self.message.text_contents
 
     @cachedproperty
     def sender(self):
