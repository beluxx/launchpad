--- conflicted
+++ resolved
@@ -24,16 +24,10 @@
     ISourcePackageFilePublishing, IBinaryPackageFilePublishing,
     ISecureSourcePackagePublishingHistory, IBinaryPackagePublishingHistory,
     ISecureBinaryPackagePublishingHistory, ISourcePackagePublishingHistory,
-<<<<<<< HEAD
-    IArchivePublisher, IArchiveFilePublisher, IArchiveSafePublisher,
-    PackagePublishingPriority, PackagePublishingStatus,
-    PackagePublishingPocket, PoolFileOverwriteError)
-from canonical.launchpad.scripts.ftpmaster import ArchiveOverriderError
-=======
     IArchiveSafePublisher, PackagePublishingPriority,
     PackagePublishingStatus, PackagePublishingPocket,
     PoolFileOverwriteError)
->>>>>>> c02fa81a
+from canonical.launchpad.scripts.ftpmaster import ArchiveOverriderError
 
 
 # XXX cprov 2006-08-18: move it away, perhaps archivepublisher/pool.py
@@ -310,11 +304,7 @@
     """Base class for `IArchivePublisher`."""
 
     def publish(self, diskpool, log):
-<<<<<<< HEAD
-        """See `IArchivePublisher`."""
-=======
-        """See IPublishing"""
->>>>>>> c02fa81a
+        """See `IPublishing`"""
         try:
             for pub_file in self.files:
                 pub_file.publish(diskpool, log)
@@ -324,11 +314,7 @@
             self.secure_record.setPublished()
 
     def getIndexStanza(self):
-<<<<<<< HEAD
-        """See `IArchivePublisher`."""
-=======
-        """See IPublishing"""
->>>>>>> c02fa81a
+        """See `IPublishing`."""
         fields = self.buildIndexStanzaFields()
         return fields.makeOutput()
 
@@ -439,20 +425,12 @@
 
     @property
     def secure_record(self):
-<<<<<<< HEAD
-        """See `IArchivePublisher`."""
-=======
-        """See IPublishing."""
->>>>>>> c02fa81a
+        """See `IPublishing`."""
         return SecureSourcePackagePublishingHistory.get(self.id)
 
     @property
     def files(self):
-<<<<<<< HEAD
-        """See `IArchivePublisher`."""
-=======
-        """See IPublishing."""
->>>>>>> c02fa81a
+        """See `IPublishing`."""
         return SourcePackageFilePublishing.selectBy(
             sourcepackagepublishing=self)
 
@@ -488,23 +466,15 @@
 
     @property
     def displayname(self):
-<<<<<<< HEAD
-        """See `IArchiveFilePublisher`."""
-=======
-        """see IPublishing."""
->>>>>>> c02fa81a
+        """See `IPublishing`."""
         release = self.sourcepackagerelease
         name = release.sourcepackagename.name
         return "%s %s in %s" % (name, release.version,
                                 self.distroseries.name)
 
     def buildIndexStanzaFields(self):
-<<<<<<< HEAD
-        """See `IArchivePublisher`."""
-=======
-        """See IPublishing"""
->>>>>>> c02fa81a
-        # special fields preparation
+        """See `IPublishing`."""
+        # Special fields preparation.
         spr = self.sourcepackagerelease
         pool_path = makePoolPath(spr.name, self.component.name)
         files_subsection = ''.join(
@@ -512,7 +482,7 @@
                               spf.libraryfile.content.filesize,
                               spf.libraryfile.filename)
              for spf in spr.files])
-        # options filling
+        # Filling stanza options.
         fields = IndexStanzaFields()
         fields.append('Package', spr.name)
         fields.append('Binary', spr.dsc_binaries)
@@ -630,30 +600,18 @@
 
     @property
     def secure_record(self):
-<<<<<<< HEAD
-        """See `IArchivePublisher`."""
-=======
-        """See IPublishing."""
->>>>>>> c02fa81a
+        """`See IPublishing`."""
         return SecureBinaryPackagePublishingHistory.get(self.id)
 
     @property
     def files(self):
-<<<<<<< HEAD
-        """See `IArchivePublisher`."""
-=======
-        """See IPublishing."""
->>>>>>> c02fa81a
+        """See `IPublishing`."""
         return BinaryPackageFilePublishing.selectBy(
             binarypackagepublishing=self)
 
     @property
     def displayname(self):
-<<<<<<< HEAD
-        """See `IArchivePublisher`."""
-=======
-        """See IPublishing."""
->>>>>>> c02fa81a
+        """See `IPublishing`."""
         release = self.binarypackagerelease
         name = release.binarypackagename.name
         distroseries = self.distroarchseries.distroseries
@@ -662,11 +620,7 @@
                                    self.distroarchseries.architecturetag)
 
     def buildIndexStanzaFields(self):
-<<<<<<< HEAD
-        """See `IArchivePublisher`."""
-=======
-        """See IPublishing"""
->>>>>>> c02fa81a
+        """See `IPublishing`."""
         bpr = self.binarypackagerelease
         spr = bpr.build.sourcepackagerelease
 
