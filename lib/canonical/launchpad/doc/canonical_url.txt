= Canonical URLs =

https://launchpad.canonical.com/CanonicalUrls

== The browser:url ZCML directive ==

The browser:url directive registers an ICanonicalUrlData adapter.

In this test, we'll use a URL hierarchy /countries/England/+towns/London

In this test, we'll use interfaces ICountrySet, ICountry and ITown, which we
will put in canonical.launchpad.ftests.

    >>> from canonical.launchpad.webapp.interfaces import ICanonicalUrlData
    >>> from zope.interface import Interface, Attribute, implements

    >>> class ICountrySet(Interface):
    ...     pass

    >>> class ICountry(Interface):
    ...     name = Attribute('the name of this country')

    >>> class ITown(Interface):
    ...     """Dummy interface for use in browser:url tests."""
    ...     country = Attribute('the country the town is in')
    ...     name = Attribute('the name of this town')

Add a view for Country/+map.

    >>> from zope.component import provideAdapter
    >>> from zope.publisher.interfaces.http import IHTTPApplicationRequest
    >>> class CountryMapView(object):
    ...     def __init__(self, country, request):
    ...         pass
    >>> provideAdapter(CountryMapView, (ICountry, IHTTPApplicationRequest),
    ...                name='+map', provides=Interface)

Define a navigation for the Country URL.

    >>> from canonical.launchpad.webapp.publisher import (
    ...     Navigation, redirection, stepto, stepthrough)
    >>> from zope.publisher.interfaces.browser import IBrowserPublisher
    >>> class CountryNavigation(Navigation):
    ...     redirection('+capital', '+towns/London')
    ...
    ...     @stepthrough('+towns')
    ...     def stepthrown_town(self, name):
    ...         if name == 'London':
    ...             return town_instance
    ...         else:
    ...             return None
    ...
    ...     @stepto('+greenwich')
    ...     def stepto_greenwhich(self):
    ...         town = Town()
    ...         town.name = 'Greenwich'
    ...         return town
    >>> provideAdapter(
    ...     CountryNavigation, [ICountry, IHTTPApplicationRequest], 
    ...     IBrowserPublisher)

Put the interfaces into canonical.launchpad.ftests, ensuring that there
are not already objects with those names there.

    >>> import canonical.launchpad.ftests
    >>> for interface in ICountrySet, ICountry, ITown:
    ...     name = interface.getName()
    ...     assert getattr(canonical.launchpad.ftests, name, None) is None
    ...     setattr(canonical.launchpad.ftests, name, interface)
    ...     interface.__module__ = 'canonical.launchpad.ftests'

We don't have ICanonicalUrlData adapters for objects that provide any of these
interfaces.  First, we create some countryset, country and town objects.

    >>> class CountrySet:
    ...     implements(ICountrySet)
    >>> countryset_instance = CountrySet()

    >>> class Country:
    ...    implements(ICountry)
    ...    name = 'England'
    >>> country_instance = Country()

    >>> class Town:
    ...     implements(ITown)
    ...     country = country_instance
    ...     name = 'London'
    >>> town_instance = Town()

Next, we check there are no ICanonicalUrlData adapters for these objects.

    >>> for obj in countryset_instance, country_instance, town_instance:
    ...     assert ICanonicalUrlData(obj, None) is None

Configure a browser:url for ITown.  Our first attempt fails because we mistyped
'countryOopsTypo', and there is no such name in ITown.

    >>> from zope.configuration import xmlconfig
    >>> zcmlcontext = xmlconfig.string("""
    ... <configure xmlns:browser="http://namespaces.zope.org/browser">
    ...   <include file="lib/canonical/launchpad/webapp/meta.zcml" />
    ...   <browser:url
    ...       for="canonical.launchpad.ftests.ITown"
    ...       path_expression="string:+towns/${name}"
    ...       attribute_to_parent="countryOopsTypo"
    ...       />
    ... </configure>
    ... """)
    Traceback (most recent call last):
    ...
    ZopeXMLConfigurationError: File "<string>", line ...
        AttributeError: The name "countryOopsTypo" is not in canonical.launchpad.ftests.ITown

    >>> zcmlcontext = xmlconfig.string("""
    ... <configure xmlns:browser="http://namespaces.zope.org/browser">
    ...   <include file="lib/canonical/launchpad/webapp/meta.zcml" />
    ...   <browser:url
    ...       for="canonical.launchpad.ftests.ITown"
    ...       path_expression="string:+towns/${name}"
    ...       attribute_to_parent="country"
    ...       />
    ... </configure>
    ... """)

Now, there is an ICanonicalUrlData registered for ITown.

    >>> town_urldata = ICanonicalUrlData(town_instance)
    >>> from canonical.launchpad.webapp.testing import verifyObject
    >>> verifyObject(ICanonicalUrlData, town_urldata)
    True
    >>> town_urldata.path
    u'+towns/London'
    >>> town_urldata.inside is country_instance
    True

The parent of an object might be accessible via an attribute, or it might
be a utility.  This is the case for an ICountry object: its parent is the
ICountrySet.  I need to put the countryset_instance somewhere we can get
at it from zcml.  I'll put it in canonical.launchpad.ftests.

    >>> assert getattr(
    ...     canonical.launchpad.ftests, 'countryset_instance', None) is None

    >>> canonical.launchpad.ftests.countryset_instance = countryset_instance

    >>> zcmlcontext = xmlconfig.string("""
    ... <configure
    ...     xmlns="http://namespaces.zope.org/zope"
    ...     xmlns:browser="http://namespaces.zope.org/browser">
    ...   <include file="lib/canonical/launchpad/webapp/meta.zcml" />
    ...   <configure package="zope.app.component">
    ...       <include file="meta.zcml" />
    ...   </configure>
    ...   <utility
    ...       provides="canonical.launchpad.ftests.ICountrySet"
    ...       component="canonical.launchpad.ftests.countryset_instance"
    ...       />
    ...   <browser:url
    ...       for="canonical.launchpad.ftests.ICountry"
    ...       path_expression="name"
    ...       parent_utility="canonical.launchpad.ftests.ICountrySet"
    ...       />
    ... </configure>
    ... """)

Now, there is an ICanonicalUrlData registered for ICountry.

    >>> country_urldata = ICanonicalUrlData(country_instance)
    >>> from canonical.launchpad.webapp.testing import verifyObject
    >>> verifyObject(ICanonicalUrlData, country_urldata)
    True
    >>> country_urldata.path
    'England'
    >>> country_urldata.inside is countryset_instance
    True

We need to specify a browser:url for ICountrySet.  We'll use a variation on
the zcml that allows us to directly set an ICanonicalUrlData adapter to use.
The adapter will make its parent the ILaunchpadRoot utility.  This is not the
normal way to do this.  Normally, we'd just say

  parent_utility="canonical.launchpad.interfaces.ILaunchpadRoot"

But, here, I want to test the variant of the zcml directive that specifes
an adapter.

    >>> from canonical.launchpad.interfaces import ILaunchpadRoot
    >>> class CountrySetUrl:
    ...
    ...     implements(ICanonicalUrlData)
    ...
    ...     def __init__(self, context):
    ...         self.context = context
    ...
    ...     path = 'countries'
    ...
    ...     rootsite = None
    ...
    ...     @property
    ...     def inside(self):
    ...         return getUtility(ILaunchpadRoot)

The CountrySetUrl class needs to be accessible from zcml.  So, we put it
in canonical.launchpad.ftests.

    >>> canonical.launchpad.ftests.CountrySetUrl = CountrySetUrl

    >>> zcmlcontext = xmlconfig.string("""
    ... <configure xmlns:browser="http://namespaces.zope.org/browser">
    ...   <include file="lib/canonical/launchpad/webapp/meta.zcml" />
    ...   <browser:url
    ...       for="canonical.launchpad.ftests.ICountrySet"
    ...       urldata="canonical.launchpad.ftests.CountrySetUrl"
    ...       />
    ... </configure>
    ... """)

Now, there is an ICanonicalUrlData registered for ICountrySet.

    >>> countryset_urldata = ICanonicalUrlData(countryset_instance)
    >>> from canonical.launchpad.webapp.testing import verifyObject
    >>> verifyObject(ICanonicalUrlData, countryset_urldata)
    True
    >>> countryset_urldata.path
    'countries'
    >>> countryset_urldata.inside is getUtility(ILaunchpadRoot)
    True


== The Launchpad root object ==

The ILaunchpadRoot object has its own ICanonicalUrlData adapter.

    >>> root_urldata = ICanonicalUrlData(getUtility(ILaunchpadRoot))
    >>> verifyObject(ICanonicalUrlData, root_urldata)
    True
    >>> root_urldata.path
    ''
    >>> root_urldata.inside is None
    True


== The canonical_url function ==

The canonical_url function gives you the canonical URL for an object, by
stitching together the various ICanonicalUrlData adapters for that object
and the objects it is inside of (or in other words, hierarchically below).

    >>> from canonical.launchpad.webapp import canonical_url
    >>> canonical_url(getUtility(ILaunchpadRoot))
    u'http://launchpad.dev/'
    >>> canonical_url(countryset_instance)
    u'http://launchpad.dev/countries'
    >>> canonical_url(country_instance)
    u'http://launchpad.dev/countries/England'
    >>> canonical_url(town_instance)
    u'http://launchpad.dev/countries/England/+towns/London'

We can see that this is the mainsite rooturl as configured in launchpad.conf.

    >>> from canonical.launchpad.webapp.vhosts import allvhosts
    >>> print allvhosts.configs['mainsite'].rooturl
    http://launchpad.dev/

If anywhere in the chain we have an object that cannot be adapted to
ICanonicalUrlData, a NoCanonicalUrl error is raised.

The next few lines tests the case where the object you want a URL for cannot
itself be adapted to ICanonicalUrlData.

    >>> object_that_has_no_url = object()
    >>> canonical_url(object_that_has_no_url)
    Traceback (most recent call last):
    ...
    NoCanonicalUrl: No url for <...object at ...> because <...object at ...> broke the chain.

Now, we must test the case where the object can be adapted to
ICanonicalUrlData, but its parent or its parent's parent (and so on) cannot.

    >>> class ObjectThatHasUrl:
    ...     implements(ICanonicalUrlData)
    ...     def __init__(self, name, parent):
    ...         self.path = name
    ...         self.inside = parent
    >>> unrooted_object = ObjectThatHasUrl('unrooted', object_that_has_no_url)
    >>> canonical_url(unrooted_object)
    Traceback (most recent call last):
    ...
    NoCanonicalUrl: No url for <...ObjectThatHasUrl...> because <...object...> broke the chain.

The first argument to NoCanonicalUrl is the object that a canonical url was
requested for.  The second argument is the object that broke the chain.

== The canonical_urldata_iterator function ==

TODO.  Currently tested implicitly by the canonical_url_iterator tests.


== The canonical_url_iterator function ==

The canonical_url_iterator function is not available from .webapp because
it won't be used in the general application, just by parts of the webapp
systems.

    >>> from canonical.launchpad.webapp.publisher import canonical_url_iterator

First, let's define a helper function to help us test canonical_url_iterator.

    >>> def print_url_iterator(obj):
    ...     for obj in canonical_url_iterator(obj):
    ...         print obj.__class__.__name__

    >>> print_url_iterator(getUtility(ILaunchpadRoot))
    RootObject

    >>> print_url_iterator(countryset_instance)
    CountrySet
    RootObject

    >>> print_url_iterator(country_instance)
    Country
    CountrySet
    RootObject

We have to do the tests that involve errors bit by bit, to allow the doctest
to work properly.

    >>> iterator = canonical_url_iterator(object_that_has_no_url)
    >>> iterator.next().__class__.__name__
    'object'
    >>> iterator.next()
    Traceback (most recent call last):
    ...
    NoCanonicalUrl: No url for <...object...> because <...object...> broke the chain.

    >>> iterator = canonical_url_iterator(unrooted_object)
    >>> iterator.next().__class__.__name__
    'ObjectThatHasUrl'
    >>> iterator.next().__class__.__name__
    'object'
    >>> iterator.next()
    Traceback (most recent call last):
    ...
    NoCanonicalUrl: No url for <...ObjectThatHasUrl...> because <...object...> broke the chain.


== canonical_url and requests ==

You can pass an http request object into canonical_url as its optional
second argument.  This tells canonical_url to use the protocol, host and port
from the request.  To get this information, canonical_url uses the operation
getApplicationURL() from
zope.publisher.interfaces.http.IHTTPApplicationRequest.

    >>> class FakeRequest:
    ...
    ...     implements(IHTTPApplicationRequest)
    ...
    ...     def __init__(self, applicationurl):
    ...         self.applicationurl = applicationurl
    ...         self.interaction = None
    ...
    ...     def getRootURL(self, rootsite):
    ...         if rootsite is not None:
    ...             return allvhosts.configs[rootsite].rooturl
    ...         else:
    ...             return self.getApplicationURL() + '/'
    ...
    ...     def getApplicationURL(self, depth=0, path_only=False):
    ...         assert depth == 0, 'this is not a real IHTTPApplicationRequest'
    ...         assert not path_only, 'not a real IHTTPApplicationRequest'
    ...         return self.applicationurl

    >>> mandrill_request = FakeRequest('https://mandrill.example.org:23')
    >>> canonical_url(country_instance)
    u'http://launchpad.dev/countries/England'
    >>> canonical_url(country_instance, mandrill_request)
    u'https://mandrill.example.org:23/countries/England'

However, if we log in, then that request should be used when none is explicitly
given otherwise.

    >>> sesame_request = FakeRequest('http://muppet.example.com')
    >>> login(ANONYMOUS, sesame_request)
    >>> canonical_url(country_instance)
    u'http://muppet.example.com/countries/England'
    >>> canonical_url(country_instance, mandrill_request)
    u'https://mandrill.example.org:23/countries/England'


== canonical_url and overriding rootsite ==

The optional parameter rootsite on the canonical_url function can be
used to 'force' the url to a different rootsite.  Providing a rootsite
overrides the rootsite defined by either the object or the request.

Here is the current country instance without the ICanonicalUrlData specifying
a rootsite.

Overriding the rootsite from the default request:

    >>> canonical_url(country_instance)
    u'http://muppet.example.com/countries/England'
    >>> canonical_url(country_instance, rootsite='code')
    u'http://code.launchpad.dev/countries/England'

Overriding the rootsite from the specified request:

    >>> canonical_url(country_instance, mandrill_request)
    u'https://mandrill.example.org:23/countries/England'
    >>> canonical_url(country_instance, mandrill_request, rootsite='code')
    u'http://code.launchpad.dev/countries/England'

And if the configuration does provide a rootsite:

    >>> zcmlcontext = xmlconfig.string("""
    ... <configure
    ...     xmlns="http://namespaces.zope.org/zope"
    ...     xmlns:browser="http://namespaces.zope.org/browser">
    ...   <include file="lib/canonical/launchpad/webapp/meta.zcml" />
    ...   <configure package="zope.app.component">
    ...       <include file="meta.zcml" />
    ...   </configure>
    ...   <utility
    ...       provides="canonical.launchpad.ftests.ICountrySet"
    ...       component="canonical.launchpad.ftests.countryset_instance"
    ...       />
    ...   <browser:url
    ...       for="canonical.launchpad.ftests.ICountry"
    ...       path_expression="name"
    ...       parent_utility="canonical.launchpad.ftests.ICountrySet"
    ...       rootsite="bugs"
    ...       />
    ... </configure>
    ... """)

    >>> canonical_url(country_instance)
    u'http://bugs.launchpad.dev/countries/England'
    >>> canonical_url(country_instance, rootsite='code')
    u'http://code.launchpad.dev/countries/England'
    >>> canonical_url(country_instance, mandrill_request, rootsite='code')
    u'http://code.launchpad.dev/countries/England'


== canonical_url and named views ==

The url for a particular view of an object can be generated by specifying
the view's name.

    >>> canonical_url(country_instance, view_name="+map")
    u'http://bugs.launchpad.dev/countries/England/+map'

view_name also works when the view_name refers to a Navigation stepto,
stepthrough, or redirection:

    >>> canonical_url(country_instance, view_name="+greenwich")
    u'http://bugs.launchpad.dev/countries/England/+greenwich'

    >>> canonical_url(country_instance, view_name="+capital")
    u'http://bugs.launchpad.dev/countries/England/+capital'

    >>> canonical_url(country_instance, view_name="+towns")
    u'http://bugs.launchpad.dev/countries/England/+towns'

Giving an unregistered view name will trigger an assertion failure.

    >>> canonical_url(country_instance, view_name="+does-not-exist")
    Traceback (most recent call last):
      ...
    AssertionError: Name "+does-not-exist" is not registered as a view 
    or navigation step for "Country".


== The 'nearest' helper function ==

The `nearest(obj, *interfaces)` function returns the nearest object up the
canonical url chain that provides at least one of the interfaces given.

    >>> from canonical.launchpad.webapp import nearest
    >>> from canonical.launchpad.interfaces import IPerson
    >>> nearest(town_instance, IPerson) is None
    True
    >>> nearest(town_instance, ITown) is town_instance
    True
    >>> nearest(town_instance, IPerson, ITown) is town_instance
    True
    >>> nearest(town_instance, ICountry) is country_instance
    True
    >>> nearest(unrooted_object, ICountry)
    Traceback (most recent call last):
    ...
    NoCanonicalUrl: No url for <...ObjectThatHasUrl...> because <...object...> broke the chain.


== canonical_url in the web service ==

canonical_url() is sometimes used in code that doesn't have direct
<<<<<<< HEAD
access to the current request, and always want a URL that can be used in
a browser (for example e-mail notifications or XHTML representations of
objects). Therefor, if no request is explicitly given, and the current
request is a web service request, canonical_url() returns the browser
URL.
=======
access to the current request, and always wants a URL that can be used
in a browser (for example e-mail notifications or XHTML representations
of objects). Therefore, if no request is explicitly given,
canonical_url() returns the browser URL, even if the current request is
a web service request
>>>>>>> 136034ad

    >>> from zope.app.security.principalregistry import (
    ...     UnauthenticatedPrincipal)
    >>> from canonical.launchpad.webapp.servers import WebServiceTestRequest
    >>> from canonical.launchpad.webapp.interaction import setupInteraction
    >>> from lazr.restful.utils import get_current_browser_request
    >>> anonymous = UnauthenticatedPrincipal(None, None, None)
    >>> api_request = WebServiceTestRequest()
    >>> setupInteraction(anonymous, participation=api_request)
    >>> get_current_browser_request() is api_request
    True

    >>> canonical_url(countryset_instance)
    u'http://launchpad.dev/countries'


If an URL that can be used in the web service is required, a web service
request has to be passed in explicitly.

    >>> canonical_url(countryset_instance, request=api_request)
    u'http://api.launchpad.dev/countries'


== The end ==

We've finished with our interfaces and utility component, so remove them from
canonical.launchpad.ftests.

    >>> for name in ['ICountrySet', 'ICountry', 'ITown', 'countryset_instance',
    ...              'CountrySetUrl']:
    ...     delattr(canonical.launchpad.ftests, name)
<|MERGE_RESOLUTION|>--- conflicted
+++ resolved
@@ -495,19 +495,11 @@
 == canonical_url in the web service ==
 
 canonical_url() is sometimes used in code that doesn't have direct
-<<<<<<< HEAD
-access to the current request, and always want a URL that can be used in
-a browser (for example e-mail notifications or XHTML representations of
-objects). Therefor, if no request is explicitly given, and the current
-request is a web service request, canonical_url() returns the browser
-URL.
-=======
 access to the current request, and always wants a URL that can be used
 in a browser (for example e-mail notifications or XHTML representations
 of objects). Therefore, if no request is explicitly given,
 canonical_url() returns the browser URL, even if the current request is
 a web service request
->>>>>>> 136034ad
 
     >>> from zope.app.security.principalregistry import (
     ...     UnauthenticatedPrincipal)
