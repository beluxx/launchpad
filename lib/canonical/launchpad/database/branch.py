--- conflicted
+++ resolved
@@ -545,18 +545,12 @@
                                'last_commit' : last_commit}
         return result
 
-<<<<<<< HEAD
     def getRecentlyChangedBranches(
         self, branch_count=None,
         lifecycle_statuses=DEFAULT_BRANCH_STATUS_IN_LISTING,
         visible_by_user=None):
         """See `IBranchSet`."""
         lifecycle_clause = self._lifecycleClause(lifecycle_statuses)
-=======
-    def getRecentlyChangedBranches(self, branch_count, visible_by_user=None):
-        """See `IBranchSet`."""
-        vcs_imports = getUtility(ILaunchpadCelebrities).vcs_imports
->>>>>>> 5fab4f82
         query = ('''
             Branch.branch_type <> %s AND
             Branch.last_scanned IS NOT NULL %s
@@ -566,7 +560,6 @@
             self._generateBranchClause(query, visible_by_user),
             orderBy=['-last_scanned', '-id'],
             prejoins=['author', 'product'])
-<<<<<<< HEAD
         if branch_count is not None:
             results = results.limit(branch_count)
         return results
@@ -577,12 +570,6 @@
         visible_by_user=None):
         """See `IBranchSet`."""
         lifecycle_clause = self._lifecycleClause(lifecycle_statuses)
-=======
-
-    def getRecentlyImportedBranches(self, branch_count, visible_by_user=None):
-        """See `IBranchSet`."""
-        vcs_imports = getUtility(ILaunchpadCelebrities).vcs_imports
->>>>>>> 5fab4f82
         query = ('''
             Branch.branch_type = %s AND
             Branch.last_scanned IS NOT NULL %s
@@ -592,7 +579,6 @@
             self._generateBranchClause(query, visible_by_user),
             orderBy=['-last_scanned', '-id'],
             prejoins=['author', 'product'])
-<<<<<<< HEAD
         if branch_count is not None:
             results = results.limit(branch_count)
         return results
@@ -609,14 +595,6 @@
         query = 'true %s' % lifecycle_clause
         results = Branch.select(
             self._generateBranchClause(query, visible_by_user),
-=======
-
-    def getRecentlyRegisteredBranches(self, branch_count, visible_by_user=None):
-        """See `IBranchSet`."""
-        return Branch.select(
-            self._generateBranchClause('', visible_by_user),
-            limit=branch_count,
->>>>>>> 5fab4f82
             orderBy=['-date_created', '-id'],
             prejoins=['author', 'product'])
         if branch_count is not None:
