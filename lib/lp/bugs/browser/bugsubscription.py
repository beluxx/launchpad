# Copyright 2009-2010 Canonical Ltd.  This software is licensed under the
# GNU Affero General Public License version 3 (see the file LICENSE).

"""Views for BugSubscription."""

__metaclass__ = type
__all__ = [
    'AdvancedSubscriptionMixin',
    'BugPortletDuplicateSubcribersContents',
    'BugPortletSubcribersContents',
    'BugSubscriptionAddView',
    'BugSubscriptionListView',
    ]

from operator import attrgetter
import cgi

from lazr.delegates import delegates
from lazr.restful.interfaces import (
    IJSONRequestCache,
    IWebServiceClientRequest,
    )
from simplejson import dumps
from storm.store import EmptyResultSet
from zope import formlib
from zope.app.form import CustomWidgetFactory
from zope.app.form.browser.itemswidgets import RadioWidget
from zope.schema import Choice
from zope.schema.vocabulary import (
    SimpleTerm,
    SimpleVocabulary,
    )
from zope.traversing.browser import absoluteURL

from canonical.launchpad import _
from canonical.launchpad.webapp import (
    canonical_url,
    LaunchpadView,
    )
from canonical.launchpad.webapp.authorization import check_permission
from canonical.launchpad.webapp.launchpadform import ReturnToReferrerMixin
from canonical.launchpad.webapp.menu import structured
from lp.app.browser.launchpadform import (
    action,
    LaunchpadFormView,
    )
from lp.bugs.browser.bug import BugViewMixin
from lp.bugs.enum import BugNotificationLevel, HIDDEN_BUG_NOTIFICATION_LEVELS
from lp.bugs.interfaces.bugsubscription import IBugSubscription
<<<<<<< HEAD
=======
from lp.bugs.interfaces.bugtask import (
    BugTaskImportance,
    BugTaskStatus,
    IBugTaskSet,
    )
from lp.bugs.browser.structuralsubscription import (
    expose_enum_to_js,
    expose_user_administered_teams_to_js,
    expose_user_subscriptions_to_js,
    )
>>>>>>> ff254343
from lp.services import features
from lp.services.propertycache import cachedproperty


class BugSubscriptionAddView(LaunchpadFormView):
    """Browser view class for subscribing someone else to a bug."""

    schema = IBugSubscription

    field_names = ['person']

    def setUpFields(self):
        """Set up 'person' as an input field."""
        super(BugSubscriptionAddView, self).setUpFields()
        self.form_fields['person'].for_input = True

    @action('Subscribe user', name='add')
    def add_action(self, action, data):
        person = data['person']
        self.context.bug.subscribe(person, self.user, suppress_notify=False)
        if person.isTeam():
            message = '%s team has been subscribed to this bug.'
        else:
            message = '%s has been subscribed to this bug.'
        self.request.response.addInfoNotification(
            message % person.displayname)

    @property
    def next_url(self):
        return canonical_url(self.context)

    cancel_url = next_url

    @property
    def label(self):
        return 'Subscribe someone else to bug #%i' % self.context.bug.id

    page_title = label


class AdvancedSubscriptionMixin:
    """A mixin of advanced subscription code for views.

    In order to use this mixin in a view the view must:
     - Define a current_user_subscription property which returns the
       current BugSubscription or StructuralSubscription for request.user.
       If there's no subscription for the given user in the given
       context, current_user_subscription must return None.
     - Define a dict, _bug_notification_level_descriptions, which maps
       BugNotificationLevel values to string descriptions for the
       current context (see `BugSubscriptionSubscribeSelfView` for an
       example).
     - Update the view's setUpFields() to call
       _setUpBugNotificationLevelField().
    """

    @cachedproperty
    def _use_advanced_features(self):
        """Return True if advanced subscriptions features are enabled."""
        return features.getFeatureFlag(
            'malone.advanced-subscriptions.enabled')

    @cachedproperty
    def _bug_notification_level_field(self):
        """Return a custom form field for bug_notification_level."""
        # We rebuild the items that we show in the field so that the
        # labels shown are human readable and specific to the +subscribe
        # form. The BugNotificationLevel descriptions are too generic.
        bug_notification_level_terms = [
            SimpleTerm(
                level, level.title,
                self._bug_notification_level_descriptions[level])
            # We reorder the items so that COMMENTS comes first. We also
            # drop the NOTHING option since it just makes the UI
            # confusing.
            for level in sorted(BugNotificationLevel.items, reverse=True)
                if level not in HIDDEN_BUG_NOTIFICATION_LEVELS]
        bug_notification_vocabulary = SimpleVocabulary(
            bug_notification_level_terms)

        if (self.current_user_subscription is not None and
            self.current_user_subscription.bug_notification_level not in
                HIDDEN_BUG_NOTIFICATION_LEVELS):
            default_value = (
                self.current_user_subscription.bug_notification_level)
        else:
            default_value = BugNotificationLevel.COMMENTS

        bug_notification_level_field = Choice(
            __name__='bug_notification_level', title=_("Tell me when"),
            vocabulary=bug_notification_vocabulary, required=True,
            default=default_value)
        return bug_notification_level_field

    def _setUpBugNotificationLevelField(self):
        """Set up the bug_notification_level field."""
        if not self._use_advanced_features:
            # If advanced features are disabled, do nothing.
            return

        self.form_fields = self.form_fields.omit('bug_notification_level')
        self.form_fields += formlib.form.Fields(
            self._bug_notification_level_field)
        self.form_fields['bug_notification_level'].custom_widget = (
            CustomWidgetFactory(RadioWidget))


class BugSubscriptionSubscribeSelfView(LaunchpadFormView,
                                       ReturnToReferrerMixin,
                                       AdvancedSubscriptionMixin):
    """A view to handle the +subscribe page for a bug."""

    schema = IBugSubscription

    # A mapping of BugNotificationLevel values to descriptions to be
    # shown on the +subscribe page.
    _bug_notification_level_descriptions = {
        BugNotificationLevel.LIFECYCLE: (
            "The bug is fixed or re-opened."),
        BugNotificationLevel.METADATA: (
            "Any change is made to this bug, other than a new comment "
            "being added."),
        BugNotificationLevel.COMMENTS: (
            "A change is made to this bug or a new comment is added."),
        }

    @property
    def field_names(self):
        if self._use_advanced_features:
            return ['bug_notification_level']
        else:
            return []

    @property
    def next_url(self):
        """Provided so returning to the page they came from works."""
        referer = self._return_url
        context_url = canonical_url(self.context)

        # XXX bdmurray 2010-09-30 bug=98437: work around zope's test
        # browser setting referer to localhost.
        # We also ignore the current request URL and the context URL as
        # far as referrers are concerned so that we can handle privacy
        # issues properly.
        ignored_referrer_urls = (
            'localhost', self.request.getURL(), context_url)
        if referer and referer not in ignored_referrer_urls:
            next_url = referer
        elif self._redirecting_to_bug_list:
            next_url = canonical_url(self.context.target, view_name="+bugs")
        else:
            next_url = context_url
        return next_url

    cancel_url = next_url

    @cachedproperty
    def _subscribers_for_current_user(self):
        """Return a dict of the subscribers for the current user."""
        persons_for_user = {}
        person_count = 0
        bug = self.context.bug
        for person in bug.getSubscribersForPerson(self.user):
            if person.id not in persons_for_user:
                persons_for_user[person.id] = person
                person_count += 1

        self._subscriber_count_for_current_user = person_count
        return persons_for_user.values()

    def initialize(self):
        """See `LaunchpadFormView`."""
        self._subscriber_count_for_current_user = 0
        self._redirecting_to_bug_list = False
        super(BugSubscriptionSubscribeSelfView, self).initialize()

    @cachedproperty
    def current_user_subscription(self):
        return self.context.bug.getSubscriptionForPerson(self.user)

    @cachedproperty
    def _update_subscription_term(self):
        return SimpleTerm(
            'update-subscription', 'update-subscription',
            'Update my current subscription')

    @cachedproperty
    def _subscription_field(self):
        subscription_terms = []
        self_subscribed = False
        for person in self._subscribers_for_current_user:
            if person.id == self.user.id:
                if (self._use_advanced_features and
                    self.user_is_subscribed_directly):
                    subscription_terms.append(self._update_subscription_term)
                subscription_terms.insert(
                    0, SimpleTerm(
                        person, person.name,
                        'Unsubscribe me from this bug'))
                self_subscribed = True
            else:
                subscription_terms.append(
                    SimpleTerm(
                        person, person.name,
                        'Unsubscribe <a href="%s">%s</a> from this bug' % (
                            canonical_url(person),
                            cgi.escape(person.displayname))))
        if not self_subscribed:
            subscription_terms.insert(0,
                SimpleTerm(
                    self.user, self.user.name, 'Subscribe me to this bug'))
        subscription_vocabulary = SimpleVocabulary(subscription_terms)
        if (self._use_advanced_features and
            self.user_is_subscribed_directly):
            default_subscription_value = self._update_subscription_term.value
        else:
            default_subscription_value = (
                subscription_vocabulary.getTermByToken(self.user.name).value)
        subscription_field = Choice(
            __name__='subscription', title=_("Subscription options"),
            vocabulary=subscription_vocabulary, required=True,
            default=default_subscription_value)
        return subscription_field

    def setUpFields(self):
        """See `LaunchpadFormView`."""
        super(BugSubscriptionSubscribeSelfView, self).setUpFields()
        if self.user is None:
            return

        self.form_fields += formlib.form.Fields(self._subscription_field)
        self._setUpBugNotificationLevelField()
        self.form_fields['subscription'].custom_widget = CustomWidgetFactory(
            RadioWidget)

    def setUpWidgets(self):
        """See `LaunchpadFormView`."""
        super(BugSubscriptionSubscribeSelfView, self).setUpWidgets()
        if self._use_advanced_features:
            if self._subscriber_count_for_current_user == 0:
                # We hide the subscription widget if the user isn't
                # subscribed, since we know who the subscriber is and we
                # don't need to present them with a single radio button.
                self.widgets['subscription'].visible = False
            else:
                # We show the subscription widget when the user is
                # subscribed via a team, because they can either
                # subscribe theirself or unsubscribe their team.
                self.widgets['subscription'].visible = True

            if (self.user_is_subscribed and
                self.user_is_subscribed_to_dupes_only):
                # If the user is subscribed via a duplicate but is not
                # directly subscribed, we hide the
                # bug_notification_level field, since it's not used.
                self.widgets['bug_notification_level'].visible = False

    @cachedproperty
    def user_is_subscribed_directly(self):
        """Is the user subscribed directly to this bug?"""
        return self.context.bug.isSubscribed(self.user)

    @cachedproperty
    def user_is_subscribed_to_dupes(self):
        """Is the user subscribed to dupes of this bug?"""
        return self.context.bug.isSubscribedToDupes(self.user)

    @property
    def user_is_subscribed(self):
        """Is the user subscribed to this bug?"""
        return (
            self.user_is_subscribed_directly or
            self.user_is_subscribed_to_dupes)

    @property
    def user_is_subscribed_to_dupes_only(self):
        """Is the user subscribed to this bug only via a dupe?"""
        return (
            self.user_is_subscribed_to_dupes and
            not self.user_is_subscribed_directly)

    def shouldShowUnsubscribeFromDupesWarning(self):
        """Should we warn the user about unsubscribing and duplicates?

        The warning should tell the user that, when unsubscribing, they
        will also be unsubscribed from dupes of this bug.
        """
        if self.user_is_subscribed:
            return True

        bug = self.context.bug
        for team in self.user.teams_participated_in:
            if bug.isSubscribed(team) or bug.isSubscribedToDupes(team):
                return True

        return False

    @action('Continue', name='continue')
    def subscribe_action(self, action, data):
        """Handle subscription requests."""
        subscription_person = self.widgets['subscription'].getInputValue()
        if self._use_advanced_features:
            bug_notification_level = data.get('bug_notification_level', None)
        else:
            bug_notification_level = None

        if (subscription_person == self._update_subscription_term.value and
            self.user_is_subscribed):
            self._handleUpdateSubscription(level=bug_notification_level)
        elif (not self.user_is_subscribed and
            (subscription_person == self.user)):
            self._handleSubscribe(bug_notification_level)
        else:
            self._handleUnsubscribe(subscription_person)
        self.request.response.redirect(self.next_url)

    def _handleSubscribe(self, level=None):
        """Handle a subscribe request."""
        self.context.bug.subscribe(self.user, self.user, level=level)
        self.request.response.addNotification(
            "You have been subscribed to this bug.")

    def _handleUnsubscribe(self, user):
        """Handle an unsubscribe request."""
        if user == self.user:
            self._handleUnsubscribeCurrentUser()
        else:
            self._handleUnsubscribeOtherUser(user)

    def _handleUnsubscribeCurrentUser(self):
        """Handle the special cases for unsubscribing the current user.

        when the bug is private. The user must be unsubscribed from all dupes
        too, or they would keep getting mail about this bug!
        """
        # ** Important ** We call unsubscribeFromDupes() before
        # unsubscribe(), because if the bug is private, the current user
        # will be prevented from calling methods on the main bug after
        # they unsubscribe from it!
        unsubed_dupes = self.context.bug.unsubscribeFromDupes(
            self.user, self.user)
        self.context.bug.unsubscribe(self.user, self.user)

        self.request.response.addNotification(
            structured(
                self._getUnsubscribeNotification(self.user, unsubed_dupes)))

        # Because the unsubscribe above may change what the security policy
        # says about the bug, we need to clear its cache.
        self.request.clearSecurityPolicyCache()

        if not check_permission("launchpad.View", self.context.bug):
            # Redirect the user to the bug listing, because they can no
            # longer see a private bug from which they've unsubscribed.
            self._redirecting_to_bug_list = True

    def _handleUnsubscribeOtherUser(self, user):
        """Handle unsubscribing someone other than the current user."""
        assert user != self.user, (
            "Expected a user other than the currently logged-in user.")

        # We'll also unsubscribe the other user from dupes of this bug,
        # otherwise they'll keep getting this bug's mail.
        self.context.bug.unsubscribe(user, self.user)
        unsubed_dupes = self.context.bug.unsubscribeFromDupes(user, user)
        self.request.response.addNotification(
            structured(
                self._getUnsubscribeNotification(user, unsubed_dupes)))

    def _handleUpdateSubscription(self, level):
        """Handle updating a user's subscription."""
        subscription = self.current_user_subscription
        subscription.bug_notification_level = level
        self.request.response.addNotification(
            "Your subscription to this bug has been updated.")

    def _getUnsubscribeNotification(self, user, unsubed_dupes):
        """Construct and return the unsubscribe-from-bug feedback message.

        :user: The IPerson or ITeam that was unsubscribed from the bug.
        :unsubed_dupes: The list of IBugs that are dupes from which the
                        user was unsubscribed.
        """
        current_bug = self.context.bug
        current_user = self.user
        unsubed_dupes_msg_fragment = self._getUnsubscribedDupesMsgFragment(
            unsubed_dupes)

        if user == current_user:
            # Consider that the current user may have been "locked out"
            # of a bug if they unsubscribed themselves from a private
            # bug!
            if check_permission("launchpad.View", current_bug):
                # The user still has permission to see this bug, so no
                # special-casing needed.
                return (
                    "You have been unsubscribed from bug %d%s." % (
                    current_bug.id, unsubed_dupes_msg_fragment))
            else:
                return (
                    "You have been unsubscribed from bug %d%s. You no "
                    "longer have access to this private bug.") % (
                        current_bug.id, unsubed_dupes_msg_fragment)
        else:
            return "%s has been unsubscribed from bug %d%s." % (
                cgi.escape(user.displayname), current_bug.id,
                unsubed_dupes_msg_fragment)

    def _getUnsubscribedDupesMsgFragment(self, unsubed_dupes):
        """Return the duplicates fragment of the unsubscription notification.

        This piece lists the duplicates from which the user was
        unsubscribed.
        """
        if not unsubed_dupes:
            return ""

        dupe_links = []
        for unsubed_dupe in unsubed_dupes:
            dupe_links.append(
                '<a href="%s" title="%s">#%d</a>' % (
                canonical_url(unsubed_dupe), unsubed_dupe.title,
                unsubed_dupe.id))
        dupe_links_string = ", ".join(dupe_links)

        num_dupes = len(unsubed_dupes)
        if num_dupes > 1:
            plural_suffix = "s"
        else:
            plural_suffix = ""

        return (
            " and %(num_dupes)d duplicate%(plural_suffix)s "
            "(%(dupe_links_string)s)") % ({
                'num_dupes': num_dupes,
                'plural_suffix': plural_suffix,
                'dupe_links_string': dupe_links_string})


class BugPortletSubcribersContents(LaunchpadView, BugViewMixin):
    """View for the contents for the subscribers portlet."""

    @property
    def sorted_direct_subscriptions(self):
        """Get the list of direct subscriptions to the bug.

        The list is sorted such that subscriptions you can unsubscribe appear
        before all other subscriptions.
        """
        direct_subscriptions = [
            SubscriptionAttrDecorator(subscription)
            for subscription in self.context.getDirectSubscriptions().sorted]
        can_unsubscribe = []
        cannot_unsubscribe = []
        for subscription in direct_subscriptions:
            if not check_permission('launchpad.View', subscription.person):
                continue
            if subscription.person == self.user:
                can_unsubscribe = [subscription] + can_unsubscribe
            elif subscription.canBeUnsubscribedByUser(self.user):
                can_unsubscribe.append(subscription)
            else:
                cannot_unsubscribe.append(subscription)
        return can_unsubscribe + cannot_unsubscribe


class BugPortletDuplicateSubcribersContents(LaunchpadView, BugViewMixin):
    """View for the contents for the subscribers-from-dupes portlet block."""

    @property
    def sorted_subscriptions_from_dupes(self):
        """Get the list of subscriptions to duplicates of this bug."""
        return [
            SubscriptionAttrDecorator(subscription)
            for subscription in sorted(
                self.context.getSubscriptionsFromDuplicates(),
                key=(lambda subscription: subscription.person.displayname))]


class BugPortletSubcribersIds(LaunchpadView, BugViewMixin):
    """A view that returns a JSON dump of the subscriber IDs for a bug."""

    @property
    def subscriber_ids_js(self):
        """Return subscriber_ids in a form suitable for JavaScript use."""
        return dumps(self.subscriber_ids)

    def render(self):
        """Override the default render() to return only JSON."""
        self.request.response.setHeader('content-type', 'application/json')
        return self.subscriber_ids_js


class SubscriptionAttrDecorator:
    """A BugSubscription with added attributes for HTML/JS."""
    delegates(IBugSubscription, 'subscription')

    def __init__(self, subscription):
        self.subscription = subscription

    @property
    def css_name(self):
        return 'subscriber-%s' % self.subscription.person.id


class BugSubscriptionListView(LaunchpadView):
    """A view to show all a person's subscriptions to a bug."""

    def __init__(self, context, request):
        super(BugSubscriptionListView, self).__init__(context, request)
        expose_user_administered_teams_to_js(self.request, self.user)
        expose_user_subscriptions_to_js(
            self.user, self.context.bug.bugtasks, request)
        expose_enum_to_js(self.request, BugTaskImportance, 'importances')
        expose_enum_to_js(self.request, BugTaskStatus, 'statuses')

    @property
    def label(self):
        return "%s's subscriptions to bug %d" % (
            self.user.displayname, self.context.bug.id)

    page_title = label

    @property
    def structural_subscriptions(self):
        return self.context.bug.getStructuralSubscriptionsForPerson(self.user)<|MERGE_RESOLUTION|>--- conflicted
+++ resolved
@@ -47,19 +47,15 @@
 from lp.bugs.browser.bug import BugViewMixin
 from lp.bugs.enum import BugNotificationLevel, HIDDEN_BUG_NOTIFICATION_LEVELS
 from lp.bugs.interfaces.bugsubscription import IBugSubscription
-<<<<<<< HEAD
-=======
 from lp.bugs.interfaces.bugtask import (
     BugTaskImportance,
     BugTaskStatus,
-    IBugTaskSet,
     )
 from lp.bugs.browser.structuralsubscription import (
     expose_enum_to_js,
     expose_user_administered_teams_to_js,
     expose_user_subscriptions_to_js,
     )
->>>>>>> ff254343
 from lp.services import features
 from lp.services.propertycache import cachedproperty
 
