--- conflicted
+++ resolved
@@ -485,16 +485,10 @@
 returned.
 
     >>> print webservice.named_get(
-<<<<<<< HEAD
-    ...     sabdfl['self_link'], 'getPPAByName',
-    ...     name='boing').jsonBody()
-    None
-=======
     ...     sabdfl['self_link'], 'getPPAByName', name='boing')
     HTTP/1.1 400 Bad Request
     ...
     NoSuchPPA: No such ppa: 'boing'.
->>>>>>> 1425cf47
 
 The method doesn't even bother to execute the lookup if the given
 'name' doesn't match the constraints for PPA names. An error message
