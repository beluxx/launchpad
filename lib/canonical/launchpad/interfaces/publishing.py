# Copyright 2004-2005 Canonical Ltd.  All rights reserved.

"""Publishing interfaces."""

__metaclass__ = type

__all__ = [
    'ISourcePackageFilePublishing',
    'IBinaryPackageFilePublishing',
    'ISourcePackagePublishingView',
    'IBinaryPackagePublishingView',
    'ISecureSourcePackagePublishingHistory',
    'ISecureBinaryPackagePublishingHistory',
    'ISourcePackagePublishingHistory',
    'IBinaryPackagePublishingHistory',
    'IPublishing',
    'IArchivePublisher',
    'IArchiveFilePublisher',
    'IArchiveSafePublisher',
    'NotInPool',
    'PoolFileOverwriteError',
    'pocketsuffix'
    ]

from zope.schema import Bool, Datetime, Int, TextLine
from zope.interface import Interface, Attribute

from canonical.launchpad import _
from canonical.lp.dbschema import PackagePublishingPocket

pocketsuffix = {
    PackagePublishingPocket.RELEASE: "",
    PackagePublishingPocket.SECURITY: "-security",
    PackagePublishingPocket.UPDATES: "-updates",
    PackagePublishingPocket.PROPOSED: "-proposed",
    PackagePublishingPocket.BACKPORTS: "-backports",
}

#
# Archive Publisher API and Exceptions
#

class IPublishing(Interface):
    """Ability to publish associated publishing records."""

<<<<<<< HEAD
    def publish(diskpool, log, archive, pocket, careful=False):
        """Publish associated publishing records targeted for a given pocket.
=======
    def getPendingPublications(self, pocket, is_careful):
        """Return the specific group of records to be published.
>>>>>>> 1a19e2a4

        IDistroRelease -> ISourcePackagePublishing
        IDistroArchRelease -> IBinaryPackagePublishing

        'pocket' argument restrict the results to a given value.

        If the distroreleases is already released, it automatically refuses
        to publish records to RELEASE pocket.
        """

    def publish(diskpool, log, pocket, careful=False):
        """Publish associated publishing records targeted for a given pocket.

        Require an initialised diskpool instance and a logger instance.
        Require an 'archive' which will restrict the publications.
        'careful' argument would cause the 'republication' of all published
        records if True (system will DTRT checking hash of all
        published files.)

        Consider records returned by the local implementation of
        getPendingPublications.
        """

class IArchivePublisher(Interface):
    """Ability to publish a publishing record."""

    files = Attribute("Files included in this publication.")
    secure_record = Attribute("Correspondent secure package history record.")

    def publish(diskpool, log):
        """Publish or ensure contents of this publish record

        Skip records which attempt to overwrite the archive (same file paths
        with different content) and do not update the database.

        If all the files get published correctly update its status properly.
        """

    def getIndexStanza():
        """Return respective archive index stanza contents

        It's based on the locally provided buildIndexStanzaTemplate method,
        which differs for binary and source instances.
        """

    def buildIndexStanzaFields():
        """Build a map of fields and values to be in the Index file.

        The fields and values ae mapped into a dictionary, where the key is
        the field name and value is the value string.
        """


class IArchiveFilePublisher(Interface):
    """Ability to publish and archive file"""

    def publish(diskpool, log):
        """Publish or ensure contents of this file in the archive.

        Create symbolic link to files already present in different component
        or add file from librarian if it's not present. Update the database
        to represent the current archive state.
        """

class IArchiveSafePublisher(Interface):
    """Safe Publication methods"""

    def setPublished():
        """Set a publishing record to published.

        Basically set records to PUBLISHED status only when they
        are PENDING and do not update datepublished value of already
        published field when they were checked via 'careful'
        publishing.
        """


class NotInPool(Exception):
    """Raised when an attempt is made to remove a non-existent file."""


class PoolFileOverwriteError(Exception):
    """Raised when an attempt is made to overwrite a file in the pool.

    The proposed file has different content as the one in pool.
    This exception is unexpected and when it happens we keep the original
    file in pool and print a warning in the publisher log. It probably
    requires manual intervention in the archive.
    """


#
# Source package publishing
#

class IBaseSourcePackagePublishing(Interface):
    distribution = Int(
            title=_('Distribution ID'), required=True, readonly=True,
            )
    distroreleasename = TextLine(
            title=_('Distro Release name'), required=True, readonly=True,
            )
    sourcepackagename = TextLine(
            title=_('Binary package name'), required=True, readonly=True,
            )
    componentname = TextLine(
            title=_('Component name'), required=True, readonly=True,
            )
    publishingstatus = Int(
            title=_('Package publishing status'), required=True, readonly=True,
            )
    pocket = Int(
            title=_('Package publishing pocket'), required=True, readonly=True,
            )
    archive = Int(
            title=_('Archive ID'), required=True, readonly=True,
            )


class ISourcePackagePublishingView(IBaseSourcePackagePublishing):
    """Source package publishing information neatened up a bit"""
    sectionname = TextLine(
            title=_('Section name'), required=True, readonly=True,
            )


class ISourcePackageFilePublishing(IBaseSourcePackagePublishing):
    """Source package release files and their publishing status"""
    sourcepackagepublishing = Int(
            title=_('Sourcepackage publishing record id'), required=True,
            readonly=True,
            )
    libraryfilealias = Int(
            title=_('Sourcepackage release file alias'), required=True,
            readonly=True,
            )
    libraryfilealiasfilename = TextLine(
            title=_('File name'), required=True, readonly=True,
            )


class ISourcePackagePublishingBase(Interface):
    """Base class for ISourcePackagePublishing, without extra properties."""
    id = Int(
            title=_('ID'), required=True, readonly=True,
            )
    sourcepackagerelease = Int(
            title=_('The source package release being published'),
            required=False, readonly=False,
            )
    status = Int(
            title=_('The status of this publishing record'),
            required=False, readonly=False,
            )
    distrorelease = Int(
            title=_('The distrorelease being published into'),
            required=False, readonly=False,
            )
    component = Int(
            title=_('The component being published into'),
            required=False, readonly=False,
            )
    section = Int(
            title=_('The section being published into'),
            required=False, readonly=False,
            )
    datepublished = Datetime(
            title=_('The date on which this record was published'),
            required=False, readonly=False,
            )
    scheduleddeletiondate = Datetime(
            title=_('The date on which this record is scheduled for deletion'),
            required=False, readonly=False,
            )
    pocket = Int(
            title=_('The pocket into which this entry is published'),
            required=True, readonly=True,
            )
    archive = Int(
            title=_('Archive ID'), required=True, readonly=True,
            )


class IExtendedSourcePackagePublishing(ISourcePackagePublishingBase):
    """Base class with extra attributes for ISSPPH."""
    supersededby = Int(
            title=_('The sourcepackagerelease which superseded this one'),
            required=False, readonly=False,
            )
    datesuperseded = Datetime(
            title=_('The date on which this record was marked superseded'),
            required=False, readonly=False,
            )
    datecreated = Datetime(
            title=_('The date on which this record was created'),
            required=True, readonly=False,
            )
    datemadepending = Datetime(
            title=_('The date on which this record was set as pending removal'),
            required=False, readonly=False,
            )
    dateremoved = Datetime(
            title=_('The date on which this record was removed from the '
                    'published set'),
            required=False, readonly=False,
            )


class ISecureSourcePackagePublishingHistory(IExtendedSourcePackagePublishing):
    """A source package publishing history record."""
    embargo = Bool(
            title=_('Whether or not this record is under embargo'),
            required=True, readonly=False,
            )
    embargolifted = Datetime(
            title=_('The date on which this record had its embargo lifted'),
            required=False, readonly=False,
            )


class ISourcePackagePublishingHistory(IExtendedSourcePackagePublishing):
    """A source package publishing history record."""
    meta_sourcepackage = Attribute(
        "Return an ISourcePackage meta object correspondent to the "
        "sourcepackagerelease attribute inside a specific distrorelease")
    meta_sourcepackagerelease = Attribute(
        "Return an IDistribuitionSourcePackageRelease meta object "
        "correspondent to the sourcepackagerelease attribute")
    meta_supersededby = Attribute(
        "Return an IDistribuitionSourcePackageRelease meta object "
        "correspondent to the supersededby attribute. if supersededby "
        "is None return None.")

    def publishedBinaries():
        """Return all resulted IBinaryPackagePublishingHistory.

        Follow the build record and return every PUBLISHED binary publishing
        record for DistroArchReleases in this DistroRelease, ordered by
        architecturetag.
        """


#
# Binary package publishing
#


class IBaseBinaryPackagePublishing(Interface):
    distribution = Int(
            title=_('Distribution ID'), required=True, readonly=True,
            )
    distroreleasename = TextLine(
            title=_('Distribution release name'), required=True, readonly=True,
            )
    componentname = TextLine(
            title=_('Component name'), required=True, readonly=True,
            )
    publishingstatus = Int(
            title=_('Package publishing status'), required=True, readonly=True,
            )
    pocket = Int(
            title=_('Package publishing pocket'), required=True, readonly=True,
            )
    archive = Int(
            title=_('Archive ID'), required=True, readonly=True,
            )


class IBinaryPackagePublishingView(IBaseBinaryPackagePublishing):
    """Binary package publishing information neatened up a bit"""
    binarypackagename = TextLine(
            title=_('Binary package name'), required=True, readonly=True,
            )
    sectionname = TextLine(
            title=_('Section name'), required=True, readonly=True,
            )
    priority = Int(
            title=_('Priority'), required=True, readonly=True,
            )


class IBinaryPackageFilePublishing(IBaseBinaryPackagePublishing):
    """Binary package files and their publishing status"""
    # Note that it is really /source/ package name below, and not a
    # thinko; at least, that's what Celso tells me the code uses
    #   -- kiko, 2006-03-22
    sourcepackagename = TextLine(
            title=_('Source package name'), required=True, readonly=True,
            )
    binarypackagepublishing = Int(
            title=_('Binary Package publishing record id'), required=True,
            readonly=True,
            )
    libraryfilealias = Int(
            title=_('Binarypackage file alias'), required=True,
            readonly=True,
            )
    libraryfilealiasfilename = TextLine(
            title=_('File name'), required=True, readonly=True,
            )
    architecturetag = TextLine(
            title=_("Architecture tag. As per dpkg's use"), required=True,
            readonly=True,
            )


class IExtendedBinaryPackagePublishing(Interface):
    id = Int(
            title=_('ID'), required=True, readonly=True,
            )
    binarypackagerelease = Int(
            title=_('The binary package being published'), required=False,
            readonly=False,
            )
    distroarchrelease = Int(
            title=_('The distroarchrelease being published into'),
            required=False, readonly=False,
            )
    component = Int(
            title=_('The component being published into'),
            required=False, readonly=False,
            )
    section = Int(
            title=_('The section being published into'),
            required=False, readonly=False,
            )
    priority = Int(
            title=_('The priority being published into'),
            required=False, readonly=False,
            )
    datepublished = Datetime(
            title=_('The date on which this record was published'),
            required=False, readonly=False,
            )
    scheduleddeletiondate = Datetime(
            title=_('The date on which this record is scheduled for deletion'),
            required=False, readonly=False,
            )
    status = Int(
            title=_('The status of this publishing record'),
            required=False, readonly=False,
            )
    pocket = Int(
            title=_('The pocket into which this entry is published'),
            required=True, readonly=True,
            )
    supersededby = Int(
            title=_('The build which superseded this one'),
            required=False, readonly=False,
            )
    datecreated = Datetime(
            title=_('The date on which this record was created'),
            required=True, readonly=False,
            )
    datesuperseded = Datetime(
            title=_('The date on which this record was marked superseded'),
            required=False, readonly=False,
            )
    datemadepending = Datetime(
            title=_('The date on which this record was set as pending removal'),
            required=False, readonly=False,
            )
    dateremoved = Datetime(
            title=_('The date on which this record was removed from the '
                    'published set'),
            required=False, readonly=False,
            )
    archive = Int(
            title=_('Archive ID'), required=True, readonly=True,
            )


class ISecureBinaryPackagePublishingHistory(IExtendedBinaryPackagePublishing):
    """A binary package publishing record."""
    embargo = Bool(
            title=_('Whether or not this record is under embargo'),
            required=True, readonly=False,
            )
    embargolifted = Datetime(
            title=_('The date and time at which this record had its '
                    'embargo lifted'),
            required=False, readonly=False,
            )


class IBinaryPackagePublishingHistory(IExtendedBinaryPackagePublishing):
    """A binary package publishing record."""

    distroarchreleasebinarypackagerelease = Attribute("The object that "
        "represents this binarypacakgerelease in this distroarchrelease.")

    hasRemovalRequested = Bool(
            title=_('Whether a removal has been requested for this record')
            )<|MERGE_RESOLUTION|>--- conflicted
+++ resolved
@@ -43,13 +43,8 @@
 class IPublishing(Interface):
     """Ability to publish associated publishing records."""
 
-<<<<<<< HEAD
-    def publish(diskpool, log, archive, pocket, careful=False):
-        """Publish associated publishing records targeted for a given pocket.
-=======
     def getPendingPublications(self, pocket, is_careful):
         """Return the specific group of records to be published.
->>>>>>> 1a19e2a4
 
         IDistroRelease -> ISourcePackagePublishing
         IDistroArchRelease -> IBinaryPackagePublishing
@@ -60,7 +55,7 @@
         to publish records to RELEASE pocket.
         """
 
-    def publish(diskpool, log, pocket, careful=False):
+    def publish(diskpool, log, archive, pocket, careful=False):
         """Publish associated publishing records targeted for a given pocket.
 
         Require an initialised diskpool instance and a logger instance.
