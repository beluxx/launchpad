# Copyright 2004-2007 Canonical Ltd.  All rights reserved.

"""This module is used by the Launchpad webapp to determine titles for pages.

https://launchpad.canonical.com/LaunchpadTitles

** IMPORTANT ** (Brad Bollenbach, 2006-07-20) This module should not be
put in webapp, because webapp is not domain-specific, and should not be
put in browser, because this would make webapp depend on browser. SteveA
has a plan to fix this overall soon.

This module contains string or unicode literals assigned to names, or
functions such as this one:

  def bug_index(context, view):
      return 'Bug %s: %s' % (context.id, context.title)

The names of string or unicode literals and functions are the names of
the page templates, but with hyphens changed to underscores.  So, the
function bug_index given about is for the page template bug-index.pt.

If the function needs to include details from the request, this is
available from view.request.  However, these functions should not access
view.request.  Instead, the view class should make a function or
attribute available that provides the required information.

If the function returns None, it means that the default page title for
the whole of Launchpad should be used.  This is defined in the variable
DEFAULT_LAUNCHPAD_TITLE.

There are shortcuts for some common substitutions at the top of this
module.

The strings and functions for page titles are arranged in alphabetical
order after the helpers.

"""
__metaclass__ = type

from zope.component import getUtility

from canonical.launchpad.interfaces import (
    ILaunchBag, IMaloneApplication, IPerson, IStructuralObjectPresentation)
from canonical.launchpad.webapp import smartquote

DEFAULT_LAUNCHPAD_TITLE = 'Launchpad'

# Helpers.

class BugTaskPageTitle:
    def __call__(self, context, view):
        return smartquote('%s: "%s"') % (
            IStructuralObjectPresentation(context).getMainHeading(),
            context.bug.title)


class SubstitutionHelper:
    def __init__(self, text):
        self.text = text

    def __call__(self, context, view):
        raise NotImplementedError


class ContextDisplayName(SubstitutionHelper):
    def __call__(self, context, view):
        return self.text % context.displayname


class ContextId(SubstitutionHelper):
    def __call__(self, context, view):
        return self.text % context.id


class ContextTitle(SubstitutionHelper):
    def __call__(self, context, view):
        return self.text % context.title

class ContextDisplayname(SubstitutionHelper):
    def __call__(self, context, view):
        return self.text % context.displayname

class ContextBrowsername(SubstitutionHelper):
    def __call__(self, context, view):
        return self.text % context.browsername


class LaunchbagBugID(SubstitutionHelper):
    def __call__(self, context, view):
        return self.text % getUtility(ILaunchBag).bug.id


class ContextBugId(SubstitutionHelper):
    """Helper to include the context's bug id in the title."""

    def __call__(self, context, view):
        return self.text % context.bug.id


# Functions and strings used as the titles of pages.

archive_admin = ContextTitle('Administer %s')

archive_activate = 'Activate Personal Package Archive'

archive_view_tos = 'Personal Package Archive Terms of Service'

archive_builds = ContextTitle('Builds for %s')

archive_edit = ContextTitle('Edit %s')

archive_index = ContextTitle('%s')

bazaar_all_branches = 'All branches in the Launchpad Bazaar'

bazaar_index = 'Launchpad Code'

bazaar_sync_review = 'Review upstream repositories for Launchpad Bazaar syncing'

def binarypackagerelease_index(context, view):
    return "%s binary package in Launchpad" % context.title

binarypackagenames_index = 'Binary package name set'

bounties_index = 'Bounties registered in Launchpad'

bounty_add = 'Register a bounty'

bounty_edit = ContextTitle(smartquote('Edit bounty "%s"'))

bounty_link = ContextTitle('Link a bounty to %s')

bounty_index = ContextTitle(smartquote('Bounty "%s" in Launchpad'))

bounty_subscription = ContextTitle(smartquote('Subscription to bounty "%s"'))

branch_associations = ContextDisplayName(smartquote(
    '"%s" branch associations'))

branch_delete = ContextDisplayName(smartquote('Delete branch "%s"'))

branch_edit = ContextDisplayName(smartquote('Change "%s" branch details'))

branch_edit_subscription = ContextDisplayName(smartquote(
    'Edit subscription to branch "%s"'))

def branch_index(context, view):
    if context.author:
        return smartquote('"%s" branch by %s in Launchpad') % (
            context.displayname, context.author.title)
    else:
        return smartquote('"%s" branch in Launchpad') % (context.displayname)

branch_link_to_bug = ContextDisplayName(smartquote(
    'Link branch "%s" to a bug report'))

def branch_listing_cross_product(context, view):
    return view.page_title

branch_landing_candidates = ContextDisplayName(smartquote(
    'Landing candidates for "%s"'))

branchmergeproposal_edit = 'Edit branch merge proposal'

branch_register_merge_proposal = 'Register branch merge proposal'

branch_subscription = ContextDisplayName(smartquote(
    'Subscription to branch "%s"'))

def branchsubscription_edit(context, view):
    return smartquote(
        'Edit subscription to branch "%s"' % context.branch.displayname)

branch_visibility = ContextDisplayName('Set branch visibility policy for %s')

def branch_visibility_edit(context, view):
    return view.pagetitle

branchtarget_branchlisting = ContextDisplayName('Details of Branches for %s')

bug_activity = ContextBugId('Bug #%s - Activity log')

bug_addsubscriber = LaunchbagBugID("Bug #%d - Add a subscriber")

def bug_attachment_edit(context, view):
    return smartquote('Bug #%d - Edit attachment "%s"') % (
        context.bug.id, context.title)

bug_branch_add = LaunchbagBugID('Bug #%d - Add branch')

bug_comment_add = LaunchbagBugID('Bug #%d - Add a comment or attachment')

bug_cve = LaunchbagBugID("Bug #%d - Add CVE reference")

bug_edit = ContextBugId('Bug #%d - Edit')

bug_edit_confirm = ContextBugId('Bug #%d - Edit confirmation')

bug_extref_add = LaunchbagBugID("Bug #%d - Add a web link")

def bug_extref_edit(context, view):
    return smartquote('Bug #%d - Edit web link "%s"') % (
        context.bug.id, context.title)

bug_mark_as_duplicate = ContextBugId('Bug #%d - Mark as duplicate')

def bug_nominate_for_series(context, view):
    return view.label

bug_removecve = LaunchbagBugID("Bug #%d - Remove CVE reference")

bug_secrecy = ContextBugId('Bug #%d - Set visibility')

bug_subscription = LaunchbagBugID('Bug #%d - Subscription options')

bug_watch_add = LaunchbagBugID('Bug #%d - Add external bug watch')

bugbranch_status = "Edit branch fix status"

def bugcomment_index(context, view):
    return "Bug #%d - Comment #%d" % (context.bug.id, view.comment.index)

buglinktarget_linkbug = 'Link to bug report'

buglinktarget_unlinkbugs = 'Remove links to bug reports'

buglisting_advanced = ContextTitle("Bugs in %s")

buglisting_default = ContextTitle("Bugs in %s")

def buglisting_embedded_advanced_search(context, view):
    return view.getSearchPageHeading()

def bugnomination_edit(context, view):
    return 'Manage nomination for bug #%d in %s' % (
        context.bug.id, context.target.bugtargetdisplayname)

def bugwatch_editform(context, view):
    return 'Bug #%d - Edit external bug watch (%s in %s)' % (
        context.bug.id, context.remotebug, context.bugtracker.title)

# bugpackageinfestations_index is a redirect

# bugproductinfestations_index is a redirect

def bugs_assigned(context, view):
    if view.user:
        return 'Bugs assigned to %s' % view.user.browsername
    else:
        return 'No-one to display bugs for'

bugtarget_advanced_search = ContextTitle("Search bugs in %s")

bugtarget_bugs = ContextTitle('Bugs in %s')

def bugtarget_filebug_advanced(context, view):
    if IMaloneApplication.providedBy(context):
        # We're generating a title for a top-level, contextless bug
        # filing page.
        return 'Report a bug'
    else:
        # We're generating a title for a contextual bug filing page.
        return 'Report a bug about %s' % context.title

bugtarget_filebug_search = bugtarget_filebug_advanced

bugtarget_filebug_submit_bug = bugtarget_filebug_advanced

bugtask_choose_affected_product = LaunchbagBugID(
    'Bug #%d - Record as affecting another project')

# This page is used for both projects/distros so we have to say 'software'
# rather than distro or project here.
bugtask_confirm_bugtracker_creation = LaunchbagBugID(
    'Bug #%d - Record as affecting another software')

bugtask_edit = BugTaskPageTitle()

bugtask_index = BugTaskPageTitle()

bugtask_requestfix = LaunchbagBugID(
    'Bug #%d - Record as affecting another distribution/package')

bugtask_requestfix_upstream = LaunchbagBugID('Bug #%d - Confirm project')

bugtask_view = BugTaskPageTitle()

# bugtask_macros_buglisting contains only macros
# bugtasks_index is a redirect

bugtracker_edit = ContextTitle(
    smartquote('Change details for "%s" bug tracker'))

bugtracker_index = ContextTitle(smartquote('Bug tracker "%s"'))

bugtrackers_add = 'Register an external bug tracker'

bugtrackers_index = 'Bug trackers registered in Launchpad'

build_buildlog = ContextTitle('Build log for %s')

build_changes = ContextTitle('Changes in %s')

build_index = ContextTitle('Build details for %s')

build_retry = ContextTitle('Retry %s')

build_rescore = ContextTitle('Rescore %s')

builders_index = 'Launchpad build farm'

builder_edit = ContextTitle(smartquote('Edit build machine "%s"'))

builder_index = ContextTitle(smartquote('Build machine "%s"'))

builder_cancel = ContextTitle(smartquote('Cancel job for "%s"'))

builder_mode = ContextTitle(smartquote('Change mode for "%s"'))

builder_admin = ContextTitle(smartquote('Administer "%s" builder'))

builder_history = ContextTitle(smartquote('Build History for "%s"'))

calendar_index = ContextTitle('%s')

calendar_event_addform = ContextTitle('Add event to %s')

calendar_event_display = ContextTitle(smartquote('Event "%s"'))

calendar_event_editform = ContextTitle(smartquote('Change "%s" event details'))

calendar_subscribe = ContextTitle(smartquote('Subscribe to "%s"'))

calendar_subscriptions = 'Calendar subscriptions'

def calendar_view(context, view):
    return '%s - %s' % (context.calendar.title, view.datestring)
calendar_view_day = calendar_view
calendar_view_week = calendar_view
calendar_view_month = calendar_view
calendar_view_year = calendar_view

canbementored_mentoringoffer = 'Offer to mentor this work'

canbementored_retractmentoring = 'Retract offer of mentorship'

def codeimport(context, view):
    return view.title

codeimport_list = 'Code Imports'

codeofconduct_admin = 'Administer Codes of Conduct'

codeofconduct_index = ContextTitle('%s')

codeofconduct_list = 'Ubuntu Codes of Conduct'

cveset_all = 'All CVE entries registered in Launchpad'

cveset_index = 'Launchpad CVE tracker'

cve_index = ContextDisplayName('%s')

cve_linkbug = ContextDisplayName('Link %s to a bug report')

cve_unlinkbugs = ContextDisplayName('Remove links between %s and bug reports')

debug_root_changelog = 'Launchpad changelog'

debug_root_index = 'Launchpad Debug Home Page'

default_editform = 'Default "Edit" Page'

distributionmirror_delete = ContextTitle('Delete mirror %s')

distributionmirror_edit = ContextTitle('Edit mirror %s')

distributionmirror_index = ContextTitle('Mirror %s')

distributionmirror_mark_official = ContextTitle('Mark mirror %s as official')

distributionmirror_prober_logs = ContextTitle('%s mirror prober logs')

distribution_add = 'Register a new distribution'

distribution_allpackages = ContextTitle('All packages in %s')

distribution_bugcontact = ContextTitle('Change bug contact for %s')

distribution_change_mirror_admin = 'Change mirror administrator'

distribution_cvereport = ContextTitle('CVE reports for %s')

distribution_edit = ContextTitle('Edit %s')

distribution_members = ContextTitle('%s distribution members')

distribution_memberteam = ContextTitle(
    smartquote("Change %s's distribution team"))

distribution_mirrors = ContextTitle("Mirrors of %s")

distribution_newmirror = ContextTitle("Register a new mirror for %s")

distribution_series = ContextTitle("%s version history")

distribution_translations = ContextDisplayName('Translating %s')

distribution_translators = ContextTitle(
    smartquote("Appoint %s's translation group"))

distribution_search = ContextDisplayName(smartquote("Search %s's packages"))

distribution_index = ContextTitle('%s in Launchpad')

distribution_builds = ContextTitle('%s builds')

distribution_uploadadmin = ContextTitle('Change Upload Manager for %s')

distribution_ppa_list = ContextTitle('%s Personal Package Archives')

distributionsourcepackage_bugs = ContextTitle('Bugs in %s')

distrosourcepackage_index = ContextTitle('%s')

distrosourcepackage_publishinghistory = ContextTitle('Publishing history of %s')

distributionsourcepackage_manage_bugcontacts = ContextTitle('Bug contacts for %s')

distributionsourcepackagerelease_index = ContextTitle('%s')

distroarchseries_admin = ContextTitle('Administer %s')

distroarchseries_index = ContextTitle('%s in Launchpad')

distroarchseries_builds = ContextTitle('%s builds')

distroarchseries_search = ContextTitle(
    smartquote("Search %s's binary packages"))

distroarchseriesbinarypackage_index = ContextTitle('%s')

distroarchseriesbinarypackagerelease_index = ContextTitle('%s')

distroseries_addport = ContextTitle('Add a port of %s')

distroseries_bugs = ContextTitle('Bugs in %s')

distroseries_cvereport = ContextDisplayName('CVE report for %s')

distroseries_edit = ContextTitle('Edit details of %s')

def distroseries_index(context, view):
    return '%s %s in Launchpad' % (context.distribution.title, context.version)

distroseries_packaging = ContextDisplayName('Mapping packages to upstream '
    'for %s')

distroseries_search = ContextDisplayName('Search packages in %s')

distroseries_translations = ContextTitle('Translations of %s in Launchpad')

distroseries_translationsadmin = ContextTitle('Admin translation options for %s')

distroseries_builds = ContextTitle('Builds for %s')

distroseries_queue = ContextTitle('Queue for %s')

distroseriesbinarypackage_index = ContextTitle('%s')

distroserieslanguage_index = ContextTitle('%s')

distroseriessourcepackagerelease_index = ContextTitle('%s')

distros_index = 'Distributions registered in Launchpad'

errorservice_config = 'Configure error log'

errorservice_entry = 'Error log entry'

errorservice_index = 'Error log report'

errorservice_tbentry = 'Traceback entry'

faq = 'Launchpad Frequently Asked Questions'

faq_edit = ContextId('Edit FAQ #%s details')

def faq_index(context, view):
    return (
        smartquote('%s FAQ #%d: "%s"') %
        (context.target.displayname, context.id, context.title))

def faq_listing(context, view):
    return view.heading

def hasmentoringoffers_mentoring(context, view):
    if IPerson.providedBy(context):
        if context.teamowner is None:
            return 'Mentoring offered by %s' % context.title
        else:
            return ('Mentoring available for newcomers to %s'  %
                    context.displayname)
    else:
        return 'Mentoring available in %s' % context.displayname

def hasspecifications_specs(context, view):
    if IPerson.providedBy(context):
        return "Blueprints involving %s" % context.title
    else:
        return "Blueprints for %s" % context.title

hassprints_sprints = ContextTitle("Events related to %s")

<<<<<<< HEAD
hwdb_fingerprint_submissions = "Hardware Database submissions for a fingerprint"

hwdb_submit_hardware_data = 'Submit New Data to the Launchpad Hardware Database'
=======
hastranslationimports_index = 'Translation import queue'

>>>>>>> c377cbb7
karmaaction_index = 'Karma actions'

karmaaction_edit = 'Edit karma action'

karmacontext_topcontributors = ContextTitle('Top %s Contributors')

language_index = ContextDisplayname("%s in Launchpad")

language_add = 'Add a new Language to Launchpad'

language_admin = ContextDisplayname("Edit %s")

languageset_index = 'Languages in Launchpad'

# launchpad_debug doesn't need a title.

def launchpad_addform(context, view):
    # Returning None results in the default Launchpad page title being used.
    return getattr(view, 'page_title', None)

launchpad_editform = launchpad_addform

launchpad_feedback = 'Help improve Launchpad'

launchpad_forbidden = 'Forbidden'

launchpad_forgottenpassword = 'Need a new Launchpad password?'

launchpad_graphics = 'Overview of Launchpad graphics and icons'

template_form = 'XXX PLEASE DO NOT USE THIS TEMPLATE XXX'

# launchpad_css is a css file

# launchpad_js is standard javascript

# XXX: kiko 2005-09-29:
# The general form is a fallback form; I'm not sure why it is
# needed, nor why it needs a pagetitle, but I can't debug this today.
launchpad_generalform = "Launchpad - General Form (Should Not Be Displayed)"

launchpad_legal = 'Launchpad legalese'

launchpad_login = 'Log in or register with Launchpad'

launchpad_log_out = 'Log out from Launchpad'

launchpad_notfound = 'Error: Page not found'

launchpad_onezerostatus = 'One-Zero Page Template Status'

launchpad_requestexpired = 'Error: Timeout'

launchpad_search = 'Search projects in Launchpad'

launchpad_translationunavailable= 'Translation page is not available'

launchpad_unexpectedformdata = 'Error: Unexpected form data'

launchpad_librarianfailure = "Sorry, you can't do this right now"

# launchpad_widget_macros doesn't need a title.

launchpadstatisticset_index = 'Launchpad statistics'

loginservice_email_sent = 'Launchpad Login Service - Email sent'

def loginservice_authorize(context, view):
    rpconfig = view.rpconfig
    if rpconfig is None:
        displayname = view.openid_request.trust_root
    else:
        displayname = rpconfig.displayname
    return 'Authenticate to %s' % displayname

loginservice_login = 'Launchpad Login Service'

loginservice_newaccount = 'Create a new account'

loginservice_resetpassword = 'Reset your password'

logintoken_claimprofile = 'Claim Launchpad profile'

logintoken_index = 'Launchpad: redirect to the logintoken page'

logintoken_mergepeople = 'Merge Launchpad accounts'

logintoken_newaccount = 'Create a new Launchpad account'

logintoken_resetpassword = 'Forgotten your password?'

logintoken_validateemail = 'Confirm e-mail address'

logintoken_validategpg = 'Confirm OpenPGP key'

logintoken_validatesignonlygpg = 'Confirm sign-only OpenPGP key'

logintoken_validateteamemail = 'Confirm e-mail address'

# main_template has the code to insert one of these titles.

malone_about = 'About Launchpad Bugs'

malone_distros_index = 'Report a bug about a distribution'

malone_index = 'Launchpad Bugs'

malone_filebug = "Report a bug"

# malone_people_index is a redirect

# malone_template is a means to include the mainmaster template

# marketing_about_template is used by the marketing pages

marketing_answers_about = "About Answers"

marketing_answers_faq = "FAQs about Answers"

marketing_blueprints_about = "About Blueprints"

marketing_blueprints_faq = "FAQs about Blueprints"

marketing_bugs_about = "About Bugs"

marketing_bugs_faq = "FAQs about Bugs"

marketing_code_about = "About Code"

marketing_code_faq = "FAQs about Code"

# marketing_faq_template is used by the marketing pages

marketing_home = "About Launchpad"

# marketing_main_template is used by the marketing pages

def marketing_tour(context, view):
    return view.pagetitle

marketing_translations_about = "About Translations"

marketing_translations_faq = "FAQs about Translations"

mentoringofferset_success = "Successful mentorships over the past year."

# messagechunk_snippet is a fragment

# messages_index is a redirect

message_add = ContextBugId('Bug #%d - Add a comment')

milestone_add = ContextTitle('Add new milestone for %s')

milestone_index = ContextTitle('%s')

milestone_edit = ContextTitle('Edit %s')

notification_test = 'Notification test'

object_branding = ContextDisplayName('Change the images used to represent '
    '%s in Launchpad')

object_driver = ContextTitle('Appoint the driver for %s')

object_launchpadusage = ContextTitle('Launchpad usage by %s')

object_milestones = ContextTitle(smartquote("%s's milestones"))

# object_pots is a fragment.

object_potemplatenames = ContextDisplayName('Template names for %s')

object_reassignment = ContextTitle('Reassign %s')

object_translations = ContextTitle('Translation templates for %s')

oops = 'Oops!'

def openid_decide(context, view):
    return 'Authenticate to %s' % view.openid_request.trust_root

openid_index = 'Launchpad OpenID Server'

def openid_invalid_identity(context, view):
    return 'Invalid OpenID identity %s' % view.openid_request.identity

def package_bugs(context, view):
    return 'Bugs in %s' % context.name

people_index = 'People and teams in Launchpad'

people_adminrequestmerge = 'Merge Launchpad accounts'

def people_list(context, view):
    return view.header

people_mergerequest_sent = 'Merge request sent'

people_newperson = 'Create a new Launchpad profile'

people_newteam = 'Register a new team in Launchpad'

people_requestmerge = 'Merge Launchpad accounts'

people_requestmerge_multiple = 'Merge Launchpad accounts'

person_answer_contact_for = ContextDisplayName(
    'Projects for which %s is an answer contact')

person_bounties = ContextDisplayName('Bounties for %s')

def person_branches(context, view):
    return view.page_title

person_branch_add = ContextDisplayName('Register a new branch for %s')

person_changepassword = 'Change your password'

person_claim = 'Claim account'

person_deactivate_account = 'Deactivate your Launchpad account'

person_codesofconduct = ContextDisplayName(smartquote("%s's code of conduct signatures"))

person_edit = ContextDisplayName(smartquote("%s's details"))

person_editemails = ContextDisplayName(smartquote("%s's e-mail addresses"))

person_editlanguages = ContextDisplayName(
    smartquote("%s's preferred languages"))

person_editpgpkeys = ContextDisplayName(smartquote("%s's OpenPGP keys"))

person_edithomepage = ContextDisplayName(smartquote("%s's home page"))

person_editircnicknames = ContextDisplayName(smartquote("%s's IRC nicknames"))

person_editjabberids = ContextDisplayName(smartquote("%s's Jabber IDs"))

person_editsshkeys = ContextDisplayName(smartquote("%s's SSH keys"))

person_editwikinames = ContextDisplayName(smartquote("%s's wiki names"))

# person_foaf is an rdf file

person_hwdb_submissions = ContextDisplayName(
    "Hardware Database submissions by %s")

person_images = ContextDisplayName(smartquote("%s's hackergotchi and emblem"))

def person_index(context, view):
    if context.is_valid_person_or_team:
        return '%s in Launchpad' % context.displayname
    else:
        return "%s does not use Launchpad" % context.displayname

person_karma = ContextDisplayName(smartquote("%s's karma in Launchpad"))

person_mentoringoffers = ContextTitle('Mentoring offered by %s')

person_packages = ContextDisplayName('Packages maintained by %s')

person_packagebugs = ContextDisplayName("%s's package bug reports")

person_packagebugs_overview = person_packagebugs

person_packagebugs_search = person_packagebugs

person_participation = ContextTitle("Team participation by %s")

person_projects = ContextTitle("Projects %s is involved with")

person_review = ContextDisplayName("Review %s")

person_specfeedback = ContextDisplayName('Feature feedback requests for %s')

person_specworkload = ContextDisplayName('Blueprint workload for %s')

person_translations = ContextDisplayName('Translations made by %s')

person_teamhierarchy = ContextDisplayName('Team hierarchy for %s')

pofile_edit = ContextTitle(smartquote('Edit "%s" details'))

pofile_export = ContextTitle(smartquote('Download translation for "%s"'))

pofile_index = ContextTitle(smartquote('Translation overview for "%s"'))

pofile_translate = ContextTitle(smartquote('Edit "%s"'))

def pofile_translate(context, view):
    return 'Translating %s into %s' % (
        context.potemplate.displayname, context.language.englishname)

pofile_upload = ContextTitle(smartquote('Upload file for "%s"'))

# portlet_* are portlets

poll_edit = ContextTitle(smartquote('Edit poll "%s"'))

poll_index = ContextTitle(smartquote('Poll: "%s"'))

poll_newoption = ContextTitle(smartquote('New option for poll "%s"'))

def poll_new(context, view):
    return 'Create a new Poll in team %s' % context.team.displayname

def polloption_edit(context, view):
    return 'Edit option: %s' % context.title

poll_options = ContextTitle(smartquote('Options for poll "%s"'))

poll_vote_condorcet = ContextTitle(smartquote('Vote in poll "%s"'))

poll_vote_simple = ContextTitle(smartquote('Vote in poll "%s"'))

def pomsgset_translate(context, view):
    return smartquote('Edit "%s"' % context.pofile.title)

# potemplate_chart is a fragment

potemplate_edit = ContextTitle(smartquote('Edit "%s" details'))

potemplate_index = ContextTitle(smartquote('Translation status for "%s"'))

potemplate_upload = ContextTitle(smartquote('Upload files for "%s"'))

potemplate_export = ContextTitle(smartquote('Download translations for "%s"'))

potemplatename_add = 'Add a new template name to Launchpad'

potemplatename_edit = ContextTitle(smartquote('Edit "%s" in Launchpad'))

potemplatename_index = ContextTitle(smartquote('"%s" in Launchpad'))

potemplatenames_index = 'Template names in Launchpad'

product_add = 'Register a project in Launchpad'

product_admin = ContextTitle('Administer %s in Launchpad')

product_bugcontact = ContextTitle('Edit bug contact for %s')

product_bugs = ContextDisplayName('Bugs in %s')

product_branches = ContextDisplayName(
    smartquote("%s's Bazaar branches registered in Launchpad"))

product_distros = ContextDisplayName('%s packages: Comparison of distributions')

product_code_index = 'Projects with active branches'

product_cvereport = ContextTitle('CVE reports for %s')

product_edit = ContextTitle('%s in Launchpad')

product_index = ContextTitle('%s in Launchpad')

product_new = 'Register a project in Launchpad'

product_packages = ContextDisplayName('%s packages in Launchpad')

product_files = ContextDisplayName('%s project files')

product_series = ContextDisplayName('%s timeline')

product_translations = ContextTitle('Translations of %s in Launchpad')

product_translators = ContextTitle('Set translation group for %s')

productrelease_add = ContextTitle('Register a new %s release in Launchpad')

productrelease_file_add = ContextDisplayName('Add a file to %s')

productrelease_admin = ContextTitle('Administer %s in Launchpad')

productrelease_edit = ContextDisplayName('Edit details of %s in Launchpad')

productrelease_index = ContextDisplayName('%s in Launchpad')

products_index = 'Projects registered in Launchpad'

productseries_export = ContextTitle('Download translations for "%s"')

productseries_index = ContextTitle('Overview of %s')

productseries_packaging = ContextDisplayName('Packaging of %s in distributions')

productseries_source = 'Import a stable or development branch to Bazaar'

productseries_translations_upload = 'Request new translations upload'

productseries_ubuntupkg = 'Ubuntu source package'

project_add = 'Register a project group with Launchpad'

project_index = ContextTitle('%s in Launchpad')

project_branches = ContextTitle(
    smartquote("%s's Bazaar branches registered in Launchpad"))

project_bugs = ContextTitle('Bugs in %s')

project_edit = ContextTitle('%s project group details')

project_filebug_search = bugtarget_filebug_advanced

project_interest = 'Launchpad Translations: Project group not translatable'

project_rosetta_index = ContextTitle('Launchpad Translations: %s')

project_specs = ContextTitle('Blueprints for %s')

project_translations = ContextTitle('Translatable projects for %s')

project_translators = ContextTitle('Set translation group for %s')

projects_index = 'Project groups registered in Launchpad'

projects_request = 'Launchpad Translations: Request a project group'

projects_search = 'Search for project groups in Launchpad'

rdf_index = "Launchpad RDF"

# redirect_up is a redirect

def reference_index(context, view):
    return 'Web links for bug %s' % context.bug.id

# references_index is a redirect

registry_about = 'About the Launchpad Registry'

registry_index = 'Project and group registration in Launchpad'

products_all = 'Upstream projects registered in Launchpad'

projects_all = 'Project groups registered in Launchpad'

registry_review = 'Review Launchpad items'

related_bounties = ContextDisplayName('Bounties for %s')

remotebug_index = ContextTitle('%s')

root_index = 'Launchpad'

rosetta_about = 'About Launchpad Translations'

rosetta_index = 'Launchpad Translations'

rosetta_products = 'Projects with Translations in Launchpad'

product_branch_add = ContextDisplayName('Register a new %s branch')

def productseries_edit(context, view):
    return 'Change %s %s details' % (context.product.displayname, context.name)

productseries_new = ContextDisplayName('Register a new %s release series')

def question_add(context, view):
    return view.pagetitle

question_add_search = question_add

question_bug = ContextId('Link question #%s to a bug report')

question_change_status = ContextId('Change status of question #%s')

question_confirm_answer = ContextId('Confirm an answer to question #%s')

def question_createfaq(context, view):
    return "Create a FAQ for %s" % view.faq_target.displayname

question_edit = ContextId('Edit question #%s details')

question_history = ContextId('History of question #%s')

def question_index(context, view):
    text = (
        smartquote('%s question #%d: "%s"') %
        (context.target.displayname, context.id, context.title))
    return text

question_linkbug = ContextId('Link question  #%s to a bug report')

question_linkfaq = ContextId('Is question #%s a FAQ?')

def question_listing(context, view):
    return view.pagetitle

question_makebug = ContextId('Create bug report based on question #%s')

question_reject = ContextId('Reject question #%s')

question_subscription = ContextId('Subscription to question #%s')

question_unlinkbugs = ContextId('Remove bug links from question #%s')

questions_index = 'Launchpad Answers'

questiontarget_manage_answercontacts = ContextTitle("Answer contact for %s")

securitycontact_edit = ContextDisplayName("Edit %s security contact")

series_bug_nominations = ContextDisplayName('Bugs nominated for %s')

shipit_adminrequest = 'ShipIt admin request'

shipit_index = 'ShipIt'

shipit_index_new = 'ShipIt'

shipit_exports = 'ShipIt exports'

shipit_forbidden = 'Forbidden'

shipit_myrequest = "Your ShipIt order"

shipit_oops = 'Error: Oops'

shipit_reports = 'ShipIt reports'

shipit_requestcds = 'Your ShipIt Request'

shipitrequests_index = 'ShipIt requests'

shipitrequests_search = 'Search ShipIt requests'

shipitrequest_edit = 'Edit ShipIt request'

shipit_notfound = 'Error: Page not found'

signedcodeofconduct_index = ContextDisplayName('%s')

signedcodeofconduct_add = ContextTitle('Sign %s')

signedcodeofconduct_acknowledge = 'Acknowledge code of conduct signature'

signedcodeofconduct_activate = ContextDisplayName('Activating %s')

signedcodeofconduct_deactivate = ContextDisplayName('Deactivating %s')

sourcepackage_bugs = ContextDisplayName('Bugs in %s')

sourcepackage_builds = ContextTitle('Builds for %s')

sourcepackage_translate = ContextTitle('Help translate %s')

sourcepackage_changelog = 'Source package changelog'

sourcepackage_filebug = ContextTitle("Report a bug about %s")

sourcepackage_gethelp = ContextTitle('Help and support options for %s')

sourcepackage_packaging = ContextTitle('%s upstream links')

def sourcepackage_index(context, view):
    return '%s source packages' % context.distroseries.title

sourcepackage_edit_packaging = ContextTitle('Define upstream link for %s')

sourcepackage_translate = ContextTitle('Help translate %s')

sourcepackagenames_index = 'Source package name set'

sourcepackagerelease_index = ContextTitle('Source package %s')

def sourcepackages(context, view):
    return '%s source packages' % context.distroseries.title

sourcepackages_comingsoon = 'Coming soon'

sources_index = 'Bazaar: Upstream revision control imports to Bazaar'

sourcesource_index = 'Upstream source import'

specification_add = 'Register a blueprint in Launchpad'

specification_addsubscriber = 'Subscribe someone else to this blueprint'

specification_linkbug = ContextTitle(
  u'Link blueprint \N{left double quotation mark}%s'
  u'\N{right double quotation mark} to a bug report')

specification_new = 'Register a proposal as a blueprint in Launchpad'

specification_unlinkbugs = 'Remove links to bug reports'

specification_retargeting = 'Attach blueprint to a different project'

specification_superseding = 'Mark blueprint as superseded by another'

specification_goaldecide = 'Approve or decline blueprint goal'

specification_dependency = 'Create a blueprint dependency'

specification_deptree = 'Complete dependency tree'

specification_milestone = 'Target feature to milestone'

specification_people = 'Change blueprint assignee, drafter, and reviewer'

specification_priority = 'Change blueprint priority'

specification_distroseries = ('Target blueprint to a distribution release')

specification_productseries = 'Target blueprint to a series'

specification_removedep = 'Remove a dependency'

specification_givefeedback = 'Clear feedback requests'

specification_requestfeedback = 'Request feedback on this blueprint'

specification_edit = 'Edit blueprint details'

specification_linksprint = 'Put blueprint on sprint agenda'

specification_status = 'Edit blueprint status'

specification_index = ContextTitle(smartquote('Blueprint: "%s"'))

specification_subscription = 'Subscribe to blueprint'

specification_queue = 'Queue blueprint for review'

specification_linkbranch = 'Link branch to blueprint'

specifications_index = 'Launchpad Blueprints'

specificationbranch_status = 'Edit blueprint branch status'

specificationgoal_specs = ContextTitle('List goals for %s')

specificationgoal_setgoals = ContextTitle('Set goals for %s')

def specificationsubscription_edit(context, view):
    return "Subscription of %s" % context.person.browsername

specificationtarget_documentation = ContextTitle('Documentation for %s')

specificationtarget_index = ContextTitle('Blueprint listing for %s')

def specificationtarget_specs(context, view):
    return view.title

specificationtarget_roadmap = ContextTitle('Project plan for %s')

specificationtarget_assignments = ContextTitle('Blueprint assignments for %s')

specificationtarget_workload = ContextTitle('Blueprint workload in %s')

sprint_attend = ContextTitle('Register your attendance at %s')

sprint_edit = ContextTitle(smartquote('Edit "%s" details'))

sprint_index = ContextTitle('%s (sprint or meeting)')

sprint_new = 'Register a meeting or sprint in Launchpad'

sprint_register = 'Register someone to attend this meeting'

sprint_specs = ContextTitle('Blueprints for %s')

sprint_settopics = ContextTitle('Review topics proposed for discussion at %s')

sprint_workload = ContextTitle('Workload at %s')

sprints_all = 'All sprints and meetings registered in Launchpad'

sprints_index = 'Meetings and sprints registered in Launchpad'

sprintspecification_decide = 'Consider spec for sprint agenda'

sprintspecification_admin = 'Approve blueprint for sprint agenda'

standardshipitrequests_index = 'Standard ShipIt options'

standardshipitrequest_new = 'Create a new standard option'

standardshipitrequest_edit = 'Edit standard option'

team_addmember = ContextBrowsername('Add members to %s')

team_edit = 'Edit team information'

team_editemail = ContextDisplayName('%s contact e-mail address')

team_editproposed = ContextBrowsername('Proposed members of %s')

team_index = ContextBrowsername(smartquote('"%s" team in Launchpad'))

team_invitations = ContextBrowsername("Invitations sent to %s")

team_join = ContextBrowsername('Join %s')

team_leave = ContextBrowsername('Leave %s')

team_members = ContextBrowsername(smartquote('"%s" members'))

team_mugshots = ContextBrowsername(smartquote('Mugshots in the "%s" team'))

def teammembership_index(context, view):
    return smartquote("%s's membership status in %s") % (
        context.person.browsername, context.team.browsername)

def teammembership_invitation(context, view):
    return "Make %s a member of %s" % (
        context.person.browsername, context.team.browsername)

def teammembership_self_renewal(context, view):
    return "Renew membership of %s in %s" % (
        context.person.browsername, context.team.browsername)

team_mentoringoffers = ContextTitle('Mentoring available for newcomers to %s')

team_newpoll = ContextTitle('New poll for team %s')

team_polls = ContextTitle('Polls for team %s')

template_auto_add = 'Launchpad Auto-Add Form'

template_auto_edit = 'Launchpad Auto-Edit Form'

template_edit = 'EXAMPLE EDIT TITLE'

template_index = '%EXAMPLE TITLE'

template_new = 'EXAMPLE NEW TITLE'

temporaryblobstorage_storeblob = 'Store a BLOB temporarily in Launchpad'

translationgroup_index = ContextTitle(smartquote('"%s" Launchpad translation group'))

translationgroup_add = 'Add a new translation group to Launchpad'

translationgroup_appoint = ContextTitle(
    smartquote('Appoint a new translator to "%s"'))

translationgroup_edit = ContextTitle(smartquote(
    'Edit "%s" translation group details'))

translationgroup_reassignment = ContextTitle(smartquote(
    'Change the owner of "%s" translation group'))

translationgroups_index = 'Launchpad translation groups'

translationimportqueueentry_index = 'Translation import queue entry'

translationimportqueue_index = 'Translation import queue'

translationimportqueue_blocked = 'Translation import queue - Blocked'

def translator_edit(context, view):
    return "Edit %s translator for %s" % (
        context.language.englishname, context.translationgroup.title)

def translator_remove(context, view):
    return "Remove %s as the %s translator for %s" % (
        context.translator.displayname, context.language.englishname,
        context.translationgroup.title)

unauthorized = 'Error: Not authorized'<|MERGE_RESOLUTION|>--- conflicted
+++ resolved
@@ -512,14 +512,12 @@
 
 hassprints_sprints = ContextTitle("Events related to %s")
 
-<<<<<<< HEAD
+hastranslationimports_index = 'Translation import queue'
+
 hwdb_fingerprint_submissions = "Hardware Database submissions for a fingerprint"
 
 hwdb_submit_hardware_data = 'Submit New Data to the Launchpad Hardware Database'
-=======
-hastranslationimports_index = 'Translation import queue'
-
->>>>>>> c377cbb7
+
 karmaaction_index = 'Karma actions'
 
 karmaaction_edit = 'Edit karma action'
