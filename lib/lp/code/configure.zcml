<!-- Copyright 2009 Canonical Ltd.  This software is licensed under the
     GNU Affero General Public License version 3 (see the file LICENSE).
-->

<configure
    xmlns="http://namespaces.zope.org/zope"
    xmlns:browser="http://namespaces.zope.org/browser"
    xmlns:i18n="http://namespaces.zope.org/i18n"
    xmlns:lp="http://namespaces.canonical.com/lp"
    xmlns:xmlrpc="http://namespaces.zope.org/xmlrpc"
    xmlns:webservice="http://namespaces.canonical.com/webservice"
    i18n_domain="launchpad">
  <include package=".browser"/>

  <!-- Branch Merge Queue -->

  <class class="lp.code.model.branchmergequeue.SingleBranchMergeQueue">
    <allow interface="lp.code.interfaces.branchmergequeue.IBranchMergeQueue"/>
  </class>
  <class class="lp.code.model.branchmergequeue.MultiBranchMergeQueue">
    <allow interface="lp.code.interfaces.branchmergequeue.IMultiBranchMergeQueue"/>
    <require
        permission="launchpad.Edit"
        set_schema="lp.code.interfaces.branchmergequeue.IMultiBranchMergeQueue"/>
  </class>
  <securedutility
      class="lp.code.model.branchmergequeue.BranchMergeQueueSet"
      provides="lp.code.interfaces.branchmergequeue.IBranchMergeQueueSet">
    <allow interface="lp.code.interfaces.branchmergequeue.IBranchMergeQueueSet"/>
  </securedutility>
  <class class="lp.code.model.codereviewvote.CodeReviewVoteReference">
    <allow interface="lp.code.interfaces.codereviewvote.ICodeReviewVoteReference"/>
  </class>
  <subscriber
      for="lp.code.interfaces.codereviewvote.ICodeReviewVoteReference
           canonical.launchpad.event.interfaces.IReviewerNominatedEvent"
      handler="lp.code.mail.branchmergeproposal.send_review_requested_notifications"/>

  <!-- CodeImportMachine -->

  <class class="lp.code.model.codeimportmachine.CodeImportMachine">
    <implements interface="lp.code.interfaces.codeimportmachine.ICodeImportMachine"/>
    <allow attributes="
                    id
                    state
                    hostname
                    current_jobs
                    date_created
                    heartbeat
                    events
                    shouldLookForJob"/>
    <require permission="launchpad.Edit"
             attributes="
                         setOnline
                         setOffline
                         setQuiescing"/>

    <!-- ICodeImportMachine has no set_schema, because all modifications
         should be done through methods that create CodeImportEvent objects when
         appropriate. -->
  </class>

  <adapter
      provides="canonical.launchpad.webapp.interfaces.IBreadcrumbBuilder"
      for="lp.code.interfaces.codeimportmachine.ICodeImportMachineSet"
      factory="lp.code.browser.codeimportmachine.CodeImportMachineSetBreadcrumbBuilder"
      permission="zope.Public"/>

  <!-- CodeImportMachineSet -->

  <securedutility
      class="lp.code.model.codeimportmachine.CodeImportMachineSet"
      provides="lp.code.interfaces.codeimportmachine.ICodeImportMachineSet">
    <allow interface="lp.code.interfaces.codeimportmachine.ICodeImportMachineSet"/>
  </securedutility>

  <!-- BranchRef -->

  <class class="lp.code.browser.branchref.BranchRef">
    <allow interface="lp.code.interfaces.branchref.IBranchRef"/>
  </class>

  <!-- static content view -->

  <class class="lp.code.browser.branchref.StaticContentView">
    <allow attributes="browserDefault
                       __call__"/>
  </class>
  <class class="lp.code.model.branchcollection.GenericBranchCollection">
    <allow interface="lp.code.interfaces.branchcollection.IBranchCollection"/>
  </class>
  <class class="lp.code.model.branchcollection.AnonymousBranchCollection">
    <allow interface="lp.code.interfaces.branchcollection.IBranchCollection"/>
  </class>
  <class class="lp.code.model.branchcollection.VisibleBranchCollection">
    <allow interface="lp.code.interfaces.branchcollection.IBranchCollection"/>
  </class>
  <adapter
      for="storm.store.Store"
      provides="lp.code.interfaces.branchcollection.IBranchCollection"
      factory="lp.code.model.branchcollection.GenericBranchCollection"/>
  <adapter
      for="lp.registry.interfaces.person.IPerson"
      provides="lp.code.interfaces.branchcollection.IBranchCollection"
      factory="lp.code.adapters.branchcollection.branch_collection_for_person"/>
  <adapter
      for="lp.registry.interfaces.product.IProduct"
      provides="lp.code.interfaces.branchcollection.IBranchCollection"
      factory="lp.code.adapters.branchcollection.branch_collection_for_product"/>
  <adapter
      for="lp.registry.interfaces.project.IProject"
      provides="lp.code.interfaces.branchcollection.IBranchCollection"
      factory="lp.code.adapters.branchcollection.branch_collection_for_project"/>
  <securedutility
      class="lp.code.model.branchcollection.GenericBranchCollection"
      provides="lp.code.interfaces.branchcollection.IAllBranches">
    <allow interface="lp.code.interfaces.branchcollection.IAllBranches"/>
  </securedutility>
  <class class="lp.code.model.revisioncache.GenericRevisionCollection">
    <allow interface="lp.code.interfaces.revisioncache.IRevisionCollection"/>
  </class>
  <securedutility
      class="lp.code.model.revisioncache.GenericRevisionCollection"
      provides="lp.code.interfaces.revisioncache.IRevisionCache">
    <allow interface="lp.code.interfaces.revisioncache.IRevisionCache"/>
  </securedutility>
  <securedutility
      class="lp.code.model.branchpuller.BranchPuller"
      provides="lp.code.interfaces.branchpuller.IBranchPuller">
    <allow interface="lp.code.interfaces.branchpuller.IBranchPuller"/>
  </securedutility>
  <securedutility
      class="canonical.launchpad.systemhomes.BazaarApplication"
      provides="canonical.launchpad.interfaces.IBazaarApplication">
    <allow interface="canonical.launchpad.interfaces.IBazaarApplication"/>
  </securedutility>

  <!-- pages for the bazaar application -->

  <xmlrpc:view
      for="canonical.launchpad.interfaces.IBazaarApplication"
      interface="canonical.launchpad.xmlrpc.IBranchSetAPI"
      class="canonical.launchpad.xmlrpc.BranchSetAPI"
      permission="launchpad.AnyPerson"/>
  <xmlrpc:view
      for="canonical.launchpad.interfaces.IBazaarApplication"
      interface="canonical.launchpad.xmlrpc.IPublicCodehostingAPI"
      class="canonical.launchpad.xmlrpc.PublicCodehostingAPI"
      permission="zope.Public"/>

  <!-- Branch Merge Proposal -->

  <class class="lp.code.model.branchmergeproposal.BranchMergeProposal">
    <allow attributes="
                    address
                    id
                    registrant
                    source_branch
                    target_branch
                    dependent_branch
                    whiteboard
                    queue_status
                    reviewer
                    reviewed_revision_id
                    queuer
                    queue_position
                    queued_revision_id
                    commit_message
                    date_queued
                    merged_revno
                    date_merged
                    merge_reporter
                    supersedes
                    superseded_by
                    title
                    date_created
                    date_review_requested
                    date_reviewed
                    review_diff
                    preview_diff
                    votes
                    root_comment
                    all_comments
<<<<<<< HEAD
                    related_bugs
                    isPersonValidReviewer
=======
>>>>>>> 89c99cb7
                    isMergable
                    getComment
                    getNotificationRecipients
                    getVoteReference
                    isValidTransition
                    getUnlandedSourceBranchRevisions
                    root_message_id
                    getUsersVoteReference"/>
    <allow interface="lp.code.interfaces.branchtarget.IHasBranchTarget"/>
    <require
        permission="launchpad.Edit"
        set_attributes="whiteboard merged_revno commit_message                                                                                                 root_message_id review_diff"
        attributes="
                    deleteProposal
                    setStatus
                    setAsWorkInProgress
                    requestReview
                    approveBranch
                    rejectBranch
                    mergeFailed
                    markAsMerged
                    resubmit
                    enqueue
                    dequeue
                    moveToFrontOfQueue
                    nominateReviewer
                    updatePreviewDiff"/>
    <require
        permission="launchpad.AnyPerson"
        attributes="
                    createComment
                    createCommentFromMessage"/>
  </class>
  <class class="lp.code.model.branchmergeproposaljob.CreateMergeProposalJob">
    <allow interface="canonical.launchpad.interfaces.IMessageJob"/>
    <allow interface="lp.code.interfaces.branchmergeproposal.ICreateMergeProposalJob"/>
  </class>
  <subscriber
      for="lp.code.interfaces.branchmergeproposal.IBranchMergeProposal
           canonical.launchpad.event.interfaces.INewBranchMergeProposalEvent"
      handler="lp.code.mail.branchmergeproposal.send_merge_proposal_created_notifications"/>
  <subscriber
      for="lp.code.interfaces.branchmergeproposal.IBranchMergeProposal
           lazr.lifecycle.interfaces.IObjectModifiedEvent"
      handler="lp.code.mail.branchmergeproposal.send_merge_proposal_modified_notifications"/>
  <subscriber
      for="lp.code.interfaces.branchmergeproposal.IBranchMergeProposal
           canonical.launchpad.event.interfaces.INewBranchMergeProposalEvent"
      handler="canonical.launchpad.subscribers.karma.branch_merge_proposed"/>
  <subscriber
      for="lp.code.interfaces.branchmergeproposal.IBranchMergeProposal
           canonical.launchpad.event.interfaces.IBranchMergeProposalStatusChangeEvent"
      handler="canonical.launchpad.subscribers.karma.branch_merge_status_changed"/>
  <adapter
      for="lp.code.interfaces.branchmergeproposal.IBranchMergeProposal"
      provides="canonical.launchpad.webapp.interfaces.IPrimaryContext"
      factory="lp.code.browser.branchmergeproposal.BranchMergeProposalPrimaryContext"/>
  <class class="lp.code.model.branchmergeproposaljob.MergeProposalCreatedJob">
    <allow interface="lp.code.interfaces.branchmergeproposal.IBranchMergeProposalJob"/>
    <allow interface="lp.code.interfaces.branchmergeproposal.IMergeProposalCreatedJob"/>
  </class>

  <!-- hierarchy -->

  <securedutility
      class="lp.code.model.branchmergeproposal.BranchMergeProposalGetter"
      provides="lp.code.interfaces.branchmergeproposal.IBranchMergeProposalGetter">
    <allow interface="lp.code.interfaces.branchmergeproposal.IBranchMergeProposalGetter"/>
  </securedutility>
  <securedutility
      component="lp.code.model.branchmergeproposaljob.CreateMergeProposalJob"
      provides="lp.code.interfaces.branchmergeproposal.ICreateMergeProposalJobSource">
    <allow interface="lp.code.interfaces.branchmergeproposal.ICreateMergeProposalJobSource"/>
  </securedutility>
  <securedutility
      component="lp.code.model.branchmergeproposaljob.MergeProposalCreatedJob"
      provides="lp.code.interfaces.branchmergeproposal.IMergeProposalCreatedJobSource">
    <allow interface="lp.code.interfaces.branchmergeproposal.IMergeProposalCreatedJobSource"/>
  </securedutility>
  <class
      class="lp.code.model.seriessourcepackagebranch.SeriesSourcePackageBranch">
    <allow interface="lp.code.interfaces.seriessourcepackagebranch.ISeriesSourcePackageBranch"/>
    <require
        permission="launchpad.Edit"
        set_schema="lp.code.interfaces.seriessourcepackagebranch.ISeriesSourcePackageBranch"/>
  </class>

  <securedutility
     class="lp.code.model.seriessourcepackagebranch.SeriesSourcePackageBranchSet"
     provides="lp.code.interfaces.seriessourcepackagebranch.IMakeOfficialBranchLinks">
    <allow interface="lp.code.interfaces.seriessourcepackagebranch.IMakeOfficialBranchLinks"/>
    <require
       permission="launchpad.Edit"
       interface="lp.code.interfaces.seriessourcepackagebranch.IMakeOfficialBranchLinks"/>
  </securedutility>
  <securedutility
     class="lp.code.model.seriessourcepackagebranch.SeriesSourcePackageBranchSet"
     provides="lp.code.interfaces.seriessourcepackagebranch.IFindOfficialBranchLinks">
    <allow interface="lp.code.interfaces.seriessourcepackagebranch.IFindOfficialBranchLinks"/>
  </securedutility>

  <!-- CodeImportResult -->

  <class class="lp.code.model.codeimportresult.CodeImportResult">
    <allow interface="lp.code.interfaces.codeimportresult.ICodeImportResult"/>
  </class>

  <!-- CodeImportResultSet -->

  <securedutility
      class="lp.code.model.codeimportresult.CodeImportResultSet"
      provides="lp.code.interfaces.codeimportresult.ICodeImportResultSet">
    <allow interface="lp.code.interfaces.codeimportresult.ICodeImportResultSet"/>
  </securedutility>
  <class class="lp.code.model.branchlookup.BranchLookup">
    <allow interface="lp.code.interfaces.branchlookup.IBranchLookup"/>
  </class>
  <securedutility
      class="lp.code.model.branchlookup.BranchLookup"
      provides="lp.code.interfaces.branchlookup.IBranchLookup">
    <allow interface="lp.code.interfaces.branchlookup.IBranchLookup"/>
  </securedutility>
  <securedutility
      class="lp.code.model.branchlookup.LinkedBranchTraverser"
      provides="lp.code.interfaces.branchlookup.ILinkedBranchTraverser">
    <allow interface="lp.code.interfaces.branchlookup.ILinkedBranchTraverser"/>
  </securedutility>
  <securedutility
      class="lp.code.model.branchscanner.BranchScanner"
      provides="lp.code.interfaces.branchscanner.IBranchScanner">
    <allow interface="lp.code.interfaces.branchscanner.IBranchScanner"/>
  </securedutility>

  <!-- BranchSubscription -->

  <class class="lp.code.model.branchsubscription.BranchSubscription">
    <allow interface="lp.code.interfaces.branchsubscription.IBranchSubscription"/>
    <allow interface="lp.code.interfaces.branchtarget.IHasBranchTarget"/>
    <require
        permission="zope.Public"
        set_schema="lp.code.interfaces.branchsubscription.IBranchSubscription"/>
  </class>
  <adapter
      for="lp.code.interfaces.branchsubscription.IBranchSubscription"
      provides="canonical.launchpad.webapp.interfaces.IPrimaryContext"
      factory="lp.code.browser.branchsubscription.BranchSubscriptionPrimaryContext"/>

  <!-- Branch -->

  <class class="lp.code.model.branch.Branch">
    <require
        permission="launchpad.View"
        attributes="id
                    branch_type
                    name
                    url
                    whiteboard
                    target
                    mirror_status_message
                    private
                    registrant
                    owner
                    description
                    author
                    reviewer
                    code_reviewer
                    isPersonTrustedReviewer
                    product
                    unique_name
                    displayname
                    sort_key
                    lifecycle_status
                    last_mirrored
                    last_mirrored_id
                    last_mirror_attempt
                    mirror_failures
                    pull_disabled
                    next_mirror_time
                    last_scanned
                    last_scanned_id
                    revision_count
                    warehouse_url
                    bug_branches
                    linked_bugs
                    linkBug
                    unlinkBug
                    spec_links
                    linkSpecification
                    unlinkSpecification
                    revision_history
                    subscriptions
                    subscribers
                    date_created
                    date_last_modified
                    latest_revisions
                    landing_targets
                    landing_candidates
                    dependent_branches
                    addLandingTarget
                    getMergeQueue
                    revisions_since
                    code_is_browseable
                    code_import
                    bzr_identity
                    canBeDeleted
                    deletionRequirements
                    associatedProductSeries
                    getProductSeriesPushingTranslations
                    associatedSuiteSourcePackages
                    subscribe
                    getSubscription
                    hasSubscription
                    unsubscribe
                    getSubscriptionsByLevel
                    getBranchRevision
                    getMainlineBranchRevisions
                    getStackedBranches
                    getStackedBranchesWithIncompleteMirrors
                    createBranchRevision
                    getTipRevision
                    updateScannedDetails
                    getNotificationRecipients
                    getScannerData
                    getPullURL
                    requestMirror
                    startMirroring
                    mirrorComplete
                    mirrorFailed
                    branch_format
                    repository_format
                    control_format
                    stacked_on
                    createBranchRevisionFromIDs
                    distroseries
                    sourcepackagename
                    addToLaunchBag
                    distribution
                    sourcepackage
                    codebrowse_url
                    merge_queue
                    namespace
                    pending_writes
                    commitsForDays
                    needs_upgrading
                    getUpgradeFormat
                    isBranchMergeable
                    "/>
    <require
        permission="launchpad.Edit"
        attributes="destroySelf setPrivate setOwner setTarget"
        set_attributes="name url mirror_status_message
                        description lifecycle_status
                        last_mirrored last_mirrored_id last_mirror_attempt
                        mirror_failures pull_disabled next_mirror_time
                        last_scanned last_scanned_id revision_count branch_type
                        reviewer branch_format repository_format
                        control_format stacked_on merge_queue
                        merge_control_status"/>
    <require
        permission="launchpad.AnyPerson"
        set_attributes="whiteboard"/>
    <require
        permission="zope.Public"
        set_attributes="date_last_modified"/>
  </class>
  <adapter
      for="lp.code.interfaces.branch.IBranch"
      provides="canonical.launchpad.webapp.interfaces.ILaunchpadContainer"
      factory="canonical.launchpad.components.launchpadcontainer.LaunchpadBranchContainer"/>
  <adapter
      for="lp.code.interfaces.branch.IBranch"
      provides="canonical.launchpad.webapp.badge.IHasBadges"
      factory="lp.code.browser.branchlisting.BranchBadges"/>
  <adapter
      for="lp.code.interfaces.branch.IBranch"
      provides="canonical.launchpad.webapp.interfaces.IPrimaryContext"
      factory="lp.code.model.branchtarget.branch_to_target"/>

  <subscriber
      for="lp.code.interfaces.branch.IBranch
           lazr.lifecycle.interfaces.IObjectCreatedEvent"
      handler="canonical.launchpad.subscribers.karma.branch_created"/>

  <!-- Temporarily disabling queues
       <browser:page


       name="+merge-queue"


       for="lp.code.interfaces.branch.IBranch"


       class="lp.code.browser.branch.BranchMergeQueueView"


       facet="branches"


       permission="zope.Public"


       template="../templates/branch-merge-queue.pt" />
  -->

  <!-- BranchSet -->

  <class class="lp.code.model.branch.BranchSet">
    <allow interface="lp.code.interfaces.branch.IBranchSet"/>
  </class>

  <!-- BranchVisibilityPolicy -->

  <class class="lp.code.model.branchvisibilitypolicy.BranchVisibilityTeamPolicy">
    <allow interface="lp.code.interfaces.branchvisibilitypolicy.IBranchVisibilityTeamPolicy"/>
  </class>

  <!-- BranchDelta -->

  <class class="lp.code.adapters.branch.BranchDelta">
    <allow interface="lp.code.interfaces.branch.IBranchDelta"/>
  </class>
  <securedutility
      class="lp.code.model.branch.BranchSet"
      provides="lp.code.interfaces.branch.IBranchSet">
    <allow interface="lp.code.interfaces.branch.IBranchSet"/>
  </securedutility>
  <securedutility
      class="lp.code.model.branch.BranchCloud"
      provides="lp.code.interfaces.branch.IBranchCloud">
    <allow interface="lp.code.interfaces.branch.IBranchCloud"/>
  </securedutility>

  <subscriber
      for="lp.code.interfaces.branch.IBranch
           lazr.lifecycle.interfaces.IObjectModifiedEvent"
      handler="lp.code.model.branch.branch_modified_subscriber"/>
  <class class="lp.code.mail.branch.RecipientReason">
    <allow attributes="
                    getReason
                    branch
                    mail_header
                    recipient
                    max_diff_lines"/>
  </class>
  <class class="lp.code.model.branchnamespace.PackageNamespace">
    <allow interface="lp.code.interfaces.branchnamespace.IBranchNamespace"/>
    <allow interface="lp.code.interfaces.branchnamespace.IBranchNamespacePolicy"/>
  </class>
  <class class="lp.code.model.branchnamespace.PersonalNamespace">
    <allow interface="lp.code.interfaces.branchnamespace.IBranchNamespace"/>
    <allow interface="lp.code.interfaces.branchnamespace.IBranchNamespacePolicy"/>
  </class>
  <class class="lp.code.model.branchnamespace.ProductNamespace">
    <allow interface="lp.code.interfaces.branchnamespace.IBranchNamespace"/>
    <allow interface="lp.code.interfaces.branchnamespace.IBranchNamespacePolicy"/>
  </class>
  <securedutility
      class="lp.code.model.branchnamespace.BranchNamespaceSet"
      provides="lp.code.interfaces.branchnamespace.IBranchNamespaceSet">
    <allow interface="lp.code.interfaces.branchnamespace.IBranchNamespaceSet"/>
  </securedutility>
  <class class="lp.code.model.branchtarget.PackageBranchTarget">
    <allow interface="lp.code.interfaces.branchtarget.IBranchTarget"/>
  </class>
  <adapter
      for="lp.registry.interfaces.sourcepackage.ISourcePackage"
      provides="lp.code.interfaces.branchtarget.IBranchTarget"
      factory="lp.code.model.branchtarget.PackageBranchTarget"/>
  <class class="lp.code.model.branchtarget.PersonBranchTarget">
    <allow interface="lp.code.interfaces.branchtarget.IBranchTarget"/>
  </class>
  <adapter
      for="lp.registry.interfaces.person.IPerson"
      provides="lp.code.interfaces.branchtarget.IBranchTarget"
      factory="lp.code.model.branchtarget.PersonBranchTarget"/>
  <class class="lp.code.model.branchtarget.ProductBranchTarget">
    <allow interface="lp.code.interfaces.branchtarget.IBranchTarget"/>
  </class>
  <adapter
      for="lp.registry.interfaces.product.IProduct"
      provides="lp.code.interfaces.branchtarget.IBranchTarget"
      factory="lp.code.model.branchtarget.ProductBranchTarget"/>
  <adapter
      for="lp.code.interfaces.branchtarget.IBranchTarget"
      provides="canonical.launchpad.webapp.interfaces.ICanonicalUrlData"
      factory="lp.code.model.branchtarget.get_canonical_url_data_for_target"/>
  <class class="lp.code.model.branchrevision.BranchRevision">
    <allow interface="lp.code.interfaces.branchrevision.IBranchRevision"/>
  </class>

  <!-- BranchRevisionSet -->

  <class class="lp.code.model.branchrevision.BranchRevisionSet">
    <allow interface="lp.code.interfaces.branchrevision.IBranchRevisionSet"/>
  </class>
  <securedutility
      class="lp.code.model.branchrevision.BranchRevisionSet"
      provides="lp.code.interfaces.branchrevision.IBranchRevisionSet">
    <allow interface="lp.code.interfaces.branchrevision.IBranchRevisionSet"/>
  </securedutility>

  <!-- CodeReviewComment -->

  <class class="lp.code.model.codereviewcomment.CodeReviewComment">
    <allow interface="lp.code.interfaces.codereviewcomment.ICodeReviewComment"/>
    <allow interface="lp.code.interfaces.branchtarget.IHasBranchTarget"/>
  </class>
  <subscriber
      for="lp.code.interfaces.codereviewcomment.ICodeReviewComment
           canonical.launchpad.event.interfaces.INewCodeReviewCommentEvent"
      handler="lp.code.mail.codereviewcomment.send"/>
  <subscriber
      for="lp.code.interfaces.codereviewcomment.ICodeReviewComment
           canonical.launchpad.event.interfaces.INewCodeReviewCommentEvent"
      handler="canonical.launchpad.subscribers.karma.code_review_comment_added"/>
  <adapter
      for="lp.code.interfaces.codereviewcomment.ICodeReviewComment"
      provides="canonical.launchpad.webapp.interfaces.IPrimaryContext"
      factory="lp.code.browser.codereviewcomment.CodeReviewCommentPrimaryContext"/>

  <!-- hierarchy -->

  <class class="lp.code.model.branchjob.BranchJob">
    <allow interface="lp.code.interfaces.branchjob.IBranchJob"/>
  </class>
  <class class="lp.code.model.branchjob.BranchDiffJob">
    <allow interface="lp.code.interfaces.branchjob.IBranchDiffJob"/>
    <allow interface="lp.code.interfaces.branchjob.IBranchJob"/>
  </class>
  <class class="lp.code.model.branchjob.RevisionMailJob">
    <allow interface="lp.code.interfaces.branchjob.IRevisionMailJob"/>
    <allow interface="lp.code.interfaces.branchjob.IBranchJob"/>
  </class>
  <class class="lp.code.model.branchjob.RevisionsAddedJob">
    <allow interface="lp.code.interfaces.branchjob.IRevisionsAddedJob"/>
    <allow interface="lp.code.interfaces.branchjob.IBranchJob"/>
  </class>
  <class class="lp.code.model.branchjob.RosettaUploadJob">
    <allow interface="lp.code.interfaces.branchjob.IRosettaUploadJob"/>
    <allow interface="lp.code.interfaces.branchjob.IBranchJob"/>
  </class>
  <class class="lp.code.model.branchjob.ReclaimBranchSpaceJob">
    <allow interface="lp.code.interfaces.branchjob.IReclaimBranchSpaceJob"/>
    <allow interface="lp.code.interfaces.branchjob.IBranchJob"/>
  </class>
  <securedutility
      component="lp.code.model.branchjob.BranchDiffJob"
      provides="lp.code.interfaces.branchjob.IBranchDiffJobSource">
    <allow interface="lp.code.interfaces.branchjob.IBranchDiffJobSource"/>
  </securedutility>
  <securedutility
      component="lp.code.model.branchjob.RevisionMailJob"
      provides="lp.code.interfaces.branchjob.IRevisionMailJobSource">
    <allow interface="lp.code.interfaces.branchjob.IRevisionMailJobSource"/>
  </securedutility>
  <securedutility
      component="lp.code.model.branchjob.RevisionsAddedJob"
      provides="lp.code.interfaces.branchjob.IRevisionsAddedJobSource">
    <allow interface="lp.code.interfaces.branchjob.IRevisionsAddedJobSource"/>
  </securedutility>
  <securedutility
      component="lp.code.model.branchjob.RosettaUploadJob"
      provides="lp.code.interfaces.branchjob.IRosettaUploadJobSource">
    <allow interface="lp.code.interfaces.branchjob.IRosettaUploadJobSource"/>
  </securedutility>
  <securedutility
      component="lp.code.model.branchjob.ReclaimBranchSpaceJob"
      provides="lp.code.interfaces.branchjob.IReclaimBranchSpaceJobSource">
    <allow interface="lp.code.interfaces.branchjob.IReclaimBranchSpaceJobSource"/>
  </securedutility>

  <!-- CodeImport -->

  <class class="lp.code.model.codeimport.CodeImport">
    <implements interface="lp.code.interfaces.codeimport.ICodeImport"/>
    <allow attributes="id
                       date_created
                       branch
                       registrant
                       owner
                       assignee
                       product
                       series
                       review_status
                       rcs_type
                       cvs_root
                       cvs_module
                       svn_branch_url
                       git_repo_url
                       date_last_successful
                       source_product_series
                       update_interval
                       effective_update_interval
                       import_job
                       results
                       consecutive_failure_count
                       getImportDetailsForDisplay"/>
    <require
       permission="launchpad.AnyPerson"
       attributes="tryFailingImportAgain"/>
    <require
       permission="launchpad.Edit"
       attributes="updateFromData"/>

    <!-- ICodeImport has no set_schema, because all modifications should be
         done through methods that create CodeImportEvent objects when
         appropriate. -->

  </class>
  <adapter
      provides="canonical.launchpad.webapp.interfaces.IBreadcrumbBuilder"
      for="lp.code.interfaces.codeimport.ICodeImportSet"
      factory="lp.code.browser.codeimport.CodeImportSetBreadcrumbBuilder"
      permission="zope.Public"/>
  <subscriber
      for="lp.code.interfaces.codeimport.ICodeImport
           lazr.lifecycle.interfaces.IObjectCreatedEvent"
      handler="lp.code.mail.codeimport.new_import"/>
  <facet
      facet="branches"/>

  <!-- CodeImportSet -->

  <securedutility
      class="lp.code.model.codeimport.CodeImportSet"
      provides="lp.code.interfaces.codeimport.ICodeImportSet">
    <allow interface="lp.code.interfaces.codeimport.ICodeImportSet"/>
  </securedutility>

  <!-- CodeImportJob -->

  <class class="lp.code.model.codeimportjob.CodeImportJob">
    <allow interface="lp.code.interfaces.codeimportjob.ICodeImportJob"/>
  </class>

  <!-- CodeImportJobSet -->

  <securedutility
      class="lp.code.model.codeimportjob.CodeImportJobSet"
      provides="lp.code.interfaces.codeimportjob.ICodeImportJobSet">
    <require
        permission="launchpad.View"
        interface="lp.code.interfaces.codeimportjob.ICodeImportJobSet"/>
    <allow interface="lp.code.interfaces.codeimportjob.ICodeImportJobSetPublic"/>
  </securedutility>

  <!-- CodeImportJobWorkflow -->

  <securedutility
      class="lp.code.model.codeimportjob.CodeImportJobWorkflow"
      provides="lp.code.interfaces.codeimportjob.ICodeImportJobWorkflow">
    <require
        permission="launchpad.Edit"
        attributes="
                    newJob
                    deletePendingJob
                    updateHeartbeat
                    finishJob"/>
    <require
        permission="launchpad.AnyPerson"
        attributes="
                    requestJob"/>

    <!-- XXX MichaelHudson 2008-02-28
         bug=196345: startJob is called
         by the getJobForMachine XML-RPC method, calls to which are
         unauthenticated.    When the above bug is fixed, we can
         restrict the permissions for this attribute. -->

    <allow attributes="
                    startJob
                    reclaimJob"/>
  </securedutility>

  <!-- CodeImportEvent -->

  <class class="lp.code.model.codeimportevent.CodeImportEvent">
    <allow interface="lp.code.interfaces.codeimportevent.ICodeImportEvent"/>
  </class>

  <!-- CodeImportEventSet -->

  <securedutility
      class="lp.code.model.codeimportevent.CodeImportEventSet"
      provides="lp.code.interfaces.codeimportevent.ICodeImportEventSet">
    <allow interface="lp.code.interfaces.codeimportevent.ICodeImportEventSet"/>
  </securedutility>

  <!-- CodeImportEventToken -->

  <class class="lp.code.model.codeimportevent.CodeImportEventToken">
    <allow interface="lp.code.interfaces.codeimportevent.ICodeImportEventToken"/>
  </class>

  <class class="lp.code.model.revision.Revision">
    <allow interface="lp.code.interfaces.revision.IRevision"/>
  </class>

  <class class="lp.code.model.revision.RevisionAuthor">
    <allow interface="lp.code.interfaces.revision.IRevisionAuthor"/>
  </class>

  <class class="lp.code.model.revision.RevisionParent">
    <allow interface="lp.code.interfaces.revision.IRevisionParent" />
  </class>

  <class class="lp.code.model.revision.RevisionProperty">
    <allow interface="lp.code.interfaces.revision.IRevisionProperty" />
  </class>

  <!-- RevisionSet -->
  <class class="lp.code.model.revision.RevisionSet">
    <allow interface="lp.code.interfaces.revision.IRevisionSet" />
  </class>

  <securedutility
      class="lp.code.model.revision.RevisionSet"
      provides="lp.code.interfaces.revision.IRevisionSet" >
    <allow interface="lp.code.interfaces.revision.IRevisionSet" />
  </securedutility>

  <!-- Linked branches -->
  <adapter factory="lp.code.model.linkedbranch.ProductSeriesLinkedBranch" />
  <adapter factory="lp.code.model.linkedbranch.ProductLinkedBranch" />
  <adapter factory="lp.code.model.linkedbranch.PackageLinkedBranch" />
  <adapter factory="lp.code.model.linkedbranch.DistributionPackageLinkedBranch" />

  <lp:help-folder
      folder="help" type="canonical.launchpad.layers.CodeLayer" />

  <!-- Diffs -->
  <class class="lp.code.model.diff.Diff">
    <allow interface="lp.code.interfaces.diff.IDiff" />
  </class>
  <class class="lp.code.model.diff.StaticDiff">
    <allow interface="lp.code.interfaces.diff.IStaticDiff" />
  </class>
  <class class="lp.code.model.diff.PreviewDiff">
    <allow interface="lp.code.interfaces.diff.IPreviewDiff" />
  </class>
  <securedutility
      component="lp.code.model.diff.StaticDiff"
      provides="lp.code.interfaces.diff.IStaticDiffSource" >
    <allow
      interface="lp.code.interfaces.diff.IStaticDiffSource" />
  </securedutility>

  <webservice:register module="lp.code.interfaces.webservice" />

</configure><|MERGE_RESOLUTION|>--- conflicted
+++ resolved
@@ -181,11 +181,7 @@
                     votes
                     root_comment
                     all_comments
-<<<<<<< HEAD
                     related_bugs
-                    isPersonValidReviewer
-=======
->>>>>>> 89c99cb7
                     isMergable
                     getComment
                     getNotificationRecipients
