#
# Possible permissions: SELECT, INSERT, UPDATE, EXECUTE
#
# Note that we can't have INSERT only tables if we are using SQLObject, as it
# creates new entries by first doing an insert (to get the id) and then
# issuing an update
[DEFAULT]
# Objects in these schemas are publicly readable or executable. *not* writable
public_schemas=ts2

[public]
# The public role is automatically granted to all users by PostgreSQL
type=group
public.person_sort_key(text, text)         = EXECUTE
public.debversion_sort_key(text)           = EXECUTE
public.null_count(anyarray)                = EXECUTE
public.valid_name(text)                    = EXECUTE
public.valid_bug_name(text)                = EXECUTE
public.valid_branch_name(text)             = EXECUTE
public.valid_debian_version(text)          = EXECUTE
public.valid_cve(text)                     = EXECUTE
public.valid_absolute_url(text)            = EXECUTE
public.valid_fingerprint(text)             = EXECUTE
public.valid_keyid(text)                   = EXECUTE
public.valid_regexp(text)                  = EXECUTE
public.sane_version(text)                  = EXECUTE
public.sha1(text)                          = EXECUTE
public.is_blacklisted_name(text)           = EXECUTE
public.is_person(text)                     = EXECUTE
public.is_team(integer)                    = EXECUTE
public.is_team(text)                       = EXECUTE
public.is_printable_ascii(text)            = EXECUTE
public.launchpaddatabaserevision           = SELECT
public.name_blacklist_match(text)          = EXECUTE
public.fticache                            =
public.pillarname                          = SELECT
public.ulower(text)                        = EXECUTE
public._killall_backends(text)             =
public.generate_openid_identifier()        = EXECUTE
public.replication_lag()                   = EXECUTE
public.assert_patch_applied(integer, integer, integer) = EXECUTE

[ro]
# A user with full readonly access to the database. Generally used for
# interactive querying
type=user
groups=read

[testadmin]
# A user with full admin privileges used by the test suite
type=user
groups=admin

[launchpad]
# The main Z3 application
type=user
groups=write
public.account                          = SELECT, INSERT, UPDATE, DELETE
public.accountpassword                  = SELECT, INSERT, UPDATE, DELETE
public.announcement                     = SELECT, INSERT, UPDATE, DELETE
public.answercontact                    = SELECT, INSERT, UPDATE, DELETE
public.archive                          = SELECT, INSERT, UPDATE
public.archiveauthtoken                 = SELECT, INSERT, UPDATE
public.archivesubscriber                = SELECT, INSERT, UPDATE
public.archivearch                      = SELECT, INSERT, UPDATE
public.archivedependency                = SELECT, INSERT, DELETE
public.packagecopyrequest               = SELECT, INSERT, UPDATE
public.archivepermission                = SELECT, INSERT, UPDATE, DELETE
public.binaryandsourcepackagenameview   = SELECT
public.binarypackagepublishinghistory   = SELECT
public.bountysubscription               = SELECT, INSERT, UPDATE, DELETE
public.branchrevision                   = SELECT, INSERT, UPDATE, DELETE
public.branch                           = SELECT, INSERT, UPDATE, DELETE
public.branchjob                        = SELECT, INSERT, UPDATE, DELETE
public.branchmergeproposal              = SELECT, INSERT, UPDATE, DELETE
public.branchmergeproposaljob           = SELECT, INSERT, UPDATE, DELETE
public.branchmergerobot                 = SELECT, INSERT, UPDATE, DELETE
public.branchsubscription               = SELECT, INSERT, UPDATE, DELETE
public.branchvisibilitypolicy           = SELECT, INSERT, UPDATE, DELETE
public.branchwithsortkeys               = SELECT
public.bugaffectsperson                 = SELECT, INSERT, UPDATE, DELETE
public.bugattachment                    = SELECT, INSERT, UPDATE, DELETE
public.bugbranch                        = SELECT, INSERT, UPDATE, DELETE
public.bugcve                           = SELECT, INSERT, DELETE
public.bugnomination                    = SELECT, UPDATE
public.bugnotification                  = SELECT, INSERT, UPDATE, DELETE
public.bugnotificationattachment        = SELECT, INSERT
public.bugnotificationrecipient         = SELECT, INSERT, UPDATE, DELETE
public.bugtag                           = SELECT, INSERT, DELETE
public.bugtrackerperson                 = SELECT, UPDATE
public.codeimport                       = SELECT, INSERT, UPDATE, DELETE
public.codeimportevent                  = SELECT, INSERT, UPDATE
public.codeimporteventdata              = SELECT, INSERT
public.codeimportjob                    = SELECT, INSERT, UPDATE, DELETE
public.codeimportmachine                = SELECT, INSERT, UPDATE
public.codeimportresult                 = SELECT, INSERT, UPDATE, DELETE
public.codereviewmessage                = SELECT, INSERT, DELETE
public.codereviewvote                   = SELECT, INSERT, UPDATE, DELETE
public.commercialsubscription           = SELECT, INSERT, UPDATE, DELETE
public.continent                        = SELECT
public.cvereference                     = SELECT, INSERT
public.cve                              = SELECT, INSERT, UPDATE
public.customlanguagecode               = SELECT, INSERT, UPDATE, DELETE
public.diff                             = SELECT, INSERT, UPDATE
public.distributionbounty               = SELECT, INSERT, UPDATE
public.distributionmirror               = SELECT, INSERT, UPDATE, DELETE
public.distributionsourcepackage        = SELECT, INSERT, UPDATE, DELETE
public.distributionsourcepackagecache   = SELECT
public.distroserieslanguage             = SELECT, INSERT, UPDATE
public.distroseriespackagecache         = SELECT
public.emailaddress                     = SELECT, INSERT, UPDATE, DELETE
public.entitlement                      = SELECT, INSERT, UPDATE, DELETE
public.faq                              = SELECT, INSERT, UPDATE, DELETE
public.featuredproject                  = SELECT, INSERT, DELETE
public.hwdevicedriverlink               = SELECT
public.hwdevicenamevariant              = SELECT
public.hwdevice                         = SELECT
public.hwdeviceclass                    = SELECT
public.hwdriver                         = SELECT, INSERT
public.hwsubmissiondevice               = SELECT
public.hwsubmission                     = SELECT, INSERT, UPDATE
public.hwsubmissionbug                  = SELECT, INSERT, UPDATE, DELETE
public.hwsystemfingerprint              = SELECT, INSERT
public.hwtestanswerchoice               = SELECT
public.hwtestanswercountdevice          = SELECT
public.hwtestanswercount                = SELECT
public.hwtestanswerdevice               = SELECT
public.hwtestanswer                     = SELECT
public.hwtest                           = SELECT
public.hwvendorid                       = SELECT
public.hwvendorname                     = SELECT
public.job                              = SELECT, INSERT, UPDATE, DELETE
public.karmacache                       = SELECT
public.karmacategory                    = SELECT
public.karmatotalcache                  = SELECT
public.languagepack                     = SELECT, INSERT, UPDATE
public.launchpadstatistic               = SELECT
public.libraryfilealias                 = SELECT, INSERT, UPDATE, DELETE
public.libraryfiledownloadcount         = SELECT
public.logintoken                       = SELECT, INSERT, UPDATE, DELETE
public.mailinglist                      = SELECT, INSERT, UPDATE, DELETE
public.mailinglistban                   = SELECT, INSERT, UPDATE, DELETE
public.mailinglistsubscription          = SELECT, INSERT, UPDATE, DELETE
public.mentoringoffer                   = SELECT, INSERT, UPDATE, DELETE
public.mergedirectivejob                = SELECT, INSERT, UPDATE, DELETE
public.messagechunk                     = SELECT, INSERT
public.messageapproval                  = SELECT, INSERT, UPDATE, DELETE
public.mirrorcdimagedistroseries        = SELECT, INSERT, DELETE
public.mirrordistroarchseries           = SELECT, INSERT, DELETE, UPDATE
public.mirrordistroseriessource         = SELECT, INSERT, UPDATE, DELETE
public.mirrorproberecord                = SELECT, INSERT, DELETE
public.nameblacklist                    = SELECT, INSERT, UPDATE, DELETE
public.oauthaccesstoken                 = SELECT, INSERT, UPDATE, DELETE
public.oauthconsumer                    = SELECT, INSERT
public.oauthnonce                       = SELECT, INSERT
public.oauthrequesttoken                = SELECT, INSERT, UPDATE, DELETE
public.officialbugtag                   = SELECT, INSERT, UPDATE, DELETE
public.openidassociations               = SELECT, INSERT, DELETE
public.openidauthorization              = SELECT, INSERT, UPDATE, DELETE
public.openidrpconfig                   = SELECT, INSERT, UPDATE, DELETE
public.openidrpsummary                  = SELECT, INSERT, UPDATE
public.packagebugsupervisor             = SELECT, INSERT, UPDATE, DELETE
public.packagediff                      = SELECT, INSERT, UPDATE, DELETE
public.packaging                        = SELECT, INSERT, UPDATE, DELETE
public.personlanguage                   = SELECT, INSERT, UPDATE, DELETE
public.personlocation                   = SELECT, INSERT, UPDATE, DELETE
public.personnotification               = SELECT, INSERT, UPDATE, DELETE
public.pillarname                       = SELECT, INSERT, DELETE
public.poexportrequest                  = SELECT, INSERT, UPDATE, DELETE
public.poexport                         = SELECT
public.pofiletranslator                 = SELECT
public.pofiletranslator                 = SELECT
public.polloption                       = SELECT, INSERT, UPDATE, DELETE
public.poll                             = SELECT, INSERT, UPDATE
public.potexport                        = SELECT
public.previewdiff                      = SELECT, INSERT, UPDATE, DELETE
public.productbounty                    = SELECT, INSERT, UPDATE
public.productrelease                   = SELECT, INSERT, UPDATE, DELETE
public.productreleasefile               = SELECT, INSERT, DELETE
public.productseriescodeimport          = SELECT, INSERT, UPDATE
public.project                          = SELECT
public.projectbounty                    = SELECT, INSERT, UPDATE
public.questionbug                      = SELECT, INSERT, DELETE
public.questionmessage                  = SELECT, INSERT
public.questionreopening                = SELECT, INSERT, UPDATE
public.question                         = SELECT, INSERT, UPDATE
public.questionsubscription             = SELECT, INSERT, UPDATE, DELETE
public.translationrelicensingagreement  = SELECT, INSERT, UPDATE
public.requestedcds                     = SELECT, INSERT, UPDATE, DELETE
public.revision                         = SELECT, INSERT, UPDATE
public.revisionauthor                   = SELECT, INSERT, UPDATE
public.revisionnumber                   = SELECT, INSERT
public.revisionparent                   = SELECT, INSERT
public.scriptactivity                   = SELECT, INSERT
public.shipitreport                     = SELECT, INSERT
public.shipitsurvey                     = SELECT, INSERT, UPDATE
public.shipitsurveyquestion             = SELECT, INSERT
public.shipitsurveyanswer               = SELECT, INSERT
public.shipitsurveyresult               = SELECT, INSERT
public.shipment                         = SELECT, INSERT, UPDATE
public.shippingrequest                  = SELECT, INSERT, UPDATE, DELETE
public.shippingrun                      = SELECT, INSERT, UPDATE
public.sourcepackagepublishinghistory   = SELECT
public.seriessourcepackagebranch        = SELECT, INSERT, UPDATE, DELETE
public.specificationbranch              = SELECT, INSERT, UPDATE, DELETE
public.specificationbug                 = SELECT, INSERT, DELETE
public.specificationdependency          = SELECT, INSERT, DELETE
public.specificationfeedback            = SELECT, INSERT, UPDATE, DELETE
public.specificationmessage             = SELECT, INSERT
public.specification                    = SELECT, INSERT, UPDATE
public.specificationsubscription        = SELECT, INSERT, UPDATE, DELETE
public.spokenin                         = SELECT, INSERT, DELETE
public.sprintattendance                 = SELECT, INSERT, UPDATE, DELETE
public.sprint                           = SELECT, INSERT, UPDATE
public.sprintspecification              = SELECT, INSERT, UPDATE, DELETE
public.standardshipitrequest            = SELECT, INSERT, UPDATE, DELETE
public.staticdiff                       = SELECT, INSERT, UPDATE
public.structuralsubscription           = SELECT, INSERT, UPDATE, DELETE
public.temporaryblobstorage             = SELECT, INSERT, DELETE
public.translationgroup                 = SELECT, INSERT, UPDATE
public.translationimportqueueentry      = SELECT, INSERT, UPDATE, DELETE
public.translationmessage               = SELECT, INSERT, UPDATE
public.translator                       = SELECT, INSERT, UPDATE, DELETE
public.usertouseremail                  = SELECT, UPDATE
public.validpersoncache                 = SELECT
public.validpersonorteamcache           = SELECT
public.votecast                         = SELECT, INSERT
public.vote                             = SELECT, INSERT, UPDATE
public.webserviceban                    = SELECT, INSERT, UPDATE, DELETE
public.wikiname                         = SELECT, INSERT, UPDATE, DELETE
public.usertouseremail                  = SELECT, INSERT, UPDATE

[statistician]
type=user
public.archive                          = SELECT, UPDATE
public.archivearch                      = SELECT, UPDATE
public.binarypackagename                = SELECT
public.binarypackagepublishinghistory   = SELECT
public.binarypackagerelease             = SELECT
public.branch                           = SELECT
public.bug                              = SELECT
public.bugtask                          = SELECT
public.build                            = SELECT
public.distribution                     = SELECT
public.distributionsourcepackagecache   = SELECT, INSERT, UPDATE, DELETE
public.distroarchseries                 = SELECT, UPDATE
public.distroseries                     = SELECT, UPDATE
public.distroserieslanguage             = SELECT, INSERT, UPDATE, DELETE
public.distroseriespackagecache         = SELECT, INSERT, UPDATE, DELETE
public.language                         = SELECT
public.launchpadstatistic               = SELECT, INSERT, UPDATE, DELETE
public.person                           = SELECT
public.validpersoncache                 = SELECT
public.validpersonorteamcache           = SELECT
public.potemplate                       = SELECT
public.pofile                           = SELECT
public.pofiletranslator                 = SELECT
public.pomsgid                          = SELECT
public.potmsgset                        = SELECT
public.product                          = SELECT
public.productseries                    = SELECT
public.question                         = SELECT
public.scriptactivity                   = SELECT, INSERT
public.sourcepackagename                = SELECT
public.sourcepackagepublishinghistory   = SELECT
public.sourcepackagerelease             = SELECT
public.specification                    = SELECT
public.translationmessage               = SELECT, INSERT, UPDATE
public.translationtemplateitem          = SELECT

[librarian]
type=user
public.libraryfilealias                 = SELECT, INSERT, UPDATE
public.libraryfilecontent               = SELECT, INSERT

[librariangc]
type=user
public.libraryfilealias                 = SELECT, UPDATE, DELETE
public.libraryfilecontent               = SELECT, UPDATE, DELETE
# This user needs select on every table that references LibraryFileAlias
public.binarypackagefile                = SELECT
public.branchmergeproposal              = SELECT
public.bugattachment                    = SELECT
public.build                            = SELECT
public.codeimportresult                 = SELECT
public.diff                             = SELECT
public.distribution                     = SELECT
public.distributionmirror               = SELECT
public.languagepack                     = SELECT
public.hwsubmission                     = SELECT
public.mergedirectivejob                = SELECT
public.message                          = SELECT
public.messagechunk                     = SELECT
public.messageapproval                  = SELECT
public.mirrorproberecord                = SELECT
public.openidrpconfig                   = SELECT
public.packagediff                      = SELECT
public.packageupload                    = SELECT
public.packageuploadcustom              = SELECT
public.person                           = SELECT
public.pocketchroot                     = SELECT
public.pofile                           = SELECT
public.potemplate                       = SELECT
public.product                          = SELECT
public.productreleasefile               = SELECT
public.project                          = SELECT
public.scriptactivity                   = SELECT, INSERT
public.shipitreport                     = SELECT
public.shippingrun                      = SELECT
public.sprint                           = SELECT
public.sourcepackagereleasefile         = SELECT
public.temporaryblobstorage             = SELECT, DELETE
public.translationimportqueueentry      = SELECT

[productreleasefinder]
# Dyson release import script
type=user
public.product                          = SELECT
public.productseries                    = SELECT
public.productrelease                   = SELECT, INSERT, UPDATE
public.productreleasefile               = SELECT, INSERT, UPDATE
# Needed only because SQLobject does things...
public.person                           = SELECT
# Needed to write to the librarian
public.libraryfilealias                 = SELECT, INSERT
public.libraryfilecontent               = SELECT, INSERT
public.scriptactivity                   = SELECT, INSERT

[pofilestats]
# Translations POFile statistics verification/update script
type=user
public.language                         = SELECT
public.pofile                           = SELECT, UPDATE
public.potemplate                       = SELECT
public.potmsgset                        = SELECT
public.scriptactivity                   = SELECT, INSERT
public.translationmessage               = SELECT
public.translationtemplateitem          = SELECT

[poimport]
# Rosetta import script
type=user
groups=write
public.account                          = SELECT, INSERT
public.customlanguagecode               = SELECT
public.scriptactivity                   = SELECT, INSERT
public.translationgroup                 = SELECT
public.translationimportqueueentry      = SELECT, DELETE
public.translationmessage               = SELECT, INSERT, UPDATE
public.translationrelicensingagreement  = SELECT
public.translator                       = SELECT
public.validpersoncache                 = SELECT
public.validpersonorteamcache           = SELECT

[poexport]
# Rosetta export script
type=user
public.distribution                     = SELECT
public.distroseries                     = SELECT
public.emailaddress                     = SELECT
public.language                         = SELECT
public.libraryfilealias                 = SELECT, INSERT
public.libraryfilecontent               = SELECT, INSERT
public.person                           = SELECT
public.poexport                         = SELECT
public.poexportrequest                  = SELECT, DELETE
public.pofile                           = SELECT, UPDATE
public.pofiletranslator                 = SELECT
public.pomsgid                          = SELECT
public.potemplate                       = SELECT
public.potexport                        = SELECT
public.potmsgset                        = SELECT
public.potranslation                    = SELECT
public.product                          = SELECT
public.productseries                    = SELECT
public.scriptactivity                   = SELECT, INSERT
public.sourcepackagename                = SELECT
public.translationgroup                 = SELECT
public.translationmessage               = SELECT
public.translationtemplateitem          = SELECT
public.translator                       = SELECT
public.validpersoncache                 = SELECT
public.validpersonorteamcache           = SELECT

[langpack]
# Language pack exporter script
type=user
public.distribution                     = SELECT
public.distroseries                     = SELECT, UPDATE
public.emailaddress                     = SELECT
public.language                         = SELECT
public.languagepack                     = SELECT, INSERT
public.libraryfilealias                 = SELECT, INSERT
public.libraryfilecontent               = SELECT, INSERT
public.person                           = SELECT
public.poexport                         = SELECT
public.pofile                           = SELECT, UPDATE
public.pofiletranslator                 = SELECT
public.pomsgid                          = SELECT
public.potemplate                       = SELECT
public.potexport                        = SELECT
public.potmsgset                        = SELECT
public.potranslation                    = SELECT
public.product                          = SELECT
public.productseries                    = SELECT
public.scriptactivity                   = SELECT, INSERT
public.sourcepackagename                = SELECT
public.translationgroup                 = SELECT
public.translationmessage               = SELECT
public.translationtemplateitem          = SELECT
public.translator                       = SELECT
public.validpersoncache                 = SELECT
public.validpersonorteamcache           = SELECT

[checkwatches]
# Malone bug watch script
type=user
public.account                          = SELECT, INSERT
public.accountpassword                  = SELECT, INSERT
public.answercontact                    = SELECT
public.bug                              = SELECT, INSERT, UPDATE
public.bugactivity                      = SELECT, INSERT
public.bugcve                           = SELECT, INSERT
public.bugmessage                       = SELECT, INSERT, UPDATE
public.bugnomination                    = SELECT
public.bugnotification                  = SELECT, INSERT
public.bugnotificationrecipient         = SELECT, INSERT
public.bugsubscription                  = SELECT
public.bugtask                          = SELECT, INSERT, UPDATE
public.bugtracker                       = SELECT, INSERT
public.bugtrackeralias                  = SELECT
public.bugtrackerperson                 = SELECT, INSERT
public.bugwatch                         = SELECT, INSERT, UPDATE
public.cve                              = SELECT, INSERT, UPDATE
public.cvereference                     = SELECT, INSERT, UPDATE
public.distribution                     = SELECT
public.distroseries                     = SELECT
public.emailaddress                     = SELECT, INSERT
public.language                         = SELECT
public.libraryfilealias                 = SELECT, INSERT
public.libraryfilecontent               = SELECT, INSERT
public.messagechunk                     = SELECT, INSERT
public.message                          = SELECT, INSERT
public.milestone                        = SELECT
public.openidrpsummary                  = SELECT
public.packagebugsupervisor             = SELECT
public.person                           = SELECT, INSERT, UPDATE
public.personlanguage                   = SELECT
public.product                          = SELECT
public.productseries                    = SELECT
public.project                          = SELECT
public.questionbug                      = SELECT
public.question                         = SELECT
public.questionsubscription             = SELECT
public.scriptactivity                   = SELECT, INSERT
public.sourcepackagename                = SELECT
public.structuralsubscription           = SELECT
public.teammembership                   = SELECT
public.teamparticipation                = SELECT, INSERT
public.validpersoncache                 = SELECT
public.validpersonorteamcache           = SELECT
public.wikiname                         = SELECT, INSERT

[codeimportworker]
type=user
public.branch                           = SELECT, UPDATE
public.codeimport                       = SELECT, UPDATE
public.codeimportevent                  = SELECT, INSERT, UPDATE
public.codeimportmachine                = SELECT
public.codeimportresult                 = SELECT, INSERT, UPDATE
public.codeimportjob                    = SELECT, INSERT, UPDATE, DELETE
public.libraryfilealias                 = SELECT, INSERT, UPDATE
public.libraryfilecontent               = SELECT, INSERT
public.person                           = SELECT
public.product                          = SELECT
public.productseries                    = SELECT
public.productseriescodeimport          = SELECT

[branchscanner]
type=user
groups=write
public.account                          = SELECT, INSERT
public.accountpassword                  = SELECT, INSERT
public.branch                           = SELECT, UPDATE
public.branchjob                        = SELECT, INSERT, UPDATE, DELETE
public.branchmergeproposal              = SELECT, UPDATE
public.branchrevision                   = SELECT, INSERT, UPDATE, DELETE
public.branchsubscription               = SELECT
public.branchvisibilitypolicy           = SELECT
public.bugbranch                        = SELECT, INSERT, UPDATE
public.diff                             = SELECT, INSERT, DELETE
public.distroseries                     = SELECT
public.distribution                     = SELECT
public.emailaddress                     = SELECT
public.job                              = SELECT, INSERT, UPDATE, DELETE
# Karma
public.karma                            = SELECT, INSERT
public.karmaaction                      = SELECT
public.openidrpsummary                  = SELECT
public.person                           = SELECT
public.revision                         = SELECT, INSERT, UPDATE
public.revisionauthor                   = SELECT, INSERT, UPDATE
public.revisionparent                   = SELECT, INSERT
public.revisionproperty                 = SELECT, INSERT
public.scriptactivity                   = SELECT, INSERT
public.sourcepackagename                = SELECT
public.staticdiff                       = SELECT, INSERT, DELETE
public.validpersoncache                 = SELECT
public.validpersonorteamcache           = SELECT

[targetnamecacheupdater]
type=user
public.bugtask                                  = SELECT, UPDATE
public.product                                  = SELECT
public.productseries                            = SELECT
public.distribution                             = SELECT
public.distroseries                             = SELECT
public.sourcepackagename                        = SELECT
public.binarypackagename                        = SELECT
public.potemplate                               = SELECT, UPDATE
public.scriptactivity                           = SELECT, INSERT

[distributionmirror]
type=user
public.archive                                  = SELECT
public.archivearch                              = SELECT
public.binarypackagefile                        = SELECT
public.binarypackagename                        = SELECT
public.binarypackagerelease                     = SELECT
public.build                                    = SELECT
public.component                                = SELECT
public.componentselection                       = SELECT
public.distribution                             = SELECT
public.distributionmirror                       = SELECT, UPDATE
public.distroseries                             = SELECT
public.distroarchseries                         = SELECT
public.emailaddress                             = SELECT
public.libraryfilealias                         = SELECT, INSERT
public.libraryfilecontent                       = SELECT, INSERT
public.mirrorcdimagedistroseries                = SELECT, INSERT, UPDATE, DELETE
public.mirrordistroarchseries                   = SELECT, UPDATE, DELETE, INSERT
public.mirrordistroseriessource                 = SELECT, UPDATE, DELETE, INSERT
public.mirrorproberecord                        = SELECT, INSERT
public.person                                   = SELECT
public.processorfamily                          = SELECT
public.scriptactivity                           = SELECT, INSERT
public.securesourcepackagepublishinghistory     = SELECT
public.securebinarypackagepublishinghistory     = SELECT
public.sourcepackagerelease                     = SELECT
public.sourcepackagereleasefile                 = SELECT
public.sourcepackagename                        = SELECT
public.teammembership                           = SELECT

[teammembership]
# Update the TeamMembership table setting expired members
type=user
public.teammembership                           = SELECT, UPDATE
public.teamparticipation                        = SELECT, DELETE
public.person                                   = SELECT
public.emailaddress                             = SELECT
public.scriptactivity                           = SELECT, INSERT

[karma]
# Update the KarmaCache table
type=user
public.karmacache                               = SELECT, INSERT, UPDATE, DELETE
public.karma                                    = SELECT
public.karmacategory                            = SELECT
public.karmaaction                              = SELECT
public.karmatotalcache                          = SELECT, INSERT, UPDATE, DELETE
public.emailaddress                             = SELECT
public.person                                   = SELECT
public.product                                  = SELECT
public.validpersoncache                         = SELECT
public.validpersonorteamcache                   = SELECT
public.scriptactivity                           = SELECT, INSERT

[revisionkarma]
# Allocate karma for revisions.
type=user
public.branch                                   = SELECT
public.branchrevision                           = SELECT
public.karma                                    = SELECT, INSERT
public.karmacategory                            = SELECT
public.karmaaction                              = SELECT
public.person                                   = SELECT
public.product                                  = SELECT
public.productseries                            = SELECT
public.revision                                 = SELECT, UPDATE
public.revisionauthor                           = SELECT
public.scriptactivity                           = SELECT, INSERT
public.validpersoncache                         = SELECT

[cve]
type=user
public.cve                                      = SELECT, INSERT, UPDATE
public.cvereference                             = SELECT, INSERT, UPDATE, DELETE
public.scriptactivity                           = SELECT, INSERT


[gina]
# Unpack sourcepackages and extract metadata
type=user
groups=write
public.account                                  = SELECT, INSERT
public.accountpassword                          = SELECT, INSERT
public.archive                                  = SELECT, UPDATE
public.archivearch                              = SELECT, UPDATE
public.distribution                             = SELECT
public.openidrpsummary                          = SELECT
public.packagediff                              = SELECT, INSERT, UPDATE
public.scriptactivity                           = SELECT, INSERT
public.securebinarypackagepublishinghistory     = SELECT, INSERT, UPDATE, DELETE
public.securesourcepackagepublishinghistory     = SELECT, INSERT, UPDATE, DELETE

[lucille]
# Soyuz archive publisher.
type=user
groups=write
public.archive                                  = SELECT, UPDATE
public.archivearch                              = SELECT
public.archiveauthtoken                         = SELECT, UPDATE
public.archivesubscriber                        = SELECT, UPDATE
public.binarypackagepublishinghistory           = SELECT
public.gpgkey                                   = SELECT, INSERT, UPDATE
public.packagecopyrequest                       = SELECT, INSERT, UPDATE
public.packagediff                              = SELECT, INSERT, UPDATE
public.scriptactivity                           = SELECT, INSERT
public.securebinarypackagepublishinghistory     = SELECT, INSERT, UPDATE, DELETE
public.securesourcepackagepublishinghistory     = SELECT, INSERT, UPDATE, DELETE
public.sourcepackagepublishinghistory           = SELECT

# Closing bugs for publication copies.
public.bug                              = SELECT, UPDATE
public.bugactivity                      = SELECT, INSERT
public.bugsubscription                  = SELECT
public.bugnotification                  = SELECT, INSERT
public.bugnotificationrecipient         = SELECT, INSERT
public.bugnomination                    = SELECT
public.bugtask                          = SELECT, UPDATE
public.product                          = SELECT
public.project                          = SELECT
public.bugmessage                       = SELECT, INSERT
public.message                          = SELECT, INSERT
public.messagechunk                     = SELECT, INSERT
public.productseries                    = SELECT
public.validpersoncache                 = SELECT
public.validpersonorteamcache           = SELECT
public.karmaaction                      = SELECT
public.karma                            = SELECT, INSERT
public.questionbug                      = SELECT
public.question                         = SELECT
public.packagebugsupervisor             = SELECT
public.milestone                        = SELECT
public.bugwatch                         = SELECT, INSERT
public.bugtracker                       = SELECT, INSERT
public.bugtrackeralias                  = SELECT, INSERT
public.cve                              = SELECT, INSERT
public.bugcve                           = SELECT, INSERT
public.language                         = SELECT
public.questionsubscription             = SELECT
public.answercontact                    = SELECT
public.personlanguage                   = SELECT
public.structuralsubscription           = SELECT

[fiera]
type=user
public.account                                  = SELECT
public.archive                                  = SELECT, UPDATE
public.archivearch                              = SELECT, UPDATE
public.archivedependency                        = SELECT
public.buildqueue                               = SELECT, INSERT, UPDATE, DELETE
public.builder                                  = SELECT, INSERT, UPDATE
public.build                                    = SELECT, INSERT, UPDATE
public.distribution                             = SELECT, UPDATE
public.distroseries                             = SELECT, UPDATE
public.distroarchseries                         = SELECT, UPDATE
public.sourcepackagepublishinghistory           = SELECT
public.securesourcepackagepublishinghistory     = SELECT
public.sourcepackagerelease                     = SELECT
public.sourcepackagereleasefile                 = SELECT
public.sourcepackagename                        = SELECT
public.binarypackagepublishinghistory           = SELECT
public.securebinarypackagepublishinghistory     = SELECT
public.binarypackagerelease                     = SELECT
public.binarypackagefile                        = SELECT
public.binarypackagename                        = SELECT
public.libraryfilealias                         = SELECT, INSERT
public.libraryfilecontent                       = SELECT, INSERT
public.processor                                = SELECT
public.processorfamily                          = SELECT
public.pocketchroot                             = SELECT, INSERT, UPDATE
public.component                                = SELECT
public.section                                  = SELECT
public.publishedpackage                         = SELECT
public.person                                   = SELECT
public.emailaddress                             = SELECT
public.teammembership                           = SELECT
public.scriptactivity                           = SELECT, INSERT
public.gpgkey                                   = SELECT

[sourcerer]
type=user
public.archive                                  = SELECT
public.archivearch                              = SELECT
public.branch                                   = SELECT, INSERT, UPDATE
public.revision                                 = SELECT, INSERT, UPDATE
# Karma
public.karma                                    = SELECT, INSERT
public.karmaaction                              = SELECT
# To get at a source package's manifest
public.distribution                             = SELECT
public.distroseries                             = SELECT
public.sourcepackagename                        = SELECT
public.sourcepackagepublishinghistory           = SELECT
public.sourcepackagerelease                     = SELECT, UPDATE
public.sourcepackagereleasefile                 = SELECT
# To get at an upstream product's manifest
public.product                                  = SELECT
public.productseries                            = SELECT
public.productrelease                           = SELECT, UPDATE
public.productreleasefile                       = SELECT
# To get from source package to upstream
public.packaging                                = SELECT
# To get stuff from the librarian
public.libraryfilealias                         = SELECT
public.libraryfilecontent                       = SELECT
public.scriptactivity                           = SELECT, INSERT

[write]
type=group
# Full access except for tables that are exclusively updated by
# certain processes, such as the librarian tables. This group is deprecated -
# access should be explicitly granted to users.
public.archive                          = SELECT, INSERT, UPDATE
public.archivearch                      = SELECT, INSERT, UPDATE
public.binarypackagerelease             = SELECT, INSERT, UPDATE
public.binarypackagefile                = SELECT, INSERT, UPDATE
public.binarypackagefilepublishing      = SELECT, INSERT, UPDATE
public.binarypackagename                = SELECT, INSERT, UPDATE
public.bounty                           = SELECT, INSERT, UPDATE
public.bountymessage                    = SELECT, INSERT
public.branch                           = SELECT, INSERT, UPDATE
public.bug                              = SELECT, INSERT, UPDATE
public.bugactivity                      = SELECT, INSERT, UPDATE
public.bugattachment                    = SELECT, INSERT, UPDATE
public.bugmessage                       = SELECT, INSERT, UPDATE
public.bugnomination                    = SELECT, INSERT, UPDATE
public.bugpackageinfestation            = SELECT, INSERT, UPDATE
public.bugproductinfestation            = SELECT, INSERT, UPDATE
public.bugsubscription                  = SELECT, INSERT, UPDATE, DELETE
public.bugtask                          = SELECT, INSERT, UPDATE
public.bugtracker                       = SELECT, INSERT, UPDATE, DELETE
public.bugtrackeralias                  = SELECT, INSERT, UPDATE, DELETE
public.bugwatch                         = SELECT, INSERT, UPDATE, DELETE
public.build                            = SELECT, INSERT, UPDATE
public.builder                          = SELECT, INSERT, UPDATE
public.buildqueue                       = SELECT, INSERT, UPDATE, DELETE
public.component                        = SELECT, INSERT, UPDATE
public.componentselection               = SELECT, INSERT, UPDATE
public.country                          = SELECT, INSERT, UPDATE
public.distribution                     = SELECT, INSERT, UPDATE
public.distroarchseries                 = SELECT, INSERT, UPDATE
public.distroseries                     = SELECT, INSERT, UPDATE
public.packageupload                    = SELECT, INSERT, UPDATE
public.packageuploadbuild               = SELECT, INSERT, UPDATE
public.packageuploadsource              = SELECT, INSERT, UPDATE
public.packageuploadcustom              = SELECT, INSERT, UPDATE
public.distrocomponentuploader          = SELECT, INSERT, UPDATE
public.emailaddress                     = SELECT, INSERT, UPDATE
public.ircid                            = SELECT, INSERT, UPDATE, DELETE
public.jabberid                         = SELECT, INSERT, UPDATE, DELETE
public.karma                            = SELECT, INSERT, UPDATE
public.karmaaction                      = SELECT, INSERT, UPDATE
public.language                         = SELECT, INSERT, UPDATE
public.launchpaddatabaserevision        = SELECT, INSERT, UPDATE
public.libraryfilealias                 = SELECT, INSERT
public.libraryfilecontent               = SELECT, INSERT
public.logintoken                       = SELECT, INSERT, UPDATE
public.mirror                           = SELECT, INSERT, UPDATE, DELETE
public.mirrorcontent                    = SELECT, INSERT, UPDATE, DELETE
public.mirrorsourcecontent              = SELECT, INSERT, UPDATE, DELETE
public.teammembership                   = SELECT, INSERT, UPDATE, DELETE
public.message                          = SELECT, INSERT, UPDATE
public.milestone                        = SELECT, INSERT, UPDATE
public.binarypackagepublishinghistory   = SELECT
public.securebinarypackagepublishinghistory = SELECT, INSERT, UPDATE, DELETE
public.openidrpsummary                  = SELECT
public.packageselection                 = SELECT, INSERT, UPDATE
public.packaging                        = SELECT, INSERT, UPDATE
public.person                           = SELECT, INSERT, UPDATE
public.personlanguage                   = SELECT, INSERT, UPDATE
public.pocketchroot                     = SELECT, INSERT, UPDATE
public.pocomment                        = SELECT, INSERT, UPDATE
public.pofile                           = SELECT, INSERT, UPDATE
public.pomsgid                          = SELECT, INSERT, UPDATE
public.posubscription                   = SELECT, INSERT, UPDATE, DELETE
public.potemplate                       = SELECT, INSERT, UPDATE
public.potmsgset                        = SELECT, INSERT, UPDATE
public.potranslation                    = SELECT, INSERT, UPDATE
public.processor                        = SELECT, INSERT, UPDATE
public.processorfamily                  = SELECT, INSERT, UPDATE
public.product                          = SELECT, INSERT, UPDATE
public.productlicense                   = SELECT, INSERT, UPDATE, DELETE
public.productcvsmodule                 = SELECT, INSERT, UPDATE
public.productrelease                   = SELECT, INSERT, UPDATE
public.productreleasefile               = SELECT, INSERT, UPDATE
public.productseries                    = SELECT, INSERT, UPDATE
public.productsvnmodule                 = SELECT, INSERT, UPDATE
public.project                          = SELECT, INSERT, UPDATE
public.projectrelationship              = SELECT, INSERT, UPDATE
public.publishedpackage                 = SELECT
public.pushmirroraccess                 = SELECT, INSERT, UPDATE
public.section                          = SELECT, INSERT, UPDATE
public.sectionselection                 = SELECT, INSERT, UPDATE
public.signedcodeofconduct              = SELECT, INSERT, UPDATE
public.sourcepackagefilepublishing      = SELECT, INSERT, UPDATE
public.sourcepackagename                = SELECT, INSERT, UPDATE
public.sourcepackagepublishinghistory   = SELECT
public.securesourcepackagepublishinghistory = SELECT, INSERT, UPDATE
public.sourcepackagerelease             = SELECT, INSERT, UPDATE
public.sourcepackagereleasefile         = SELECT, INSERT, UPDATE
public.spokenin                         = SELECT, INSERT, UPDATE
public.gpgkey                           = SELECT, INSERT, UPDATE, DELETE
public.sshkey                           = SELECT, INSERT, UPDATE, DELETE
public.teamparticipation                = SELECT, INSERT, UPDATE, DELETE
public.translationimportqueueentry      = SELECT, INSERT, UPDATE, DELETE
public.translationtemplateitem          = SELECT, INSERT, UPDATE, DELETE
public.wikiname                         = SELECT, INSERT, UPDATE, DELETE

[shipit]
type=user
public.continent                        = SELECT
public.country                          = SELECT
public.emailaddress                     = SELECT
public.karma                            = SELECT
public.libraryfilealias                 = SELECT, INSERT
public.libraryfilecontent               = SELECT, INSERT
public.person                           = SELECT
public.requestedcds                     = SELECT, INSERT, UPDATE
public.scriptactivity                   = SELECT, INSERT
public.shipitreport                     = SELECT, INSERT
public.shipment                         = SELECT, INSERT
public.shippingrequest                  = SELECT, UPDATE
public.shippingrun                      = SELECT, INSERT, UPDATE
public.standardshipitrequest            = SELECT
public.validpersoncache                 = SELECT
public.validpersonorteamcache           = SELECT

[standingupdater]
# For the personal standing updater cron script.
type=user
public.emailaddress                     = SELECT
public.mailinglist                      = SELECT
public.message                          = SELECT
public.messageapproval                  = SELECT
public.person                           = SELECT, UPDATE
public.scriptactivity                   = SELECT, INSERT
public.teamparticipation                = SELECT

[answertracker]
# User running expire-questions.py
type=user
public.account                          = SELECT, INSERT
public.accountpassword                  = SELECT, INSERT
public.answercontact                    = SELECT
public.bug                              = SELECT
public.bugtask                          = SELECT
public.distribution                     = SELECT
public.faq                              = SELECT
public.emailaddress                     = SELECT
public.language                         = SELECT
public.message                          = SELECT, INSERT
public.messagechunk                     = SELECT, INSERT
public.openidrpsummary                  = SELECT
public.person                           = SELECT, UPDATE
public.personlanguage                   = SELECT
public.product                          = SELECT
public.question                         = SELECT, UPDATE
public.questionbug                      = SELECT
public.questionmessage                  = SELECT, INSERT
public.questionsubscription             = SELECT
public.scriptactivity                   = SELECT, INSERT
public.sourcepackagename                = SELECT
public.teammembership                   = SELECT
public.validpersoncache                 = SELECT
public.validpersonorteamcache           = SELECT

[uploader]
type=user
# Everything is keyed off an archive
public.archive                          = SELECT, INSERT, UPDATE
public.archivearch                      = SELECT, INSERT, UPDATE

# This block is granted insert in order to be able to create maintainers
# on the fly when we encounter them.
public.account                          = SELECT, INSERT
public.accountpassword                  = SELECT, INSERT
public.openidrpsummary                  = SELECT
public.person                           = SELECT, INSERT, UPDATE
public.emailaddress                     = SELECT, INSERT
public.teamparticipation                = SELECT, INSERT
public.teammembership                   = SELECT
public.wikiname                         = SELECT, INSERT
public.validpersoncache                 = SELECT
public.validpersonorteamcache           = SELECT

# I didn't want to give it INSERT and if someone can fix the gpg-coc story
# So that it works with my key in place then nascentupload.txt won't have
# to insert it.
public.gpgkey                           = SELECT, INSERT
public.signedcodeofconduct              = SELECT
public.distribution                     = SELECT
public.distroseries                     = SELECT, UPDATE
public.distroarchseries                 = SELECT
public.sourcepackagepublishinghistory   = SELECT
public.sourcepackagefilepublishing      = SELECT
public.binarypackagefilepublishing      = SELECT
public.binarypackagepublishinghistory   = SELECT
public.component                        = SELECT, INSERT
public.section                          = SELECT, INSERT
public.componentselection               = SELECT
public.sectionselection                 = SELECT
public.distrocomponentuploader          = SELECT
public.archivepermission                = SELECT
public.processor                        = SELECT
public.processorfamily                  = SELECT

# Source and Binary packages and builds
public.sourcepackagename                = SELECT, INSERT
public.sourcepackagerelease             = SELECT, INSERT
public.binarypackagename                = SELECT, INSERT
public.binarypackagerelease             = SELECT, INSERT
public.sourcepackagereleasefile         = SELECT, INSERT
public.binarypackagefile                = SELECT, INSERT
public.pocketchroot                     = SELECT
public.build                            = SELECT, INSERT, UPDATE
public.buildqueue                       = SELECT, INSERT, UPDATE

# Thusly the librarian
public.libraryfilecontent               = SELECT, INSERT
public.libraryfilealias                 = SELECT, INSERT

# The queue
public.packageupload                    = SELECT, INSERT, UPDATE
public.packageuploadsource              = SELECT, INSERT
public.packageuploadbuild               = SELECT, INSERT
public.packageuploadcustom              = SELECT, INSERT

public.scriptactivity                   = SELECT, INSERT

# For premature source-only publication
public.securesourcepackagepublishinghistory = SELECT, INSERT

# Closing bugs for premature source-only publication
public.bug                              = SELECT, UPDATE
public.bugactivity                      = SELECT, INSERT
public.bugsubscription                  = SELECT
public.bugnotification                  = SELECT, INSERT
public.bugnotificationrecipient         = SELECT, INSERT
public.bugnomination                    = SELECT
public.bugtask                          = SELECT, UPDATE
public.product                          = SELECT
public.project                          = SELECT
public.bugmessage                       = SELECT, INSERT
public.message                          = SELECT, INSERT
public.messagechunk                     = SELECT, INSERT
public.productseries                    = SELECT
public.validpersoncache                 = SELECT
public.validpersonorteamcache           = SELECT
public.karmaaction                      = SELECT
public.karma                            = SELECT, INSERT
public.questionbug                      = SELECT
public.question                         = SELECT
public.packagebugsupervisor             = SELECT
public.milestone                        = SELECT
public.bugwatch                         = SELECT, INSERT
public.bugtracker                       = SELECT, INSERT
public.bugtrackeralias                  = SELECT, INSERT
public.cve                              = SELECT, INSERT
public.bugcve                           = SELECT, INSERT
public.language                         = SELECT
public.questionsubscription             = SELECT
public.answercontact                    = SELECT
public.personlanguage                   = SELECT
public.structuralsubscription           = SELECT

# Diffing against ancestry and maintenance tasks.
public.packagediff                      = SELECT, INSERT, UPDATE, DELETE

[queued]
type=user
# Announce handling
public.account                          = SELECT, INSERT
public.person                           = SELECT, INSERT
public.emailaddress                     = SELECT, INSERT
public.teamparticipation                = SELECT, INSERT
public.teammembership                   = SELECT
public.distrocomponentuploader          = SELECT
public.gpgkey                           = SELECT

# The Queue
public.packageupload                    = SELECT, UPDATE
public.packageuploadsource              = SELECT
public.packageuploadbuild               = SELECT
public.packageuploadcustom              = SELECT

# Distribution/Publishing stuff
public.archive                          = SELECT, UPDATE
public.archivearch                      = SELECT, UPDATE
public.archivepermission                = SELECT
public.distribution                     = SELECT
public.distroseries                     = SELECT
public.distroarchseries                 = SELECT
public.processor                        = SELECT
public.processorfamily                  = SELECT
public.distrocomponentuploader          = SELECT
public.build                            = SELECT, INSERT, UPDATE
public.buildqueue                       = SELECT, INSERT, UPDATE
public.pocketchroot                     = SELECT
public.sourcepackagerelease             = SELECT, UPDATE
public.binarypackagerelease             = SELECT, UPDATE
public.sourcepackagereleasefile         = SELECT
public.binarypackagefile                = SELECT
public.sourcepackagename                = SELECT
public.binarypackagename                = SELECT
public.binarypackagepublishinghistory   = SELECT
public.sourcepackagepublishinghistory   = SELECT
public.sourcepackagefilepublishing      = SELECT
public.binarypackagefilepublishing      = SELECT
public.securesourcepackagepublishinghistory = SELECT, INSERT
public.securebinarypackagepublishinghistory = SELECT, INSERT
public.component                        = SELECT
public.section                          = SELECT
public.componentselection               = SELECT
public.sectionselection                 = SELECT

# Librarian stuff
public.libraryfilealias                 = SELECT, INSERT
public.libraryfilecontent               = SELECT, INSERT

# rosetta auto imports
public.translationimportqueueentry      = SELECT, INSERT, UPDATE

public.scriptactivity                   = SELECT, INSERT

# Closing bugs.
public.bug                              = SELECT, UPDATE
public.bugactivity                      = SELECT, INSERT
public.bugsubscription                  = SELECT
public.bugnotification                  = SELECT, INSERT
public.bugnotificationrecipient         = SELECT, INSERT
public.bugnomination                    = SELECT
public.bugtask                          = SELECT, UPDATE
public.product                          = SELECT
public.project                          = SELECT
public.bugmessage                       = SELECT, INSERT
public.message                          = SELECT, INSERT
public.messagechunk                     = SELECT, INSERT
public.productseries                    = SELECT
public.validpersoncache                 = SELECT
public.validpersonorteamcache           = SELECT
public.karmaaction                      = SELECT
public.karma                            = SELECT, INSERT
public.questionbug                      = SELECT
public.question                         = SELECT
public.packagebugsupervisor             = SELECT
public.milestone                        = SELECT
public.bugwatch                         = SELECT, INSERT
public.bugtracker                       = SELECT, INSERT
public.bugtrackeralias                  = SELECT, INSERT
public.cve                              = SELECT, INSERT
public.bugcve                           = SELECT, INSERT
public.language                         = SELECT
public.questionsubscription             = SELECT
public.answercontact                    = SELECT
public.personlanguage                   = SELECT
public.structuralsubscription           = SELECT


[ppad]
type=user
public.archive                          = SELECT
public.archivearch                      = SELECT
public.person                           = SELECT
public.scriptactivity                   = SELECT, INSERT

[session]
# This user doesn't have access to any tables in the main launchpad
# database - it has permissions on the seperate session database only,
# which are not maintained by this script. User is just here so it gets
# created if necessary.
type=user

[bugnotification]
# Sends bug notifications.
# XXX: BjornT 2006-03-31:
#       All the INSERT permissions, and the UPDATE permission for the bug
#       table are necessary only because the test that test
#       send-bug-notifications.py needs them. They should be removed
#       when bug 37456 is fixed.
type=user
public.account                          = SELECT
public.archive                          = SELECT
public.archivearch                      = SELECT
public.bugnotification                  = SELECT, INSERT, UPDATE
public.bugnotificationrecipient         = SELECT, INSERT, UPDATE
public.bugsubscription                  = SELECT, INSERT
public.bugnomination                    = SELECT
public.bug                              = SELECT, INSERT, UPDATE
public.bugactivity                      = SELECT, INSERT
public.bugmessage                       = SELECT, INSERT
public.bugtag                           = SELECT
public.bugtask                          = SELECT, INSERT, UPDATE
public.bugwatch                         = SELECT
public.component                        = SELECT
public.packagebugsupervisor             = SELECT
public.person                           = SELECT
public.product                          = SELECT
public.project                          = SELECT
public.productseries                    = SELECT
public.question                         = SELECT
public.questionbug                      = SELECT
public.distribution                     = SELECT
public.distroseries                     = SELECT
public.sourcepackagename                = SELECT
public.sourcepackagerelease             = SELECT
public.sourcepackagepublishinghistory   = SELECT
public.emailaddress                     = SELECT
public.libraryfilealias                 = SELECT
public.libraryfilecontent               = SELECT
public.message                          = SELECT, INSERT
public.messagechunk                     = SELECT, INSERT
public.milestone                        = SELECT
public.scriptactivity                   = SELECT, INSERT
public.structuralsubscription           = SELECT
public.teammembership                   = SELECT
public.teamparticipation                = SELECT
public.validpersoncache                 = SELECT
public.validpersonorteamcache           = SELECT

[personnotification]
type=user
public.personnotification               = SELECT, UPDATE, DELETE
public.person                           = SELECT
public.emailaddress                     = SELECT
public.libraryfilealias                 = SELECT
public.libraryfilecontent               = SELECT
public.message                          = SELECT
public.messagechunk                     = SELECT
public.scriptactivity                   = SELECT, INSERT
public.teammembership                   = SELECT
public.teamparticipation                = SELECT
public.validpersoncache                 = SELECT
public.validpersonorteamcache           = SELECT

[rosettaadmin]
type=user
public.customlanguagecode               = SELECT, INSERT, UPDATE, DELETE
public.distribution                     = SELECT
public.distroseries                     = SELECT
public.distroserieslanguage             = SELECT, INSERT, UPDATE
public.language                         = SELECT
public.person                           = SELECT
public.pofile                           = SELECT, INSERT, UPDATE
public.pomsgid                          = SELECT
public.potemplate                       = SELECT, INSERT
public.potmsgset                        = SELECT, INSERT
public.potranslation                    = SELECT
public.product                          = SELECT
public.productseries                    = SELECT
public.scriptactivity                   = SELECT, INSERT
public.sourcepackagename                = SELECT
public.translationmessage               = SELECT, INSERT, UPDATE, DELETE
public.translationrelicensingagreement  = SELECT
public.translationtemplateitem          = SELECT, INSERT, UPDATE, DELETE

[oopsprune]
type=user
public.bug                              = SELECT
public.bugtask                          = SELECT
public.message                          = SELECT
public.messagechunk                     = SELECT
public.question                         = SELECT
public.scriptactivity                   = SELECT, INSERT

[listteammembers]
type=user
public.emailaddress                     = SELECT
public.person                           = SELECT
public.signedcodeofconduct              = SELECT
public.teamparticipation                = SELECT

# This group is now created automatically
# Readonly access to everything
#[read]
#type=group

# This group is now created automatically
# Full access to everything.
# [admin]
# type=group

[processmail]
type=user
public.scriptactivity                   = SELECT, INSERT

# Incoming emails are stored in the librarian
public.libraryfilealias                 = SELECT, INSERT
public.libraryfilecontent               = SELECT, INSERT

# Access to people
public.account                          = SELECT, INSERT
public.accountpassword                  = SELECT, INSERT
public.emailaddress                     = SELECT
public.gpgkey                           = SELECT
public.language                         = SELECT
public.openidrpsummary                  = SELECT
public.person                           = SELECT, UPDATE
public.personlanguage                   = SELECT
public.teammembership                   = SELECT
public.teamparticipation                = SELECT
public.validpersoncache                 = SELECT
public.validpersonorteamcache           = SELECT

# Access to BugTargets, QuestionTarget and SpecTarget
public.archive                          = SELECT
public.archivearch                      = SELECT
public.component                        = SELECT
public.distribution                     = SELECT
public.distrocomponentuploader          = SELECT
public.archivepermission                = SELECT
public.distroseries                     = SELECT
public.project                          = SELECT
public.product                          = SELECT
public.productseries                    = SELECT
public.packagebugsupervisor             = SELECT
public.sourcepackagename                = SELECT
public.sourcepackagerelease             = SELECT
public.sourcepackagepublishinghistory   = SELECT
public.structuralsubscription           = SELECT

# Karma
public.karma                            = SELECT, INSERT
public.karmaaction                      = SELECT

# Creation of messages (bug & question comments)
public.message                          = SELECT, INSERT
public.messagechunk                     = SELECT, INSERT

# Bug update
public.bug                              = SELECT, INSERT, UPDATE
public.bugactivity                      = SELECT, INSERT
public.bugsubscription                  = SELECT, INSERT
public.bugnotification                  = SELECT, INSERT
public.bugnotificationattachment        = SELECT
public.bugnotificationrecipient         = SELECT, INSERT
public.bugnomination                    = SELECT, INSERT, UPDATE
public.bugtag                           = SELECT, INSERT, DELETE
public.bugtask                          = SELECT, INSERT, UPDATE
public.bugmessage                       = SELECT, INSERT
public.bugsubscription                  = SELECT, INSERT, UPDATE, DELETE
public.bugtracker                       = SELECT, INSERT
public.bugtrackeralias                  = SELECT, INSERT
public.bugwatch                         = SELECT, INSERT
public.milestone                        = SELECT

# CVE updates
public.cve                              = SELECT, INSERT
public.bugcve                           = SELECT, INSERT

# Adding comment to question
public.faq                              = SELECT
public.question                         = SELECT, UPDATE
public.questionmessage                  = SELECT, INSERT
public.questionbug                      = SELECT

# Question notifications
public.answercontact                    = SELECT
public.questionsubscription             = SELECT

# Specification notifications
public.specification                    = SELECT
public.specificationsubscription        = SELECT
public.structuralsubscription           = SELECT

# Emails may have files attached.
public.bugattachment                    = SELECT, INSERT

# Emails for code reviews.
public.branch                           = SELECT, INSERT, UPDATE
public.branchmergeproposal              = SELECT, INSERT, UPDATE
public.branchmergeproposaljob           = SELECT, INSERT
public.branchsubscription               = SELECT, INSERT
public.branchvisibilitypolicy           = SELECT
public.codereviewmessage                = SELECT, INSERT
public.codereviewvote                   = SELECT, INSERT, UPDATE
public.diff                             = SELECT, INSERT, UPDATE
public.job                              = SELECT, INSERT, UPDATE
public.mergedirectivejob                = SELECT, INSERT
public.staticdiff                       = SELECT, INSERT, UPDATE


[mlist-sync]
# The mailing list sync user
type=user
public.mailinglist                      = SELECT
public.person                           = SELECT
public.emailaddress                     = SELECT, UPDATE
public.scriptactivity                   = SELECT, INSERT

[mlist-import]
# The mailing list import user
type=user
public.emailaddress                     = SELECT, INSERT, UPDATE
public.mailinglist                      = SELECT, INSERT, UPDATE
public.mailinglistsubscription          = SELECT, INSERT, UPDATE
public.person                           = SELECT, INSERT, UPDATE
public.teammembership                   = SELECT, INSERT, UPDATE
public.teamparticipation                = SELECT, INSERT, UPDATE

[hwdb-submission-processor]
# The user that updates the HWDB with data from new submissions
type=user
public.person                           = SELECT
public.hwdevicedriverlink               = SELECT, INSERT
public.hwdevicenamevariant              = SELECT, INSERT
public.hwdevice                         = SELECT, INSERT
public.hwdeviceclass                    = SELECT, INSERT
public.hwdriver                         = SELECT, INSERT
public.hwsubmissiondevice               = SELECT, INSERT
public.hwsubmission                     = SELECT, UPDATE
public.hwtestanswerchoice               = SELECT
public.hwtestanswercountdevice          = SELECT
public.hwtestanswercount                = SELECT
public.hwtestanswerdevice               = SELECT
public.hwtestanswer                     = SELECT
public.hwtest                           = SELECT
public.hwvendorid                       = SELECT, INSERT
public.hwvendorname                     = SELECT, INSERT
public.libraryfilealias                 = SELECT
public.libraryfilecontent               = SELECT
public.scriptactivity                   = SELECT, INSERT
public.teamparticipation                = SELECT

[builddcontroller]
# The user than runs the buildd controller.
type=user
public.processor                        = SELECT
public.builder                          = SELECT, UPDATE

[binaryfile-expire]
# The user that expires binary files from the librarian.
type=user
public.archive                          = SELECT
public.binarypackagefile                = SELECT
public.binarypackagepublishinghistory   = SELECT
public.binarypackagerelease             = SELECT
public.distribution                     = SELECT
public.person                           = SELECT
public.libraryfilealias                 = SELECT, UPDATE
public.securebinarypackagepublishinghistory = SELECT
public.scriptactivity                   = SELECT, UPDATE, INSERT, DELETE

[create-merge-proposals]
type=user
public.account                          = SELECT
public.accountpassword                  = SELECT
public.branch                           = SELECT
public.branchjob                        = SELECT
public.branchmergeproposal              = SELECT, INSERT, UPDATE
public.branchmergeproposaljob           = SELECT, INSERT
public.branchsubscription               = SELECT
public.codereviewmessage                = SELECT, INSERT
public.codereviewvote                   = SELECT, INSERT
public.diff                             = SELECT, INSERT
public.emailaddress                     = SELECT
public.gpgkey                           = SELECT
public.job                              = SELECT, INSERT, UPDATE
public.karmaaction                      = SELECT
public.karma                            = SELECT, INSERT
public.libraryfilealias                 = SELECT, INSERT
public.libraryfilecontent               = SELECT, INSERT
public.mergedirectivejob                = SELECT
public.message                          = SELECT, INSERT
public.messagechunk                     = SELECT, INSERT
public.person                           = SELECT
public.product                          = SELECT
public.productseries                    = SELECT
public.scriptactivity                   = SELECT, INSERT
public.staticdiff                       = SELECT, INSERT
public.teamparticipation                = SELECT
public.validpersoncache                 = SELECT

[mp-creation-job]
type=user
public.account                          = SELECT
public.accountpassword                  = SELECT
public.branch                           = SELECT
public.branchjob                        = SELECT
public.branchmergeproposal              = SELECT, INSERT, UPDATE
public.branchmergeproposaljob           = SELECT, INSERT
public.branchsubscription               = SELECT
public.codereviewmessage                = SELECT, INSERT
public.codereviewvote                   = SELECT, INSERT
public.diff                             = SELECT, INSERT
public.emailaddress                     = SELECT
public.job                              = SELECT, INSERT, UPDATE
public.karmaaction                      = SELECT
public.karma                            = SELECT, INSERT
public.libraryfilealias                 = SELECT, INSERT
public.libraryfilecontent               = SELECT, INSERT
public.mergedirectivejob                = SELECT
public.message                          = SELECT, INSERT
public.messagechunk                     = SELECT, INSERT
public.person                           = SELECT
public.product                          = SELECT
public.productseries                    = SELECT
public.scriptactivity                   = SELECT, INSERT
public.staticdiff                       = SELECT, INSERT
public.teammembership                   = SELECT
public.teamparticipation                = SELECT
public.validpersoncache                 = SELECT

[send-branch-mail]
type=user
public.account                          = SELECT
public.accountpassword                  = SELECT
public.branch                           = SELECT
public.branchjob                        = SELECT
public.branchmergeproposal              = SELECT, INSERT, UPDATE
public.branchmergeproposaljob           = SELECT, INSERT
public.branchsubscription               = SELECT
public.codereviewmessage                = SELECT, INSERT
public.codereviewvote                   = SELECT, INSERT
public.diff                             = SELECT, INSERT
public.emailaddress                     = SELECT
public.job                              = SELECT, INSERT, UPDATE
public.karmaaction                      = SELECT
public.karma                            = SELECT, INSERT
public.libraryfilealias                 = SELECT, INSERT
public.libraryfilecontent               = SELECT, INSERT
public.mergedirectivejob                = SELECT
public.message                          = SELECT, INSERT
public.messagechunk                     = SELECT, INSERT
public.person                           = SELECT
public.product                          = SELECT
public.productseries                    = SELECT
public.scriptactivity                   = SELECT, INSERT
public.staticdiff                       = SELECT, INSERT
public.teammembership                   = SELECT
public.teamparticipation                = SELECT
public.validpersoncache                 = SELECT

[updateremoteproduct]
# Updates Product.remote_product using bug watch information.
type=user
public.account                          = SELECT, INSERT, UPDATE
public.person                           = SELECT, INSERT
public.product                          = SELECT, INSERT, UPDATE
public.productseries                    = SELECT, INSERT
public.productlicense                   = SELECT, INSERT
public.bugtracker                       = SELECT, INSERT
public.bugwatch                         = SELECT, INSERT
public.bug                              = SELECT, INSERT, UPDATE
public.bugtask                          = SELECT, INSERT, UPDATE
public.openidrpsummary                  = SELECT, INSERT
public.accountpassword                  = SELECT, INSERT
public.teamparticipation                = SELECT, INSERT
public.emailaddress                     = SELECT, INSERT, UPDATE
public.hwsubmission                     = SELECT
public.revisionauthor                   = SELECT
public.bugtrackeralias                  = SELECT
public.message                          = SELECT, INSERT
public.messagechunk                     = SELECT, INSERT
public.bugsubscription                  = SELECT, INSERT
public.bugmessage                       = SELECT, INSERT
public.sourcepackagename                = SELECT
public.scriptactivity                   = SELECT, INSERT

[updatesourceforgeremoteproduct]
# Updates Product.remote_product using SourceForge project data.
type=user
public.product                          = SELECT, UPDATE
public.bugtracker                       = SELECT
public.scriptactivity                   = SELECT, INSERT

[weblogstats]
# For the script that parses our Apache/Squid logfiles and updates statistics
type=user
public.libraryfilealias                 = SELECT
<<<<<<< HEAD
public.libraryfiledownloadcount         = SELECT, INSERT, UPDATE, DELETE

[updatesourceforgeremoteproduct]
# Updates Product.remote_product using SourceForge project data.
type=user
public.product                          = SELECT, UPDATE
public.bugtracker                       = SELECT
public.scriptactivity                   = SELECT, INSERT
=======
public.libraryfiledownloadcount         = SELECT, INSERT, UPDATE, DELETE
>>>>>>> 5ec7e15d
<|MERGE_RESOLUTION|>--- conflicted
+++ resolved
@@ -1489,15 +1489,4 @@
 # For the script that parses our Apache/Squid logfiles and updates statistics
 type=user
 public.libraryfilealias                 = SELECT
-<<<<<<< HEAD
-public.libraryfiledownloadcount         = SELECT, INSERT, UPDATE, DELETE
-
-[updatesourceforgeremoteproduct]
-# Updates Product.remote_product using SourceForge project data.
-type=user
-public.product                          = SELECT, UPDATE
-public.bugtracker                       = SELECT
-public.scriptactivity                   = SELECT, INSERT
-=======
-public.libraryfiledownloadcount         = SELECT, INSERT, UPDATE, DELETE
->>>>>>> 5ec7e15d
+public.libraryfiledownloadcount         = SELECT, INSERT, UPDATE, DELETE