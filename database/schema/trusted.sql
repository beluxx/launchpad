--- conflicted
+++ resolved
@@ -886,16 +886,6 @@
 COMMENT ON FUNCTION set_bug_message_count() IS
 'AFTER UPDATE trigger on BugMessage maintaining the Bug.message_count column';
 
-<<<<<<< HEAD
-CREATE OR REPLACE FUNCTION ulower(text) RETURNS text
-LANGUAGE plpythonu IMMUTABLE RETURNS NULL ON NULL INPUT AS
-$$
-    return args[0].decode('utf8').lower().encode('utf8')
-$$;
-
-COMMENT ON FUNCTION ulower(text) IS
-'Return the lower case version of a UTF-8 encoded string.'
-=======
 
 CREATE OR REPLACE FUNCTION set_date_status_set() RETURNS TRIGGER
 LANGUAGE plpgsql AS
@@ -909,4 +899,12 @@
 $$;
 
 COMMENT ON FUNCTION set_date_status_set() IS 'BEFORE UPDATE trigger on Account that maintains the Account.date_status_set column.';
->>>>>>> cd359093
+
+CREATE OR REPLACE FUNCTION ulower(text) RETURNS text
+LANGUAGE plpythonu IMMUTABLE RETURNS NULL ON NULL INPUT AS
+$$
+    return args[0].decode('utf8').lower().encode('utf8')
+$$;
+
+COMMENT ON FUNCTION ulower(text) IS
+'Return the lower case version of a UTF-8 encoded string.'