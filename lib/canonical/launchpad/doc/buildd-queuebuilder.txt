--- conflicted
+++ resolved
@@ -7,48 +7,15 @@
 BuildQueue table and scores the build according a bunch of
 parameters.
 
-<<<<<<< HEAD
 
 == Setting up ==
 
-=======
-== Setting up ==
-
->>>>>>> 4213b901
     >>> import tempfile, os, operator
     >>> from canonical.buildmaster.master import (BuilddMaster,
     ...   determineArchitecturesToBuild)
 
 import the bunch of required database classes:
 
-<<<<<<< HEAD
-    >>> from canonical.database.sqlbase import flush_database_updates
-    >>> from canonical.launchpad.database import (
-    ...      SourcePackageRelease, SourcePackageName, DistroSeries,
-    ...      SourcePackagePublishingHistory,
-    ...      SecureSourcePackagePublishingHistory,
-    ...      PocketChroot, DistroArchSeries, Build, BuildQueue,
-    ...      SourcePackageReleaseFile)
-
-    >>> from canonical.launchpad.interfaces import (
-    ...      PackagePublishingPocket, PackagePublishingStatus,
-    ...      SourcePackageFileType)
-
-    >>> from canonical.database.constants import UTC_NOW
-
-The Master side of Buildd requires access to Launchpad Database, the
-user designed for this kind of access is 'fiera', as in all test the
-transaction should be retrieved.
-
-    >>> import transaction
-
-The master also requires an 'logging' instance to not compromise the
-standard output with noisely output.
-
-    >>> import logging
-    >>> logger = logging.getLogger()
-    >>> logger.setLevel(logging.DEBUG)
-=======
     >>> from canonical.launchpad.database import (
     ...      Build, BuildQueue, DistroArchSeries, DistroSeries,
     ...      PocketChroot, SecureSourcePackagePublishingHistory,
@@ -63,7 +30,6 @@
 
     >>> import logging
     >>> logger = logging.getLogger()
->>>>>>> 4213b901
 
 Now we have satisfied all needs for BuildMaster, let's instantiate it.
 
@@ -72,37 +38,19 @@
 Emulates a PocketChroot entry to validate the following
 distroarchseries:
 
-<<<<<<< HEAD
-    >>> hoary = DistroSeries.selectOneBy(name='hoary')
-    >>> hoary_dar = DistroArchSeries.selectOneBy(distroseries=hoary,
-    ...                                           architecturetag='i386')
-    >>> hoary_dar2 = DistroArchSeries.selectOneBy(distroseries=hoary,
-    ...                                            architecturetag='hppa')
-
-    >>> woody = DistroSeries.selectOneBy(name='woody')
-    >>> woody_dar = DistroArchSeries.selectOneBy(distroseries=woody,
-    ...                                           architecturetag='i386')
-=======
  * Ubuntu/Warty/i386/RELEASE
  * Ubuntu/Hoary/i386/RELEASE
  * Debian/Woody/i386/RELEASE
 
     >>> warty = DistroSeries.selectOneBy(name="warty")
     >>> chroot = PocketChroot(distroarchseries=warty['i386'], chroot=1)
->>>>>>> 4213b901
 
     >>> hoary = DistroSeries.selectOneBy(name='hoary')
     >>> chroot = PocketChroot(distroarchseries=hoary['i386'], chroot=1)
     >>> chroot = PocketChroot(distroarchseries=hoary['hppa'], chroot=2)
 
-<<<<<<< HEAD
-    >>> pocket = PocketChroot(distroarchseries=hoary_dar, chroot=1)
-    >>> pocket = PocketChroot(distroarchseries=hoary_dar2, chroot=2)
-    >>> pocket = PocketChroot(distroarchseries=woody_dar, chroot=3)
-=======
     >>> woody = DistroSeries.selectOneBy(name='woody')
     >>> chroot = PocketChroot(distroarchseries=woody['i386'], chroot=3)
->>>>>>> 4213b901
 
 Produce a set of available DistroArchSeries, for which the
 build jobs will be created.
@@ -118,15 +66,9 @@
 
     >>> sorted((arch.distroseries.name, arch.architecturetag)
     ...        for arch in bm._archserieses.keys())
-<<<<<<< HEAD
-    [(u'hoary', u'hppa'), (u'hoary', u'i386'), (u'woody', u'i386')]
-
-
-=======
     [(u'hoary', u'hppa'), (u'hoary', u'i386'), (u'warty', u'i386'), (u'woody', u'i386')]
 
 
->>>>>>> 4213b901
 == Ensure sampledata is processed ==
 
 Kick off any pending builds we have to avoid any lint in our tests (there are a
@@ -135,11 +77,6 @@
 
     >>> for dr in distroserieses:
     ...      bm.createMissingBuilds(dr)
-<<<<<<< HEAD
-
-    >>> flush_database_updates()
-=======
->>>>>>> 4213b901
 
 Add the missing build queue entries.
 
@@ -147,17 +84,10 @@
 
 Store current status of the database:
 
-<<<<<<< HEAD
-    >>> old_builds = set(Build.select())
-    >>> old_jobs = set(BuildQueue.select())
-
-
-=======
     >>> old_build_ids = [b.id for b in Build.select()]
     >>> old_job_ids = [bq.id for bq in BuildQueue.select()]
 
 
->>>>>>> 4213b901
 == Create some series and publications ==
 
 Define a helper function to create series and publications for those
@@ -165,127 +95,20 @@
 
 We need to publish the source in order to get it visible to the
 createMissingBuilds() method. Additionally if the target is an already
-<<<<<<< HEAD
-released distroseries it can only be visible if published in in
-special pocket (UPDATES, SECURITY or BACKPORTS)
-
-    >>> count = 1
-    >>> def createPackageAndPublication(name, series, architecturehintlist,
-    ...     archive=None):
-    ...     """Create a SourcePackageRelease, ReleaseFile and publication.
-    ...
-    ...     Return a tuple with (SourcePackageRelease, publication)
-    ...     """
-    ...     global count
-    ...     tar = SourcePackageFileType.TARBALL
-    ...     published = PackagePublishingStatus.PUBLISHED
-    ...     release_pocket = PackagePublishingPocket.UPDATES
-    ...     if archive is None:
-    ...        archive = series.main_archive
-    ...     srcpkgrel = SourcePackageRelease(
-    ...         creator=1,
-    ...         version=str(666+count),
-    ...         section=1,
-    ...         maintainer=1,
-    ...         component=1,
-    ...         upload_distroseries=1,
-    ...         sourcepackagename=name,
-    ...         architecturehintlist=architecturehintlist,
-    ...         builddependsindep='foo (<< 1.0)',
-    ...         builddepends=None,
-    ...         dsc=None,
-    ...         copyright='placeholder ...',
-    ...         changelog_entry=None,
-    ...         dscsigningkey=None,
-    ...         dsc_format="1.0",
-    ...         dsc_maintainer_rfc822="mark <mark@mark.com>",
-    ...         dsc_standards_version="3.6.9",
-    ...         dsc_binaries="%s" % name.name,
-    ...         build_conflicts=None,
-    ...         build_conflicts_indep=None,
-    ...         upload_archive=archive)
-    ...     srcfile = SourcePackageReleaseFile(
-    ...         sourcepackagerelease=srcpkgrel,
-    ...         libraryfile=1,
-    ...         filetype=tar)
-    ...     p = SecureSourcePackagePublishingHistory(
-    ...         sourcepackagerelease=srcpkgrel,
-    ...         distroseries=series,
-    ...         status=published,
-    ...         pocket=release_pocket,
-    ...         component=srcpkgrel.component,
-    ...         section=srcpkgrel.section,
-    ...         datecreated=UTC_NOW,
-    ...         archive=archive)
-    ...     count += 1
-    ...     return srcpkgrel, p
-
-Adding a few dummy sourcepackagereleases and publish it in Ubuntu/Hoary.
-
-    >>> name1 = SourcePackageName(name="test-buildd")
-    >>> spr_all, pub_all = createPackageAndPublication(name1, hoary, "all")
-    >>> name2 = SourcePackageName(name="test-buildd-2")
-    >>> spr_any, pub_any = createPackageAndPublication(name2, hoary, "any")
-    >>> name3 = SourcePackageName(name="test-buildd-3")
-    >>> spr_three, pub_three = createPackageAndPublication(
-    ...                           name3, hoary, "i386 hppa amd64")
-    >>> name4 = SourcePackageName(name="test-buildd-4")
-    >>> spr_one, pub_one = createPackageAndPublication(name4, hoary, "hppa")
-    >>> name5 = SourcePackageName(name="test-buildd-5")
-    >>> spr_woody, pub_woody = createPackageAndPublication(name5, woody, "hppa")
-
-
-== Check the architectures ==
-=======
 released distroseries it can only be visible if published in special
 pocket (UPDATES, SECURITY, PROPOSED or BACKPORTS)
->>>>>>> 4213b901
 
     >>> from canonical.launchpad.interfaces import IPersonSet
     >>> cprov = getUtility(IPersonSet).getByName('cprov')
 
-<<<<<<< HEAD
-    >>> legal_archs = set(hoary.architectures)
-    >>> [a.architecturetag for a in
-    ...       determineArchitecturesToBuild(pub_all, legal_archs, hoary)]
-    [u'i386']
-    >>> [a.architecturetag for a in
-    ...       determineArchitecturesToBuild(pub_any, legal_archs, hoary)]
-    [u'hppa', u'i386']
-    >>> [a.architecturetag for a in
-    ...       determineArchitecturesToBuild(pub_three, legal_archs, hoary)]
-    [u'hppa', u'i386']
-    >>> [a.architecturetag for a in
-    ...       determineArchitecturesToBuild(pub_one, legal_archs, hoary)]
-    [u'hppa']
-
-
-== Check any-foo and linux-foo notation in architecture hint list ==
-=======
     >>> from canonical.database.sqlbase import commit
     >>> from canonical.launchpad.tests.test_publishing import (
     ...     SoyuzTestPublisher)
     >>> from canonical.testing.layers import LaunchpadZopelessLayer
->>>>>>> 4213b901
 
     >>> commit()
     >>> LaunchpadZopelessLayer.switchDbUser('launchpad')
 
-<<<<<<< HEAD
-    >>> name6 = SourcePackageName(name="test-buildd-6")
-    >>> spr_any_foo, pub_any_foo = createPackageAndPublication(
-    ...     name6, hoary, "any-hppa")
-    >>> name7 = SourcePackageName(name="test-buildd-7")
-    >>> spr_linux_foo, pub_linux_foo = createPackageAndPublication(
-    ...     name7, hoary, "linux-i386")
-
-    >>> [a.architecturetag for a in
-    ...       determineArchitecturesToBuild(pub_any_foo, legal_archs, hoary)]
-    [u'hppa']
-    >>> [a.architecturetag for a in
-    ...       determineArchitecturesToBuild(pub_linux_foo, legal_archs, hoary)]
-    [u'i386']
-=======
     >>> test_publisher = SoyuzTestPublisher()
     >>> test_publisher.prepareBreezyAutotest()
 
@@ -293,18 +116,12 @@
     ...     sourcename='test-updates', version='665', distroseries=warty,
     ...     status=PackagePublishingStatus.PUBLISHED,
     ...     pocket=PackagePublishingPocket.UPDATES)
->>>>>>> 4213b901
 
     >>> pub_ignored = test_publisher.getPubSource(
     ...     sourcename='test-buildd', version='666', distroseries=warty,
     ...     status=PackagePublishingStatus.PUBLISHED,
     ...     pocket=PackagePublishingPocket.RELEASE)
 
-<<<<<<< HEAD
-== Check architectures against source PAS ==
-
-    >>> from canonical.buildmaster.pas import BuildDaemonPackagesArchSpecific
-=======
     >>> pub_all = test_publisher.getPubSource(
     ...     sourcename='test-buildd', version='667', distroseries=hoary,
     ...     status=PackagePublishingStatus.PUBLISHED,
@@ -315,7 +132,6 @@
     ...     architecturehintlist="any",
     ...     status=PackagePublishingStatus.PUBLISHED,
     ...     pocket=PackagePublishingPocket.RELEASE)
->>>>>>> 4213b901
 
     >>> pub_three = test_publisher.getPubSource(
     ...     sourcename='test-buildd-3', version='669', distroseries=hoary,
@@ -323,7 +139,55 @@
     ...     status=PackagePublishingStatus.PUBLISHED,
     ...     pocket=PackagePublishingPocket.RELEASE)
 
-<<<<<<< HEAD
+    >>> pub_one = test_publisher.getPubSource(
+    ...     sourcename='test-buildd-4', version='670', distroseries=hoary,
+    ...     architecturehintlist="hppa",
+    ...     status=PackagePublishingStatus.PUBLISHED,
+    ...     pocket=PackagePublishingPocket.RELEASE)
+
+    >>> pub_woody = test_publisher.getPubSource(
+    ...     sourcename='test-buildd-5', version='671', distroseries=woody,
+    ...     architecturehintlist="hppa",
+    ...     status=PackagePublishingStatus.PUBLISHED,
+    ...     pocket=PackagePublishingPocket.RELEASE)
+
+    >>> pub_any_foo = test_publisher.getPubSource(
+    ...     sourcename='test-buildd-6', version='672', distroseries=hoary,
+    ...     architecturehintlist="any-hppa",
+    ...     status=PackagePublishingStatus.PUBLISHED,
+    ...     pocket=PackagePublishingPocket.RELEASE)
+
+    >>> pub_linux_foo = test_publisher.getPubSource(
+    ...     sourcename='test-buildd-7', version='673', distroseries=hoary,
+    ...     architecturehintlist="linux-i386",
+    ...     status=PackagePublishingStatus.PUBLISHED,
+    ...     pocket=PackagePublishingPocket.RELEASE)
+
+    >>> pub_hoary_ppa = test_publisher.getPubSource(
+    ...     sourcename='test-ppa', version='674', distroseries=hoary,
+    ...     architecturehintlist="i386 hppa", archive=cprov.archive,
+    ...     status=PackagePublishingStatus.PUBLISHED,
+    ...     pocket=PackagePublishingPocket.RELEASE)
+
+    >>> commit()
+    >>> LaunchpadZopelessLayer.switchDbUser(test_dbuser)
+
+
+== Package Architecture Specific ==
+
+The Package-Architecture-Specific (P-a-s) module is a parser to a set
+of restrictions to build packages based on archive-admin experiences.
+
+Those restrictions overlap the metadata information from the source
+packages (architecturehintlist).
+
+
+=== Source PAS ===
+
+    >>> from canonical.buildmaster.pas import BuildDaemonPackagesArchSpecific
+
+Write a harness that lets us easily test PAS statements:
+
     >>> def getPASVerifier(pas_string, dar=hoary):
     ...   """Build and return a PAS verifier based on the string provided."""
     ...   temp_dir = tempfile.mkdtemp()
@@ -334,76 +198,56 @@
     ...   pas_verify = BuildDaemonPackagesArchSpecific(temp_dir, dar)
     ...   os.unlink(pas_filename)
     ...   return pas_verify
-=======
-    >>> pub_one = test_publisher.getPubSource(
-    ...     sourcename='test-buildd-4', version='670', distroseries=hoary,
-    ...     architecturehintlist="hppa",
-    ...     status=PackagePublishingStatus.PUBLISHED,
-    ...     pocket=PackagePublishingPocket.RELEASE)
->>>>>>> 4213b901
-
-    >>> pub_woody = test_publisher.getPubSource(
-    ...     sourcename='test-buildd-5', version='671', distroseries=woody,
-    ...     architecturehintlist="hppa",
-    ...     status=PackagePublishingStatus.PUBLISHED,
-    ...     pocket=PackagePublishingPocket.RELEASE)
-
-<<<<<<< HEAD
+
+    >>> legal_archs = set(hoary.architectures)
+
+First check a positive source listing:
+
     >>> pas_verify = getPASVerifier("%test-buildd-3: i386")
     >>> [a.architecturetag for a in
     ...       determineArchitecturesToBuild(pub_three, legal_archs, hoary,
     ...                                     pas_verify)]
     [u'i386']
-=======
-    >>> pub_any_foo = test_publisher.getPubSource(
-    ...     sourcename='test-buildd-6', version='672', distroseries=hoary,
-    ...     architecturehintlist="any-hppa",
-    ...     status=PackagePublishingStatus.PUBLISHED,
-    ...     pocket=PackagePublishingPocket.RELEASE)
->>>>>>> 4213b901
-
-    >>> pub_linux_foo = test_publisher.getPubSource(
-    ...     sourcename='test-buildd-7', version='673', distroseries=hoary,
-    ...     architecturehintlist="linux-i386",
-    ...     status=PackagePublishingStatus.PUBLISHED,
-    ...     pocket=PackagePublishingPocket.RELEASE)
-
-<<<<<<< HEAD
+
+And now a negative source listing:
+
     >>> pas_verify = getPASVerifier("%test-buildd-3: !i386")
     >>> [a.architecturetag for a in
     ...       determineArchitecturesToBuild(pub_three, legal_archs, hoary,
     ...                                     pas_verify)]
     [u'hppa']
-=======
-    >>> pub_hoary_ppa = test_publisher.getPubSource(
-    ...     sourcename='test-ppa', version='674', distroseries=hoary,
-    ...     architecturehintlist="i386 hppa", archive=cprov.archive,
-    ...     status=PackagePublishingStatus.PUBLISHED,
-    ...     pocket=PackagePublishingPocket.RELEASE)
->>>>>>> 4213b901
-
-    >>> commit()
-    >>> LaunchpadZopelessLayer.switchDbUser(test_dbuser)
-
-<<<<<<< HEAD
+
+And a source listing which causes us to produce no builds:
+
     >>> pas_verify = getPASVerifier("%test-buildd-3: sparc")
     >>> [a.architecturetag for a in
     ...       determineArchitecturesToBuild(pub_three, legal_archs, hoary,
     ...                                     pas_verify)]
     []
 
+PPA builds are not affected by P-a-s restrictions, i.e., they will
+build for all requested architectures currently supported in the PPA
+subsystem.
+
+    >>> pas_verify = getPASVerifier("%test-ppa: hppa")
+    >>> [a.architecturetag for a in
+    ...      determineArchitecturesToBuild(pub_hoary_ppa, legal_archs,
+    ...                                    hoary, pas_verify)]
+    [u'i386']
+
+    >>> pas_verify = getPASVerifier("%test-ppa: !i386")
+    >>> [a.architecturetag for a in
+    ...      determineArchitecturesToBuild(pub_hoary_ppa, legal_archs,
+    ...                                    hoary, pas_verify)]
+    [u'i386']
+
 
 == Binary PAS ==
-=======
-
-== Package Architecture Specific ==
->>>>>>> 4213b901
-
-The Package-Architecture-Specific (P-a-s) module is a parser to a set
-of restrictions to build packages based on archive-admin experiences.
-
-<<<<<<< HEAD
-    >>> warty = DistroSeries.selectOneBy(name="warty")
+
+To check binary PAS listings we'll use a source publication for
+iceweasel which produces mozilla-firefox binaries in warty and already
+has its data set up.
+
     >>> firefox_pub = SecureSourcePackagePublishingHistory.get(28)
     >>> print firefox_pub.sourcepackagerelease.title
     iceweasel - 1.0
@@ -416,207 +260,36 @@
     >>> legal_archs = set(warty.architectures)
     >>> sorted([a.architecturetag for a in legal_archs], reverse=True)
     [u'i386', u'hppa']
-=======
-Those restrictions overlap the metadata information from the source
-packages (architecturehintlist).
-
->>>>>>> 4213b901
-
-=== Source PAS ===
-
-<<<<<<< HEAD
+
+Restrict iceweasel targets to i386 and sparc, since the latter is not
+present in warty, we will only create a build for i386:
+
     >>> pas_verify = getPASVerifier("mozilla-firefox: i386 sparc", dar=warty)
     >>> permitted_archs = determineArchitecturesToBuild(
     ...      firefox_pub, legal_archs, warty, pas_verify)
     >>> [a.architecturetag for a in permitted_archs]
     [u'i386']
-=======
-    >>> from canonical.buildmaster.pas import BuildDaemonPackagesArchSpecific
->>>>>>> 4213b901
-
-Write a harness that lets us easily test PAS statements:
-
-<<<<<<< HEAD
+
+And a binary PAS listing that tries to exclude i386 and hppa from an
+arch-any build. The exclusion of i386 is ignored; see comment in
+pas.py:_handleBinaryPAS for more information on why.
+
     >>> pas_verify = getPASVerifier("mozilla-firefox: !i386 !hppa", dar=warty)
     >>> permitted_archs = determineArchitecturesToBuild(
     ...      firefox_pub, legal_archs, warty, pas_verify)
     >>> [a.architecturetag for a in permitted_archs]
     [u'i386']
-=======
-    >>> def getPASVerifier(pas_string, dar=hoary):
-    ...   """Build and return a PAS verifier based on the string provided."""
-    ...   temp_dir = tempfile.mkdtemp()
-    ...   pas_filename = os.path.join(temp_dir, "Packages-arch-specific")
-    ...   pas = file(pas_filename, "w")
-    ...   pas.write(pas_string)
-    ...   pas.close()
-    ...   pas_verify = BuildDaemonPackagesArchSpecific(temp_dir, dar)
-    ...   os.unlink(pas_filename)
-    ...   return pas_verify
->>>>>>> 4213b901
-
-    >>> legal_archs = set(hoary.architectures)
-
-<<<<<<< HEAD
-== Create and verify the new builds ==
-=======
-First check a positive source listing:
->>>>>>> 4213b901
-
-    >>> pas_verify = getPASVerifier("%test-buildd-3: i386")
-    >>> [a.architecturetag for a in
-    ...       determineArchitecturesToBuild(pub_three, legal_archs, hoary,
-    ...                                     pas_verify)]
-    [u'i386']
-
-<<<<<<< HEAD
-    >>> for dr in distroserieses:
-    ...      bm.createMissingBuilds(dr)
-
-    >>> flush_database_updates()
-=======
-And now a negative source listing:
-
-    >>> pas_verify = getPASVerifier("%test-buildd-3: !i386")
-    >>> [a.architecturetag for a in
-    ...       determineArchitecturesToBuild(pub_three, legal_archs, hoary,
-    ...                                     pas_verify)]
-    [u'hppa']
->>>>>>> 4213b901
-
-And a source listing which causes us to produce no builds:
-
-<<<<<<< HEAD
-    >>> new_builds = set(Build.select()) - old_builds
-    >>> for build in sorted(new_builds, key=operator.attrgetter('id')):
-    ...   print build.title
-    i386 build of test-buildd 667 in ubuntu hoary UPDATES
-    hppa build of test-buildd-2 668 in ubuntu hoary UPDATES
-    i386 build of test-buildd-2 668 in ubuntu hoary UPDATES
-    hppa build of test-buildd-3 669 in ubuntu hoary UPDATES
-    i386 build of test-buildd-3 669 in ubuntu hoary UPDATES
-    hppa build of test-buildd-4 670 in ubuntu hoary UPDATES
-    hppa build of test-buildd-6 672 in ubuntu hoary UPDATES
-    i386 build of test-buildd-7 673 in ubuntu hoary UPDATES
-=======
-    >>> pas_verify = getPASVerifier("%test-buildd-3: sparc")
-    >>> [a.architecturetag for a in
-    ...       determineArchitecturesToBuild(pub_three, legal_archs, hoary,
-    ...                                     pas_verify)]
-    []
->>>>>>> 4213b901
-
-PPA builds are not affected by P-a-s restrictions, i.e., they will
-build for all requested architectures currently supported in the PPA
-subsystem.
-
-<<<<<<< HEAD
-    >>> b = Build.selectOneBy(sourcepackagerelease=spr_all)
-    >>> (b.sourcepackagerelease.name, b.distroarchseries.distroseries.name)
-    (u'test-buildd', u'hoary')
-
-== Create and verify the new queue entries ==
-=======
-    >>> pas_verify = getPASVerifier("%test-ppa: hppa")
-    >>> [a.architecturetag for a in
-    ...      determineArchitecturesToBuild(pub_hoary_ppa, legal_archs,
-    ...                                    hoary, pas_verify)]
-    [u'i386']
-
-    >>> pas_verify = getPASVerifier("%test-ppa: !i386")
-    >>> [a.architecturetag for a in
-    ...      determineArchitecturesToBuild(pub_hoary_ppa, legal_archs,
-    ...                                    hoary, pas_verify)]
-    [u'i386']
->>>>>>> 4213b901
-
-
-<<<<<<< HEAD
-    >>> bm.addMissingBuildQueueEntries()
-    >>> print BuildQueue.select().count() - len(old_jobs)
-    8
-=======
-== Binary PAS ==
->>>>>>> 4213b901
-
-To check binary PAS listings we'll use a source publication for
-iceweasel which produces mozilla-firefox binaries in warty and already
-has its data set up.
-
-<<<<<<< HEAD
-    >>> bq = BuildQueue.select(orderBy='id')[len(old_jobs)]
-    >>> bq.lastscore
-    1005
-=======
-    >>> firefox_pub = SecureSourcePackagePublishingHistory.get(28)
-    >>> print firefox_pub.sourcepackagerelease.title
-    iceweasel - 1.0
-    >>> print firefox_pub.sourcepackagerelease.architecturehintlist
-    any
-    >>> iceweasel_binaries = warty.getSourcePackage('iceweasel')['1.0'].binaries
-    >>> [b.title for b in iceweasel_binaries]
-    [u'mozilla-firefox-1.0']
->>>>>>> 4213b901
-
-    >>> legal_archs = set(warty.architectures)
-    >>> sorted([a.architecturetag for a in legal_archs], reverse=True)
-    [u'i386', u'hppa']
-
-<<<<<<< HEAD
-    >>> bq.build.current_component.name
-    u'main'
-    >>> bq.build.sourcepackagerelease.component.name
-    u'main'
-
-=======
-Restrict iceweasel targets to i386 and sparc, since the latter is not
-present in warty, we will only create a build for i386:
->>>>>>> 4213b901
-
-    >>> pas_verify = getPASVerifier("mozilla-firefox: i386 sparc", dar=warty)
-    >>> permitted_archs = determineArchitecturesToBuild(
-    ...      firefox_pub, legal_archs, warty, pas_verify)
-    >>> [a.architecturetag for a in permitted_archs]
-    [u'i386']
-
-And a binary PAS listing that tries to exclude i386 and hppa from an
-arch-any build. The exclusion of i386 is ignored; see comment in
-pas.py:_handleBinaryPAS for more information on why.
-
-<<<<<<< HEAD
-    >>> bq.lastscore
-    1005
-
-    >>> from canonical.launchpad.interfaces import SourcePackageUrgency
-    >>> bq.build.sourcepackagerelease.urgency = SourcePackageUrgency.EMERGENCY
-    >>> flush_database_updates()
-=======
-    >>> pas_verify = getPASVerifier("mozilla-firefox: !i386 !hppa", dar=warty)
-    >>> permitted_archs = determineArchitecturesToBuild(
-    ...      firefox_pub, legal_archs, warty, pas_verify)
-    >>> [a.architecturetag for a in permitted_archs]
-    [u'i386']
 
 XXX cprov 20071211: we can't properly test PPA binary-PAS right now
 because there is no binary package published in PPA. The way the P-a-s
 component is completely ignored for PPAs indicates that we are safe,
 however, for now, we have to rely on the previous primary-archive tests.
->>>>>>> 4213b901
-
-
-<<<<<<< HEAD
-    >>> bm.scoreCandidates()
-
-    >>> new_jobs = [job for job in BuildQueue.select(orderBy='id')
-    ...             if job not in old_jobs]
-    >>> len(new_jobs)
-    8
-=======
+
+
 == Check the architectures ==
 
 See if the code which determines archs to build does the right thing for
 each of these options:
->>>>>>> 4213b901
 
     >>> legal_archs = set(hoary.architectures)
     >>> [a.architecturetag for a in
@@ -636,20 +309,12 @@
 
 See bug 73761.
 
-<<<<<<< HEAD
-    >>> job = new_jobs[0]
-    >>> job.id == bq.id
-    True
-    >>> job.lastscore
-    1020
-=======
     >>> [a.architecturetag for a in
     ...       determineArchitecturesToBuild(pub_any_foo, legal_archs, hoary)]
     [u'hppa']
     >>> [a.architecturetag for a in
     ...       determineArchitecturesToBuild(pub_linux_foo, legal_archs, hoary)]
     [u'i386']
->>>>>>> 4213b901
 
 
 == PPA architectures ==
@@ -664,30 +329,16 @@
     [u'i386']
 
 
-<<<<<<< HEAD
-    >>> old_builds = set(Build.select())
-    >>> old_jobs = set(BuildQueue.select())
-=======
 == Create and verify the new builds ==
->>>>>>> 4213b901
 
 Create missing builds (packages w/o build entry) for those distroserieses.
 We expect to have a couple of new builds for the sane Hoary and a warning about
 the absence of nominatedarchindep field for Woody:
 
-<<<<<<< HEAD
-    >>> from canonical.launchpad.interfaces import IPersonSet
-    >>> cprov = getUtility(IPersonSet).getByName('cprov')
-
-    >>> name6 = SourcePackageName(name="test-ppa")
-    >>> spr_hoary_ppa, pub_hoary_ppa = createPackageAndPublication(
-    ...     name6, hoary, "i386 hppa", archive=cprov.archive)
-=======
     >>> for dr in distroserieses:
     ...      bm.createMissingBuilds(dr)
 
 Check that we only created new Build entries for the new hoary releases:
->>>>>>> 4213b901
 
     >>> new_builds = [b for b in Build.select() if b.id not in old_build_ids]
     >>> for build in sorted(new_builds, key=operator.attrgetter('id')):
@@ -703,37 +354,16 @@
     i386 build of test-ppa 674 in ubuntu hoary RELEASE
     i386 build of test-updates 665 in ubuntu warty UPDATES
 
-<<<<<<< HEAD
-    >>> legal_archs = set(hoary.architectures)
-    >>> [a.architecturetag for a in
-    ...      determineArchitecturesToBuild(pub_hoary_ppa, legal_archs, hoary)]
-    [u'i386']
-=======
 And have a look at our arch-all series's build:
->>>>>>> 4213b901
 
     >>> b = Build.selectOneBy(sourcepackagerelease=pub_all.sourcepackagerelease)
     >>> (b.sourcepackagerelease.name, b.distroarchseries.distroseries.name)
     (u'test-buildd', u'hoary')
 
-<<<<<<< HEAD
-    >>> pas_verify = getPASVerifier("%test-ppa: hppa")
-    >>> [a.architecturetag for a in
-    ...      determineArchitecturesToBuild(pub_hoary_ppa, legal_archs,
-    ...                                    hoary, pas_verify)]
-    [u'i386']
-
-    >>> pas_verify = getPASVerifier("%test-ppa: !i386")
-    >>> [a.architecturetag for a in
-    ...      determineArchitecturesToBuild(pub_hoary_ppa, legal_archs,
-    ...                                    hoary, pas_verify)]
-    [u'i386']
-=======
 == Create and verify the new queue entries ==
 
 BuildQueue records corresponding to the build records in NEEDSBUILD
 state are immediately created.
->>>>>>> 4213b901
 
     >>> active_jobs = [bq for bq in BuildQueue.select(orderBy='id')
     ...                if bq.id not in old_job_ids]
@@ -744,60 +374,31 @@
 can be already dispatched once operation is committed, i.e.,
 dispatching can happen in parallel with build creation.
 
-<<<<<<< HEAD
-    >>> for dr in distroserieses:
-    ...      bm.createMissingBuilds(dr)
-    >>> flush_database_updates()
-=======
     >>> bq = active_jobs[0]
     >>> print bq.build.title
     i386 build of test-buildd 667 in ubuntu hoary RELEASE
     >>> bq.lastscore
     1005
->>>>>>> 4213b901
 
 Check the published component name retriever, they might be different,
 i.e., the published component can be different than the original component.
 
-<<<<<<< HEAD
-    >>> new_builds = set(Build.select()) - old_builds
-    >>> for build in sorted(new_builds, key=operator.attrgetter('id')):
-    ...   print build.title
-    i386 build of test-ppa 674 in ubuntu hoary UPDATES
-=======
     >>> print bq.build.current_component.name
     main
     >>> print bq.build.sourcepackagerelease.component.name
     main
->>>>>>> 4213b901
 
 Missing BuildQueue records, resulted of given-back builds are created
 in the last stage of the queue-builder script
 
-<<<<<<< HEAD
-    >>> bm.addMissingBuildQueueEntries()
-    >>> bm.scoreCandidates()
-
-    >>> new_jobs = [job for job in BuildQueue.select(orderBy='id')
-    ...             if job not in old_jobs]
-    >>> len(new_jobs)
-    1
-=======
     >>> given_back_build = bq.build
     >>> bq.destroySelf()
     >>> flush_database_updates()
 
     >>> print given_back_build.buildqueue_record
     None
->>>>>>> 4213b901
 
     >>> bm.addMissingBuildQueueEntries()
 
-<<<<<<< HEAD
-    >>> ppa_job = new_jobs[0]
-    >>> ppa_job.build.archive.owner.name
-    u'cprov'
-=======
     >>> given_back_build.buildqueue_record is not None
-    True
->>>>>>> 4213b901
+    True