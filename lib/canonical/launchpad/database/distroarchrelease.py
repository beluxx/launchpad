# Copyright 2004-2005 Canonical Ltd.  All rights reserved.

__metaclass__ = type
__all__ = ['DistroArchRelease',
           'DistroArchReleaseSet',
           'PocketChroot'
           ]

from zope.interface import implements
from zope.component import getUtility

from sqlobject import (
    BoolCol, IntCol, StringCol, ForeignKey, SQLRelatedJoin, SQLObjectNotFound)

from canonical.database.sqlbase import SQLBase, sqlvalues, quote_like, quote
from canonical.database.constants import DEFAULT

from canonical.launchpad.interfaces import (
    IDistroArchRelease, IBinaryPackageReleaseSet, IPocketChroot,
    IHasBuildRecords, IBinaryPackageName, IDistroArchReleaseSet,
    IBuildSet, IBinaryPackageNameSet, IPublishing)

from canonical.launchpad.database.binarypackagename import BinaryPackageName
from canonical.launchpad.database.distroarchreleasebinarypackage import (
    DistroArchReleaseBinaryPackage)
from canonical.launchpad.database.publishing import (
    BinaryPackagePublishingHistory)
from canonical.launchpad.database.publishedpackage import PublishedPackage
from canonical.launchpad.database.processor import Processor
from canonical.launchpad.database.binarypackagerelease import (
    BinaryPackageRelease)
from canonical.launchpad.helpers import shortlist
from canonical.lp.dbschema import (
    EnumCol, PackagePublishingPocket, PackagePublishingStatus)

class DistroArchRelease(SQLBase):
    implements(IDistroArchRelease, IHasBuildRecords, IPublishing)
    _table = 'DistroArchRelease'
    _defaultOrder = 'id'

    distrorelease = ForeignKey(dbName='distrorelease',
        foreignKey='DistroRelease', notNull=True)
    processorfamily = ForeignKey(dbName='processorfamily',
        foreignKey='ProcessorFamily', notNull=True)
    architecturetag = StringCol(notNull=True)
    official = BoolCol(notNull=True)
    owner = ForeignKey(dbName='owner', foreignKey='Person', notNull=True)
    package_count = IntCol(notNull=True, default=DEFAULT)

    packages = SQLRelatedJoin('BinaryPackageRelease',
        joinColumn='distroarchrelease',
        intermediateTable='BinaryPackagePublishing',
        otherColumn='binarypackagerelease')

    def __getitem__(self, name):
        return self.getBinaryPackage(name)

    @property
    def default_processor(self):
        """See IDistroArchRelease"""
        # XXX cprov 20050831
        # I could possibly be better designed, let's think about it in
        # the future. Pick the first processor we found for this
        # distroarchrelease.processorfamily. The data model should
        # change to have a default processor for a processorfamily
        return self.processors[0]

    @property
    def processors(self):
        """See IDistroArchRelease"""
        return Processor.selectBy(family=self.processorfamily, orderBy='id')

    @property
    def title(self):
        """See IDistroArchRelease """
        return '%s for %s (%s)' % (
            self.distrorelease.title, self.architecturetag,
            self.processorfamily.name
            )

    @property
    def displayname(self):
        """See IDistroArchRelease."""
        return '%s %s' % (self.distrorelease.name, self.architecturetag)

    def updatePackageCount(self):
        """See IDistroArchRelease """
        query = """
            BinaryPackagePublishingHistory.distroarchrelease = %s AND
            BinaryPackagePublishingHistory.archive = %s AND
            BinaryPackagePublishingHistory.status = %s AND
            BinaryPackagePublishingHistory.pocket = %s
            """ % sqlvalues(
                    self,
                    self.main_archive,
                    PackagePublishingStatus.PUBLISHED,
                    PackagePublishingPocket.RELEASE
                 )
        self.package_count = BinaryPackagePublishingHistory.select(
            query).count()

    @property
    def isNominatedArchIndep(self):
        """See IDistroArchRelease"""
        return (self.distrorelease.nominatedarchindep and
                self.id == self.distrorelease.nominatedarchindep.id)

    def getPocketChroot(self, pocket=None):
        """See IDistroArchRelease"""
        if not pocket:
            pocket = PackagePublishingPocket.RELEASE

        pchroot = PocketChroot.selectOneBy(distroarchrelease=self,
                                           pocket=pocket)

        return pchroot

    def getChroot(self, pocket=None, default=None):
        """See IDistroArchRelease"""
        pocket_chroot = self.getPocketChroot(pocket)

        if pocket_chroot is None:
            return default

        return pocket_chroot.chroot

    def addOrUpdateChroot(self, pocket, chroot):
        """See IDistroArchRelease"""
        pocket_chroot = self.getPocketChroot(pocket)

        if pocket_chroot is None:
            return PocketChroot(
                distroarchrelease=self, pocket=pocket, chroot=chroot)
        else:
            pocket_chroot.chroot = chroot

        return pocket_chroot

    def findPackagesByName(self, pattern, fti=False):
        """Search BinaryPackages matching pattern and archtag"""
        binset = getUtility(IBinaryPackageReleaseSet)
        return binset.findByNameInDistroRelease(
            self.distrorelease, pattern, self.architecturetag, fti)

    def searchBinaryPackages(self, text):
        """See IDistroArchRelease."""
        bprs = BinaryPackageRelease.select("""
            BinaryPackagePublishingHistory.distroarchrelease = %s AND
            BinaryPackagePublishingHistory.archive = %s AND
            BinaryPackagePublishingHistory.binarypackagerelease =
                BinaryPackageRelease.id AND
            BinaryPackagePublishingHistory.status != %s AND
            BinaryPackageRelease.binarypackagename =
                BinaryPackageName.id AND
            (BinaryPackageRelease.fti @@ ftq(%s) OR
             BinaryPackageName.name ILIKE '%%' || %s || '%%')
            """ % (quote(self),
                   quote(self.main_archive),
                   quote(PackagePublishingStatus.REMOVED),
                   quote(text),
                   quote_like(text)),
            selectAlso="""
                rank(BinaryPackageRelease.fti, ftq(%s))
                AS rank""" % sqlvalues(text),
            clauseTables=['BinaryPackagePublishingHistory',
                          'BinaryPackageName'],
            prejoinClauseTables=["BinaryPackageName"],
            orderBy=['-rank'],
            distinct=True)
        # import here to avoid circular import problems
        from canonical.launchpad.database import (
            DistroArchReleaseBinaryPackageRelease)
        return [DistroArchReleaseBinaryPackageRelease(
                    distroarchrelease=self,
                    binarypackagerelease=bpr) for bpr in bprs]

    def getBinaryPackage(self, name):
        """See IDistroArchRelease."""
        if not IBinaryPackageName.providedBy(name):
            try:
                name = BinaryPackageName.byName(name)
            except SQLObjectNotFound:
                return None
        return DistroArchReleaseBinaryPackage(
            self, name)

    def getBuildRecords(self, status=None, name=None, pocket=None):
        """See IHasBuildRecords"""
        # use facility provided by IBuildSet to retrieve the records
        return getUtility(IBuildSet).getBuildsByArchIds(
            [self.id], status, name, pocket)

    def getReleasedPackages(self, binary_name, pocket=None,
                            include_pending=False, exclude_pocket=None):
        """See IDistroArchRelease."""
        queries = []

        if not IBinaryPackageName.providedBy(binary_name):
            binary_name = BinaryPackageName.byName(binary_name)

        queries.append("""
        binarypackagerelease=binarypackagerelease.id AND
        binarypackagerelease.binarypackagename=%s AND
        distroarchrelease=%s AND
        archive = %s
        """ % sqlvalues(binary_name, self, self.main_archive))

        if pocket is not None:
            queries.append("pocket=%s" % sqlvalues(pocket.value))

        if exclude_pocket is not None:
            queries.append("pocket!=%s" % sqlvalues(exclude_pocket.value))

        if include_pending:
            queries.append("status in (%s, %s)" % sqlvalues(
                PackagePublishingStatus.PUBLISHED,
                PackagePublishingStatus.PENDING))
        else:
            queries.append("status=%s" % sqlvalues(
                PackagePublishingStatus.PUBLISHED))

        published = BinaryPackagePublishingHistory.select(
            " AND ".join(queries),
            clauseTables = ['BinaryPackageRelease'])

        return shortlist(published)

    def findDepCandidateByName(self, name):
        """See IPublishedSet."""
        return PublishedPackage.selectFirstBy(
            binarypackagename=name, distroarchrelease=self,
            packagepublishingstatus=PackagePublishingStatus.PUBLISHED,
            orderBy=['-id'])

<<<<<<< HEAD
    def publish(self, diskpool, log, archive, pocket, is_careful=False):
=======
    def getPendingPublications(self, pocket, is_careful):
        """See IPublishing."""
        queries = ["distroarchrelease=%s" % sqlvalues(self)]

        target_status = [PackagePublishingStatus.PENDING]
        if is_careful:
            target_status.append(PackagePublishingStatus.PUBLISHED)
        queries.append("status IN %s" % sqlvalues(target_status))

        # restrict to a specific pocket.
        queries.append('pocket = %s' % sqlvalues(pocket))

        # exclude RELEASE pocket if the distrorelease was already released,
        # since it should not change.
        if not self.distrorelease.isUnstable():
            queries.append(
            'pocket != %s' % sqlvalues(PackagePublishingPocket.RELEASE))

        publications = BinaryPackagePublishingHistory.select(
                    " AND ".join(queries), orderBy=["-id"])

        return publications

    def publish(self, diskpool, log, pocket, is_careful=False):
>>>>>>> 1a19e2a4
        """See IPublishing."""
        # XXX: this method shares exactly the same pattern as
        # DistroRelease.publish(); they could be factored if API was
        # provided to return the correct publishing entries.
        #    -- kiko, 2006-08-23
        log.debug("Attempting to publish pending binaries for %s"
              % self.architecturetag)

        dirty_pockets = set()
<<<<<<< HEAD
        queries = ["distroarchrelease=%s AND archive = %s" %
                   sqlvalues(self, archive)]

        target_status = [PackagePublishingStatus.PENDING]
        if is_careful:
            target_status.append(PackagePublishingStatus.PUBLISHED)
        queries.append("status in %s" % sqlvalues(target_status))

        # restrict to a specific pocket if it is given.
        if pocket is not None:
            queries.append('pocket = %s' % sqlvalues(pocket))

        # exclude RELEASE pocket if the distrorelease was already released,
        # since it should not change.
        if not self.distrorelease.isUnstable():
            queries.append(
                'pocket != %s' % sqlvalues(PackagePublishingPocket.RELEASE))

        publications = BinaryPackagePublishingHistory.select(
                    " AND ".join(queries), orderBy=["-id"])

        for bpph in publications:
=======

        for bpph in self.getPendingPublications(pocket, is_careful):
>>>>>>> 1a19e2a4
            if not is_careful and self.distrorelease.checkLegalPocket(
                bpph, log):
                continue
            bpph.publish(diskpool, log)
            dirty_pockets.add((self.distrorelease.name, bpph.pocket))

        return dirty_pockets

    @property
    def main_archive(self):
        return self.distrorelease.distribution.main_archive


class DistroArchReleaseSet:
    """This class is to deal with DistroArchRelease related stuff"""

    implements(IDistroArchReleaseSet)

    def __iter__(self):
        return iter(DistroArchRelease.select())

    def get(self, dar_id):
        """See canonical.launchpad.interfaces.IDistributionSet."""
        return DistroArchRelease.get(dar_id)

    def count(self):
        return DistroArchRelease.select().count()


class PocketChroot(SQLBase):
    implements(IPocketChroot)
    _table = "PocketChroot"

    distroarchrelease = ForeignKey(dbName='distroarchrelease',
                                   foreignKey='DistroArchRelease',
                                   notNull=True)

    pocket = EnumCol(schema=PackagePublishingPocket,
                     default=PackagePublishingPocket.RELEASE,
                     notNull=True)

    chroot = ForeignKey(dbName='chroot', foreignKey='LibraryFileAlias')
<|MERGE_RESOLUTION|>--- conflicted
+++ resolved
@@ -232,9 +232,6 @@
             packagepublishingstatus=PackagePublishingStatus.PUBLISHED,
             orderBy=['-id'])
 
-<<<<<<< HEAD
-    def publish(self, diskpool, log, archive, pocket, is_careful=False):
-=======
     def getPendingPublications(self, pocket, is_careful):
         """See IPublishing."""
         queries = ["distroarchrelease=%s" % sqlvalues(self)]
@@ -258,44 +255,14 @@
 
         return publications
 
-    def publish(self, diskpool, log, pocket, is_careful=False):
->>>>>>> 1a19e2a4
+    def publish(self, diskpool, log, archive, pocket, is_careful=False):
         """See IPublishing."""
-        # XXX: this method shares exactly the same pattern as
-        # DistroRelease.publish(); they could be factored if API was
-        # provided to return the correct publishing entries.
-        #    -- kiko, 2006-08-23
         log.debug("Attempting to publish pending binaries for %s"
               % self.architecturetag)
 
         dirty_pockets = set()
-<<<<<<< HEAD
-        queries = ["distroarchrelease=%s AND archive = %s" %
-                   sqlvalues(self, archive)]
-
-        target_status = [PackagePublishingStatus.PENDING]
-        if is_careful:
-            target_status.append(PackagePublishingStatus.PUBLISHED)
-        queries.append("status in %s" % sqlvalues(target_status))
-
-        # restrict to a specific pocket if it is given.
-        if pocket is not None:
-            queries.append('pocket = %s' % sqlvalues(pocket))
-
-        # exclude RELEASE pocket if the distrorelease was already released,
-        # since it should not change.
-        if not self.distrorelease.isUnstable():
-            queries.append(
-                'pocket != %s' % sqlvalues(PackagePublishingPocket.RELEASE))
-
-        publications = BinaryPackagePublishingHistory.select(
-                    " AND ".join(queries), orderBy=["-id"])
-
-        for bpph in publications:
-=======
 
         for bpph in self.getPendingPublications(pocket, is_careful):
->>>>>>> 1a19e2a4
             if not is_careful and self.distrorelease.checkLegalPocket(
                 bpph, log):
                 continue
