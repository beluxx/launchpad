--- conflicted
+++ resolved
@@ -29,11 +29,8 @@
     BrowserTestCase,
     login,
     logout,
-<<<<<<< HEAD
     person_logged_in,
-=======
     TestCaseWithFactory,
->>>>>>> 89d74dda
     )
 
 
