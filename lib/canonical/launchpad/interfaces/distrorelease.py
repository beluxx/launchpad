--- conflicted
+++ resolved
@@ -256,27 +256,6 @@
     def newArch(architecturetag, processorfamily, official, owner):
         """Create a new port or DistroArchRelease for this DistroRelease."""
 
-<<<<<<< HEAD
-    def getQueueItems(status=DistroReleaseQueueStatus.ACCEPTED):
-        """Get the queue items for this distrorelease that are in the given
-        queue state. If status is not supplied, default to the ACCEPTED items
-        in the queue.
-        """
-
-    def getFancyQueueItems(status=DistroReleaseQueueStatus.ACCEPTED,
-                            name=None, version=None, exact_match=False):
-        """Get the union of build and source queue items for this distrorelease
-
-        Returns build and source queue items in a given state, matching
-        a give name and version terms. If 'status' is not supplied,
-        default to the ACCEPTED items in the queue. if 'name' and 'version'
-        are supplied return only items which the sourcepackage name and
-        binarypackage name match (SQL LIKE). 'name' doesn't require 'version'.
-        Use 'exact_match' argument for precise results.
-        """
-
-=======
->>>>>>> 46779544
     def initialiseFromParent():
         """Copy in all of the parent distrorelease's configuration. This
         includes all configuration for distrorelease and distroarchrelease
