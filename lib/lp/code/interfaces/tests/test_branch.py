# Copyright 2009 Canonical Ltd.  This software is licensed under the
# GNU Affero General Public License version 3 (see the file LICENSE).

"""Tests of the branch interface."""

__metaclass__ = type

<<<<<<< HEAD
from unittest import TestLoader

import lp.codehosting # For plugins

from bzrlib.branch import (
    format_registry as branch_format_registry,
    )
=======
from bzrlib.branch import BranchFormat as BzrBranchFormat
>>>>>>> 6c579848
from bzrlib.bzrdir import BzrProber
from bzrlib.repository import format_registry as repo_format_registry

from lp.code.bzr import (
    BranchFormat,
    ControlFormat,
    RepositoryFormat,
    )
from lp.testing import TestCase


class TestFormatSupport(TestCase):
    """Ensure the launchpad format list is up-to-date.

    While ideally we would ensure that the lists of markers were the same,
    early branch and repo formats did not use markers.  (The branch/repo
    was implied by the control dir format.)
    """

    def test_control_format_complement(self):
        self.bzrlib_is_subset(BzrProber.formats.keys(), ControlFormat)

    def test_branch_format_complement(self):
        self.bzrlib_is_subset(branch_format_registry.keys(), BranchFormat)

    def test_repository_format_complement(self):
        self.bzrlib_is_subset(repo_format_registry.keys(), RepositoryFormat)

    def bzrlib_is_subset(self, bzrlib_formats, launchpad_enum):
        """Ensure the bzr format marker list is a subset of launchpad."""
        bzrlib_format_strings = set(bzrlib_formats)
        launchpad_format_strings = set(format.title for format
                                       in launchpad_enum.items)
        self.assertEqual(
            set(), bzrlib_format_strings.difference(launchpad_format_strings))

    def test_repositoryDescriptions(self):
        self.checkDescriptions(RepositoryFormat)

    def test_branchDescriptions(self):
        self.checkDescriptions(BranchFormat)

    def test_controlDescriptions(self):
        self.checkDescriptions(ControlFormat)

    def checkDescriptions(self, format_enums):
        for item in format_enums.items:
            description = item.description
            if description.endswith('\n'):
                description = description[:-1]
            self.assertTrue(len(description.split('\n')) == 1,
                            item.description)<|MERGE_RESOLUTION|>--- conflicted
+++ resolved
@@ -5,17 +5,11 @@
 
 __metaclass__ = type
 
-<<<<<<< HEAD
-from unittest import TestLoader
-
 import lp.codehosting # For plugins
 
 from bzrlib.branch import (
     format_registry as branch_format_registry,
     )
-=======
-from bzrlib.branch import BranchFormat as BzrBranchFormat
->>>>>>> 6c579848
 from bzrlib.bzrdir import BzrProber
 from bzrlib.repository import format_registry as repo_format_registry
 
