# Copyright 2004-2008 Canonical Ltd.  All rights reserved.
"""Librarian garbage collection routines"""

__metaclass__ = type

from datetime import datetime, timedelta
import sys
from time import time
import os

from canonical.config import config
from canonical.librarian.storage import _relFileLocation as relative_file_path
from canonical.librarian.storage import _sameFile
from canonical.database.postgresql import listReferences

BATCH_SIZE = 1

log = None
debug = False

def confirm_no_clock_skew(con):
    """Raise an exception if there is significant clock skew between the
    database and this machine.

    It is theoretically possible to lose data if there is more than several
    hours of skew.
    """
    cur = con.cursor()
    cur.execute("SELECT CURRENT_TIMESTAMP AT TIME ZONE 'UTC'")
    db_now = cur.fetchone()[0]
    local_now = datetime.utcnow()
    five_minutes = timedelta(minutes=5)

    if -five_minutes < local_now - db_now < five_minutes:
        return
    else:
        raise Exception("%s clock skew between librarian and database" % (
            local_now - db_now,
            ))


def delete_expired_blobs(con):
    """Remove expired TemporaryBlobStorage entries and their corresponding
       LibraryFileAlias entries.

       We delete the LibraryFileAliases here as the default behavior of the
       garbage collector could leave them hanging around indefinitely.
    """
    cur = con.cursor()
    cur.execute("""
        SELECT file_alias
        INTO TEMPORARY TABLE BlobAliasesToDelete
        FROM LibraryFileAlias, TemporaryBlobStorage
        WHERE file_alias = LibraryFileAlias.id
            AND expires < CURRENT_TIMESTAMP AT TIME ZONE 'UTC'
        """)
    cur.execute("""
        DELETE FROM TemporaryBlobStorage
        USING BlobAliasesToDelete
        WHERE TemporaryBlobStorage.file_alias = BlobAliasesToDelete.file_alias
        """)
    cur.execute("""
        DELETE FROM LibraryFileAlias
        USING BlobAliasesToDelete
        WHERE file_alias = LibraryFileAlias.id
        """)
    log.info("Removed %d expired blobs" % cur.rowcount)
    con.commit()


def merge_duplicates(con):
    """Merge duplicate LibraryFileContent rows

    This is the first step in a full garbage collection run. We assume files
    are identical if their sha1 hashes and filesizes are identical. For every
    duplicate detected, we make all LibraryFileAlias entries point to one of
    them and delete the unnecessary duplicates from the filesystem and the
    database.
    """

    # Get a list of all (sha1, filesize) that are duplicated in
    # LibraryFileContent
    cur = con.cursor()
    cur.execute("""
        SELECT sha1, filesize
        FROM LibraryFileContent
        GROUP BY sha1, filesize
        HAVING COUNT(*) > 1
        """)
    rows = list(cur.fetchall())

    # Merge the duplicate entries, each one in a seperate transaction
    for sha1, filesize in rows:
        cur = con.cursor()

        sha1 = sha1.encode('US-ASCII') # Can't pass Unicode to execute (yet)

        # Get a list of our dupes, making sure that the first in the
        # list is not deleted if possible. Where multiple non-deleted
        # files exist, we return the most recently added one first, because
        # this is the version most likely to exist on the staging server
        # (it should be irrelevant on production).
        cur.execute("""
            SELECT id
            FROM LibraryFileContent
            WHERE sha1=%(sha1)s AND filesize=%(filesize)s
            ORDER BY deleted, datecreated DESC
            """, vars())
        dupes = [row[0] for row in cur.fetchall()]

        if debug:
            log.debug("Found duplicate LibraryFileContents")
            # Spit out more info in case it helps work out where
            # dupes are coming from.
            for dupe_id in dupes:
                cur.execute("""
                    SELECT id, filename, mimetype FROM LibraryFileAlias
                    WHERE content = %(dupe_id)s
                    """, vars())
                for id, filename, mimetype in cur.fetchall():
                    log.debug("> %d %s %s" % (id, filename, mimetype))

        # Make sure the first file exists on disk. Don't merge if it
        # doesn't. This shouldn't happen on production, so we don't try
        # and cope - just report and skip. However, on staging this will
        # be more common because database records has been synced from
        # production but the actual librarian contents has not.
        dupe1_id = dupes[0]
        dupe1_path = get_file_path(dupe1_id)
        if not os.path.exists(dupe1_path):
            if config.instance_name == 'staging':
                log.debug(
                        "LibraryFileContent %d data is missing (%s)",
                        dupe1_id, dupe1_path
                        )
            else:
                log.warning(
                        "LibraryFileContent %d data is missing (%s)",
                        dupe1_id, dupe1_path
                        )
            continue

        # Do a manual check that they really are identical, because we
        # employ paranoids. And we might as well cope with someone breaking
        # SHA1 enough that it becomes possible to create a SHA1 collision
        # with an identical filesize to an existing file. Which is pretty
        # unlikely. Where did I leave my tin foil hat?
        for dupe2_id in (dupe for dupe in dupes[1:]):
            dupe2_path = get_file_path(dupe2_id)
            # Check paths exist, because on staging they may not!
            if (os.path.exists(dupe2_path)
                and not _sameFile(dupe1_path, dupe2_path)):
                log.error(
                        "SHA-1 collision found. LibraryFileContent %d and "
                        "%d have the same SHA1 and filesize, but are not "
                        "byte-for-byte identical.",
                        dupe1_id, dupe2_id
                        )
                sys.exit(1)

        # Update all the LibraryFileAlias entries to point to a single
        # LibraryFileContent
        prime_id = dupes[0]
        other_ids = ', '.join(str(dupe) for dupe in dupes[1:])
        log.debug(
            "Making LibraryFileAliases referencing %s reference %s instead",
            other_ids, prime_id
            )
        for other_id in dupes[1:]:
            cur.execute("""
                UPDATE LibraryFileAlias SET content=%(prime_id)s
                WHERE content = %(other_id)s
                """, vars())

        log.debug("Committing")
        con.commit()


def delete_unreferenced_aliases(con):
    """Delete unreferenced LibraryFileAliases and their LibraryFileContent

    This is the second step in a full garbage collection sweep. We determine
    which LibraryFileContent entries are not being referenced by other objects
    in the database. If we find one that is not reachable in any way, we
    remove all its corresponding LibraryFileAlias records from the database
    if they are all expired (expiry in the past or NULL), and none have been
    recently accessed (last_access over one week in the past).

    Note that *all* LibraryFileAliases referencing a given LibraryFileContent
    must be unreferenced for them to be deleted - a single reference will keep
    the whole set alive.
    """
    log.info("Deleting unreferenced LibraryFileAliases")

    # Generate a set of all our LibraryFileContent ids, except for ones
    # with expiry dates not yet reached (these lurk in the database until
    # expired) and those that have been accessed in the last week (currently
    # in use, so leave them lurking a while longer)
    cur = con.cursor()
    cur.execute("""
        SELECT c.id
        FROM LibraryFileContent AS c, LibraryFileAlias AS a
        WHERE c.id = a.content
        GROUP BY c.id
        HAVING (max(expires) IS NULL OR max(expires)
                < CURRENT_TIMESTAMP AT TIME ZONE 'UTC' - '1 week'::interval
                )
            AND (max(last_accessed) IS NULL OR max(last_accessed)
                < CURRENT_TIMESTAMP AT TIME ZONE 'UTC' - '1 week'::interval
                )
        """)
    content_ids = set(row[0] for row in cur.fetchall())
    log.info(
        "Found %d LibraryFileContent entries possibly unreferenced",
        len(content_ids)
        )

    # Determine what columns link to LibraryFileAlias
    # references = [(table, column), ...]
    references = [
        tuple(ref[:2])
        for ref in listReferences(cur, 'libraryfilealias', 'id')
        if ref[0] != 'libraryfiledownloadcount'
        ]
    assert len(references) > 10, 'Database introspection returned nonsense'
    log.info("Found %d columns referencing LibraryFileAlias", len(references))

    # Remove all referenced LibraryFileContent ids from content_ids
    for table, column in references:
        cur.execute("""
            SELECT DISTINCT LibraryFileContent.id
            FROM LibraryFileContent, LibraryFileAlias, %(table)s
            WHERE LibraryFileContent.id = LibraryFileAlias.content
                AND LibraryFileAlias.id = %(table)s.%(column)s
            """ % vars())
        referenced_ids = set(row[0] for row in cur.fetchall())
        log.info(
                "Found %d distinct LibraryFileAlias references in %s(%s)",
                len(referenced_ids), table, column
                )
        content_ids.difference_update(referenced_ids)
        log.debug(
                "Now only %d LibraryFileContents possibly unreferenced",
                len(content_ids)
                )

    # Delete unreferenced LibraryFileAliases. Note that this will raise a
    # database exception if we screwed up and attempt to delete an alias that
    # is still referenced.
    content_ids = list(content_ids)
    for i in range(0, len(content_ids), BATCH_SIZE):
        in_content_ids = ','.join(
            (str(content_id) for content_id in content_ids[i:i+BATCH_SIZE]))
        # First a sanity check to ensure we aren't removing anything we
        # shouldn't be.
        cur.execute("""
            SELECT COUNT(*)
            FROM LibraryFileAlias
            WHERE content in (%(in_content_ids)s)
                AND (
                    expires + '1 week'::interval
                        > CURRENT_TIMESTAMP AT TIME ZONE 'UTC'
                    OR last_accessed + '1 week'::interval
                        > CURRENT_TIMESTAMP AT TIME ZONE 'UTC'
                    )
            """ % vars())
        assert cur.fetchone()[0] == 0, "Logic error - sanity check failed"
        log.debug(
                "Deleting all LibraryFileAlias references to "
                "LibraryFileContents %s", in_content_ids
                )
        cur.execute("""
            DELETE FROM LibraryFileAlias WHERE content IN (%(in_content_ids)s)
            """ % vars())
        con.commit()


def delete_unreferenced_content(con):
    """Delete LibraryFileContent entries and their disk files that are
    not referenced by any LibraryFileAlias entries.

    Note that a LibraryFileContent can only be accessed through a
    LibraryFileAlias, so all entries in this state are garbage no matter
    what their expires flag says.
    """
    cur = con.cursor()
    cur.execute("""
        SELECT LibraryFileContent.id
        FROM LibraryFileContent
        LEFT OUTER JOIN LibraryFileAlias
            ON LibraryFileContent.id = LibraryFileAlias.content
        WHERE LibraryFileAlias.content IS NULL
        """)
    garbage_ids = [row[0] for row in cur.fetchall()]

    for i in range(0, len(garbage_ids), BATCH_SIZE):
        in_garbage_ids = ','.join(
            (str(garbage_id) for garbage_id in garbage_ids[i:i+BATCH_SIZE])
            )

        # Delete old LibraryFileContent entries. Note that this will fail
        # if we screwed up and still have LibraryFileAlias entries referencing
        # it.
        log.debug("Deleting LibraryFileContents %s", in_garbage_ids)
        cur.execute("""
            DELETE FROM LibraryFileContent WHERE id in (%s)
            """ % in_garbage_ids)

        for garbage_id in garbage_ids[i:i+BATCH_SIZE]:
            # Remove the file from disk, if it hasn't already been
            path = get_file_path(garbage_id)
            if os.path.exists(path):
                log.debug("Deleting %s", path)
                os.unlink(path)
            else:
                log.info("%s already deleted", path)

        # And commit the database changes. It may be possible for this to
        # fail in rare cases, leaving a record in the DB with no corresponding
        # file on disk, but that is OK as it will all be tidied up next run,
        # and the file is unreachable anyway so nothing will attempt to
        # access it between now and the next garbage collection run.
        con.commit()


def flag_expired_files(connection):
    """Flag files past their expiry date as 'deleted' in the database.

    Actual removal from disk is not performed here - that is deferred to
    delete_unwanted_files().
    """
    cur = connection.cursor()

    # First get the list of all LibraryFileContent.
    cur.execute("SELECT id FROM LibraryFileContent WHERE deleted IS FALSE")
    all_ids = set(row[0] for row in cur.fetchall())

    # Now the list of unexpired content. May contain some ids not in the
    # all_ids set if uploads are currently in progress.
    cur.execute("""
        SELECT DISTINCT content
        FROM LibraryFileAlias
        WHERE expires IS NULL
            OR expires >= CURRENT_TIMESTAMP AT TIME ZONE 'UTC'
        """)
    unexpired_ids = set(row[0] for row in cur.fetchall())

    # Destroy our all_ids set to create the set of expired ids.
    # We do it this way, as we are dealing with large sets and need to
    # be careful of RAM usage on the production server.
    all_ids -= unexpired_ids
    expired_ids = all_ids
    del all_ids
    del unexpired_ids

    for commit_counter, content_id in enumerate(expired_ids):
        log.debug("%d is expired." % content_id)
        cur = connection.cursor()
        cur.execute("""
            UPDATE LibraryFileContent SET deleted=TRUE
            WHERE id = %d
            """ % content_id)
        if commit_counter % 100 == 0:
            connection.commit()
    connection.commit()
    log.info("Flagged %d expired files for removal." % len(expired_ids))

<<<<<<< HEAD
=======

>>>>>>> 04dfed0a
def delete_unwanted_files(con):
    """Delete files found on disk that have no corresponding record in the
    database or have been flagged as 'deleted' in the database.

    Files will only be deleted if they where created more than one day ago
    to avoid deleting files that have just been uploaded but have yet to have
    the database records committed.
    """
    cur = con.cursor()

    # Get the largest id in the database
    cur.execute("SELECT max(id) from LibraryFileContent")
    max_id = cur.fetchone()[0]

    # Build a set containing all stored LibraryFileContent ids
    # that we want to keep.
    cur.execute("""
        SELECT id FROM LibraryFileContent
        WHERE deleted IS FALSE OR datecreated
            > CURRENT_TIMESTAMP AT TIME ZONE 'UTC' - '1 day'::interval
        """)
    all_ids = set(row[0] for row in cur.fetchall())

    count = 0
    for content_id in range(1, max_id+1):
        if content_id in all_ids:
            continue # Linked in the db - do nothing
        path = get_file_path(content_id)

        if not os.path.exists(path):
            continue # Exists neither on disk nor in the database - do nothing

        one_day = 24 * 60 * 60
        if time() - os.path.getctime(path) < one_day:
            log.debug(
                "File %d not removed - created too recently" % content_id)
            continue # File created too recently - do nothing

        # File uploaded a while ago but not in the database - remove it
        log.debug("Deleting %s" % path)
        os.remove(path)
        count += 1

    log.info(
            "Removed %d from disk that where no longer referenced in the db"
            % count
            )


def get_file_path(content_id):
    """Return the physical file path to the matching LibraryFileContent id.
    """
    assert isinstance(content_id, (int, long)), 'Invalid content_id %r' % (
            content_id,
            )
    storage_root = config.librarian_server.root
    # Do a basic sanity check.
    if not os.path.isdir(os.path.join(storage_root, 'incoming')):
        raise RuntimeError(
                "Librarian file storage not found at %s" % storage_root
                )
    path = os.path.join(
            storage_root, relative_file_path(content_id)
            )
    return path
<|MERGE_RESOLUTION|>--- conflicted
+++ resolved
@@ -365,10 +365,7 @@
     connection.commit()
     log.info("Flagged %d expired files for removal." % len(expired_ids))
 
-<<<<<<< HEAD
-=======
-
->>>>>>> 04dfed0a
+
 def delete_unwanted_files(con):
     """Delete files found on disk that have no corresponding record in the
     database or have been flagged as 'deleted' in the database.
