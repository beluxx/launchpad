--- conflicted
+++ resolved
@@ -1611,112 +1611,13 @@
         params = BugTaskSearchParams(user, **kwargs)
         return self.search(params)
 
-<<<<<<< HEAD
-    def _initNewTask(self, bug, owner, target, status, importance, assignee,
-                       milestone):
-        if not status:
-=======
     def createManyTasks(self, bug, owner, targets, status=None,
                         importance=None, assignee=None, milestone=None):
         """See `IBugTaskSet`."""
         if status is None:
->>>>>>> 06f89403
             status = IBugTask['status'].default
         if importance is None:
             importance = IBugTask['importance'].default
-<<<<<<< HEAD
-        if not assignee:
-            assignee = None
-        if not milestone:
-            milestone = None
-
-        # Make sure there's no task for this bug already filed
-        # against the target.
-        validate_new_target(bug, target)
-
-        target_key = bug_target_to_key(target)
-        if not bug.private and bug.security_related:
-            product = target_key['product']
-            distribution = target_key['distribution']
-            if product and product.security_contact:
-                bug.subscribe(product.security_contact, owner)
-            elif distribution and distribution.security_contact:
-                bug.subscribe(distribution.security_contact, owner)
-
-        non_target_create_params = dict(
-            bug=bug,
-            _status=status,
-            importance=importance,
-            assignee=assignee,
-            owner=owner,
-            milestone=milestone)
-        create_params = non_target_create_params.copy()
-        create_params.update(target_key)
-        return create_params, non_target_create_params
-
-    def createManyTasks(self, bug, owner, targets,
-                        status=IBugTask['status'].default,
-                        importance=IBugTask['importance'].default,
-                        assignee=None, milestone=None):
-        """See `IBugTaskSet`."""
-        params = [self._initNewTask(bug, owner, target, status, importance,
-            assignee, milestone) for target in targets]
-
-        fieldnames = (
-            'assignee',
-            'bug',
-            'distribution',
-            'distroseries',
-            'importance',
-            'milestone',
-            'owner',
-            'product',
-            'productseries',
-            'sourcepackagename',
-            '_status',
-        )
-
-        fields = [getattr(BugTask, field) for field in fieldnames]
-        # Values need to be a list of tuples in the order we're declaring our
-        # fields.
-        values = [[p[0].get(field) for field in fieldnames] for p in params]
-
-        taskset = create(fields, values, get_objects=True)
-        del get_property_cache(bug).bugtasks
-        for bugtask in taskset:
-            bugtask.updateTargetNameCache()
-            if bugtask.conjoined_slave:
-                bugtask._syncFromConjoinedSlave()
-        return taskset
-
-    def createTask(self, bug, owner, target,
-                   status=IBugTask['status'].default,
-                   importance=IBugTask['importance'].default,
-                   assignee=None, milestone=None):
-        """See `IBugTaskSet`."""
-        create_params, non_target_create_params = self._initNewTask(bug,
-            owner, target, status, importance, assignee, milestone)
-        bugtask = BugTask(**create_params)
-
-        if create_params['distribution']:
-            # Create tasks for accepted nominations if this is a source
-            # package addition.
-            accepted_nominations = [
-                nomination for nomination in
-                bug.getNominations(create_params['distribution'])
-                if nomination.isApproved()]
-            for nomination in accepted_nominations:
-                accepted_series_task = BugTask(
-                    distroseries=nomination.distroseries,
-                    sourcepackagename=create_params['sourcepackagename'],
-                    **non_target_create_params)
-                accepted_series_task.updateTargetNameCache()
-
-        if bugtask.conjoined_slave:
-            bugtask._syncFromConjoinedSlave()
-
-        bugtask.updateTargetNameCache()
-=======
         target_keys = []
         pillars = set()
         for target in targets:
@@ -1741,7 +1642,6 @@
              BugTask.importance, BugTask.assignee, BugTask.milestone),
             values, get_objects=True)
 
->>>>>>> 06f89403
         del get_property_cache(bug).bugtasks
         for bugtask in tasks:
             bugtask.updateTargetNameCache()
@@ -1884,21 +1784,12 @@
             bug_privacy_filter = get_bug_privacy_filter(user, use_flat=True)
             if bug_privacy_filter != '':
                 conds.append(bug_privacy_filter)
-<<<<<<< HEAD
 
         ids = origin.find(BugTaskFlat.bugtask_id, conds)
         ids = ids.order_by(BugTaskFlat.date_last_updated)
         if limit is not None:
             ids = ids[:limit]
 
-=======
-
-        ids = origin.find(BugTaskFlat.bugtask_id, conds)
-        ids = ids.order_by(BugTaskFlat.date_last_updated)
-        if limit is not None:
-            ids = ids[:limit]
-
->>>>>>> 06f89403
         return DecoratedResultSet(
             ids, lambda id: BugTask.get(id),
             pre_iter_hook=lambda rows: load(BugTask, rows))
