--- conflicted
+++ resolved
@@ -19,8 +19,6 @@
     </metal:rightportlets>
     <div metal:fill-slot="main">
       <div metal:use-macro="context/@@launchpad_form/form" />
-<<<<<<< HEAD
-=======
     </div>
 
     <div metal:fill-slot="help">
@@ -43,7 +41,6 @@
           >Frequently asked questions</a>
         </li>
       </ul>
->>>>>>> 41f1e0fd
     </div>
   </body>
 </html>