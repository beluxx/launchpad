--- conflicted
+++ resolved
@@ -127,15 +127,10 @@
 class WebhookSource:
     """See `IWebhookSource`."""
 
-<<<<<<< HEAD
     implements(IWebhookSource)
 
-    def new(self, target, registrant, delivery_url, active, secret,
-            event_types):
-=======
     def new(self, target, registrant, delivery_url, event_types, active,
             secret):
->>>>>>> 66ddf76d
         from lp.code.interfaces.gitrepository import IGitRepository
         hook = Webhook()
         if IGitRepository.providedBy(target):
@@ -175,7 +170,7 @@
 
     def newWebhook(self, registrant, delivery_url, event_types, active=True):
         return getUtility(IWebhookSource).new(
-            self, registrant, delivery_url, active, None, event_types)
+            self, registrant, delivery_url, event_types, active, None)
 
 
 class WebhookJobType(DBEnumeratedType):
