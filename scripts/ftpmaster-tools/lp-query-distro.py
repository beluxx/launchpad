--- conflicted
+++ resolved
@@ -24,14 +24,7 @@
 
 import _pythonpath
 
-<<<<<<< HEAD
-from canonical.config import config
-from lp.services.scripts.base import (LaunchpadScript,
-    LaunchpadScriptFailure)
-from canonical.launchpad.scripts.ftpmaster import LpQueryDistro
-=======
 from lp.soyuz.scripts.ftpmaster import LpQueryDistro
->>>>>>> 3aa35a55
 
 
 if __name__ == '__main__':
