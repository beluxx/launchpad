[buildout]
versions = versions

[versions]
# Alphabetical, case-insensitive, please! :-)

ampoule = 0.2.0
amqplib = 0.6.1
BeautifulSoup = 3.1.0.1
bzr = 2.3.3
chameleon.core = 1.0b35
chameleon.zpt = 1.0b17
ClientForm = 0.2.10
cssutils = 0.9.6
docutils = 0.5
# Required by pydkim
dnspython = 1.7.1
elementtree = 1.2.6-20050316
epydoc = 3.0.1
FeedParser = 4.1
feedvalidator = 0.0.0DEV-r1049
fixtures = 0.3.6
functest = 0.8.7
funkload = 1.10.0
grokcore.component = 1.6
httplib2 = 0.6.0
ipython = 0.9.1
Jinja2 = 2.2
keyring = 0.5.1
launchpadlib = 1.9.3
lazr.amqp = 0.1
lazr.authentication = 0.1.1
lazr.batchnavigator = 1.2.2
lazr.config = 1.1.3
lazr.delegates = 1.2.0
lazr.enum = 1.1.3
lazr.lifecycle = 1.1
lazr.restful = 0.18.1
lazr.restfulclient = 0.11.2
lazr.smtptest = 1.1
lazr.testing = 0.1.1
lazr.uri = 1.0.2
lazr-js = 1.7DEV
manuel = 1.1.1
martian = 0.11
mechanize = 0.1.11
meliae = 0.2.0.final.0
mercurial = 1.6.2
mocker = 0.10.1
mozrunner = 1.3.4
oauth = 1.0
paramiko = 1.7.4
Paste = 1.7.2
PasteDeploy = 1.3.3
psycopg2 = 2.2.2
pyasn1 = 0.0.9a
pycrypto = 2.0.1
pydkim = 0.3-mbp-r7
Pygments = 1.4
pyOpenSSL = 0.10
python-memcached = 1.45
# 2.2.1 with the one-liner Expect: 100-continue fix from
# lp:~wgrant/python-openid/python-openid-2.2.1-fix676372.
python-openid = 2.2.1-fix676372
pytz = 2010o
rdflib = 3.1.0
RestrictedPython = 3.5.1
rabbitfixture = 0.1
roman = 1.4.0
# See http://code.google.com/p/selenium/issues/detail?id=1935 .
selenium = 2.0rc3-lp-distribute-fix
setproctitle = 1.0
setuptools = 0.6c11
simplejson = 2.1.3
simplesettings = 0.4
SimpleTal = 4.1
Sphinx = 1.0.7
soupmatchers = 0.1r53
sourcecodegen = 0.6.9
storm = 0.18.0.99-lpwithnodatetime-r393
<<<<<<< HEAD
testtools = 0.9.12-r194
=======
testresources = 0.2.4-r58
testtools = 0.9.11
>>>>>>> 92112475
transaction = 1.0.0
txamqp = 0.4
Twisted = 11.0.0
uuid = 1.30
van.testing = 2.0.1
wadllib = 1.2.0
webunit = 1.3.8
wsgi-fileserver = 0.2.7
wsgi-intercept = 0.4
wsgi-jsonrpc = 0.2.8
wsgi-xmlrpc = 0.2.7
wsgiref = 0.1.2
z3c.coverage = 1.1.2
z3c.csvvocabulary = 1.0.0
z3c.etestbrowser = 1.0.4
z3c.form = 1.9.0
z3c.formdemo = 1.5.3
z3c.formjs = 0.4.0
z3c.formjsdemo = 0.3.1
z3c.formui = 1.4.2
z3c.i18n = 0.1.1
z3c.layer = 0.2.3
z3c.macro = 1.1.0
z3c.macroviewlet = 1.0.0
z3c.menu = 0.2.0
z3c.optionstorage = 1.0.4
z3c.pagelet = 1.0.2
z3c.pt = 1.0b16
z3c.ptcompat = 0.5.3
z3c.recipe.filetemplate = 2.1.0
z3c.recipe.i18n = 0.5.3
z3c.recipe.scripts = 1.0.1
z3c.recipe.tag = 0.4.0
z3c.rml = 0.7.3
z3c.skin.pagelet = 1.0.2
z3c.template = 1.1.0
z3c.testing = 0.2.0
z3c.traverser = 0.2.3
z3c.viewlet = 1.0.0
z3c.viewtemplate = 0.3.2
z3c.zrtresource = 1.0.1
# Also upgrade the zc.buildout version in the Makefile's bin/buildout section.
zc.buildout = 1.5.1
zc.catalog = 1.2.0
zc.datetimewidget = 0.5.2
zc.i18n = 0.5.2
zc.lockfile = 1.0.0
zc.recipe.egg = 1.3.2
zc.zservertracelog = 1.1.5
ZConfig = 2.7.1
zdaemon = 2.0.4
ZODB3 = 3.9.2
zodbcode = 3.4.0
zope.annotation = 3.5.0
zope.app.apidoc = 3.7.3
zope.app.applicationcontrol = 3.5.1
zope.app.appsetup = 3.12.0
zope.app.authentication = 3.6.1
zope.app.basicskin = 3.4.1
zope.app.broken = 3.5.0
zope.app.component = 3.8.3
zope.app.container = 3.8.0
zope.app.content = 3.4.0
zope.app.dav = 3.5.1
zope.app.debug = 3.4.1
zope.app.dependable = 3.4.0
zope.app.error = 3.5.2
zope.app.exception = 3.5.0
zope.app.file = 3.5.0
zope.app.folder = 3.5.1
zope.app.form = 3.8.1
zope.app.generations = 3.5.0
zope.app.http = 3.6.0
zope.app.i18n = 3.6.2
zope.app.interface = 3.5.0
zope.app.locales = 3.5.1
zope.app.localpermission = 3.7.0
zope.app.onlinehelp = 3.5.2
zope.app.pagetemplate = 3.7.1
zope.app.preference = 3.8.1
zope.preference = 3.8.0
zope.app.principalannotation = 3.6.1
zope.app.publication = 3.9.0
zope.app.publisher = 3.10.0
zope.app.renderer = 3.5.1
zope.app.rotterdam = 3.5.0
zope.app.schema = 3.5.0
zope.app.security = 3.7.2
zope.app.securitypolicy = 3.5.1
zope.app.server = 3.4.2
# not in ZTK
zope.app.session = 3.6.0
zope.app.testing = 3.7.5
zope.app.tree = 3.6.0
zope.app.wsgi = 3.6.0
# not in ZTK
zope.app.zapi = 3.4.1
zope.app.zcmlfiles = 3.6.0
zope.app.zopeappgenerations = 3.5.0
zope.authentication = 3.7.0
zope.broken = 3.5.0
zope.browser = 1.2
zope.browsermenu = 3.9.0
zope.browserpage = 3.9.0
zope.browserresource = 3.9.0
zope.cachedescriptors = 3.5.0
zope.component = 3.9.3
zope.componentvocabulary = 1.0
zope.configuration = 3.6.0
zope.container = 3.9.0
zope.contentprovider = 3.5.0
zope.contenttype = 3.5.0
zope.copy = 3.5.0
zope.copypastemove = 3.5.2
zope.datetime = 3.4.0
zope.deferredimport = 3.5.0
zope.deprecation = 3.4.0
zope.documenttemplate = 3.4.2
zope.dottedname = 3.4.6
zope.dublincore = 3.5.0
zope.error = 3.7.0
zope.event = 3.4.1
zope.exceptions = 3.5.2
zope.filerepresentation = 3.5.0
zope.formlib = 3.6.0
zope.hookable = 3.4.1
zope.html = 2.0.0
zope.i18n = 3.7.1
zope.i18nmessageid = 3.5.0
zope.index = 3.6.0
zope.interface = 3.5.2
zope.lifecycleevent = 3.5.2
zope.location = 3.7.0
zope.login = 1.0.0
zope.minmax = 1.1.1
zope.modulealias = 3.4.0
# Build of lp:~wallyworld/zope.pagetemplate/fix-isinstance
# This version adds a small change to the traversal logic so that the
# optimisation which applies if the object is a dict also works for subclasses
# of dict. The change has been approved for merge into the official zope code
# base. This patch is a temporary fix until the next official release.
zope.pagetemplate = 3.5.0-p1
zope.password = 3.5.1
zope.principalannotation = 3.6.0
zope.principalregistry = 3.7.0
zope.processlifetime = 1.0
zope.proxy = 3.5.0
zope.ptresource = 3.9.0
zope.publisher = 3.12.0
zope.schema = 3.5.4
zope.security = 3.7.1
zope.securitypolicy = 3.6.1
zope.sendmail = 3.7.1
zope.server = 3.6.1
zope.session = 3.9.1
zope.site = 3.7.0
zope.size = 3.4.1
zope.structuredtext = 3.4.0
zope.tal = 3.5.1
zope.tales = 3.4.0
zope.testbrowser = 3.7.0a1
# p1 Build of lp:~mars/zope.testing/3.9.4-p1.  Fixes bugs 570380 and 587886.
# p2 With patch for thread leaks to make them skips, fixes windmill errors with
# 'new threads' in hudson/ec2 builds.
# p3 And always tear down layers, because thats the Right Thing To Do.
zope.testing = 3.9.4-p3
zope.thread = 3.4
zope.traversing = 3.8.0
zope.viewlet = 3.6.1<|MERGE_RESOLUTION|>--- conflicted
+++ resolved
@@ -78,12 +78,8 @@
 soupmatchers = 0.1r53
 sourcecodegen = 0.6.9
 storm = 0.18.0.99-lpwithnodatetime-r393
-<<<<<<< HEAD
+testresources = 0.2.4-r58
 testtools = 0.9.12-r194
-=======
-testresources = 0.2.4-r58
-testtools = 0.9.11
->>>>>>> 92112475
 transaction = 1.0.0
 txamqp = 0.4
 Twisted = 11.0.0
