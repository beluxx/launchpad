# (C) Canonical Software Ltd. 2004-2006, all rights reserved.

import os
from select import select
import subprocess
from StringIO import StringIO

from sqlobject import AND

from canonical.database.sqlbase import expire_from_cache, sqlvalues

from canonical.launchpad.database.publishing import (
    SourcePackagePublishingHistory, BinaryPackagePublishingHistory,
    SourcePackageFilePublishing, BinaryPackageFilePublishing)

from canonical.lp.dbschema import (
    PackagePublishingStatus, PackagePublishingPocket)

from canonical.launchpad.interfaces import pocketsuffix

def package_name(filename):
    """Extract a package name from a debian package filename."""
    return (os.path.basename(filename).split("_"))[0]


def f_touch(*parts):
    """Touch the file named by the arguments concatenated as a path."""
    fname = os.path.join(*parts)
    open(fname, "w").close()


def safe_mkdir(path):
    """Ensures the path exists, creating it if it doesn't."""
    if not os.path.exists(path):
        os.makedirs(path, 0755)


# XXX malcc: Move this somewhere useful. If generalised with timeout
# handling and stderr passthrough, could be a single method used for
# this and the similar requirement in test_on_merge.py.
def run_subprocess_with_logging(process_and_args, log, prefix):
    """Run a subprocess, gathering the output as it runs and logging it.

    process_and_args is a list containing the process to run and the
    arguments for it, just as passed in the first argument to
    subprocess.Popen.

    log is a logger to pass the output we gather.

    prefix is a prefix to attach to each line of output when we log it.
    """
    proc = subprocess.Popen(process_and_args,
                            stdin=subprocess.PIPE,
                            stdout=subprocess.PIPE,
                            stderr=subprocess.PIPE,
                            close_fds=True)
    proc.stdin.close()
    open_readers = set([proc.stdout, proc.stderr])
    buf = ""
    while open_readers:
        rlist, wlist, xlist = select(open_readers, [], [])
        
        for reader in rlist:
            chunk = os.read(reader.fileno(), 1024)
            if chunk == "":
                open_readers.remove(reader)
                if buf:
                    log.debug(buf)
            else:
                buf += chunk
                lines = buf.split("\n")
                for line in lines[0:-1]:
                    log.debug("%s%s" % (prefix, line))
                buf = lines[-1]
        
    ret = proc.wait()
    return ret

    
DEFAULT_COMPONENT = "main"

CONFIG_HEADER = """
Dir
{
    ArchiveDir "%s";
    OverrideDir "%s";
    CacheDir "%s";
};

Default
{
    Packages::Compress ". gzip bzip2";
    Sources::Compress ". gzip bzip2";
    Contents::Compress "gzip";
    DeLinkLimit 0;
    MaxContentsChange 12000;
    FileMode 0644;
}

TreeDefault
{
    Contents::Header "%s/contents.header";
};

"""

STANZA_TEMPLATE = """
tree "%(DISTS)s/%(DISTRORELEASEONDISK)s"
{
    FileList "%(LISTPATH)s/%(DISTRORELEASEBYFILE)s_$(SECTION)_binary-$(ARCH)";
    SourceFileList "%(LISTPATH)s/%(DISTRORELEASE)s_$(SECTION)_source";
    Sections "%(SECTIONS)s";
    Architectures "%(ARCHITECTURES)s";
    BinOverride "override.%(DISTRORELEASE)s.$(SECTION)";
    SrcOverride "override.%(DISTRORELEASE)s.$(SECTION).src";
    %(HIDEEXTRA)sExtraOverride "override.%(DISTRORELEASE)s.extra.$(SECTION)";
    Packages::Extensions "%(EXTENSIONS)s";
    BinCacheDB "packages-%(CACHEINSERT)s$(ARCH).db";
    Contents " ";
}

"""


class FTPArchiveHandler:
    """Produces Sources and Packages files via apt-ftparchive.

    Generates file lists and configuration for apt-ftparchive, and kicks
    off generation of the Sources and Releases files.
    """
    def __init__(self, log, config, diskpool, distro, publisher):
        self.log = log
        self._config = config
        self._diskpool = diskpool
        self.distro = distro
        self.publisher = publisher
        self.release_files_needed = {}

        # We need somewhere to note down where the debian-installer
        # components came from. in _di_release_components we store
        # sets, keyed by distroseries name of the component names
        # which contain debian-installer binaries.  This is filled out
        # when generating overrides and file lists, and then consumed
        # when generating apt-ftparchive configuration.
        self._di_release_components = {}

    def run(self, is_careful):
        """Do the entire generation and run process."""
        self.createEmptyPocketRequests(is_careful)
        self.log.debug("Preparing file lists and overrides.")
        self.generateOverrides(is_careful)
        self.log.debug("Generating overrides for the distro.")
        self.generateFileLists(is_careful)
        self.log.debug("Doing apt-ftparchive work.")
        apt_config_filename = self.generateConfig(is_careful)
        self.runApt(apt_config_filename)

    def runApt(self, apt_config_filename):
        """Run apt in a subprocess and verify its return value. """
        self.log.debug("Filepath: %s" % apt_config_filename)
        ret = run_subprocess_with_logging(["apt-ftparchive", "--no-contents",
                                           "generate", apt_config_filename],
                                          self.log, "a-f: ")        
        if ret:
            raise AssertionError(
                "Failure from apt-ftparchive. Return code %s" % ret)
        return ret

    #
    # Empty Pocket Requests
    #

    def createEmptyPocketRequests(self, fullpublish=False):
        """Write out empty file lists etc for pockets.

        We do this to have Packages or Sources for them even if we lack
        anything in them currently.
        """
        # XXX: suffix is completely unnecessary here. Just iterate over
        # the pockets, and do the suffix check inside
        # createEmptyPocketRequest; that would also allow us to replace
        # the == "" check we do there by a RELEASE match -- kiko
        for distroseries in self.distro:
            components = self._config.componentsForSeries(distroseries.name)
            for pocket, suffix in pocketsuffix.items():
                if not fullpublish:
                    if not self.publisher.isDirty(distroseries, pocket):
                        continue
                else:
                    if not self.publisher.isAllowed(distroseries, pocket):
                        continue

                for comp in components:
                    self.createEmptyPocketRequest(distroseries, suffix, comp)

    def createEmptyPocketRequest(self, distroseries, suffix, comp):
        """Creates empty files for a release pocket and distroseries"""
        full_distroseries_name = distroseries.name + suffix
        arch_tags = self._config.archTagsForSeries(distroseries.name)

        if suffix == "":
            # organize distroseries and component pair as
            # debian-installer -> distroseries_component
            # internal map. Only the main pocket actually
            # needs these, though.
            self._di_release_components.setdefault(
                distroseries.name, set()).add(comp)
            f_touch(self._config.overrideroot,
                    ".".join(["override", distroseries.name, comp,
                              "debian-installer"]))

        # Touch the source file lists and override files
        f_touch(self._config.overrideroot,
                ".".join(["override", full_distroseries_name, comp]))
        f_touch(self._config.overrideroot,
                ".".join(["override", full_distroseries_name, "extra", comp]))
        f_touch(self._config.overrideroot,
                ".".join(["override", full_distroseries_name, comp, "src"]))

        dr_comps = self.release_files_needed.setdefault(
            full_distroseries_name, {})

        f_touch(self._config.overrideroot,
                "_".join([full_distroseries_name, comp, "source"]))
        dr_comps.setdefault(comp, set()).add("source")

        for arch in arch_tags:
            # organize dr/comp/arch into temporary binary
            # archive map for the architecture in question.
            dr_special = self.release_files_needed.setdefault(
                full_distroseries_name, {})
            dr_special.setdefault(comp, set()).add("binary-"+arch)

            # Touch more file lists for the archs.
            f_touch(self._config.overrideroot,
                    "_".join([full_distroseries_name, comp, "binary-"+arch]))
            f_touch(self._config.overrideroot,
                    "_".join([full_distroseries_name, comp, "debian-installer",
                              "binary-"+arch]))

    #
    # Override Generation
    #

    def getSourcesForOverrides(self, distrorelease, pocket):
        """Return SelectResults containing SourcePackagePublishingHistory."""
        return SourcePackagePublishingHistory.select(
            """
            SourcePackagePublishingHistory.distrorelease = %s AND
            SourcePackagePublishingHistory.archive = %s AND
            SourcePackagePublishingHistory.pocket = %s AND
            SourcePackagePublishingHistory.status = %s
            """ % sqlvalues(distrorelease,
                            distrorelease.main_archive,
                            pocket,
                            PackagePublishingStatus.PUBLISHED),
            prejoins=["sourcepackagerelease.sourcepackagename"],
            orderBy="id")

    def getBinariesForOverrides(self, distrorelease, pocket):
        """Return SelectResults containing BinaryPackagePublishingHistory."""
        return BinaryPackagePublishingHistory.select(
            """
            BinaryPackagePublishingHistory.distroarchrelease =
            DistroArchRelease.id AND
            DistroArchRelease.distrorelease = %s AND
            BinaryPackagePublishingHistory.archive = %s AND
            BinaryPackagePublishingHistory.pocket = %s AND
            BinaryPackagePublishingHistory.status = %s
            """ % sqlvalues(distrorelease,
                            distrorelease.main_archive,
                            pocket,
                            PackagePublishingStatus.PUBLISHED),
            prejoins=["binarypackagerelease.binarypackagename"],
            orderBy="id", clauseTables=["DistroArchRelease"])

    def generateOverrides(self, fullpublish=False):
        """Collect packages that need overrides generated, and generate them."""
        for distroseries in self.distro.serieses:
            for pocket in PackagePublishingPocket.items:
                if not fullpublish:
                    if not self.publisher.isDirty(distroseries, pocket):
                        continue
                else:
                    if not self.publisher.isAllowed(distroseries, pocket):
                        continue

<<<<<<< HEAD
                spphs = getSourcesForOverrides(distrorelease, pocket)
                bpphs = getBinariesForOverrides(distrorelease, pocket)
=======
                spphs = SourcePackagePublishingHistory.select(
                    """
                    SourcePackagePublishingHistory.distrorelease = %s AND
                    SourcePackagePublishingHistory.archive = %s AND
                    SourcePackagePublishingHistory.pocket = %s AND
                    SourcePackagePublishingHistory.status = %s
                    """ % sqlvalues(distroseries,
                                    distroseries.main_archive,
                                    pocket,
                                    PackagePublishingStatus.PUBLISHED),
                    prejoins=["sourcepackagerelease.sourcepackagename"],
                    orderBy="id")
                bpphs = BinaryPackagePublishingHistory.select(
                    """
                    BinaryPackagePublishingHistory.distroarchrelease =
                    DistroArchRelease.id AND
                    BinaryPackagePublishingHistory.archive = %s AND
                    DistroArchRelease.distrorelease = %s AND
                    BinaryPackagePublishingHistory.pocket = %s AND
                    BinaryPackagePublishingHistory.status = %s
                    """ % sqlvalues(distroseries,
                                    distroseries.main_archive,
                                    pocket,
                                    PackagePublishingStatus.PUBLISHED),
                    prejoins=["binarypackagerelease.binarypackagename"],
                    orderBy="id", clauseTables=["DistroArchRelease"])
>>>>>>> 3a0e840c
                self.publishOverrides(spphs, bpphs)

    def publishOverrides(self, source_publications, binary_publications):
        """Output a set of override files for use in apt-ftparchive.

        Given the provided sourceoverrides and binaryoverrides, do the
        override file generation. The files will be written to
        overrideroot with filenames of the form:

            override.<distroseries>.<component>[.src]

        Attributes which must be present in sourceoverrides are:
            drname, spname, cname, sname
        Attributes which must be present in binaryoverrides are:
            drname, spname, cname, sname, priority

        The binary priority will be mapped via the values in
        dbschema.py.
        """
        # This code is tested in soyuz-set-of-uploads, and in
        # test_ftparchive.

        # overrides[distroseries][component][src/bin] = sets of tuples
        overrides = {}

        def updateOverride(publication, packagename, distroseriesname,
                           priority=None):
            """Generates and packs tuples of data required for overriding.

            If priority is provided, it's a binary tuple; otherwise,
            it's a source tuple.

            Note that these tuples must contain /strings/, and not
            objects, because they will be printed out verbatim into the
            override files. This is why we use priority_displayed here,
            and why we get the string names of the publication's foreign
            keys to component, section, etc.
            """
            distroseriesname += pocketsuffix[publication.pocket]
            component = publication.component.name
            section = publication.section.name
            if component != DEFAULT_COMPONENT:
                section = "%s/%s" % (component, section)

            override = overrides.setdefault(distroseriesname, {})
            suboverride = override.setdefault(component, {})
            # We use sets in this structure to avoid generating
            # duplicated overrides. This issue is an outcome of the fact
            # that the PublishingHistory views select across all
            # architectures -- and therefore we have N binaries for N
            # archs.
            suboverride.setdefault('src', set())
            suboverride.setdefault('bin', set())
            suboverride.setdefault('d-i', set())
            if priority:
                priority_displayed = priority.title.lower()
                # We pick up debian-installer packages here
                if section.endswith("debian-installer"):
                    # XXX: this is actually redundant with what is done
                    # in createEmptyPocketRequests. However, this
                    # code does make it possible to unit test this
                    # method, so I'm sure if it should be removed.
                    #   -- kiko, 2006-08-24
                    self._di_release_components.setdefault(
                        distroseriesname, set()).add(component)
                    suboverride['d-i'].add((packagename, priority_displayed,
                                            section))
                else:
                    suboverride['bin'].add((packagename, priority_displayed,
                                            section))
            else:
                suboverride['src'].add((packagename, section))

        for pub in source_publications:
            updateOverride(pub, pub.sourcepackagerelease.name,
                           pub.distroseries.name)
            expire_from_cache(pub.sourcepackagerelease)
            expire_from_cache(pub)

        for pub in binary_publications:
            updateOverride(pub, pub.binarypackagerelease.name,
                           pub.distroarchseries.distroseries.name,
                           pub.priority)
            expire_from_cache(pub.binarypackagerelease)
            expire_from_cache(pub)

        # Now generate the files on disk...
        for distroseries in overrides:
            for component in overrides[distroseries]:
                self.log.debug("Generating overrides for %s/%s..." % (
                    distroseries, component))
                self.generateOverrideForComponent(overrides, distroseries,
                                                  component)

    def generateOverrideForComponent(self, overrides, distroseries, component):
        """Generates overrides for a specific component."""
        src_overrides = list(overrides[distroseries][component]['src'])
        src_overrides.sort()
        bin_overrides = list(overrides[distroseries][component]['bin'])
        bin_overrides.sort()
        di_overrides = list(overrides[distroseries][component]['d-i'])
        di_overrides.sort()

        # Set up filepaths for the overrides we read
        extra_extra_overrides = os.path.join(self._config.miscroot,
            "more-extra.override.%s.%s" % (distroseries, component))
        if not os.path.exists(extra_extra_overrides):
            unpocketed_series = "-".join(distroseries.split('-')[:-1])
            extra_extra_overrides = os.path.join(self._config.miscroot,
                "more-extra.override.%s.%s" % (unpocketed_series, component))
        # And for the overrides we write out
        main_override = os.path.join(self._config.overrideroot,
                                     "override.%s.%s" %
                                     (distroseries, component))
        ef_override = os.path.join(self._config.overrideroot,
                                   "override.%s.extra.%s" %
                                   (distroseries, component))
        di_override = os.path.join(self._config.overrideroot,
                                   "override.%s.%s.debian-installer" %
                                   (distroseries, component))
        source_override = os.path.join(self._config.overrideroot,
                                       "override.%s.%s.src" %
                                       (distroseries, component))

        # Start to write the files out
        ef = open(ef_override, "w")
        f = open(main_override , "w")
        for package, priority, section in bin_overrides:
            origin = "\t".join([package, "Origin", "Ubuntu"])
            bugs = "\t".join([package, "Bugs",
                        "mailto:ubuntu-users@lists.ubuntu.com"])

            f.write("\t".join((package, priority, section)))
            f.write("\n")
            # XXX: # bug 3900: This needs to be made databaseish
            # and be actually managed within Launchpad. (Or else
            # we need to change the ubuntu as appropriate and look
            # for bugs addresses etc in launchpad -- dsilvers
            ef.write(origin)
            ef.write("\n")
            ef.write(bugs)
            ef.write("\n")
        f.close()

        if os.path.exists(extra_extra_overrides):
            # XXX this is untested. -- kiko, 2006-08-24
            eef = open(extra_extra_overrides, "r")
            extras = {}
            for line in eef:
                line = line.strip()
                if not line:
                    continue
                (package, header, value) = line.split(None, 2)
                pkg_extras = extras.setdefault(package, {})
                header_values = pkg_extras.setdefault(header, [])
                header_values.append(value)
            eef.close()
            for pkg, headers in extras.items():
                for header, values in headers.items():
                    ef.write("\t".join([pkg, header, ", ".join(values)]))
                    ef.write("\n")
            # XXX: dsilvers: As above, this needs to be integrated into
            # the database at some point: bug 3900
        ef.close()

        def _outputSimpleOverrides(filename, overrides):
            sf = open(filename, "w")
            for tup in overrides:
                sf.write("\t".join(tup))
                sf.write("\n")
            sf.close()

        _outputSimpleOverrides(source_override, src_overrides)
        if di_overrides:
            _outputSimpleOverrides(di_override, di_overrides)

    #
    # File List Generation
    #

    def generateFileLists(self, fullpublish=False):
        """Collect currently published FilePublishings and write file lists."""
        for distroseries in self.distro.serieses:
             for pocket in pocketsuffix:
                if not fullpublish:
                    if not self.publisher.isDirty(distroseries, pocket):
                        continue
                else:
                    if not self.publisher.isAllowed(distroseries, pocket):
                        continue

                spps = SourcePackageFilePublishing.select(
                    """
                    distribution = %s AND
                    archive = %s AND
                    publishingstatus = %s AND
                    pocket = %s AND
                    distroreleasename = %s
                    """ % sqlvalues(self.distro,
                                    self.distro.main_archive,
                                    PackagePublishingStatus.PUBLISHED,
                                    pocket,
                                    distroseries.name),
                    orderBy="id")

                pps = BinaryPackageFilePublishing.select(
                    """
                    distribution = %s AND
                    archive = %s AND
                    publishingstatus = %s AND
                    pocket = %s AND
                    distroreleasename = %s
                    """ % sqlvalues(self.distro,
                                    self.distro.main_archive,
                                    PackagePublishingStatus.PUBLISHED,
                                    pocket,
                                    distroseries.name),
                    orderBy="id")

                self.publishFileLists(spps, pps)

    def publishFileLists(self, sourcefiles, binaryfiles):
        """Collate the set of source files and binary files provided and
        write out all the file list files for them.

        listroot/distroseries_component_source
        listroot/distroseries_component_binary-archname
        """
        filelist = {}

        def updateFileList(fp, architecturetag=None):
            distroseriesname = fp.distroseriesname
            dr_pocketed = distroseriesname + pocketsuffix[fp.pocket]
            component = fp.componentname
            filename = fp.libraryfilealiasfilename
            sourcepackagename = fp.sourcepackagename
            ondiskname = self._diskpool.pathFor(
                            component, sourcepackagename, filename)

            this_file = filelist.setdefault(dr_pocketed, {})
            this_file.setdefault(component, {})
            if architecturetag:
                this_file[component].setdefault(architecturetag, [])
                this_file[component][architecturetag].append(ondiskname)
            else:
                this_file[component].setdefault('source', [])
                this_file[component]['source'].append(ondiskname)

        self.log.debug("Collating lists of source files...")
        for file_publishing in sourcefiles:
            updateFileList(file_publishing)

        self.log.debug("Collating lists of binary files...")
        for file_publishing in binaryfiles:
            architecturetag = "binary-%s" % file_publishing.architecturetag
            updateFileList(file_publishing, architecturetag)

        for dr_pocketed, components in filelist.items():
            self.log.debug("Writing file lists for %s" % dr_pocketed)
            for component, architectures in components.items():
                for architecture, file_names in architectures.items():
                    self.writeFileList(architecture, file_names,
                                             dr_pocketed, component)

    def writeFileList(self, arch, file_names, dr_pocketed, component):
        """Outputs a file list for a series and architecture.

        Also outputs a debian-installer file list if necessary.
        """
        self.release_files_needed.setdefault(
            dr_pocketed, {}).setdefault(component, set()).add(arch)

        files = []
        di_files = []
        f_path = os.path.join(self._config.overrideroot,
                              "%s_%s_%s" % (dr_pocketed, component, arch))
        f = file(f_path, "w")
        for name in file_names:
            if name.endswith(".udeb"):
                # Once again, note that this component in this
                # distroseries has d-i elements
                self._di_release_components.setdefault(
                    dr_pocketed, set()).add(component)
                # And note the name for output later
                di_files.append(name)
            else:
                files.append(name)
        files.sort(key=package_name)
        f.write("\n".join(files))
        f.write("\n")
        f.close()

        if len(di_files):
            # Once again, some d-i stuff to write out...
            self.log.debug("Writing d-i file list for %s/%s/%s" % (
                dr_pocketed, component, arch))
            di_overrides = os.path.join(self._config.overrideroot,
                                        "%s_%s_debian-installer_%s" %
                                        (dr_pocketed, component, arch))
            f = open(di_overrides, "w")
            di_files.sort(key=package_name)
            f.write("\n".join(di_files))
            f.write("\n")
            f.close()

    #
    # Config Generation
    #

    def generateConfig(self, fullpublish=False):
        """Generate an APT FTPArchive configuration from the provided
        config object and the paths we either know or have given to us.

        If fullpublish is true, we generate config for everything.

        Otherwise, we aim to limit our config to certain distroserieses
        and pockets. By default, we will exclude release pockets for
        released series, and in addition we exclude any pocket not
        explicitly marked as dirty. dirty_pockets must be a nested
        dictionary of booleans, keyed by distroseries.name then pocket.
        """
        apt_config = StringIO()
        apt_config.write(CONFIG_HEADER % (self._config.archiveroot,
                                          self._config.overrideroot,
                                          self._config.cacheroot,
                                          self._config.miscroot))

        # confixtext now contains a basic header. Add a dists entry for
        # each of the distroserieses we've touched
        for distroseries_name in self._config.distroSeriesNames():
            distroseries = self.distro[distroseries_name]
            for pocket in pocketsuffix:

                if not fullpublish:
                    if not self.publisher.isDirty(distroseries, pocket):
                        self.log.debug("Skipping a-f stanza for %s/%s" %
                                           (distroseries_name, pocket.name))
                        continue
                    if not distroseries.isUnstable():
                        # See similar condition in Publisher.B_dominate
                        assert pocket != PackagePublishingPocket.RELEASE
                else:
                    if not self.publisher.isAllowed(distroseries, pocket):
                        continue

                subtext = self.generateConfigForPocket(apt_config,
                            distroseries, distroseries_name, pocket)

        # And now return that string.
        s = apt_config.getvalue()
        apt_config.close()

        apt_config_filename = os.path.join(self._config.miscroot, "apt.conf")
        fp = file(apt_config_filename, "w")
        fp.write(s)
        fp.close()
        return apt_config_filename

    def generateConfigForPocket(self, apt_config, distroseries,
                                distroseries_name, pocket):
        """Generates the config stanza for an individual pocket."""
        dr_pocketed = distroseries_name + pocketsuffix[pocket]

        # XXX I have no idea what the code below is meant to do -- it
        # appears to be a rehash of createEmptyPocketRequests. -- kiko
        archs = self._config.archTagsForSeries(distroseries_name)
        comps = self._config.componentsForSeries(distroseries_name)
        for comp in comps:
            comp_path = os.path.join(self._config.overrideroot,
                                     "_".join([dr_pocketed, comp, "source"]))
            if not os.path.exists(comp_path):
                # Create empty files so that even if we don't output
                # anything here apt-ftparchive will DTRT
                f_touch(comp_path)
                f_touch(self._config.overrideroot,
                        ".".join(["override", dr_pocketed, comp]))
                f_touch(self._config.overrideroot,
                        ".".join(["override", dr_pocketed, comp, "src"]))

        if len(comps) == 0:
            self.log.debug("Did not find any components to create config "
                           "for %s" % dr_pocketed)
            return

        # Second up, pare archs down as appropriate
        for arch in archs:
            # XXX: why is it comps[0] here? -- kiko
            arch_path = os.path.join(self._config.overrideroot,
                "_".join([dr_pocketed, comps[0], "binary-"+arch]))
            if not os.path.exists(arch_path):
                # Create an empty file if we don't have one so that
                # apt-ftparchive will dtrt.
                f_touch(arch_path)
        # XXX end uncomprehensible code -- kiko

        self.log.debug("Generating apt config for %s" % dr_pocketed)
        apt_config.write(STANZA_TEMPLATE % {
                         "LISTPATH": self._config.overrideroot,
                         "DISTRORELEASE": dr_pocketed,
                         "DISTRORELEASEBYFILE": dr_pocketed,
                         "DISTRORELEASEONDISK": dr_pocketed,
                         "ARCHITECTURES": " ".join(archs + ["source"]),
                         "SECTIONS": " ".join(comps),
                         "EXTENSIONS": ".deb",
                         "CACHEINSERT": "",
                         "DISTS": os.path.basename(self._config.distsroot),
                         "HIDEEXTRA": ""})

        if archs and dr_pocketed in self._di_release_components:
            for component in self._di_release_components[dr_pocketed]:
                apt_config.write(STANZA_TEMPLATE % {
                    "LISTPATH": self._config.overrideroot,
                    "DISTRORELEASEONDISK": "%s/%s" % (dr_pocketed, component),
                    "DISTRORELEASEBYFILE": "%s_%s" % (dr_pocketed, component),
                    "DISTRORELEASE": "%s.%s" % (dr_pocketed, component),
                    "ARCHITECTURES": " ".join(archs),
                    "SECTIONS": "debian-installer",
                    "EXTENSIONS": ".udeb",
                    "CACHEINSERT": "debian-installer-",
                    "DISTS": os.path.basename(self._config.distsroot),
                    "HIDEEXTRA": "// "
                    })

        # XXX: Why do we do this directory creation here? -- kiko
        for comp in comps:
            component_path = os.path.join(self._config.distsroot,
                                          dr_pocketed, comp)
            base_paths = [component_path]
            if dr_pocketed in self._di_release_components:
                if comp in self._di_release_components[dr_pocketed]:
                    base_paths.append(os.path.join(component_path,
                                                   "debian-installer"))
            for base_path in base_paths:
                if "debian-installer" not in base_path:
                    safe_mkdir(os.path.join(base_path, "source"))
                for arch in archs:
                    safe_mkdir(os.path.join(base_path, "binary-"+arch))
<|MERGE_RESOLUTION|>--- conflicted
+++ resolved
@@ -242,7 +242,7 @@
     # Override Generation
     #
 
-    def getSourcesForOverrides(self, distrorelease, pocket):
+    def getSourcesForOverrides(self, distroseries, pocket):
         """Return SelectResults containing SourcePackagePublishingHistory."""
         return SourcePackagePublishingHistory.select(
             """
@@ -250,14 +250,14 @@
             SourcePackagePublishingHistory.archive = %s AND
             SourcePackagePublishingHistory.pocket = %s AND
             SourcePackagePublishingHistory.status = %s
-            """ % sqlvalues(distrorelease,
-                            distrorelease.main_archive,
+            """ % sqlvalues(distroseries,
+                            distroseries.main_archive,
                             pocket,
                             PackagePublishingStatus.PUBLISHED),
             prejoins=["sourcepackagerelease.sourcepackagename"],
             orderBy="id")
 
-    def getBinariesForOverrides(self, distrorelease, pocket):
+    def getBinariesForOverrides(self, distroseries, pocket):
         """Return SelectResults containing BinaryPackagePublishingHistory."""
         return BinaryPackagePublishingHistory.select(
             """
@@ -267,8 +267,8 @@
             BinaryPackagePublishingHistory.archive = %s AND
             BinaryPackagePublishingHistory.pocket = %s AND
             BinaryPackagePublishingHistory.status = %s
-            """ % sqlvalues(distrorelease,
-                            distrorelease.main_archive,
+            """ % sqlvalues(distroseries,
+                            distroseries.main_archive,
                             pocket,
                             PackagePublishingStatus.PUBLISHED),
             prejoins=["binarypackagerelease.binarypackagename"],
@@ -285,37 +285,8 @@
                     if not self.publisher.isAllowed(distroseries, pocket):
                         continue
 
-<<<<<<< HEAD
-                spphs = getSourcesForOverrides(distrorelease, pocket)
-                bpphs = getBinariesForOverrides(distrorelease, pocket)
-=======
-                spphs = SourcePackagePublishingHistory.select(
-                    """
-                    SourcePackagePublishingHistory.distrorelease = %s AND
-                    SourcePackagePublishingHistory.archive = %s AND
-                    SourcePackagePublishingHistory.pocket = %s AND
-                    SourcePackagePublishingHistory.status = %s
-                    """ % sqlvalues(distroseries,
-                                    distroseries.main_archive,
-                                    pocket,
-                                    PackagePublishingStatus.PUBLISHED),
-                    prejoins=["sourcepackagerelease.sourcepackagename"],
-                    orderBy="id")
-                bpphs = BinaryPackagePublishingHistory.select(
-                    """
-                    BinaryPackagePublishingHistory.distroarchrelease =
-                    DistroArchRelease.id AND
-                    BinaryPackagePublishingHistory.archive = %s AND
-                    DistroArchRelease.distrorelease = %s AND
-                    BinaryPackagePublishingHistory.pocket = %s AND
-                    BinaryPackagePublishingHistory.status = %s
-                    """ % sqlvalues(distroseries,
-                                    distroseries.main_archive,
-                                    pocket,
-                                    PackagePublishingStatus.PUBLISHED),
-                    prejoins=["binarypackagerelease.binarypackagename"],
-                    orderBy="id", clauseTables=["DistroArchRelease"])
->>>>>>> 3a0e840c
+                spphs = getSourcesForOverrides(distroseries, pocket)
+                bpphs = getBinariesForOverrides(distroseries, pocket)
                 self.publishOverrides(spphs, bpphs)
 
     def publishOverrides(self, source_publications, binary_publications):
