--- conflicted
+++ resolved
@@ -84,56 +84,7 @@
                 self.addCleanup(
                     zope.component.provideUtility, original, utility)
             zope.component.provideUtility(self, utility)
-<<<<<<< HEAD
-
-        self.installed_as_librarian = True
-
-    def uninstall(self):
-        """Un-install this `FakeLibrarian` as the default Librarian."""
-        if not self.installed_as_librarian:
-            return
-
-        transaction.manager.unregisterSynch(self)
-
-        site_manager = zope.component.getGlobalSiteManager()
-        for utility in reversed(self.provided_utilities):
-            site_manager.unregisterUtility(self, utility)
-            original_utility = self.original_utilities.get(utility)
-            if original_utility is not None:
-                # We disabled a utility to get here; restore the
-                # original.  We do not do this for utilities that were
-                # implemented through interface inheritance, because in
-                # that case we would never have unregistered anything in
-                # the first place.  Re-registering would register the
-                # same object twice, for related but different
-                # interfaces.
-                zope.component.provideUtility(original_utility, utility)
-
-        self.installed_as_librarian = False
-
-    def setUp(self):
-        """Fixture API: install as the librarian."""
-        self.installAsLibrarian()
-
-    def tearDown(self):
-        """Fixture API: uninstall."""
-        self.uninstall()
-
-    def __enter__(self):
-        """ContextManager API: install."""
-        self.installAsLibrarian()
-        return self
-
-    def __exit__(self, exc_type, exc_val, exc_tb):
-        """ContextManager API: uninstall."""
-        self.uninstall()
-
-    def __init__(self):
-        self.aliases = {}
-        self.download_url = config.librarian.download_url
-=======
             self.addCleanup(site_manager.unregisterUtility, self, utility)
->>>>>>> 08c114ea
 
     def addFile(self, name, size, file, contentType, expires=None):
         """See `IFileUploadClient`."""
