--- conflicted
+++ resolved
@@ -20,11 +20,7 @@
       </span>
       <div>
         Registered by
-<<<<<<< HEAD
-        <img src="/@@/person" />&nbsp;<a
-=======
         <a
->>>>>>> 8886cd46
            tal:attributes="href context/owner/fmt:url"
            tal:content="context/owner/browsername">Foo Bar</a>
         on <span tal:replace="context/datecreated/fmt:date">2005-10-05</span>
