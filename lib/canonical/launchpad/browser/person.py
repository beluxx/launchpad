# Copyright 2004-2008 Canonical Ltd

"""Person-related view classes."""

__metaclass__ = type

__all__ = [
    'BeginTeamClaimView',
    'BugSubscriberPackageBugsSearchListingView',
    'FOAFSearchView',
    'EmailToPersonView',
    'PersonActiveReviewsView',
    'PersonAddView',
    'PersonAnswerContactForView',
    'PersonAnswersMenu',
    'PersonApprovedMergesView',
    'PersonAssignedBugTaskSearchListingView',
    'PersonBranchesMenu',
    'PersonBranchesView',
    'PersonBrandingView',
    'PersonBreadcrumbBuilder',
    'PersonBugsMenu',
    'PersonChangePasswordView',
    'PersonClaimView',
    'PersonCodeOfConductEditView',
    'PersonCodeSummaryView',
    'PersonCommentedBugTaskSearchListingView',
    'PersonDeactivateAccountView',
    'PersonEditEmailsView',
    'PersonEditHomePageView',
    'PersonEditIRCNicknamesView',
    'PersonEditJabberIDsView',
    'PersonEditSSHKeysView',
    'PersonEditView',
    'PersonEditWikiNamesView',
    'PersonEditLocationView',
    'PersonFacets',
    'PersonGPGView',
    'PersonIndexView',
    'PersonLanguagesView',
    'PersonLatestQuestionsView',
    'PersonNavigation',
    'PersonOAuthTokensView',
    'PersonOverviewMenu',
    'PersonOwnedBranchesView',
    'PersonRdfView',
    'PersonRdfContentsView',
    'PersonRegisteredBranchesView',
    'PersonRelatedBugsView',
    'PersonRelatedSoftwareView',
    'PersonSearchQuestionsView',
    'PersonSetContextMenu',
    'PersonSetNavigation',
    'PersonSpecFeedbackView',
    'PersonSpecsMenu',
    'PersonSpecWorkloadView',
    'PersonSpecWorkloadTableView',
    'PersonSubscribedBranchesView',
    'PersonTeamBranchesView',
    'PersonTranslationView',
    'PersonTranslationRelicensingView',
    'PersonView',
    'PersonVouchersView',
    'RedirectToEditLanguagesView',
    'ReportedBugTaskSearchListingView',
    'RestrictedMembershipsPersonView',
    'SearchAnsweredQuestionsView',
    'SearchAssignedQuestionsView',
    'SearchCommentedQuestionsView',
    'SearchCreatedQuestionsView',
    'SearchNeedAttentionQuestionsView',
    'SearchSubscribedQuestionsView',
    'SubscribedBugTaskSearchListingView',
    'TeamAddMyTeamsView',
    'TeamEditLocationView',
    'TeamJoinView',
    'TeamBreadcrumbBuilder',
    'TeamLeaveView',
    'TeamNavigation',
    'TeamOverviewMenu',
    'TeamMembershipView',
    'TeamMugshotView',
    'TeamReassignmentView',
    'TeamSpecsMenu',
    'archive_to_person',
    ]

import copy
import pytz
import subprocess
import urllib

from datetime import datetime, timedelta
from itertools import chain
from operator import attrgetter, itemgetter
from textwrap import dedent

from zope.error.interfaces import IErrorReportingUtility
from zope.app.form.browser import TextAreaWidget, TextWidget
from zope.app.pagetemplate.viewpagetemplatefile import ViewPageTemplateFile
from zope.formlib.form import FormFields
from zope.interface import implements, Interface
from zope.component import getUtility
from zope.publisher.interfaces import NotFound
from zope.publisher.interfaces.browser import IBrowserPublisher
from zope.schema import Bool, Choice, List, Text, TextLine
from zope.schema.vocabulary import SimpleVocabulary, SimpleTerm
from zope.security.interfaces import Unauthorized
from zope.security.proxy import removeSecurityProxy

from canonical.config import config
from lazr.delegates import delegates
from lazr.config import as_timedelta
from canonical.lazr.interface import copy_field, use_template
from canonical.database.sqlbase import flush_database_updates

from canonical.widgets import (
    LaunchpadDropdownWidget, LaunchpadRadioWidget,
    LaunchpadRadioWidgetWithDescription, LocationWidget, PasswordChangeWidget)
from canonical.widgets.popup import SinglePopupWidget
from canonical.widgets.image import ImageChangeWidget
from canonical.widgets.itemswidgets import LabeledMultiCheckBoxWidget

from canonical.cachedproperty import cachedproperty

from canonical.launchpad.components.openidserver import CurrentOpenIDEndPoint
from canonical.launchpad.interfaces import (
    AccountStatus, BranchListingSort, BranchPersonSearchContext,
    BranchPersonSearchRestriction, BugTaskSearchParams, BugTaskStatus,
    CannotUnsubscribe, DAYS_BEFORE_EXPIRATION_WARNING_IS_SENT,
    EmailAddressStatus, GPGKeyNotFoundError, IBranchSet, ICountry,
    IEmailAddress, IEmailAddressSet, IGPGHandler, IGPGKeySet, IIrcIDSet,
    IJabberIDSet, ILanguageSet, ILaunchBag, ILoginTokenSet, IMailingListSet,
    INewPerson, IOAuthConsumerSet, IOpenLaunchBag, IPOTemplateSet,
    IPasswordEncryptor, IPerson, IPersonChangePassword, IPersonClaim,
    IPersonSet, IPollSet, IPollSubset, IRequestPreferredLanguages, ISSHKeySet,
    ISignedCodeOfConductSet, ITeam, ITeamMembership, ITeamMembershipSet,
    ITeamReassignment, IWikiNameSet, LoginTokenType,
    MailingListAutoSubscribePolicy, NotFoundError, PersonCreationRationale,
    PersonVisibility, QuestionParticipation, SSHKeyType, SpecificationFilter,
    TeamMembershipRenewalPolicy, TeamMembershipStatus, TeamSubscriptionPolicy,
    UNRESOLVED_BUGTASK_STATUSES, UnexpectedFormData)
from canonical.launchpad.interfaces.bugtask import IBugTaskSet
from canonical.launchpad.interfaces.build import (
    BuildStatus, IBuildSet)
from canonical.launchpad.interfaces.branchmergeproposal import (
    BranchMergeProposalStatus, IBranchMergeProposalGetter)
from canonical.launchpad.interfaces.message import (
    IDirectEmailAuthorization, QuotaReachedError)
from canonical.launchpad.interfaces.product import IProduct
from canonical.launchpad.interfaces.openidserver import (
    IOpenIDPersistentIdentity, IOpenIDRPSummarySet)
from canonical.launchpad.interfaces.questioncollection import IQuestionSet
from canonical.launchpad.interfaces.salesforce import (
    ISalesforceVoucherProxy, SalesforceVoucherProxyException)
from canonical.launchpad.interfaces.sourcepackagerelease import (
    ISourcePackageRelease)
from canonical.launchpad.interfaces.translationrelicensingagreement import (
    ITranslationRelicensingAgreementEdit,
    TranslationRelicensingAgreementOptions)

from canonical.launchpad.browser.bugtask import (
    BugListingBatchNavigator, BugTaskSearchListingView)
from canonical.launchpad.browser.branchlisting import BranchListingView
from canonical.launchpad.browser.branchmergeproposallisting import (
    BranchMergeProposalListingView)
from canonical.launchpad.browser.feeds import FeedsMixin
from canonical.launchpad.browser.objectreassignment import (
    ObjectReassignmentView)
from canonical.launchpad.browser.openiddiscovery import (
    XRDSContentNegotiationMixin)
from canonical.launchpad.browser.specificationtarget import (
    HasSpecificationsView)
from canonical.launchpad.browser.branding import BrandingChangeView
from canonical.launchpad.browser.mailinglists import (
    enabled_with_active_mailing_list)
from canonical.launchpad.browser.questiontarget import SearchQuestionsView

from canonical.launchpad.fields import LocationField

from canonical.launchpad.helpers import convertToHtmlCode, obfuscateEmail
from canonical.launchpad.mailnotification import send_direct_contact_email
from canonical.launchpad.validators.email import valid_email

from canonical.launchpad.webapp import (
    ApplicationMenu, ContextMenu, LaunchpadEditFormView, LaunchpadFormView,
    Link, Navigation, StandardLaunchpadFacets, action, canonical_url,
    custom_widget, enabled_with_permission, stepthrough, stepto)
from canonical.launchpad.webapp.authorization import check_permission
from canonical.launchpad.webapp.batching import BatchNavigator
from canonical.launchpad.webapp.breadcrumb import BreadcrumbBuilder
from canonical.launchpad.webapp.interfaces import IPlacelessLoginSource
from canonical.launchpad.webapp.login import (
    logoutPerson, allowUnauthenticatedSession)
from canonical.launchpad.webapp.menu import structured, NavigationMenu
from canonical.launchpad.webapp.publisher import LaunchpadView
from canonical.launchpad.webapp.tales import DateTimeFormatterAPI
from canonical.launchpad.webapp.uri import URI, InvalidURIError

from canonical.launchpad import _

from canonical.lazr.utils import smartquote


class RestrictedMembershipsPersonView(LaunchpadView):
    """Secure access to team membership information for a person.

    This class checks that the logged-in user has access to view
    all the teams that these attributes and functions return.
    """

    def getLatestApprovedMembershipsForPerson(self):
        """Returns a list of teams the person has recently joined.

        Private teams are filtered out if the user is not a member of them.
        """
        # This method returns a list as opposed to the database object's
        # getLatestApprovedMembershipsForPerson which returns a sqlobject
        # result set.
        membership_list = self.context.getLatestApprovedMembershipsForPerson()
        return [membership for membership in membership_list
                if check_permission('launchpad.View', membership.team)]

    @property
    def teams_with_icons(self):
        """Returns list of teams with custom icons.

        These are teams that the person is an active member of.
        Private teams are filtered out if the user is not a member of them.
        """
        # This method returns a list as opposed to the database object's
        # teams_with_icons which returns a sqlobject
        # result set.
        return [team for team in self.context.teams_with_icons
                if check_permission('launchpad.View', team)]

    @property
    def administrated_teams(self):
        """Return the list of teams administrated by the person.

        The user must be an administrator of the team, and the team must
        be public.
        """
        return [team for team in self.context.getAdministratedTeams()
                if team.visibility == PersonVisibility.PUBLIC]

    def userCanViewMembership(self):
        """Return true if the user can view a team's membership.

        Only launchpad admins and team members can view the private
        membership. Anyone can view a public team's membership.
        """
        return check_permission('launchpad.View', self.context)


class BranchTraversalMixin:
    """Branch of this person or team for the specified product and
    branch names.

    For example:

    * '/~ddaa/bazaar/devel' points to the branch whose owner
    name is 'ddaa', whose product name is 'bazaar', and whose branch name
    is 'devel'.

    * '/~sabdfl/+junk/junkcode' points to the branch whose
    owner name is 'sabdfl', with no associated product, and whose branch
    name is 'junkcode'.

    * '/~ddaa/+branch/bazaar/devel' redirects to '/~ddaa/bazaar/devel'

    """

    @stepto('+branch')
    def redirect_branch(self):
        """Redirect to canonical_url, which is ~user/product/name."""
        stepstogo = self.request.stepstogo
        product_name = stepstogo.consume()
        branch_name = stepstogo.consume()
        if product_name is not None and branch_name is not None:
            branch = self.context.getBranch(product_name, branch_name)
            if branch:
                return self.redirectSubTree(canonical_url(branch))
        raise NotFoundError

    def traverse(self, product_name):
        branch_name = self.request.stepstogo.consume()
        if branch_name is not None:
            branch = self.context.getBranch(product_name, branch_name)
            if branch is not None and branch.product is not None:
                # The launch bag contains "stuff of interest" related to where
                # the user is traversing to.  When a user traverses over a
                # product, the product gets added to the launch bag by the
                # traversal machinery, however when traversing to a branch, we
                # short circuit it somewhat by looking for a two part key (in
                # addition to the user) to identify the branch, and as such
                # the product isnt't being added to the bag by the internals.
                getUtility(IOpenLaunchBag).add(branch.product)

                if branch.product.name != product_name:
                    # This branch was accessed through one of its product's
                    # aliases, so we must redirect to its canonical URL.
                    return self.redirectSubTree(canonical_url(branch))
            return branch
        else:
            return super(BranchTraversalMixin, self).traverse(product_name)


class PersonNavigation(BranchTraversalMixin, Navigation):

    usedfor = IPerson

    @stepthrough('+expiringmembership')
    def traverse_expiring_membership(self, name):
        # Return the found membership regardless of its status as we know
        # TeamMembershipSelfRenewalView will tell users why the memembership
        # can't be renewed when necessary.
        membership = getUtility(ITeamMembershipSet).getByPersonAndTeam(
            self.context, getUtility(IPersonSet).getByName(name))
        if membership is None:
            return None
        return TeamMembershipSelfRenewalView(membership, self.request)

    @stepto('+archive')
    def traverse_archive(self):
        return self.context.archive

    @stepthrough('+email')
    def traverse_email(self, email):
        """Traverse to this person's emails on the webservice layer."""
        email = getUtility(IEmailAddressSet).getByEmail(email)
        if email is None or email.person != self.context:
            return None
        return email

    @stepthrough('+wikiname')
    def traverse_wikiname(self, id):
        """Traverse to this person's WikiNames on the webservice layer."""
        wiki = getUtility(IWikiNameSet).get(id)
        if wiki is None or wiki.person != self.context:
            return None
        return wiki

    @stepthrough('+jabberid')
    def traverse_jabberid(self, jabber_id):
        """Traverse to this person's JabberIDs on the webservice layer."""
        jabber = getUtility(IJabberIDSet).getByJabberID(jabber_id)
        if jabber is None or jabber.person != self.context:
            return None
        return jabber

    @stepthrough('+ircnick')
    def traverse_ircnick(self, id):
        """Traverse to this person's IrcIDs on the webservice layer."""
        irc_nick = getUtility(IIrcIDSet).get(id)
        if irc_nick is None or irc_nick.person != self.context:
            return None
        return irc_nick


class TeamNavigation(PersonNavigation):

    usedfor = ITeam

    @stepthrough('+poll')
    def traverse_poll(self, name):
        return getUtility(IPollSet).getByTeamAndName(self.context, name)

    @stepthrough('+invitation')
    def traverse_invitation(self, name):
        # Return the found membership regardless of its status as we know
        # TeamInvitationView can handle memberships in statuses other than
        # INVITED.
        membership = getUtility(ITeamMembershipSet).getByPersonAndTeam(
            self.context, getUtility(IPersonSet).getByName(name))
        if membership is None:
            return None
        return TeamInvitationView(membership, self.request)

    @stepthrough('+member')
    def traverse_member(self, name):
        person = getUtility(IPersonSet).getByName(name)
        if person is None:
            return None
        return getUtility(ITeamMembershipSet).getByPersonAndTeam(
            person, self.context)


class TeamBreadcrumbBuilder(BreadcrumbBuilder):
    """Builds a breadcrumb for an `ITeam`."""
    @property
    def text(self):
        return smartquote('"%s" team') % self.context.displayname


class TeamMembershipSelfRenewalView(LaunchpadFormView):

    implements(IBrowserPublisher)

    schema = ITeamMembership
    field_names = []
    label = 'Renew team membership'
    template = ViewPageTemplateFile(
        '../templates/teammembership-self-renewal.pt')

    def __init__(self, context, request):
        # Only the member himself or admins of the member (in case it's a
        # team) can see the page in which they renew memberships that are
        # about to expire.
        if not check_permission('launchpad.Edit', context.person):
            raise Unauthorized(
                "Only the member himself can renew his memberships.")
        LaunchpadFormView.__init__(self, context, request)

    def browserDefault(self, request):
        return self, ()

    def getReasonForDeniedRenewal(self):
        """Return text describing why the membership can't be renewed."""
        context = self.context
        ondemand = TeamMembershipRenewalPolicy.ONDEMAND
        admin = TeamMembershipStatus.ADMIN
        approved = TeamMembershipStatus.APPROVED
        date_limit = datetime.now(pytz.timezone('UTC')) - timedelta(
            days=DAYS_BEFORE_EXPIRATION_WARNING_IS_SENT)
        if context.status not in (admin, approved):
            text = "it is not active."
        elif context.team.renewal_policy != ondemand:
            text = ('<a href="%s">%s</a> is not a team which accepts its '
                    'members to renew their own memberships.'
                    % (canonical_url(context.team),
                       context.team.unique_displayname))
        elif context.dateexpires is None or context.dateexpires > date_limit:
            if context.person.isTeam():
                link_text = "Somebody else has already renewed it."
            else:
                link_text = (
                    "You or one of the team administrators has already "
                    "renewed it.")
            text = ('it is not set to expire in %d days or less. '
                    '<a href="%s/+members">%s</a>'
                    % (DAYS_BEFORE_EXPIRATION_WARNING_IS_SENT,
                       canonical_url(context.team), link_text))
        else:
            raise AssertionError('This membership can be renewed!')
        return text

    @property
    def time_before_expiration(self):
        return self.context.dateexpires - datetime.now(pytz.timezone('UTC'))

    @property
    def next_url(self):
        return canonical_url(self.context.person)

    @action(_("Renew"), name="renew")
    def renew_action(self, action, data):
        member = self.context.person
        member.renewTeamMembership(self.context.team)
        self.request.response.addInfoNotification(
            _("Membership renewed until ${date}.", mapping=dict(
                    date=self.context.dateexpires.strftime('%Y-%m-%d'))))

    @action(_("Let it Expire"), name="nothing")
    def do_nothing_action(self, action, data):
        # Redirect back and wait for the membership to expire automatically.
        pass


class ITeamMembershipInvitationAcknowledgementForm(Interface):
    """Schema for the form in which team admins acknowledge invitations.

    We could use ITeamMembership for that, but the acknowledger_comment is
    marked readonly there and that means LaunchpadFormView won't include the
    value of that in the data given to our action handler.
    """

    acknowledger_comment = Text(
        title=_("Comment"), required=False, readonly=False)


class TeamInvitationView(LaunchpadFormView):
    """Where team admins can accept/decline membership invitations."""

    implements(IBrowserPublisher)

    schema = ITeamMembershipInvitationAcknowledgementForm
    label = 'Team membership invitation'
    field_names = ['acknowledger_comment']
    custom_widget('acknowledger_comment', TextAreaWidget, height=5, width=60)
    template = ViewPageTemplateFile(
        '../templates/teammembership-invitation.pt')

    def __init__(self, context, request):
        # Only admins of the invited team can see the page in which they
        # approve/decline invitations.
        if not check_permission('launchpad.Edit', context.person):
            raise Unauthorized(
                "Only team administrators can approve/decline invitations "
                "sent to this team.")
        LaunchpadFormView.__init__(self, context, request)

    def browserDefault(self, request):
        return self, ()

    @property
    def next_url(self):
        return canonical_url(self.context.person)

    @action(_("Accept"), name="accept")
    def accept_action(self, action, data):
        if self.context.status != TeamMembershipStatus.INVITED:
            self.request.response.addInfoNotification(
                _("This invitation has already been processed."))
            return
        member = self.context.person
        member.acceptInvitationToBeMemberOf(
            self.context.team, data['acknowledger_comment'])
        self.request.response.addInfoNotification(
            _("This team is now a member of ${team}", mapping=dict(
                  team=self.context.team.browsername)))

    @action(_("Decline"), name="decline")
    def decline_action(self, action, data):
        if self.context.status != TeamMembershipStatus.INVITED:
            self.request.response.addInfoNotification(
                _("This invitation has already been processed."))
            return
        member = self.context.person
        member.declineInvitationToBeMemberOf(
            self.context.team, data['acknowledger_comment'])
        self.request.response.addInfoNotification(
            _("Declined the invitation to join ${team}", mapping=dict(
                  team=self.context.team.browsername)))

    @action(_("Cancel"), name="cancel")
    def cancel_action(self, action, data):
        # Simply redirect back.
        pass


class PersonSetNavigation(Navigation):

    usedfor = IPersonSet

    def traverse(self, name):
        # Raise a 404 on an invalid Person name
        person = self.context.getByName(name)
        if person is None:
            raise NotFoundError(name)
        # Redirect to /~name
        return self.redirectSubTree(canonical_url(person))

    @stepto('+me')
    def me(self):
        me = getUtility(ILaunchBag).user
        if me is None:
            raise Unauthorized("You need to be logged in to view this URL.")
        return self.redirectSubTree(canonical_url(me), status=303)


class PersonSetContextMenu(ContextMenu):

    usedfor = IPersonSet

    links = ['products', 'distributions', 'people', 'meetings', 'newteam',
             'adminpeoplemerge', 'adminteammerge', 'mergeaccounts']

    def products(self):
        return Link('/projects/', 'View projects')

    def distributions(self):
        return Link('/distros/', 'View distributions')

    def people(self):
        return Link('/people/', 'View people')

    def meetings(self):
        return Link('/sprints/', 'View meetings')

    def newteam(self):
        text = 'Register a team'
        return Link('+newteam', text, icon='add')

    def mergeaccounts(self):
        text = 'Merge accounts'
        return Link('+requestmerge', text, icon='edit')

    @enabled_with_permission('launchpad.Admin')
    def adminpeoplemerge(self):
        text = 'Admin merge people'
        return Link('+adminpeoplemerge', text, icon='edit')

    @enabled_with_permission('launchpad.Admin')
    def adminteammerge(self):
        text = 'Admin merge teams'
        return Link('+adminteammerge', text, icon='edit')


class PersonBreadcrumbBuilder(BreadcrumbBuilder):
    """Builds a breadcrumb for an `IPerson`."""
    @property
    def text(self):
        return self.context.displayname


class PersonFacets(StandardLaunchpadFacets):
    """The links that will appear in the facet menu for an IPerson."""

    usedfor = IPerson

    enable_only = ['overview', 'bugs', 'answers', 'specifications',
                   'branches', 'translations']

    def overview(self):
        text = 'Overview'
        summary = 'General information about %s' % self.context.browsername
        return Link('', text, summary)

    def bugs(self):
        text = 'Bugs'
        summary = (
            'Bug reports that %s is involved with' % self.context.browsername)
        return Link('', text, summary)

    def specifications(self):
        text = 'Blueprints'
        summary = (
            'Feature specifications that %s is involved with' %
            self.context.browsername)
        return Link('', text, summary)

    def bounties(self):
        text = 'Bounties'
        browsername = self.context.browsername
        summary = (
            'Bounty offers that %s is involved with' % browsername)
        return Link('+bounties', text, summary)

    def branches(self):
        text = 'Code'
        summary = ('Bazaar Branches and revisions registered and authored '
                   'by %s' % self.context.browsername)
        return Link('', text, summary)

    def answers(self):
        text = 'Answers'
        summary = (
            'Questions that %s is involved with' % self.context.browsername)
        return Link('', text, summary)

    def translations(self):
        text = 'Translations'
        summary = (
            'Software that %s is involved in translating' %
            self.context.browsername)
        return Link('', text, summary)


class PersonBranchCountMixin:
    """A mixin class for person branch listings."""

    @cachedproperty
    def total_branch_count(self):
        """Return the number of branches related to the person."""
        query = getUtility(IBranchSet).getBranchesForContext(
            self.context, visible_by_user=self.user)
        return query.count()

    @cachedproperty
    def registered_branch_count(self):
        """Return the number of branches registered by the person."""
        query = getUtility(IBranchSet).getBranchesForContext(
            BranchPersonSearchContext(
                self.context, BranchPersonSearchRestriction.REGISTERED),
            visible_by_user=self.user)
        return query.count()

    @cachedproperty
    def owned_branch_count(self):
        """Return the number of branches owned by the person."""
        query = getUtility(IBranchSet).getBranchesForContext(
            BranchPersonSearchContext(
                self.context, BranchPersonSearchRestriction.OWNED),
            visible_by_user=self.user)
        return query.count()

    @cachedproperty
    def subscribed_branch_count(self):
        """Return the number of branches subscribed to by the person."""
        query = getUtility(IBranchSet).getBranchesForContext(
            BranchPersonSearchContext(
                self.context, BranchPersonSearchRestriction.SUBSCRIBED),
            visible_by_user=self.user)
        return query.count()

    @property
    def user_in_context_team(self):
        if self.user is None:
            return False
        return self.user.inTeam(self.context)

    @cachedproperty
    def active_review_count(self):
        """Return the number of active reviews for the user."""
        query = getUtility(IBranchMergeProposalGetter).getProposalsForContext(
            self.context, [BranchMergeProposalStatus.NEEDS_REVIEW], self.user)
        return query.count()

    @cachedproperty
    def approved_merge_count(self):
        """Return the number of active reviews for the user."""
        query = getUtility(IBranchMergeProposalGetter).getProposalsForContext(
            self.context, [BranchMergeProposalStatus.CODE_APPROVED],
            self.user)
        return query.count()


class PersonBranchesMenu(ApplicationMenu, PersonBranchCountMixin):

    usedfor = IPerson
    facet = 'branches'
    links = ['all_related', 'registered', 'owned', 'subscribed', 'addbranch',
             'active_reviews', 'approved_merges']

    def all_related(self):
        return Link(canonical_url(self.context, rootsite='code'),
                    'Related branches')

    def owned(self):
        return Link('+ownedbranches', 'owned')

    def registered(self):
        return Link('+registeredbranches', 'registered')

    def subscribed(self):
        return Link('+subscribedbranches', 'subscribed')

    def active_reviews(self):
        if self.active_review_count == 1:
            text = 'active review'
        else:
            text = 'active reviews'
        return Link('+activereviews', text)

    def approved_merges(self):
        if self.approved_merge_count == 1:
            text = 'approved merge'
        else:
            text = 'approved merges'
        return Link('+approvedmerges', text)

    def addbranch(self):
        if self.user is None:
            enabled = False
        else:
            enabled = self.user.inTeam(self.context)
        text = 'Register branch'
        return Link('+addbranch', text, icon='add', enabled=enabled)


class PersonBugsMenu(ApplicationMenu):

    usedfor = IPerson
    facet = 'bugs'
    links = ['assignedbugs', 'commentedbugs', 'reportedbugs',
             'subscribedbugs', 'relatedbugs', 'softwarebugs', 'mentoring']

    def relatedbugs(self):
        text = 'List all related bugs'
        summary = ('Lists all bug reports which %s reported, is assigned to, '
                   'or is subscribed to.' % self.context.displayname)
        return Link('', text, summary=summary)

    def assignedbugs(self):
        text = 'List assigned bugs'
        summary = 'Lists bugs assigned to %s.' % self.context.displayname
        return Link('+assignedbugs', text, summary=summary)

    def softwarebugs(self):
        text = 'Show package report'
        summary = (
            'A summary report for packages where %s is a bug supervisor.'
            % self.context.displayname)
        return Link('+packagebugs', text, summary=summary)

    def reportedbugs(self):
        text = 'List reported bugs'
        summary = 'Lists bugs reported by %s.' % self.context.displayname
        return Link('+reportedbugs', text, summary=summary)

    def subscribedbugs(self):
        text = 'List subscribed bugs'
        summary = ('Lists bug reports %s is subscribed to.'
                   % self.context.displayname)
        return Link('+subscribedbugs', text, summary=summary)

    def mentoring(self):
        text = 'Mentoring offered'
        summary = ('Lists bugs for which %s has offered to mentor someone.'
                   % self.context.displayname)
        enabled = bool(self.context.mentoring_offers)
        return Link('+mentoring', text, enabled=enabled, summary=summary)

    def commentedbugs(self):
        text = 'List commented bugs'
        summary = ('Lists bug reports on which %s has commented.'
                   % self.context.displayname)
        return Link('+commentedbugs', text, summary=summary)


class PersonSpecsMenu(ApplicationMenu):

    usedfor = IPerson
    facet = 'specifications'
    links = ['assignee', 'drafter', 'approver',
             'subscriber', 'registrant', 'feedback',
             'workload', 'mentoring']

    def registrant(self):
        text = 'Registrant'
        summary = 'List specs registered by %s' % self.context.browsername
        return Link('+specs?role=registrant', text, summary, icon='spec')

    def approver(self):
        text = 'Approver'
        summary = 'List specs with %s is supposed to approve' % (
            self.context.browsername)
        return Link('+specs?role=approver', text, summary, icon='spec')

    def assignee(self):
        text = 'Assignee'
        summary = 'List specs for which %s is the assignee' % (
            self.context.browsername)
        return Link('+specs?role=assignee', text, summary, icon='spec')

    def drafter(self):
        text = 'Drafter'
        summary = 'List specs drafted by %s' % self.context.browsername
        return Link('+specs?role=drafter', text, summary, icon='spec')

    def subscriber(self):
        text = 'Subscriber'
        return Link('+specs?role=subscriber', text, icon='spec')

    def feedback(self):
        text = 'Feedback requests'
        summary = 'List specs where feedback has been requested from %s' % (
            self.context.browsername)
        return Link('+specfeedback', text, summary, icon='info')

    def mentoring(self):
        text = 'Mentoring offered'
        enabled = bool(self.context.mentoring_offers)
        return Link('+mentoring', text, enabled=enabled, icon='info')

    def workload(self):
        text = 'Workload'
        summary = 'Show all specification work assigned'
        return Link('+specworkload', text, summary, icon='info')


class PersonTranslationsMenu(ApplicationMenu):

    usedfor = IPerson
    facet = 'translations'
    links = ['imports', 'relicensing']

    def imports(self):
        text = 'See import queue'
        return Link('+imports', text)

    def relicensing(self):
        text = 'Translations licensing'
        enabled = (self.context == self.user)
        return Link('+licensing', text, enabled=enabled)


class TeamSpecsMenu(PersonSpecsMenu):

    usedfor = ITeam
    facet = 'specifications'

    def mentoring(self):
        target = '+mentoring'
        text = 'Mentoring offered'
        summary = 'Offers of mentorship for prospective team members'
        return Link(target, text, summary=summary, icon='info')


class TeamBugsMenu(PersonBugsMenu):

    usedfor = ITeam
    facet = 'bugs'
    links = ['assignedbugs', 'relatedbugs', 'softwarebugs', 'subscribedbugs',
             'mentorships']

    def mentorships(self):
        target = '+mentoring'
        text = 'Mentoring offered'
        summary = 'Offers of mentorship for prospective team members'
        return Link(target, text, summary=summary, icon='info')


class CommonMenuLinks:

    @enabled_with_permission('launchpad.Edit')
    def common_edithomepage(self):
        target = '+edithomepage'
        text = 'Change home page'
        return Link(target, text, icon='edit')

    def common_packages(self):
        target = '+related-software'
        text = 'List assigned packages'
        summary = 'Packages assigned to %s' % self.context.browsername
        return Link(target, text, summary, icon='packages')

    def related_projects(self):
        target = '+related-software#projects'
        text = 'List related projects'
        summary = 'Projects %s is involved with' % self.context.browsername
        return Link(target, text, summary, icon='packages')

    @enabled_with_permission('launchpad.Edit')
    def activate_ppa(self):
        target = "+activate-ppa"
        text = 'Activate Personal Package Archive'
        summary = ('Acknowledge terms of service for Launchpad Personal '
                   'Package Archive.')
        enabled = not bool(self.context.archive)
        return Link(target, text, summary, icon='edit', enabled=enabled)

    def show_ppa(self):
        target = '+archive'
        text = 'Personal Package Archive'
        summary = 'Browse Personal Package Archive packages.'
        archive = self.context.archive
        enable_link = (archive is not None and
                       check_permission('launchpad.View', archive))
        return Link(target, text, summary, icon='info', enabled=enable_link)


class PersonOverviewMenu(ApplicationMenu, CommonMenuLinks):

    usedfor = IPerson
    facet = 'overview'
    links = ['edit', 'branding', 'common_edithomepage',
             'editemailaddresses', 'editlanguages', 'editwikinames',
             'editircnicknames', 'editjabberids', 'editpassword',
             'editsshkeys', 'editpgpkeys', 'editlocation', 'memberships',
             'mentoringoffers', 'codesofconduct', 'karma', 'common_packages',
             'administer', 'related_projects', 'activate_ppa', 'show_ppa']

    @enabled_with_permission('launchpad.Edit')
    def edit(self):
        target = '+edit'
        text = 'Change details'
        return Link(target, text, icon='edit')

    @enabled_with_permission('launchpad.Edit')
    def branding(self):
        target = '+branding'
        text = 'Change branding'
        return Link(target, text, icon='edit')

    @enabled_with_permission('launchpad.Edit')
    def editlanguages(self):
        target = '+editlanguages'
        text = 'Set preferred languages'
        return Link(target, text, icon='edit')

    @enabled_with_permission('launchpad.Edit')
    def editemailaddresses(self):
        target = '+editemails'
        text = 'Change e-mail settings'
        return Link(target, text, icon='edit')

    @enabled_with_permission('launchpad.Edit')
    def editwikinames(self):
        target = '+editwikinames'
        text = 'Update wiki names'
        return Link(target, text, icon='edit')

    @enabled_with_permission('launchpad.Edit')
    def editircnicknames(self):
        target = '+editircnicknames'
        text = 'Update IRC nicknames'
        return Link(target, text, icon='edit')

    @enabled_with_permission('launchpad.Edit')
    def editjabberids(self):
        target = '+editjabberids'
        text = 'Update Jabber IDs'
        return Link(target, text, icon='edit')

    @enabled_with_permission('launchpad.Edit')
    def editpassword(self):
        target = '+changepassword'
        text = 'Change your password'
        return Link(target, text, icon='edit')

    @enabled_with_permission('launchpad.EditLocation')
    def editlocation(self):
        target = '+editlocation'
        text = 'Set location and time zone'
        return Link(target, text, icon='edit')

    def karma(self):
        target = '+karma'
        text = 'Show karma summary'
        summary = (
            u'%s\N{right single quotation mark}s activities '
            u'in Launchpad' % self.context.browsername)
        return Link(target, text, summary, icon='info')

    def memberships(self):
        target = '+participation'
        text = 'Show team participation'
        return Link(target, text, icon='info')

    def mentoringoffers(self):
        target = '+mentoring'
        text = 'Mentoring offered'
        enabled = bool(self.context.mentoring_offers)
        return Link(target, text, enabled=enabled, icon='info')

    @enabled_with_permission('launchpad.Special')
    def editsshkeys(self):
        target = '+editsshkeys'
        text = 'Update SSH keys'
        summary = (
            'Used if %s stores code on the Supermirror' %
            self.context.browsername)
        return Link(target, text, summary, icon='edit')

    @enabled_with_permission('launchpad.Edit')
    def editpgpkeys(self):
        target = '+editpgpkeys'
        text = 'Update OpenPGP keys'
        summary = 'Used for the Supermirror, and when maintaining packages'
        return Link(target, text, summary, icon='edit')

    @enabled_with_permission('launchpad.Edit')
    def codesofconduct(self):
        target = '+codesofconduct'
        text = 'Codes of Conduct'
        summary = (
            'Agreements to abide by the rules of a distribution or project')
        return Link(target, text, summary, icon='edit')

    @enabled_with_permission('launchpad.Admin')
    def administer(self):
        target = '+review'
        text = 'Administer'
        return Link(target, text, icon='edit')


class IPersonEditMenu(Interface):
    """A marker interface for the 'Edit Profile' navigation menu."""


class IPersonRelatedSoftwareMenu(Interface):
    """A marker interface for the 'Related Software' navigation menu."""

class PersonPPANavigationMenuMixin:
    """A mixin that provides the PPA navigation menu link."""

    def show_ppa(self):
        """Show the link to a Personal Package Archive.

        The person's archive link changes depending on the status of the
        archive and the privileges of the viewer.
        """
        archive = self.context.archive
        has_archive = archive is not None
        user_can_edit_archive = check_permission('launchpad.Edit',
                                                 self.context)

        text = 'Personal Package Archive'
        summary = 'Browse Personal Package Archive packages.'
        if has_archive:
            target = '+archive'
            enable_link = check_permission('launchpad.View', archive)
        elif user_can_edit_archive:
            summary = 'Activate Personal Package Archive'
            target = '+activate-ppa'
            enable_link = True
        else:
            target = '+archive'
            enable_link = False

        return Link(target, text, summary, icon='info', enabled=enable_link)


class PersonOverviewNavigationMenu(
    NavigationMenu, PersonPPANavigationMenuMixin):
    """The top-level menu of actions a Person may take."""

    usedfor = IPerson
    facet = 'overview'
    links = ('profile', 'related_software', 'karma', 'show_ppa')

    def __init__(self, context):
        context = IPerson(context)
        super(PersonOverviewNavigationMenu, self).__init__(context)

    def profile(self):
        target = ''
        text = 'Profile'
        return Link(target, text, menu=IPersonEditMenu)

    def related_software(self):
        target = '+related-software'
        text = 'Related Software'
        return Link(target, text, menu=IPersonRelatedSoftwareMenu)

    def karma(self):
        target = '+karma'
        text = 'Karma'
        return Link(target, text)


class PersonRelatedSoftwareNavigationMenu(NavigationMenu):

    usedfor = IPersonRelatedSoftwareMenu
    facet = 'overview'
    links = ('summary', 'maintained', 'uploaded', 'ppa', 'projects')

    def summary(self):
        target = '+related-software'
        text = 'Summary'
        return Link(target, text)

    def maintained(self):
        target = '+maintained-packages'
        text = 'Maintained Packages'
        return Link(target, text)

    def uploaded(self):
        target = '+uploaded-packages'
        text = 'Uploaded Packages'
        return Link(target, text)

    def ppa(self):
        target = '+ppa-packages'
        text = 'PPA Packages'
        return Link(target, text)

    def projects(self):
        target = '+related-projects'
        text = 'Related Projects'
        return Link(target, text)


class PersonEditNavigationMenu(NavigationMenu):
    """A sub-menu for different aspects of editing a Person's profile."""

    usedfor = IPersonEditMenu
    facet = 'overview'
    links = ('personal', 'email_settings',
             'sshkeys', 'gpgkeys', 'passwords')

    def personal(self):
        target = '+edit'
        text = 'Personal'
        return Link(target, text)

    def email_settings(self):
        target = '+editemails'
        text = 'E-mail Settings'
        return Link(target, text)

    @enabled_with_permission('launchpad.Special')
    def sshkeys(self):
        target = '+editsshkeys'
        text = 'SSH Keys'
        return Link(target, text)

    def gpgkeys(self):
        target = '+editpgpkeys'
        text = 'OpenPGP Keys'
        return Link(target, text)

    def passwords(self):
        target = '+changepassword'
        text = 'Passwords'
        return Link(target, text)


class TeamOverviewMenu(ApplicationMenu, CommonMenuLinks):

    usedfor = ITeam
    facet = 'overview'
    links = ['edit', 'branding', 'common_edithomepage', 'members',
             'add_member', 'memberships', 'received_invitations', 'mugshots',
             'editemail', 'configure_mailing_list', 'moderate_mailing_list',
             'editlanguages', 'map', 'polls',
             'add_poll', 'joinleave', 'add_my_teams', 'mentorships',
             'reassign', 'common_packages', 'related_projects',
             'activate_ppa', 'show_ppa']

    @enabled_with_permission('launchpad.Edit')
    def edit(self):
        target = '+edit'
        text = 'Change details'
        return Link(target, text, icon='edit')

    @enabled_with_permission('launchpad.Edit')
    def branding(self):
        target = '+branding'
        text = 'Change branding'
        return Link(target, text, icon='edit')

    @enabled_with_permission('launchpad.Owner')
    def reassign(self):
        target = '+reassign'
        text = 'Change owner'
        summary = 'Change the owner of the team'
        # alt="(Change owner)"
        return Link(target, text, summary, icon='edit')

    @enabled_with_permission('launchpad.View')
    def members(self):
        target = '+members'
        text = 'Show all members'
        return Link(target, text, icon='people')

    @enabled_with_permission('launchpad.Edit')
    def received_invitations(self):
        target = '+invitations'
        text = 'Show received invitations'
        return Link(target, text, icon='info')

    @enabled_with_permission('launchpad.Edit')
    def add_member(self):
        target = '+addmember'
        text = 'Add member'
        return Link(target, text, icon='add')

    def map(self):
        target = '+map'
        text = 'Show map and time zones'
        return Link(target, text)

    def add_my_teams(self):
        target = '+add-my-teams'
        text = 'Add one of my teams'
        return Link(target, text, icon='add')

    def memberships(self):
        target = '+participation'
        text = 'Show team participation'
        return Link(target, text, icon='info')

    def mentorships(self):
        target = '+mentoring'
        text = 'Mentoring available'
        enabled = bool(self.context.team_mentorships)
        summary = 'Offers of mentorship for prospective team members'
        return Link(target, text, summary=summary, enabled=enabled,
                    icon='info')

    @enabled_with_permission('launchpad.View')
    def mugshots(self):
        target = '+mugshots'
        text = 'Show group photo'
        return Link(target, text, icon='people')

    def polls(self):
        target = '+polls'
        text = 'Show polls'
        return Link(target, text, icon='info')

    @enabled_with_permission('launchpad.Edit')
    def add_poll(self):
        target = '+newpoll'
        text = 'Create a poll'
        return Link(target, text, icon='add')

    @enabled_with_permission('launchpad.Edit')
    def editemail(self):
        target = '+contactaddress'
        text = 'Change contact address'
        summary = (
            'The address Launchpad uses to contact %s' %
            self.context.browsername)
        return Link(target, text, summary, icon='mail')

    @enabled_with_permission('launchpad.MailingListManager')
    def configure_mailing_list(self):
        target = '+mailinglist'
        text = 'Configure mailing list'
        summary = (
            'The mailing list associated with %s' % self.context.browsername)
        return Link(target, text, summary, icon='edit')

    @enabled_with_active_mailing_list
    @enabled_with_permission('launchpad.Edit')
    def moderate_mailing_list(self):
        target = '+mailinglist-moderate'
        text = 'Moderate mailing list'
        summary = (
            'The mailing list associated with %s' % self.context.browsername)
        return Link(target, text, summary, icon='edit')

    @enabled_with_permission('launchpad.Edit')
    def editlanguages(self):
        target = '+editlanguages'
        text = 'Set preferred languages'
        return Link(target, text, icon='edit')

    def joinleave(self):
        team = self.context
        enabled = True
        if userIsActiveTeamMember(team):
            target = '+leave'
            text = 'Leave the Team' # &#8230;
            icon = 'remove'
        else:
            if team.subscriptionpolicy == TeamSubscriptionPolicy.RESTRICTED:
                # This is a restricted team; users can't join.
                enabled = False
            target = '+join'
            text = 'Join the team' # &#8230;
            icon = 'add'
        return Link(target, text, icon=icon, enabled=enabled)


class TeamOverviewNavigationMenu(
    NavigationMenu, PersonPPANavigationMenuMixin):
    """A top-level menu for navigation within a Team."""

    usedfor = ITeam
    facet = 'overview'
    links = ['profile', 'polls', 'members', 'show_ppa']

    def profile(self):
        target = ''
        text = 'Overview'
        return Link(target, text)

    def polls(self):
        target = '+polls'
        text = 'Polls'
        return Link(target, text)

    @enabled_with_permission('launchpad.View')
    def members(self):
        target = '+members'
        text = 'Members'
        return Link(target, text)


class TeamMembershipView(LaunchpadView):
    """The view behins ITeam/+members."""
    @cachedproperty
    def inactive_memberships(self):
        return list(self.context.getInactiveMemberships())

    @cachedproperty
    def invited_memberships(self):
        return list(self.context.getInvitedMemberships())

    @cachedproperty
    def proposed_memberships(self):
        return list(self.context.getProposedMemberships())

    @property
    def have_pending_members(self):
        return self.proposed_memberships or self.invited_memberships


class FOAFSearchView:

    def __init__(self, context, request):
        self.context = context
        self.request = request
        self.results = []

    def teamsCount(self):
        return getUtility(IPersonSet).teamsCount()

    def peopleCount(self):
        return getUtility(IPersonSet).peopleCount()

    def searchPeopleBatchNavigator(self):
        name = self.request.get("name")

        if not name:
            return None

        searchfor = self.request.get("searchfor")
        if searchfor == "peopleonly":
            results = getUtility(IPersonSet).findPerson(name)
        elif searchfor == "teamsonly":
            results = getUtility(IPersonSet).findTeam(name)
        else:
            results = getUtility(IPersonSet).find(name)

        return BatchNavigator(results, self.request)


class PersonAddView(LaunchpadFormView):
    """The page where users can create new Launchpad profiles."""

    label = "Create a new Launchpad profile"
    schema = INewPerson
    custom_widget('creation_comment', TextAreaWidget, height=5, width=60)

    @action(_("Create Profile"), name="create")
    def create_action(self, action, data):
        emailaddress = data['emailaddress']
        displayname = data['displayname']
        creation_comment = data['creation_comment']
        person, ignored = getUtility(IPersonSet).createPersonAndEmail(
            emailaddress, PersonCreationRationale.USER_CREATED,
            displayname=displayname, comment=creation_comment,
            registrant=self.user)
        self.next_url = canonical_url(person)
        logintokenset = getUtility(ILoginTokenSet)
        token = logintokenset.new(
            requester=self.user,
            requesteremail=self.user.preferredemail.email,
            email=emailaddress, tokentype=LoginTokenType.NEWPROFILE)
        token.sendProfileCreatedEmail(person, creation_comment)


class DeactivateAccountSchema(Interface):
    use_template(IPerson, include=['password'])
    comment = copy_field(
        IPerson['account_status_comment'], readonly=False, __name__='comment')


class PersonDeactivateAccountView(LaunchpadFormView):

    schema = DeactivateAccountSchema
    label = "Deactivate your Launchpad account"
    custom_widget('comment', TextAreaWidget, height=5, width=60)

    def validate(self, data):
        loginsource = getUtility(IPlacelessLoginSource)
        principal = loginsource.getPrincipalByLogin(
            self.user.preferredemail.email)
        assert principal is not None, "User must be logged in at this point."
        # The widget will transform '' into a special marker value.
        password = data.get('password')
        if password is self.schema['password'].UNCHANGED_PASSWORD:
            password = u''
        if not principal.validate(password):
            self.setFieldError('password', 'Incorrect password.')
            return

    @action(_("Deactivate My Account"), name="deactivate")
    def deactivate_action(self, action, data):
        self.context.deactivateAccount(data['comment'])
        logoutPerson(self.request)
        self.request.response.addNoticeNotification(
            _(u'Your account has been deactivated.'))
        self.next_url = self.request.getApplicationURL()


class PersonClaimView(LaunchpadFormView):
    """The page where a user can claim an unvalidated profile."""

    schema = IPersonClaim

    def initialize(self):
        if self.context.is_valid_person_or_team:
            # Valid teams and people aren't claimable. We pull the path
            # out of PATH_INFO to make sure that the exception looks
            # good for subclasses. We're that picky!
            name = self.request['PATH_INFO'].split("/")[-1]
            raise NotFound(self, name, request=self.request)
        LaunchpadFormView.initialize(self)

    def validate(self, data):
        emailaddress = data.get('emailaddress')
        if emailaddress is None:
            self.setFieldError(
                'emailaddress', 'Please enter the email address')
            return

        email = getUtility(IEmailAddressSet).getByEmail(emailaddress)
        error = ""
        if email is None:
            # Email not registered in launchpad, ask the user to try another
            # one.
            error = ("We couldn't find this email address. Please try "
                     "another one that could possibly be associated with "
                     "this profile. Note that this profile's name (%s) was "
                     "generated based on the email address it's "
                     "associated with."
                     % self.context.name)
        elif email.person != self.context:
            if email.person.is_valid_person:
                error = structured(
                         "This email address is associated with yet another "
                         "Launchpad profile, which you seem to have used at "
                         "some point. If that's the case, you can "
                         '<a href="/people/+requestmerge'
                         '?field.dupeaccount=%s">combine '
                         "this profile with the other one</a> (you'll "
                         "have to log in with the other profile first, "
                         "though). If that's not the case, please try with a "
                         "different email address.",
                         self.context.name)
            else:
                # There seems to be another unvalidated profile for you!
                error = structured(
                         "Although this email address is not associated with "
                         "this profile, it's associated with yet another "
                         'one. You can <a href="%s/+claim">claim that other '
                         'profile</a> and then later '
                         '<a href="/people/+requestmerge">combine</a> both '
                         'of them into a single one.',
                         canonical_url(email.person))
        else:
            # Yay! You got the right email this time.
            pass
        if error:
            self.setFieldError('emailaddress', error)

    @property
    def next_url(self):
        return canonical_url(self.context)

    @action(_("E-mail Me"), name="confirm")
    def confirm_action(self, action, data):
        email = data['emailaddress']
        token = getUtility(ILoginTokenSet).new(
            requester=None, requesteremail=None, email=email,
            tokentype=LoginTokenType.PROFILECLAIM)
        token.sendClaimProfileEmail()
        # A dance to assert that we want to break the rules about no
        # unauthenticated sessions. Only after this next line is it safe
        # to use the ``addNoticeNotification`` method.
        allowUnauthenticatedSession(self.request)
        self.request.response.addInfoNotification(_(
            "A confirmation  message has been sent to '${email}'. "
            "Follow the instructions in that message to finish claiming this "
            "profile. "
            "(If the message doesn't arrive in a few minutes, your mail "
            "provider might use 'greylisting', which could delay the message "
            "for up to an hour or two.)", mapping=dict(email=email)))


class BeginTeamClaimView(PersonClaimView):
    """Where you can claim an unvalidated profile turning it into a team.

    This is actually just the first step, where you enter the email address
    of the team and we email further instructions to that address.
    """

    @action(_("Continue"), name="confirm")
    def confirm_action(self, action, data):
        email = data['emailaddress']
        token = getUtility(ILoginTokenSet).new(
            requester=self.user, requesteremail=None, email=email,
            tokentype=LoginTokenType.TEAMCLAIM)
        token.sendClaimTeamEmail()
        self.request.response.addInfoNotification(_(
            "A confirmation message has been sent to '${email}'. "
            "Follow the instructions in that message to finish claiming this "
            "team. "
            "(If the above address is from a mailing list, it may be "
            "necessary to talk with one of its admins to accept the message "
            "from Launchpad so that you can finish the process.)",
            mapping=dict(email=email)))


class RedirectToEditLanguagesView(LaunchpadView):
    """Redirect the logged in user to his +editlanguages page.

    This view should always be registered with a launchpad.AnyPerson
    permission, to make sure the user is logged in. It exists so that
    we provide a link for non logged in users that will require them to login
    and them send them straight to the page they want to go.
    """

    def initialize(self):
        self.request.response.redirect(
            '%s/+editlanguages' % canonical_url(self.user))


class PersonWithKeysAndPreferredEmail:
    """A decorated person that includes GPG keys and preferred emails."""

    # These need to be predeclared to avoid delegates taking them over.
    # Would be nice if there was a way of allowing writes to just work
    # (i.e. no proxying of __set__).
    gpgkeys = None
    sshkeys = None
    preferredemail = None
    delegates(IPerson, 'person')

    def __init__(self, person):
        self.person = person
        self.gpgkeys = []
        self.sshkeys = []

    def addGPGKey(self, key):
        self.gpgkeys.append(key)

    def addSSHKey(self, key):
        self.sshkeys.append(key)

    def setPreferredEmail(self, email):
        self.preferredemail = email


class PersonRdfView:
    """A view that embeds PersonRdfContentsView in a standalone page."""

    template = ViewPageTemplateFile(
        '../templates/person-rdf.pt')

    def __call__(self):
        """Render RDF output, and return it as a string encoded in UTF-8.

        Render the page template to produce RDF output.
        The return value is string data encoded in UTF-8.

        As a side-effect, HTTP headers are set for the mime type
        and filename for download."""
        self.request.response.setHeader('content-type',
                                        'application/rdf+xml')
        self.request.response.setHeader('Content-Disposition',
                                        'attachment; filename=%s.rdf' %
                                            self.context.name)
        unicodedata = self.template()
        encodeddata = unicodedata.encode('utf-8')
        return encodeddata


class PersonRdfContentsView:
    """A view for the contents of Person FOAF RDF."""

    # We need to set the content_type here explicitly in order to
    # preserve the case of the elements (which is not preserved in the
    # parsing of the default text/html content-type.)
    template = ViewPageTemplateFile(
        '../templates/person-rdf-contents.pt',
        content_type="application/rdf+xml")

    def __init__(self, context, request):
        self.context = context
        self.request = request

    def buildMemberData(self):
        members = []
        members_by_id = {}
        raw_members = list(self.context.allmembers)
        if not raw_members:
            # Empty teams have nothing to offer.
            return []
        personset = getUtility(IPersonSet)
        personset.cacheBrandingForPeople(raw_members)
        for member in raw_members:
            decorated_member = PersonWithKeysAndPreferredEmail(member)
            members.append(decorated_member)
            members_by_id[member.id] = decorated_member
        sshkeyset = getUtility(ISSHKeySet)
        gpgkeyset = getUtility(IGPGKeySet)
        emailset = getUtility(IEmailAddressSet)
        for key in sshkeyset.getByPeople(members):
            members_by_id[key.personID].addSSHKey(key)
        for key in gpgkeyset.getGPGKeysForPeople(members):
            members_by_id[key.ownerID].addGPGKey(key)
        for email in emailset.getPreferredEmailForPeople(members):
            members_by_id[email.person.id].setPreferredEmail(email)
        return members

    def __call__(self):
        """Render RDF output.

        This is only used when rendering this to the end-user, and is
        only here to avoid us OOPSing if people access +raw-contents via
        the web. All templates should reuse this view by invoking
        +rdf-contents/template.
        """
        unicodedata = self.template()
        encodeddata = unicodedata.encode('utf-8')
        return encodeddata


def userIsActiveTeamMember(team):
    """Return True if the user is an active member of this team."""
    user = getUtility(ILaunchBag).user
    if user is None:
        return False
    if not check_permission('launchpad.View', team):
        return False
    return user in team.activemembers


class PersonSpecWorkloadView(LaunchpadView):
    """View to render the specification workload for a person or team.

    It shows the set of specifications with which this person has a role.  If
    the person is a team, then all members of the team are presented using
    batching with their individual specifications.
    """

    @cachedproperty
    def members(self):
        """Return a batch navigator for all members.

        This batch does not test for whether the person has specifications or
        not.
        """
        assert self.context.isTeam, (
            "PersonSpecWorkloadView.members can only be called on a team.")
        members = self.context.allmembers
        batch_nav = BatchNavigator(members, self.request)
        return batch_nav


class PersonSpecWorkloadTableView(LaunchpadView):
    """View to render the specification workload table for a person.

    It shows the set of specifications with which this person has a role
    in a single table.
    """

    class PersonSpec:
        """One record from the workload list."""

        def __init__(self, spec, person):
            self.spec = spec
            self.assignee = spec.assignee == person
            self.drafter = spec.drafter == person
            self.approver = spec.approver == person

    @cachedproperty
    def workload(self):
        """This code is copied in large part from browser/sprint.py. It may
        be worthwhile refactoring this to use a common code base.

        Return a structure that lists the specs for which this person is the
        approver, the assignee or the drafter.
        """
        return [PersonSpecWorkloadTableView.PersonSpec(spec, self.context)
                for spec in self.context.specifications()]


class PersonSpecFeedbackView(HasSpecificationsView):

    @cachedproperty
    def feedback_specs(self):
        filter = [SpecificationFilter.FEEDBACK]
        return self.context.specifications(filter=filter)


class ReportedBugTaskSearchListingView(BugTaskSearchListingView):
    """All bugs reported by someone."""

    columns_to_show = ["id", "summary", "bugtargetdisplayname",
                       "importance", "status"]

    def search(self):
        # Specify both owner and bug_reporter to try to prevent the same
        # bug (but different tasks) being displayed.
        return BugTaskSearchListingView.search(
            self,
            extra_params=dict(owner=self.context, bug_reporter=self.context))

    def getSearchPageHeading(self):
        """The header for the search page."""
        return "Bugs reported by %s" % self.context.displayname

    def getAdvancedSearchPageHeading(self):
        """The header for the advanced search page."""
        return "Bugs Reported by %s: Advanced Search" % (
            self.context.displayname)

    def getAdvancedSearchButtonLabel(self):
        """The Search button for the advanced search page."""
        return "Search bugs reported by %s" % self.context.displayname

    def getSimpleSearchURL(self):
        """Return a URL that can be used as an href to the simple search."""
        return canonical_url(self.context) + "/+reportedbugs"

    def shouldShowReporterWidget(self):
        """Should the reporter widget be shown on the advanced search page?"""
        return False

    def shouldShowTagsCombinatorWidget(self):
        """Should the tags combinator widget show on the search page?"""
        return False


class BugSubscriberPackageBugsSearchListingView(BugTaskSearchListingView):
    """Bugs reported on packages for a bug subscriber."""

    columns_to_show = ["id", "summary", "importance", "status"]

    @property
    def current_package(self):
        """Get the package whose bugs are currently being searched."""
        if not (
            self.widgets['distribution'].hasInput() and
            self.widgets['distribution'].getInputValue()):
            raise UnexpectedFormData("A distribution is required")
        if not (
            self.widgets['sourcepackagename'].hasInput() and
            self.widgets['sourcepackagename'].getInputValue()):
            raise UnexpectedFormData("A sourcepackagename is required")

        distribution = self.widgets['distribution'].getInputValue()
        return distribution.getSourcePackage(
            self.widgets['sourcepackagename'].getInputValue())

    def search(self, searchtext=None):
        distrosourcepackage = self.current_package
        return BugTaskSearchListingView.search(
            self, searchtext=searchtext, context=distrosourcepackage)

    @cachedproperty
    def total_bug_counts(self):
        """Return the totals of each type of package bug count as a dict."""
        totals = {
            'open_bugs_count': 0,
            'critical_bugs_count': 0,
            'unassigned_bugs_count': 0,
            'inprogress_bugs_count': 0,}

        for package_counts in self.package_bug_counts:
            for key in totals.keys():
                totals[key] += int(package_counts[key])

        return totals

    @cachedproperty
    def package_bug_counts(self):
        """Return a list of dicts used for rendering package bug counts."""
        L = []
        package_counts = getUtility(IBugTaskSet).getBugCountsForPackages(
            self.user, self.context.getBugSubscriberPackages())
        for package_counts in package_counts:
            package = package_counts['package']
            L.append({
                'package_name': package.displayname,
                'package_search_url':
                    self.getBugSubscriberPackageSearchURL(package),
                'open_bugs_count': package_counts['open'],
                'open_bugs_url': self.getOpenBugsURL(package),
                'critical_bugs_count': package_counts['open_critical'],
                'critical_bugs_url': self.getCriticalBugsURL(package),
                'unassigned_bugs_count': package_counts['open_unassigned'],
                'unassigned_bugs_url': self.getUnassignedBugsURL(package),
                'inprogress_bugs_count': package_counts['open_inprogress'],
                'inprogress_bugs_url': self.getInProgressBugsURL(package)
            })

        return sorted(L, key=itemgetter('package_name'))

    def getOtherBugSubscriberPackageLinks(self):
        """Return a list of the other packages for a bug subscriber.

        This excludes the current package.
        """
        current_package = self.current_package

        other_packages = [
            package for package in self.context.getBugSubscriberPackages()
            if package != current_package]

        package_links = []
        for other_package in other_packages:
            package_links.append({
                'title': other_package.displayname,
                'url': self.getBugSubscriberPackageSearchURL(other_package)})

        return package_links

    def getBugSubscriberPackageSearchURL(self, distributionsourcepackage=None,
                                      advanced=False, extra_params=None):
        """Construct a default search URL for a distributionsourcepackage.

        Optional filter parameters can be specified as a dict with the
        extra_params argument.
        """
        if distributionsourcepackage is None:
            distributionsourcepackage = self.current_package

        params = {
            "field.distribution": distributionsourcepackage.distribution.name,
            "field.sourcepackagename": distributionsourcepackage.name,
            "search": "Search"}

        if extra_params is not None:
            # We must UTF-8 encode searchtext to play nicely with
            # urllib.urlencode, because it may contain non-ASCII characters.
            if extra_params.has_key("field.searchtext"):
                extra_params["field.searchtext"] = (
                    extra_params["field.searchtext"].encode("utf8"))

            params.update(extra_params)

        person_url = canonical_url(self.context)
        query_string = urllib.urlencode(sorted(params.items()), doseq=True)

        if advanced:
            return (person_url + '/+packagebugs-search?advanced=1&%s'
                    % query_string)
        else:
            return person_url + '/+packagebugs-search?%s' % query_string

    def getBugSubscriberPackageAdvancedSearchURL(self,
                                              distributionsourcepackage=None):
        """Build the advanced search URL for a distributionsourcepackage."""
        return self.getBugSubscriberPackageSearchURL(advanced=True)

    def getOpenBugsURL(self, distributionsourcepackage):
        """Return the URL for open bugs on distributionsourcepackage."""
        status_params = {'field.status': []}

        for status in UNRESOLVED_BUGTASK_STATUSES:
            status_params['field.status'].append(status.title)

        return self.getBugSubscriberPackageSearchURL(
            distributionsourcepackage=distributionsourcepackage,
            extra_params=status_params)

    def getCriticalBugsURL(self, distributionsourcepackage):
        """Return the URL for critical bugs on distributionsourcepackage."""
        critical_bugs_params = {
            'field.status': [], 'field.importance': "Critical"}

        for status in UNRESOLVED_BUGTASK_STATUSES:
            critical_bugs_params["field.status"].append(status.title)

        return self.getBugSubscriberPackageSearchURL(
            distributionsourcepackage=distributionsourcepackage,
            extra_params=critical_bugs_params)

    def getUnassignedBugsURL(self, distributionsourcepackage):
        """Return the URL for unassigned bugs on distributionsourcepackage."""
        unassigned_bugs_params = {
            "field.status": [], "field.unassigned": "on"}

        for status in UNRESOLVED_BUGTASK_STATUSES:
            unassigned_bugs_params["field.status"].append(status.title)

        return self.getBugSubscriberPackageSearchURL(
            distributionsourcepackage=distributionsourcepackage,
            extra_params=unassigned_bugs_params)

    def getInProgressBugsURL(self, distributionsourcepackage):
        """Return the URL for unassigned bugs on distributionsourcepackage."""
        inprogress_bugs_params = {"field.status": "In Progress"}

        return self.getBugSubscriberPackageSearchURL(
            distributionsourcepackage=distributionsourcepackage,
            extra_params=inprogress_bugs_params)

    def shouldShowSearchWidgets(self):
        # XXX: Guilherme Salgado 2005-11-05:
        # It's not possible to search amongst the bugs on maintained
        # software, so for now I'll be simply hiding the search widgets.
        return False

    # Methods that customize the advanced search form.
    def getAdvancedSearchPageHeading(self):
        return (
            "Bugs in %s: Advanced Search" % self.current_package.displayname)

    def getAdvancedSearchButtonLabel(self):
        return "Search bugs in %s" % self.current_package.displayname

    def getSimpleSearchURL(self):
        return self.getBugSubscriberPackageSearchURL()


class PersonRelatedBugsView(BugTaskSearchListingView, FeedsMixin):
    """All bugs related to someone."""

    columns_to_show = ["id", "summary", "bugtargetdisplayname",
                       "importance", "status"]

    def search(self, extra_params=None):
        """Return the open bugs related to a person.

        :param extra_params: A dict that provides search params added to
            the search criteria taken from the request. Params in
            `extra_params` take precedence over request params.
        """
        context = self.context
        params = self.buildSearchParams(extra_params=extra_params)
        subscriber_params = copy.copy(params)
        subscriber_params.subscriber = context
        assignee_params = copy.copy(params)
        owner_params = copy.copy(params)
        commenter_params = copy.copy(params)

        # Only override the assignee, commenter and owner if they were not
        # specified by the user.
        if assignee_params.assignee is None:
            assignee_params.assignee = context
        if owner_params.owner is None:
            # Specify both owner and bug_reporter to try to prevent the same
            # bug (but different tasks) being displayed.
            owner_params.owner = context
            owner_params.bug_reporter = context
        if commenter_params.bug_commenter is None:
            commenter_params.bug_commenter = context

        tasks = self.context.searchTasks(
            assignee_params, subscriber_params, owner_params,
            commenter_params)
        return BugListingBatchNavigator(
            tasks, self.request, columns_to_show=self.columns_to_show,
            size=config.malone.buglist_batch_size)

    def getSearchPageHeading(self):
        return "Bugs related to %s" % self.context.displayname

    def getAdvancedSearchPageHeading(self):
        return "Bugs Related to %s: Advanced Search" % (
            self.context.displayname)

    def getAdvancedSearchButtonLabel(self):
        return "Search bugs related to %s" % self.context.displayname

    def getSimpleSearchURL(self):
        return canonical_url(self.context) + "/+bugs"


class PersonAssignedBugTaskSearchListingView(BugTaskSearchListingView):
    """All bugs assigned to someone."""

    columns_to_show = ["id", "summary", "bugtargetdisplayname",
                       "importance", "status"]

    def search(self):
        """Return the open bugs assigned to a person."""
        return BugTaskSearchListingView.search(
            self, extra_params={'assignee': self.context})

    def shouldShowAssigneeWidget(self):
        """Should the assignee widget be shown on the advanced search page?"""
        return False

    def shouldShowAssignedToTeamPortlet(self):
        """Should the team assigned bugs portlet be shown?"""
        return True

    def shouldShowTagsCombinatorWidget(self):
        """Should the tags combinator widget show on the search page?"""
        return False

    def getSearchPageHeading(self):
        """The header for the search page."""
        return "Bugs assigned to %s" % self.context.displayname

    def getAdvancedSearchPageHeading(self):
        """The header for the advanced search page."""
        return "Bugs Assigned to %s: Advanced Search" % (
            self.context.displayname)

    def getAdvancedSearchButtonLabel(self):
        """The Search button for the advanced search page."""
        return "Search bugs assigned to %s" % self.context.displayname

    def getSimpleSearchURL(self):
        """Return a URL that can be usedas an href to the simple search."""
        return canonical_url(self.context) + "/+assignedbugs"


class PersonCommentedBugTaskSearchListingView(BugTaskSearchListingView):
    """All bugs commented on by a Person."""

    columns_to_show = ["id", "summary", "bugtargetdisplayname",
                       "importance", "status"]

    def search(self):
        """Return the open bugs commented on by a person."""
        return BugTaskSearchListingView.search(
            self, extra_params={'bug_commenter': self.context})

    def getSearchPageHeading(self):
        """The header for the search page."""
        return "Bugs commented on by %s" % self.context.displayname

    def getAdvancedSearchPageHeading(self):
        """The header for the advanced search page."""
        return "Bugs commented on by %s: Advanced Search" % (
            self.context.displayname)

    def getAdvancedSearchButtonLabel(self):
        """The Search button for the advanced search page."""
        return "Search bugs commented on by %s" % self.context.displayname

    def getSimpleSearchURL(self):
        """Return a URL that can be used as an href to the simple search."""
        return canonical_url(self.context) + "/+commentedbugs"


class PersonVouchersView(LaunchpadFormView):
    """Form for displaying and redeeming commercial subscription vouchers."""

    custom_widget('voucher', LaunchpadDropdownWidget)
    custom_widget('project', SinglePopupWidget)

    def setUpFields(self):
        """Set up the fields for this view."""

        self.form_fields = []
        # Make the less expensive test for commercial projects first
        # to avoid the more costly fetching of unredeemed vouchers.
        if (len(self.owned_commercial_projects) > 0 and
            len(self.unredeemed_vouchers) > 0):
            self.form_fields = (self.createProjectField() +
                                self.createVoucherField())

    def createProjectField(self):
        """Create the project field for selection commercial projects.

        The vocabulary shows commercial projects owned by the current user.
        """
        field = FormFields(
            Choice(__name__='project',
                   title=_('Select the project you wish to subscribe'),
                   description=_('Commercial projects you administer'),
                   vocabulary='CommercialProjects',
                   required=True),
            render_context=self.render_context)
        return field

    def createVoucherField(self):
        """Create voucher field.

        Only unredeemed vouchers owned by the user are shown.
        """
        terms = []
        for voucher in self.unredeemed_vouchers:
            text = "%s (%d months)" % (
                voucher.voucher_id, voucher.term_months)
            terms.append(SimpleTerm(voucher, voucher.voucher_id, text))
        voucher_vocabulary = SimpleVocabulary(terms)
        field = FormFields(
            Choice(__name__='voucher',
                   title=_('Select a voucher'),
                   description=_('Choose one of these unredeemed vouchers'),
                   vocabulary=voucher_vocabulary,
                   required=True),
            render_context=self.render_context)
        return field

    @cachedproperty
    def unredeemed_vouchers(self):
        """Get the unredeemed vouchers owned by the user."""
        unredeemed, redeemed = (
            self.context.getCommercialSubscriptionVouchers())
        return unredeemed

    @cachedproperty
    def owned_commercial_projects(self):
        """Get the commercial projects owned by the user."""
        commercial_projects = []
        for project in self.context.getOwnedProjects():
            if not project.qualifies_for_free_hosting:
                commercial_projects.append(project)
        return commercial_projects

    @action(_("Cancel"), name="cancel",
            validator='validate_cancel')
    def cancel_action(self, action, data):
        """Simply redirect to the user's page."""
        self.next_url = canonical_url(self.context)

    @action(_("Redeem"), name="redeem")
    def redeem_action(self, action, data):
        salesforce_proxy = getUtility(ISalesforceVoucherProxy)
        project = data['project']
        voucher = data['voucher']

        try:
            # The call to redeemVoucher returns True if it succeeds or it
            # raises an exception.  Therefore the return value does not need
            # to be checked.
            result = salesforce_proxy.redeemVoucher(voucher.voucher_id,
                                                    self.context,
                                                    project)
            project.redeemSubscriptionVoucher(
                voucher=voucher.voucher_id,
                registrant=self.context,
                purchaser=self.context,
                subscription_months=voucher.term_months)
            self.request.response.addInfoNotification(
                _("Voucher redeemed successfully"))
            # Force the page to reload so the just consumed voucher is
            # not displayed again (since the field has already been
            # created).
            self.next_url = self.request.URL
        except SalesforceVoucherProxyException, error:
            self.addError(
                _("The voucher could not be redeemed at this time."))
            # Log an OOPS report without raising an error.
            info = (error.__class__, error, None)
            globalErrorUtility = getUtility(IErrorReportingUtility)
            globalErrorUtility.raising(info, self.request)


class SubscribedBugTaskSearchListingView(BugTaskSearchListingView):
    """All bugs someone is subscribed to."""

    columns_to_show = ["id", "summary", "bugtargetdisplayname",
                       "importance", "status"]

    def search(self):
        return BugTaskSearchListingView.search(
            self, extra_params={'subscriber': self.context})

    def getSearchPageHeading(self):
        """The header for the search page."""
        return "Bugs %s is subscribed to" % self.context.displayname

    def getAdvancedSearchPageHeading(self):
        """The header for the advanced search page."""
        return "Bugs %s is Cc'd to: Advanced Search" % (
            self.context.displayname)

    def getAdvancedSearchButtonLabel(self):
        """The Search button for the advanced search page."""
        return "Search bugs %s is Cc'd to" % self.context.displayname

    def getSimpleSearchURL(self):
        """Return a URL that can be used as an href to the simple search."""
        return canonical_url(self.context) + "/+subscribedbugs"


class PersonLanguagesView(LaunchpadView):

    def initialize(self):
        request = self.request
        if request.method == "POST" and "SAVE-LANGS" in request.form:
            self.submitLanguages()

    def requestCountry(self):
        return ICountry(self.request, None)

    def browserLanguages(self):
        return (
            IRequestPreferredLanguages(self.request).getPreferredLanguages())

    def visible_checked_languages(self):
        return self.context.languages

    def visible_unchecked_languages(self):
        common_languages = getUtility(ILanguageSet).common_languages
        person_languages = self.context.languages
        return sorted(set(common_languages) - set(person_languages),
                      key=attrgetter('englishname'))

    def getRedirectionURL(self):
        request = self.request
        referrer = request.getHeader('referer')
        if referrer and referrer.startswith(request.getApplicationURL()):
            return referrer
        else:
            return ''

    @property
    def is_current_user(self):
        """Return True when the Context is also the User."""
        return self.user == self.context

    def submitLanguages(self):
        '''Process a POST request to the language preference form.

        This list of languages submitted is compared to the the list of
        languages the user has, and the latter is matched to the former.
        '''

        all_languages = getUtility(ILanguageSet)
        old_languages = self.context.languages
        new_languages = []

        for key in all_languages.keys():
            if self.request.has_key(key) and self.request.get(key) == u'on':
                new_languages.append(all_languages[key])

        if self.is_current_user:
            subject = "your"
        else:
            subject = "%s's" % self.context.displayname

        # Add languages to the user's preferences.
        for language in set(new_languages) - set(old_languages):
            self.context.addLanguage(language)
            self.request.response.addInfoNotification(
                "Added %(language)s to %(subject)s preferred languages." %
                {'language' : language.englishname, 'subject' : subject})

        # Remove languages from the user's preferences.
        for language in set(old_languages) - set(new_languages):
            self.context.removeLanguage(language)
            self.request.response.addInfoNotification(
                "Removed %(language)s from %(subject)s preferred languages." %
                {'language' : language.englishname, 'subject' : subject})

        redirection_url = self.request.get('redirection_url')
        if redirection_url:
            self.request.response.redirect(redirection_url)


class PersonView(LaunchpadView, FeedsMixin):
    """A View class used in almost all Person's pages."""

    @cachedproperty
    def recently_approved_members(self):
        members = self.context.getMembersByStatus(
            TeamMembershipStatus.APPROVED,
            orderBy='-TeamMembership.date_joined')
        return members[:5]

    @cachedproperty
    def recently_proposed_members(self):
        members = self.context.getMembersByStatus(
            TeamMembershipStatus.PROPOSED,
            orderBy='-TeamMembership.date_proposed')
        return members[:5]

    @cachedproperty
    def openpolls(self):
        assert self.context.isTeam()
        return IPollSubset(self.context).getOpenPolls()

    @cachedproperty
    def closedpolls(self):
        assert self.context.isTeam()
        return IPollSubset(self.context).getClosedPolls()

    @cachedproperty
    def notyetopenedpolls(self):
        assert self.context.isTeam()
        return IPollSubset(self.context).getNotYetOpenedPolls()

    @cachedproperty
    def contributions(self):
        """Cache the results of getProjectsAndCategoriesContributedTo()."""
        return self.context.getProjectsAndCategoriesContributedTo(
            limit=5)

    @cachedproperty
    def contributed_categories(self):
        """Return all karma categories in which this person has some karma."""
        categories = set()
        for contrib in self.contributions:
            categories.update(category for category in contrib['categories'])
        return sorted(categories, key=attrgetter('title'))

    @cachedproperty
    def context_is_probably_a_team(self):
        """Return True if we have any indication that context is a team.

        For now, all we do is check whether or not any email associated with
        our context contains the '@lists.' string as that's a very good
        indication this is a team which was automatically created.

        This can only be used when the context is an automatically created
        profile (account_status == NOACCOUNT).
        """
        assert self.context.account_status == AccountStatus.NOACCOUNT, (
            "This can only be used when the context has no account.")
        emails = getUtility(IEmailAddressSet).getByPerson(self.context)
        for email in emails:
            if '@lists.' in email.email:
                return True
        return False

    @cachedproperty
    def is_delegated_identity(self):
        """Should the page delegate identity to the OpenId identitier.

        We only do this if it's enabled for the vhost.
        """
        return (self.context.is_valid_person
                and config.vhost.mainsite.openid_delegate_profile)

    @cachedproperty
    def openid_identity_url(self):
        """The public OpenID identity URL. That's the profile page."""
        profile_url = URI(canonical_url(self.context))
        if not config.vhost.mainsite.openid_delegate_profile:
            # Change the host to point to the production site.
            profile_url.host = config.launchpad.non_restricted_hostname
        return str(profile_url)

    @property
    def subscription_policy_description(self):
        """Return the description of this team's subscription policy."""
        team = self.context
        assert team.isTeam(), (
            'This method can only be called when the context is a team.')
        if team.subscriptionpolicy == TeamSubscriptionPolicy.RESTRICTED:
            description = _(
                "This is a restricted team; new members can only be added "
                "by one of the team's administrators.")
        elif team.subscriptionpolicy == TeamSubscriptionPolicy.MODERATED:
            description = _(
                "This is a moderated team; all subscriptions are subjected "
                "to approval by one of the team's administrators.")
        elif team.subscriptionpolicy == TeamSubscriptionPolicy.OPEN:
            description = _(
                "This is an open team; any user can join and no approval "
                "is required.")
        else:
            raise AssertionError('Unknown subscription policy.')
        return description

    @property
    def user_can_subscribe_to_list(self):
        """Can the user subscribe to this team's mailing list?

        A user can subscribe to the list if the team has an active
        mailing list, and if they do not already have a subscription.
        """
        if self.team_has_mailing_list:
            # If we are already subscribed, then we can not subscribe again.
            return not self.user_is_subscribed_to_list
        else:
            return False

    @property
    def user_is_subscribed_to_list(self):
        """Is the user subscribed to the team's mailing list?

        Subscriptions hang around even if the list is deactivated, etc.

        It is an error to ask if the user is subscribed to a mailing list
        that doesn't exist.
        """
        if self.user is None:
            return False

        mailing_list = self.context.mailing_list
        assert mailing_list is not None, "This team has no mailing list."
        has_subscription = bool(mailing_list.getSubscription(self.user))
        return has_subscription

    @property
    def team_has_mailing_list(self):
        """Is the team mailing list available for subscription?"""
        mailing_list = self.context.mailing_list
        return mailing_list is not None and mailing_list.is_usable

    def getURLToAssignedBugsInProgress(self):
        """Return an URL to a page which lists all bugs assigned to this
        person that are In Progress.
        """
        query_string = urllib.urlencode(
            [('field.status', BugTaskStatus.INPROGRESS.title)])
        url = "%s/+assignedbugs" % canonical_url(self.context)
        return ("%(url)s?search=Search&%(query_string)s"
                % {'url': url, 'query_string': query_string})


    @cachedproperty
    def assigned_bugs_in_progress(self):
        """Return up to 5 assigned bugs that are In Progress."""
        params = BugTaskSearchParams(
            user=self.user, assignee=self.context, omit_dupes=True,
            status=BugTaskStatus.INPROGRESS, orderby='-date_last_updated')
        return self.context.searchTasks(params)[:5]

    @cachedproperty
    def assigned_specs_in_progress(self):
        """Return up to 5 assigned specs that are being worked on."""
        return self.context.assigned_specs_in_progress

    @property
    def has_assigned_bugs_or_specs_in_progress(self):
        """Does the user have any bugs or specs that are being worked on?"""
        bugtasks = self.assigned_bugs_in_progress
        specs = self.assigned_specs_in_progress
        return bugtasks.count() > 0 or specs.count() > 0

    @property
    def viewing_own_page(self):
        return self.user == self.context

    @property
    def can_contact(self):
        """Can the user contact this context (this person or team)?

        Users can contact other valid users and teams. Anonymous users
        cannot contact persons and teams, nor can anyone contact a non-valid
        person (not active with a preferred email address).
        """
        return (
            self.user is not None and self.context.is_valid_person_or_team)

    @property
    def contact_link_title(self):
        """Return the appropriate +contactuser link title for the tooltip."""
        if self.context.is_team:
            if self.user.inTeam(self.context):
                return 'Send an email to your team through Launchpad'
            else:
                return "Send an email to this team's owner through Launchpad"
        elif self.viewing_own_page:
            return 'Send an email to yourself through Launchpad'
        else:
            return 'Send an email to this user through Launchpad'

    @property
    def specific_contact_text(self):
        """Return the appropriate link text."""
        if self.context.is_team:
            return 'Contact this team'
        else:
            # Note that we explicitly do not change the text to "Contact
            # yourself" when viewing your own page.
            return 'Contact this user'

    def hasCurrentPolls(self):
        """Return True if this team has any non-closed polls."""
        assert self.context.isTeam()
        return bool(self.openpolls) or bool(self.notyetopenedpolls)

    def no_bounties(self):
        return not (self.context.ownedBounties or
            self.context.reviewerBounties or
            self.context.subscribedBounties or
            self.context.claimedBounties)

    def userIsOwner(self):
        """Return True if the user is the owner of this Team."""
        if self.user is None:
            return False

        return self.user.inTeam(self.context.teamowner)

    def findUserPathToTeam(self):
        assert self.user is not None
        return self.user.findPathToTeam(self.context)

    def indirect_teams_via(self):
        """Return a list of dictionaries, where each dictionary has a team
        in which the person is an indirect member, and a path to membership
        in that team.
        """
        return [{'team': team,
                 'via': ', '.join(
                    [viateam.displayname for viateam in
                        self.context.findPathToTeam(team)[:-1]])}
                for team in self.context.teams_indirectly_participated_in]

    def userIsParticipant(self):
        """Return true if the user is a participant of this team.

        A person is said to be a team participant when he's a member
        of that team, either directly or indirectly via another team
        membership.
        """
        if self.user is None:
            return False
        return self.user.inTeam(self.context)

    def userIsActiveMember(self):
        """Return True if the user is an active member of this team."""
        return userIsActiveTeamMember(self.context)

    def userIsProposedMember(self):
        """Return True if the user is a proposed member of this team."""
        if self.user is None:
            return False
        return self.user in self.context.proposedmembers

    def userCanRequestToLeave(self):
        """Return true if the user can request to leave this team.

        A given user can leave a team only if he's an active member.
        """
        return self.userIsActiveMember()

    def obfuscatedEmail(self):
        if self.context.preferredemail is not None:
            return obfuscateEmail(self.context.preferredemail.email)
        else:
            return None

    @cachedproperty
    def email_address_visibility(self):
        """The EmailAddressVisibleState of this person or team.

        :return: The state of what a logged in user may know of a
            person or team's email addresses.
        :rtype: `EmailAddressVisibleState`
        """
        return EmailAddressVisibleState(self)

    @property
    def visible_email_addresses(self):
        """The list of email address that can be shown.

        The list contains email addresses when the EmailAddressVisibleState's
        PUBLIC or ALLOWED attributes are True. The preferred email
        address is the first in the list, the other validated email addresses
        are not ordered.

        :return: A list of email address strings that can be seen.
        """
        visible_states = (
            EmailAddressVisibleState.PUBLIC, EmailAddressVisibleState.ALLOWED)
        if self.email_address_visibility.state in visible_states:
            emails = sorted(
                email.email for email in self.context.validatedemails)
            emails.insert(0, self.context.preferredemail.email)
            return emails
        else:
            return []

    @property
    def visible_email_address_description(self):
        """A description of who can see a user's email addresses.

        :return: A string, or None if the email addresses cannot be viewed
            by any user.
        """
        state = self.email_address_visibility.state
        if state is EmailAddressVisibleState.PUBLIC:
            return 'This email address is only visible to Launchpad users.'
        elif state is EmailAddressVisibleState.ALLOWED:
            return 'This email address is not disclosed to others.'
        else:
            return None

    def htmlEmail(self):
        if self.context.preferredemail is not None:
            return convertToHtmlCode(self.context.preferredemail.email)
        else:
            return None

    def htmlJabberIDs(self):
        """Return the person's Jabber IDs somewhat obfuscated.

        The IDs are encoded using HTML hexadecimal entities to hinder
        email harvesting. (Jabber IDs are sometime valid email accounts,
        gmail for example.)
        """
        return [convertToHtmlCode(jabber.jabberid)
                for jabber in self.context.jabberids]

    def showSSHKeys(self):
        """Return a data structure used for display of raw SSH keys"""
        self.request.response.setHeader('Content-Type', 'text/plain')
        keys = []
        for key in self.context.sshkeys:
            if key.keytype == SSHKeyType.DSA:
                type_name = 'ssh-dss'
            elif key.keytype == SSHKeyType.RSA:
                type_name = 'ssh-rsa'
            else:
                type_name = 'Unknown key type'
            keys.append("%s %s %s" % (type_name, key.keytext, key.comment))
        return "\n".join(keys)

    @cachedproperty
    def archive_url(self):
        """Return a url to a mailing list archive for the team's list.

        If the person is not a team, does not have a mailing list, that
        mailing list has never been activated, or the team is private and the
        logged in user is not a team member, return None instead.
        """
        mailing_list = self.context.mailing_list
        if mailing_list is None:
            return None
        elif mailing_list.is_public:
            return mailing_list.archive_url
        elif self.user is None:
            return None
        elif self.user.inTeam(self.context):
            return mailing_list.archive_url
        else:
            return None


class EmailAddressVisibleState:
    """The state of a person's email addresses w.r.t. the logged in user.

    There are five states that describe the visibility of a person or
    team's addresses to a logged in user, only one will be True:

    * LOGIN_REQUIRED: The user is anonymous; email addresses are never
      visible to anonymous users.
    * NONE_AVAILABLE: The person has no validated email addresses or the
      team has no contact address registered, so there is nothing to show.
    * PUBLIC: The person is not hiding their email addresses, or the team
      has a contact address, so any logged in user may view them.
    * HIDDEN: The person is hiding their email address, so even logged in
      users cannot view them.  Teams cannot hide their contact address.
    * ALLOWED: The person is hiding their email address, but the logged in
      user has permission to see them.  This is either because the user is
      viewing their own page or because the user is a privileged
      administrator.
    """
    LOGIN_REQUIRED = object()
    NONE_AVAILABLE = object()
    PUBLIC = object()
    HIDDEN = object()
    ALLOWED = object()

    def __init__(self, view):
        """Set the state.

        :param view: The view that provides the current user and the
            context (person or team).
        :type view: `LaunchpadView`
        """
        if view.user is None:
            self.state = EmailAddressVisibleState.LOGIN_REQUIRED
        elif view.context.preferredemail is None:
            self.state = EmailAddressVisibleState.NONE_AVAILABLE
        elif not view.context.hide_email_addresses:
            self.state = EmailAddressVisibleState.PUBLIC
        elif check_permission('launchpad.View',  view.context.preferredemail):
            self.state = EmailAddressVisibleState.ALLOWED
        else:
            self.state = EmailAddressVisibleState.HIDDEN

    @property
    def is_login_required(self):
        """Is login required to see the person or team's addresses?"""
        return self.state is EmailAddressVisibleState.LOGIN_REQUIRED

    @property
    def are_none_available(self):
        """Does the person or team not have any email addresses?"""
        return self.state is EmailAddressVisibleState.NONE_AVAILABLE

    @property
    def are_public(self):
        """Are the person's or team's email addresses public to users?"""
        return self.state is EmailAddressVisibleState.PUBLIC

    @property
    def are_hidden(self):
        """Are the person's or team's email addresses hidden from the user?"""
        return self.state is EmailAddressVisibleState.HIDDEN

    @property
    def are_allowed(self):
        """Is the user allowed to see the person's or team's addresses?"""
        return self.state is EmailAddressVisibleState.ALLOWED


class PersonIndexView(XRDSContentNegotiationMixin, PersonView):
    """View class for person +index and +xrds pages."""

    xrds_template = ViewPageTemplateFile(
        "../templates/person-xrds.pt")

    def initialize(self):
        super(PersonIndexView, self).initialize()
        # This view requires the gmap2 Javascript in order to render the map
        # with the person's usual location.
        self.request.needs_gmap2 = True
        if self.request.method == "POST":
            self.processForm()

    @cachedproperty
    def enable_xrds_discovery(self):
        """Only enable discovery if person is OpenID enabled."""
        return self.is_delegated_identity

    @cachedproperty
    def openid_server_url(self):
        """The OpenID Server endpoint URL for Launchpad."""
        return CurrentOpenIDEndPoint.getOldServiceURL()

    @cachedproperty
    def openid_identity_url(self):
        return IOpenIDPersistentIdentity(
            self.context).old_openid_identity_url

    def processForm(self):
        if not self.request.form.get('unsubscribe'):
            raise UnexpectedFormData(
                "The mailing list form did not receive the expected form "
                "fields.")

        mailing_list = self.context.mailing_list
        if mailing_list is None:
            raise UnexpectedFormData(
                _("This team does not have a mailing list."))
        if not self.user:
            raise Unauthorized(
                _("You must be logged in to unsubscribe."))
        try:
            mailing_list.unsubscribe(self.user)
        except CannotUnsubscribe:
            self.request.response.addErrorNotification(
                _("You could not be unsubscribed from the team mailing "
                  "list."))
        else:
            self.request.response.addInfoNotification(
                _("You have been unsubscribed from the team "
                  "mailing list."))
        self.request.response.redirect(canonical_url(self.context))

    def map_portlet_html(self):
        """Generate the HTML which shows the map portlet."""
        assert self.request.needs_gmap2, (
            "To use this method a view must flag that it needs gmap2.")
        assert self.context.latitude is not None, (
            "Can't generate the map for a person who hasn't set a location.")

        replacements = {'center_lat': self.context.latitude,
                        'center_lng': self.context.longitude}
        return u"""
            <script type="text/javascript">
                renderPersonMapSmall(%(center_lat)s, %(center_lng)s);
            </script>""" % replacements

    @property
    def should_show_map_portlet(self):
        """Should the map portlet be displayed?

        The map portlet is displayed only if the person has no location
        specified, or if the user has permission to view the person's
        location.
        """
        if self.context.location is None:
            return True
        else:
            return check_permission('launchpad.View', self.context.location)


class PersonCodeOfConductEditView(LaunchpadView):

    def performCoCChanges(self):
        """Make changes to code-of-conduct signature records for this
        person.
        """
        sig_ids = self.request.form.get("DEACTIVATE_SIGNATURE")

        if sig_ids is not None:
            sCoC_util = getUtility(ISignedCodeOfConductSet)

            # verify if we have multiple entries to deactive
            if not isinstance(sig_ids, list):
                sig_ids = [sig_ids]

            for sig_id in sig_ids:
                sig_id = int(sig_id)
                # Deactivating signature
                comment = 'Deactivated by Owner'
                sCoC_util.modifySignature(sig_id, self.user, comment, False)

            return True


class PersonEditWikiNamesView(LaunchpadView):
    def _validateWikiURL(self, url):
        """Validate the URL.

        Make sure that the result is a valid URL with only the
        appropriate schemes.
        """
        try:
            uri = URI(url)
            if uri.scheme not in ('http', 'https'):
                self.error_message = structured(
                    'The URL scheme "%(scheme)s" is not allowed.  '
                    'Only http or https URLs may be used.', scheme=uri.scheme)
                return False
        except InvalidURIError, e:
            self.error_message = structured(
                '"%(url)s" is not a valid URL.', url=url)
            return False
        return True

    def _sanitizeWikiURL(self, url):
        """Strip whitespaces and make sure :url ends in a single '/'."""
        if not url:
            return url
        return '%s/' % url.strip().rstrip('/')

    def initialize(self):
        """Process the WikiNames form."""
        self.error_message = None
        if self.request.method != "POST":
            # Nothing to do
            return

        form = self.request.form
        context = self.context
        wikinameset = getUtility(IWikiNameSet)

        for w in context.wiki_names:
            # XXX: GuilhermeSalgado 2005-08-25:
            # We're exposing WikiName IDs here because that's the only
            # unique column we have. If we don't do this we'll have to
            # generate the field names using the WikiName.wiki and
            # WikiName.wikiname columns (because these two columns make
            # another unique identifier for WikiNames), but that's tricky and
            # not worth the extra work.
            if form.get('remove_%d' % w.id):
                w.destroySelf()
            else:
                wiki = self._sanitizeWikiURL(form.get('wiki_%d' % w.id))
                wikiname = form.get('wikiname_%d' % w.id)
                if not (wiki and wikiname):
                    self.error_message = structured(
                        "Neither Wiki nor WikiName can be empty.")
                    return
                if not self._validateWikiURL(wiki):
                    return
                w.wiki = wiki
                w.wikiname = wikiname

        wiki = self._sanitizeWikiURL(form.get('newwiki'))
        wikiname = form.get('newwikiname')
        if wiki or wikiname:
            if wiki and wikiname:
                existingwiki = wikinameset.getByWikiAndName(wiki, wikiname)
                if existingwiki and existingwiki.person != context:
                    self.error_message = structured(
                        'The WikiName %s%s is already registered by '
                        '<a href="%s">%s</a>.',
                        wiki, wikiname, canonical_url(existingwiki.person),
                        existingwiki.person.browsername)
                    return
                elif existingwiki:
                    self.error_message = structured(
                        'The WikiName %s%s already belongs to you.',
                        wiki, wikiname)
                    return
                if not self._validateWikiURL(wiki):
                    return
                wikinameset.new(context, wiki, wikiname)
            else:
                self.newwiki = wiki
                self.newwikiname = wikiname
                self.error_message = structured(
                    "Neither Wiki nor WikiName can be empty.")
                return


class PersonEditIRCNicknamesView(LaunchpadView):

    def initialize(self):
        """Process the IRC nicknames form."""
        self.error_message = None
        if self.request.method != "POST":
            # Nothing to do
            return

        form = self.request.form
        for ircnick in self.context.ircnicknames:
            # XXX: GuilhermeSalgado 2005-08-25:
            # We're exposing IrcID IDs here because that's the only
            # unique column we have, so we don't have anything else that we
            # can use to make field names that allow us to uniquely identify
            # them.
            if form.get('remove_%d' % ircnick.id):
                ircnick.destroySelf()
            else:
                nick = form.get('nick_%d' % ircnick.id)
                network = form.get('network_%d' % ircnick.id)
                if not (nick and network):
                    self.error_message = structured(
                        "Neither Nickname nor Network can be empty.")
                    return
                ircnick.nickname = nick
                ircnick.network = network

        nick = form.get('newnick')
        network = form.get('newnetwork')
        if nick or network:
            if nick and network:
                getUtility(IIrcIDSet).new(self.context, network, nick)
            else:
                self.newnick = nick
                self.newnetwork = network
                self.error_message = structured(
                    "Neither Nickname nor Network can be empty.")
                return


class PersonEditJabberIDsView(LaunchpadView):

    def initialize(self):
        """Process the Jabber ID form."""
        self.error_message = None
        if self.request.method != "POST":
            # Nothing to do
            return

        form = self.request.form
        for jabber in self.context.jabberids:
            if form.get('remove_%s' % jabber.jabberid):
                jabber.destroySelf()
            else:
                jabberid = form.get('jabberid_%s' % jabber.jabberid)
                if not jabberid:
                    self.error_message = structured(
                        "You cannot save an empty Jabber ID.")
                    return
                jabber.jabberid = jabberid

        jabberid = form.get('newjabberid')
        if jabberid:
            jabberset = getUtility(IJabberIDSet)
            existingjabber = jabberset.getByJabberID(jabberid)
            if existingjabber is None:
                jabberset.new(self.context, jabberid)
            elif existingjabber.person != self.context:
                self.error_message = structured(
                    'The Jabber ID %s is already registered by '
                    '<a href="%s">%s</a>.',
                    jabberid, canonical_url(existingjabber.person),
                    existingjabber.person.browsername)
                return
            else:
                self.error_message = structured(
                    'The Jabber ID %s already belongs to you.', jabberid)
                return


class PersonEditSSHKeysView(LaunchpadView):

    implements(IPersonEditMenu)

    info_message = None
    error_message = None

    def initialize(self):
        if self.request.method != "POST":
            # Nothing to do
            return

        action = self.request.form.get('action')

        if action == 'add_ssh':
            self.add_ssh()
        elif action == 'remove_ssh':
            self.remove_ssh()
        else:
            raise UnexpectedFormData("Unexpected action: %s" % action)

    def add_ssh(self):
        sshkey = self.request.form.get('sshkey')
        try:
            kind, keytext, comment = sshkey.split(' ', 2)
        except ValueError:
            self.error_message = structured('Invalid public key')
            return

        if not (kind and keytext and comment):
            self.error_message = structured('Invalid public key')
            return

        process = subprocess.Popen(
            '/usr/bin/ssh-vulnkey -', shell=True, stdin=subprocess.PIPE,
            stdout=subprocess.PIPE, stderr=subprocess.PIPE)
        (out, err) = process.communicate(sshkey.encode('utf-8'))
        if 'compromised' in out.lower():
            self.error_message = structured(
                'This key is known to be compromised due to a security flaw '
                'in the software used to generate it, so it will not be '
                'accepted by Launchpad. See the full '
                '<a href="http://www.ubuntu.com/usn/usn-612-2">Security '
                'Notice</a> for further information and instructions on how '
                'to generate another key.')
            return

        if kind == 'ssh-rsa':
            keytype = SSHKeyType.RSA
        elif kind == 'ssh-dss':
            keytype = SSHKeyType.DSA
        else:
            self.error_message = structured('Invalid public key')
            return

        getUtility(ISSHKeySet).new(self.user, keytype, keytext, comment)
        self.info_message = structured('SSH public key added.')

    def remove_ssh(self):
        key_id = self.request.form.get('key')
        if not key_id:
            raise UnexpectedFormData('SSH Key was not defined')

        sshkey = getUtility(ISSHKeySet).getByID(key_id)
        if sshkey is None:
            self.error_message = structured(
                "Cannot remove a key that doesn't exist")
            return

        if sshkey.person != self.user:
            raise UnexpectedFormData("Cannot remove someone else's key")

        comment = sshkey.comment
        sshkey.destroySelf()
        self.info_message = structured('Key "%s" removed' % comment)


class PersonTranslationView(LaunchpadView):
    """View for translation-related Person pages."""
    @cachedproperty
    def batchnav(self):
        batchnav = BatchNavigator(self.context.translation_history,
                                  self.request)
        # XXX: kiko 2006-03-17 bug=60320: Because of a template reference
        # to pofile.potemplate.displayname, it would be ideal to also
        # prejoin inside translation_history:
        #   potemplate.productseries
        #   potemplate.productseries.product
        #   potemplate.distroseries
        #   potemplate.distroseries.distribution
        #   potemplate.sourcepackagename
        # However, a list this long may be actually suggesting that
        # displayname be cached in a table field; particularly given the
        # fact that it won't be altered very often. At any rate, the
        # code below works around this by caching all the templates in
        # one shot. The list() ensures that we materialize the query
        # before passing it on to avoid reissuing it. Note also that the
        # fact that we iterate over currentBatch() here means that the
        # translation_history query is issued again. Tough luck.
        ids = set(record.pofile.potemplate.id
                  for record in batchnav.currentBatch())
        if ids:
            cache = list(getUtility(IPOTemplateSet).getByIDs(ids))

        return batchnav

    @cachedproperty
    def translation_groups(self):
        """Return translation groups a person is a member of."""
        return list(self.context.translation_groups)

    @cachedproperty
    def person_filter_querystring(self):
        """Return person's name appropriate for including in links."""
        return urllib.urlencode({'person': self.context.name})

    def should_display_message(self, translationmessage):
        """Should a certain `TranslationMessage` be displayed.

        Return False if user is not logged in and message may contain
        sensitive data such as email addresses.

        Otherwise, return True.
        """
        if self.user:
            return True
        return not (
            translationmessage.potmsgset.hide_translations_from_anonymous)


class PersonTranslationRelicensingView(LaunchpadFormView):
    """View for Person's translation relicensing page."""
    schema = ITranslationRelicensingAgreementEdit
    field_names = ['allow_relicensing', 'back_to']
    custom_widget(
        'allow_relicensing', LaunchpadRadioWidget, orientation='vertical')
    custom_widget('back_to', TextWidget, visible=False)

    @property
    def initial_values(self):
        """Set the default value for the relicensing radio buttons."""
        # If the person has previously made a choice, we default to that.
        # Otherwise, we default to BSD, because that's what we'd prefer.
        if self.context.translations_relicensing_agreement == False:
            default = TranslationRelicensingAgreementOptions.REMOVE
        else:
            default = TranslationRelicensingAgreementOptions.BSD
        return {
            "allow_relicensing": default,
            "back_to": self.request.get('back_to'),
            }

    @property
    def relicensing_url(self):
        """Return an URL for this view."""
        return canonical_url(self.context, view_name='+licensing')

    def getSafeRedirectURL(self, url):
        """Successful form submission should send to this URL."""
        if url and url.startswith(self.request.getApplicationURL()):
            return url
        else:
            return canonical_url(self.context)

    @action(_("Confirm"), name="submit")
    def submit_action(self, action, data):
        """Store person's decision about translations relicensing.

        Decision is stored through
        `IPerson.translations_relicensing_agreement`
        which uses TranslationRelicensingAgreement table.
        """
        allow_relicensing = data['allow_relicensing']
        if allow_relicensing == TranslationRelicensingAgreementOptions.BSD:
            self.context.translations_relicensing_agreement = True
            self.request.response.addInfoNotification(_(
                "Thank you for BSD-licensing your translations."))
        elif (allow_relicensing ==
            TranslationRelicensingAgreementOptions.REMOVE):
            self.context.translations_relicensing_agreement = False
            self.request.response.addInfoNotification(_(
                "We respect your choice. "
                "Your translations will be removed once we complete the "
                "switch to the BSD license. "
                "Thanks for trying out Launchpad Translations."))
        else:
            raise AssertionError(
                "Unknown allow_relicensing value: %r" % allow_relicensing)
        self.next_url = self.getSafeRedirectURL(data['back_to'])


class PersonGPGView(LaunchpadView):
    """View for the GPG-related actions for a Person

    Supports claiming (importing) a key, validating it and deactivating
    it. Also supports removing the token generated for validation (in
    the case you want to give up on importing the key).
    """

    implements(IPersonEditMenu)

    key = None
    fingerprint = None

    key_ok = False
    invalid_fingerprint = False
    key_retrieval_failed = False
    key_already_imported = False

    error_message = None
    info_message = None

    def keyserver_url(self):
        assert self.fingerprint
        return getUtility(
            IGPGHandler).getURLForKeyInServer(self.fingerprint, public=True)

    def form_action(self):
        permitted_actions = ['claim_gpg', 'deactivate_gpg',
                             'remove_gpgtoken', 'reactivate_gpg']
        if self.request.method != "POST":
            return ''
        action = self.request.form.get('action')
        if action and (action not in permitted_actions):
            raise UnexpectedFormData("Action was not defined")
        getattr(self, action)()

    def claim_gpg(self):
        # XXX cprov 2005-04-01: As "Claim GPG key" takes a lot of time, we
        # should process it throught the NotificationEngine.
        gpghandler = getUtility(IGPGHandler)
        fingerprint = self.request.form.get('fingerprint')
        self.fingerprint = gpghandler.sanitizeFingerprint(fingerprint)

        if not self.fingerprint:
            self.invalid_fingerprint = True
            return

        gpgkeyset = getUtility(IGPGKeySet)
        if gpgkeyset.getByFingerprint(self.fingerprint):
            self.key_already_imported = True
            return

        try:
            key = gpghandler.retrieveKey(self.fingerprint)
        except GPGKeyNotFoundError:
            self.key_retrieval_failed = True
            return

        self.key = key
        if not key.expired and not key.revoked:
            self._validateGPG(key)
            self.key_ok = True

    def deactivate_gpg(self):
        key_ids = self.request.form.get('DEACTIVATE_GPGKEY')

        if key_ids is None:
            self.error_message = structured(
                'No key(s) selected for deactivation.')
            return

        # verify if we have multiple entries to deactive
        if not isinstance(key_ids, list):
            key_ids = [key_ids]

        gpgkeyset = getUtility(IGPGKeySet)

        deactivated_keys = []
        for key_id in key_ids:
            gpgkey = gpgkeyset.get(key_id)
            if gpgkey is None:
                continue
            if gpgkey.owner != self.user:
                self.error_message = structured(
                    "Cannot deactivate someone else's key")
                return
            gpgkey.active = False
            deactivated_keys.append(gpgkey.displayname)

        flush_database_updates()
        self.info_message = structured(
           'Deactivated key(s): %s', ", ".join(deactivated_keys))

    def remove_gpgtoken(self):
        token_fingerprints = self.request.form.get('REMOVE_GPGTOKEN')

        if token_fingerprints is None:
            self.error_message = structured(
                'No key(s) pending validation selected.')
            return

        logintokenset = getUtility(ILoginTokenSet)
        if not isinstance(token_fingerprints, list):
            token_fingerprints = [token_fingerprints]

        cancelled_fingerprints = []
        for fingerprint in token_fingerprints:
            logintokenset.deleteByFingerprintRequesterAndType(
                fingerprint, self.user, LoginTokenType.VALIDATEGPG)
            logintokenset.deleteByFingerprintRequesterAndType(
                fingerprint, self.user, LoginTokenType.VALIDATESIGNONLYGPG)
            cancelled_fingerprints.append(fingerprint)

        self.info_message = structured(
            'Cancelled validation of key(s): %s',
            ", ".join(cancelled_fingerprints))

    def reactivate_gpg(self):
        key_ids = self.request.form.get('REACTIVATE_GPGKEY')

        if key_ids is None:
            self.error_message = structured(
                'No key(s) selected for reactivation.')
            return

        found = []
        notfound = []
        # verify if we have multiple entries to deactive
        if not isinstance(key_ids, list):
            key_ids = [key_ids]

        gpghandler = getUtility(IGPGHandler)
        keyset = getUtility(IGPGKeySet)

        for key_id in key_ids:
            gpgkey = keyset.get(key_id)
            try:
                key = gpghandler.retrieveKey(gpgkey.fingerprint)
            except GPGKeyNotFoundError:
                notfound.append(gpgkey.fingerprint)
            else:
                found.append(key.displayname)
                self._validateGPG(key)

        comments = []
        if len(found) > 0:
            comments.append(
                'A message has been sent to %s with instructions to '
                'reactivate these key(s): %s'
                % (self.context.preferredemail.email, ', '.join(found)))
        if len(notfound) > 0:
            if len(notfound) == 1:
                comments.append(
                    'Launchpad failed to retrieve this key from '
                    'the keyserver: %s. Please make sure the key is '
                    'published in a keyserver (such as '
                    '<a href="http://pgp.mit.edu">pgp.mit.edu</a>) before '
                    'trying to reactivate it again.' % (', '.join(notfound)))
            else:
                comments.append(
                    'Launchpad failed to retrieve these keys from '
                    'the keyserver: %s. Please make sure the keys '
                    'are published in a keyserver (such as '
                    '<a href="http://pgp.mit.edu">pgp.mit.edu</a>) '
                    'before trying to reactivate them '
                    'again.' % (', '.join(notfound)))

        self.info_message = structured('\n<br />\n'.join(comments))

    def _validateGPG(self, key):
        logintokenset = getUtility(ILoginTokenSet)
        bag = getUtility(ILaunchBag)

        preferredemail = bag.user.preferredemail.email
        login = bag.login

        if key.can_encrypt:
            tokentype = LoginTokenType.VALIDATEGPG
        else:
            tokentype = LoginTokenType.VALIDATESIGNONLYGPG

        token = logintokenset.new(self.context, login,
                                  preferredemail,
                                  tokentype,
                                  fingerprint=key.fingerprint)

        token.sendGPGValidationRequest(key)


class PersonChangePasswordView(LaunchpadFormView):

    implements(IPersonEditMenu)

    label = "Change your password"
    schema = IPersonChangePassword
    field_names = ['currentpassword', 'password']
    custom_widget('password', PasswordChangeWidget)

    @property
    def next_url(self):
        return canonical_url(self.context)

    def validate(self, form_values):
        currentpassword = form_values.get('currentpassword')
        encryptor = getUtility(IPasswordEncryptor)
        if not encryptor.validate(currentpassword, self.context.password):
            self.setFieldError('currentpassword', _(
                "The provided password doesn't match your current password."))

    @action(_("Change Password"), name="submit")
    def submit_action(self, action, data):
        password = data['password']
        self.context.password = password
        self.request.response.addInfoNotification(_(
            "Password changed successfully"))


class BasePersonEditView(LaunchpadEditFormView):

    schema = IPerson
    field_names = []

    @action(_("Save"), name="save")
    def action_save(self, action, data):
        self.updateContextFromData(data)
        self.next_url = canonical_url(self.context)


class PersonEditHomePageView(BasePersonEditView):

    field_names = ['homepage_content']
    custom_widget(
        'homepage_content', TextAreaWidget, height=30, width=30)


class PersonEditView(BasePersonEditView):
    """The Person 'Edit' page."""

    field_names = ['displayname', 'name', 'mugshot', 'homepage_content',
                   'hide_email_addresses', 'verbose_bugnotifications']
    custom_widget('mugshot', ImageChangeWidget, ImageChangeWidget.EDIT_STYLE)

    implements(IPersonEditMenu)

    # Will contain an hidden input when the user is renaming his
    # account with full knowledge of the consequences.
    i_know_this_is_an_openid_security_issue_input = None

    @property
    def cancel_url(self):
        """The URL that the 'Cancel' link should return to."""
        return canonical_url(self.context)

    def htmlJabberIDs(self):
        """Return the person's Jabber IDs somewhat obfuscated.

        The IDs are encoded using HTML hexadecimal entities to hinder
        email harvesting. (Jabber IDs are sometime valid email accounts,
        gmail for example.)
        """
        return [convertToHtmlCode(jabber.jabberid)
                for jabber in self.context.jabberids]

    def validate(self, data):
        """If the name changed, warn the user about the implications."""
        new_name = data.get('name')
        bypass_check = self.request.form_ng.getOne(
            'i_know_this_is_an_openid_security_issue', 0)
        if (new_name and new_name != self.context.name and
            len(self.unknown_trust_roots_user_logged_in) > 0
            and not bypass_check):
            # Warn the user that they might shoot themselves in the foot.
            self.setFieldError('name', structured(dedent("""
            <div class="inline-warning">
              <p>Changing your name will change your
                  public OpenID identifier. This means that you might be
                  locked out of certain sites where you used it, or that
                  somebody could create a new profile with the same name and
                  log in as you on these third-party sites. See
                  <a href="https://help.launchpad.net/OpenID#rename-account"
                    >https://help.launchpad.net/OpenID#rename-account</a>
                  for more information.
              </p>
              <p> You may have used your identifier on the following
                  sites:<br> %s.
              </p>
              <p>If you click 'Save' again, we will rename your account
                 anyway.
              </p>
            </div>"""),
             ", ".join(self.unknown_trust_roots_user_logged_in)))
            self.i_know_this_is_an_openid_security_issue_input = dedent("""\
                <input type="hidden"
                       id="i_know_this_is_an_openid_security_issue"
                       name="i_know_this_is_an_openid_security_issue"
                       value="1">""")

    @cachedproperty
    def unknown_trust_roots_user_logged_in(self):
        """The unknown trust roots the user has logged in using OpenID.

        We assume that they logged in using their delegated profile OpenID,
        since that's the one we advertise.
        """
        identifier = IOpenIDPersistentIdentity(self.context)
        unknown_trust_root_login_records = list(
            getUtility(IOpenIDRPSummarySet).getByIdentifier(
                identifier.old_openid_identity_url, True))
        if identifier.new_openid_identifier is not None:
            unknown_trust_root_login_records.extend(list(
                getUtility(IOpenIDRPSummarySet).getByIdentifier(
                    identifier.new_openid_identity_url, True)))
        return sorted([
            record.trust_root
            for record in unknown_trust_root_login_records])

    @action(_("Save Changes"), name="save")
    def action_save(self, action, data):
        self.updateContextFromData(data)
        self.next_url = canonical_url(self.context)


class PersonBrandingView(BrandingChangeView):

    field_names = ['logo', 'mugshot']
    schema = IPerson


class TeamJoinView(PersonView):

    def initialize(self):
        super(TeamJoinView, self).initialize()
        if self.request.method == "POST":
            self.processForm()

    @property
    def join_allowed(self):
        """Is the logged in user allowed to join this team?

        The answer is yes if this team's subscription policy is not RESTRICTED
        and this team's visibility is either None or PUBLIC.
        """
        # Joining a moderated team will put you on the proposed_members
        # list. If it is a private membership team, you are not allowed
        # to view the proposed_members attribute until you are an
        # active member; therefore, it would look like the join button
        # is broken. Either private membership teams should always have a
        # restricted subscription policy, or we need a more complicated
        # permission model.
        if not (self.context.visibility is None
                or self.context.visibility == PersonVisibility.PUBLIC):
            return False

        restricted = TeamSubscriptionPolicy.RESTRICTED
        return self.context.subscriptionpolicy != restricted

    @property
    def user_can_request_to_join(self):
        """Can the logged in user request to join this team?

        The user can request if he's allowed to join this team and if he's
        not yet an active member of this team.
        """
        if not self.join_allowed:
            return False
        return not (self.userIsActiveMember() or self.userIsProposedMember())

    @property
    def user_wants_list_subscriptions(self):
        """Is the user interested in subscribing to mailing lists?"""
        return (self.user.mailing_list_auto_subscribe_policy !=
                MailingListAutoSubscribePolicy.NEVER)

    @property
    def team_is_moderated(self):
        """Is this team a moderated team?

        Return True if the team's subscription policy is MODERATED.
        """
        policy = self.context.subscriptionpolicy
        return policy == TeamSubscriptionPolicy.MODERATED

    def processForm(self):
        request = self.request
        user = self.user
        context = self.context
        response = self.request.response

        notification = None
        if 'join' in request.form and self.user_can_request_to_join:
            # Shut off mailing list auto-subscription - we want direct
            # control over it.
            user.join(context, may_subscribe_to_list=False)

            if self.team_is_moderated:
                response.addInfoNotification(
                    _('Your request to join ${team} is awaiting '
                      'approval.',
                      mapping={'team': context.displayname}))
            else:
                response.addInfoNotification(
                    _('You have successfully joined ${team}.',
                      mapping={'team': context.displayname}))

            if 'mailinglist_subscribe' in request.form:
                self._subscribeToList()

        elif 'join' in request.form:
            response.addErrorNotification(
                _('You cannot join ${team}.',
                  mapping={'team': context.displayname}))
        elif 'goback' in request.form:
            # User clicked on the 'Go back' button, so we'll simply redirect.
            pass
        else:
            raise UnexpectedFormData(
                "Couldn't find any of the expected actions.")
        self.request.response.redirect(canonical_url(context))

    def _subscribeToList(self):
        """Subscribe the user to the team's mailing list."""
        response = self.request.response

        if self.user_can_subscribe_to_list:
            # 'user_can_subscribe_to_list' should have dealt with
            # all of the error cases.
            self.context.mailing_list.subscribe(self.user)

            if self.team_is_moderated:
                response.addInfoNotification(
                    _('Your mailing list subscription is '
                      'awaiting approval.'))
            else:
                response.addInfoNotification(
                    structured(
                        _("You have been subscribed to this "
                          "team&#x2019;s mailing list.")))
        else:
            # A catch-all case, perhaps from stale or mangled
            # form data.
            response.addErrorNotification(
                _('Mailing list subscription failed.'))


class TeamAddMyTeamsView(LaunchpadFormView):
    """Propose/add to this team any team that you're an administrator of."""

    custom_widget('teams', LabeledMultiCheckBoxWidget)

    def initialize(self):
        context = self.context
        if context.subscriptionpolicy == TeamSubscriptionPolicy.MODERATED:
            self.label = 'Propose these teams as members'
        else:
            self.label = 'Add these teams to %s' % context.displayname
        self.next_url = canonical_url(context)
        super(TeamAddMyTeamsView, self).initialize()

    def setUpFields(self):
        terms = []
        for team in self.candidate_teams:
            text = '<a href="%s">%s</a>' % (
                canonical_url(team), team.displayname)
            terms.append(SimpleTerm(team, team.name, text))
        self.form_fields = FormFields(
            List(__name__='teams',
                 title=_(''),
                 value_type=Choice(vocabulary=SimpleVocabulary(terms)),
                 required=False),
            render_context=self.render_context)

    def setUpWidgets(self, context=None):
        super(TeamAddMyTeamsView, self).setUpWidgets(context)
        self.widgets['teams'].display_label = False

    @cachedproperty
    def candidate_teams(self):
        """Return the set of teams that can be added/proposed for the context.

        We return only teams that the user can administer, that aren't already
        a member in the context or that the context isn't a member of. (Of
        course, the context is also omitted.)
        """
        candidates = []
        for team in self.user.getAdministratedTeams():
            if team == self.context:
                continue
            elif team in self.context.activemembers:
                continue
            elif self.context.hasParticipationEntryFor(team):
                continue
            candidates.append(team)
        return candidates

    @action(_("Cancel"), name="cancel",
            validator=LaunchpadFormView.validate_none)
    def cancel_action(self, action, data):
        """Simply redirect to the team's page."""
        pass

    def validate(self, data):
        if len(data.get('teams', [])) == 0:
            self.setFieldError('teams',
                               'Please select the team(s) you want to be '
                               'member(s) of this team.')

    def hasCandidates(self, action):
        """Return whether the user has teams to propose."""
        return len(self.candidate_teams) > 0

    @action(_("Continue"), name="continue", condition=hasCandidates)
    def continue_action(self, action, data):
        """Make the selected teams join this team."""
        context = self.context
        for team in data['teams']:
            team.join(context, requester=self.user)
        if context.subscriptionpolicy == TeamSubscriptionPolicy.MODERATED:
            msg = 'proposed to this team.'
        else:
            msg = 'added to this team.'
        if len(data['teams']) > 1:
            msg = "have been %s" % msg
        else:
            msg = "has been %s" % msg
        team_names = ', '.join(team.displayname for team in data['teams'])
        self.request.response.addInfoNotification("%s %s" % (team_names, msg))


class TeamLeaveView(PersonView):

    def processForm(self):
        if self.request.method != "POST" or not self.userCanRequestToLeave():
            # Nothing to do
            return

        if self.request.form.get('leave'):
            self.user.leave(self.context)

        self.request.response.redirect('./')


class PersonEditEmailsView(LaunchpadFormView):
    """A view for editing a person's email settings.

    The user can associate emails with their account, verify emails
    the system associated with their account, and remove associated
    emails.
    """

    implements(IPersonEditMenu)

    schema = IEmailAddress

    custom_widget('VALIDATED_SELECTED', LaunchpadRadioWidget,
                  orientation='vertical')
    custom_widget('UNVALIDATED_SELECTED', LaunchpadRadioWidget,
                  orientation='vertical')
    custom_widget('mailing_list_auto_subscribe_policy',
                  LaunchpadRadioWidgetWithDescription)

    def initialize(self):
        if self.context.is_team:
            # +editemails is not available on teams.
            name = self.request['PATH_INFO'].split('/')[-1]
            raise NotFound(self, name, request=self.request)
        super(PersonEditEmailsView, self).initialize()

    def setUpFields(self):
        """Set up fields for this view.

        The main fields of interest are the selection fields with custom
        vocabularies for the lists of validated and unvalidated email
        addresses.
        """
        super(PersonEditEmailsView, self).setUpFields()
        self.form_fields = (self._validated_emails_field() +
                            self._unvalidated_emails_field() +
                            FormFields(TextLine(__name__='newemail',
                                                title=u'Add a new address'))
                            + self._mailing_list_fields()
                            + self._autosubscribe_policy_fields())

    @property
    def initial_values(self):
        """Set up default values for the radio widgets.

        A radio widget must have a selected value, so we select the
        first unvalidated and validated email addresses in the lists
        to be the default for the corresponding widgets.

        The only exception is if the user has a preferred email
        address: then, that address is used as the default validated
        email address.
        """
        # Defaults for the user's email addresses.
        validated = self.context.preferredemail
        if validated is None and self.context.validatedemails.count() > 0:
            validated = self.context.validatedemails[0]
        unvalidated = self.unvalidated_addresses
        if len(unvalidated) > 0:
            unvalidated = unvalidated.pop()
        initial = dict(VALIDATED_SELECTED=validated,
                       UNVALIDATED_SELECTED=unvalidated)

        # Defaults for the mailing list autosubscribe buttons.
        policy = self.context.mailing_list_auto_subscribe_policy
        initial.update(mailing_list_auto_subscribe_policy=policy)

        return initial

    def setUpWidgets(self, context=None):
        """See `LaunchpadFormView`."""
        super(PersonEditEmailsView, self).setUpWidgets(context)
        widget = self.widgets['mailing_list_auto_subscribe_policy']
        widget.display_label = False

    def _validated_emails_field(self):
        """Create a field with a vocabulary of validated emails.

        :return: A Choice field containing the list of validated emails
        """
        terms = [SimpleTerm(term, term.email)
                 for term in self.context.validatedemails]
        preferred = self.context.preferredemail
        if preferred:
            terms.insert(0, SimpleTerm(preferred, preferred.email))

        return FormFields(
            Choice(__name__='VALIDATED_SELECTED',
                   title=_('These addresses are confirmed as being yours'),
                   source=SimpleVocabulary(terms),
                   ),
            custom_widget = self.custom_widgets['VALIDATED_SELECTED'])

    def _unvalidated_emails_field(self):
        """Create a field with a vocabulary of unvalidated and guessed emails.

        :return: A Choice field containing the list of emails
        """
        terms = []
        for term in self.unvalidated_addresses:
            if isinstance(term, unicode):
                term = SimpleTerm(term)
            else:
                term = SimpleTerm(term, term.email)
            terms.append(term)
        if self.validated_addresses:
            title = _('These addresses may also be yours')
        else:
            title = _('These addresses may be yours')

        return FormFields(
            Choice(__name__='UNVALIDATED_SELECTED', title=title,
                   source=SimpleVocabulary(terms)),
            custom_widget = self.custom_widgets['UNVALIDATED_SELECTED'])

    def _mailing_list_subscription_type(self, mailing_list):
        """Return the context user's subscription type for the given list.

        This is 'Preferred address' if the user is subscribed using her
        preferred address and 'Don't subscribe' if the user is not
        subscribed at all. Otherwise it's the EmailAddress under
        which the user is subscribed to this mailing list.
        """
        subscription = mailing_list.getSubscription(self.context)
        if subscription is not None:
            if subscription.email_address is None:
                return "Preferred address"
            else:
                return subscription.email_address
        else:
            return "Don't subscribe"

    def _mailing_list_fields(self):
        """Creates a field for each mailing list the user can subscribe to.

        If a team doesn't have a mailing list, or the mailing list
        isn't usable, it's not included.
        """
        mailing_list_set = getUtility(IMailingListSet)
        fields = []
        terms = [SimpleTerm("Preferred address"),
                 SimpleTerm("Don't subscribe")]
        terms += [SimpleTerm(email, email.email)
                   for email in self.validated_addresses]
        for team in self.context.teams_participated_in:
            mailing_list = mailing_list_set.get(team.name)
            if mailing_list is not None and mailing_list.is_usable:
                name = 'subscription.%s' % team.name
                value = self._mailing_list_subscription_type(mailing_list)
                field = Choice(__name__=name,
                               title=team.name,
                               source=SimpleVocabulary(terms), default=value)
                fields.append(field)
        return FormFields(*fields)

    def _autosubscribe_policy_fields(self):
        """Create a field for each mailing list auto-subscription option."""
        return FormFields(
            Choice(__name__='mailing_list_auto_subscribe_policy',
                   title=_('When should launchpad automatically subscribe '
                           'you to a team&#x2019;s mailing list?'),
                   source=MailingListAutoSubscribePolicy))

    @property
    def mailing_list_widgets(self):
        """Return all the mailing list subscription widgets."""
        return [widget for widget in self.widgets
                if 'field.subscription.' in widget.name]

    def _validate_selected_address(self, data, field='VALIDATED_SELECTED'):
        """A generic validator for this view's actions.

        Makes sure one (and only one) email address is selected and that
        the selected address belongs to the context person. The address may
        be represented by an EmailAddress object or (for unvalidated
        addresses) a LoginToken object.
        """
        self.validate_widgets(data, [field])

        email = data.get(field)
        if email is None:
            return None
        elif isinstance(data[field], list):
            self.addError("You must not select more than one address.")
            return None

        # Make sure the selected address or login token actually
        # belongs to this person.
        if IEmailAddress.providedBy(email):
            person = email.person

            assert person == self.context, (
                "differing ids in emailaddress.person.id(%s,%d) == "
                "self.context.id(%s,%d) (%s)"
                % (person.name, person.id, self.context.name, self.context.id,
                   email.email))
        elif isinstance(email, unicode):
            tokenset = getUtility(ILoginTokenSet)
            email = tokenset.searchByEmailRequesterAndType(
                email, self.context, LoginTokenType.VALIDATEEMAIL)
            assert email is not None, "Couldn't find login token!"
        else:
            raise AssertionError("Selected address was not EmailAddress "
                                 "or unicode string!")

        # Return the EmailAddress/LoginToken object for use in any
        # further validation.
        return email

    @property
    def validated_addresses(self):
        """All of this person's validated email addresses, including
        their preferred address (if any).
        """
        addresses = []
        if self.context.preferredemail:
            addresses.append(self.context.preferredemail)
        addresses += [email for email in self.context.validatedemails]
        return addresses

    @property
    def unvalidated_addresses(self):
        """All of this person's unvalidated and guessed emails.

        The guessed emails will be EmailAddress objects, and the
        unvalidated emails will be unicode strings.
        """
        emailset = set(self.context.unvalidatedemails)
        emailset = emailset.union(
            [guessed for guessed in self.context.guessedemails
             if not guessed.email in emailset])
        return emailset

    # Actions to do with validated email addresses.

    def validate_action_remove_validated(self, action, data):
        """Make sure the user selected an email address to remove."""
        emailaddress = self._validate_selected_address(data,
                                                       'VALIDATED_SELECTED')
        if emailaddress is None:
            return self.errors

        if self.context.preferredemail == emailaddress:
            self.addError(
                "You can't remove %s because it's your contact email "
                "address." % self.context.preferredemail.email)
            return self.errors
        return self.errors

    @action(_("Remove"), name="remove_validated",
            validator=validate_action_remove_validated)
    def action_remove_validated(self, action, data):
        """Delete the selected (validated) email address."""
        emailaddress = data['VALIDATED_SELECTED']
        emailaddress.destroySelf()
        self.request.response.addInfoNotification(
            "The email address '%s' has been removed." % emailaddress.email)
        self.next_url = self.action_url

    def validate_action_set_preferred(self, action, data):
        """Make sure the user selected an address."""
        emailaddress = self._validate_selected_address(data,
                                                       'VALIDATED_SELECTED')
        if emailaddress is None:
            return self.errors

        if emailaddress.status == EmailAddressStatus.PREFERRED:
            self.request.response.addInfoNotification(
                "%s is already set as your contact address." % (
                    emailaddress.email))
        return self.errors

    @action(_("Set as Contact Address"), name="set_preferred",
            validator=validate_action_set_preferred)
    def action_set_preferred(self, action, data):
        """Set the selected email as preferred for the person in context."""
        emailaddress = data['VALIDATED_SELECTED']
        if emailaddress.status != EmailAddressStatus.PREFERRED:
            self.context.setPreferredEmail(emailaddress)
            self.request.response.addInfoNotification(
                "Your contact address has been changed to: %s" % (
                    emailaddress.email))
        self.next_url = self.action_url

    # Actions to do with unvalidated email addresses.

    def validate_action_confirm(self, action, data):
        """Make sure the user selected an email address to confirm."""
        self._validate_selected_address(data, 'UNVALIDATED_SELECTED')
        return self.errors

    @action(_('Confirm'), name='validate', validator=validate_action_confirm)
    def action_confirm(self, action, data):
        """Mail a validation URL to the selected email address."""
        email = data['UNVALIDATED_SELECTED']
        if IEmailAddress.providedBy(email):
            email = email.email
        token = getUtility(ILoginTokenSet).new(
                    self.context, getUtility(ILaunchBag).login, email,
                    LoginTokenType.VALIDATEEMAIL)
        token.sendEmailValidationRequest(self.request.getApplicationURL())
        self.request.response.addInfoNotification(
            "An e-mail message was sent to '%s' with "
            "instructions on how to confirm that "
            "it belongs to you." % email)
        self.next_url = self.action_url

    def validate_action_remove_unvalidated(self, action, data):
        """Make sure the user selected an email address to remove."""
        email = self._validate_selected_address(data, 'UNVALIDATED_SELECTED')
        if email is not None and IEmailAddress.providedBy(email):
            assert self.context.preferredemail.id != email.id
        return self.errors

    @action(_("Remove"), name="remove_unvalidated",
            validator=validate_action_remove_unvalidated)
    def action_remove_unvalidated(self, action, data):
        """Delete the selected (un-validated) email address.

        This selected address can be either on the EmailAddress table
        marked with status NEW, or in the LoginToken table.
        """
        emailaddress = data['UNVALIDATED_SELECTED']
        if IEmailAddress.providedBy(emailaddress):
            emailaddress.destroySelf()
            email = emailaddress.email
        elif isinstance(emailaddress, unicode):
            logintokenset = getUtility(ILoginTokenSet)
            logintokenset.deleteByEmailRequesterAndType(
                emailaddress, self.context, LoginTokenType.VALIDATEEMAIL)
            email = emailaddress
        else:
            raise AssertionError("Selected address was not EmailAddress "
                                 "or Unicode string!")

        self.request.response.addInfoNotification(
            "The email address '%s' has been removed." % email)
        self.next_url = self.action_url

    # Actions to do with new email addresses

    def validate_action_add_email(self, action, data):
        """Make sure the user entered a valid email address.

        The email address must be syntactically valid and must not already
        be in use.
        """
        has_errors = bool(self.validate_widgets(data, ['newemail']))
        if has_errors:
            # We know that 'newemail' is empty.
            return self.errors

        newemail = data['newemail']
        if not valid_email(newemail):
            self.addError(
                "'%s' doesn't seem to be a valid email address." % newemail)
            return self.errors

        email = getUtility(IEmailAddressSet).getByEmail(newemail)
        person = self.context
        if email is not None:
            if email.person == person:
                self.addError(
                    "The email address '%s' is already registered as your "
                    "email address. This can be either because you already "
                    "added this email address before or because our system "
                    "detected it as being yours. If it was detected by our "
                    "system, it's probably shown on this page and is waiting "
                    "to be confirmed as yours." % newemail)
            else:
                owner = email.person
                owner_name = urllib.quote(owner.name)
                merge_url = (
                    '%s/+requestmerge?field.dupeaccount=%s'
                    % (canonical_url(getUtility(IPersonSet)), owner_name))
                self.addError(
                    structured(
                        "The email address '%s' is already registered to "
                        '<a href="%s">%s</a>. If you think that is a '
                        'duplicated account, you can <a href="%s">merge it'
                        "</a> into your account.",
                        newemail, canonical_url(owner), owner.browsername,
                        merge_url))
        return self.errors

    @action(_("Add"), name="add_email", validator=validate_action_add_email)
    def action_add_email(self, action, data):
        """Register a new email for the person in context."""
        newemail = data['newemail']
        logintokenset = getUtility(ILoginTokenSet)
        token = logintokenset.new(
                    self.context, getUtility(ILaunchBag).login, newemail,
                    LoginTokenType.VALIDATEEMAIL)
        token.sendEmailValidationRequest(self.request.getApplicationURL())

        self.request.response.addInfoNotification(
                "A confirmation message has been sent to '%s'. "
                "Follow the instructions in that message to confirm that the "
                "address is yours. "
                "(If the message doesn't arrive in a few minutes, your mail "
                "provider might use 'greylisting', which could delay the "
                "message for up to an hour or two.)" % newemail)
        self.next_url = self.action_url

    # Actions to do with subscription management.

    def validate_action_update_subscriptions(self, action, data):
        """Make sure the user is subscribing using a valid address.

        Valid addresses are the ones presented as options for the mailing
        list widgets.
        """
        names = [w.context.getName() for w in self.mailing_list_widgets]
        self.validate_widgets(data, names)
        return self.errors

    @action(_("Update Subscriptions"), name="update_subscriptions",
            validator=validate_action_update_subscriptions)
    def action_update_subscriptions(self, action, data):
        """Change the user's mailing list subscriptions."""
        mailing_list_set = getUtility(IMailingListSet)
        dirty = False
        prefix_length = len('subscription.')
        for widget in self.mailing_list_widgets:
            mailing_list_name = widget.context.getName()[prefix_length:]
            mailing_list = mailing_list_set.get(mailing_list_name)
            new_value = data[widget.context.getName()]
            old_value = self._mailing_list_subscription_type(mailing_list)
            if IEmailAddress.providedBy(new_value):
                new_value_string = new_value.email
            else:
                new_value_string = new_value
            if new_value_string != old_value:
                dirty = True
                if new_value == "Don't subscribe":
                    # Delete the subscription.
                    mailing_list.unsubscribe(self.context)
                else:
                    if new_value == "Preferred address":
                        # If the user is subscribed but not under any
                        # particular address, her current preferred
                        # address will always be used.
                        new_value = None
                    subscription = mailing_list.getSubscription(self.context)
                    if subscription is None:
                        mailing_list.subscribe(self.context, new_value)
                    else:
                        mailing_list.changeAddress(self.context, new_value)
        if dirty:
            self.request.response.addInfoNotification(
                "Subscriptions updated.")
        self.next_url = self.action_url

    def validate_action_update_autosubscribe_policy(self, action, data):
        """Ensure that the requested auto-subscribe setting is valid."""
        # XXX mars 2008-04-27 bug=223303:
        # This validator appears pointless and untestable, but it is
        # required for LaunchpadFormView to tell apart the three <form>
        # elements on the page.

        widget = self.widgets['mailing_list_auto_subscribe_policy']
        self.validate_widgets(data, widget.name)
        return self.errors

    @action(
        _('Update Policy'),
        name="update_autosubscribe_policy",
        validator=validate_action_update_autosubscribe_policy)
    def action_update_autosubscribe_policy(self, action, data):
        newpolicy = data['mailing_list_auto_subscribe_policy']
        self.context.mailing_list_auto_subscribe_policy = newpolicy
        self.request.response.addInfoNotification(
            'Your auto-subscription policy has been updated.')
        self.next_url = self.action_url


class TeamMugshotView(LaunchpadView):
    """A view for the team mugshot (team photo) page"""
    def initialize(self):
        """Cache images to avoid dying from a million cuts."""
        getUtility(IPersonSet).cacheBrandingForPeople(self.allmembers)

    @cachedproperty
    def allmembers(self):
        return list(self.context.allmembers)


class TeamReassignmentView(ObjectReassignmentView):

    ownerOrMaintainerAttr = 'teamowner'
    schema = ITeamReassignment

    def __init__(self, context, request):
        ObjectReassignmentView.__init__(self, context, request)
        self.callback = self._addOwnerAsMember

    @property
    def contextName(self):
        return self.context.browsername

    def _addOwnerAsMember(self, team, oldOwner, newOwner):
        """Add the new and the old owners as administrators of the team.

        When a user creates a new team, he is added as an administrator of
        that team. To be consistent with this, we must make the new owner an
        administrator of the team. This rule is ignored only if the new owner
        is an inactive member of the team, as that means he's not interested
        in being a member. The same applies to the old owner.
        """
        # Both new and old owners won't be added as administrators of the team
        # only if they're inactive members. If they're either active or
        # proposed members they'll be made administrators of the team.
        if newOwner not in team.inactivemembers:
            team.addMember(
                newOwner, reviewer=oldOwner,
                status=TeamMembershipStatus.ADMIN, force_team_add=True)
        if oldOwner not in team.inactivemembers:
            team.addMember(
                oldOwner, reviewer=oldOwner,
                status=TeamMembershipStatus.ADMIN, force_team_add=True)


class PersonLatestQuestionsView(LaunchpadView):
    """View used by the porlet displaying the latest questions made by
    a person.
    """

    @cachedproperty
    def getLatestQuestions(self, quantity=5):
        """Return <quantity> latest questions created for this target. """
        return self.context.searchQuestions(
            participation=QuestionParticipation.OWNER)[:quantity]


class PersonSearchQuestionsView(SearchQuestionsView):
    """View used to search and display questions in which an IPerson is
    involved.
    """

    display_target_column = True

    @property
    def pageheading(self):
        """See `SearchQuestionsView`."""
        return _('Questions involving $name',
                 mapping=dict(name=self.context.displayname))

    @property
    def empty_listing_message(self):
        """See `SearchQuestionsView`."""
        return _('No questions  involving $name found with the '
                 'requested statuses.',
                 mapping=dict(name=self.context.displayname))


class SearchAnsweredQuestionsView(SearchQuestionsView):
    """View used to search and display questions answered by an IPerson."""

    display_target_column = True

    def getDefaultFilter(self):
        """See `SearchQuestionsView`."""
        return dict(participation=QuestionParticipation.ANSWERER)

    @property
    def pageheading(self):
        """See `SearchQuestionsView`."""
        return _('Questions answered by $name',
                 mapping=dict(name=self.context.displayname))

    @property
    def empty_listing_message(self):
        """See `SearchQuestionsView`."""
        return _('No questions answered by $name found with the '
                 'requested statuses.',
                 mapping=dict(name=self.context.displayname))


class SearchAssignedQuestionsView(SearchQuestionsView):
    """View used to search and display questions assigned to an IPerson."""

    display_target_column = True

    def getDefaultFilter(self):
        """See `SearchQuestionsView`."""
        return dict(participation=QuestionParticipation.ASSIGNEE)

    @property
    def pageheading(self):
        """See `SearchQuestionsView`."""
        return _('Questions assigned to $name',
                 mapping=dict(name=self.context.displayname))

    @property
    def empty_listing_message(self):
        """See `SearchQuestionsView`."""
        return _('No questions assigned to $name found with the '
                 'requested statuses.',
                 mapping=dict(name=self.context.displayname))


class SearchCommentedQuestionsView(SearchQuestionsView):
    """View used to search and show questions commented on by an IPerson."""

    display_target_column = True

    def getDefaultFilter(self):
        """See `SearchQuestionsView`."""
        return dict(participation=QuestionParticipation.COMMENTER)

    @property
    def pageheading(self):
        """See `SearchQuestionsView`."""
        return _('Questions commented on by $name ',
                 mapping=dict(name=self.context.displayname))

    @property
    def empty_listing_message(self):
        """See `SearchQuestionsView`."""
        return _('No questions commented on by $name found with the '
                 'requested statuses.',
                 mapping=dict(name=self.context.displayname))


class SearchCreatedQuestionsView(SearchQuestionsView):
    """View used to search and display questions created by an IPerson."""

    display_target_column = True

    def getDefaultFilter(self):
        """See `SearchQuestionsView`."""
        return dict(participation=QuestionParticipation.OWNER)

    @property
    def pageheading(self):
        """See `SearchQuestionsView`."""
        return _('Questions asked by $name',
                 mapping=dict(name=self.context.displayname))

    @property
    def empty_listing_message(self):
        """See `SearchQuestionsView`."""
        return _('No questions asked by $name found with the '
                 'requested statuses.',
                 mapping=dict(name=self.context.displayname))


class SearchNeedAttentionQuestionsView(SearchQuestionsView):
    """View used to search and show questions needing an IPerson attention."""

    display_target_column = True

    def getDefaultFilter(self):
        """See `SearchQuestionsView`."""
        return dict(needs_attention=True)

    @property
    def pageheading(self):
        """See `SearchQuestionsView`."""
        return _("Questions needing $name's attention",
                 mapping=dict(name=self.context.displayname))

    @property
    def empty_listing_message(self):
        """See `SearchQuestionsView`."""
        return _("No questions need $name's attention.",
                 mapping=dict(name=self.context.displayname))


class SearchSubscribedQuestionsView(SearchQuestionsView):
    """View used to search and show questions subscribed to by an IPerson."""

    display_target_column = True

    def getDefaultFilter(self):
        """See `SearchQuestionsView`."""
        return dict(participation=QuestionParticipation.SUBSCRIBER)

    @property
    def pageheading(self):
        """See `SearchQuestionsView`."""
        return _('Questions $name is subscribed to',
                 mapping=dict(name=self.context.displayname))

    @property
    def empty_listing_message(self):
        """See `SearchQuestionsView`."""
        return _('No questions subscribed to by $name found with the '
                 'requested statuses.',
                 mapping=dict(name=self.context.displayname))


class PersonAnswerContactForView(LaunchpadView):
    """View used to show all the IQuestionTargets that an IPerson is an answer
    contact for.
    """

    @cachedproperty
    def direct_question_targets(self):
        """List of targets that the IPerson is a direct answer contact.

        Return a list of IQuestionTargets sorted alphabetically by title.
        """
        return sorted(
            self.context.getDirectAnswerQuestionTargets(),
            key=attrgetter('title'))

    @cachedproperty
    def team_question_targets(self):
        """List of IQuestionTargets for the context's team membership.

        Sorted alphabetically by title.
        """
        return sorted(
            self.context.getTeamAnswerQuestionTargets(),
            key=attrgetter('title'))

    def showRemoveYourselfLink(self):
        """The link is shown when the page is in the user's own profile."""
        return self.user == self.context


class PersonAnswersMenu(ApplicationMenu):

    usedfor = IPerson
    facet = 'answers'
    links = ['answered', 'assigned', 'created', 'commented', 'need_attention',
             'subscribed', 'answer_contact_for']

    def answer_contact_for(self):
        summary = "Projects for which %s is an answer contact for" % (
            self.context.displayname)
        return Link('+answer-contact-for', 'Answer contact for', summary)

    def answered(self):
        summary = 'Questions answered by %s' % self.context.displayname
        return Link(
            '+answeredquestions', 'Answered', summary, icon='question')

    def assigned(self):
        summary = 'Questions assigned to %s' % self.context.displayname
        return Link(
            '+assignedquestions', 'Assigned', summary, icon='question')

    def created(self):
        summary = 'Questions asked by %s' % self.context.displayname
        return Link('+createdquestions', 'Asked', summary, icon='question')

    def commented(self):
        summary = 'Questions commented on by %s' % (
            self.context.displayname)
        return Link(
            '+commentedquestions', 'Commented', summary, icon='question')

    def need_attention(self):
        summary = 'Questions needing %s attention' % (
            self.context.displayname)
        return Link('+needattentionquestions', 'Need attention', summary,
                    icon='question')

    def subscribed(self):
        text = 'Subscribed'
        summary = 'Questions subscribed to by %s' % (
                self.context.displayname)
        return Link('+subscribedquestions', text, summary, icon='question')


class PersonBranchesView(BranchListingView, PersonBranchCountMixin):
    """View for branch listing for a person."""

    no_sort_by = (BranchListingSort.DEFAULT,)
    heading_template = 'Bazaar branches related to %(displayname)s'


class PersonRegisteredBranchesView(BranchListingView, PersonBranchCountMixin):
    """View for branch listing for a person's registered branches."""

    heading_template = 'Bazaar branches registered by %(displayname)s'
    no_sort_by = (BranchListingSort.DEFAULT, BranchListingSort.REGISTRANT)

    @property
    def branch_search_context(self):
        """See `BranchListingView`."""
        return BranchPersonSearchContext(
            self.context, BranchPersonSearchRestriction.REGISTERED)


class PersonOwnedBranchesView(BranchListingView, PersonBranchCountMixin):
    """View for branch listing for a person's owned branches."""

    heading_template = 'Bazaar branches owned by %(displayname)s'
    no_sort_by = (BranchListingSort.DEFAULT, BranchListingSort.REGISTRANT)

    @property
    def branch_search_context(self):
        """See `BranchListingView`."""
        return BranchPersonSearchContext(
            self.context, BranchPersonSearchRestriction.OWNED)


class SourcePackageReleaseWithStats:
    """An ISourcePackageRelease, with extra stats added."""

    implements(ISourcePackageRelease)
    delegates(ISourcePackageRelease)
    failed_builds = None
    needs_building = None

    def __init__(self, sourcepackage_release, open_bugs, open_questions,
                 failed_builds, needs_building):
        self.context = sourcepackage_release
        self.open_bugs = open_bugs
        self.open_questions = open_questions
        self.failed_builds = failed_builds
        self.needs_building = needs_building


class PersonRelatedSoftwareView(LaunchpadView):
    """View for +related-software."""
    implements(IPersonRelatedSoftwareMenu)

    SUMMARY_PAGE_PACKAGE_LIMIT = 30
    # Safety net for the Registry Admins case which is the owner/driver of
    # lots of projects.
    max_results_to_display = config.launchpad.default_batch_size

    @cachedproperty
    def related_projects(self):
        """Return a list of project dicts owned or driven by this person.

        The number of projects returned is limited by max_results_to_display.
        A project dict has the following keys: title, url, bug_count,
        spec_count, and question_count.
        """
        projects = []
        user = getUtility(ILaunchBag).user
        max_projects = self.max_results_to_display
        pillarnames = self._related_projects()[:max_projects]
        products = [pillarname.pillar for pillarname in pillarnames
                    if IProduct.providedBy(pillarname.pillar)]
        bugtask_set = getUtility(IBugTaskSet)
        product_bugtask_counts = bugtask_set.getOpenBugTasksPerProduct(
            user, products)
        for pillarname in pillarnames:
            pillar = pillarname.pillar
            project = {}
            project['title'] = pillar.title
            project['url'] = canonical_url(pillar)
            if IProduct.providedBy(pillar):
                project['bug_count'] = product_bugtask_counts.get(pillar.id,
                                                                  0)
            else:
                project['bug_count'] = pillar.open_bugtasks.count()
            project['spec_count'] = pillar.specifications().count()
            project['question_count'] = pillar.searchQuestions().count()
            projects.append(project)
        return projects

    @cachedproperty
    def first_five_related_projects(self):
        """Return first five projects owned or driven by this person."""
        return list(self._related_projects()[:5])

    @cachedproperty
    def related_projects_count(self):
        """The number of project owned or driven by this person."""
        return self._related_projects().count()

    @property
    def too_many_related_projects_found(self):
        """Does the user have more related projects than can be displayed?"""
        return self.related_projects_count > self.max_results_to_display

    def _related_projects(self):
        """Return all projects owned or driven by this person."""
        return self.context.getOwnedOrDrivenPillars()

    def _tableHeaderMessage(self, count):
        """Format a header message for the tables on the summary page."""
        if count > self.SUMMARY_PAGE_PACKAGE_LIMIT:
            packages_header_message = (
                "Displaying first %d packages out of %d total" % (
                    self.SUMMARY_PAGE_PACKAGE_LIMIT, count))
        else:
            packages_header_message = "%d package" % count
            if count > 1:
                packages_header_message += "s"

        return packages_header_message

    def filterPPAPackageList(self, packages):
        """Remove packages that the user is not allowed to see.

        Given a list of PPA packages, some might be in a PPA that the
        user is not allowed to see, so they are filtered out of the list.
        """
        # For each package we find out which archives it was published in.
        # If the user has permission to see any of those archives then
        # the user is permitted to see the package.
        #
        # Ideally this check should be done in
        # IPerson.getLatestUploadedPPAPackages() but formulating the SQL
        # query is virtually impossible!
        results = []
        for package in packages:
            # Make a shallow copy to remove the Zope security.
            archives = set(package.published_archives)
            # Ensure the SPR.upload_archive is also considered.
            archives.add(package.upload_archive)
            for archive in archives:
                if check_permission('launchpad.View', archive):
                    results.append(package)
                    break

        return results

    def _getDecoratedPackagesSummary(self, packages):
        """Helper returning decorated packages for the summary page.

        :param packages: A SelectResults that contains the query
        :return: A tuple of (packages, header_message).

        The packages returned are limited to self.SUMMARY_PAGE_PACKAGE_LIMIT
        and decorated with the stats required in the page template.
        The header_message is the text to be displayed at the top of the
        results table in the template.
        """
        # This code causes two SQL queries to be generated.
        results = self._addStatsToPackages(
            packages[:self.SUMMARY_PAGE_PACKAGE_LIMIT])
        header_message = self._tableHeaderMessage(packages.count())
        return results, header_message

    @property
    def get_latest_uploaded_ppa_packages_with_stats(self):
        """Return the sourcepackagereleases uploaded to PPAs by this person.

        Results are filtered according to the permission of the requesting
        user to see private archives.
        """
        packages = self.context.getLatestUploadedPPAPackages()
        results, header_message = self._getDecoratedPackagesSummary(packages)
        self.ppa_packages_header_message = header_message
        return self.filterPPAPackageList(results)

    @property
    def get_latest_maintained_packages_with_stats(self):
        """Return the latest maintained packages, including stats."""
        packages = self.context.getLatestMaintainedPackages()
        results, header_message = self._getDecoratedPackagesSummary(packages)
        self.maintained_packages_header_message = header_message
        return results

    @property
    def get_latest_uploaded_but_not_maintained_packages_with_stats(self):
        """Return the latest uploaded packages, including stats.

        Don't include packages that are maintained by the user.
        """
        packages = self.context.getLatestUploadedButNotMaintainedPackages()
        results, header_message = self._getDecoratedPackagesSummary(packages)
        self.uploaded_packages_header_message = header_message
        return results

    def _calculateBuildStats(self, package_releases):
        """Calculate failed builds and needs_build state.

        For each of the package_releases, calculate the failed builds
        and the needs_build state, and return a tuple of two dictionaries,
        one containing the failed builds and the other containing
        True or False according to the needs_build state, both keyed by
        the source package release.
        """
        # Calculate all the failed builds with one query.
        build_set = getUtility(IBuildSet)
        package_release_ids = [
            package_release.id for package_release in package_releases]
        all_builds = build_set.getBuildsBySourcePackageRelease(
            package_release_ids)
        # Make a dictionary of lists of builds keyed by SourcePackageRelease
        # and a dictionary of "needs build" state keyed by the same.
        builds_by_package = {}
        needs_build_by_package = {}
        for package in package_releases:
            builds_by_package[package] = []
            needs_build_by_package[package] = False
        for build in all_builds:
            if build.buildstate == BuildStatus.FAILEDTOBUILD:
                builds_by_package[build.sourcepackagerelease].append(build)
            needs_build = build.buildstate in [
                BuildStatus.NEEDSBUILD,
                BuildStatus.MANUALDEPWAIT,
                BuildStatus.CHROOTWAIT,
                ]
            needs_build_by_package[build.sourcepackagerelease] = needs_build

        return (builds_by_package, needs_build_by_package)

    def _addStatsToPackages(self, package_releases):
        """Add stats to the given package releases, and return them."""
        distro_packages = [
            package_release.distrosourcepackage
            for package_release in package_releases]
        package_bug_counts = getUtility(IBugTaskSet).getBugCountsForPackages(
            self.user, distro_packages)
        open_bugs = {}
        for bug_count in package_bug_counts:
            distro_package = bug_count['package']
            open_bugs[distro_package] = bug_count['open']

        question_set = getUtility(IQuestionSet)
        package_question_counts = question_set.getOpenQuestionCountByPackages(
            distro_packages)

        builds_by_package, needs_build_by_package = self._calculateBuildStats(
            package_releases)

        return [
            SourcePackageReleaseWithStats(
                package, open_bugs[package.distrosourcepackage],
                package_question_counts[package.distrosourcepackage],
                builds_by_package[package],
                needs_build_by_package[package])
            for package in package_releases]

    def setUpBatch(self, packages):
        """Set up the batch navigation for the page being viewed.

        This method creates the BatchNavigator and converts its
        results batch into a list of decorated sourcepackagereleases.
        """
        self.batchnav = BatchNavigator(packages, self.request)
        packages_batch = list(self.batchnav.currentBatch())
        self.batch = self._addStatsToPackages(packages_batch)


class PersonMaintainedPackagesView(PersonRelatedSoftwareView):
    """View for +maintained-packages."""

    def initialize(self):
        """Set up the batch navigation."""
        packages = self.context.getLatestMaintainedPackages()
        self.setUpBatch(packages)


class PersonUploadedPackagesView(PersonRelatedSoftwareView):
    """View for +uploaded-packages."""

    def initialize(self):
        """Set up the batch navigation."""
        packages = self.context.getLatestUploadedButNotMaintainedPackages()
        self.setUpBatch(packages)


class PersonPPAPackagesView(PersonRelatedSoftwareView):
    """View for +ppa-packages."""

    def initialize(self):
        """Set up the batch navigation."""
        # We can't use the base class's setUpBatch() here because
        # the batch needs to be filtered.  It would be nice to not have
        # to filter like this, but as the comment in filterPPAPackage() says,
        # it's very hard to write the SQL for the original query.
        packages = self.context.getLatestUploadedPPAPackages()
        self.batchnav = BatchNavigator(packages, self.request)
        packages_batch = list(self.batchnav.currentBatch())
        packages_batch = self.filterPPAPackageList(packages_batch)
        self.batch = self._addStatsToPackages(packages_batch)


class PersonRelatedProjectsView(PersonRelatedSoftwareView):
    """View for +related-projects."""

    def initialize(self):
        """Set up the batch navigation."""
        self.batchnav = BatchNavigator(
            self.related_projects, self.request)
        self.batch = list(self.batchnav.currentBatch())


class PersonSubscribedBranchesView(BranchListingView, PersonBranchCountMixin):
    """View for branch listing for a person's subscribed branches."""

    heading_template = 'Bazaar branches subscribed to by %(displayname)s'
    no_sort_by = (BranchListingSort.DEFAULT,)

    @property
    def branch_search_context(self):
        """See `BranchListingView`."""
        return BranchPersonSearchContext(
            self.context, BranchPersonSearchRestriction.SUBSCRIBED)


class PersonTeamBranchesView(LaunchpadView):
    """View for team branches portlet."""

    @cachedproperty
    def teams_with_branches(self):
        def team_has_branches(team):
            branches = getUtility(IBranchSet).getBranchesForContext(
                team, visible_by_user=self.user)
            return branches.count() > 0
        return [team for team in self.context.teams_participated_in
                if team_has_branches(team) and team != self.context]


class PersonOAuthTokensView(LaunchpadView):
    """Where users can see/revoke their non-expired access tokens."""

    def initialize(self):
        if self.request.method == 'POST':
            self.expireToken()

    @property
    def access_tokens(self):
        return sorted(
            self.context.oauth_access_tokens,
            key=lambda token: token.consumer.key)

    @property
    def request_tokens(self):
        return sorted(
            self.context.oauth_request_tokens,
            key=lambda token: token.consumer.key)

    def expireToken(self):
        """Expire the token with the key contained in the request's form."""
        form = self.request.form
        consumer = getUtility(IOAuthConsumerSet).getByKey(
            form.get('consumer_key'))
        token_key = form.get('token_key')
        token_type = form.get('token_type')
        if token_type == 'access_token':
            token = consumer.getAccessToken(token_key)
        elif token_type == 'request_token':
            token = consumer.getRequestToken(token_key)
        else:
            raise UnexpectedFormData("Invalid form value for token_type: %r"
                                     % token_type)
        if token is not None:
            token.date_expires = datetime.now(pytz.timezone('UTC'))
            self.request.response.addInfoNotification(
                "Authorization revoked successfully.")
            self.request.response.redirect(canonical_url(self.user))
        else:
            self.request.response.addInfoNotification(
                "Couldn't find authorization given to %s. Maybe it has been "
                "revoked already?" % consumer.key)


class PersonCodeSummaryView(LaunchpadView, PersonBranchCountMixin):
    """A view to render the code page summary for a person."""

    __used_for__ = IPerson

    @property
    def show_summary(self):
        """Right now we show the summary if the person has branches.

        When we add support for reviews commented on, we'll want to add
        support for showing the summary even if there are no branches.
        """
        return self.total_branch_count


class PersonActiveReviewsView(BranchMergeProposalListingView):
    """Branch merge proposals for the person that are needing review."""

    extra_columns = ['date_review_requested', 'vote_summary']
    _queue_status = [BranchMergeProposalStatus.NEEDS_REVIEW]

    @property
    def heading(self):
        return "Active code reviews for %s" % self.context.displayname

    @property
    def no_proposal_message(self):
        """Shown when there is no table to show."""
        return "%s has no active code reviews." % self.context.displayname


class PersonApprovedMergesView(BranchMergeProposalListingView):
    """Branch merge proposals that have been approved for the person."""

    extra_columns = ['date_reviewed']
    _queue_status = [BranchMergeProposalStatus.CODE_APPROVED]

    @property
    def heading(self):
        return "Approved merges for %s" % self.context.displayname

    @property
    def no_proposal_message(self):
        """Shown when there is no table to show."""
        return "%s has no approved merges." % self.context.displayname


class PersonLocationForm(Interface):

    location = LocationField(
        title=_('Use the map to indicate default location'),
        required=True)
    hide = Bool(
        title=_("Hide my location details from others."),
        required=True, default=False)


class PersonEditLocationView(LaunchpadFormView):
    """Edit a person's location."""

    schema = PersonLocationForm
    custom_widget('location', LocationWidget)

    @property
    def field_names(self):
        """See `LaunchpadFormView`.

        If the user has launchpad.Edit on this context, then allow him to set
        whether or not the location should be visible.  The field for setting
        the person's location is always shown.
        """
        if check_permission('launchpad.Edit', self.context):
            return ['location', 'hide']
        else:
            return ['location']

    @property
    def initial_values(self):
        """See `LaunchpadFormView`.

        Set the initial value for the 'hide' field.  The initial value for the
        'location' field is set by its widget.
        """
        if self.context.location is None:
            return {}
        else:
            return {'hide': not self.context.location.visible}

    def initialize(self):
        self.next_url = canonical_url(self.context)
        self.for_team_name = self.request.form.get('for_team')
        if self.for_team_name is not None:
            for_team = getUtility(IPersonSet).getByName(self.for_team_name)
            if for_team is not None:
                self.next_url = canonical_url(for_team) + '/+map'
        super(PersonEditLocationView, self).initialize()
        self.cancel_url = self.next_url

    @action(_("Update"), name="update")
    def action_update(self, action, data):
        """Set the coordinates and time zone for the person."""
        new_location = data.get('location')
        if new_location is None:
            raise UnexpectedFormData('No location received.')
        latitude = new_location.latitude
        longitude = new_location.longitude
        time_zone = new_location.time_zone
        self.context.setLocation(latitude, longitude, time_zone, self.user)
        if 'hide' in self.field_names:
            visible = not data['hide']
            self.context.setLocationVisibility(visible)


class TeamEditLocationView(LaunchpadView):
    """Redirect to the team's +map page.

    We do that because it doesn't make sense to specify the location of a
    team."""

    def initialize(self):
        self.request.response.redirect(
            canonical_url(self.context, view_name="+map"))


def archive_to_person(archive):
    """Adapts an `IArchive` to an `IPerson`."""
    return IPerson(archive.owner)


class IEmailToPerson(Interface):
    """Schema for contacting a user via email through Launchpad."""

    from_ = TextLine(
        title=_('From'), required=True, readonly=False)

    subject = TextLine(
        title=_('Subject'), required=True, readonly=False)

    message = Text(
        title=_('Message'), required=True, readonly=False)


class Recipients:
    """Who is being contacted."""
    def __init__(self):
        self.description = None
        self.email = []

    def appendEmail(self, email_address):
        """Add the email from the EmailAddress to the list of emails.

        :param email_address: an EmailAddress, possibly wrapped
            by a SecurityProxy.
        :type email_address: EmailAddress.
        """
        self.email.append(removeSecurityProxy(email_address).email)


class EmailToPersonView(LaunchpadFormView):
    """The 'Contact this user' page."""

    schema = IEmailToPerson
    field_names = ['subject', 'message']
    custom_widget('subject', TextWidget, displayWidth=60)

    def initialize(self):
        """See `ILaunchpadFormView`."""
        # Send the user to the profile page if contact is not possible.
        if self.user is None or not self.context.is_valid_person_or_team:
            return self.request.response.redirect(canonical_url(self.context))
        LaunchpadFormView.initialize(self)

    def setUpFields(self):
        """Set up fields for this view.

        The field needing special set up is the 'From' fields, which contains
        a vocabulary of the user's preferred (first) and validated
        (subsequent) email addresses.
        """
        super(EmailToPersonView, self).setUpFields()
        usable_addresses = [self.user.preferredemail]
        usable_addresses.extend(self.user.validatedemails)
        terms = [SimpleTerm(email, email.email) for email in usable_addresses]
        field = Choice(__name__='field.from_',
                       title=_('From'),
                       source=SimpleVocabulary(terms),
                       default=terms[0].value)
        # Get the order right; the From field should be first, followed by the
        # Subject and then Message fields.
        self.form_fields = FormFields(*chain((field,), self.form_fields))

    @property
    def label(self):
        """The form label."""
        return 'Contact ' + self.context.displayname

    @cachedproperty
    def recipients(self):
<<<<<<< HEAD
        """The recipients of the email message.

        :return: recipients is an object with two attributes:
            description: a summary of who or which team is being contacted.
            emails: a list of addresses that will be used to send the message.
        :rtype: `Recipients`.
        """
        recipients = Recipients()
        if self.context.is_valid_person:
            recipients.appendEmail(self.context.preferredemail)
            recipients.description = (
                'You are contacting %s (%s).' %
                (self.context.displayname, self.context.name))
        elif self.context.is_team:
            if self.user.inTeam(self.context):
                if self.context.preferredemail is None:
                    # Contact each member.
                    # XXX sinzui 2008-12-11:
                    # Replace this loop with a query to get the addresses.
                    for person in self.context.allmembers:
                        if (not person.is_team
                            and person.preferredemail is not None):
                            # This is either a team or a person without a
                            # preferred email, so don't send a notification.
                            recipients.appendEmail(person.preferredemail)
                    if len(recipients.email) == 1:
                        plural_suffix = ''
                    else:
                        plural_suffix = 's'
=======
        class Recipients:
            def __init__(self):
                self.description = None
                # The email attribute will be an iterator.
                self.email = None
                # The To-header should indicate whether the email is intended
                # for a single person or for a team.
                self.to_header_name = None
            def __repr__(self):
                return "<recipents %s '%s'>" % (self.email, self.description)
        recipients = Recipients()
        class MemberWrapper:
            def __init__(self, team):
                self.team = team
            def __len__(self):
                return self.team.getMembersWithPreferredEmailsCount()
            def __iter__(self):
                for person in self.team.getMembersWithPreferredEmails():
                    naked_email = removeSecurityProxy(person.preferredemail)
                    yield naked_email.email
        # When the recipient is hiding her email addresses, the security proxy
        # will prevent direct access to the .email attribute of the preferred
        # email.  Bypass this restriction.
        preferredemail = removeSecurityProxy(self.context.preferredemail)
        # recipient_email will be None in the case where we're contacting a
        # team, but that team has no contact address.  In that case, we send a
        # message to each team member individually.
        if preferredemail is None:
            # It's possible that we're on a person's page and that person has
            # no preferred email address.  This should never happen in
            # practice, but it's possible that old data may not satisfy the
            # constraint that all users must have a preferred email address.
            # Because of that, we don't assert the condition here, we just do
            # nothing but issue an error notice.
            if self.context.is_team:
                if self.user.inTeam(self.context):
                    # This actually instantiates a generator, so the function
                    # won't be executed until it is iterated over.
                    recipients.email = MemberWrapper(self.context)
>>>>>>> 87759da2
                    recipients.description = (
                        'You are contacting %d member%s of the %s (%s) '
                        'team directly.' %
                        (len(recipients.email), plural_suffix,
                         self.context.displayname, self.context.name))
                else:
                    recipients.appendEmail(self.context.preferredemail)
                    recipients.description = (
<<<<<<< HEAD
                        'You are contacting the %s (%s) team.' %
                        (self.context.displayname, self.context.name))
            else:
                # A non-member can only send emails to a single person to
                # hinder spam and to prevent leaking membership
                # information for private teams when the members reply.
                owner = self.context.teamowner
                while owner.is_team:
                    owner = owner.teamowner
                recipients.appendEmail(owner.preferredemail)
                recipients.description = (
                    'You are contacting the %s (%s) team owner, %s (%s).' %
                    (self.context.displayname, self.context.name,
                     owner.displayname, owner.name))
        else:
            # Let the next guard handle the no recipients condition.
            pass
        if len(recipients.email) == 0:
            # It's possible that this a person's page and that person
            # has no preferred email address.  It is possible that old
            # data may not be valid, or that someone is crafting a URL to
            # access a non-active user.
=======
                        'You are contacting the %s (%s) team owner, %s (%s).'
                         % (self.context.displayname, self.context.name,
                            owner.displayname, owner.name))
            else:
                recipients.email = []
            if len(recipients.email) == 0:
                recipients.description = (
                    '%s (%s) does not have an email address.'
                    % (self.context.displayname, self.context.name))
        else:
            # The recipient is a user or team with a preferred email address.
            recipients.email = [preferredemail.email]
>>>>>>> 87759da2
            recipients.description = (
                '%s (%s) does not have an email address.' %
                (self.context.displayname, self.context.name))
<<<<<<< HEAD
=======

        if self.context.is_team:
            if self.user.inTeam(self.context):
                recipients.to_header_name = '%s team (Launchpad.net)' % (
                    self.context.displayname)
            else:
                recipients.to_header_name = (
                    'Owner of %s team (Launchpad.net)'
                    % self.context.displayname)
        else:
            recipients.to_header_name = '%s (Launchpad.net)' % (
                self.context.displayname)

        assert recipients.description is not None
        assert recipients.to_header_name is not None
        assert recipients.email is not None
>>>>>>> 87759da2
        return recipients

    @action(_('Send'), name='send')
    def action_send(self, action, data):
        """Send an email to the user."""
        sender_email = data['field.from_'].email
        subject = data['subject']
        message = data['message']

        if len(self.recipients.email) == 0:
            self.request.response.addErrorNotification(
                _('Your message was not sent because the recipient '
                  'does not have a preferred email address.'))
            self.next_url = canonical_url(self.context)
            return
        try:
            send_direct_contact_email(
                sender_email, self.recipients.email,
                self.recipients.to_header_name, subject, message)
        except QuotaReachedError, error:
            fmt_date = DateTimeFormatterAPI(self.next_try)
            self.request.response.addErrorNotification(
                _('Your message was not sent because you have exceeded your '
                  'daily quota of $quota messages to contact users. '
                  'Try again $when.', mapping=dict(
                      quota=error.authorization.message_quota,
                      when=fmt_date.approximatedate(),
                      )))
        else:
            self.request.response.addInfoNotification(
                _('Message sent to $name',
                  mapping=dict(name=self.context.displayname)))
        self.next_url = canonical_url(self.context)

    @property
    def cancel_url(self):
        """The return URL."""
        return canonical_url(self.context)

    @property
    def contact_is_allowed(self):
        """Whether the sender is allowed to send this email or not."""
        return IDirectEmailAuthorization(self.user).is_allowed

    @property
    def has_valid_email_address(self):
        """Whether there is a contact address."""
        return len(self.recipients.email) > 0

    @property
    def contact_is_possible(self):
        """Whether there is a contact address and the user can send email."""
        return self.contact_is_allowed and self.has_valid_email_address

    @property
    def next_try(self):
        """When can the user try again?"""
        throttle_date = IDirectEmailAuthorization(self.user).throttle_date
        interval = as_timedelta(
            config.launchpad.user_to_user_throttle_interval)
        return throttle_date + interval

    @property
    def specific_contact_title_text(self):
        """Return the appropriate pagetitle."""
        if self.context.is_team:
            if self.user.inTeam(self.context):
                return 'Contact your team'
            else:
                return 'Contact this team'
        elif self.context == self.user:
            return 'Contact yourself'
        else:
            return 'Contact this user'<|MERGE_RESOLUTION|>--- conflicted
+++ resolved
@@ -5052,7 +5052,9 @@
     """Who is being contacted."""
     def __init__(self):
         self.description = None
-        self.email = []
+        self.to_header_name = None
+        # The email attribute will be an iterator.
+        self.email = None
 
     def appendEmail(self, email_address):
         """Add the email from the EmailAddress to the list of emails.
@@ -5061,7 +5063,22 @@
             by a SecurityProxy.
         :type email_address: EmailAddress.
         """
+        if self.email is None:
+            self.email = []
         self.email.append(removeSecurityProxy(email_address).email)
+
+
+class MemberWrapper:
+    def __init__(self, team):
+        self.team = team
+
+    def __len__(self):
+        return self.team.getMembersWithPreferredEmailsCount()
+
+    def __iter__(self):
+        for person in self.team.getMembersWithPreferredEmails():
+            naked_email = removeSecurityProxy(person.preferredemail)
+            yield naked_email.email
 
 
 class EmailToPersonView(LaunchpadFormView):
@@ -5104,7 +5121,6 @@
 
     @cachedproperty
     def recipients(self):
-<<<<<<< HEAD
         """The recipients of the email message.
 
         :return: recipients is an object with two attributes:
@@ -5118,74 +5134,40 @@
             recipients.description = (
                 'You are contacting %s (%s).' %
                 (self.context.displayname, self.context.name))
+            recipients.to_header_name = (
+                'the "Contact this user" link on your profile page',
+                'ContactViaWeb user')
         elif self.context.is_team:
             if self.user.inTeam(self.context):
                 if self.context.preferredemail is None:
                     # Contact each member.
-                    # XXX sinzui 2008-12-11:
-                    # Replace this loop with a query to get the addresses.
-                    for person in self.context.allmembers:
-                        if (not person.is_team
-                            and person.preferredemail is not None):
-                            # This is either a team or a person without a
-                            # preferred email, so don't send a notification.
-                            recipients.appendEmail(person.preferredemail)
-                    if len(recipients.email) == 1:
+                    # This actually instantiates a generator, so the function
+                    # won't be executed until it is iterated over.
+                    recipients.email = MemberWrapper(self.context)
+                    recipients_count = len(recipients.email)
+                    if recipients_count == 1:
                         plural_suffix = ''
                     else:
                         plural_suffix = 's'
-=======
-        class Recipients:
-            def __init__(self):
-                self.description = None
-                # The email attribute will be an iterator.
-                self.email = None
-                # The To-header should indicate whether the email is intended
-                # for a single person or for a team.
-                self.to_header_name = None
-            def __repr__(self):
-                return "<recipents %s '%s'>" % (self.email, self.description)
-        recipients = Recipients()
-        class MemberWrapper:
-            def __init__(self, team):
-                self.team = team
-            def __len__(self):
-                return self.team.getMembersWithPreferredEmailsCount()
-            def __iter__(self):
-                for person in self.team.getMembersWithPreferredEmails():
-                    naked_email = removeSecurityProxy(person.preferredemail)
-                    yield naked_email.email
-        # When the recipient is hiding her email addresses, the security proxy
-        # will prevent direct access to the .email attribute of the preferred
-        # email.  Bypass this restriction.
-        preferredemail = removeSecurityProxy(self.context.preferredemail)
-        # recipient_email will be None in the case where we're contacting a
-        # team, but that team has no contact address.  In that case, we send a
-        # message to each team member individually.
-        if preferredemail is None:
-            # It's possible that we're on a person's page and that person has
-            # no preferred email address.  This should never happen in
-            # practice, but it's possible that old data may not satisfy the
-            # constraint that all users must have a preferred email address.
-            # Because of that, we don't assert the condition here, we just do
-            # nothing but issue an error notice.
-            if self.context.is_team:
-                if self.user.inTeam(self.context):
-                    # This actually instantiates a generator, so the function
-                    # won't be executed until it is iterated over.
-                    recipients.email = MemberWrapper(self.context)
->>>>>>> 87759da2
+                    text = '%d member%s' % (recipients_count, plural_suffix)
                     recipients.description = (
-                        'You are contacting %d member%s of the %s (%s) '
+                        'You are contacting %s of the %s (%s) '
                         'team directly.' %
-                        (len(recipients.email), plural_suffix,
-                         self.context.displayname, self.context.name))
+                        (text, self.context.displayname, self.context.name))
+                    recipients.to_header_name = (
+                        'the "Contact this team" link to %s on the %s '
+                        'team page' % (text, self.context.displayname),
+                        'ContactViaWeb member (%s team %s)' %
+                        (self.context.name, text))
                 else:
                     recipients.appendEmail(self.context.preferredemail)
                     recipients.description = (
-<<<<<<< HEAD
                         'You are contacting the %s (%s) team.' %
                         (self.context.displayname, self.context.name))
+                    recipients.to_header_name = (
+                        'the "Contact this team" link on the '
+                        '%s team page' %  self.context.displayname,
+                        'ContactViaWeb member (%s team)' % self.context.name)
             else:
                 # A non-member can only send emails to a single person to
                 # hinder spam and to prevent leaking membership
@@ -5198,6 +5180,10 @@
                     'You are contacting the %s (%s) team owner, %s (%s).' %
                     (self.context.displayname, self.context.name,
                      owner.displayname, owner.name))
+                recipients.to_header_name = (
+                    'the "Contact this team" owner link on the '
+                    '%s team page' %  self.context.displayname,
+                    'ContactViaWeb owner (%s team)' % self.context.name)
         else:
             # Let the next guard handle the no recipients condition.
             pass
@@ -5206,42 +5192,13 @@
             # has no preferred email address.  It is possible that old
             # data may not be valid, or that someone is crafting a URL to
             # access a non-active user.
-=======
-                        'You are contacting the %s (%s) team owner, %s (%s).'
-                         % (self.context.displayname, self.context.name,
-                            owner.displayname, owner.name))
-            else:
-                recipients.email = []
-            if len(recipients.email) == 0:
-                recipients.description = (
-                    '%s (%s) does not have an email address.'
-                    % (self.context.displayname, self.context.name))
-        else:
-            # The recipient is a user or team with a preferred email address.
-            recipients.email = [preferredemail.email]
->>>>>>> 87759da2
             recipients.description = (
                 '%s (%s) does not have an email address.' %
                 (self.context.displayname, self.context.name))
-<<<<<<< HEAD
-=======
-
-        if self.context.is_team:
-            if self.user.inTeam(self.context):
-                recipients.to_header_name = '%s team (Launchpad.net)' % (
-                    self.context.displayname)
-            else:
-                recipients.to_header_name = (
-                    'Owner of %s team (Launchpad.net)'
-                    % self.context.displayname)
-        else:
-            recipients.to_header_name = '%s (Launchpad.net)' % (
-                self.context.displayname)
 
         assert recipients.description is not None
         assert recipients.to_header_name is not None
         assert recipients.email is not None
->>>>>>> 87759da2
         return recipients
 
     @action(_('Send'), name='send')
