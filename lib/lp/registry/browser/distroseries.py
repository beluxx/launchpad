# Copyright 2009-2011 Canonical Ltd.  This software is licensed under the
# GNU Affero General Public License version 3 (see the file LICENSE).

"""View classes related to `IDistroSeries`."""

__metaclass__ = type

__all__ = [
    'DistroSeriesAddView',
    'DistroSeriesAdminView',
    'DistroSeriesBreadcrumb',
    'DistroSeriesEditView',
    'DistroSeriesFacets',
    'DistroSeriesInitializeView',
    'DistroSeriesLocalDifferencesView',
    'DistroSeriesMissingPackagesView',
    'DistroSeriesNavigation',
    'DistroSeriesPackageSearchView',
    'DistroSeriesPackagesView',
    'DistroSeriesUniquePackagesView',
    'DistroSeriesView',
    ]

from lazr.restful.interface import copy_field
from zope.component import getUtility
from zope.event import notify
from zope.formlib import form
from zope.interface import Interface
from zope.lifecycleevent import ObjectCreatedEvent
from zope.schema import (
    Choice,
    List,
    TextLine,
    )
from zope.schema.vocabulary import (
    SimpleTerm,
    SimpleVocabulary,
    )

from canonical.database.constants import UTC_NOW
from canonical.launchpad import (
    _,
    helpers,
    )
from canonical.launchpad.webapp import (
    action,
    custom_widget,
    GetitemNavigation,
    StandardLaunchpadFacets,
    )
from canonical.launchpad.webapp.authorization import check_permission
from canonical.launchpad.webapp.batching import BatchNavigator
from canonical.launchpad.webapp.breadcrumb import Breadcrumb
from canonical.launchpad.webapp.menu import (
    ApplicationMenu,
    enabled_with_permission,
    Link,
    NavigationMenu,
    structured,
    )
from canonical.launchpad.webapp.publisher import (
    canonical_url,
    LaunchpadView,
    stepthrough,
    stepto,
    )
from lp.app.browser.launchpadform import (
    LaunchpadEditFormView,
    LaunchpadFormView,
    )
from lp.app.errors import NotFoundError
from lp.app.widgets.itemswidgets import (
    LabeledMultiCheckBoxWidget,
    LaunchpadDropdownWidget,
    LaunchpadRadioWidget,
    )
from lp.blueprints.browser.specificationtarget import (
    HasSpecificationsMenuMixin,
    )
from lp.bugs.browser.bugtask import BugTargetTraversalMixin
from lp.bugs.browser.structuralsubscription import (
    expose_structural_subscription_data_to_js,
    StructuralSubscriptionMenuMixin,
    StructuralSubscriptionTargetTraversalMixin,
    )
from lp.registry.browser import (
    add_subscribe_link,
    MilestoneOverlayMixin,
    )
from lp.registry.enum import (
    DistroSeriesDifferenceStatus,
    DistroSeriesDifferenceType,
    )
from lp.registry.interfaces.distroseries import IDistroSeries
from lp.registry.interfaces.distroseriesdifference import (
    IDistroSeriesDifferenceSource,
    )
from lp.registry.interfaces.pocket import PackagePublishingPocket
from lp.registry.interfaces.series import SeriesStatus
from lp.services.features import getFeatureFlag
from lp.services.propertycache import cachedproperty
from lp.services.worlddata.interfaces.country import ICountry
from lp.services.worlddata.interfaces.language import ILanguageSet
from lp.soyuz.browser.archive import PackageCopyingMixin
from lp.soyuz.browser.packagesearch import PackageSearchViewBase
from lp.soyuz.interfaces.queue import IPackageUploadSet
from lp.translations.browser.distroseries import (
    check_distroseries_translations_viewable,
    )


class DistroSeriesNavigation(GetitemNavigation, BugTargetTraversalMixin,
    StructuralSubscriptionTargetTraversalMixin):

    usedfor = IDistroSeries

    @stepthrough('+lang')
    def traverse_lang(self, langcode):
        """Retrieve the DistroSeriesLanguage or a dummy if one it is None."""
        # We do not want users to see the 'en' pofile because
        # we store the messages we want to translate as English.
        if langcode == 'en':
            raise NotFoundError(langcode)

        langset = getUtility(ILanguageSet)
        try:
            lang = langset[langcode]
        except IndexError:
            # Unknown language code.
            raise NotFoundError

        distroserieslang = self.context.getDistroSeriesLanguageOrDummy(lang)

        # Check if user is able to view the translations for
        # this distribution series language.
        # If not, raise TranslationUnavailable.
        check_distroseries_translations_viewable(self.context)

        return distroserieslang

    @stepthrough('+source')
    def source(self, name):
        return self.context.getSourcePackage(name)

    # sabdfl 17/10/05 please keep this old location here for
    # LaunchpadIntegration on Breezy, unless you can figure out how to
    # redirect to the newer +source, defined above
    @stepthrough('+sources')
    def sources(self, name):
        return self.context.getSourcePackage(name)

    @stepthrough('+package')
    def package(self, name):
        return self.context.getBinaryPackage(name)

    @stepto('+latest-full-language-pack')
    def latest_full_language_pack(self):
        if self.context.last_full_language_pack_exported is None:
            return None
        else:
            return self.context.last_full_language_pack_exported.file

    @stepto('+latest-delta-language-pack')
    def redirect_latest_delta_language_pack(self):
        if self.context.last_delta_language_pack_exported is None:
            return None
        else:
            return self.context.last_delta_language_pack_exported.file

    @stepthrough('+upload')
    def traverse_queue(self, id):
        return getUtility(IPackageUploadSet).get(id)

    @stepthrough('+difference')
    def traverse_difference(self, name):
        dsd_source = getUtility(IDistroSeriesDifferenceSource)
        return dsd_source.getByDistroSeriesAndName(self.context, name)


class DistroSeriesBreadcrumb(Breadcrumb):
    """Builds a breadcrumb for an `IDistroSeries`."""

    @property
    def text(self):
        return self.context.named_version


class DistroSeriesFacets(StandardLaunchpadFacets):

    usedfor = IDistroSeries
    enable_only = ['overview', 'branches', 'bugs', 'specifications',
                   'translations']


class DistroSeriesOverviewMenu(
    ApplicationMenu, StructuralSubscriptionMenuMixin):

    usedfor = IDistroSeries
    facet = 'overview'

    @property
    def links(self):
        links = ['edit',
                 'driver',
                 'answers',
                 'packaging',
                 'needs_packaging',
                 'builds',
                 'queue',
                 'add_port',
                 'create_milestone',
                 ]
        add_subscribe_link(links)
        links.append('admin')
        return links

    @enabled_with_permission('launchpad.Admin')
    def edit(self):
        text = 'Change details'
        return Link('+edit', text, icon='edit')

    @enabled_with_permission('launchpad.Edit')
    def driver(self):
        text = 'Appoint driver'
        summary = 'Someone with permission to set goals for this series'
        return Link('+driver', text, summary, icon='edit')

    @enabled_with_permission('launchpad.Edit')
    def create_milestone(self):
        text = 'Create milestone'
        summary = 'Register a new milestone for this series'
        return Link('+addmilestone', text, summary, icon='add')

    def packaging(self):
        text = 'All upstream links'
        summary = 'A listing of source packages and their upstream projects'
        return Link('+packaging', text, summary=summary, icon='info')

    def needs_packaging(self):
        text = 'Needs upstream links'
        summary = 'A listing of source packages without upstream projects'
        return Link('+needs-packaging', text, summary=summary, icon='info')

    # A search link isn't needed because the distro series overview
    # has a search form.
    def answers(self):
        text = 'Ask a question'
        url = canonical_url(self.context.distribution) + '/+addquestion'
        return Link(url, text, icon='add')

    @enabled_with_permission('launchpad.Admin')
    def add_port(self):
        text = 'Add architecture'
        return Link('+addport', text, icon='add')

    @enabled_with_permission('launchpad.Moderate')
    def admin(self):
        text = 'Administer'
        return Link('+admin', text, icon='edit')

    def builds(self):
        text = 'Show builds'
        return Link('+builds', text, icon='info')

    def queue(self):
        text = 'Show uploads'
        return Link('+queue', text, icon='info')


class DistroSeriesBugsMenu(ApplicationMenu, StructuralSubscriptionMenuMixin):

    usedfor = IDistroSeries
    facet = 'bugs'

    @property
    def links(self):
        links = ['cve',
                 'nominations',
                 ]
        add_subscribe_link(links)
        return links

    def cve(self):
        return Link('+cve', 'CVE reports', icon='cve')

    def nominations(self):
        return Link('+nominations', 'Review nominations', icon='bug')


class DistroSeriesSpecificationsMenu(NavigationMenu,
                                     HasSpecificationsMenuMixin):

    usedfor = IDistroSeries
    facet = 'specifications'
    links = [
        'listall', 'listdeclined', 'assignments', 'setgoals',
        'new', 'register_sprint']


class DistroSeriesPackageSearchView(PackageSearchViewBase):
    """Customised PackageSearchView for DistroSeries"""

    def contextSpecificSearch(self):
        """See `AbstractPackageSearchView`."""
        return self.context.searchPackages(self.text)

    label = 'Search packages'


class SeriesStatusMixin:
    """A mixin that provides status field support."""

    def createStatusField(self):
        """Create the 'status' field.

        Create the status vocabulary according the current distroseries
        status:
         * stable   -> CURRENT, SUPPORTED, OBSOLETE
         * unstable -> EXPERIMENTAL, DEVELOPMENT, FROZEN, FUTURE, CURRENT
        """
        stable_status = (
            SeriesStatus.CURRENT,
            SeriesStatus.SUPPORTED,
            SeriesStatus.OBSOLETE,
            )

        if self.context.status not in stable_status:
            terms = [status for status in SeriesStatus.items
                     if status not in stable_status]
            terms.append(SeriesStatus.CURRENT)
        else:
            terms = stable_status

        status_vocabulary = SimpleVocabulary(
            [SimpleTerm(item, item.name, item.title) for item in terms])

        return form.Fields(
            Choice(__name__='status',
                   title=_('Status'),
                   default=self.context.status,
                   vocabulary=status_vocabulary,
                   description=_("Select the distroseries status."),
                   required=True))

    def updateDateReleased(self, status):
        """Update the datereleased field if the status is set to CURRENT."""
        if (self.context.datereleased is None and
            status == SeriesStatus.CURRENT):
            self.context.datereleased = UTC_NOW


class DistroSeriesView(LaunchpadView, MilestoneOverlayMixin):

    def initialize(self):
        super(DistroSeriesView, self).initialize()
        self.displayname = '%s %s' % (
            self.context.distribution.displayname,
            self.context.version)
        expose_structural_subscription_data_to_js(
            self.context, self.request, self.user)

    @property
    def page_title(self):
        """Return the HTML page title."""
        return '%s %s in Launchpad' % (
        self.context.distribution.title, self.context.version)

    def requestCountry(self):
        return ICountry(self.request, None)

    def browserLanguages(self):
        return helpers.browserLanguages(self.request)

    def redirectToDistroFileBug(self):
        """Redirect to the distribution's filebug page.

        Filing a bug on a distribution series is not directly
        permitted; we redirect to the distribution's file
        """
        distro_url = canonical_url(
            self.context.distribution, view_name='+filebug')
        if self.request.form.get('no-redirect') is not None:
            distro_url += '?no-redirect'
        return self.request.response.redirect(distro_url)

    @cachedproperty
    def num_linked_packages(self):
        """The number of linked packagings for this distroseries."""
        return self.context.packagings.count()

    @property
    def num_unlinked_packages(self):
        """The number of unlinked packagings for this distroseries."""
        return self.context.sourcecount - self.num_linked_packages

    @cachedproperty
    def recently_linked(self):
        """Return the packages that were most recently linked upstream."""
        return self.context.getMostRecentlyLinkedPackagings()

    @cachedproperty
    def needs_linking(self):
        """Return a list of 10 packages most in need of upstream linking."""
        # XXX sinzui 2010-02-26 bug=528648: This method causes a timeout.
        # return self.context.getPrioritizedUnlinkedSourcePackages()[:10]
        return None

    milestone_can_release = False

    @cachedproperty
    def milestone_batch_navigator(self):
        return BatchNavigator(self.context.all_milestones, self.request)

    def _num_differences(self, difference_type):
        differences = getUtility(
            IDistroSeriesDifferenceSource).getForDistroSeries(
                self.context,
                difference_type=difference_type,
                status=(DistroSeriesDifferenceStatus.NEEDS_ATTENTION,))
        return differences.count()

    @cachedproperty
    def num_differences(self):
        return self._num_differences(
            DistroSeriesDifferenceType.DIFFERENT_VERSIONS)

    @cachedproperty
    def num_differences_in_parent(self):
        return self._num_differences(
            DistroSeriesDifferenceType.MISSING_FROM_DERIVED_SERIES)

    @cachedproperty
    def num_differences_in_child(self):
        return self._num_differences(
            DistroSeriesDifferenceType.UNIQUE_TO_DERIVED_SERIES)


class DistroSeriesEditView(LaunchpadEditFormView, SeriesStatusMixin):
    """View class that lets you edit a DistroSeries object.

    It redirects to the main distroseries page after a successful edit.
    """
    schema = IDistroSeries
    field_names = ['displayname', 'title', 'summary', 'description']
    custom_widget('status', LaunchpadDropdownWidget)

    @property
    def label(self):
        """See `LaunchpadFormView`."""
        return 'Edit %s details' % self.context.title

    @property
    def page_title(self):
        """The page title."""
        return self.label

    @property
    def cancel_url(self):
        """See `LaunchpadFormView`."""
        return canonical_url(self.context)

    def setUpFields(self):
        """See `LaunchpadFormView`.

        In addition to setting schema fields, also initialize the
        'status' field. See `createStatusField` method.
        """
        LaunchpadEditFormView.setUpFields(self)
        is_derivitive = not self.context.distribution.full_functionality
        has_admin = check_permission('launchpad.Admin', self.context)
        if has_admin or is_derivitive:
            # The user is an admin or this is an IDerivativeDistribution.
            self.form_fields = (
                self.form_fields + self.createStatusField())

    @action("Change")
    def change_action(self, action, data):
        """Update the context and redirects to its overviw page."""
        if not self.context.distribution.full_functionality:
            self.updateDateReleased(data.get('status'))
        self.updateContextFromData(data)
        self.request.response.addInfoNotification(
            'Your changes have been applied.')
        self.next_url = canonical_url(self.context)


class DistroSeriesAdminView(LaunchpadEditFormView, SeriesStatusMixin):
    """View class for administering a DistroSeries object.

    It redirects to the main distroseries page after a successful edit.
    """
    schema = IDistroSeries
    field_names = ['name', 'version', 'changeslist']
    custom_widget('status', LaunchpadDropdownWidget)

    @property
    def label(self):
        """See `LaunchpadFormView`."""
        return 'Administer %s' % self.context.title

    @property
    def page_title(self):
        """The page title."""
        return self.label

    @property
    def cancel_url(self):
        """See `LaunchpadFormView`."""
        return canonical_url(self.context)

    def setUpFields(self):
        """Override `LaunchpadFormView`.

        In addition to setting schema fields, also initialize the
        'status' field. See `createStatusField` method.
        """
        LaunchpadEditFormView.setUpFields(self)
        self.form_fields = (
            self.form_fields + self.createStatusField())

    @action("Change")
    def change_action(self, action, data):
        """Update the context and redirects to its overviw page.

        Also, set 'datereleased' when a unstable distroseries is made
        CURRENT.
        """
        self.updateDateReleased(data.get('status'))
        self.updateContextFromData(data)

        self.request.response.addInfoNotification(
            'Your changes have been applied.')
        self.next_url = canonical_url(self.context)


class IDistroSeriesAddForm(Interface):

    name = copy_field(
        IDistroSeries["name"], description=_(
            "The name of this series as used for URLs."))

    version = copy_field(
        IDistroSeries["version"], description=_(
            "The version of the new series."))

    displayname = copy_field(
        IDistroSeries["displayname"], description=_(
            "The name of the new series as it would "
            "appear in a paragraph."))

    summary = copy_field(IDistroSeries["summary"])


class DistroSeriesAddView(LaunchpadFormView):
    """A view to create an `IDistroSeries`."""
    schema = IDistroSeriesAddForm
    field_names = [
        'name',
        'version',
        'displayname',
        'summary',
        ]

    help_links = {
        "name": u"/+help/distribution-add-series.html#codename",
        }

    label = 'Add a series'
    page_title = label

    @action(_('Add Series'), name='create')
    def createAndAdd(self, action, data):
        """Create and add a new Distribution Series"""
        distroseries = self.context.newSeries(
            name=data['name'],
            displayname=data['displayname'],
            title=data['displayname'],
            summary=data['summary'],
            description=u"",
            version=data['version'],
            parent_series=None,
            registrant=self.user)
        notify(ObjectCreatedEvent(distroseries))
        self.next_url = canonical_url(distroseries)
        return distroseries

    @property
    def cancel_url(self):
        return canonical_url(self.context)


class IDistroSeriesInitializeForm(Interface):

    derived_from_series = Choice(
        title=_('Derived from distribution series'),
        default=None,
        vocabulary="DistroSeriesDerivation",
        description=_(
            "Select the distribution series you "
            "want to derive from."),
        required=True)


class DistroSeriesInitializeView(LaunchpadFormView):
    """A view to initialize an `IDistroSeries`."""

    schema = IDistroSeriesInitializeForm
    field_names = [
        "derived_from_series",
        ]

    custom_widget('derived_from_series', LaunchpadDropdownWidget)

    label = 'Initialize series'
    page_title = label

    @action(u"Initialize Series", name='initialize')
    def submit(self, action, data):
        """Stub for the Javascript in the page to use."""

    @property
    def is_derived_series_feature_enabled(self):
        return getFeatureFlag("soyuz.derived-series-ui.enabled") is not None

    @property
    def next_url(self):
        return canonical_url(self.context)

    cancel_url = next_url


class DistroSeriesPackagesView(LaunchpadView):
    """A View to show series package to upstream package relationships."""

    label = 'All series packages linked to upstream project series'
    page_title = 'All upstream links'

    @cachedproperty
    def cached_packagings(self):
        """The batched upstream packaging links."""
        packagings = self.context.getPrioritizedPackagings()
        navigator = BatchNavigator(packagings, self.request, size=20)
        navigator.setHeadings('packaging', 'packagings')
        return navigator


# A helper to create package filtering radio button vocabulary.
NON_BLACKLISTED = 'non-blacklisted'
BLACKLISTED = 'blacklisted'
HIGHER_VERSION_THAN_PARENT = 'higher-than-parent'
RESOLVED = 'resolved'

DEFAULT_PACKAGE_TYPE = NON_BLACKLISTED


def make_package_type_vocabulary(parent_name, higher_version_option=False):
    voc = [
        SimpleTerm(
            NON_BLACKLISTED, NON_BLACKLISTED, 'Non blacklisted packages'),
        SimpleTerm(BLACKLISTED, BLACKLISTED, 'Blacklisted packages'),
        SimpleTerm(RESOLVED, RESOLVED, "Resolved packages")]
    if higher_version_option:
        higher_term = SimpleTerm(
            HIGHER_VERSION_THAN_PARENT,
            HIGHER_VERSION_THAN_PARENT,
            "Blacklisted packages with a higher version than in '%s'"
                % parent_name)
        voc.insert(2, higher_term)
    return SimpleVocabulary(tuple(voc))


class DistroSeriesNeedsPackagesView(LaunchpadView):
    """A View to show series package to upstream package relationships."""

    label = 'Packages that need upstream packaging links'
    page_title = 'Needs upstream links'

    @cachedproperty
    def cached_unlinked_packages(self):
        """The batched `ISourcePackage`s that needs packaging links."""
        packages = self.context.getPrioritizedUnlinkedSourcePackages()
        navigator = BatchNavigator(packages, self.request, size=20)
        navigator.setHeadings('package', 'packages')
        return navigator


class IDifferencesFormSchema(Interface):
    name_filter = TextLine(
        title=_("Package name contains"), required=False)

    selected_differences = List(
        title=_('Selected differences'),
        value_type=Choice(vocabulary=SimpleVocabulary([])),
        description=_("Select the differences for syncing."),
        required=True)


class DistroSeriesDifferenceBaseView(LaunchpadFormView,
                                     PackageCopyingMixin):
    """Base class for all pages presenting differences between
    a derived series and its parent."""
    schema = IDifferencesFormSchema
    field_names = ['selected_differences']
    custom_widget('selected_differences', LabeledMultiCheckBoxWidget)
    custom_widget('package_type', LaunchpadRadioWidget)

    # Differences type to display. Can be overrided by sublasses.
    differences_type = DistroSeriesDifferenceType.DIFFERENT_VERSIONS
    show_parent_version = True
    show_derived_version = True
    show_package_diffs = True
    # Packagesets display.
    show_parent_packagesets = False
    show_packagesets = False
    # Search vocabulary.
    search_higher_parent_option = False

    def initialize(self):
        """Redirect to the derived series if the feature is not enabled."""
        if not getFeatureFlag('soyuz.derived-series-ui.enabled'):
            self.request.response.redirect(canonical_url(self.context))
            return

        super(DistroSeriesDifferenceBaseView, self).initialize()

    def initialize_sync_label(self, label):
        self.__class__.actions.byname['actions.sync'].label = label

    @property
    def label(self):
        return NotImplementedError()

    def setupPackageFilterRadio(self):
        return form.Fields(Choice(
            __name__='package_type',
            vocabulary=make_package_type_vocabulary(
                self.context.parent_series.displayname,
                self.search_higher_parent_option),
            default=DEFAULT_PACKAGE_TYPE,
            required=True))

    def setUpFields(self):
        """Add the selected differences field.

        As this field depends on other search/filtering field values
        for its own vocabulary, we set it up after all the others.
        """
        super(DistroSeriesDifferenceBaseView, self).setUpFields()
        self.form_fields = (
            self.setupPackageFilterRadio() +
            self.form_fields)
        check_permission('launchpad.Edit', self.context)
        terms = [
            SimpleTerm(diff, diff.source_package_name.name,
                diff.source_package_name.name)
                for diff in self.cached_differences.batch]
        diffs_vocabulary = SimpleVocabulary(terms)
        choice = self.form_fields['selected_differences'].field.value_type
        choice.vocabulary = diffs_vocabulary

    def _sync_sources(self, action, data):
        """Synchronise packages from the parent series to this one."""
        # We're doing a direct copy sync here as an interim measure
        # until we work out if it's fast enough to work reliably.  If it
        # isn't, we need to implement a way of flagging sources 'to be
        # synced' and write a job runner to do it in the background.

        selected_differences = data['selected_differences']
        sources = [
            diff.parent_source_pub
            for diff in selected_differences]

        # PackageCopyingMixin.do_copy() does the work of copying and
        # setting up on-page notifications.
        series_url = canonical_url(self.context)
        series_title = self.context.displayname

        # If the series is released, sync packages in the "updates" pocket.
        if self.context.datereleased is None:
            destination_pocket = PackagePublishingPocket.RELEASE
        else:
            destination_pocket = PackagePublishingPocket.UPDATES

        if self.do_copy(
            'selected_differences', sources, self.context.main_archive,
            self.context, destination_pocket, include_binaries=False,
            dest_url=series_url, dest_display_name=series_title,
            person=self.user):
            # The copy worked so we can redirect back to the page to
            # show the results.
            self.next_url = self.request.URL

    def validate_sync(self, action, data):
        """Validate selected differences."""
        form.getWidgetsData(self.widgets, self.prefix, data)

        if len(data.get('selected_differences', [])) == 0:
            self.setFieldError(
                'selected_differences', 'No differences selected.')

    def canPerformSync(self, *args):
        """Return whether a sync can be performed.

        This method is used as a condition for the above sync action, as
        well as directly in the template.
        """
        return (self.user is not None and
<<<<<<< HEAD
=======
                self.context.main_archive.hasAnyPermission(self.user) and
>>>>>>> 25ae5dae
                self.cached_differences.batch.total() > 0)

    @property
    def specified_name_filter(self):
        """If specified, return the name filter from the GET form data."""
        requested_name_filter = self.request.query_string_params.get(
            'field.name_filter')

        if requested_name_filter and requested_name_filter[0]:
            return requested_name_filter[0]
        else:
            return None

    @property
    def specified_package_type(self):
        """If specified, return the package type filter from the GET form
        data.
        """
        package_type = self.request.query_string_params.get(
            'field.package_type')
        if package_type and package_type[0]:
            return package_type[0]
        else:
            return DEFAULT_PACKAGE_TYPE

    @cachedproperty
    def cached_differences(self):
        """Return a batch navigator of filtered results."""
        if self.specified_package_type == NON_BLACKLISTED:
            status=(
                DistroSeriesDifferenceStatus.NEEDS_ATTENTION,)
            child_version_higher = False
        elif self.specified_package_type == BLACKLISTED:
            status=(
                DistroSeriesDifferenceStatus.BLACKLISTED_CURRENT)
            child_version_higher = False
        elif self.specified_package_type == HIGHER_VERSION_THAN_PARENT:
            status=(
                DistroSeriesDifferenceStatus.BLACKLISTED_CURRENT)
            child_version_higher = True
        elif self.specified_package_type == RESOLVED:
            status=DistroSeriesDifferenceStatus.RESOLVED
            child_version_higher = False
        else:
            raise AssertionError('specified_package_type unknown')

        differences = getUtility(
            IDistroSeriesDifferenceSource).getForDistroSeries(
                self.context,
                difference_type = self.differences_type,
                source_package_name_filter=self.specified_name_filter,
                status=status,
                child_version_higher=child_version_higher)
        return BatchNavigator(differences, self.request)

    @cachedproperty
    def has_differences(self):
        """Whether or not differences between this derived series and
        its parent exist.
        """
        # Performance optimisation: save a query if we have differences
        # to show in the batch.
        if self.cached_differences.batch.total() > 0:
            return True
        else:
            # Here we check the whole dataset since the empty batch
            # might be filtered.
            differences = getUtility(
                IDistroSeriesDifferenceSource).getForDistroSeries(
                    self.context,
                    difference_type = self.differences_type,
                    status=(
                        DistroSeriesDifferenceStatus.NEEDS_ATTENTION,
                        DistroSeriesDifferenceStatus.BLACKLISTED_CURRENT))
            return not differences.is_empty()


class DistroSeriesLocalDifferencesView(DistroSeriesDifferenceBaseView,
                                       LaunchpadFormView):
    """Present differences of type DIFFERENT_VERSIONS between
    a derived series and its parent.
    """
    page_title = 'Local package differences'
    differences_type = DistroSeriesDifferenceType.DIFFERENT_VERSIONS
    show_parent_packagesets = True
    search_higher_parent_option = True

    def initialize(self):
        # Update the label for sync action.
        self.initialize_sync_label(
            "Sync Selected %s Versions into %s" % (
                self.context.parent_series.displayname,
                self.context.displayname,
                ))
        super(DistroSeriesLocalDifferencesView, self).initialize()

    @property
    def explanation(self):
        return structured(
            "Source packages shown here are present in both %s "
            "and the parent series, %s, but are different somehow. "
            "Changes could be in either or both series so check the "
            "versions (and the diff if necessary) before syncing the %s "
            'version (<a href="/+help/soyuz/derived-series-syncing.html" '
            'target="help">Read more about syncing from the parent series'
            '</a>).',
            self.context.displayname,
            self.context.parent_series.fullseriesname,
            self.context.parent_series.displayname)

    @property
    def label(self):
        return (
            "Source package differences between '%s' and "
            "parent series '%s'" % (
                self.context.displayname,
                self.context.parent_series.displayname,
                ))

    @action(_("Update"), name="update")
    def update_action(self, action, data):
        """Simply re-issue the form with the new values."""
        pass

    @action(_("Sync Sources"), name="sync", validator='validate_sync',
            condition='canPerformSync')
    def sync_sources(self, action, data):
        self._sync_sources(action, data)


class DistroSeriesMissingPackagesView(DistroSeriesDifferenceBaseView,
                                      LaunchpadFormView):
    """Present differences of type MISSING_FROM_DERIVED_SERIES between
    a derived series and its parent.
    """
    page_title = 'Missing packages'
    differences_type = DistroSeriesDifferenceType.MISSING_FROM_DERIVED_SERIES
    show_derived_version = False
    show_package_diffs = False
    show_parent_packagesets = True

    def initialize(self):
        # Update the label for sync action.
        self.initialize_sync_label(
            "Include Selected packages into into %s" % (
                self.context.displayname,
                ))
        super(DistroSeriesMissingPackagesView, self).initialize()

    @property
    def explanation(self):
        return structured(
            "Packages that are listed here are those that have been added to "
            "the specific packages %s that were used to create %s. They are "
            "listed here so you can consider including them in %s.",
            self.context.parent_series.displayname,
            self.context.displayname,
            self.context.displayname)

    @property
    def label(self):
        return (
            "Packages in parent series '%s' but not in '%s'" % (
                self.context.parent_series.displayname,
                self.context.displayname,
                ))

    @action(_("Update"), name="update")
    def update_action(self, action, data):
        """Simply re-issue the form with the new values."""
        pass

    @action(_("Sync Sources"), name="sync", validator='validate_sync',
            condition='canPerformSync')
    def sync_sources(self, action, data):
        self._sync_sources(action, data)


class DistroSeriesUniquePackagesView(DistroSeriesDifferenceBaseView,
                                     LaunchpadFormView):
    """Present differences of type UNIQUE_TO_DERIVED_SERIES between
    a derived series and its parent.
    """
    page_title = 'Unique packages'
    differences_type = DistroSeriesDifferenceType.UNIQUE_TO_DERIVED_SERIES
    show_parent_version = False
    show_package_diffs = False
    show_packagesets = True

    def initialize(self):
        super(DistroSeriesUniquePackagesView, self).initialize()

    @property
    def explanation(self):
        return structured(
            "Packages that are listed here are those that have been added to "
            "%s but are not yet part of the parent series %s.",
            self.context.displayname,
            self.context.parent_series.displayname)

    @property
    def label(self):
        return (
            "Packages in '%s' but not in parent series '%s'" % (
                self.context.displayname,
                self.context.parent_series.displayname,
                ))

    @action(_("Update"), name="update")
    def update_action(self, action, data):
        """Simply re-issue the form with the new values."""
        pass

    def canPerformSync(self, *args):
        return False<|MERGE_RESOLUTION|>--- conflicted
+++ resolved
@@ -805,10 +805,7 @@
         well as directly in the template.
         """
         return (self.user is not None and
-<<<<<<< HEAD
-=======
                 self.context.main_archive.hasAnyPermission(self.user) and
->>>>>>> 25ae5dae
                 self.cached_differences.batch.total() > 0)
 
     @property
