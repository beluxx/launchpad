# Copyright 2006-2008 Canonical Ltd.  All rights reserved.

__metaclass__ = type

import httplib
import os
import shutil
import socket
import sys
from xmlrpclib import ServerProxy
import urllib2

from bzrlib.branch import Branch
from bzrlib.bzrdir import BzrDir
from bzrlib.errors import (
    BzrError, NotBranchError, ParamikoNotPresent,
    UnknownFormatError, UnsupportedFormatError)
from bzrlib.progress import DummyProgress
from bzrlib.transport import get_transport
import bzrlib.ui

from canonical.config import config
from canonical.codehosting import ProgressUIFactory
from canonical.codehosting.bzrutils import ensure_base
from canonical.codehosting.puller import get_lock_id_for_branch_id
from canonical.codehosting.transport import (
    BlockingProxy, get_chrooted_transport, LaunchpadInternalServer)
from canonical.launchpad.interfaces import BranchType
from canonical.launchpad.webapp import errorlog
from canonical.launchpad.webapp.uri import URI, InvalidURIError


__all__ = [
    'BadUrlSsh',
    'BadUrlLaunchpad',
    'BranchReferenceLoopError',
    'BranchReferenceForbidden',
    'BranchReferenceValueError',
    'get_canonical_url_for_branch_name',
    'install_worker_ui_factory',
    'PullerWorker',
    'PullerWorkerProtocol'
    ]


class BadUrlSsh(Exception):
    """Tried to mirror a branch from sftp or bzr+ssh."""


class BadUrlLaunchpad(Exception):
    """Tried to mirror a branch from launchpad.net."""


class BranchReferenceForbidden(Exception):
    """Trying to mirror a branch reference and the branch type does not allow
    references.
    """


class BranchReferenceValueError(Exception):
    """Encountered a branch reference with an unsafe value.

    An unsafe value is a local URL, such as a file:// URL or an http:// URL in
    canonical.com, that may cause disclosure of restricted data.
    """

    def __init__(self, url):
        Exception.__init__(self, url)
        self.url = url


class BranchReferenceLoopError(Exception):
    """Encountered a branch reference cycle.

    A branch reference may point to another branch reference, and so on. A
    branch reference cycle is an infinite loop of references.
    """


def get_canonical_url_for_branch_name(unique_name):
    """Custom implementation of canonical_url(branch) for error reporting.

    The actual `canonical_url` function cannot be used because we do not have
    access to real content objects.
    """
    if config.vhosts.use_https:
        scheme = 'https'
    else:
        scheme = 'http'
    hostname = config.vhost.code.hostname
    return scheme + '://' + hostname + '/~' + unique_name


class PullerWorkerProtocol:
    """The protocol used to communicate with the puller scheduler.

    This protocol notifies the scheduler of events such as startMirroring,
    mirrorSucceeded and mirrorFailed.
    """

    def __init__(self, output):
        self.out_stream = output

    def sendNetstring(self, string):
        self.out_stream.write('%d:%s,' % (len(string), string))

    def sendEvent(self, command, *args):
        self.sendNetstring(command)
        self.sendNetstring(str(len(args)))
        for argument in args:
            self.sendNetstring(str(argument))

    def startMirroring(self, branch_to_mirror):
        self.sendEvent('startMirroring')

    def mirrorSucceeded(self, branch_to_mirror, last_revision):
        self.sendEvent('mirrorSucceeded', last_revision)

    def mirrorFailed(self, branch_to_mirror, message, oops_id):
        self.sendEvent('mirrorFailed', message, oops_id)

    def progressMade(self):
        self.sendEvent('progressMade')


def identical_formats(branch_one, branch_two):
    """Check if two branches have the same bzrdir, repo, and branch formats.
    """
    # XXX AndrewBennetts 2006-05-18 bug=45277:
    # comparing format objects is ugly.
    b1, b2 = branch_one, branch_two
    return (
        b1.bzrdir._format.__class__ == b2.bzrdir._format.__class__ and
        b1.repository._format.__class__ == b2.repository._format.__class__ and
        b1._format.__class__ == b2._format.__class__
    )


class PullerWorker:
    """This class represents a single branch that needs mirroring.

    It has a source URL, a destination URL, a database id, a unique name and a
    status client which is used to report on the mirror progress.
    """

    def __init__(self, src, dest, branch_id, unique_name, branch_type,
                 protocol, oops_prefix=None):
        self.source = src
        self.dest = dest
        self.branch_id = branch_id
        self.unique_name = unique_name
        # The branch_type argument should always be set to a BranchType enum
        # in production use, but it is expected that tests that do not depend
        # on its value will pass None.
        self.branch_type = branch_type
        self._source_branch = None
        self._dest_branch = None
        self.protocol = protocol
        if protocol is not None:
            self.protocol.branch_id = branch_id
        if oops_prefix is not None:
            errorlog.globalErrorUtility.setOopsToken(oops_prefix)

    def _getLaunchpadServer(self):
        """Return a LaunchpadInternalServer for fetching hosted branches."""
        authserver = BlockingProxy(ServerProxy(config.codehosting.authserver))
        branch_transport = get_chrooted_transport(
            config.codehosting.branches_root)
        return LaunchpadInternalServer(authserver, branch_transport)

    def _checkSourceUrl(self):
        """Check the validity of the source URL.

        If the source is an absolute path, that means it represents a hosted
        branch, and it does not make sense to check its scheme or hostname. So
        let it pass.

        If the source URL is uses a ssh-based scheme, raise BadUrlSsh. If it is
        in the launchpad.net domain, raise BadUrlLaunchpad.
        """
        if self.source.startswith('/'):
            return
        uri = URI(self.source)
        launchpad_domain = config.vhost.mainsite.hostname
        if uri.underDomain(launchpad_domain):
            raise BadUrlLaunchpad(self.source)
        if uri.scheme in ['sftp', 'bzr+ssh']:
            raise BadUrlSsh(self.source)

    def _checkBranchReference(self):
        """Check whether the source is an acceptable branch reference.

        For HOSTED or IMPORTED branches, branch references are not allowed. For
        MIRRORED branches, branch references are allowed if they do not
        constitute a reference cycle and if they do not point to an unsafe
        location.

        :raise BranchReferenceForbidden: the source location contains a branch
            reference, and branch references are not allowed for this branch
            type.

        :raise BranchReferenceLoopError: the source location contains a branch
            reference that leads to a reference cycle.

        :raise BranchReferenceValueError: the source location contains a branch
            reference that ultimately points to an unsafe location.
        """
        traversed_references = []
        source_location = self.source
        while True:
            reference_value = self._getBranchReference(source_location)
            if reference_value is None:
                break
            if not self._canTraverseReferences():
                raise BranchReferenceForbidden(reference_value)
            traversed_references.append(source_location)
            if reference_value in traversed_references:
                raise BranchReferenceLoopError()
            reference_value_uri = URI(reference_value)
            if reference_value_uri.scheme == 'file':
                raise BranchReferenceValueError(reference_value)
            source_location = reference_value

    def _canTraverseReferences(self):
        """Whether we can traverse references when mirroring this branch type.

        We do not traverse references for HOSTED branches because that may
        cause us to connect to remote locations, which we do not allow because
        we want hosted branches to be mirrored quickly.

        We do not traverse references for IMPORTED branches because the
        code-import system should never produce branch references.

        We traverse branche references for MIRRORED branches because they
        provide a useful redirection mechanism and we want to be consistent
        with the bzr command line.
        """
        traverse_references_from_branch_type = {
            BranchType.HOSTED: False,
            BranchType.MIRRORED: True,
            BranchType.IMPORTED: False,
            }
        assert self.branch_type in traverse_references_from_branch_type, (
            'Unexpected branch type: %r' % (self.branch_type,))
        return traverse_references_from_branch_type[self.branch_type]

    def _getBranchReference(self, url):
        """Get the branch-reference value at the specified url.

        This method is useful to override in unit tests.
        """
        bzrdir = BzrDir.open(url)
        return bzrdir.get_branch_reference()

    def _openSourceBranch(self):
        """Open the branch to pull from, useful to override in tests."""
        self._source_branch = Branch.open(self.source)

    def _mirrorToDestBranch(self):
        """Open the branch to pull to, creating a new one if necessary.

        Useful to override in tests.
        """
        try:
            branch = BzrDir.open(self.dest).open_branch()
        except NotBranchError:
            # Make a new branch in the same format as the source branch.
            branch = self._createDestBranch()
        else:
            # Check that destination branch is in the same format as the
            # source.
            if identical_formats(self._source_branch, branch):
                # The destination exists, and is in the same format.  So all
                # we need to do is pull the new revisions.

                # If the branch is locked, try to break it.  Our special UI
                # factory will allow the breaking of locks that look like they
                # were left over from previous puller worker runs.  We will
                # block on other locks and fail if they are not broken before
                # the timeout expires (currently 5 minutes).
                if branch.get_physical_lock_status():
                    branch.break_lock()
                branch.pull(self._source_branch, overwrite=True)
            else:
                # The destination is in a different format to the source, so
                # we'll delete it and mirror from scratch.
                branch = self._createDestBranch()
        self._dest_branch = branch

    def _createDestBranch(self):
        """Create the branch to pull to, and copy the source's contents."""
<<<<<<< HEAD
=======
        # XXX AndrewBennetts 2006-05-26:
        #    Bzrdir.sprout is *almost* what we want here, except that sprout
        #    creates a working tree that we don't need. Instead, we do some
        #    low-level operations.
        if os.path.exists(self.dest):
            shutil.rmtree(self.dest)
>>>>>>> 424f1682
        ensure_base(get_transport(self.dest))
        bzrdir = self._source_branch.bzrdir
        bzrdir.clone(self.dest, preserve_stacking=True)
        return Branch.open(self.dest)

    def _record_oops(self, message=None):
        """Record an oops for the current exception.

        This must only be called while handling an exception.

        :param message: custom explanatory error message. Do not use
            str(exception) to fill in this parameter, it should only be set
            when a human readable error has been explicitly generated.
        """
        request = errorlog.ScriptRequest([
            ('branch_id', self.branch_id), ('source', self.source),
            ('dest', self.dest), ('error-explanation', str(message))])
        request.URL = get_canonical_url_for_branch_name(self.unique_name)
        errorlog.globalErrorUtility.raising(sys.exc_info(), request)
        return request.oopsid

    def _mirrorFailed(self, error):
        oops_id = self._record_oops(error)
        self.protocol.mirrorFailed(self, error, oops_id)

    def mirrorWithoutChecks(self):
        """Mirror the source branch to the destination branch.

        This method doesn't do any error handling or send any messages via the
        reporting protocol -- a "naked mirror", if you will. This is
        particularly useful for tests that want to mirror a branch and be
        informed immediately of any errors.
        """
        server = self._getLaunchpadServer()
        server.setUp()
        try:
            self._checkSourceUrl()
            self._checkBranchReference()
            self._openSourceBranch()
            self._mirrorToDestBranch()
        finally:
            server.tearDown()

    def mirror(self):
        """Open source and destination branches and pull source into
        destination.
        """
        self.protocol.startMirroring(self)
        try:
            self.mirrorWithoutChecks()
        # add further encountered errors from the production runs here
        # ------ HERE ---------
        #
        except urllib2.HTTPError, e:
            msg = str(e)
            if int(e.code) == httplib.UNAUTHORIZED:
                # Maybe this will be caught in bzrlib one day, and then we'll
                # be able to get rid of this.
                # https://launchpad.net/products/bzr/+bug/42383
                msg = "Authentication required."
            self._mirrorFailed(msg)

        except socket.error, e:
            msg = 'A socket error occurred: %s' % str(e)
            self._mirrorFailed(msg)

        except UnsupportedFormatError, e:
            msg = ("Launchpad does not support branches from before "
                   "bzr 0.7. Please upgrade the branch using bzr upgrade.")
            self._mirrorFailed(msg)

        except UnknownFormatError, e:
            self._mirrorFailed(e)

        except (ParamikoNotPresent, BadUrlSsh), e:
            msg = ("Launchpad cannot mirror branches from SFTP and SSH URLs."
                   " Please register a HTTP location for this branch.")
            self._mirrorFailed(msg)

        except BadUrlLaunchpad:
            msg = "Launchpad does not mirror branches from Launchpad."
            self._mirrorFailed(msg)

        except NotBranchError, e:
            hosted_branch_error = NotBranchError(
                "sftp://bazaar.launchpad.net/~%s" % self.unique_name)
            message_by_type = {
                BranchType.HOSTED: str(hosted_branch_error),
                BranchType.IMPORTED: "Not a branch.",
                }
            msg = message_by_type.get(self.branch_type, str(e))
            self._mirrorFailed(msg)

        except BranchReferenceForbidden, e:
            msg = ("Branch references are not allowed for branches of type "
                   "%s." % (self.branch_type.title,))
            self._mirrorFailed(msg)

        except BranchReferenceValueError, e:
            msg = "Bad branch reference value: %s" % (e.url,)
            self._mirrorFailed(msg)

        except BranchReferenceLoopError, e:
            msg = "Circular branch reference."
            self._mirrorFailed(msg)

        except BzrError, e:
            self._mirrorFailed(e)

        except InvalidURIError, e:
            self._mirrorFailed(e)

        except (KeyboardInterrupt, SystemExit):
            # Do not record OOPS for those exceptions.
            raise

        else:
            last_rev = self._dest_branch.last_revision()
            self.protocol.mirrorSucceeded(self, last_rev)

    def __eq__(self, other):
        return self.source == other.source and self.dest == other.dest

    def __repr__(self):
        return ("<PullerWorker source=%s dest=%s at %x>" %
                (self.source, self.dest, id(self)))


class WorkerProgressBar(DummyProgress):
    """A progress bar that informs a PullerWorkerProtocol of progress."""

    def _event(self, *args, **kw):
        """Inform the PullerWorkerProtocol of progress.

        This method is attached to the class as all of the progress bar
        methods: tick, update, child_update, clear and note.
        """
        self.puller_worker_protocol.progressMade()

    tick = _event
    update = _event
    child_update = _event
    clear = _event
    note = _event

    def child_progress(self, **kwargs):
        """As we don't care about nesting progress bars, return self."""
        return self


class PullerWorkerUIFactory(ProgressUIFactory):
    """An UIFactory that always says yes to breaking locks."""

    def get_boolean(self, prompt):
        """If we're asked to break a lock like a stale lock of ours, say yes.
        """
        assert prompt.startswith('Break lock'), (
            "Didn't expect prompt %r" % (prompt,))
        branch_id = self.puller_worker_protocol.branch_id
        if get_lock_id_for_branch_id(branch_id) in prompt:
            return True
        else:
            return False


def install_worker_ui_factory(puller_worker_protocol):
    """Install a special UIFactory for puller workers.

    Our factory does two things:

    1) Create progress bars that inform a PullerWorkerProtocol of progress.
    2) Break locks if and only if they appear to be stale locks
       created by another puller worker process.
    """
    def factory(*args, **kw):
        r = WorkerProgressBar(*args, **kw)
        r.puller_worker_protocol = puller_worker_protocol
        return r
    bzrlib.ui.ui_factory = PullerWorkerUIFactory(factory)
    bzrlib.ui.ui_factory.puller_worker_protocol = puller_worker_protocol<|MERGE_RESOLUTION|>--- conflicted
+++ resolved
@@ -289,15 +289,8 @@
 
     def _createDestBranch(self):
         """Create the branch to pull to, and copy the source's contents."""
-<<<<<<< HEAD
-=======
-        # XXX AndrewBennetts 2006-05-26:
-        #    Bzrdir.sprout is *almost* what we want here, except that sprout
-        #    creates a working tree that we don't need. Instead, we do some
-        #    low-level operations.
         if os.path.exists(self.dest):
             shutil.rmtree(self.dest)
->>>>>>> 424f1682
         ensure_base(get_transport(self.dest))
         bzrdir = self._source_branch.bzrdir
         bzrdir.clone(self.dest, preserve_stacking=True)
