--- conflicted
+++ resolved
@@ -758,94 +758,6 @@
             results = results.prejoin(['assignee', 'approver', 'drafter'])
         return results
 
-<<<<<<< HEAD
-    def searchQuestions(self, search_text=None,
-                        status=QUESTION_STATUS_DEFAULT_SEARCH,
-                        language=None, sort=None, participation=None,
-                        needs_attention=None):
-        """See `IPerson`."""
-        return QuestionPersonSearch(
-                person=self,
-                search_text=search_text,
-                status=status, language=language, sort=sort,
-                participation=participation,
-                needs_attention=needs_attention
-                ).getResults()
-
-    def getQuestionLanguages(self):
-        """See `IQuestionTarget`."""
-        return set(Language.select(
-            """Language.id = language AND Question.id IN (
-            SELECT id FROM Question
-                      WHERE owner = %(personID)s OR answerer = %(personID)s OR
-                           assignee = %(personID)s
-            UNION SELECT question FROM QuestionSubscription
-                  WHERE person = %(personID)s
-            UNION SELECT question
-                  FROM QuestionMessage JOIN Message ON (message = Message.id)
-                  WHERE owner = %(personID)s
-            )""" % sqlvalues(personID=self.id),
-            clauseTables=['Question'], distinct=True))
-
-    def getDirectAnswerQuestionTargets(self):
-        """See `IPerson`."""
-        answer_contacts = AnswerContact.select(
-            'person = %s' % sqlvalues(self))
-        return self._getQuestionTargetsFromAnswerContacts(answer_contacts)
-
-    def getTeamAnswerQuestionTargets(self):
-        """See `IPerson`."""
-        answer_contacts = AnswerContact.select(
-            '''AnswerContact.person = TeamParticipation.team
-            AND TeamParticipation.person = %(personID)s
-            AND AnswerContact.person != %(personID)s''' % sqlvalues(
-                personID=self.id),
-            clauseTables=['TeamParticipation'], distinct=True)
-        return self._getQuestionTargetsFromAnswerContacts(answer_contacts)
-
-    def _getQuestionTargetsFromAnswerContacts(self, answer_contacts):
-        """Return a list of active IQuestionTargets.
-
-        :param answer_contacts: an iterable of `AnswerContact`s.
-        :return: a list of active `IQuestionTarget`s.
-        :raise AssertionError: if the IQuestionTarget is not a `Product`,
-            `Distribution`, or `SourcePackage`.
-        """
-        targets = set()
-        for answer_contact in answer_contacts:
-            if answer_contact.product is not None:
-                target = answer_contact.product
-                pillar = target
-            elif answer_contact.sourcepackagename is not None:
-                assert answer_contact.distribution is not None, (
-                    "Missing distribution.")
-                distribution = answer_contact.distribution
-                target = distribution.getSourcePackage(
-                    answer_contact.sourcepackagename)
-                pillar = distribution
-            elif answer_contact.distribution is not None:
-                target = answer_contact.distribution
-                pillar = target
-            else:
-                raise AssertionError('Unknown IQuestionTarget.')
-
-            if pillar.active:
-                # Deactivated pillars are not valid IQuestionTargets.
-                targets.add(target)
-
-        return list(targets)
-=======
-    @property
-    def translatable_languages(self):
-        """See `IPerson`."""
-        return Language.select("""
-            Language.id = PersonLanguage.language AND
-            PersonLanguage.person = %s AND
-            Language.code <> 'en' AND
-            Language.visible""" % quote(self),
-            clauseTables=['PersonLanguage'], orderBy='englishname')
->>>>>>> f3c1e32b
-
     # XXX: Tom Berger 2008-04-14 bug=191799:
     # The implementation of these functions
     # is no longer appropriate, since it now relies on subscriptions,
