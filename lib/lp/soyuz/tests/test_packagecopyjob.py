# Copyright 2010-2011 Canonical Ltd.  This software is licensed under the
# GNU Affero General Public License version 3 (see the file LICENSE).

"""Tests for sync package jobs."""

from testtools.content import text_content
from testtools.matchers import (
    Equals,
    MatchesStructure,
    )
import transaction
from zope.component import getUtility
from zope.security.proxy import removeSecurityProxy

<<<<<<< HEAD
=======
from storm.store import Store

>>>>>>> cabb49b5
from canonical.config import config
from canonical.launchpad.interfaces.lpstorm import IStore
from canonical.launchpad.webapp.testing import verifyObject
from canonical.testing import LaunchpadZopelessLayer
from lp.registry.model.distroseriesdifferencecomment import (
    DistroSeriesDifferenceComment,
    )
from lp.registry.interfaces.pocket import PackagePublishingPocket
<<<<<<< HEAD
from lp.services.features.testing import FeatureFixture
from lp.services.job.interfaces.job import JobStatus
=======
from lp.registry.interfaces.series import SeriesStatus
from lp.services.features.testing import FeatureFixture
from lp.services.job.interfaces.job import (
    JobStatus,
    SuspendJobException,
    )
>>>>>>> cabb49b5
from lp.soyuz.adapters.overrides import SourceOverride
from lp.soyuz.enums import (
    ArchivePurpose,
    PackageCopyPolicy,
<<<<<<< HEAD
=======
    PackageUploadStatus,
>>>>>>> cabb49b5
    SourcePackageFormat,
    )
from lp.soyuz.model.distroseriesdifferencejob import (
    FEATURE_FLAG_ENABLE_MODULE,
    )
<<<<<<< HEAD
=======
from lp.soyuz.model.queue import PackageUpload
>>>>>>> cabb49b5
from lp.soyuz.interfaces.archive import CannotCopy
from lp.soyuz.interfaces.component import IComponentSet
from lp.soyuz.interfaces.packagecopyjob import (
    IPackageCopyJob,
    IPlainPackageCopyJob,
    IPlainPackageCopyJobSource,
    )
from lp.soyuz.interfaces.publishing import PackagePublishingStatus
<<<<<<< HEAD
=======
from lp.soyuz.interfaces.queue import IPackageUploadSet
>>>>>>> cabb49b5
from lp.soyuz.interfaces.section import ISectionSet
from lp.soyuz.interfaces.sourcepackageformat import (
    ISourcePackageFormatSelectionSet,
    )
from lp.soyuz.tests.test_publishing import SoyuzTestPublisher
from lp.testing import (
    run_script,
    TestCaseWithFactory,
    )
<<<<<<< HEAD
from lp.testing.fakemethod import FakeMethod

=======
from lp.testing.mail_helpers import pop_notifications
from lp.testing.fakemethod import FakeMethod


def get_dsd_comments(dsd):
    """Retrieve `DistroSeriesDifferenceComment`s for `dsd`."""
    return IStore(dsd).find(
        DistroSeriesDifferenceComment,
        DistroSeriesDifferenceComment.distro_series_difference == dsd)
>>>>>>> cabb49b5

def get_dsd_comments(dsd):
    """Retrieve `DistroSeriesDifferenceComment`s for `dsd`."""
    return IStore(dsd).find(
        DistroSeriesDifferenceComment,
        DistroSeriesDifferenceComment.distro_series_difference == dsd)

<<<<<<< HEAD

class LocalTestHelper:
    """Put test helpers that want to be in the test classes here."""

=======
class LocalTestHelper:
    """Put test helpers that want to be in the test classes here."""

    dbuser = config.IPlainPackageCopyJobSource.dbuser

>>>>>>> cabb49b5
    def makeJob(self, dsd=None, **kwargs):
        """Create a `PlainPackageCopyJob` that would resolve `dsd`."""
        if dsd is None:
            dsd = self.factory.makeDistroSeriesDifference()
        source_archive = dsd.parent_series.main_archive
        target_archive = dsd.derived_series.main_archive
        target_distroseries = dsd.derived_series
        target_pocket = self.factory.getAnyPocket()
        return getUtility(IPlainPackageCopyJobSource).create(
            dsd.source_package_name.name, source_archive, target_archive,
            target_distroseries, target_pocket,
            package_version=dsd.parent_source_version, **kwargs)

    def runJob(self, job):
        """Helper to switch to the right DB user and run the job."""
        self.layer.txn.commit()
<<<<<<< HEAD
        self.layer.switchDbUser('sync_packages')
=======
        self.layer.switchDbUser(self.dbuser)
>>>>>>> cabb49b5
        job.run()


class PlainPackageCopyJobTests(TestCaseWithFactory, LocalTestHelper):
    """Test case for PlainPackageCopyJob."""

    layer = LaunchpadZopelessLayer

    def test_job_implements_IPlainPackageCopyJob(self):
        job = self.makeJob()
        self.assertTrue(verifyObject(IPlainPackageCopyJob, job))

    def test_job_source_implements_IPlainPackageCopyJobSource(self):
        job_source = getUtility(IPlainPackageCopyJobSource)
        self.assertTrue(verifyObject(IPlainPackageCopyJobSource, job_source))

    def test_create(self):
        # A PackageCopyJob can be created and stores its arguments.
        distroseries = self.factory.makeDistroSeries()
        archive1 = self.factory.makeArchive(distroseries.distribution)
        archive2 = self.factory.makeArchive(distroseries.distribution)
        source = getUtility(IPlainPackageCopyJobSource)
        job = source.create(
            package_name="foo", source_archive=archive1,
            target_archive=archive2, target_distroseries=distroseries,
            target_pocket=PackagePublishingPocket.RELEASE,
            package_version="1.0-1", include_binaries=False,
            copy_policy=PackageCopyPolicy.MASS_SYNC)
        self.assertProvides(job, IPackageCopyJob)
        self.assertEquals(archive1.id, job.source_archive_id)
        self.assertEquals(archive1, job.source_archive)
        self.assertEquals(archive2.id, job.target_archive_id)
        self.assertEquals(archive2, job.target_archive)
        self.assertEquals(distroseries, job.target_distroseries)
        self.assertEquals(PackagePublishingPocket.RELEASE, job.target_pocket)
        self.assertEqual("foo", job.package_name)
        self.assertEqual("1.0-1", job.package_version)
        self.assertEquals(False, job.include_binaries)
        self.assertEquals(PackageCopyPolicy.MASS_SYNC, job.copy_policy)
<<<<<<< HEAD
=======

    def test_createMultiple_creates_one_job_per_copy(self):
        mother = self.factory.makeDistroSeriesParent()
        derived_series = mother.derived_series
        father = self.factory.makeDistroSeriesParent(
            derived_series=derived_series)
        mother_package = self.factory.makeSourcePackageName()
        father_package = self.factory.makeSourcePackageName()
        job_source = getUtility(IPlainPackageCopyJobSource)
        copy_tasks = [
            (
                mother_package.name,
                "1.5mother1",
                mother.parent_series.main_archive,
                derived_series.main_archive,
                PackagePublishingPocket.RELEASE,
                ),
            (
                father_package.name,
                "0.9father1",
                father.parent_series.main_archive,
                derived_series.main_archive,
                PackagePublishingPocket.UPDATES,
                ),
            ]
        job_ids = list(
            job_source.createMultiple(mother.derived_series, copy_tasks))
        jobs = list(job_source.getActiveJobs(derived_series.main_archive))
        self.assertContentEqual(job_ids, [job.id for job in jobs])
        self.assertEqual(len(copy_tasks), len(set([job.job for job in jobs])))
        # Get jobs into the same order as copy_tasks, for ease of
        # comparison.
        if jobs[0].package_name != mother_package.name:
            jobs = reversed(jobs)
        requested_copies = [
            (
                job.package_name,
                job.package_version,
                job.source_archive,
                job.target_archive,
                job.target_pocket,
                )
            for job in jobs]
        self.assertEqual(copy_tasks, requested_copies)
>>>>>>> cabb49b5

    def test_getActiveJobs(self):
        # getActiveJobs() can retrieve all active jobs for an archive.
        distroseries = self.factory.makeDistroSeries()
        archive1 = self.factory.makeArchive(distroseries.distribution)
        archive2 = self.factory.makeArchive(distroseries.distribution)
        source = getUtility(IPlainPackageCopyJobSource)
        job = source.create(
            package_name="foo", source_archive=archive1,
            target_archive=archive2, target_distroseries=distroseries,
            target_pocket=PackagePublishingPocket.RELEASE,
            package_version="1.0-1", include_binaries=False)
        self.assertContentEqual([job], source.getActiveJobs(archive2))

    def test_getActiveJobs_gets_oldest_first(self):
        # getActiveJobs returns the oldest available job first.
        dsd = self.factory.makeDistroSeriesDifference()
        target_archive = dsd.derived_series.main_archive
        jobs = [self.makeJob(dsd) for counter in xrange(2)]
        source = getUtility(IPlainPackageCopyJobSource)
        self.assertEqual(jobs[0], source.getActiveJobs(target_archive)[0])

    def test_getActiveJobs_only_returns_waiting_jobs(self):
        # getActiveJobs ignores jobs that aren't in the WAITING state.
        job = self.makeJob()
        removeSecurityProxy(job).job._status = JobStatus.RUNNING
        source = getUtility(IPlainPackageCopyJobSource)
        self.assertContentEqual([], source.getActiveJobs(job.target_archive))

    def test_run_raises_errors(self):
        # A job reports unexpected errors as exceptions.
        class Boom(Exception):
            pass

        job = self.makeJob()
        removeSecurityProxy(job).attemptCopy = FakeMethod(failure=Boom())

        self.assertRaises(Boom, job.run)

    def test_run_posts_copy_failure_as_comment(self):
        # If the job fails with a CannotCopy exception, it swallows the
        # exception and posts a DistroSeriesDifferenceComment with the
        # failure message.
        dsd = self.factory.makeDistroSeriesDifference()
        self.factory.makeArchive(distribution=dsd.derived_series.distribution)
        job = self.makeJob(dsd)
        removeSecurityProxy(job).attemptCopy = FakeMethod(
            failure=CannotCopy("Server meltdown"))

        # The job's error handling will abort, so commit the objects we
        # created as would have happened in real life.
        transaction.commit()

        job.run()

        self.assertEqual(
            ["Server meltdown"],
            [comment.body_text for comment in get_dsd_comments(dsd)])

    def test_run_cannot_copy_unknown_package(self):
        # Attempting to copy an unknown package is reported as a
        # failure.
        distroseries = self.factory.makeDistroSeries()
        archive1 = self.factory.makeArchive(distroseries.distribution)
        archive2 = self.factory.makeArchive(distroseries.distribution)
        job_source = getUtility(IPlainPackageCopyJobSource)
        job = job_source.create(
            package_name="foo", source_archive=archive1,
            target_archive=archive2, target_distroseries=distroseries,
            target_pocket=PackagePublishingPocket.RELEASE,
            package_version="1.0-1", include_binaries=False)
        naked_job = removeSecurityProxy(job)
        naked_job.reportFailure = FakeMethod()

        job.run()

        self.assertEqual(1, naked_job.reportFailure.call_count)

    def test_target_ppa_non_release_pocket(self):
        # When copying to a PPA archive the target must be the release pocket.
        distroseries = self.factory.makeDistroSeries()
        package = self.factory.makeSourcePackageName()
        archive1 = self.factory.makeArchive(distroseries.distribution)
        archive2 = self.factory.makeArchive(distroseries.distribution)
        source = getUtility(IPlainPackageCopyJobSource)
        job = source.create(
            package_name=package.name, source_archive=archive1,
            target_archive=archive2, target_distroseries=distroseries,
            target_pocket=PackagePublishingPocket.UPDATES,
            include_binaries=False, package_version='1.0')

        naked_job = removeSecurityProxy(job)
        naked_job.reportFailure = FakeMethod()

        job.run()

        self.assertEqual(1, naked_job.reportFailure.call_count)

    def test_run(self):
        # A proper test run synchronizes packages.

        # Turn on DSD jobs.
        self.useFixture(FeatureFixture({FEATURE_FLAG_ENABLE_MODULE: 'on'}))

        publisher = SoyuzTestPublisher()
        publisher.prepareBreezyAutotest()
        distroseries = publisher.breezy_autotest

        # Synchronise from breezy-autotest to a brand new distro derived
        # from breezy.
        breezy_archive = self.factory.makeArchive(
            distroseries.distribution, purpose=ArchivePurpose.PRIMARY)
        dsp = self.factory.makeDistroSeriesParent(parent_series=distroseries)
        target_series = dsp.derived_series
        target_archive = self.factory.makeArchive(
            target_series.distribution, purpose=ArchivePurpose.PRIMARY)
        getUtility(ISourcePackageFormatSelectionSet).add(
            target_series, SourcePackageFormat.FORMAT_1_0)

        publisher.getPubSource(
            distroseries=distroseries, sourcename="libc",
            version="2.8-1", status=PackagePublishingStatus.PUBLISHED,
            archive=breezy_archive)
<<<<<<< HEAD
=======
        # The target archive needs ancestry so the package is
        # auto-accepted.
        ancestry = publisher.getPubSource(
            distroseries=target_series, sourcename="libc",
            version="2.8-0", status=PackagePublishingStatus.PUBLISHED,
            archive=target_archive)
>>>>>>> cabb49b5

        source = getUtility(IPlainPackageCopyJobSource)
        job = source.create(
            package_name="libc",
            source_archive=breezy_archive, target_archive=target_archive,
            target_distroseries=target_series,
            target_pocket=PackagePublishingPocket.RELEASE,
            package_version="2.8-1", include_binaries=False)
        self.assertEqual("libc", job.package_name)
        self.assertEqual("2.8-1", job.package_version)

        # Make sure everything hits the database, switching db users
        # aborts.
        transaction.commit()
        self.layer.switchDbUser(self.dbuser)
        job.run()

<<<<<<< HEAD
        published_sources = target_archive.getPublishedSources()
        spr = published_sources.one().sourcepackagerelease
        self.assertEquals("libc", spr.name)
        self.assertEquals("2.8-1", spr.version)
=======
        published_sources = target_archive.getPublishedSources(
            name="libc", version="2.8-1")
        self.assertIsNot(None, published_sources.any())

        # The copy should have sent an email too. (see
        # soyuz/scripts/tests/test_copypackage.py for detailed
        # notification tests)
        emails = pop_notifications()
        self.assertTrue(len(emails) > 0)

        # Switch back to a db user that has permission to clean up
        # featureflag.
        self.layer.switchDbUser('launchpad_main')
>>>>>>> cabb49b5

        # Switch back to a db user that has permission to clean up
        # featureflag.
        self.layer.switchDbUser('launchpad_main')

    def test_getOopsVars(self):
        distroseries = self.factory.makeDistroSeries()
        archive1 = self.factory.makeArchive(distroseries.distribution)
        archive2 = self.factory.makeArchive(distroseries.distribution)
        source = getUtility(IPlainPackageCopyJobSource)
        job = source.create(
            package_name="foo", source_archive=archive1,
            target_archive=archive2, target_distroseries=distroseries,
            target_pocket=PackagePublishingPocket.RELEASE,
            package_version="1.0-1", include_binaries=False)
        oops_vars = job.getOopsVars()
        naked_job = removeSecurityProxy(job)
        self.assertIn(
            ('source_archive_id', archive1.id), oops_vars)
<<<<<<< HEAD
        self.assertIn(
            ('target_archive_id', archive2.id), oops_vars)
        self.assertIn(
            ('target_distroseries_id', distroseries.id), oops_vars)
        self.assertIn(
            ('package_copy_job_id', naked_job.context.id), oops_vars)
        self.assertIn(
=======
        self.assertIn(
            ('target_archive_id', archive2.id), oops_vars)
        self.assertIn(
            ('target_distroseries_id', distroseries.id), oops_vars)
        self.assertIn(
            ('package_copy_job_id', naked_job.context.id), oops_vars)
        self.assertIn(
>>>>>>> cabb49b5
            ('package_copy_job_type', naked_job.context.job_type.title),
            oops_vars)

    def test_smoke(self):
        publisher = SoyuzTestPublisher()
        publisher.prepareBreezyAutotest()
        distroseries = publisher.breezy_autotest
        archive1 = self.factory.makeArchive(distroseries.distribution)
        archive2 = self.factory.makeArchive(distroseries.distribution)
        publisher.getPubSource(
            distroseries=distroseries, sourcename="libc",
            version="2.8-1", status=PackagePublishingStatus.PUBLISHED,
            archive=archive1)
        getUtility(IPlainPackageCopyJobSource).create(
            package_name="libc", source_archive=archive1,
            target_archive=archive2, target_distroseries=distroseries,
            target_pocket=PackagePublishingPocket.RELEASE,
            package_version="2.8-1", include_binaries=False)
        transaction.commit()

        out, err, exit_code = run_script(
            "LP_DEBUG_SQL=1 cronscripts/process-job-source.py -vv %s" % (
                IPlainPackageCopyJobSource.getName()))

        self.addDetail("stdout", text_content(out))
        self.addDetail("stderr", text_content(err))

        self.assertEqual(0, exit_code)
        copied_source_package = archive2.getPublishedSources(
            name="libc", version="2.8-1", exact_match=True).first()
        self.assertIsNot(copied_source_package, None)

    def test___repr__(self):
        distroseries = self.factory.makeDistroSeries()
        archive1 = self.factory.makeArchive(distroseries.distribution)
        archive2 = self.factory.makeArchive(distroseries.distribution)
        source = getUtility(IPlainPackageCopyJobSource)
        job = source.create(
            package_name="foo", source_archive=archive1,
            target_archive=archive2, target_distroseries=distroseries,
            target_pocket=PackagePublishingPocket.RELEASE,
            package_version="1.0-1", include_binaries=True)
        self.assertEqual(
            ("<PlainPackageCopyJob to copy package foo from "
             "{distroseries.distribution.name}/{archive1.name} to "
             "{distroseries.distribution.name}/{archive2.name}, "
             "RELEASE pocket, in {distroseries.distribution.name} "
             "{distroseries.name}, including binaries>").format(
                distroseries=distroseries, archive1=archive1,
                archive2=archive2),
            repr(job))

    def test_getPendingJobsPerPackage_finds_jobs(self):
        # getPendingJobsPerPackage finds jobs, and the packages they
        # belong to.
        dsd = self.factory.makeDistroSeriesDifference()
        job = self.makeJob(dsd)
        job_source = getUtility(IPlainPackageCopyJobSource)
        self.assertEqual(
            {dsd.source_package_name.name: job},
            job_source.getPendingJobsPerPackage(dsd.derived_series))

    def test_getPendingJobsPerPackage_ignores_other_distroseries(self):
        # getPendingJobsPerPackage only looks for jobs on the indicated
        # distroseries.
        self.makeJob()
        other_series = self.factory.makeDistroSeries()
        job_source = getUtility(IPlainPackageCopyJobSource)
        self.assertEqual(
            {}, job_source.getPendingJobsPerPackage(other_series))

    def test_getPendingJobsPerPackage_only_returns_pending_jobs(self):
        # getPendingJobsPerPackage ignores jobs that have already been
        # run.
        dsd = self.factory.makeDistroSeriesDifference()
        job = self.makeJob(dsd)
        job_source = getUtility(IPlainPackageCopyJobSource)
        found_by_state = {}
        for status in JobStatus.items:
            removeSecurityProxy(job).job._status = status
            result = job_source.getPendingJobsPerPackage(dsd.derived_series)
            if len(result) > 0:
                found_by_state[status] = result[dsd.source_package_name.name]
        expected = {
            JobStatus.WAITING: job,
            JobStatus.RUNNING: job,
            JobStatus.SUSPENDED: job,
        }
        self.assertEqual(expected, found_by_state)

    def test_getPendingJobsPerPackage_distinguishes_jobs(self):
        # getPendingJobsPerPackage associates the right job with the
        # right package.
        derived_series = self.factory.makeDistroSeries()
        dsds = [
            self.factory.makeDistroSeriesDifference(
                derived_series=derived_series)
            for counter in xrange(2)]
        jobs = map(self.makeJob, dsds)
        job_source = getUtility(IPlainPackageCopyJobSource)
        self.assertEqual(
            dict(zip([dsd.source_package_name.name for dsd in dsds], jobs)),
            job_source.getPendingJobsPerPackage(derived_series))

    def test_getPendingJobsPerPackage_picks_oldest_job_for_dsd(self):
        # If there are multiple jobs for one package,
        # getPendingJobsPerPackage picks the oldest.
        dsd = self.factory.makeDistroSeriesDifference()
        jobs = [self.makeJob(dsd) for counter in xrange(2)]
        job_source = getUtility(IPlainPackageCopyJobSource)
        self.assertEqual(
            {dsd.source_package_name.name: jobs[0]},
            job_source.getPendingJobsPerPackage(dsd.derived_series))

    def test_getPendingJobsPerPackage_ignores_dsds_without_jobs(self):
        # getPendingJobsPerPackage produces no dict entry for packages
        # that have no pending jobs, even if they do have DSDs.
        dsd = self.factory.makeDistroSeriesDifference()
        job_source = getUtility(IPlainPackageCopyJobSource)
        self.assertEqual(
            {}, job_source.getPendingJobsPerPackage(dsd.derived_series))

<<<<<<< HEAD
=======
    def test_copying_to_main_archive_ancestry_overrides(self):
        # The job will complete right away for auto-approved copies to a
        # main archive and apply any ancestry overrides.
        publisher = SoyuzTestPublisher()
        publisher.prepareBreezyAutotest()
        distroseries = publisher.breezy_autotest

        target_archive = self.factory.makeArchive(
            distroseries.distribution, purpose=ArchivePurpose.PRIMARY)
        source_archive = self.factory.makeArchive()

        # Publish a package in the source archive with some overridable
        # properties set to known values.
        source_package = publisher.getPubSource(
            distroseries=distroseries, sourcename="libc",
            component='universe', section='web',
            version="2.8-1", status=PackagePublishingStatus.PUBLISHED,
            archive=source_archive)

        # Now put the same named package in the target archive with
        # different override values.
        ancestry_package = publisher.getPubSource(
            distroseries=distroseries, sourcename="libc",
            component='restricted', section='games',
            version="2.8-0", status=PackagePublishingStatus.PUBLISHED,
            archive=target_archive)

        # Now, run the copy job, which should auto-approve the copy and
        # override the package with the existing values in the
        # target_archive.

        source = getUtility(IPlainPackageCopyJobSource)
        job = source.create(
            package_name="libc",
            package_version="2.8-1",
            source_archive=source_archive,
            target_archive=target_archive,
            target_distroseries=distroseries,
            target_pocket=PackagePublishingPocket.RELEASE,
            include_binaries=False)

        self.runJob(job)

        new_publication = target_archive.getPublishedSources(
            name='libc', version='2.8-1').one()
        self.assertEqual('restricted', new_publication.component.name)
        self.assertEqual('games', new_publication.section.name)

    def test_copying_to_main_archive_manual_overrides(self):
        # Test processing a packagecopyjob that has manual overrides.
        publisher = SoyuzTestPublisher()
        publisher.prepareBreezyAutotest()
        distroseries = publisher.breezy_autotest

        target_archive = self.factory.makeArchive(
            distroseries.distribution, purpose=ArchivePurpose.PRIMARY)
        source_archive = self.factory.makeArchive()

        # Publish a package in the source archive with some overridable
        # properties set to known values.
        source_package = publisher.getPubSource(
            distroseries=distroseries, sourcename="copyme",
            component='universe', section='web',
            version="2.8-1", status=PackagePublishingStatus.PUBLISHED,
            archive=source_archive)

        # Now, run the copy job, which should raise an error because
        # there's no ancestry.
        source = getUtility(IPlainPackageCopyJobSource)
        job = source.create(
            package_name="copyme",
            package_version="2.8-1",
            source_archive=source_archive,
            target_archive=target_archive,
            target_distroseries=distroseries,
            target_pocket=PackagePublishingPocket.RELEASE,
            include_binaries=False)

        self.assertRaises(SuspendJobException, self.runJob, job)
        # Simulate the job runner suspending after getting a
        # SuspendJobException
        job.suspend()
        self.layer.txn.commit()
        self.layer.switchDbUser("launchpad_main")

        # Add some overrides to the job.
        package = source_package.sourcepackagerelease.sourcepackagename
        restricted = getUtility(IComponentSet)['restricted']
        editors = getUtility(ISectionSet)['editors']
        override = SourceOverride(package, restricted, editors)
        job.addSourceOverride(override)

        # Accept the upload to release the job then run it.
        pu = getUtility(IPackageUploadSet).getByPackageCopyJobIDs(
            [removeSecurityProxy(job).context.id]).one()
        pu.acceptFromQueue()
        self.runJob(job)

        # The copied source should have the manual overrides, not the
        # original values.
        new_publication = target_archive.getPublishedSources(
            name='copyme', version='2.8-1').one()
        self.assertEqual('restricted', new_publication.component.name)
        self.assertEqual('editors', new_publication.section.name)

    def test_copying_to_main_archive_with_no_ancestry(self):
        # The job should suspend itself and create a packageupload with
        # a reference to the package_copy_job.
        publisher = SoyuzTestPublisher()
        publisher.prepareBreezyAutotest()
        distroseries = publisher.breezy_autotest

        target_archive = self.factory.makeArchive(
            distroseries.distribution, purpose=ArchivePurpose.PRIMARY)
        source_archive = self.factory.makeArchive()

        # Publish a package in the source archive with some overridable
        # properties set to known values.
        source_package = publisher.getPubSource(
            distroseries=distroseries, sourcename="copyme",
            component='multiverse', section='web',
            version="2.8-1", status=PackagePublishingStatus.PUBLISHED,
            archive=source_archive)

        # There is no package of the same name already in the target
        # archive.
        existing_sources = target_archive.getPublishedSources(name='copyme')
        self.assertEqual(None, existing_sources.any())

        # Now, run the copy job.

        source = getUtility(IPlainPackageCopyJobSource)
        job = source.create(
            package_name="copyme",
            package_version="2.8-1",
            source_archive=source_archive,
            target_archive=target_archive,
            target_distroseries=distroseries,
            target_pocket=PackagePublishingPocket.RELEASE,
            include_binaries=False)

        # The job should be suspended and there's a PackageUpload with
        # its package_copy_job set.
        self.assertRaises(SuspendJobException, self.runJob, job)
        pu = Store.of(target_archive).find(
            PackageUpload,
            PackageUpload.package_copy_job_id == job.id).one()
        pcj = removeSecurityProxy(job).context
        self.assertEqual(pcj, pu.package_copy_job)

        # The job metadata should contain default overrides from the
        # UnknownOverridePolicy policy.
        self.assertEqual('universe', pcj.metadata['component_override'])

    def test_copying_to_main_archive_unapproved(self):
        # Uploading to a series that is in a state that precludes auto
        # approval will cause the job to suspend and a packageupload
        # created in the UNAPPROVED state.
        publisher = SoyuzTestPublisher()
        publisher.prepareBreezyAutotest()
        distroseries = publisher.breezy_autotest
        # The series is frozen so it won't auto-approve new packages.
        distroseries.status = SeriesStatus.FROZEN

        target_archive = self.factory.makeArchive(
            distroseries.distribution, purpose=ArchivePurpose.PRIMARY)
        source_archive = self.factory.makeArchive()

        # Publish a package in the source archive.
        source_package = publisher.getPubSource(
            distroseries=distroseries, sourcename="copyme",
            version="2.8-1", status=PackagePublishingStatus.PUBLISHED,
            component='multiverse', section='web',
            archive=source_archive)

        # Now put the same named package in the target archive so it has
        # ancestry.
        ancestry_package = publisher.getPubSource(
            distroseries=distroseries, sourcename="copyme",
            version="2.8-0", status=PackagePublishingStatus.PUBLISHED,
            component='main', section='games',
            archive=target_archive)

        # Now, run the copy job.
        source = getUtility(IPlainPackageCopyJobSource)
        job = source.create(
            package_name="copyme",
            package_version="2.8-1",
            source_archive=source_archive,
            target_archive=target_archive,
            target_distroseries=distroseries,
            target_pocket=PackagePublishingPocket.RELEASE,
            include_binaries=False)

        # The job should be suspended and there's a PackageUpload with
        # its package_copy_job set in the UNAPPROVED queue.
        self.assertRaises(SuspendJobException, self.runJob, job)

        pu = Store.of(target_archive).find(
            PackageUpload,
            PackageUpload.package_copy_job_id == job.id).one()
        pcj = removeSecurityProxy(job).context
        self.assertEqual(pcj, pu.package_copy_job)
        self.assertEqual(PackageUploadStatus.UNAPPROVED, pu.status)

        # The job's metadata should contain the override ancestry from
        # the target archive.
        self.assertEqual('main', pcj.metadata['component_override'])

    def test_copying_after_job_released(self):
        # The first pass of the job may have created a PackageUpload and
        # suspended the job.  Here we test the second run to make sure
        # that it actually copies the package.
        publisher = SoyuzTestPublisher()
        publisher.prepareBreezyAutotest()
        distroseries = publisher.breezy_autotest

        target_archive = self.factory.makeArchive(
            distroseries.distribution, purpose=ArchivePurpose.PRIMARY)
        source_archive = self.factory.makeArchive()

        # Publish a package in the source archive.
        source_package = publisher.getPubSource(
            distroseries=distroseries, sourcename="copyme",
            version="2.8-1", status=PackagePublishingStatus.PUBLISHED,
            archive=source_archive)

        source = getUtility(IPlainPackageCopyJobSource)
        job = source.create(
            package_name="copyme",
            package_version="2.8-1",
            source_archive=source_archive,
            target_archive=target_archive,
            target_distroseries=distroseries,
            target_pocket=PackagePublishingPocket.RELEASE,
            include_binaries=False)

        # Run the job so it gains a PackageUpload.
        self.assertRaises(SuspendJobException, self.runJob, job)
        # Simulate the job runner suspending after getting a
        # SuspendJobException
        job.suspend()
        self.layer.txn.commit()
        self.layer.switchDbUser("launchpad_main")

        # Accept the upload to release the job then run it.
        pu = getUtility(IPackageUploadSet).getByPackageCopyJobIDs(
            [removeSecurityProxy(job).context.id]).one()
        pu.acceptFromQueue()
        self.runJob(job)

        existing_sources = target_archive.getPublishedSources(name='copyme')
        self.assertIsNot(None, existing_sources.any())

>>>>>>> cabb49b5
    def test_findMatchingDSDs_matches_all_DSDs_for_job(self):
        # findMatchingDSDs finds matching DSDs for any of the packages
        # in the job.
        dsd = self.factory.makeDistroSeriesDifference()
        naked_job = removeSecurityProxy(self.makeJob(dsd))
        self.assertContentEqual([dsd], naked_job.findMatchingDSDs())

    def test_findMatchingDSDs_ignores_other_source_series(self):
        # findMatchingDSDs tries to ignore DSDs that are for different
        # parent series than the job's source series.  (This can't be
        # done with perfect precision because the job doesn't keep track
        # of source distroseries, but in practice it should be good
        # enough).
        dsd = self.factory.makeDistroSeriesDifference()
        naked_job = removeSecurityProxy(self.makeJob(dsd))

        # If the dsd differs only in parent series, that's enough to
        # make it a non-match.
        removeSecurityProxy(dsd).parent_series = (
            self.factory.makeDistroSeries())

        self.assertContentEqual([], naked_job.findMatchingDSDs())

    def test_findMatchingDSDs_ignores_other_packages(self):
        # findMatchingDSDs does not return DSDs that are similar to the
        # information in the job, but are for different packages.
        dsd = self.factory.makeDistroSeriesDifference()
        self.factory.makeDistroSeriesDifference(
            derived_series=dsd.derived_series,
            parent_series=dsd.parent_series)
        naked_job = removeSecurityProxy(self.makeJob(dsd))
        self.assertContentEqual([dsd], naked_job.findMatchingDSDs())

    def test_addSourceOverride(self):
        # Test the addOverride method which adds an ISourceOverride to the
        # metadata.
        name = self.factory.makeSourcePackageName()
        component = self.factory.makeComponent()
<<<<<<< HEAD
        section=self.factory.makeSection()
=======
        section = self.factory.makeSection()
>>>>>>> cabb49b5
        pcj = self.factory.makePlainPackageCopyJob()
        self.layer.txn.commit()
        self.layer.switchDbUser('sync_packages')

        override = SourceOverride(
            source_package_name=name,
            component=component,
            section=section)
        pcj.addSourceOverride(override)

        metadata_component = getUtility(
            IComponentSet)[pcj.metadata["component_override"]]
        metadata_section = getUtility(
            ISectionSet)[pcj.metadata["section_override"]]
        matcher = MatchesStructure(
            component=Equals(metadata_component),
            section=Equals(metadata_section))
        self.assertThat(override, matcher)

    def test_getSourceOverride(self):
        # Test the getSourceOverride which gets an ISourceOverride from
        # the metadata.
        name = self.factory.makeSourcePackageName()
        component = self.factory.makeComponent()
<<<<<<< HEAD
        section=self.factory.makeSection()
=======
        section = self.factory.makeSection()
>>>>>>> cabb49b5
        pcj = self.factory.makePlainPackageCopyJob(
            package_name=name.name, package_version="1.0")
        self.layer.txn.commit()
        self.layer.switchDbUser('sync_packages')

        override = SourceOverride(
            source_package_name=name,
            component=component,
            section=section)
        pcj.addSourceOverride(override)

        self.assertEqual(override, pcj.getSourceOverride())

    def test_getPolicyImplementation_returns_policy(self):
        # getPolicyImplementation returns the ICopyPolicy that was
        # chosen for the job.
        dsd = self.factory.makeDistroSeriesDifference()
        for policy in PackageCopyPolicy.items:
            naked_job = removeSecurityProxy(
                self.makeJob(dsd, copy_policy=policy))
            self.assertEqual(
                policy, naked_job.getPolicyImplementation().enum_value)


class TestPlainPackageCopyJobPrivileges(TestCaseWithFactory, LocalTestHelper):
    """Test that `PlainPackageCopyJob` has the privileges it needs.

    This test looks for errors, not failures.  It's here only to see that
    these operations don't run into any privilege limitations.
    """

    layer = LaunchpadZopelessLayer

    def test_findMatchingDSDs(self):
        job = self.makeJob()
        transaction.commit()
<<<<<<< HEAD
        self.layer.switchDbUser(config.IPlainPackageCopyJobSource.dbuser)
=======
        self.layer.switchDbUser(self.dbuser)
>>>>>>> cabb49b5
        removeSecurityProxy(job).findMatchingDSDs()

    def test_reportFailure(self):
        job = self.makeJob()
        transaction.commit()
<<<<<<< HEAD
        self.layer.switchDbUser(config.IPlainPackageCopyJobSource.dbuser)
=======
        self.layer.switchDbUser(self.dbuser)
>>>>>>> cabb49b5
        removeSecurityProxy(job).reportFailure(CannotCopy("Mommy it hurts"))<|MERGE_RESOLUTION|>--- conflicted
+++ resolved
@@ -12,11 +12,8 @@
 from zope.component import getUtility
 from zope.security.proxy import removeSecurityProxy
 
-<<<<<<< HEAD
-=======
 from storm.store import Store
 
->>>>>>> cabb49b5
 from canonical.config import config
 from canonical.launchpad.interfaces.lpstorm import IStore
 from canonical.launchpad.webapp.testing import verifyObject
@@ -25,34 +22,23 @@
     DistroSeriesDifferenceComment,
     )
 from lp.registry.interfaces.pocket import PackagePublishingPocket
-<<<<<<< HEAD
-from lp.services.features.testing import FeatureFixture
-from lp.services.job.interfaces.job import JobStatus
-=======
 from lp.registry.interfaces.series import SeriesStatus
 from lp.services.features.testing import FeatureFixture
 from lp.services.job.interfaces.job import (
     JobStatus,
     SuspendJobException,
     )
->>>>>>> cabb49b5
 from lp.soyuz.adapters.overrides import SourceOverride
 from lp.soyuz.enums import (
     ArchivePurpose,
     PackageCopyPolicy,
-<<<<<<< HEAD
-=======
     PackageUploadStatus,
->>>>>>> cabb49b5
     SourcePackageFormat,
     )
 from lp.soyuz.model.distroseriesdifferencejob import (
     FEATURE_FLAG_ENABLE_MODULE,
     )
-<<<<<<< HEAD
-=======
 from lp.soyuz.model.queue import PackageUpload
->>>>>>> cabb49b5
 from lp.soyuz.interfaces.archive import CannotCopy
 from lp.soyuz.interfaces.component import IComponentSet
 from lp.soyuz.interfaces.packagecopyjob import (
@@ -61,10 +47,7 @@
     IPlainPackageCopyJobSource,
     )
 from lp.soyuz.interfaces.publishing import PackagePublishingStatus
-<<<<<<< HEAD
-=======
 from lp.soyuz.interfaces.queue import IPackageUploadSet
->>>>>>> cabb49b5
 from lp.soyuz.interfaces.section import ISectionSet
 from lp.soyuz.interfaces.sourcepackageformat import (
     ISourcePackageFormatSelectionSet,
@@ -74,10 +57,6 @@
     run_script,
     TestCaseWithFactory,
     )
-<<<<<<< HEAD
-from lp.testing.fakemethod import FakeMethod
-
-=======
 from lp.testing.mail_helpers import pop_notifications
 from lp.testing.fakemethod import FakeMethod
 
@@ -87,26 +66,13 @@
     return IStore(dsd).find(
         DistroSeriesDifferenceComment,
         DistroSeriesDifferenceComment.distro_series_difference == dsd)
->>>>>>> cabb49b5
-
-def get_dsd_comments(dsd):
-    """Retrieve `DistroSeriesDifferenceComment`s for `dsd`."""
-    return IStore(dsd).find(
-        DistroSeriesDifferenceComment,
-        DistroSeriesDifferenceComment.distro_series_difference == dsd)
-
-<<<<<<< HEAD
+
 
 class LocalTestHelper:
     """Put test helpers that want to be in the test classes here."""
 
-=======
-class LocalTestHelper:
-    """Put test helpers that want to be in the test classes here."""
-
     dbuser = config.IPlainPackageCopyJobSource.dbuser
 
->>>>>>> cabb49b5
     def makeJob(self, dsd=None, **kwargs):
         """Create a `PlainPackageCopyJob` that would resolve `dsd`."""
         if dsd is None:
@@ -123,11 +89,7 @@
     def runJob(self, job):
         """Helper to switch to the right DB user and run the job."""
         self.layer.txn.commit()
-<<<<<<< HEAD
-        self.layer.switchDbUser('sync_packages')
-=======
         self.layer.switchDbUser(self.dbuser)
->>>>>>> cabb49b5
         job.run()
 
 
@@ -167,8 +129,6 @@
         self.assertEqual("1.0-1", job.package_version)
         self.assertEquals(False, job.include_binaries)
         self.assertEquals(PackageCopyPolicy.MASS_SYNC, job.copy_policy)
-<<<<<<< HEAD
-=======
 
     def test_createMultiple_creates_one_job_per_copy(self):
         mother = self.factory.makeDistroSeriesParent()
@@ -213,7 +173,6 @@
                 )
             for job in jobs]
         self.assertEqual(copy_tasks, requested_copies)
->>>>>>> cabb49b5
 
     def test_getActiveJobs(self):
         # getActiveJobs() can retrieve all active jobs for an archive.
@@ -337,15 +296,12 @@
             distroseries=distroseries, sourcename="libc",
             version="2.8-1", status=PackagePublishingStatus.PUBLISHED,
             archive=breezy_archive)
-<<<<<<< HEAD
-=======
         # The target archive needs ancestry so the package is
         # auto-accepted.
         ancestry = publisher.getPubSource(
             distroseries=target_series, sourcename="libc",
             version="2.8-0", status=PackagePublishingStatus.PUBLISHED,
             archive=target_archive)
->>>>>>> cabb49b5
 
         source = getUtility(IPlainPackageCopyJobSource)
         job = source.create(
@@ -363,12 +319,6 @@
         self.layer.switchDbUser(self.dbuser)
         job.run()
 
-<<<<<<< HEAD
-        published_sources = target_archive.getPublishedSources()
-        spr = published_sources.one().sourcepackagerelease
-        self.assertEquals("libc", spr.name)
-        self.assertEquals("2.8-1", spr.version)
-=======
         published_sources = target_archive.getPublishedSources(
             name="libc", version="2.8-1")
         self.assertIsNot(None, published_sources.any())
@@ -382,11 +332,6 @@
         # Switch back to a db user that has permission to clean up
         # featureflag.
         self.layer.switchDbUser('launchpad_main')
->>>>>>> cabb49b5
-
-        # Switch back to a db user that has permission to clean up
-        # featureflag.
-        self.layer.switchDbUser('launchpad_main')
 
     def test_getOopsVars(self):
         distroseries = self.factory.makeDistroSeries()
@@ -402,7 +347,6 @@
         naked_job = removeSecurityProxy(job)
         self.assertIn(
             ('source_archive_id', archive1.id), oops_vars)
-<<<<<<< HEAD
         self.assertIn(
             ('target_archive_id', archive2.id), oops_vars)
         self.assertIn(
@@ -410,15 +354,6 @@
         self.assertIn(
             ('package_copy_job_id', naked_job.context.id), oops_vars)
         self.assertIn(
-=======
-        self.assertIn(
-            ('target_archive_id', archive2.id), oops_vars)
-        self.assertIn(
-            ('target_distroseries_id', distroseries.id), oops_vars)
-        self.assertIn(
-            ('package_copy_job_id', naked_job.context.id), oops_vars)
-        self.assertIn(
->>>>>>> cabb49b5
             ('package_copy_job_type', naked_job.context.job_type.title),
             oops_vars)
 
@@ -541,8 +476,6 @@
         self.assertEqual(
             {}, job_source.getPendingJobsPerPackage(dsd.derived_series))
 
-<<<<<<< HEAD
-=======
     def test_copying_to_main_archive_ancestry_overrides(self):
         # The job will complete right away for auto-approved copies to a
         # main archive and apply any ancestry overrides.
@@ -797,7 +730,6 @@
         existing_sources = target_archive.getPublishedSources(name='copyme')
         self.assertIsNot(None, existing_sources.any())
 
->>>>>>> cabb49b5
     def test_findMatchingDSDs_matches_all_DSDs_for_job(self):
         # findMatchingDSDs finds matching DSDs for any of the packages
         # in the job.
@@ -836,11 +768,7 @@
         # metadata.
         name = self.factory.makeSourcePackageName()
         component = self.factory.makeComponent()
-<<<<<<< HEAD
-        section=self.factory.makeSection()
-=======
         section = self.factory.makeSection()
->>>>>>> cabb49b5
         pcj = self.factory.makePlainPackageCopyJob()
         self.layer.txn.commit()
         self.layer.switchDbUser('sync_packages')
@@ -865,11 +793,7 @@
         # the metadata.
         name = self.factory.makeSourcePackageName()
         component = self.factory.makeComponent()
-<<<<<<< HEAD
-        section=self.factory.makeSection()
-=======
         section = self.factory.makeSection()
->>>>>>> cabb49b5
         pcj = self.factory.makePlainPackageCopyJob(
             package_name=name.name, package_version="1.0")
         self.layer.txn.commit()
@@ -906,19 +830,11 @@
     def test_findMatchingDSDs(self):
         job = self.makeJob()
         transaction.commit()
-<<<<<<< HEAD
-        self.layer.switchDbUser(config.IPlainPackageCopyJobSource.dbuser)
-=======
         self.layer.switchDbUser(self.dbuser)
->>>>>>> cabb49b5
         removeSecurityProxy(job).findMatchingDSDs()
 
     def test_reportFailure(self):
         job = self.makeJob()
         transaction.commit()
-<<<<<<< HEAD
-        self.layer.switchDbUser(config.IPlainPackageCopyJobSource.dbuser)
-=======
         self.layer.switchDbUser(self.dbuser)
->>>>>>> cabb49b5
         removeSecurityProxy(job).reportFailure(CannotCopy("Mommy it hurts"))