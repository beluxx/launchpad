# Copyright 2006 Canonical Ltd.  All rights reserved.
#

"""Code for 'processing' 'uploads'. Also see nascentupload.py.

Uploads are directories in the 'incoming' queue directory. They may have
arrived manually from a distribution contributor, via a poppy upload, or
they may have come from a build.

Within an upload, we may find no changes file, one, or several. One is
the usual number. To process the upload, we process each changes file
in turn. These changes files may be within a structure of sub-directories,
in which case we extract information from the names of these, to calculate
which distribution and which PPA are being uploaded to.

To process a changes file, we make checks such as that the other files
referenced by it are present, formatting is valid, signatures are correct,
checksums match, and that the .changes file represents an upload which makes
sense, eg. it is not a binary for which we have no source, or an older
version than already exists in the same target distrorelease pocket.

Depending on the outcome of these checks, the changes file will either be
accepted (and the information from it, and the referenced files, imported
into the database) or it won't (and the database will be unchanged). If not
accepted, a changes file might be 'failed' or 'rejected', where failed
changes files are dropped silently, but rejected ones generate a rejection
email back to the uploader.

There are several valid reasons to fail (the changes file is so mangled
that we can't read who we should send a rejection to, or it's not correctly
signed, so we can't be sure a rejection wouldn't be spam (it may not have
been uploaded by who it says it was uploaded by). In practice, in the code
as it stands, we also consider the processing of a changes file to have
failed if it generates an unexpected exception, and there are some known
cases where it does this and a rejection would have been more useful
(see bug 35965).

Each upload directory is saved after processing, in case it is needed for
debugging purposes. This is done by moving it to a directory inside the queue
directory, beside incoming, named after the result - 'failed', 'rejected' or
'accepted'. Where there are no changes files, the upload is considered failed,
and where there is more than one changes file, the upload is assigned the
worst of the results from the various changes files found (in the order
above, failed being worst).

"""

__metaclass__ = type

import os
from email import message_from_string

from zope.component import getUtility

from canonical.launchpad.mail import sendmail
from canonical.encoding import ascii_smash
from canonical.archivepublisher.nascentupload import (
    NascentUpload, UploadError)
from canonical.archivepublisher.uploadpolicy import (
    findPolicyByOptions, UploadPolicyError)
from canonical.launchpad.interfaces import IDistributionSet, IPersonSet

from contrib.glock import GlobalLock

__all__ = ['UploadProcessor']


class UploadStatusEnum:
    """Possible results from processing an upload.

    ACCEPTED: all goes well, we commit nascentupload's changes to the db
    REJECTED: nascentupload gives a well-formed rejection error,
              we send a rejection email and rollback.
    FAILED: nascentupload code raises an exception, no email, rollback
    """
    ACCEPTED = 'accepted'
    REJECTED = 'rejected'
    FAILED = 'failed'


class UploadProcessor:
    """Responsible for processing uploads. See module docstring."""

    def __init__(self, options, ztm, log):
        self.options = options
        self.ztm = ztm
        self.log = log

    def processUploadQueue(self):
        """Search for uploads, and process them.

	Uploads are searched for in the 'incoming' directory inside the
        base_fsroot.

        This method also creates the 'incoming', 'accepted', 'rejected', and
        'failed' directories inside the base_fsroot if they don't yet exist.
        """
        try:
            self.log.debug("Beginning processing")

            for subdir in ["incoming", "accepted", "rejected", "failed"]:
                full_subdir = os.path.join(self.options.base_fsroot, subdir)
                if not os.path.exists(full_subdir):
                    self.log.debug("Creating directory %s" % full_subdir)
                    os.mkdir(full_subdir)

            fsroot = os.path.join(self.options.base_fsroot, "incoming")
            uploads_to_process = self.locateDirectories(fsroot)
            self.log.debug("Checked in %s, found %s"
                           % (fsroot, uploads_to_process))
            for upload in uploads_to_process:
                self.log.debug("Considering upload %s" % upload)
                self.processUpload(fsroot, upload)

        finally:
            self.log.debug("Rolling back any remaining transactions.")
            self.ztm.abort()

    def processUpload(self, fsroot, upload):
        """Process an upload's changes files, and move it to a new directory.

        The destination directory depends on the result of the processing
        of the changes files. If there are no changes files, the result
        is 'failed', otherwise it is the worst of the results from the
        individual changes files, in order 'failed', 'rejected', 'accepted'.

        If the leafname option is set but its value is not the same as the
        name of the upload directory, skip it entirely.

        """
        if (self.options.leafname is not None and
            upload != self.options.leafname):
            self.log.debug("Skipping %s -- does not match %s" % (
                upload, self.options.leafname))
            return

        upload_path = os.path.join(fsroot, upload)
        changes_files = self.locateChangesFiles(upload_path)

        # Keep track of the various results
        some_failed = False
        some_rejected = False
        some_accepted = False

        for changes_file in changes_files:
            self.log.debug("Considering changefile %s" % changes_file)
            try:
                result = self.processChangesFile(upload_path, changes_file)
                if result == UploadStatusEnum.FAILED:
                    some_failed = True
                elif result == UploadStatusEnum.REJECTED:
                    some_rejected = True
                else:
                    some_accepted = True
            except (KeyboardInterrupt, SystemExit):
                raise
            except:
                self.log.error("Unhandled exception from processing an upload",
                               exc_info=True)
                some_failed = True

        if some_failed:
            destination = "failed"
        elif some_rejected:
            destination = "rejected"
        elif some_accepted:
            destination = "accepted"
        else:
            # There were no changes files at all. We consider
            # the upload to be failed in this case.
            destination = "failed"

        self.moveUpload(upload_path, destination)

    def locateDirectories(self, fsroot):
        """List directories in given directory, usually 'incoming'."""
        # Protecting listdir by a lock ensures that we only get
        # completely finished directories listed. See
        # PoppyInterface for the other locking place.
        fsroot_lock = GlobalLock(os.path.join(fsroot, ".lock"))
        try:
            fsroot_lock.acquire(blocking=True)
            dir_names = os.listdir(fsroot)
        finally:
            fsroot_lock.release()

        dir_names = [dir_name for dir_name in dir_names if
                     os.path.isdir(os.path.join(fsroot, dir_name))]
        return dir_names

    def locateChangesFiles(self, upload_path):
        """Locate .changes files in the given upload directory.

        Return .changes files sorted with *_source.changes first. This
        is important to us, as in an upload containing several changes files,
        it's possible the binary ones will depend on the source ones, so
        the source ones should always be considered first.
        """
        changes_files = []
        for dirpath, dirnames, filenames in os.walk(upload_path):
            relative_path = dirpath[len(upload_path)+1:]
            for filename in filenames:
                if filename.endswith(".changes"):
                    changes_files.append(os.path.join(relative_path, filename))
        return self.orderFilenames(changes_files)

    def processChangesFile(self, upload_path, changes_file):
        """Process a single changes file.

        This is done by creating an upload policy object and a
        NascentUpload object, and then activating them. See nascentupload.py
        and uploadpolicy.py.

        We obtain the context for this processing from the relative path,
        within the upload folder, of this changes file. This influences
        our creation both of upload policy and the NascentUpload object.

        Returns a value from UploadStatusEnum, or re-raises an exception
        from NascentUpload.
        """
        # Calculate the distribution from the path within the upload
        relative_path = os.path.dirname(changes_file)
        (distro, archive) = self.getDistributionAndArchive(relative_path)
        self.options.distro = distro.name

        self.log.debug("Finding fresh policy")
        policy = findPolicyByOptions(self.options)

        # The path we want for NascentUpload is the path to the folder
        # containing the changes file (and the other files referenced by it).
        changes_dir = os.path.join(upload_path, relative_path)
        changes_file = os.path.basename(changes_file)
        upload = NascentUpload(
            policy, changes_dir, changes_file, self.log, archive)

        try:
            self.ztm.begin()
            self.log.info("Processing upload %s" % upload.changes_filename)

            result = UploadStatusEnum.ACCEPTED

            try:
                upload.process()
            except UploadPolicyError, e:
                upload.reject("UploadPolicyError escaped upload.process: "
                              "%s " % e)
                self.log.debug("UploadPolicyError escaped upload.process",
                               exc_info=True)
            except UploadError, e:
                upload.reject("UploadError escaped upload.process: %s" % e)
                self.log.debug("UploadError escaped upload.process",
                               exc_info=True)
            except (KeyboardInterrupt, SystemExit):
                raise
            except Exception, e:
                # In case of unexpected unhandled exception, we'll
                # *try* to reject the upload. This may fail and cause
                # a further exception, depending on the state of the
                # nascentupload objects. In that case, we've lost nothing,
                # the new exception will be handled by the caller just like
                # the one we caught would have been, by failing the upload
                # with no email.
                self.log.exception("Unhandled exception processing upload")
                upload.reject("Unhandled exception processing upload: %s" % e)

            if upload.rejected:
                result = UploadStatusEnum.REJECTED
                mails = upload.do_reject()
                self.ztm.abort()
                self.sendMails(mails)
            else:
                successful, mails = upload.do_accept()
                if not successful:
                    result = UploadStatusEnum.REJECTED
                    self.log.info("Rejection during accept. "
                                  "Aborting partial accept.")
                    self.ztm.abort()
                self.sendMails(mails)

            if self.options.dryrun:
                self.log.info("Dry run, aborting transaction.")
                self.ztm.abort()
            else:
                self.log.info("Committing the transaction and any mails "
                              "associated with this upload.")
                self.ztm.commit()
        except:
            self.ztm.abort()
            raise

        return result

    def moveUpload(self, upload, subdir_name):
        """Move the upload to the named subdir of the root, eg 'accepted'.

        This includes moving the given upload directory and moving the
        matching .distro file, if it exists.
        """
<<<<<<< HEAD

=======
>>>>>>> 478fa049
        if self.options.keep or self.options.dryrun:
            self.log.debug("Keeping contents untouched")
            return

        pathname = os.path.basename(upload)

        target_path = os.path.join(
            self.options.base_fsroot, subdir_name, pathname)
        self.log.debug("Moving upload directory %s to %s" %
            (upload, target_path))
        os.rename(upload, target_path)

        distro_filename = upload + ".distro"
        if os.path.isfile(distro_filename):
            target_path = os.path.join(self.options.base_fsroot, subdir_name,
                                       os.path.basename(distro_filename))
            self.log.debug("Moving distro file %s to %s" % (distro_filename,
                                                            target_path))
            os.rename(distro_filename, target_path)

    def sendMails(self, mails):
        """Send the mails provided using the launchpad mail infrastructure."""
        for mail_text in mails:
            mail_message = message_from_string(ascii_smash(mail_text))

            if mail_message['To'] is None:
                self.log.debug("Missing recipient: empty 'To' header")
                print repr(mail_text)
                continue

            mail_message['X-Katie'] = "Launchpad actually"

            logger = self.log.debug
            if self.options.dryrun or self.options.nomails:
                logger = self.log.info
                logger("Would be sending a mail:")
            else:
                sendmail(mail_message)
                logger("Sent a mail:")

            logger("   Subject: %s" % mail_message['Subject'])
            logger("   Recipients: %s" % mail_message['To'])
            logger("   Body:")
            for line in mail_message.get_payload().splitlines():
                logger(line)

    def orderFilenames(self, fnames):
        """Order filenames, sorting *_source.changes before others.

        Aside from that, a standard string sort.
        """
        def sourceFirst(filename):
            return (not filename.endswith("_source.changes"), filename)

        return sorted(fnames, key=sourceFirst)

    def getDistributionAndArchive(self, relative_path):
        """Locate the distribution and archive for the upload.

        We do this by analysing the path to which the user has uploaded,
        ie. the relative path within the upload folder to the changes file.

        The valid paths are:
        / - default distro, ubuntu
        /<distroname> - given distribution
        /<distroname>/~<personname>/<archivetag> - given distro and ppa.

        Returns a tuple of distribution, archive. Returns
        """
        distribution_set = getUtility(IDistributionSet)
        person_set = getUtility(IPersonSet)
        default_distro_name = "ubuntu"
        parts = relative_path.split(os.path.sep)

        if len(parts) == 1:
            # Distribution name only, or nothing
            distro_name = parts[0]
            if not distro_name:
                distro_name = default_distro_name
            distro = distribution_set.getByName(distro_name)

            return (distro, distro.main_archive)

        elif len(parts) == 3:
            distro_name = parts[0]
            distro = distribution_set.getByName(distro_name)

            person_name = parts[1][1:] # Skip over ~
            person = person_set.getByName(person_name)

            archive_tag = parts[2]
            archive = person.archiveWithTag(archive_tag)

            return (distro, archive)<|MERGE_RESOLUTION|>--- conflicted
+++ resolved
@@ -296,10 +296,6 @@
         This includes moving the given upload directory and moving the
         matching .distro file, if it exists.
         """
-<<<<<<< HEAD
-
-=======
->>>>>>> 478fa049
         if self.options.keep or self.options.dryrun:
             self.log.debug("Keeping contents untouched")
             return
