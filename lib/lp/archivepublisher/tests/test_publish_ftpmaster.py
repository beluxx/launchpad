--- conflicted
+++ resolved
@@ -116,13 +116,9 @@
 
 
 def get_marker_files(script, distroseries):
-<<<<<<< HEAD
-=======
     """Return filesystem paths for all indexes markers for `distroseries`."""
->>>>>>> 68c529af
     suites = [
-        distroseries.getSuite(pocket)
-        for pocket in pocketsuffix.iterkeys()]
+        distroseries.getSuite(pocket) for pocket in pocketsuffix.iterkeys()]
     distro = distroseries.distribution
     return [script.locateIndexesMarker(distro, suite) for suite in suites]
 
@@ -583,11 +579,7 @@
         self.enableRunParts()
         script = self.makeScript(self.prepareUbuntu())
         script.setUp()
-<<<<<<< HEAD
         distro = script.distributions[0]
-=======
-        distro = script.distribution
->>>>>>> 68c529af
         script.executeShell = FakeMethod()
         script.runParts(distro, "finalize.d", {})
         self.assertEqual(1, script.executeShell.call_count)
@@ -602,11 +594,7 @@
         self.enableRunParts()
         script = self.makeScript(self.prepareUbuntu())
         script.setUp()
-<<<<<<< HEAD
         distro = script.distributions[0]
-=======
-        distro = script.distribution
->>>>>>> 68c529af
         script.executeShell = FakeMethod()
         key = self.factory.getUniqueString()
         value = self.factory.getUniqueString()
@@ -643,19 +631,11 @@
     def test_runFinalizeParts_passes_parameters(self):
         script = self.makeScript(self.prepareUbuntu())
         script.setUp()
-<<<<<<< HEAD
         distro = script.distributions[0]
         script.runParts = FakeMethod()
         script.runFinalizeParts(distro)
         args, kwargs = script.runParts.calls[0]
-        distro, parts_dir, env = args
-=======
-        distro = script.distribution
-        script.runParts = FakeMethod()
-        script.runFinalizeParts(distro)
-        args, kwargs = script.runParts.calls[0]
         run_distro, parts_dir, env = args
->>>>>>> 68c529af
         required_parameters = set(["ARCHIVEROOTS", "SECURITY_UPLOAD_ONLY"])
         missing_parameters = required_parameters.difference(set(env.keys()))
         self.assertEqual(set(), missing_parameters)
@@ -663,11 +643,7 @@
     def test_publishSecurityUploads_skips_pub_if_no_security_updates(self):
         script = self.makeScript()
         script.setUp()
-<<<<<<< HEAD
         distro = script.distributions[0]
-=======
-        distro = script.distribution
->>>>>>> 68c529af
         script.setUpDirs()
         script.installDists = FakeMethod()
         script.publishSecurityUploads(distro)
@@ -812,11 +788,7 @@
         script.setUp()
         self.assertRaisesWithContent(
             MoonPhaseError, message,
-<<<<<<< HEAD
             script.publish, script.distributions[0])
-=======
-            script.publish, script.distribution)
->>>>>>> 68c529af
 
     def test_publish_obeys_keyboard_interrupt(self):
         # Similar to an Exception, a keyboard interrupt does not get
@@ -828,11 +800,7 @@
         script.setUp()
         self.assertRaisesWithContent(
             KeyboardInterrupt, message,
-<<<<<<< HEAD
             script.publish, script.distributions[0])
-=======
-            script.publish, script.distribution)
->>>>>>> 68c529af
 
     def test_publish_recovers_working_dists_on_exception(self):
         # If an Exception comes up while publishing, the publish method
@@ -848,11 +816,7 @@
         script.setUp()
 
         try:
-<<<<<<< HEAD
             script.publish(script.distributions[0])
-=======
-            script.publish(script.distribution)
->>>>>>> 68c529af
         except MoonPhaseError:
             pass
 
@@ -869,11 +833,7 @@
         script.setUp()
 
         try:
-<<<<<<< HEAD
             script.publish(script.distributions[0])
-=======
-            script.publish(script.distribution)
->>>>>>> 68c529af
         except KeyboardInterrupt:
             pass
 
