--- conflicted
+++ resolved
@@ -291,14 +291,9 @@
     >>> pending = find_tag_by_id(
     ...     nopriv_browser.contents, 'code-review-votes')
     >>> print extract_text(pending)
-<<<<<<< HEAD
     Reviewer             Review Type  Date Requested Status
     Community
     No Privileges Person                             Disapprove ...
-=======
-    Reviewer             Review Type  Date Requested  Status
-    No Privileges Person                              Disapprove ...
->>>>>>> 95a0d253
 
 
 == Commenting on a Merge Proposal ==
