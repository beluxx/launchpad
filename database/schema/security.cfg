#
# Possible permissions: SELECT, INSERT, UPDATE, EXECUTE
#
# Note that we can't have INSERT only tables if we are using SQLObject, as it
# creates new entries by first doing an insert (to get the id) and then
# issuing an update
[DEFAULT]
# Objects in these schemas are publicly readable or executable. *not* writable
public_schemas=ts2

[public]
# The pubic role is automatically granted to all users by PostgreSQL
type=group
public.person_sort_key(text, text)         = EXECUTE
public.debversion_sort_key(text)           = EXECUTE
public.null_count(anyarray)                = EXECUTE
public.valid_name(text)                    = EXECUTE
public.valid_bug_name(text)                = EXECUTE
public.valid_branch_name(text)             = EXECUTE
public.valid_debian_version(text)          = EXECUTE
public.valid_cve(text)                     = EXECUTE
public.valid_absolute_url(text)            = EXECUTE
public.valid_fingerprint(text)             = EXECUTE
public.valid_keyid(text)                   = EXECUTE
public.valid_regexp(text)                  = EXECUTE
public.sane_version(text)                  = EXECUTE
public.sha1(text)                          = EXECUTE
public.is_blacklisted_name(text)           = EXECUTE
public.is_person(text)                     = EXECUTE
public.is_team(integer)                    = EXECUTE
public.is_team(text)                       = EXECUTE
public.is_printable_ascii(text)            = EXECUTE
public.launchpaddatabaserevision           = SELECT
public.name_blacklist_match(text)          = EXECUTE
public.fticache                            =
public.pillarname                          = SELECT
public._killall_backends(text)             =

[ro]
# A user with full readonly access to the database. Generally used for
# interactive querying
type=user
groups=read

[testadmin]
# A user with full admin privileges used by the test suite
type=user
groups=admin

[launchpad]
# The main Z3 application
type=user
groups=write
public.announcement                     = SELECT, INSERT, UPDATE, DELETE
public.answercontact                    = SELECT, INSERT, UPDATE, DELETE
public.archive                          = SELECT, INSERT, UPDATE
public.binaryandsourcepackagenameview   = SELECT
public.binarypackagepublishinghistory   = SELECT
public.bountysubscription               = SELECT, INSERT, UPDATE, DELETE
public.branchrevision                   = SELECT, DELETE
public.branch                           = SELECT, INSERT, UPDATE, DELETE
public.branchmergeproposal              = SELECT, INSERT, UPDATE, DELETE
public.branchmergerobot                 = SELECT, INSERT, UPDATE, DELETE
public.branchsubscription               = SELECT, INSERT, UPDATE, DELETE
public.branchvisibilitypolicy           = SELECT, INSERT, UPDATE, DELETE
public.branchwithsortkeys               = SELECT
public.bugattachment                    = SELECT, INSERT, UPDATE, DELETE
public.bugbranch                        = SELECT, INSERT, UPDATE, DELETE
public.bugcve                           = SELECT, INSERT, DELETE
public.bugnomination                    = SELECT, UPDATE
public.bugnotification                  = SELECT, INSERT, UPDATE, DELETE
public.bugtag                           = SELECT, INSERT, DELETE
public.codeimport                       = SELECT, INSERT, UPDATE, DELETE
public.codeimportevent                  = SELECT, INSERT, UPDATE
public.codeimporteventdata              = SELECT, INSERT
public.codeimportjob                    = SELECT, INSERT, UPDATE, DELETE
<<<<<<< HEAD
public.codeimportmachine                = SELECT, INSERT, UPDATE, DELETE
=======
public.codeimportmachine                = SELECT, INSERT, UPDATE
>>>>>>> 4c14365d
public.codeimportresult                 = SELECT, INSERT, UPDATE, DELETE
public.continent                        = SELECT
public.cvereference                     = SELECT, INSERT
public.cve                              = SELECT, INSERT, UPDATE
public.distributionbounty               = SELECT, INSERT, UPDATE
public.distributionmirror               = SELECT, INSERT, UPDATE, DELETE
public.distributionsourcepackagecache   = SELECT
public.distroserieslanguage             = SELECT, INSERT, UPDATE
public.distroseriespackagecache         = SELECT
public.emailaddress                     = SELECT, INSERT, UPDATE, DELETE
public.entitlement                      = SELECT, INSERT, UPDATE, DELETE
public.faq                              = SELECT, INSERT, UPDATE, DELETE
public.featuredproject                  = SELECT, INSERT, DELETE
public.hwdevicedriverlink               = SELECT
public.hwdevicenamevariant              = SELECT
public.hwdevice                         = SELECT
public.hwdriver                         = SELECT
public.hwsubmissiondevice               = SELECT
public.hwsubmission                     = SELECT, INSERT, UPDATE
public.hwsystemfingerprint              = SELECT, INSERT
public.hwtestanswerchoice               = SELECT
public.hwtestanswercountdevice          = SELECT
public.hwtestanswercount                = SELECT
public.hwtestanswerdevice               = SELECT
public.hwtestanswer                     = SELECT
public.hwtest                           = SELECT
public.hwvendorid                       = SELECT
public.hwvendorname                     = SELECT
public.karmacache                       = SELECT
public.karmacategory                    = SELECT
public.karmatotalcache                  = SELECT
public.languagepack                     = SELECT, INSERT, UPDATE
public.launchpadstatistic               = SELECT
public.libraryfilealias                 = SELECT, INSERT, UPDATE, DELETE
public.logintoken                       = SELECT, INSERT, UPDATE, DELETE
public.mailinglist                      = SELECT, INSERT, UPDATE, DELETE
public.mailinglistban                   = SELECT, INSERT, UPDATE, DELETE
public.mailinglistsubscription          = SELECT, INSERT, UPDATE, DELETE
public.mentoringoffer                   = SELECT, INSERT, UPDATE, DELETE
public.messagechunk                     = SELECT, INSERT
public.messageapproval                  = SELECT, INSERT, UPDATE, DELETE
public.mirrorcdimagedistroseries        = SELECT, INSERT, DELETE
public.mirrordistroarchseries           = SELECT, INSERT, DELETE, UPDATE
public.mirrordistroseriessource         = SELECT, INSERT, UPDATE, DELETE
public.mirrorproberecord                = SELECT, INSERT, DELETE
public.nameblacklist                    = SELECT, INSERT, UPDATE, DELETE
public.officialbugtag                   = SELECT, INSERT, UPDATE, DELETE
public.openidassociations               = SELECT, INSERT, DELETE
public.openidauthorization              = SELECT, INSERT, UPDATE, DELETE
public.openidrpconfig                   = SELECT, INSERT, UPDATE, DELETE
public.packagebugcontact                = SELECT, INSERT, UPDATE, DELETE
public.packagediff                      = SELECT, INSERT, UPDATE, DELETE
public.packaging                        = SELECT, INSERT, UPDATE, DELETE
public.personlanguage                   = SELECT, INSERT, UPDATE, DELETE
public.personlocation                   = SELECT, INSERT, UPDATE, DELETE
public.poexportrequest                  = SELECT, INSERT, UPDATE, DELETE
public.poexport                         = SELECT
public.pofiletranslator                 = SELECT
public.pofiletranslator                 = SELECT
public.polloption                       = SELECT, INSERT, UPDATE, DELETE
public.poll                             = SELECT, INSERT, UPDATE
public.potexport                        = SELECT
public.productbounty                    = SELECT, INSERT, UPDATE
public.productreleasefile               = SELECT, INSERT, DELETE
public.productreleasefile               = SELECT, INSERT, DELETE
public.projectbounty                    = SELECT, INSERT, UPDATE
public.questionbug                      = SELECT, INSERT, DELETE
public.questionmessage                  = SELECT, INSERT
public.questionreopening                = SELECT, INSERT, UPDATE
public.question                         = SELECT, INSERT, UPDATE
public.questionsubscription             = SELECT, INSERT, UPDATE, DELETE
public.requestedcds                     = SELECT, INSERT, UPDATE, DELETE
# FIXME: public.revision should not have UPDATE permission. This is
# being done because the person merging code wants to touch every
# table who has an owner field. The Revision table should not have
# an owner field, though, because it's not meaningful in that
# context. -- Gustavo Niemeyer, 2005-11-02
public.revision                         = SELECT, UPDATE
public.revisionauthor                   = SELECT
public.revisionnumber                   = SELECT
public.revisionparent                   = SELECT
public.scriptactivity                   = SELECT, INSERT
public.shipitreport                     = SELECT, INSERT
public.shipment                         = SELECT, INSERT, UPDATE
public.shippingrequest                  = SELECT, INSERT, UPDATE, DELETE
public.shippingrun                      = SELECT, INSERT, UPDATE
public.shockandawe                      = SELECT, INSERT, UPDATE
public.sourcepackagepublishinghistory   = SELECT
public.specificationbranch              = SELECT, INSERT, UPDATE, DELETE
public.specificationbug                 = SELECT, INSERT, DELETE
public.specificationdependency          = SELECT, INSERT, DELETE
public.specificationfeedback            = SELECT, INSERT, UPDATE, DELETE
public.specificationmessage             = SELECT, INSERT
public.specification                    = SELECT, INSERT, UPDATE
public.specificationsubscription        = SELECT, INSERT, UPDATE, DELETE
public.spokenin                         = SELECT, INSERT, DELETE
public.sprintattendance                 = SELECT, INSERT, UPDATE, DELETE
public.sprint                           = SELECT, INSERT, UPDATE
public.sprintspecification              = SELECT, INSERT, UPDATE, DELETE
public.standardshipitrequest            = SELECT, INSERT, UPDATE, DELETE
public.structuralsubscription           = SELECT, INSERT, UPDATE, DELETE
public.temporaryblobstorage             = SELECT, INSERT, DELETE
public.translationgroup                 = SELECT, INSERT, UPDATE
public.translationimportqueueentry      = SELECT, INSERT, UPDATE, DELETE
public.translationmessage               = SELECT, INSERT, UPDATE
public.translator                       = SELECT, INSERT, UPDATE, DELETE
public.validpersonorteamcache           = SELECT
public.votecast                         = SELECT, INSERT
public.vote                             = SELECT, INSERT, UPDATE
public.wikiname                         = SELECT, INSERT, UPDATE, DELETE

[statistician]
type=user
public.archive                          = SELECT
public.binarypackagename                = SELECT
public.binarypackagepublishinghistory   = SELECT
public.binarypackagerelease             = SELECT
public.branch                           = SELECT
public.bug                              = SELECT
public.bugtask                          = SELECT
public.build                            = SELECT
public.distribution                     = SELECT
public.distributionsourcepackagecache   = SELECT, INSERT, UPDATE, DELETE
public.distroarchseries                 = SELECT, UPDATE
public.distroseries                     = SELECT, UPDATE
public.distroserieslanguage             = SELECT, INSERT, UPDATE, DELETE
public.distroseriespackagecache         = SELECT, INSERT, UPDATE, DELETE
public.language                         = SELECT
public.launchpadstatistic               = SELECT, INSERT, UPDATE, DELETE
public.person                           = SELECT
public.validpersonorteamcache           = SELECT
public.potemplate                       = SELECT
public.pofile                           = SELECT
public.pofiletranslator                 = SELECT
public.pomsgid                          = SELECT
public.potmsgset                        = SELECT
public.product                          = SELECT
public.productseries                    = SELECT
public.question                         = SELECT
public.scriptactivity                   = SELECT, INSERT
public.sourcepackagename                = SELECT
public.sourcepackagepublishinghistory   = SELECT
public.sourcepackagerelease             = SELECT
public.specification                    = SELECT
public.translationmessage               = SELECT, INSERT, UPDATE

[librarian]
type=user
public.libraryfilealias                 = SELECT, INSERT, UPDATE
public.libraryfilecontent               = SELECT, INSERT

[librariangc]
type=user
public.libraryfilealias                 = SELECT, UPDATE, DELETE
public.libraryfilecontent               = SELECT, UPDATE, DELETE
# This user needs select on every table that references LibraryFileAlias
public.binarypackagefile                = SELECT
public.branchmergeproposal              = SELECT
public.bugattachment                    = SELECT
public.build                            = SELECT
public.codeimportresult                 = SELECT
public.distribution                     = SELECT
public.distributionmirror               = SELECT
public.languagepack                     = SELECT
public.hwsubmission                     = SELECT
public.message                          = SELECT
public.messagechunk                     = SELECT
public.messageapproval                  = SELECT
public.mirrorproberecord                = SELECT
public.openidrpconfig                   = SELECT
public.packagediff                      = SELECT
public.packageupload                    = SELECT
public.packageuploadcustom              = SELECT
public.person                           = SELECT
public.pocketchroot                     = SELECT
public.pofile                           = SELECT
public.potemplate                       = SELECT
public.product                          = SELECT
public.productreleasefile               = SELECT
public.project                          = SELECT
public.scriptactivity                   = SELECT, INSERT
public.shipitreport                     = SELECT
public.shippingrun                      = SELECT
public.sprint                           = SELECT
public.sourcepackagereleasefile         = SELECT
public.temporaryblobstorage             = SELECT, DELETE
public.translationimportqueueentry      = SELECT

[productreleasefinder]
# Dyson release import script
type=user
public.product                          = SELECT
public.productseries                    = SELECT
public.productrelease                   = SELECT, INSERT, UPDATE
public.productreleasefile               = SELECT, INSERT, UPDATE
# Needed only because SQLobject does things...
public.person                           = SELECT
# Needed to write to the librarian
public.libraryfilealias                 = SELECT, INSERT
public.libraryfilecontent               = SELECT, INSERT
public.scriptactivity                   = SELECT, INSERT

[pofilestats]
# Translations POFile statistics verification/update script
type=user
public.language                         = SELECT
public.pofile                           = SELECT, UPDATE
public.potemplate                       = SELECT
public.potmsgset                        = SELECT
public.scriptactivity                   = SELECT, INSERT
public.translationmessage               = SELECT

[poimport]
# Rosetta import script
type=user
groups=write
public.scriptactivity                   = SELECT, INSERT
public.translationgroup                 = SELECT
public.translationimportqueueentry      = SELECT, DELETE
public.translationmessage               = SELECT, INSERT, UPDATE
public.translator                       = SELECT
public.validpersonorteamcache           = SELECT

[poexport]
# Rosetta export script
type=user
public.distribution                     = SELECT
public.distroseries                     = SELECT
public.emailaddress                     = SELECT
public.language                         = SELECT
public.libraryfilealias                 = SELECT, INSERT
public.libraryfilecontent               = SELECT, INSERT
public.person                           = SELECT
public.poexport                         = SELECT
public.poexportrequest                  = SELECT, DELETE
public.pofile                           = SELECT, UPDATE
public.pofiletranslator                 = SELECT
public.pomsgid                          = SELECT
public.potemplate                       = SELECT
public.potexport                        = SELECT
public.potmsgset                        = SELECT
public.potranslation                    = SELECT
public.product                          = SELECT
public.productseries                    = SELECT
public.scriptactivity                   = SELECT, INSERT
public.sourcepackagename                = SELECT
public.translationgroup                 = SELECT
public.translationmessage               = SELECT
public.translator                       = SELECT
public.validpersonorteamcache           = SELECT

[checkwatches]
# Malone bug watch script
type=user
public.answercontact                    = SELECT
public.bug                              = SELECT, INSERT, UPDATE
public.bugactivity                      = SELECT, INSERT
public.bugcve                           = SELECT, INSERT
public.bugmessage                       = SELECT, INSERT
public.bugnomination                    = SELECT
public.bugnotification                  = SELECT, INSERT
public.bugsubscription                  = SELECT
public.bugtask                          = SELECT, INSERT, UPDATE
public.bugtracker                       = SELECT, INSERT
public.bugtrackeralias                  = SELECT
public.bugwatch                         = SELECT, INSERT, UPDATE
public.cve                              = SELECT, INSERT, UPDATE
public.cvereference                     = SELECT, INSERT, UPDATE
public.distribution                     = SELECT
public.distroseries                     = SELECT
public.emailaddress                     = SELECT, INSERT
public.language                         = SELECT
public.libraryfilealias                 = SELECT, INSERT
public.libraryfilecontent               = SELECT, INSERT
public.messagechunk                     = SELECT, INSERT
public.message                          = SELECT, INSERT
public.milestone                        = SELECT
public.packagebugcontact                = SELECT
public.person                           = SELECT, INSERT
public.personlanguage                   = SELECT
public.product                          = SELECT
public.productseries                    = SELECT
public.questionbug                      = SELECT
public.question                         = SELECT
public.questionsubscription             = SELECT
public.scriptactivity                   = SELECT, INSERT
public.sourcepackagename                = SELECT
public.teammembership                   = SELECT
public.teamparticipation                = SELECT, INSERT
public.validpersonorteamcache           = SELECT
public.wikiname                         = SELECT, INSERT

[importd]
type=user
public.branch                           = SELECT, INSERT, UPDATE
public.codeimport                       = SELECT, UPDATE
public.codeimportevent                  = SELECT, INSERT
public.codeimporteventdata              = SELECT, INSERT
public.codeimportjob                    = SELECT, INSERT, UPDATE, DELETE
public.codeimportmachine                = SELECT, UPDATE
public.codeimportresult                 = SELECT, INSERT, DELETE
public.branchvisibilitypolicy           = SELECT
public.person                           = SELECT
public.product                          = SELECT
# XXX: Michael Hudson 2007-07-02: INSERT on ProductSeries is only
#      needed for tests.
public.productseries                    = SELECT, INSERT, UPDATE
public.project                          = SELECT
# XXX: Michael Hudson 2007-07-02: The following are only excercised
#      by importd.tests.test_Job.testGetPackageJob, which is not
#      exactly production code.  The test could be disabled instead.
public.distribution                     = SELECT
public.distroseries                     = SELECT
public.packaging                        = SELECT
public.sourcepackagerelease             = SELECT
public.sourcepackagename                = SELECT

[branchscanner]
type=user
groups=write
public.branch                           = SELECT, UPDATE
public.branchsubscription               = SELECT
public.bugbranch                        = SELECT, INSERT, UPDATE
public.revision                         = SELECT, INSERT
public.branchrevision                   = SELECT, INSERT, UPDATE, DELETE
public.branchvisibilitypolicy           = SELECT
public.revisionparent                   = SELECT, INSERT
public.revisionauthor                   = SELECT, INSERT
public.person                           = SELECT
public.emailaddress                     = SELECT
public.scriptactivity                   = SELECT, INSERT
public.revisionproperty                 = SELECT, INSERT

[targetnamecacheupdater]
type=user
public.bugtask                                  = SELECT, UPDATE
public.product                                  = SELECT
public.productseries                            = SELECT
public.distribution                             = SELECT
public.distroseries                             = SELECT
public.sourcepackagename                        = SELECT
public.binarypackagename                        = SELECT
public.potemplate                               = SELECT, UPDATE
public.scriptactivity                           = SELECT, INSERT

[distributionmirror]
type=user
public.archive                                  = SELECT
public.binarypackagefile                        = SELECT
public.binarypackagename                        = SELECT
public.binarypackagerelease                     = SELECT
public.build                                    = SELECT
public.component                                = SELECT
public.componentselection                       = SELECT
public.distribution                             = SELECT
public.distributionmirror                       = SELECT, UPDATE
public.distroseries                             = SELECT
public.distroarchseries                         = SELECT
public.emailaddress                             = SELECT
public.libraryfilealias                         = SELECT, INSERT
public.libraryfilecontent                       = SELECT, INSERT
public.mirrorcdimagedistroseries                = SELECT, INSERT, UPDATE, DELETE
public.mirrordistroarchseries                   = SELECT, UPDATE, DELETE, INSERT
public.mirrordistroseriessource                 = SELECT, UPDATE, DELETE, INSERT
public.mirrorproberecord                        = SELECT, INSERT
public.person                                   = SELECT
public.processorfamily                          = SELECT
public.scriptactivity                           = SELECT, INSERT
public.securesourcepackagepublishinghistory     = SELECT
public.securebinarypackagepublishinghistory     = SELECT
public.sourcepackagerelease                     = SELECT
public.sourcepackagereleasefile                 = SELECT
public.sourcepackagename                        = SELECT
public.teammembership                           = SELECT

[teammembership]
# Update the TeamMembership table setting expired members
type=user
public.teammembership                           = SELECT, UPDATE
public.teamparticipation                        = SELECT, DELETE
public.person                                   = SELECT
public.emailaddress                             = SELECT
public.scriptactivity                           = SELECT, INSERT

[karma]
# Update the KarmaCache table
type=user
public.karmacache                               = SELECT, INSERT, UPDATE, DELETE
public.karma                                    = SELECT
public.karmacategory                            = SELECT
public.karmaaction                              = SELECT
public.karmatotalcache                          = SELECT, INSERT, UPDATE, DELETE
public.emailaddress                             = SELECT
public.person                                   = SELECT
public.product                                  = SELECT
public.validpersonorteamcache                   = SELECT
public.scriptactivity                           = SELECT, INSERT

[cve]
type=user
public.cve                                      = SELECT, INSERT, UPDATE
public.cvereference                             = SELECT, INSERT, UPDATE, DELETE
public.scriptactivity                           = SELECT, INSERT


[gina]
# Unpack sourcepackages and extract metadata
type=user
groups=write
public.archive                                  = SELECT
public.distribution                             = SELECT
public.packagediff                              = SELECT, INSERT, UPDATE
public.scriptactivity                           = SELECT, INSERT
public.securebinarypackagepublishinghistory     = SELECT, INSERT, UPDATE, DELETE
public.securesourcepackagepublishinghistory     = SELECT, INSERT, UPDATE, DELETE

[lucille]
type=user
groups=write
public.archive                                  = SELECT
public.securebinarypackagepublishinghistory     = SELECT, INSERT, UPDATE, DELETE
public.binarypackagepublishinghistory           = SELECT
public.securesourcepackagepublishinghistory     = SELECT, INSERT, UPDATE, DELETE
public.sourcepackagepublishinghistory           = SELECT
public.scriptactivity                           = SELECT, INSERT

# Nicole is not running. Need to set permissions correctly if she
# is resurrected.
#[nicole]
# Pull in product metadata from Freshmeat and other sources
#type=user

[authserver]
# The authentication server.
type=user
groups=write
public.scriptactivity                           = SELECT, INSERT
public.branchvisibilitypolicy           = SELECT
public.branchsubscription               = SELECT, INSERT
#public.pushmirroraccess                 = SELECT, INSERT, UPDATE

# Bob the buildd doesn't talk to the database
#[bob]
#type=user

[fiera]
type=user
public.archive                                  = SELECT
public.buildqueue                               = SELECT, INSERT, UPDATE, DELETE
public.builder                                  = SELECT, INSERT, UPDATE
public.build                                    = SELECT, INSERT, UPDATE
public.distribution                             = SELECT, UPDATE
public.distroseries                             = SELECT, UPDATE
public.distroarchseries                         = SELECT, UPDATE
public.sourcepackagepublishinghistory           = SELECT
public.securesourcepackagepublishinghistory     = SELECT
public.sourcepackagerelease                     = SELECT
public.sourcepackagereleasefile                 = SELECT
public.sourcepackagename                        = SELECT
public.binarypackagepublishinghistory           = SELECT
public.securebinarypackagepublishinghistory     = SELECT
public.binarypackagerelease                     = SELECT
public.binarypackagefile                        = SELECT
public.binarypackagename                        = SELECT
public.libraryfilealias                         = SELECT, INSERT
public.libraryfilecontent                       = SELECT, INSERT
public.processor                                = SELECT
public.processorfamily                          = SELECT
public.pocketchroot                             = SELECT, INSERT, UPDATE
public.component                                = SELECT
public.section                                  = SELECT
public.publishedpackage                         = SELECT
public.person                                   = SELECT
public.emailaddress                             = SELECT
public.teammembership                           = SELECT
public.scriptactivity                           = SELECT, INSERT

[sourcerer]
type=user
public.archive                                  = SELECT
public.branch                                   = SELECT, INSERT, UPDATE
public.revision                                 = SELECT, INSERT, UPDATE
# To get at a source package's manifest
public.distribution                             = SELECT
public.distroseries                             = SELECT
public.sourcepackagename                        = SELECT
public.sourcepackagepublishinghistory           = SELECT
public.sourcepackagerelease                     = SELECT, UPDATE
public.sourcepackagereleasefile                 = SELECT
# To get at an upstream product's manifest
public.product                                  = SELECT
public.productseries                            = SELECT
public.productrelease                           = SELECT, UPDATE
public.productreleasefile                       = SELECT
# To get from source package to upstream
public.packaging                                = SELECT
# To get stuff from the librarian
public.libraryfilealias                         = SELECT
public.libraryfilecontent                       = SELECT
public.scriptactivity                           = SELECT, INSERT

[write]
type=group
# Full access except for tables that are exclusively updated by
# certain processes, such as the librarian tables. This group is deprecated -
# access should be explicitly granted to users.
public.archive                          = SELECT, INSERT, UPDATE
public.binarypackagerelease             = SELECT, INSERT, UPDATE
public.binarypackagefile                = SELECT, INSERT, UPDATE
public.binarypackagefilepublishing      = SELECT, INSERT, UPDATE
public.binarypackagename                = SELECT, INSERT, UPDATE
public.bounty                           = SELECT, INSERT, UPDATE
public.bountymessage                    = SELECT, INSERT
public.branch                           = SELECT, INSERT, UPDATE
public.bug                              = SELECT, INSERT, UPDATE
public.bugactivity                      = SELECT, INSERT, UPDATE
public.bugattachment                    = SELECT, INSERT, UPDATE
public.bugmessage                       = SELECT, INSERT, UPDATE
public.bugnomination                    = SELECT, INSERT, UPDATE
public.bugpackageinfestation            = SELECT, INSERT, UPDATE
public.bugproductinfestation            = SELECT, INSERT, UPDATE
public.bugsubscription                  = SELECT, INSERT, UPDATE, DELETE
public.bugtask                          = SELECT, INSERT, UPDATE
public.bugtracker                       = SELECT, INSERT, UPDATE
public.bugtrackeralias                  = SELECT, INSERT, UPDATE, DELETE
public.bugwatch                         = SELECT, INSERT, UPDATE, DELETE
public.build                            = SELECT, INSERT, UPDATE
public.builder                          = SELECT, INSERT, UPDATE
public.buildqueue                       = SELECT, INSERT, UPDATE, DELETE
public.component                        = SELECT, INSERT, UPDATE
public.componentselection               = SELECT, INSERT, UPDATE
public.country                          = SELECT, INSERT, UPDATE
public.distribution                     = SELECT, INSERT, UPDATE
public.distroarchseries                 = SELECT, INSERT, UPDATE
public.distroseries                     = SELECT, INSERT, UPDATE
public.packageupload                    = SELECT, INSERT, UPDATE
public.packageuploadbuild               = SELECT, INSERT, UPDATE
public.packageuploadsource              = SELECT, INSERT, UPDATE
public.packageuploadcustom              = SELECT, INSERT, UPDATE
public.distrocomponentuploader          = SELECT, INSERT, UPDATE
public.emailaddress                     = SELECT, INSERT, UPDATE
public.ircid                            = SELECT, INSERT, UPDATE, DELETE
public.jabberid                         = SELECT, INSERT, UPDATE, DELETE
public.karma                            = SELECT, INSERT, UPDATE
public.karmaaction                      = SELECT, INSERT, UPDATE
public.language                         = SELECT, INSERT, UPDATE
public.launchpaddatabaserevision        = SELECT, INSERT, UPDATE
public.libraryfilealias                 = SELECT, INSERT
public.libraryfilecontent               = SELECT, INSERT
public.license                          = SELECT, INSERT, UPDATE
public.logintoken                       = SELECT, INSERT, UPDATE
public.mirror                           = SELECT, INSERT, UPDATE, DELETE
public.mirrorcontent                    = SELECT, INSERT, UPDATE, DELETE
public.mirrorsourcecontent              = SELECT, INSERT, UPDATE, DELETE
public.teammembership                   = SELECT, INSERT, UPDATE, DELETE
public.message                          = SELECT, INSERT, UPDATE
public.milestone                        = SELECT, INSERT, UPDATE
public.binarypackagepublishinghistory   = SELECT
public.securebinarypackagepublishinghistory = SELECT, INSERT, UPDATE, DELETE
public.packageselection                 = SELECT, INSERT, UPDATE
public.packaging                        = SELECT, INSERT, UPDATE
public.person                           = SELECT, INSERT, UPDATE
public.personlanguage                   = SELECT, INSERT, UPDATE
public.pocketchroot                     = SELECT, INSERT, UPDATE
public.pocomment                        = SELECT, INSERT, UPDATE
public.pofile                           = SELECT, INSERT, UPDATE
public.pomsgid                          = SELECT, INSERT, UPDATE
public.posubscription                   = SELECT, INSERT, UPDATE, DELETE
public.potemplate                       = SELECT, INSERT, UPDATE
public.potmsgset                        = SELECT, INSERT, UPDATE
public.potranslation                    = SELECT, INSERT, UPDATE
public.processor                        = SELECT, INSERT, UPDATE
public.processorfamily                  = SELECT, INSERT, UPDATE
public.product                          = SELECT, INSERT, UPDATE
public.productlicense                   = SELECT, INSERT, UPDATE, DELETE
public.productcvsmodule                 = SELECT, INSERT, UPDATE
public.productrelease                   = SELECT, INSERT, UPDATE
public.productreleasefile               = SELECT, INSERT, UPDATE
public.productseries                    = SELECT, INSERT, UPDATE
public.productsvnmodule                 = SELECT, INSERT, UPDATE
public.project                          = SELECT, INSERT, UPDATE
public.projectrelationship              = SELECT, INSERT, UPDATE
public.publishedpackage                 = SELECT
public.pushmirroraccess                 = SELECT, INSERT, UPDATE
public.section                          = SELECT, INSERT, UPDATE
public.sectionselection                 = SELECT, INSERT, UPDATE
public.signedcodeofconduct              = SELECT, INSERT, UPDATE
public.sourcepackagefilepublishing      = SELECT, INSERT, UPDATE
public.sourcepackagename                = SELECT, INSERT, UPDATE
public.sourcepackagepublishinghistory   = SELECT
public.securesourcepackagepublishinghistory = SELECT, INSERT, UPDATE
public.sourcepackagerelease             = SELECT, INSERT, UPDATE
public.sourcepackagereleasefile         = SELECT, INSERT, UPDATE
public.spokenin                         = SELECT, INSERT, UPDATE
public.gpgkey                           = SELECT, INSERT, UPDATE, DELETE
public.sshkey                           = SELECT, INSERT, UPDATE, DELETE
public.teamparticipation                = SELECT, INSERT, UPDATE, DELETE
public.translationimportqueueentry      = SELECT, INSERT, UPDATE, DELETE
public.wikiname                         = SELECT, INSERT, UPDATE, DELETE

[shipit]
type=user
public.shipment                         = SELECT, INSERT
public.shippingrequest                  = SELECT, UPDATE
public.shippingrun                      = SELECT, INSERT, UPDATE
public.libraryfilealias                 = SELECT, INSERT
public.libraryfilecontent               = SELECT, INSERT
public.emailaddress                     = SELECT
public.person                           = SELECT
public.country                          = SELECT
public.continent                        = SELECT
public.requestedcds                     = SELECT
public.scriptactivity                   = SELECT, INSERT
public.validpersonorteamcache           = SELECT
public.shipitreport                     = SELECT, INSERT
public.karma                            = SELECT

[answertracker]
# User running expire-questions.py
type=user
public.answercontact                    = SELECT
public.bug                              = SELECT
public.bugtask                          = SELECT
public.distribution                     = SELECT
public.emailaddress                     = SELECT
public.language                         = SELECT
public.message                          = SELECT, INSERT
public.messagechunk                     = SELECT, INSERT
public.person                           = SELECT
public.personlanguage                   = SELECT
public.product                          = SELECT
public.question                         = SELECT, UPDATE
public.questionbug                      = SELECT
public.questionmessage                  = SELECT, INSERT
public.questionsubscription             = SELECT
public.scriptactivity                   = SELECT, INSERT
public.sourcepackagename                = SELECT
public.teammembership                   = SELECT
public.validpersonorteamcache           = SELECT

[uploader]
type=user
# Everything is keyed off an archive
public.archive                          = SELECT, INSERT

# This block is granted insert in order to be able to create maintainers
# on the fly when we encounter them.
public.person                           = SELECT, INSERT
public.emailaddress                     = SELECT, INSERT
public.teamparticipation                = SELECT, INSERT
public.wikiname                         = SELECT, INSERT
public.validpersonorteamcache           = SELECT

# I didn't want to give it INSERT and if someone can fix the gpg-coc story
# So that it works with my key in place then nascentupload.txt won't have
# to insert it.
public.gpgkey                           = SELECT, INSERT
public.signedcodeofconduct              = SELECT
public.distribution                     = SELECT
public.distroseries                     = SELECT, UPDATE
public.distroarchseries                 = SELECT
public.sourcepackagepublishinghistory   = SELECT
public.sourcepackagefilepublishing      = SELECT
public.binarypackagefilepublishing      = SELECT
public.binarypackagepublishinghistory   = SELECT
public.component                        = SELECT, INSERT
public.section                          = SELECT, INSERT
public.componentselection               = SELECT
public.sectionselection                 = SELECT
public.distrocomponentuploader          = SELECT
public.processor                        = SELECT
public.processorfamily                  = SELECT

# Source and Binary packages and builds
public.sourcepackagename                = SELECT, INSERT
public.sourcepackagerelease             = SELECT, INSERT
public.binarypackagename                = SELECT, INSERT
public.binarypackagerelease             = SELECT, INSERT
public.sourcepackagereleasefile         = SELECT, INSERT
public.binarypackagefile                = SELECT, INSERT
public.build                            = SELECT, INSERT, UPDATE

# Thusly the librarian
public.libraryfilecontent               = SELECT, INSERT
public.libraryfilealias                 = SELECT, INSERT

# The queue
public.packageupload                    = SELECT, INSERT, UPDATE
public.packageuploadsource              = SELECT, INSERT
public.packageuploadbuild               = SELECT, INSERT
public.packageuploadcustom              = SELECT, INSERT

public.scriptactivity                   = SELECT, INSERT

# For premature source-only publication
public.securesourcepackagepublishinghistory = SELECT, INSERT

# Closing bugs for premature source-only publication
public.bug                              = SELECT, UPDATE
public.bugactivity                      = SELECT, INSERT
public.bugsubscription                  = SELECT
public.bugnotification                  = SELECT, INSERT
public.bugnomination                    = SELECT
public.bugtask                          = SELECT, UPDATE
public.product                          = SELECT
public.bugmessage                       = SELECT, INSERT
public.message                          = SELECT, INSERT
public.messagechunk                     = SELECT, INSERT
public.productseries                    = SELECT
public.validpersonorteamcache           = SELECT
public.karmaaction                      = SELECT
public.karma                            = SELECT, INSERT
public.questionbug                      = SELECT
public.question                         = SELECT
public.packagebugcontact                = SELECT
public.milestone                        = SELECT
public.bugwatch                         = SELECT, INSERT
public.bugtracker                       = SELECT, INSERT
public.bugtrackeralias                  = SELECT, INSERT
public.cve                              = SELECT, INSERT
public.bugcve                           = SELECT, INSERT
public.language                         = SELECT
public.questionsubscription             = SELECT
public.answercontact                    = SELECT
public.personlanguage                   = SELECT

# Diffing against ancestry and maintenance tasks.
public.packagediff                      = SELECT, INSERT, UPDATE, DELETE

[queued]
type=user
# Announce handling
public.person                           = SELECT, INSERT
public.emailaddress                     = SELECT, INSERT
public.teamparticipation                = SELECT, INSERT
public.distrocomponentuploader          = SELECT
public.gpgkey                           = SELECT

# The Queue
public.packageupload                    = SELECT, UPDATE
public.packageuploadsource              = SELECT
public.packageuploadbuild               = SELECT
public.packageuploadcustom              = SELECT

# Distribution/Publishing stuff
public.archive                          = SELECT
public.distribution                     = SELECT
public.distroseries                     = SELECT
public.distroarchseries                 = SELECT
public.distrocomponentuploader          = SELECT
public.build                            = SELECT
public.sourcepackagerelease             = SELECT, UPDATE
public.binarypackagerelease             = SELECT, UPDATE
public.sourcepackagereleasefile         = SELECT
public.binarypackagefile                = SELECT
public.sourcepackagename                = SELECT
public.binarypackagename                = SELECT
public.binarypackagepublishinghistory   = SELECT
public.sourcepackagepublishinghistory   = SELECT
public.sourcepackagefilepublishing      = SELECT
public.securesourcepackagepublishinghistory = SELECT, INSERT
public.securebinarypackagepublishinghistory = SELECT, INSERT
public.component                        = SELECT
public.section                          = SELECT
public.componentselection               = SELECT
public.sectionselection                 = SELECT

# Librarian stuff
public.libraryfilealias                 = SELECT, INSERT
public.libraryfilecontent               = SELECT, INSERT

# rosetta auto imports
public.translationimportqueueentry      = SELECT, INSERT, UPDATE

public.scriptactivity                   = SELECT, INSERT

# Closing bugs.
public.bug                              = SELECT, UPDATE
public.bugactivity                      = SELECT, INSERT
public.bugsubscription                  = SELECT
public.bugnotification                  = SELECT, INSERT
public.bugnomination                    = SELECT
public.bugtask                          = SELECT, UPDATE
public.product                          = SELECT
public.bugmessage                       = SELECT, INSERT
public.message                          = SELECT, INSERT
public.messagechunk                     = SELECT, INSERT
public.productseries                    = SELECT
public.validpersonorteamcache           = SELECT
public.karmaaction                      = SELECT
public.karma                            = SELECT, INSERT
public.questionbug                      = SELECT
public.question                         = SELECT
public.packagebugcontact                = SELECT
public.milestone                        = SELECT
public.bugwatch                         = SELECT, INSERT
public.bugtracker                       = SELECT, INSERT
public.bugtrackeralias                  = SELECT, INSERT
public.cve                              = SELECT, INSERT
public.bugcve                           = SELECT, INSERT
public.language                         = SELECT
public.questionsubscription             = SELECT
public.answercontact                    = SELECT
public.personlanguage                   = SELECT


[ppad]
type=user
public.archive                          = SELECT
public.person                           = SELECT
public.scriptactivity                   = SELECT, INSERT

[supermirror]
type=user
# For supermirror-rewritemap cronscript
public.person                           = SELECT
public.product                          = SELECT
public.branch                           = SELECT
public.branchvisibilitypolicy           = SELECT
public.scriptactivity                   = SELECT, INSERT

[session]
# This user doesn't have access to any tables in the main launchpad
# database - it has permissions on the seperate session database only,
# which are not maintained by this script. User is just here so it gets
# created if necessary.
type=user

[bugnotification]
# Sends bug notifications.
# XXX: BjornT 2006-03-31:
#       All the INSERT permissions, and the UPDATE permission for the bug
#       table are necessary only because the test that test
#       send-bug-notifications.py needs them. They should be removed
#       when bug 37456 is fixed.
type=user
public.archive                          = SELECT
public.bugnotification                  = SELECT, INSERT, UPDATE
public.bugsubscription                  = SELECT, INSERT
public.bugnomination                    = SELECT
public.bug                              = SELECT, INSERT, UPDATE
public.bugactivity                      = SELECT, INSERT
public.bugmessage                       = SELECT, INSERT
public.bugtag                           = SELECT
public.bugtask                          = SELECT, INSERT, UPDATE
public.component                        = SELECT
public.packagebugcontact                = SELECT
public.person                           = SELECT
public.product                          = SELECT
public.productseries                    = SELECT
public.question                         = SELECT
public.questionbug                      = SELECT
public.distribution                     = SELECT
public.distroseries                     = SELECT
public.sourcepackagename                = SELECT
public.sourcepackagerelease             = SELECT
public.sourcepackagepublishinghistory   = SELECT
public.emailaddress                     = SELECT
public.libraryfilealias                 = SELECT
public.libraryfilecontent               = SELECT
public.message                          = SELECT, INSERT
public.messagechunk                     = SELECT, INSERT
public.milestone                        = SELECT
public.scriptactivity                   = SELECT, INSERT
public.teammembership                   = SELECT
public.teamparticipation                = SELECT
public.validpersonorteamcache           = SELECT

[rosettaadmin]
type=user
public.distribution                     = SELECT
public.distroseries                     = SELECT, UPDATE
public.distroserieslanguage             = SELECT, INSERT, UPDATE
public.language                         = SELECT
public.person                           = SELECT
public.pofile                           = SELECT, INSERT, UPDATE
public.pomsgid                          = SELECT
public.potemplate                       = SELECT, INSERT
public.potmsgset                        = SELECT, INSERT
public.potranslation                    = SELECT
public.product                          = SELECT
public.productseries                    = SELECT
public.scriptactivity                   = SELECT, INSERT
public.sourcepackagename                = SELECT
public.translationmessage               = SELECT, INSERT, UPDATE, DELETE


[oopsprune]
type=user
public.bug                              = SELECT
public.bugtask                          = SELECT
public.message                          = SELECT
public.messagechunk                     = SELECT
public.question                         = SELECT
public.scriptactivity                   = SELECT, INSERT

[listteammembers]
type=user
public.emailaddress                     = SELECT
public.person                           = SELECT
public.signedcodeofconduct              = SELECT
public.teamparticipation                = SELECT

# This group is now created automatically
# Readonly access to everything
#[read]
#type=group

# This group is now created automatically
# Full access to everything.
# [admin]
# type=group

[processmail]
type=user
public.scriptactivity                   = SELECT, INSERT

# Incoming emails are stored in the librarian
public.libraryfilealias                 = SELECT, INSERT
public.libraryfilecontent               = SELECT, INSERT

# Access to people
public.emailaddress                     = SELECT
public.gpgkey                           = SELECT
public.language                         = SELECT
public.person                           = SELECT
public.personlanguage                   = SELECT
public.teammembership                   = SELECT
public.teamparticipation                = SELECT
public.validpersonorteamcache           = SELECT

# Access to BugTargets, QuestionTarget and SpecTarget
public.archive                          = SELECT
public.component                        = SELECT
public.distribution                     = SELECT
public.distrocomponentuploader          = SELECT
public.distroseries                     = SELECT
public.project                          = SELECT
public.product                          = SELECT
public.productseries                    = SELECT
public.packagebugcontact                = SELECT
public.sourcepackagename                = SELECT
public.sourcepackagerelease             = SELECT
public.sourcepackagepublishinghistory   = SELECT

# Karma
public.karma                            = SELECT, INSERT
public.karmaaction                      = SELECT

# Creation of messages (bug & question comments)
public.message                          = SELECT, INSERT
public.messagechunk                     = SELECT, INSERT

# Bug update
public.bug                              = SELECT, INSERT, UPDATE
public.bugactivity                      = SELECT, INSERT
public.bugsubscription                  = SELECT, INSERT
public.bugnotification                  = SELECT, INSERT
public.bugnomination                    = SELECT, INSERT, UPDATE
public.bugtag                           = SELECT, INSERT, DELETE
public.bugtask                          = SELECT, INSERT, UPDATE
public.bugmessage                       = SELECT, INSERT
public.bugsubscription                  = SELECT, INSERT, UPDATE, DELETE
public.bugtracker                       = SELECT, INSERT
public.bugtrackeralias                  = SELECT, INSERT
public.bugwatch                         = SELECT, INSERT
public.milestone                        = SELECT

# CVE updates
public.cve                              = SELECT, INSERT
public.bugcve                           = SELECT, INSERT

# Adding comment to question
public.question                         = SELECT, UPDATE
public.questionmessage                  = SELECT, INSERT
public.questionbug                      = SELECT

# Question notifications
public.answercontact                    = SELECT
public.questionsubscription             = SELECT

# Specification notifications
public.specification                    = SELECT
public.specificationsubscription        = SELECT<|MERGE_RESOLUTION|>--- conflicted
+++ resolved
@@ -74,11 +74,7 @@
 public.codeimportevent                  = SELECT, INSERT, UPDATE
 public.codeimporteventdata              = SELECT, INSERT
 public.codeimportjob                    = SELECT, INSERT, UPDATE, DELETE
-<<<<<<< HEAD
-public.codeimportmachine                = SELECT, INSERT, UPDATE, DELETE
-=======
 public.codeimportmachine                = SELECT, INSERT, UPDATE
->>>>>>> 4c14365d
 public.codeimportresult                 = SELECT, INSERT, UPDATE, DELETE
 public.continent                        = SELECT
 public.cvereference                     = SELECT, INSERT
