# Copyright 2009-2010 Canonical Ltd.  This software is licensed under the
# GNU Affero General Public License version 3 (see the file LICENSE).

"""Functional tests for uploadprocessor.py."""

__metaclass__ = type
__all__ = [
    "MockOptions",
    "MockLogger",
    "TestUploadProcessorBase",
    ]

import os
import shutil
import sys
from StringIO import StringIO
import tempfile
import traceback

from email import message_from_string

from zope.component import getUtility
from zope.security.proxy import removeSecurityProxy

from lp.app.errors import NotFoundError
from lp.archiveuploader.uploadpolicy import (AbstractUploadPolicy,
    findPolicyByOptions)
from lp.archiveuploader.uploadprocessor import (UploadProcessor,
    parse_build_upload_leaf_name)
from lp.buildmaster.interfaces.buildbase import BuildStatus
from canonical.config import config
from canonical.database.constants import UTC_NOW
from lp.soyuz.model.archivepermission import ArchivePermission
from lp.soyuz.model.binarypackagename import BinaryPackageName
from lp.soyuz.model.binarypackagerelease import (
    BinaryPackageRelease)
from lp.soyuz.model.component import Component
from lp.soyuz.model.publishing import (
    SourcePackagePublishingHistory, BinaryPackagePublishingHistory)
from lp.registry.model.sourcepackagename import SourcePackageName
from lp.soyuz.model.sourcepackagerelease import (
    SourcePackageRelease)
from lp.soyuz.scripts.initialise_distroseries import InitialiseDistroSeries
from canonical.launchpad.ftests import import_public_test_keys
from lp.registry.interfaces.distribution import IDistributionSet
from lp.registry.interfaces.series import SeriesStatus
from lp.registry.interfaces.pocket import PackagePublishingPocket
from lp.registry.interfaces.sourcepackage import SourcePackageFileType
from lp.soyuz.interfaces.archive import ArchivePurpose, IArchiveSet
from lp.soyuz.interfaces.queue import PackageUploadStatus
from lp.soyuz.interfaces.publishing import (
    IPublishingSet, PackagePublishingStatus)
from lp.soyuz.interfaces.queue import QueueInconsistentStateError
from canonical.launchpad.interfaces import ILibraryFileAliasSet
from lp.soyuz.interfaces.packageset import IPackagesetSet
from lp.soyuz.interfaces.archivepermission import (
    ArchivePermissionType, IArchivePermissionSet)
from lp.soyuz.interfaces.component import IComponentSet
from lp.soyuz.interfaces.sourcepackageformat import (
    ISourcePackageFormatSelectionSet, SourcePackageFormat)
from lp.registry.interfaces.person import IPersonSet
from lp.registry.interfaces.sourcepackagename import (
    ISourcePackageNameSet)
from lp.services.mail import stub
from canonical.launchpad.testing.fakepackager import FakePackager
from lp.testing import TestCase, TestCaseWithFactory
from lp.testing.mail_helpers import pop_notifications
from canonical.launchpad.webapp.errorlog import ErrorReportingUtility
from canonical.testing import LaunchpadZopelessLayer


class MockOptions:
    """Use in place of an options object, adding more attributes if needed."""
    keep = False
    dryrun = False


class MockLogger:
    """Pass as a log object. Record debug calls for later checking."""

    def __init__(self):
        self.lines = []

    def debug(self, s, exc_info=False):
        self.lines.append(s)
        if exc_info:
            for err_msg in traceback.format_exception(*sys.exc_info()):
                self.lines.append(err_msg)

    info = debug
    warn = debug
    error = debug

    def exception(self, s):
        self.debug(s, exc_info=True)


class BrokenUploadPolicy(AbstractUploadPolicy):
    """A broken upload policy, to test error handling."""

    def __init__(self):
        AbstractUploadPolicy.__init__(self)
        self.name = "broken"
        self.unsigned_changes_ok = True
        self.unsigned_dsc_ok = True

    def checkUpload(self, upload):
        """Raise an exception upload processing is not expecting."""
        raise Exception("Exception raised by BrokenUploadPolicy for testing.")


class TestUploadProcessorBase(TestCaseWithFactory):
    """Base class for functional tests over uploadprocessor.py."""
    layer = LaunchpadZopelessLayer

    def setUp(self):
        super(TestUploadProcessorBase, self).setUp()

        self.queue_folder = tempfile.mkdtemp()
        self.incoming_folder = os.path.join(self.queue_folder, "incoming")
        os.makedirs(self.incoming_folder)

        self.test_files_dir = os.path.join(config.root,
            "lib/lp/archiveuploader/tests/data/suite")

        import_public_test_keys()

        self.options = MockOptions()
        self.options.base_fsroot = self.queue_folder
        self.options.builds = True
        self.options.leafname = None
        self.options.distro = "ubuntu"
        self.options.distroseries = None
        self.options.nomails = False
        self.options.context = 'insecure'

        # common recipients
        self.kinnison_recipient = (
            "Daniel Silverstone <daniel.silverstone@canonical.com>")
        self.name16_recipient = "Foo Bar <foo.bar@canonical.com>"

        self.log = MockLogger()

    def tearDown(self):
        shutil.rmtree(self.queue_folder)
        super(TestUploadProcessorBase, self).tearDown()

    def getUploadProcessor(self, txn):
        def getPolicy(distro):
            self.options.distro = distro.name
            return findPolicyByOptions(self.options)
        return UploadProcessor(
            self.options.base_fsroot, self.options.dryrun,
            self.options.nomails, self.options.builds,
            self.options.keep, getPolicy, txn, self.log)

    def publishPackage(self, packagename, version, source=True,
                        archive=None):
        """Publish a single package that is currently NEW in the queue."""
        queue_items = self.breezy.getQueueItems(
            status=PackageUploadStatus.NEW, name=packagename,
            version=version, exact_match=True, archive=archive)
        self.assertEqual(queue_items.count(), 1)
        queue_item = queue_items[0]
        queue_item.setAccepted()
        if source:
            pubrec = queue_item.sources[0].publish(self.log)
        else:
            pubrec = queue_item.builds[0].publish(self.log)
        return pubrec

    def assertLogContains(self, line):
        """Assert if a given line is present in the log messages."""
        self.assertTrue(line in self.log.lines,
                        "'%s' is not in logged output\n\n%s"
                        % (line, '\n'.join(self.log.lines)))

    def assertRaisesAndReturnError(self, excClass, callableObj, *args,
                                   **kwargs):
        """See `TestCase.assertRaises`.

        Unlike `TestCase.assertRaises`, this method returns the exception
        object when it is raised.  Callsites can then easily check the
        exception contents.
        """
        try:
            callableObj(*args, **kwargs)
        except excClass, error:
            return error
        else:
            if getattr(excClass, '__name__', None) is not None:
                excName = excClass.__name__
            else:
                excName = str(excClass)
            raise self.failureException, "%s not raised" % excName

    def setupBreezy(self, name="breezy", permitted_formats=None):
        """Create a fresh distroseries in ubuntu.

        Use *initialiseFromParent* procedure to create 'breezy'
        on ubuntu based on the last 'breezy-autotest'.

        Also sets 'changeslist' and 'nominatedarchindep' properly and
        creates a chroot for breezy-autotest/i386 distroarchseries.

        :param name: supply the name of the distroseries if you don't want
            it to be called "breezy"
        :param permitted_formats: list of SourcePackageFormats to allow
            in the new distroseries. Only permits '1.0' by default.
        """
        self.ubuntu = getUtility(IDistributionSet).getByName('ubuntu')
        bat = self.ubuntu['breezy-autotest']
        self.breezy = self.ubuntu.newSeries(
            name, 'Breezy Badger',
            'The Breezy Badger', 'Black and White', 'Someone',
            '5.10', bat, bat.owner)

        self.breezy.changeslist = 'breezy-changes@ubuntu.com'
        ids = InitialiseDistroSeries(self.breezy)
        ids.initialise()

        fake_chroot = self.addMockFile('fake_chroot.tar.gz')
        self.breezy['i386'].addOrUpdateChroot(fake_chroot)

        if permitted_formats is None:
            permitted_formats = [SourcePackageFormat.FORMAT_1_0]

        for format in permitted_formats:
            if not self.breezy.isSourcePackageFormatPermitted(format):
                getUtility(ISourcePackageFormatSelectionSet).add(
                    self.breezy, format)

    def addMockFile(self, filename, content="anything"):
        """Return a librarian file."""
        return getUtility(ILibraryFileAliasSet).create(
            filename, len(content), StringIO(content),
            'application/x-gtar')

    def queueUpload(self, upload_name, relative_path="", test_files_dir=None,
            queue_entry=None):
        """Queue one of our test uploads.

        upload_name is the name of the test upload directory. If there 
        is no explicit queue entry name specified, it is also
        the name of the queue entry directory we create.
        relative_path is the path to create inside the upload, eg
        ubuntu/~malcc/default. If not specified, defaults to "".

        Return the path to the upload queue entry directory created.
        """
        if queue_entry is None:
            queue_entry = upload_name
        target_path = os.path.join(
            self.incoming_folder, queue_entry, relative_path)
        if test_files_dir is None:
            test_files_dir = self.test_files_dir
        upload_dir = os.path.join(test_files_dir, upload_name)
        if relative_path:
            os.makedirs(os.path.dirname(target_path))
        shutil.copytree(upload_dir, target_path)
        return os.path.join(self.incoming_folder, queue_entry)

    def processUpload(self, processor, upload_dir):
        """Process an upload queue entry directory.

        There is some duplication here with logic in UploadProcessor,
        but we need to be able to do this without error handling here,
        so that we can debug failing tests effectively.
        """
        results = []
        changes_files = processor.locateChangesFiles(upload_dir)
        for changes_file in changes_files:
            result = processor.processChangesFile(upload_dir, changes_file)
            results.append(result)
        return results

    def setupBreezyAndGetUploadProcessor(self, policy=None):
        """Setup Breezy and return an upload processor for it."""
        self.setupBreezy()
        self.layer.txn.commit()
        if policy is not None:
            self.options.context = policy
        return self.getUploadProcessor(self.layer.txn)

    def assertEmail(self, contents=None, recipients=None):
        """Check last email content and recipients.

        :param contents: A list of lines; assert that each is in the email.
        :param recipients: A list of recipients that must be on the email.
                           Supply an empty list if you don't want them
                           checked.  Default action is to check that the
                           recipient is foo.bar@canonical.com, which is the
                           signer on most of the test data uploads.
        """
        if recipients is None:
            recipients = [self.name16_recipient]
        if contents is None:
            contents = []

        self.assertEqual(
            len(stub.test_emails), 1,
            'Unexpected number of emails sent: %s' % len(stub.test_emails))

        from_addr, to_addrs, raw_msg = stub.test_emails.pop()
        msg = message_from_string(raw_msg)
        # This is now a MIMEMultipart message.
        body = msg.get_payload(0)
        body = body.get_payload(decode=True)

        # Only check recipients if callsite didn't provide an empty list.
        if recipients != []:
            clean_recipients = [r.strip() for r in to_addrs]
            for recipient in list(recipients):
                self.assertTrue(
                    recipient in clean_recipients,
                    "%s not found in %s" % (recipients, clean_recipients))
            self.assertEqual(
                len(recipients), len(clean_recipients),
                "Email recipients do not match exactly. Expected %s, got %s" %
                    (recipients, clean_recipients))

        subject = "Subject: %s\n" % msg['Subject']
        body = subject + body

        for content in list(contents):
            self.assertTrue(
                content in body,
                "Expect: '%s'\nGot:\n%s" % (content, body))

    def PGPSignatureNotPreserved(self, archive=None):
        """PGP signatures should be removed from .changes files.

        Email notifications and the librarian file for .changes file should
        both have the PGP signature removed.
        """
        bar = archive.getPublishedSources(
            name='bar', version="1.0-1", exact_match=True)
        changes_lfa = getUtility(IPublishingSet).getChangesFileLFA(
            bar[0].sourcepackagerelease)
        changes_file = changes_lfa.read()
        self.assertTrue(
            "Format: " in changes_file, "Does not look like a changes file")
        self.assertTrue(
            "-----BEGIN PGP SIGNED MESSAGE-----" not in changes_file,
            "Unexpected PGP header found")
        self.assertTrue(
            "-----BEGIN PGP SIGNATURE-----" not in changes_file,
            "Unexpected start of PGP signature found")
        self.assertTrue(
            "-----END PGP SIGNATURE-----" not in changes_file,
            "Unexpected end of PGP signature found")


class TestUploadProcessor(TestUploadProcessorBase):
    """Basic tests on uploadprocessor class.

    * Check if the rejection message is send even when an unexpected
      exception occur when processing the upload.
    * Check if known uploads targeted to a FROZEN distroseries
      end up in UNAPPROVED queue.

    This test case is able to setup a fresh distroseries in Ubuntu.
    """

    def _checkPartnerUploadEmailSuccess(self):
        """Ensure partner uploads generate the right email."""
        from_addr, to_addrs, raw_msg = stub.test_emails.pop()
        foo_bar = "Foo Bar <foo.bar@canonical.com>"
        self.assertEqual([e.strip() for e in to_addrs], [foo_bar])
        self.assertTrue(
            "rejected" not in raw_msg,
            "Expected acceptance email not rejection. Actually Got:\n%s"
                % raw_msg)

    def testInstantiate(self):
        """UploadProcessor should instantiate"""
        up = self.getUploadProcessor(None)

    def testLocateDirectories(self):
        """Return a sorted list of subdirs in a directory.

        We don't test that we block on the lockfile, as this is trivial
        code but tricky to test.
        """
        testdir = tempfile.mkdtemp()
        try:
            os.mkdir("%s/dir3" % testdir)
            os.mkdir("%s/dir1" % testdir)
            os.mkdir("%s/dir2" % testdir)

            up = self.getUploadProcessor(None)
            located_dirs = up.locateDirectories(testdir)
            self.assertEqual(located_dirs, ['dir1', 'dir2', 'dir3'])
        finally:
            shutil.rmtree(testdir)

    def testLocateChangesFiles(self):
        """locateChangesFiles should return the .changes files in a folder.

        'source' changesfiles come first. Files that are not named as
        changesfiles are ignored.
        """
        testdir = tempfile.mkdtemp()
        try:
            open("%s/1.changes" % testdir, "w").close()
            open("%s/2_source.changes" % testdir, "w").close()
            open("%s/3.not_changes" % testdir, "w").close()

            up = self.getUploadProcessor(None)
            located_files = up.locateChangesFiles(testdir)
            self.assertEqual(
                located_files, ["2_source.changes", "1.changes"])
        finally:
            shutil.rmtree(testdir)

    def _makeUpload(self, testdir):
        """Create a dummy upload for testing the move/remove methods."""
        upload = tempfile.mkdtemp(dir=testdir)
        distro = upload + ".distro"
        f = open(distro, mode="w")
        f.write("foo")
        f.close()
        return upload, distro

    def testMoveUpload(self):
        """moveUpload should move the upload directory and .distro file."""
        testdir = tempfile.mkdtemp()
        try:
            # Create an upload, a .distro and a target to move it to.
            upload, distro = self._makeUpload(testdir)
            target = tempfile.mkdtemp(dir=testdir)
            target_name = os.path.basename(target)
            upload_name = os.path.basename(upload)

            # Move it
            self.options.base_fsroot = testdir
            up = self.getUploadProcessor(None)
            up.moveUpload(upload, target_name, self.log)

            # Check it moved
            self.assertTrue(os.path.exists(os.path.join(target, upload_name)))
            self.assertTrue(os.path.exists(os.path.join(
                target, upload_name + ".distro")))
            self.assertFalse(os.path.exists(upload))
            self.assertFalse(os.path.exists(distro))
        finally:
            shutil.rmtree(testdir)

    def testMoveProcessUploadAccepted(self):
        testdir = tempfile.mkdtemp()
        try:
            # Create an upload, a .distro and a target to move it to.
            upload, distro = self._makeUpload(testdir)
            upload_name = os.path.basename(upload)

            # Remove it
            self.options.base_fsroot = testdir
            up = self.getUploadProcessor(None)
            up.moveProcessedUpload(upload, "accepted", self.log)

            # Check it was removed, not moved
            self.assertFalse(os.path.exists(os.path.join(
                testdir, "accepted")))
            self.assertFalse(os.path.exists(os.path.join(testdir,
                "accepted", upload_name + ".distro")))
            self.assertFalse(os.path.exists(upload))
            self.assertFalse(os.path.exists(distro))
        finally:
            shutil.rmtree(testdir)

    def testMoveProcessUploadFailed(self):
        """moveProcessedUpload moves if the result was not successful."""
        testdir = tempfile.mkdtemp()
        try:
            # Create an upload, a .distro and a target to move it to.
            upload, distro = self._makeUpload(testdir)
            upload_name = os.path.basename(upload)

            # Move it
            self.options.base_fsroot = testdir
            up = self.getUploadProcessor(None)
            up.moveProcessedUpload(upload, "rejected", self.log)

            # Check it moved
            self.assertTrue(os.path.exists(os.path.join(testdir,
                "rejected", upload_name)))
            self.assertTrue(os.path.exists(os.path.join(testdir,
                "rejected", upload_name + ".distro")))
            self.assertFalse(os.path.exists(upload))
            self.assertFalse(os.path.exists(distro))
        finally:
            shutil.rmtree(testdir)

    def testRemoveUpload(self):
        """RemoveUpload removes the upload directory and .distro file."""
        testdir = tempfile.mkdtemp()
        try:
            # Create an upload, a .distro and a target to move it to.
            upload, distro = self._makeUpload(testdir)
            upload_name = os.path.basename(upload)

            # Remove it
            self.options.base_fsroot = testdir
            up = self.getUploadProcessor(None)
            up.removeUpload(upload, self.log)

            # Check it was removed, not moved
            self.assertFalse(os.path.exists(os.path.join(
                testdir, "accepted")))
            self.assertFalse(os.path.exists(upload))
            self.assertFalse(os.path.exists(distro))
        finally:
            shutil.rmtree(testdir)

    def testOrderFilenames(self):
        """orderFilenames sorts _source.changes ahead of other files."""
        up = self.getUploadProcessor(None)

        self.assertEqual(["d_source.changes", "a", "b", "c"],
            up.orderFilenames(["b", "a", "d_source.changes", "c"]))

    def testRejectionEmailForUnhandledException(self):
        """Test there's a rejection email when nascentupload breaks.

        If a developer makes an upload which finds a bug in nascentupload,
        and an unhandled exception occurs, we should try to send a
        rejection email. We'll test that this works, in a case where we
        will have the right information to send the email before the
        error occurs.

        If we haven't extracted enough information to send a rejection
        email when things break, trying to send one will raise a new
        exception, and the upload will fail silently as before. We don't
        test this case.

        See bug 35965.
        """
        # Register our broken upload policy
        AbstractUploadPolicy._registerPolicy(BrokenUploadPolicy)
        self.options.context = 'broken'
        uploadprocessor = self.getUploadProcessor(self.layer.txn)

        # Upload a package to Breezy.
        upload_dir = self.queueUpload("baz_1.0-1")
        self.processUpload(uploadprocessor, upload_dir)

        # Check the mailer stub has a rejection email for Daniel
        from_addr, to_addrs, raw_msg = stub.test_emails.pop()
        # This is now a MIMEMultipart message.
        msg = message_from_string(raw_msg)
        body = msg.get_payload(0)
        body = body.get_payload(decode=True)

        daniel = "Daniel Silverstone <daniel.silverstone@canonical.com>"
        self.assertEqual(to_addrs, [daniel])
        self.assertTrue("Unhandled exception processing upload: Exception "
                        "raised by BrokenUploadPolicy for testing."
                        in body)

    def testUploadToFrozenDistro(self):
        """Uploads to a frozen distroseries should work, but be unapproved.

        The rule for a frozen distroseries is that uploads should still
        be permitted, but that the usual rule for auto-accepting uploads
        of existing packages should be suspended. New packages will still
        go into NEW, but new versions will be UNAPPROVED, rather than
        ACCEPTED.

        To test this, we will upload two versions of the same package,
        accepting and publishing the first, and freezing the distroseries
        before the second. If all is well, the second upload should go
        through ok, but end up in status UNAPPROVED, and with the
        appropriate email contents.

        See bug 58187.
        """
        # Set up the uploadprocessor with appropriate options and logger
        uploadprocessor = self.setupBreezyAndGetUploadProcessor()

        # Upload a package for Breezy.
        upload_dir = self.queueUpload("bar_1.0-1")
        self.processUpload(uploadprocessor, upload_dir)

        # Check it went ok to the NEW queue and all is going well so far.
        from_addr, to_addrs, raw_msg = stub.test_emails.pop()
        foo_bar = "Foo Bar <foo.bar@canonical.com>"
        daniel = "Daniel Silverstone <daniel.silverstone@canonical.com>"
        self.assertEqual([e.strip() for e in to_addrs], [foo_bar, daniel])
        self.assertTrue(
            "NEW" in raw_msg, "Expected email containing 'NEW', got:\n%s"
            % raw_msg)

        # Accept and publish the upload.
        # This is required so that the next upload of a later version of
        # the same package will work correctly.
        queue_items = self.breezy.getQueueItems(
            status=PackageUploadStatus.NEW, name="bar",
            version="1.0-1", exact_match=True)
        self.assertEqual(queue_items.count(), 1)
        queue_item = queue_items[0]

        queue_item.setAccepted()
        pubrec = queue_item.sources[0].publish(self.log)
        pubrec.status = PackagePublishingStatus.PUBLISHED
        pubrec.datepublished = UTC_NOW

        # Make ubuntu/breezy a frozen distro, so a source upload for an
        # existing package will be allowed, but unapproved.
        self.breezy.status = SeriesStatus.FROZEN
        self.layer.txn.commit()

        # Upload a newer version of bar.
        upload_dir = self.queueUpload("bar_1.0-2")
        self.processUpload(uploadprocessor, upload_dir)

        # Verify we get an email talking about awaiting approval.
        from_addr, to_addrs, raw_msg = stub.test_emails.pop()
        daniel = "Daniel Silverstone <daniel.silverstone@canonical.com>"
        foo_bar = "Foo Bar <foo.bar@canonical.com>"
        self.assertEqual([e.strip() for e in to_addrs], [foo_bar, daniel])
        self.assertTrue("Waiting for approval" in raw_msg,
                        "Expected an 'upload awaits approval' email.\n"
                        "Got:\n%s" % raw_msg)

        # And verify that the queue item is in the unapproved state.
        queue_items = self.breezy.getQueueItems(
            status=PackageUploadStatus.UNAPPROVED, name="bar",
            version="1.0-2", exact_match=True)
        self.assertEqual(queue_items.count(), 1)
        queue_item = queue_items[0]
        self.assertEqual(
            queue_item.status, PackageUploadStatus.UNAPPROVED,
            "Expected queue item to be in UNAPPROVED status.")

    def _checkCopyArchiveUploadToDistro(self, pocket_to_check,
                                        status_to_check):
        """Check binary copy archive uploads for given pocket and status.

        This helper method tests that buildd binary uploads to copy
        archives work when the
            * destination pocket is `pocket_to_check`
            * associated distroseries is in state `status_to_check`.

        See bug 369512.
        """
        # Set up the uploadprocessor with appropriate options and logger
        uploadprocessor = self.setupBreezyAndGetUploadProcessor()

        # Upload 'bar-1.0-1' source and binary to ubuntu/breezy.
        upload_dir = self.queueUpload("bar_1.0-1")
        self.processUpload(uploadprocessor, upload_dir)
        bar_source_pub = self.publishPackage('bar', '1.0-1')
        [bar_original_build] = bar_source_pub.createMissingBuilds()

        # Move the source from the accepted queue.
        [queue_item] = self.breezy.getQueueItems(
            status=PackageUploadStatus.ACCEPTED,
            version="1.0-1",
            name="bar")
        queue_item.setDone()

        # Upload and accept a binary for the primary archive source.
        shutil.rmtree(upload_dir)
        self.options.context = 'buildd'
        self.options.buildid = bar_original_build.id
        self.layer.txn.commit()
        upload_dir = self.queueUpload("bar_1.0-1_binary")
        self.processUpload(uploadprocessor, upload_dir)
        self.assertEqual(
            uploadprocessor.last_processed_upload.is_rejected, False)
        bar_bin_pubs = self.publishPackage('bar', '1.0-1', source=False)
        # Mangle its publishing component to "restricted" so we can check
        # the copy archive ancestry override later.
        restricted = getUtility(IComponentSet)["restricted"]
        for pub in bar_bin_pubs:
            pub.component = restricted

        # Create a COPY archive for building in non-virtual builds.
        uploader = getUtility(IPersonSet).getByName('name16')
        copy_archive = getUtility(IArchiveSet).new(
            owner=uploader, purpose=ArchivePurpose.COPY,
            distribution=self.ubuntu, name='the-copy-archive')
        copy_archive.require_virtualized = False

        # Copy 'bar-1.0-1' source to the COPY archive.
        bar_copied_source = bar_source_pub.copyTo(
            bar_source_pub.distroseries, pocket_to_check, copy_archive)
        [bar_copied_build] = bar_copied_source.createMissingBuilds()

        # Make ubuntu/breezy the current distro.
        self.breezy.status = status_to_check
        self.layer.txn.commit()

        shutil.rmtree(upload_dir)
        self.options.context = 'buildd'
        self.options.buildid = bar_copied_build.id
        upload_dir = self.queueUpload(
            "bar_1.0-1_binary", "%s/ubuntu" % copy_archive.id)
        self.processUpload(uploadprocessor, upload_dir)

        # Make sure the upload succeeded.
        self.assertEqual(
            uploadprocessor.last_processed_upload.is_rejected, False)

        # The upload should also be auto-accepted even though there's no
        # ancestry.  This means items should go to ACCEPTED and not NEW.
        queue_items = self.breezy.getQueueItems(
            status=PackageUploadStatus.ACCEPTED,
            version="1.0-1",
            name="bar",
            archive=copy_archive)
        self.assertEqual(
            queue_items.count(), 1,
            "Binary upload was not accepted when it should have been.")

        # The copy archive binary published component should have been
        # inherited from the main archive's.
        copy_bin_pubs = queue_items[0].realiseUpload()
        for pub in copy_bin_pubs:
            self.assertEqual(pub.component.name, restricted.name)

    def testCopyArchiveUploadToCurrentDistro(self):
        """Check binary copy archive uploads to RELEASE pockets.

        Buildd binary uploads to COPY archives (resulting from successful
        builds) should be allowed to go to the RELEASE pocket even though
        the distro series has a CURRENT status.

        See bug 369512.
        """
        self._checkCopyArchiveUploadToDistro(
            PackagePublishingPocket.RELEASE, SeriesStatus.CURRENT)

    def testCopyArchiveUploadToSupportedDistro(self):
        """Check binary copy archive uploads to RELEASE pockets.

        Buildd binary uploads to COPY archives (resulting from successful
        builds) should be allowed to go to the RELEASE pocket even though
        the distro series has a SUPPORTED status.

        See bug 369512.
        """
        self._checkCopyArchiveUploadToDistro(
            PackagePublishingPocket.RELEASE, SeriesStatus.SUPPORTED)

    def testDuplicatedBinaryUploadGetsRejected(self):
        """The upload processor rejects duplicated binary uploads.

        Duplicated binary uploads should be rejected, because they can't
        be published on disk, since it will be introducing different contents
        to the same filename in the archive.

        Such situation happens when a source gets copied to another suite in
        the same archive. The binary rebuild will have the same
        (name, version) of the original binary and will certainly have a
        different content (at least, the ar-compressed timestamps) making it
        impossible to be published in the archive.
        """
        uploadprocessor = self.setupBreezyAndGetUploadProcessor()

        # Upload 'bar-1.0-1' source and binary to ubuntu/breezy.
        upload_dir = self.queueUpload("bar_1.0-1")
        self.processUpload(uploadprocessor, upload_dir)
        bar_source_pub = self.publishPackage('bar', '1.0-1')
        [bar_original_build] = bar_source_pub.createMissingBuilds()

        self.options.context = 'buildd'
        self.options.buildid = bar_original_build.id
        upload_dir = self.queueUpload("bar_1.0-1_binary")
        self.processUpload(uploadprocessor, upload_dir)
        [bar_binary_pub] = self.publishPackage("bar", "1.0-1", source=False)

        # Prepare ubuntu/breezy-autotest to build sources in i386.
        breezy_autotest = self.ubuntu['breezy-autotest']
        breezy_autotest_i386 = breezy_autotest['i386']
        breezy_autotest.nominatedarchindep = breezy_autotest_i386
        fake_chroot = self.addMockFile('fake_chroot.tar.gz')
        breezy_autotest_i386.addOrUpdateChroot(fake_chroot)
        self.layer.txn.commit()

        # Copy 'bar-1.0-1' source from breezy to breezy-autotest.
        bar_copied_source = bar_source_pub.copyTo(
            breezy_autotest, PackagePublishingPocket.RELEASE,
            self.ubuntu.main_archive)
        [bar_copied_build] = bar_copied_source.createMissingBuilds()

        # Re-upload the same 'bar-1.0-1' binary as if it was rebuilt
        # in breezy-autotest context.
        shutil.rmtree(upload_dir)
        self.options.buildid = bar_copied_build.id
        self.options.distroseries = breezy_autotest.name
        upload_dir = self.queueUpload("bar_1.0-1_binary")
        self.processUpload(uploadprocessor, upload_dir)
        [duplicated_binary_upload] = breezy_autotest.getQueueItems(
            status=PackageUploadStatus.NEW, name='bar',
            version='1.0-1', exact_match=True)

        # The just uploaded binary cannot be accepted because its
        # filename 'bar_1.0-1_i386.deb' is already published in the
        # archive.
        error = self.assertRaisesAndReturnError(
            QueueInconsistentStateError,
            duplicated_binary_upload.setAccepted)
        self.assertEqual(
            str(error),
            "The following files are already published in Primary "
            "Archive for Ubuntu Linux:\nbar_1.0-1_i386.deb")

    def testBinaryUploadToCopyArchive(self):
        """Copy archive binaries are not checked against the primary archive.

        When a buildd binary upload to a copy archive is performed the
        version should not be checked against the primary archive but
        against the copy archive in question.
        """
        uploadprocessor = self.setupBreezyAndGetUploadProcessor()

        # Upload 'bar-1.0-1' source and binary to ubuntu/breezy.
        upload_dir = self.queueUpload("bar_1.0-1")
        self.processUpload(uploadprocessor, upload_dir)
        bar_source_old = self.publishPackage('bar', '1.0-1')

        # Upload 'bar-1.0-1' source and binary to ubuntu/breezy.
        upload_dir = self.queueUpload("bar_1.0-2")
        self.processUpload(uploadprocessor, upload_dir)
        [bar_source_pub] = self.ubuntu.main_archive.getPublishedSources(
            name='bar', version='1.0-2', exact_match=True)
        [bar_original_build] = bar_source_pub.getBuilds()

        self.options.context = 'buildd'
        self.options.buildid = bar_original_build.id
        upload_dir = self.queueUpload("bar_1.0-2_binary")
        self.processUpload(uploadprocessor, upload_dir)
        [bar_binary_pub] = self.publishPackage("bar", "1.0-2", source=False)

        # Create a COPY archive for building in non-virtual builds.
        uploader = getUtility(IPersonSet).getByName('name16')
        copy_archive = getUtility(IArchiveSet).new(
            owner=uploader, purpose=ArchivePurpose.COPY,
            distribution=self.ubuntu, name='no-source-uploads')
        copy_archive.require_virtualized = False

        # Copy 'bar-1.0-1' source to the COPY archive.
        bar_copied_source = bar_source_old.copyTo(
            bar_source_pub.distroseries, bar_source_pub.pocket,
            copy_archive)
        [bar_copied_build] = bar_copied_source.createMissingBuilds()

        shutil.rmtree(upload_dir)
        self.options.buildid = bar_copied_build.id
        upload_dir = self.queueUpload(
            "bar_1.0-1_binary", "%s/ubuntu" % copy_archive.id)
        self.processUpload(uploadprocessor, upload_dir)

        # The binary just uploaded is accepted because it's destined for a
        # copy archive and the PRIMARY and the COPY archives are isolated
        # from each other.
        self.assertEqual(
            uploadprocessor.last_processed_upload.is_rejected, False)

    def testPartnerArchiveMissingForPartnerUploadFails(self):
        """A missing partner archive should produce a rejection email.

        If the partner archive is missing (i.e. there is a data problem)
        when a partner package is uploaded to it, a sensible rejection
        error email should be generated.
        """
        uploadprocessor = self.setupBreezyAndGetUploadProcessor(
            policy='anything')

        # Fudge the partner archive in the sample data temporarily so that
        # it's now a PPA instead.
        archive = getUtility(IArchiveSet).getByDistroPurpose(
            distribution=self.ubuntu, purpose=ArchivePurpose.PARTNER)
        removeSecurityProxy(archive).purpose = ArchivePurpose.PPA

        self.layer.txn.commit()

        # Upload a package.
        upload_dir = self.queueUpload("foocomm_1.0-1")
        self.processUpload(uploadprocessor, upload_dir)

        # Check that it was rejected appropriately.
        from_addr, to_addrs, raw_msg = stub.test_emails.pop()
        self.assertTrue(
            "Partner archive for distro '%s' not found" % self.ubuntu.name
                in raw_msg)

    def testMixedPartnerUploadFails(self):
        """Uploads with partner and non-partner files are rejected.

        Test that a package that has partner and non-partner files in it
        is rejected.  Partner uploads should be entirely partner.
        """
        uploadprocessor = self.setupBreezyAndGetUploadProcessor(
            policy='anything')

        # Upload a package for Breezy.
        upload_dir = self.queueUpload("foocomm_1.0-1-illegal-component-mix")
        self.processUpload(uploadprocessor, upload_dir)

        # Check that it was rejected.
        from_addr, to_addrs, raw_msg = stub.test_emails.pop()
        foo_bar = "Foo Bar <foo.bar@canonical.com>"
        self.assertEqual([e.strip() for e in to_addrs], [foo_bar])
        self.assertTrue(
            "Cannot mix partner files with non-partner." in raw_msg,
            "Expected email containing 'Cannot mix partner files with "
            "non-partner.', got:\n%s" % raw_msg)

    def testPartnerReusingOrigFromPartner(self):
        """Partner uploads reuse 'orig.tar.gz' from the partner archive."""
        # Make the official bar orig.tar.gz available in the system.
        uploadprocessor = self.setupBreezyAndGetUploadProcessor(
            policy='absolutely-anything')

        upload_dir = self.queueUpload("foocomm_1.0-1")
        self.processUpload(uploadprocessor, upload_dir)

        self.assertEqual(
            uploadprocessor.last_processed_upload.queue_root.status,
            PackageUploadStatus.NEW)

        [queue_item] = self.breezy.getQueueItems(
            status=PackageUploadStatus.NEW, name="foocomm",
            version="1.0-1", exact_match=True)
        queue_item.setAccepted()
        queue_item.realiseUpload()
        self.layer.commit()

        archive = getUtility(IArchiveSet).getByDistroPurpose(
            distribution=self.ubuntu, purpose=ArchivePurpose.PARTNER)
        try:
            self.ubuntu.getFileByName(
                'foocomm_1.0.orig.tar.gz', archive=archive, source=True,
                binary=False)
        except NotFoundError:
            self.fail('foocomm_1.0.orig.tar.gz is not yet published.')

        # Please note: this upload goes to the Ubuntu main archive.
        upload_dir = self.queueUpload("foocomm_1.0-3")
        self.processUpload(uploadprocessor, upload_dir)
        # Discard the announcement email and check the acceptance message
        # content.
        from_addr, to_addrs, raw_msg = stub.test_emails.pop()
        msg = message_from_string(raw_msg)
        # This is now a MIMEMultipart message.
        body = msg.get_payload(0)
        body = body.get_payload(decode=True)

        self.assertEqual(
            '[ubuntu/breezy] foocomm 1.0-3 (Accepted)', msg['Subject'])
        self.assertFalse(
            'Unable to find foocomm_1.0.orig.tar.gz in upload or '
            'distribution.' in body,
            'Unable to find foocomm_1.0.orig.tar.gz')

    def testPartnerUpload(self):
        """Partner packages should be uploaded to the partner archive.

        Packages that have files in the 'partner' component should be
        uploaded to a separate IArchive that has a purpose of
        ArchivePurpose.PARTNER.
        """
        uploadprocessor = self.setupBreezyAndGetUploadProcessor(
            policy='anything')

        # Upload a package for Breezy.
        upload_dir = self.queueUpload("foocomm_1.0-1")
        self.processUpload(uploadprocessor, upload_dir)

        # Check it went ok to the NEW queue and all is going well so far.
        self._checkPartnerUploadEmailSuccess()

        # Find the sourcepackagerelease and check its component.
        foocomm_name = SourcePackageName.selectOneBy(name="foocomm")
        foocomm_spr = SourcePackageRelease.selectOneBy(
           sourcepackagename=foocomm_name)
        self.assertEqual(foocomm_spr.component.name, 'partner')

        # Check that the right archive was picked.
        self.assertEqual(foocomm_spr.upload_archive.description,
            'Partner archive')

        # Accept and publish the upload.
        partner_archive = getUtility(IArchiveSet).getByDistroPurpose(
            self.ubuntu, ArchivePurpose.PARTNER)
        self.assertTrue(partner_archive)
        self.publishPackage("foocomm", "1.0-1", archive=partner_archive)

        # Check the publishing record's archive and component.
        foocomm_spph = SourcePackagePublishingHistory.selectOneBy(
            sourcepackagerelease=foocomm_spr)
        self.assertEqual(foocomm_spph.archive.description,
            'Partner archive')
        self.assertEqual(foocomm_spph.component.name,
            'partner')

        # Fudge a build for foocomm so that it's not in the partner archive.
        # We can then test that uploading a binary package must match the
        # build's archive.
        foocomm_build = foocomm_spr.createBuild(
            self.breezy['i386'], PackagePublishingPocket.RELEASE,
            self.ubuntu.main_archive)
        self.layer.txn.commit()
        self.options.buildid = foocomm_build.id
        upload_dir = self.queueUpload("foocomm_1.0-1_binary")
        self.processUpload(uploadprocessor, upload_dir)

        contents = [
            "Subject: foocomm_1.0-1_i386.changes rejected",
            "Attempt to upload binaries specifying build 31, "
            "where they don't fit."]
        self.assertEmail(contents)

        # Reset upload queue directory for a new upload and the
        # uploadprocessor buildid option.
        shutil.rmtree(upload_dir)
        self.options.buildid = None

        # Now upload a binary package of 'foocomm', letting a new build record
        # with appropriate data be created by the uploadprocessor.
        upload_dir = self.queueUpload("foocomm_1.0-1_binary")
        self.processUpload(uploadprocessor, upload_dir)

        # Find the binarypackagerelease and check its component.
        foocomm_binname = BinaryPackageName.selectOneBy(name="foocomm")
        foocomm_bpr = BinaryPackageRelease.selectOneBy(
            binarypackagename=foocomm_binname)
        self.assertEqual(foocomm_bpr.component.name, 'partner')

        # Publish the upload so we can check the publishing record.
        self.publishPackage("foocomm", "1.0-1", source=False)

        # Check the publishing record's archive and component.
        foocomm_bpph = BinaryPackagePublishingHistory.selectOneBy(
            binarypackagerelease=foocomm_bpr)
        self.assertEqual(foocomm_bpph.archive.description,
            'Partner archive')
        self.assertEqual(foocomm_bpph.component.name,
            'partner')

    def testUploadAncestry(self):
        """Check that an upload correctly finds any file ancestors.

        When uploading a package, any previous versions will have
        ancestor files which affects whether this upload is NEW or not.
        In particular, when an upload's archive has been overridden,
        we must make sure that the ancestry check looks in all the
        distro archives.  This can be done by two partner package
        uploads, as partner packages have their archive overridden.
        """
        # Use the 'absolutely-anything' policy which allows unsigned
        # DSC and changes files.
        uploadprocessor = self.setupBreezyAndGetUploadProcessor(
            policy='absolutely-anything')

        # Upload a package for Breezy.
        upload_dir = self.queueUpload("foocomm_1.0-1")
        self.processUpload(uploadprocessor, upload_dir)

        # Check it went ok to the NEW queue and all is going well so far.
        from_addr, to_addrs, raw_msg = stub.test_emails.pop()
        self.assertTrue(
            "NEW" in raw_msg,
            "Expected email containing 'NEW', got:\n%s"
            % raw_msg)

        # Accept and publish the upload.
        partner_archive = getUtility(IArchiveSet).getByDistroPurpose(
            self.ubuntu, ArchivePurpose.PARTNER)
        self.publishPackage("foocomm", "1.0-1", archive=partner_archive)

        # Now do the same thing with a binary package.
        upload_dir = self.queueUpload("foocomm_1.0-1_binary")
        self.processUpload(uploadprocessor, upload_dir)

        # Accept and publish the upload.
        self.publishPackage("foocomm", "1.0-1", source=False,
                             archive=partner_archive)

        # Upload the next source version of the package.
        upload_dir = self.queueUpload("foocomm_1.0-2")
        self.processUpload(uploadprocessor, upload_dir)

        # Check the upload is in the DONE queue since single source uploads
        # with ancestry (previously uploaded) will skip the ACCEPTED state.
        queue_items = self.breezy.getQueueItems(
            status=PackageUploadStatus.DONE,
            version="1.0-2",
            name="foocomm")
        self.assertEqual(queue_items.count(), 1)

        # Single source uploads also get their corrsponding builds created
        # at upload-time. 'foocomm' only builds in 'i386', thus only one
        # build gets created.
        [foocomm_source] = partner_archive.getPublishedSources(
            name='foocomm', version='1.0-2')
        [build] = foocomm_source.sourcepackagerelease.builds
        self.assertEqual(
            build.title,
            'i386 build of foocomm 1.0-2 in ubuntu breezy RELEASE')
        self.assertEqual(build.status.name, 'NEEDSBUILD')
        self.assertTrue(build.buildqueue_record.lastscore is not None)

        # Upload the next binary version of the package.
        upload_dir = self.queueUpload("foocomm_1.0-2_binary")
        self.processUpload(uploadprocessor, upload_dir)

        # Check that the binary upload was accepted:
        queue_items = self.breezy.getQueueItems(
            status=PackageUploadStatus.ACCEPTED,
            version="1.0-2",
            name="foocomm")
        self.assertEqual(queue_items.count(), 1)

    def testPartnerUploadToProposedPocket(self):
        """Upload a partner package to the proposed pocket."""
        self.setupBreezy()
        self.breezy.status = SeriesStatus.CURRENT
        self.layer.txn.commit()
        self.options.context = 'insecure'
        uploadprocessor = self.getUploadProcessor(self.layer.txn)

        # Upload a package for Breezy.
        upload_dir = self.queueUpload("foocomm_1.0-1_proposed")
        self.processUpload(uploadprocessor, upload_dir)

        self._checkPartnerUploadEmailSuccess()

    def testPartnerUploadToReleasePocketInStableDistroseries(self):
        """Partner package upload to release pocket in stable distroseries.

        Uploading a partner package to the release pocket in a stable
        distroseries is allowed.
        """
        self.setupBreezy()
        self.breezy.status = SeriesStatus.CURRENT
        self.layer.txn.commit()
        self.options.context = 'insecure'
        uploadprocessor = self.getUploadProcessor(self.layer.txn)

        # Upload a package for Breezy.
        upload_dir = self.queueUpload("foocomm_1.0-1")
        self.processUpload(uploadprocessor, upload_dir)

        self._checkPartnerUploadEmailSuccess()

    def _uploadPartnerToNonReleasePocketAndCheckFail(self):
        """Upload partner package to non-release pocket.

        Helper function to upload a partner package to a non-release
        pocket and ensure it fails."""
        # Set up the uploadprocessor with appropriate options and logger.
        self.options.context = 'insecure'
        uploadprocessor = self.getUploadProcessor(self.layer.txn)

        # Upload a package for Breezy.
        upload_dir = self.queueUpload("foocomm_1.0-1_updates")
        self.processUpload(uploadprocessor, upload_dir)

        # Check it is rejected.
        expect_msg = ("Partner uploads must be for the RELEASE or "
                      "PROPOSED pocket.")
        from_addr, to_addrs, raw_msg = stub.test_emails.pop()
        self.assertTrue(
            expect_msg in raw_msg,
            "Expected email with %s, got:\n%s" % (expect_msg, raw_msg))


        # And an oops should be filed for the error.
        error_utility = ErrorReportingUtility()
        error_report = error_utility.getLastOopsReport()
        fp = StringIO()
        error_report.write(fp)
        error_text = fp.getvalue()
        self.assertTrue(
            "Unable to find mandatory field 'files' in the changes file" in error_text)

        # Housekeeping so the next test won't fail.
        shutil.rmtree(upload_dir)

    def testPartnerUploadToNonReleaseOrProposedPocket(self):
        """Test partner upload pockets.

        Partner uploads must be targeted to the RELEASE pocket only,
        """
        self.setupBreezy()

        # Check unstable states:

        self.breezy.status = SeriesStatus.DEVELOPMENT
        self.layer.txn.commit()
        self._uploadPartnerToNonReleasePocketAndCheckFail()

        self.breezy.status = SeriesStatus.EXPERIMENTAL
        self.layer.txn.commit()
        self._uploadPartnerToNonReleasePocketAndCheckFail()

        # Check stable states:

        self.breezy.status = SeriesStatus.CURRENT
        self.layer.txn.commit()
        self._uploadPartnerToNonReleasePocketAndCheckFail()

        self.breezy.status = SeriesStatus.SUPPORTED
        self.layer.txn.commit()
        self._uploadPartnerToNonReleasePocketAndCheckFail()

    def testUploadWithUnknownSectionIsRejected(self):
        uploadprocessor = self.setupBreezyAndGetUploadProcessor()
        upload_dir = self.queueUpload("bar_1.0-1_bad_section")
        self.processUpload(uploadprocessor, upload_dir)
        self.assertEqual(
            uploadprocessor.last_processed_upload.rejection_message,
            "bar_1.0-1.dsc: Unknown section 'badsection'\n"
            "bar_1.0.orig.tar.gz: Unknown section 'badsection'\n"
            "bar_1.0-1.diff.gz: Unknown section 'badsection'\n"
            "Further error processing not possible because of a "
            "critical previous error.")

    def testUploadWithUnknownComponentIsRejected(self):
        uploadprocessor = self.setupBreezyAndGetUploadProcessor()
        upload_dir = self.queueUpload("bar_1.0-1_contrib_component")
        self.processUpload(uploadprocessor, upload_dir)
        self.assertEqual(
            uploadprocessor.last_processed_upload.rejection_message,
            "bar_1.0-1.dsc: Unknown component 'contrib'\n"
            "bar_1.0.orig.tar.gz: Unknown component 'contrib'\n"
            "bar_1.0-1.diff.gz: Unknown component 'contrib'\n"
            "Further error processing not possible because of a "
            "critical previous error.")

    def testSourceUploadToBuilddPath(self):
        """Source uploads to buildd upload paths are not permitted."""
        ubuntu = getUtility(IDistributionSet).getByName('ubuntu')
        primary = ubuntu.main_archive

        uploadprocessor = self.setupBreezyAndGetUploadProcessor()
        upload_dir = self.queueUpload("bar_1.0-1", "%s/ubuntu" % primary.id)
        self.processUpload(uploadprocessor, upload_dir)

        # Check that the sourceful upload to the copy archive is rejected.
        contents = [
            "Invalid upload path (1/ubuntu) for this policy (insecure)"]
        self.assertEmail(contents=contents, recipients=[])

    # Uploads that are new should have the component overridden
    # such that:
    #   'contrib' -> 'multiverse'
    #   'non-free' -> 'multiverse'
    #   everything else -> 'universe'
    #
    # This is to relieve the archive admins of some work where this is
    # the default action taken anyway.
    #
    # The following three tests check this.

    def checkComponentOverride(self, upload_dir_name,
                               expected_component_name):
        """Helper function to check overridden component names.

        Upload a 'bar' package from upload_dir_name, then
        inspect the package 'bar' in the NEW queue and ensure its
        overridden component matches expected_component_name.

        The original component comes from the source package contained
        in upload_dir_name.
        """
        uploadprocessor = self.setupBreezyAndGetUploadProcessor()
        upload_dir = self.queueUpload(upload_dir_name)
        self.processUpload(uploadprocessor, upload_dir)

        queue_items = self.breezy.getQueueItems(
            status=PackageUploadStatus.NEW, name="bar",
            version="1.0-1", exact_match=True)
        [queue_item] = queue_items
        self.assertEqual(
            queue_item.sourcepackagerelease.component.name,
            expected_component_name)

    def testUploadContribComponentOverride(self):
        """Test the overriding of the contrib component on uploads."""
        # The component contrib does not exist in the sample data, so
        # add it here.
        Component(name='contrib')

        # Test it.
        self.checkComponentOverride(
            "bar_1.0-1_contrib_component", "multiverse")

    def testUploadNonfreeComponentOverride(self):
        """Test the overriding of the non-free component on uploads."""
        # The component non-free does not exist in the sample data, so
        # add it here.
        Component(name='non-free')

        # Test it.
        self.checkComponentOverride(
            "bar_1.0-1_nonfree_component", "multiverse")

    def testUploadDefaultComponentOverride(self):
        """Test the overriding of the component on uploads.

        Components other than non-free and contrib should override to
        universe.
        """
        self.checkComponentOverride("bar_1.0-1", "universe")

    def testOopsCreation(self):
        """Test the the creation of an OOPS upon upload processing failure.

        In order to trigger the exception needed a bogus changes file will be
        used.
        That exception will then initiate the creation of an OOPS report.
        """
        self.options.builds = False
        processor = self.getUploadProcessor(self.layer.txn)

        upload_dir = self.queueUpload("foocomm_1.0-1_proposed")
        bogus_changesfile_data = '''
        Ubuntu is a community developed, Linux-based operating system that is
        perfect for laptops, desktops and servers. It contains all the
        applications you need - a web browser, presentation, document and
        spreadsheet software, instant messaging and much more.
        '''
        file_handle = open(
            '%s/%s' % (upload_dir, 'bogus.changes'), 'w')
        file_handle.write(bogus_changesfile_data)
        file_handle.close()

        processor.processUploadQueue()

        error_utility = ErrorReportingUtility()
        error_report = error_utility.getLastOopsReport()
        fp = StringIO()
        error_report.write(fp)
        error_text = fp.getvalue()
        self.failUnless(
            error_text.find('Exception-Type: FatalUploadError') >= 0,
            'Expected Exception type not found in OOPS report:\n%s'
            % error_text)

        expected_explanation = (
            "Unable to find mandatory field 'files' in the changes file.")
        self.failUnless(
            error_text.find(expected_explanation) >= 0,
            'Expected Exception text not found in OOPS report:\n%s'
            % error_text)

    def testLZMADebUpload(self):
        """Make sure that data files compressed with lzma in Debs work.

        Each Deb contains a data.tar.xxx file where xxx is one of gz, bz2
        or lzma.  Here we make sure that lzma works.
        """
        # Setup the test.
        self.setupBreezy()
        self.layer.txn.commit()
        self.options.context = 'absolutely-anything'
        uploadprocessor = self.getUploadProcessor(self.layer.txn)

        # Upload the source first to enable the binary later:
        upload_dir = self.queueUpload("bar_1.0-1_lzma")
        self.processUpload(uploadprocessor, upload_dir)
        # Make sure it went ok:
        from_addr, to_addrs, raw_msg = stub.test_emails.pop()
        self.assertTrue(
            "rejected" not in raw_msg,
            "Failed to upload bar source:\n%s" % raw_msg)
        self.publishPackage("bar", "1.0-1")
        # Clear out emails generated during upload.
        ignore = pop_notifications()

        # Upload a binary lzma-compressed package.
        upload_dir = self.queueUpload("bar_1.0-1_lzma_binary")
        self.processUpload(uploadprocessor, upload_dir)

        # Successful binary uploads won't generate any email.
        if len(stub.test_emails) != 0:
            from_addr, to_addrs, raw_msg = stub.test_emails.pop()
        self.assertEqual(
            len(stub.test_emails), 0,
            "Expected no emails!  Actually got:\n%s" % raw_msg)

        # Check in the queue to see if it really made it:
        queue_items = self.breezy.getQueueItems(
            status=PackageUploadStatus.NEW, name="bar",
            version="1.0-1", exact_match=True)
        self.assertEqual(
            queue_items.count(), 1,
            "Expected one 'bar' item in the queue, actually got %d."
                % queue_items.count())

    def testUploadResultingInNoBuilds(self):
        """Source uploads resulting in no builds.

        Source uploads building only in unsupported architectures are
        accepted in primary archives.

        If a new source upload results in no builds, it can be accepted
        from queue.

        If a auto-accepted source upload results in no builds, like a
        known ubuntu or a PPA upload, it will made its way to the
        repository.

        This scenario usually happens for sources targeted to
        architectures not yet supported in ubuntu, but for which we
        have plans to support soon.

        Once a chroot is available for the architecture being prepared,
        a `queue-builder` run will be required to create the missing
        builds.
        """
        self.setupBreezy()

        # New 'biscuit' source building in 'm68k' only can't be accepted.
        # The archive-admin will be forced to reject it manually.
        packager = FakePackager(
            'biscuit', '1.0', 'foo.bar@canonical.com-passwordless.sec')
        packager.buildUpstream(suite=self.breezy.name, arch="m68k")
        packager.buildSource()
        upload = packager.uploadSourceVersion(
            '1.0-1', auto_accept=False)
        upload.do_accept(notify=False)

        # Let's commit because acceptFromQueue needs to access the
        # just-uploaded changesfile from librarian.
        self.layer.txn.commit()

        upload.queue_root.acceptFromQueue('announce@ubuntu.com')

        # 'biscuit_1.0-2' building on i386 get accepted and published.
        packager.buildVersion('1.0-2', suite=self.breezy.name, arch="i386")
        packager.buildSource()
        biscuit_pub = packager.uploadSourceVersion('1.0-2')
        self.assertEqual(biscuit_pub.status, PackagePublishingStatus.PENDING)

        # A auto-accepted version building only in m68k, which also doesn't
        # exist in breezy gets rejected yet in upload time (meaning, the
        # uploader will receive a rejection email).
        packager.buildVersion('1.0-3', suite=self.breezy.name, arch="m68k")
        packager.buildSource()
        upload = packager.uploadSourceVersion('1.0-3', auto_accept=False)

        upload.storeObjectsInDatabase()

    def testPackageUploadPermissions(self):
        """Test package-specific upload permissions.

        Someone who has upload permissions to a component, but also
        has permission to a specific package in a different component
        should be able to upload that package. (Bug #250618)
        """
        self.setupBreezy()
        # Remove our favourite uploader from the team that has
        # permissions to all components at upload time.
        uploader = getUtility(IPersonSet).getByName('name16')
        distro_team = getUtility(IPersonSet).getByName('ubuntu-team')
        uploader.leave(distro_team)

        # Now give name16 specific permissions to "restricted" only.
        restricted = getUtility(IComponentSet)["restricted"]
        ArchivePermission(
            archive=self.ubuntu.main_archive,
            permission=ArchivePermissionType.UPLOAD, person=uploader,
            component=restricted)

        uploadprocessor = self.getUploadProcessor(self.layer.txn)

        # Upload the first version and accept it to make it known in
        # Ubuntu.  The uploader has rights to upload NEW packages to
        # components that he does not have direct rights to.
        upload_dir = self.queueUpload("bar_1.0-1")
        self.processUpload(uploadprocessor, upload_dir)
        bar_source_pub = self.publishPackage('bar', '1.0-1')
        # Clear out emails generated during upload.
        ignore = pop_notifications()

        # Now upload the next version.
        upload_dir = self.queueUpload("bar_1.0-2")
        self.processUpload(uploadprocessor, upload_dir)

        # Make sure it failed.
        self.assertEqual(
            uploadprocessor.last_processed_upload.rejection_message,
            u"Signer is not permitted to upload to the component 'universe'.")

        # Now add permission to upload "bar" for name16.
        bar_package = getUtility(ISourcePackageNameSet).queryByName("bar")
        ArchivePermission(
            archive=self.ubuntu.main_archive,
            permission=ArchivePermissionType.UPLOAD, person=uploader,
            sourcepackagename=bar_package)

        # Upload the package again.
        self.processUpload(uploadprocessor, upload_dir)

        # Check that it worked,
        status = uploadprocessor.last_processed_upload.queue_root.status
        self.assertEqual(
            status, PackageUploadStatus.DONE,
            "Expected NEW status, got %s" % status.value)

    def testPackagesetUploadPermissions(self):
        """Test package set based upload permissions."""
        self.setupBreezy()
        # Remove our favourite uploader from the team that has
        # permissions to all components at upload time.
        uploader = getUtility(IPersonSet).getByName('name16')
        distro_team = getUtility(IPersonSet).getByName('ubuntu-team')
        uploader.leave(distro_team)

        # Now give name16 specific permissions to "restricted" only.
        restricted = getUtility(IComponentSet)["restricted"]
        ArchivePermission(
            archive=self.ubuntu.main_archive,
            permission=ArchivePermissionType.UPLOAD, person=uploader,
            component=restricted)

        uploadprocessor = self.getUploadProcessor(self.layer.txn)

        # Upload the first version and accept it to make it known in
        # Ubuntu.  The uploader has rights to upload NEW packages to
        # components that he does not have direct rights to.
        upload_dir = self.queueUpload("bar_1.0-1")
        self.processUpload(uploadprocessor, upload_dir)
        bar_source_pub = self.publishPackage('bar', '1.0-1')
        # Clear out emails generated during upload.
        ignore = pop_notifications()

        # Now upload the next version.
        upload_dir = self.queueUpload("bar_1.0-2")
        self.processUpload(uploadprocessor, upload_dir)

        # Make sure it failed.
        self.assertEqual(
            uploadprocessor.last_processed_upload.rejection_message,
            "Signer is not permitted to upload to the component 'universe'.")

        # Now put in place a package set, add 'bar' to it and define a
        # permission for the former.
        bar_package = getUtility(ISourcePackageNameSet).queryByName("bar")
        ap_set = getUtility(IArchivePermissionSet)
        ps_set = getUtility(IPackagesetSet)
        foo_ps = ps_set.new(
            u'foo-pkg-set', u'Packages that require special care.', uploader,
            distroseries=self.ubuntu['grumpy'])
        self.layer.txn.commit()

        foo_ps.add((bar_package, ))
        ap_set.newPackagesetUploader(
            self.ubuntu.main_archive, uploader, foo_ps)

        # The uploader now does have a package set based upload permissions
        # to 'bar' in 'grumpy' but not in 'breezy'.
        self.assertTrue(
            ap_set.isSourceUploadAllowed(
                self.ubuntu.main_archive, 'bar', uploader,
                self.ubuntu['grumpy']))
        self.assertFalse(
            ap_set.isSourceUploadAllowed(
                self.ubuntu.main_archive, 'bar', uploader, self.breezy))

        # Upload the package again.
        self.processUpload(uploadprocessor, upload_dir)

        # Check that it failed (permissions were granted for wrong series).
        from_addr, to_addrs, raw_msg = stub.test_emails.pop()
        msg = message_from_string(raw_msg)
        self.assertEqual(
            msg['Subject'], 'bar_1.0-2_source.changes rejected')

        # Grant the permissions in the proper series.
        breezy_ps = ps_set.new(
            u'foo-pkg-set-breezy', u'Packages that require special care.',
            uploader, distroseries=self.breezy)
        breezy_ps.add((bar_package, ))
        ap_set.newPackagesetUploader(
            self.ubuntu.main_archive, uploader, breezy_ps)
        # The uploader now does have a package set based upload permission
        # to 'bar' in 'breezy'.
        self.assertTrue(
            ap_set.isSourceUploadAllowed(
                self.ubuntu.main_archive, 'bar', uploader, self.breezy))
        # Upload the package again.
        self.processUpload(uploadprocessor, upload_dir)
        # Check that it worked.
        status = uploadprocessor.last_processed_upload.queue_root.status
        self.assertEqual(
            status, PackageUploadStatus.DONE,
            "Expected DONE status, got %s" % status.value)

    def testUploadPathErrorIntendedForHumans(self):
        # Distribution upload path errors are augmented with a hint
        # to fix the current dput/dupload configuration.
        # This information gets included in the rejection email along
        # with pointer to the Soyuz questions in Launchpad and the
        # reason why the message was sent to the current recipients.
        self.setupBreezy()
        uploadprocessor = self.getUploadProcessor(self.layer.txn)

        upload_dir = self.queueUpload("bar_1.0-1", "boing")
        self.processUpload(uploadprocessor, upload_dir)
        rejection_message = (
            uploadprocessor.last_processed_upload.rejection_message)
        self.assertEqual(
            ["Launchpad failed to process the upload path 'boing':",
             '',
             "Could not find distribution 'boing'.",
             '',
             'It is likely that you have a configuration problem with '
                'dput/dupload.',
             'Please update your dput/dupload configuration and then '
                're-upload.',
             '',
             'Further error processing not possible because of a critical '
                'previous error.',
             ],
            rejection_message.splitlines())

        contents = [
            "Subject: bar_1.0-1_source.changes rejected",
            "Could not find distribution 'boing'",
            "If you don't understand why your files were rejected",
            "http://answers.launchpad.net/soyuz",
            "You are receiving this email because you are the "
               "uploader, maintainer or",
            "signer of the above package.",
            ]
        recipients = [
            'Foo Bar <foo.bar@canonical.com>',
            'Daniel Silverstone <daniel.silverstone@canonical.com>',
            ]
        self.assertEmail(contents, recipients=recipients)

    def test30QuiltUploadToUnsupportingSeriesIsRejected(self):
        """Ensure that uploads to series without format support are rejected.

        Series can restrict the source formats that they accept. Uploads
        should be rejected if an unsupported format is uploaded.
        """
        self.setupBreezy()
        self.layer.txn.commit()
        self.options.context = 'absolutely-anything'
        uploadprocessor = self.getUploadProcessor(self.layer.txn)

        # Upload the source.
        upload_dir = self.queueUpload("bar_1.0-1_3.0-quilt")
        self.processUpload(uploadprocessor, upload_dir)
        # Make sure it was rejected.
        from_addr, to_addrs, raw_msg = stub.test_emails.pop()
        self.assertTrue(
            "bar_1.0-1.dsc: format '3.0 (quilt)' is not permitted in "
            "breezy." in raw_msg,
            "Source was not rejected properly:\n%s" % raw_msg)

    def test30QuiltUpload(self):
        """Ensure that 3.0 (quilt) uploads work properly. """
        self.setupBreezy(
            permitted_formats=[SourcePackageFormat.FORMAT_3_0_QUILT])
        self.layer.txn.commit()
        self.options.context = 'absolutely-anything'
        uploadprocessor = self.getUploadProcessor(self.layer.txn)

        # Upload the source.
        upload_dir = self.queueUpload("bar_1.0-1_3.0-quilt")
        self.processUpload(uploadprocessor, upload_dir)
        # Make sure it went ok:
        from_addr, to_addrs, raw_msg = stub.test_emails.pop()
        self.assertTrue(
            "rejected" not in raw_msg,
            "Failed to upload bar source:\n%s" % raw_msg)
        spph = self.publishPackage("bar", "1.0-1")

        self.assertEquals(
            sorted((sprf.libraryfile.filename, sprf.filetype)
                   for sprf in spph.sourcepackagerelease.files),
            [('bar_1.0-1.debian.tar.bz2',
              SourcePackageFileType.DEBIAN_TARBALL),
             ('bar_1.0-1.dsc',
              SourcePackageFileType.DSC),
             ('bar_1.0.orig-comp1.tar.gz',
              SourcePackageFileType.COMPONENT_ORIG_TARBALL),
             ('bar_1.0.orig-comp2.tar.bz2',
              SourcePackageFileType.COMPONENT_ORIG_TARBALL),
             ('bar_1.0.orig.tar.gz',
              SourcePackageFileType.ORIG_TARBALL)])

    def test30QuiltUploadWithSameComponentOrig(self):
        """Ensure that 3.0 (quilt) uploads with shared component origs work.
        """
        self.setupBreezy(
            permitted_formats=[SourcePackageFormat.FORMAT_3_0_QUILT])
        self.layer.txn.commit()
        self.options.context = 'absolutely-anything'
        uploadprocessor = self.getUploadProcessor(self.layer.txn)

        # Upload the first source.
        upload_dir = self.queueUpload("bar_1.0-1_3.0-quilt")
        self.processUpload(uploadprocessor, upload_dir)
        # Make sure it went ok:
        from_addr, to_addrs, raw_msg = stub.test_emails.pop()
        self.assertTrue(
            "rejected" not in raw_msg,
            "Failed to upload bar source:\n%s" % raw_msg)
        spph = self.publishPackage("bar", "1.0-1")

        # Upload another source sharing the same (component) orig.
        upload_dir = self.queueUpload("bar_1.0-2_3.0-quilt_without_orig")
        self.assertEquals(
            self.processUpload(uploadprocessor, upload_dir), ['accepted'])

        queue_item = uploadprocessor.last_processed_upload.queue_root
        self.assertEquals(
            sorted((sprf.libraryfile.filename, sprf.filetype) for sprf
                   in queue_item.sources[0].sourcepackagerelease.files),
            [('bar_1.0-2.debian.tar.bz2',
              SourcePackageFileType.DEBIAN_TARBALL),
             ('bar_1.0-2.dsc',
              SourcePackageFileType.DSC),
             ('bar_1.0.orig-comp1.tar.gz',
              SourcePackageFileType.COMPONENT_ORIG_TARBALL),
             ('bar_1.0.orig-comp2.tar.bz2',
              SourcePackageFileType.COMPONENT_ORIG_TARBALL),
             ('bar_1.0.orig.tar.gz',
              SourcePackageFileType.ORIG_TARBALL)])

    def test30NativeUpload(self):
        """Ensure that 3.0 (native) uploads work properly. """
        self.setupBreezy(
            permitted_formats=[SourcePackageFormat.FORMAT_3_0_NATIVE])
        self.layer.txn.commit()
        self.options.context = 'absolutely-anything'
        uploadprocessor = self.getUploadProcessor(self.layer.txn)

        # Upload the source.
        upload_dir = self.queueUpload("bar_1.0_3.0-native")
        self.processUpload(uploadprocessor, upload_dir)
        # Make sure it went ok:
        from_addr, to_addrs, raw_msg = stub.test_emails.pop()
        self.assertTrue(
            "rejected" not in raw_msg,
            "Failed to upload bar source:\n%s" % raw_msg)
        spph = self.publishPackage("bar", "1.0")

        self.assertEquals(
            sorted((sprf.libraryfile.filename, sprf.filetype)
                   for sprf in spph.sourcepackagerelease.files),
            [('bar_1.0.dsc',
              SourcePackageFileType.DSC),
             ('bar_1.0.tar.bz2',
              SourcePackageFileType.NATIVE_TARBALL)])

    def test10Bzip2UploadIsRejected(self):
        """Ensure that 1.0 sources with bzip2 compression are rejected."""
        self.setupBreezy()
        self.layer.txn.commit()
        self.options.context = 'absolutely-anything'
        uploadprocessor = self.getUploadProcessor(self.layer.txn)

        # Upload the source.
        upload_dir = self.queueUpload("bar_1.0-1_1.0-bzip2")
        self.processUpload(uploadprocessor, upload_dir)
        # Make sure it was rejected.
        from_addr, to_addrs, raw_msg = stub.test_emails.pop()
        self.assertTrue(
            "bar_1.0-1.dsc: is format 1.0 but uses bzip2 compression."
            in raw_msg,
            "Source was not rejected properly:\n%s" % raw_msg)

    def testUploadToWrongPocketIsRejected(self):
        # Uploads to the wrong pocket are rejected.
        self.setupBreezy()
        breezy = self.ubuntu['breezy']
        breezy.status = SeriesStatus.CURRENT
        uploadprocessor = self.getUploadProcessor(self.layer.txn)

        upload_dir = self.queueUpload("bar_1.0-1")
        self.processUpload(uploadprocessor, upload_dir)
        rejection_message = (
            uploadprocessor.last_processed_upload.rejection_message)
        self.assertEqual(
            "Not permitted to upload to the RELEASE pocket in a series in "
            "the 'CURRENT' state.",
            rejection_message)

        contents = [
            "Subject: bar_1.0-1_source.changes rejected",
            "Not permitted to upload to the RELEASE pocket in a series "
            "in the 'CURRENT' state.",
            "If you don't understand why your files were rejected",
            "http://answers.launchpad.net/soyuz",
            "You are receiving this email because you are the "
               "uploader, maintainer or",
            "signer of the above package.",
            ]
        recipients = [
            'Foo Bar <foo.bar@canonical.com>',
            'Daniel Silverstone <daniel.silverstone@canonical.com>',
            ]
        self.assertEmail(contents, recipients=recipients)

    def testPGPSignatureNotPreserved(self):
        """PGP signatures should be removed from .changes files.

        Email notifications and the librarian file for the .changes file
        should both have the PGP signature removed.
        """
        uploadprocessor = self.setupBreezyAndGetUploadProcessor(
        policy='insecure')
        upload_dir = self.queueUpload("bar_1.0-1")
        self.processUpload(uploadprocessor, upload_dir)
        # ACCEPT the upload
        queue_items = self.breezy.getQueueItems(
            status=PackageUploadStatus.NEW, name="bar",
            version="1.0-1", exact_match=True)
        self.assertEqual(queue_items.count(), 1)
        queue_item = queue_items[0]
        queue_item.setAccepted()
        pubrec = queue_item.sources[0].publish(self.log)
        pubrec.status = PackagePublishingStatus.PUBLISHED
        pubrec.datepublished = UTC_NOW
        queue_item.setDone()
        self.PGPSignatureNotPreserved(archive=self.breezy.main_archive)


class TestBuildUploadProcessor(TestUploadProcessorBase):
    """Test that processing build uploads works."""

    def setUp(self):
        super(TestBuildUploadProcessor, self).setUp()
        self.uploadprocessor = self.setupBreezyAndGetUploadProcessor()

    def testInvalidLeafName(self):
        upload_dir = self.queueUpload("bar_1.0-1")
        self.uploadprocessor.processBuildUpload(upload_dir, "bar_1.0-1")
        self.assertLogContains('Unable to extract build id from leaf '
                               'name bar_1.0-1, skipping.')

    def testNoBuildEntry(self):
        upload_dir = self.queueUpload("bar_1.0-1", queue_entry="42-60")
        self.assertRaises(NotFoundError, self.uploadprocessor.processBuildUpload,
                upload_dir, "42-60")

    def testNoFiles(self):
        # Upload a source package
        upload_dir = self.queueUpload("bar_1.0-1")
        self.processUpload(self.uploadprocessor, upload_dir)
        source_pub = self.publishPackage('bar', '1.0-1')
        [build] = source_pub.createMissingBuilds()

        # Move the source from the accepted queue.
        [queue_item] = self.breezy.getQueueItems(
            status=PackageUploadStatus.ACCEPTED,
            version="1.0-1", name="bar")
        queue_item.setDone()

        build.jobStarted()
        build.builder = self.factory.makeBuilder()

        # Upload and accept a binary for the primary archive source.
        shutil.rmtree(upload_dir)
        self.layer.txn.commit()
        leaf_name = "%d-%d" % (build.id, 60)
        os.mkdir(os.path.join(self.incoming_folder, leaf_name))
        self.options.context = 'buildd'
        self.options.builds = True
        self.uploadprocessor.processBuildUpload(self.incoming_folder, leaf_name)
        self.layer.txn.commit()
        self.assertEquals(BuildStatus.FAILEDTOUPLOAD, build.status)
        log_contents = build.upload_log.read()
        self.assertTrue('ERROR: Exception while processing upload '
            in log_contents)
        self.assertTrue('DEBUG: Moving upload directory '
            in log_contents)

    def testSuccess(self):
        # Upload a source package
        upload_dir = self.queueUpload("bar_1.0-1")
        self.processUpload(self.uploadprocessor, upload_dir)
        source_pub = self.publishPackage('bar', '1.0-1')
        [build] = source_pub.createMissingBuilds()

        # Move the source from the accepted queue.
        [queue_item] = self.breezy.getQueueItems(
            status=PackageUploadStatus.ACCEPTED,
            version="1.0-1", name="bar")
        queue_item.setDone()

        build.jobStarted()
        build.builder = self.factory.makeBuilder()

        # Upload and accept a binary for the primary archive source.
        shutil.rmtree(upload_dir)
        self.layer.txn.commit()
        leaf_name = "%d-%d" % (build.id, 60)
        upload_dir = self.queueUpload("bar_1.0-1_binary",
                queue_entry=leaf_name)
        self.options.context = 'buildd'
        self.options.builds = True
        self.uploadprocessor.processBuildUpload(self.incoming_folder, leaf_name)
        self.layer.txn.commit()
        self.assertEquals(BuildStatus.FULLYBUILT, build.status)
        log_lines = build.upload_log.read().splitlines()
        self.assertTrue(
            'INFO: Processing upload bar_1.0-1_i386.changes' in log_lines)
        self.assertTrue(
<<<<<<< HEAD
            'INFO: Committing the transaction and any mails associated with'
            'this upload.')
=======
            'INFO: Committing the transaction and any mails associated with '
            'this upload.' in log_lines)
>>>>>>> 5b0e5eae


class ParseBuildUploadLeafNameTests(TestCase):
    """Tests for parse_build_upload_leaf_name."""

    def test_valid(self):
        self.assertEquals((42, 60), parse_build_upload_leaf_name("42-60"))

    def test_invalid_chars(self):
        self.assertRaises(ValueError, parse_build_upload_leaf_name, "a42-460")

    def test_no_dash(self):
        self.assertRaises(ValueError, parse_build_upload_leaf_name, "32")<|MERGE_RESOLUTION|>--- conflicted
+++ resolved
@@ -1907,13 +1907,8 @@
         self.assertTrue(
             'INFO: Processing upload bar_1.0-1_i386.changes' in log_lines)
         self.assertTrue(
-<<<<<<< HEAD
-            'INFO: Committing the transaction and any mails associated with'
-            'this upload.')
-=======
             'INFO: Committing the transaction and any mails associated with '
             'this upload.' in log_lines)
->>>>>>> 5b0e5eae
 
 
 class ParseBuildUploadLeafNameTests(TestCase):
