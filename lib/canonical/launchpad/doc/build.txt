--- conflicted
+++ resolved
@@ -38,11 +38,7 @@
   >>> firefox_build.buildlog.url
   'http://localhost:58000/34/evolution-2.2-test.pot'
 
-<<<<<<< HEAD
-Test "reset" functionality: 
-=======
 Test "reset" functionality:
->>>>>>> 638b690b
 
   >>> firefox_build.can_be_reset
   False
@@ -50,11 +46,7 @@
   >>> resetable_build = Build.get(9)
 
   >>> resetable_build.title
-<<<<<<< HEAD
-  u'i386 build of pmount 0.1-1 in ubuntu warty (2005-10-01)'
-=======
   u'i386 build of pmount 0.1-1 in ubuntu warty'
->>>>>>> 638b690b
 
   >>> resetable_build.buildstate.title
   'Failed to build'
@@ -65,11 +57,7 @@
   >>> resetable_build.builder.name
   u'bob'
 
-<<<<<<< HEAD
-Save previous state:  
-=======
 Save previous state:
->>>>>>> 638b690b
 
   >>> changes = resetable_build.changes
   >>> datebuilt = resetable_build.datebuilt
@@ -80,11 +68,7 @@
 
   >>> resetable_build.reset()
 
-<<<<<<< HEAD
-Build record has no history and is NEEDSBUILD: 
-=======
 Build record has no history and is NEEDSBUILD:
->>>>>>> 638b690b
 
   >>> resetable_build.builder is None
   True
