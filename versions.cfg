--- conflicted
+++ resolved
@@ -76,18 +76,11 @@
 van.testing = 2.0.1
 wadllib = 1.1.5
 webunit = 1.3.8
-<<<<<<< HEAD
 # r1544 of lp:windmill (the tip revision at the time of packaging).
 # We need to use this revison rather than the official 1.3 release since
 # there is a bug fix for WindmillTestClient.asserts.assertProperty() which
 # makes this api call work property on html disabled and readonly attributes.
 windmill = 1.3r1544
-=======
-# r1440 of lp:~bjornt/windmill/1.3-lp. It includes our patches to make test
-# setup and tear down more robust, which didn't make it into the 1.3 release.
-# Windmill 1.5 will include our patches.
-windmill = 1.3beta3-lp-r1440
->>>>>>> 58b66662
 wsgi-fileserver = 0.2.7
 wsgi-intercept = 0.4
 wsgi-jsonrpc = 0.2.8
