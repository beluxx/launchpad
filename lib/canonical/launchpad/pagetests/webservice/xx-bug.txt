= Introduction =

Bugs are some of the more complex objects in Launchpad. They have a
lot of state and many relationships to other objects.

  >>> from pprint import PrettyPrinter
  >>> pprint = PrettyPrinter(width=76).pprint
  >>> def show(thing):
  ...     if isinstance(thing, dict):
  ...         thing = sorted(thing.iteritems())
  ...     pprint(thing)


== Bugs themselves ==

At the top level we provide a collection of bugs.

  >>> from operator import itemgetter
  >>> bugs = webservice.get("/bugs").jsonBody()
  >>> bugs['total_size']
  15
  >>> bug_entries = sorted(bugs['entries'], key=itemgetter('id'))
  >>> show(bug_entries[0])
  [(u'attachments_collection_link',
    u'http://.../bugs/11/attachments'),
   (u'bug_tasks_collection_link',
    u'http://.../bugs/11/bug_tasks'),
   (u'bug_watches_collection_link',
    u'http://.../bugs/11/bug_watches'),
   (u'date_created', u'2007-03-15T20:33:56.678930+00:00'),
   (u'date_last_message', None),
   (u'date_last_updated', u'2007-03-15T20:37:51.603369+00:00'),
   (u'date_made_private', None),
   (u'description', u"I've had problems when switching..."),
   (u'duplicate_of_link', None),
   (u'duplicates_collection_link',
    u'http://.../bugs/11/duplicates'),
   (u'id', 11),
   (u'messages_collection_link',
    u'http://.../bugs/11/messages'),
   (u'name', None),
   (u'owner_link', u'http://.../~name16'),
   (u'private', False),
   (u'resource_type_link', u'http://.../#bug'),
   (u'security_related', False),
   (u'self_link', u'http://.../bugs/11'),
   (u'subscriptions_collection_link',
    u'http://.../bugs/11/subscriptions'),
   (u'tags', []),
   (u'title', u'Make Jokosher use autoaudiosink'),
   (u'who_made_private_link', None)]

Bugs are indexed by number beneath the top-level collection.

  >>> bug_one = webservice.get("/bugs/1").jsonBody()
  >>> bug_one['id']
  1

Bugs have relationships to other bugs, like "duplicate_of".

  >>> duplicates_of_five = webservice.get(
  ...     "/bugs/5/duplicates").jsonBody()['entries']
  >>> len(duplicates_of_five)
  1
  >>> duplicates_of_five[0]['id']
  6

  >>> bug_six_url = duplicates_of_five[0]['self_link']
  >>> bug_six = webservice.get(bug_six_url).jsonBody()
  >>> bug_six['duplicate_of_link']
  u'http://.../bugs/5'

To create a new bug we use the createBug operation.  That operation
takes a target parameter which must be a either a Product, a
Distribution or a DistributionSourcePackage.

    >>> project_collection = webservice.get(
    ...   "/projects?ws.op=search&text=firefox").jsonBody()
    >>> firefox = project_collection['entries'][0]
    >>> print webservice.named_post(
    ...     '/bugs', 'createBug',
    ...     title='Test bug', description='Test bug',
    ...     target=firefox['self_link'])
    HTTP/1.1 201 Created
    ...
    Location: http://.../bugs/...
    <BLANKLINE>

    >>> print webservice.named_post(
    ...     '/bugs', 'createBug',
    ...     title='Test bug', description='Test bug',
    ...     target=webservice.getAbsoluteUrl('/ubuntu'))
    HTTP/1.1 201 Created
    ...
    Location: http://.../bugs/...
    <BLANKLINE>

    >>> print webservice.named_post(
    ...     '/bugs', 'createBug',
    ...     title='Test bug', description='Test bug',
    ...     target=webservice.getAbsoluteUrl('/ubuntu/+source/evolution'))
    HTTP/1.1 201 Created
    ...
    Location: http://.../bugs/...
    <BLANKLINE>

A ProductSeries can't be the target of a new bug.

    >>> print webservice.named_post(
    ...     '/bugs', 'createBug',
    ...     title='Test bug', description='Test bug',
    ...     target=webservice.getAbsoluteUrl('/firefox/1.0'))
    HTTP/1.1 400 Bad Request
    ...
    A bug target must be a Project, a Distribution or a
    DistributionSourcePackage.  Got <ProductSeries...

That operation will fail if the client doesn't specify the product or
distribution in which the bug exists.

    >>> print webservice.named_post(
    ...     '/bugs', 'createBug',
    ...     title='Test bug', description='Test bug')
    HTTP/1.1 400 Bad Request
    ...
    target: Required input is missing.


== Bugs as message targets ==

Each bug has a collection of messages.

  >>> messages = webservice.get("/bugs/5/messages").jsonBody()['entries']
  >>> show(messages[0])
  [(u'bug_attachments_collection_link',
    u'http://.../firefox/+bug/5/comments/0/bug_attachments'),
   (u'content',
    u'All ways of downloading firefox should provide...'),
   (u'date_created', u'2005-01-14T17:27:03.702622+00:00'),
   (u'owner_link', u'http://.../~name12'),
   (u'parent_link', None),
   (u'resource_type_link',
    u'http://.../#message'),
   (u'self_link',
    u'http://.../firefox/+bug/5/comments/0'),
   (u'subject', u'Firefox install instructions should be complete')]

The messages are stored beneath the bug-specific collection. Their
URLs are based on their position with respect to the
bug. /firefox/+bug/5/comments/0 is the first message for bug 5, and it's
different from /firefox/+bug/1/comments/0.

  >>> messages[0]['self_link']
  u'http://.../firefox/+bug/5/comments/0'

  >>> message = webservice.get(messages[0]['self_link']).jsonBody()
  >>> message == messages[0]
  True

There is no top-level collection of messages; they only exist in
relation to some bug.

  >>> webservice.get("/messages").getStatus()
  404


== Bug tasks ==

Each bug may be associated with one or more bug tasks. Much of the
data in a bug task is derived from the bug.

  >>> bug_one_bugtasks_url = bug_one['bug_tasks_collection_link']
  >>> bug_one_bugtasks = sorted(webservice.get(
  ...     bug_one_bugtasks_url).jsonBody()['entries'])
  >>> len(bug_one_bugtasks)
  3

  >>> show(bug_one_bugtasks[0])
  [(u'assignee_link', None),
   (u'bug_link', u'http://.../bugs/1'),
   (u'bug_target_display_name', u'mozilla-firefox (Debian)'),
   (u'bug_target_name', u'mozilla-firefox (Debian)'),
   (u'bug_watch_link', u'http://.../bugs/1/+watch/8'),
   (u'date_assigned', u'2005-01-04T11:07:20.584746+00:00'),
   (u'date_closed', None),
   (u'date_confirmed', None),
   (u'date_created', u'2004-01-04T03:49:22.790240+00:00'),
   (u'date_fix_committed', None),
   (u'date_fix_released', None),
   (u'date_in_progress', None),
   (u'date_left_new', None),
   (u'date_triaged', None),
   (u'importance', u'Low'),
   (u'is_complete', False),
   (u'owner_link', u'http://.../~name12'),
   (u'related_tasks_collection_link',
    u'http://api.../debian/+source/mozilla-firefox/+bug/1/related_tasks'),
   (u'resource_type_link',
    u'http://.../#bug_task'),
   (u'self_link',
    u'http://api.../debian/+source/mozilla-firefox/+bug/1'),
   (u'status', u'Confirmed'),
   (u'title',
    u'Bug #1 in mozilla-firefox (Debian): "Firefox does not support SVG"')]

  >>> bugtask_path = bug_one_bugtasks[0]['self_link']
  >>> bugtask = webservice.get(bugtask_path).jsonBody()
  >>> bugtask == bug_one_bugtasks[0]
  True

The collection of bug tasks is not exposed as a resource:

  >>> webservice.get("/bug_tasks").getStatus()
  404

It's possible to change the task's assignee.

  >>> print webservice.named_post(
  ...     bugtask_path, 'transitionToAssignee',
  ...     assignee=webservice.getAbsoluteUrl('/~cprov'))
  HTTP/1.1 200 Ok
  ...
  Content-Type: application/json
  <BLANKLINE>
  null

  >>> print webservice.get(bugtask_path).jsonBody()['assignee_link']
  http://.../~cprov

Let's try modifying the importance of a task.

  >>> body = webservice.get(bugtask_path).jsonBody()
  >>> body['importance']
  u'Low'
  >>> print webservice.named_post(
  ...     bugtask_path, 'transitionToImportance', importance='High')
  HTTP/1.1 200 Ok
  ...
  Content-Type: application/json
  <BLANKLINE>
  null
  >>> body = webservice.get(bugtask_path).jsonBody()
  >>> body['importance']
  u'High'

Only bug supervisors or people who can otherwise edit the bugtask's
pillar are authorised to edit the importance.

  >>> print user_webservice.named_post(
  ...     bugtask_path, 'transitionToImportance', importance='Low')
  HTTP/1.1 401 Unauthorized...

  >>> body = webservice.get(bugtask_path).jsonBody()
  >>> body['importance']
  u'High'


== Bug subscriptions ==

We can get the the collection of subscriptions to a bug.

  >>> bug_one_subscriptions_url = bug_one['subscriptions_collection_link']
  >>> subscriptions = webservice.get(bug_one_subscriptions_url).jsonBody()
  >>> subscription_entries = sorted(
  ...     subscriptions['entries'], key=itemgetter('self_link'))
  >>> for entry in subscription_entries:
  ...     show(entry)
  [(u'bug_link', u'http://.../bugs/1'),
   (u'person_link', u'http://.../~name12'),
   (u'resource_type_link',
    u'http://.../#bug_subscription'),
   (u'self_link',
    u'http://.../bugs/1/+subscription/name12'),
   (u'subscribed_by_link', u'http://.../~janitor')]
  [(u'bug_link', u'http://.../bugs/1'),
   (u'person_link', u'http://.../~stevea'),
   (u'resource_type_link',
    u'http://.../#bug_subscription'),
   (u'self_link',
    u'http://.../bugs/1/+subscription/stevea'),
   (u'subscribed_by_link', u'http://.../~janitor')]

Each subscription can be accessed individually.

  >>> subscription = webservice.get(
  ...     subscription_entries[1]['self_link']).jsonBody()
  >>> show(subscription)
  [(u'bug_link', u'http://.../bugs/1'),
   (u'person_link', u'http://.../~stevea'),
   (u'resource_type_link', u'http://.../#bug_subscription'),
   (u'self_link', u'http://.../bugs/1/+subscription/stevea'),
   (u'subscribed_by_link', u'http://.../~janitor')]

We can also create new subscriptions.

    >>> new_subscription = webservice.named_post(
    ...     bug_one['self_link'], 'subscribe',
    ...     person=webservice.getAbsoluteUrl('/~cprov')).jsonBody()
    >>> pprint(new_subscription)
    {...u'self_link':
        u'http://.../bugs/1/+subscription/cprov'...}

But we can only unsubscribe ourselves.

    >>> print webservice.named_post(
    ...     bug_one['self_link'], 'unsubscribe')
    HTTP/1.1 200 Ok...


== Bug Watches ==

Bugs can have bug watches associated with them. Each bugwatch can also
be optionally associated with one of the bugtasks in a bug, in which
case aspects of the bugtask (like status) are slaved to the remote bug
report described by the bugwatch.

  >>> bug_one_bug_watches = sorted(webservice.get(
  ...     bug_one['bug_watches_collection_link']).jsonBody()['entries'])
  >>> len(bug_one_bug_watches)
  4

  >>> [bug_watch_2000] = [
  ...     bug_watch for bug_watch in bug_one_bug_watches
  ...     if bug_watch['remote_bug'] == u'2000']

  >>> show(bug_watch_2000)
  [(u'bug_link', u'http://.../bugs/1'),
   (u'bug_tasks_collection_link',
    u'http://.../bugs/1/+watch/2/bug_tasks'),
   (u'bug_tracker_link',
    u'http://.../bugs/bugtrackers/mozilla.org'),
   (u'date_created', u'2004-10-04T01:00:00+00:00'),
   (u'date_last_changed', u'2004-10-04T01:00:00+00:00'),
   (u'date_last_checked', u'2004-10-04T01:00:00+00:00'),
   (u'last_error_type', None),
   (u'owner_link', u'http://.../~sabdfl'),
   (u'remote_bug', u'2000'),
   (u'remote_importance', None),
   (u'remote_status', u''),
   (u'resource_type_link',
    u'http://.../#bug_watch'),
   (u'self_link', u'http://.../bugs/1/+watch/2'),
   (u'title', u'The Mozilla.org Bug Tracker #2000'),
   (u'url', u'https://bugzilla.mozilla.org/show_bug.cgi?id=2000')]

  >>> bug_watch = webservice.get(bug_watch_2000['self_link']).jsonBody()
  >>> bug_watch == bug_watch_2000
  True

The collection of bug watches is not exposed as a resource:

  >>> webservice.get("/bug_watches").getStatus()
  404

We can modify the remote bug.

  >>> bug_watch['remote_bug']
  u'2000'

  >>> from simplejson import dumps
  >>> patch = {u'remote_bug': u'1234'}
  >>> response = webservice.patch(
  ...     bug_watch_2000['self_link'], 'application/json', dumps(patch))

  >>> bug_watch = webservice.get(bug_watch_2000['self_link']).jsonBody()
  >>> bug_watch['remote_bug']
  u'1234'

But we can't change other things, like the URL.

  >>> patch = {u'url': u'http://www.example.com/'}
  >>> response = webservice.patch(
  ...     bug_watch_2000['self_link'], 'application/json', dumps(patch))
  >>> print response.getOutput()
  HTTP/1.1 400 Bad Request
  Content-Length: 47
  Content-Type: text/plain
  <BLANKLINE>
  url: You tried to modify a read-only attribute.

We can use the factory function `addWatch` to create a new bug watch
associated with a bug.

  >>> response = webservice.named_post(
  ...     bug_one['self_link'], 'addWatch',
  ...     bug_tracker=webservice.getAbsoluteUrl(
  ...                      '/bugs/bugtrackers/mozilla.org'),
  ...     remote_bug='9876')
  >>> print response.getOutput()
  HTTP/1.1 201 Created
  Content-Length: 0
<<<<<<< HEAD
  Content-Type: text/plain;charset=utf-8
  Location: http://.../bugs/1/+watch/13
=======
  Content-Type: text/plain
  Location: http://api.launchpad.dev/beta/bugs/1/+watch/13
>>>>>>> fb468d5a

Following the redirect, we can see the new bug watch:

  >>> new_bug_watch_path = response.getHeader('Location')
  >>> new_bug_watch = webservice.get(new_bug_watch_path).jsonBody()
  >>> show(new_bug_watch)
  [(u'bug_link', u'http://.../bugs/1'),
   (u'bug_tasks_collection_link',
    u'http://.../bugs/1/+watch/13/bug_tasks'),
   (u'bug_tracker_link',
    u'http://.../bugs/bugtrackers/mozilla.org'),
   (u'date_created', u'...'),
   (u'date_last_changed', None),
   (u'date_last_checked', None),
   (u'last_error_type', None),
   (u'owner_link', u'http://.../~salgado'),
   (u'remote_bug', u'9876'),
   (u'remote_importance', None),
   (u'remote_status', None),
   (u'resource_type_link',
    u'http://.../#bug_watch'),
   (u'self_link', u'http://.../bugs/1/+watch/13'),
   (u'title', u'The Mozilla.org Bug Tracker #9876'),
   (u'url', u'https://bugzilla.mozilla.org/show_bug.cgi?id=9876')]


== Bug Trackers ==

  >>> bug_tracker = webservice.get(bug_watch['bug_tracker_link']).jsonBody()

  >>> show(bug_tracker)
  [(u'base_url', u'https://bugzilla.mozilla.org/'),
   (u'base_url_aliases', []),
   (u'bug_tracker_type', u'Bugzilla'),
   (u'contact_details', u'Carrier pigeon only'),
   (u'name', u'mozilla.org'),
   (u'registrant_link', u'http://.../~name12'),
   (u'resource_type_link',
    u'http://.../#bug_tracker'),
   (u'self_link',
    u'http://.../bugs/bugtrackers/mozilla.org'),
   (u'summary',
    u'The Mozilla.org bug tracker is the grand-daddy of bugzillas...'),
   (u'title', u'The Mozilla.org Bug Tracker'),
   (u'watches_collection_link',
    u'http://.../bugs/bugtrackers/mozilla.org/watches')]

We can change various aspects of bug trackers.

  >>> patch = {
  ...     u'name': u'bob',
  ...     u'title': u"Bob's Tracker",
  ...     u'summary': u"Where Bob files his bugs.",
  ...     u'base_url': u'http://bugs.example.com/',
  ...     u'base_url_aliases': [u'http://bugs.example.com/bugs/',
  ...                           u'http://www.example.com/bugtracker/'],
  ...     u'contact_details': u'bob@example.com',
  ...     }
  >>> response = webservice.patch(
  ...     bug_tracker['self_link'], 'application/json', dumps(patch))
  >>> print response.getOutput()
  HTTP/1.1 301 Moved Permanently
  Content-Length: 0
  Content-Type: text/plain
  Location: http://.../bugs/bugtrackers/bob
  <BLANKLINE>

Note the 301 response. We changed the name, so the API URL at which
the bug tracker can be found has changed.

  >>> print webservice.get(bug_tracker['self_link']).getOutput()
  HTTP/1.1 404 Not Found
  Content-Length: ...
  Content-Type: text/plain
  X-Lazr-Oopsid: OOPS-...
  <BLANKLINE>
  Object: <...BugTrackerSet object at ...>, name: u'mozilla.org'
  <BLANKLINE>
  Traceback (most recent call last):
  ...
  NotFound: Object: <...BugTrackerSet object at ...>, name: u'mozilla.org'
  <BLANKLINE>

Naturally, if we follow the Location: header then we'll get the
renamed bug tracker.

  >>> bug_tracker_path = response.getHeader('Location')
  >>> bug_tracker = webservice.get(bug_tracker_path).jsonBody()
  >>> show(bug_tracker)
  [(u'base_url', u'http://bugs.example.com/'),
   (u'base_url_aliases',
    [u'http://bugs.example.com/bugs/',
     u'http://www.example.com/bugtracker/']),
   (u'bug_tracker_type', u'Bugzilla'),
   (u'contact_details', u'bob@example.com'),
   (u'name', u'bob'),
   (u'registrant_link', u'http://.../~name12'),
   (u'resource_type_link',
    u'http://.../#bug_tracker'),
   (u'self_link', u'http://.../bugs/bugtrackers/bob'),
   (u'summary', u'Where Bob files his bugs.'),
   (u'title', u"Bob's Tracker"),
   (u'watches_collection_link',
    u'http://.../bugs/bugtrackers/bob/watches')]


== Bug attachments ==

Bug 1 has no attachments:

  >>> attachments = webservice.get(
  ...     bug_one['attachments_collection_link']).jsonBody()
  >>> show(attachments)
  [(u'entries', []),
   (u'resource_type_link',
    u'http://.../#bug_attachment-page-resource'),
   (u'start', None),
   (u'total_size', 0)]

An attachment can be added to the bug:

  >>> response = webservice.named_post(
  ...     bug_one['self_link'], 'addAttachment',
  ...     data="12345", filename="numbers.txt", content_type='foo/bar',
  ...     comment="The numbers you asked for.")
  >>> print response.getOutput()
  HTTP/1.1 201 Created
  Content-Length: 0
<<<<<<< HEAD
  Content-Type: text/plain;charset=utf-8
  Location: http://.../bugs/1/attachments/1
=======
  Content-Type: text/plain
  Location: http://api.launchpad.dev/beta/bugs/1/attachments/1
>>>>>>> fb468d5a

Now, bug 1 has one attachment:

  >>> attachments = webservice.get(
  ...     bug_one['attachments_collection_link']).jsonBody()
  >>> show(attachments)
  [(u'entries',
    [{u'bug_link': u'http://.../bugs/1',
      u'data_link': u'http://.../bugs/1/attachments/1/data',
      u'message_link': u'http://.../firefox/+bug/1/comments/2',
      u'resource_type_link': u'http://.../#bug_attachment',
      u'self_link': u'http://.../bugs/1/attachments/1',
      u'title': u'numbers.txt',
      u'type': u'Unspecified'}]),
   (u'resource_type_link',
    u'http://.../#bug_attachment-page-resource'),
   (u'start', 0),
   (u'total_size', 1)]

The attachment can be fetched directly:

  >>> [attachment] = attachments['entries']
  >>> show(webservice.get(attachment['self_link']).jsonBody())
  [(u'bug_link', u'http://.../bugs/1'),
   (u'data_link',
    u'http://.../bugs/1/attachments/1/data'),
   (u'message_link',
    u'http://.../firefox/+bug/1/comments/2'),
   (u'resource_type_link',
    u'http://.../#bug_attachment'),
   (u'self_link', u'http://.../bugs/1/attachments/1'),
   (u'title', u'numbers.txt'),
   (u'type', u'Unspecified')]

Fetching the data actually yields a redirect to the Librarian, which
we must follow to download the data.

  >>> data_response = webservice.get(attachment['data_link'])
  >>> print data_response.getOutput()
  HTTP/1.1 303 See Other
  Content-Length: 0
  Content-Type: text/plain
  Location: http://localhost:58000/.../numbers.txt
  <BLANKLINE>

  >>> from urllib2 import urlopen

  >>> data = None
  >>> conn = urlopen(data_response.getHeader('Location'))
  >>> try:
  ...     data = conn.read()
  ... finally:
  ...     conn.close()

  >>> conn.headers['Content-Type']
  'foo/bar'

  >>> conn.headers['Content-Length']
  '5'

  >>> data
  '12345'

We can see that a message was created and linked to our
attachment. This is where our comment is recorded.

  >>> message = webservice.get(attachment['message_link']).jsonBody()
  >>> show(message)
  [(u'bug_attachments_collection_link',
    u'http://.../firefox/+bug/1/comments/2/bug_attachments'),
   (u'content', u'The numbers you asked for.'),
   (u'date_created', u'...'),
   (u'owner_link', u'http://.../~salgado'),
   (u'parent_link', None),
   (u'resource_type_link', u'http://.../#message'),
   (u'self_link',
    u'http://.../firefox/+bug/1/comments/2'),
   (u'subject', None)]

The message also links back to the attachments that were uploaded at
the same time.

  >>> attachments = webservice.get(
  ...     message['bug_attachments_collection_link']).jsonBody()
  >>> show(attachments)
  [(u'entries', [...]),
   (u'resource_type_link',
    u'http://.../#bug_attachment-page-resource'),
   (u'start', 0),
   (u'total_size', 1)]<|MERGE_RESOLUTION|>--- conflicted
+++ resolved
@@ -389,13 +389,8 @@
   >>> print response.getOutput()
   HTTP/1.1 201 Created
   Content-Length: 0
-<<<<<<< HEAD
-  Content-Type: text/plain;charset=utf-8
+  Content-Type: text/plain
   Location: http://.../bugs/1/+watch/13
-=======
-  Content-Type: text/plain
-  Location: http://api.launchpad.dev/beta/bugs/1/+watch/13
->>>>>>> fb468d5a
 
 Following the redirect, we can see the new bug watch:
 
@@ -524,13 +519,8 @@
   >>> print response.getOutput()
   HTTP/1.1 201 Created
   Content-Length: 0
-<<<<<<< HEAD
-  Content-Type: text/plain;charset=utf-8
+  Content-Type: text/plain
   Location: http://.../bugs/1/attachments/1
-=======
-  Content-Type: text/plain
-  Location: http://api.launchpad.dev/beta/bugs/1/attachments/1
->>>>>>> fb468d5a
 
 Now, bug 1 has one attachment:
 
