--- conflicted
+++ resolved
@@ -1,30 +1,5 @@
 = Support Tracker Introduction Page =
 
-<<<<<<< HEAD
-The support tracker main page lists the 10 latest support requests
-across Launchpad. The support requests are displayed whatever their
-status or languages.
-
-    >>> anon_browser.open('http://launchpad.dev/support')
-    >>> print anon_browser.title
-    Launchpad tech support system
-
-    >>> content = find_main_content(anon_browser.contents)
-    >>> print content.first('h2').renderContents()
-    Latest support requests
-    >>> for row in content.fetch('tr', 'noted'):
-    ...     row.first('a').renderContents()
-    'Problemas de Impress\xc3\xa3o no Firefox'
-    'Problema al recompilar kernel con soporte smp (doble-n\xc3\xbacleo)'
-    'Continue playing after shutdown'
-    'Play DVDs in Totem'
-    'mailto: problem in webpage'
-    'Installation of Java Runtime Environment for Mozilla'
-    'Slow system'
-    "Newly installed plug-in doesn't seem to be used"
-    'Installation failed'
-    'Firefox loses focus and gets stuck'
-=======
 The support tracker main page present a short introduction to the
 application.
 
@@ -37,7 +12,7 @@
 
     >>> print find_tag_by_id(
     ...     anon_browser.contents, 'requests-count').renderContents()
-    The support tracker contains 11 requests.
+    The support tracker contains 13 requests.
 
 It also shows the 10 latest requests made:
 
@@ -47,6 +22,8 @@
     Latest requests made
     >>> for row in latest_made_requests.fetch('tr', 'noted'):
     ...     row.first('a').renderContents()
+    'Problemas de Impress\xc3\xa3o no Firefox'
+    'Problema al recompilar kernel con soporte smp (doble-n\xc3\xbacleo)'
     'Continue playing after shutdown'
     'Installation failed'
     'Firefox loses focus and gets stuck'
@@ -61,5 +38,4 @@
     Latest requests resolved
     >>> for row in latest_solved_requests.fetch('tr', 'noted'):
     ...     row.first('a').renderContents()
-    'mailto: problem in webpage'
->>>>>>> 789091af
+    'mailto: problem in webpage'