<configure
  xmlns="http://namespaces.zope.org/zope"
  xmlns:browser="http://namespaces.zope.org/browser"
  xmlns:i18n="http://namespaces.zope.org/i18n"
  xmlns:zope="http://namespaces.zope.org/zope"
  i18n_domain="launchpad">

  <!-- CodeImport -->

  <content class="canonical.launchpad.database.CodeImport">
    <implements interface="canonical.launchpad.interfaces.ICodeImport" />
    <require
      permission="launchpad.View"
      attributes="id date_created branch registrant owner assignee
                  product series review_status
                  rcs_type cvs_root cvs_module svn_branch_url
                  date_last_successful
                  update_interval effective_update_interval
                  import_job" />
    <require
      permission="launchpad.Edit"
      attributes="updateFromData" />

    <!-- ICodeImport has no set_schema, because all modifications should be
      done through methods that create CodeImportEvent objects when
      appropriate. -->
  </content>

<<<<<<< HEAD
  <facet facet="branches">

    <browser:url
        for="canonical.launchpad.interfaces.ICodeImport"
        path_expression="string:+code-import"
        attribute_to_parent="branch"
        rootsite="code" />

    <browser:defaultView
        for="canonical.launchpad.interfaces.ICodeImport"
        name="+index"
        layer="canonical.launchpad.layers.CodeLayer"
        />

    <browser:page
        for="canonical.launchpad.interfaces.ICodeImport"
        class="canonical.launchpad.browser.CodeImportView"
        name="+index"
        template="../templates/codeimport.pt"
        permission="launchpad.View"
        />

  </facet>
=======
  <subscriber
      for="canonical.launchpad.interfaces.ICodeImport
           canonical.launchpad.event.interfaces.ISQLObjectCreatedEvent"
      handler="canonical.launchpad.mailout.codeimport.new_import" />

  <browser:url
    for="canonical.launchpad.interfaces.ICodeImport"
    path_expression="string:+code-import"
    attribute_to_parent="branch"
    rootsite="code" />

  <browser:defaultView
    for="canonical.launchpad.interfaces.ICodeImport"
    name="+index"
    layer="canonical.launchpad.layers.CodeLayer"
    />

  <browser:page
    for="canonical.launchpad.interfaces.ICodeImport"
    class="canonical.launchpad.browser.CodeImportView"
    name="+index"
    template="../templates/codeimport.pt"
    permission="launchpad.View"
    />
>>>>>>> 22aec8de

  <!-- CodeImportSet -->

  <securedutility
    class="canonical.launchpad.database.CodeImportSet"
    provides="canonical.launchpad.interfaces.ICodeImportSet" >
    <require
      permission="launchpad.View"
      interface="canonical.launchpad.interfaces.ICodeImportSet" />
  </securedutility>

  <facet facet="branches">

    <browser:url
        for="canonical.launchpad.interfaces.ICodeImportSet"
        path_expression="string:+code-imports"
        parent_utility="canonical.launchpad.interfaces.ILaunchpadRoot"
        rootsite="code" />

    <browser:defaultView
        for="canonical.launchpad.interfaces.ICodeImportSet"
        name="+index"
        layer="canonical.launchpad.layers.CodeLayer"
        />

    <browser:page
        for="canonical.launchpad.interfaces.ICodeImportSet"
        class="canonical.launchpad.browser.CodeImportSetView"
        name="+index"
        template="../templates/codeimport-list.pt"
        permission="launchpad.View"
        />

    <browser:page
        for="canonical.launchpad.interfaces.ICodeImportSet"
        class="canonical.launchpad.browser.CodeImportNewView"
        name="+new"
        template="../templates/codeimport-new.pt"
        permission="launchpad.AnyPerson"
        />
  </facet>

</configure><|MERGE_RESOLUTION|>--- conflicted
+++ resolved
@@ -26,7 +26,11 @@
       appropriate. -->
   </content>
 
-<<<<<<< HEAD
+  <subscriber
+      for="canonical.launchpad.interfaces.ICodeImport
+           canonical.launchpad.event.interfaces.ISQLObjectCreatedEvent"
+      handler="canonical.launchpad.mailout.codeimport.new_import" />
+
   <facet facet="branches">
 
     <browser:url
@@ -50,32 +54,6 @@
         />
 
   </facet>
-=======
-  <subscriber
-      for="canonical.launchpad.interfaces.ICodeImport
-           canonical.launchpad.event.interfaces.ISQLObjectCreatedEvent"
-      handler="canonical.launchpad.mailout.codeimport.new_import" />
-
-  <browser:url
-    for="canonical.launchpad.interfaces.ICodeImport"
-    path_expression="string:+code-import"
-    attribute_to_parent="branch"
-    rootsite="code" />
-
-  <browser:defaultView
-    for="canonical.launchpad.interfaces.ICodeImport"
-    name="+index"
-    layer="canonical.launchpad.layers.CodeLayer"
-    />
-
-  <browser:page
-    for="canonical.launchpad.interfaces.ICodeImport"
-    class="canonical.launchpad.browser.CodeImportView"
-    name="+index"
-    template="../templates/codeimport.pt"
-    permission="launchpad.View"
-    />
->>>>>>> 22aec8de
 
   <!-- CodeImportSet -->
 
