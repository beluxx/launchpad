# Copyright 2004-2007 Canonical Ltd.  All rights reserved.

"""Event handlers that send email notifications."""

__metaclass__ = type

from difflib import unified_diff

from email.MIMEText import MIMEText
from email.MIMEMultipart import MIMEMultipart
from email.MIMEMessage import MIMEMessage
from email.Utils import formatdate
import rfc822
import re
import textwrap
import datetime

from zope.component import getUtility
from zope.security.proxy import isinstance as zope_isinstance

from canonical.cachedproperty import cachedproperty
from canonical.launchpad.components.branch import BranchDelta
from canonical.config import config
from canonical.launchpad.event.interfaces import ISQLObjectModifiedEvent
from canonical.launchpad.interfaces import (
<<<<<<< HEAD
    IBranch, IBugTask, IDistroBugTask, IDistroReleaseBugTask, ILanguageSet,
    IProductSeriesBugTask, ISpecification, ITeamMembershipSet,
    IUpstreamBugTask)
=======
    IBugTask, ILanguageSet, ISpecification, ITeamMembershipSet,
    IUpstreamBugTask, IEmailAddressSet)
>>>>>>> 995ed94d
from canonical.launchpad.mail import (
    sendmail, simple_sendmail, simple_sendmail_from_person, format_address)
from canonical.launchpad.components.bug import BugDelta
from canonical.launchpad.helpers import (
    contactEmailAddresses, get_email_template, shortlist)
from canonical.launchpad.webapp import canonical_url
from canonical.lp.dbschema import TeamMembershipStatus, QuestionAction

CC = "CC"


class MailWrapper:
    """Wraps text that should be included in an email.

        :width: how long should the lines be
        :indent: specifies how much indentation the lines should have
        :indent_first_line: indicates whether the first line should be
                            indented or not.

    Note that MailWrapper doesn't guarantee that all lines will be less
    than :width:, sometimes it's better not to break long lines in
    emails. See textformatting.txt for more information.
    """

    def __init__(self, width=72, indent='', indent_first_line=True):
        self.indent = indent
        self.indent_first_line = indent_first_line
        self._text_wrapper = textwrap.TextWrapper(
            width=width, subsequent_indent=indent,
            replace_whitespace=False, break_long_words=False)

    def format(self, text):
        """Format the text to be included in an email."""
        wrapped_lines = []

        if self.indent_first_line:
            indentation = self.indent
        else:
            indentation = ''

        # We don't care about trailing whitespace.
        text = text.rstrip()

        # Normalize dos-style line endings to unix-style.
        text = text.replace('\r\n', '\n')

        for paragraph in text.split('\n\n'):
            lines = paragraph.split('\n')

            if len(lines) == 1:
                # We use TextWrapper only if the paragraph consists of a
                # single line, like in the case where a person enters a
                # comment via the web ui, without breaking the lines
                # manually.
                self._text_wrapper.initial_indent = indentation
                wrapped_lines += self._text_wrapper.wrap(paragraph)
            else:
                # If the user has gone through the trouble of wrapping
                # the lines, we shouldn't re-wrap them for him.
                wrapped_lines += (
                    [indentation + lines[0]] +
                    [self.indent + line for line in lines[1:]])

            if not self.indent_first_line:
                # 'indentation' was temporarily set to '' in order to
                # prevent the first line from being indented. Set it
                # back to self.indent so that the rest of the lines get
                # indented.
                indentation = self.indent

            # Add an empty line so that the paragraphs get separated by
            # a blank line when they are joined together again.
            wrapped_lines.append('')

        # We added one line too much, remove it.
        wrapped_lines = wrapped_lines[:-1]
        return '\n'.join(wrapped_lines)


def construct_bug_notification(bug, from_address, address, body, subject,
        email_date, rationale_header=None, references=None, msgid=None):
    """Constructs a MIMEText message based on a bug and a set of headers."""
    msg = MIMEText(body.encode('utf8'), 'plain', 'utf8')
    msg['From'] = from_address
    msg['To'] = address
    msg['Reply-To'] = get_bugmail_replyto_address(bug)
    if references is not None:
        msg['References'] = ' '.join(references)
    msg['Sender'] = config.bounce_address
    msg['Date'] = formatdate(rfc822.mktime_tz(email_date.utctimetuple() + (0,)))
    if msgid is not None:
        msg['Message-Id'] = msgid
    subject_prefix = "[Bug %d]" % bug.id
    if subject_prefix in subject:
        msg['Subject'] = subject
    else:
        msg['Subject'] = "%s %s" % (subject_prefix, subject)

    # Add X-Launchpad-Bug headers.
    for bugtask in bug.bugtasks:
        msg.add_header('X-Launchpad-Bug', bugtask.asEmailHeaderValue())

    if rationale_header is not None:
        msg.add_header('X-Launchpad-Message-Rationale', rationale_header)
    return msg


def _send_bug_details_to_new_bugcontacts(
    bug, previous_subscribers, current_subscribers):
    """Send an email containing full bug details to new bug subscribers.

    This function is designed to handle situations where bugtasks get reassigned
    to new products or sourcepackages, and the new bugcontacts need to be
    notified of the bug.
    """
    prev_subs_set = set(previous_subscribers)
    cur_subs_set = set(current_subscribers)
    new_subs = cur_subs_set.difference(prev_subs_set)

    to_addrs = set()
    for new_sub in new_subs:
        to_addrs.update(contactEmailAddresses(new_sub))

    if not to_addrs:
        return

    # XXX: We send this notification as if it was from the bug owner. I
    # hope this isn't too confusing to people receiving this
    # notification; it may be better to use a celebrity. See bug 94321.
    #   -- kiko, 2007-03-20
    from_addr = get_bugmail_from_address(bug.owner, bug)
    # Now's a good a time as any for this email; don't use the original
    # reported date for the bug as it will just confuse mailer and
    # recipient.
    email_date = datetime.datetime.now()

    subject, contents = generate_bug_add_email(bug, new_recipients=True)
    for to_addr in sorted(to_addrs):
        msg = construct_bug_notification(bug, from_addr, to_addr,
                                         contents, subject, email_date)
        sendmail(msg)


def update_security_contact_subscriptions(modified_bugtask, event):
    """Subscribe the new security contact when a bugtask's product changes.

    No change is made for private bugs.
    """
    if event.object.bug.private:
        return

    if not IUpstreamBugTask.providedBy(event.object):
        return

    bugtask_before_modification = event.object_before_modification
    bugtask_after_modification = event.object

    if (bugtask_before_modification.product !=
        bugtask_after_modification.product):
        new_product = bugtask_after_modification.product
        if new_product.security_contact:
            bugtask_after_modification.bug.subscribe(
                new_product.security_contact)


def get_bugmail_from_address(person, bug):
    """Returns the right From: address to use for a bug notification."""
    if person.preferredemail is not None:
        return format_address(person.displayname, person.preferredemail.email)

    # XXX: The person doesn't have a preferred email set, but he
    # added a comment (either via the email UI, or because he was
    # imported as a deaf reporter). It shouldn't be possible to use the
    # email UI if you don't have a preferred email set, but work around
    # it for now by trying hard to find the right email address to use.
    #   -- Bjorn Tillenius, 2006-04-05
    email_addresses = shortlist(
        getUtility(IEmailAddressSet).getByPerson(person))
    if not email_addresses:
        # XXX: A user should always have at least one email
        # address, but due to bug 33427, this isn't always the
        # case. -- Bjorn Tillenius, 2006-05-21
        return format_address(person.displayname,
            "%s@%s" % (bug.id, config.launchpad.bugs_domain))

    # At this point we have no validated emails to use: if any of the
    # person's emails had been validated the preferredemail would be
    # set. Since we have no idea of which email address is best to use,
    # we choose the first one.
    return format_address(person.displayname, email_addresses[0].email)


def get_bugmail_replyto_address(bug):
    """Return an appropriate bugmail Reply-To address.

    :bug: the IBug.

    :user: an IPerson whose name will appear in the From address, e.g.:

        From: Foo Bar via Malone <123@bugs...>
    """
    return u"Bug %d <%s@%s>" % (bug.id, bug.id, config.launchpad.bugs_domain)


def get_bugmail_error_address():
    """Return a suitable From address for a bug transaction error email."""
    return config.malone.bugmail_error_from_address


def send_process_error_notification(to_address, subject, error_msg,
                                    original_msg, failing_command=None):
    """Send a mail about an error occurring while using the email interface.

    Tells the user that an error was encountered while processing his
    request and attaches the original email which caused the error to
    happen.

        :to_address: The address to send the notification to.
        :subject: The subject of the notification.
        :error_msg: The error message that explains the error.
        :original_msg: The original message sent by the user.
        :failing_command: The command that caused the error to happen.
    """
    if failing_command is not None:
        failed_command_information = 'Failing command:\n    %s' % str(
            failing_command)
    else:
        failed_command_information = ''

    body = get_email_template('email-processing-error.txt') % {
            'failed_command_information': failed_command_information,
            'error_msg': error_msg}
    mailwrapper = MailWrapper(width=72)
    body = mailwrapper.format(body)
    error_part = MIMEText(body.encode('utf-8'), 'plain', 'utf-8')

    msg = MIMEMultipart()
    msg['To'] = to_address
    msg['From'] = get_bugmail_error_address()
    msg['Subject'] = subject
    msg.attach(error_part)
    msg.attach(MIMEMessage(original_msg))
    sendmail(msg)


def notify_errors_list(message, file_alias_url):
    """Sends an error to the Launchpad errors list."""
    template = get_email_template('notify-unhandled-email.txt')
    # We add the error message in as a header too (X-Launchpad-Unhandled-Email)
    # so we can create filters in the Launchpad-Error-Reports Mailman
    # mailing list.
    simple_sendmail(
        get_bugmail_error_address(), [config.launchpad.errors_address],
        'Unhandled Email: %s' % file_alias_url,
        template % {'url': file_alias_url, 'error_msg': message},
        headers={'X-Launchpad-Unhandled-Email': message}
        )


def generate_bug_add_email(bug, new_recipients=False):
    """Generate a new bug notification from the given IBug.

    If new_recipients is supplied we generate a notification explaining
    that the new recipients have been subscribed to the bug. Otherwise
    it's just a notification of a new bug report.
    """
    subject = u"[Bug %d] %s" % (bug.id, bug.title)

    if bug.private:
        # This is a confidential bug.
        visibility = u"Private"
    else:
        # This is a public bug.
        visibility = u"Public"

    bug_info = []
    # Add information about the affected upstreams and packages.
    for bugtask in bug.bugtasks:
        bug_info.append(u"** Affects: %s" % bugtask.targetname)
        bug_info.append(u"     Importance: %s" % bugtask.importance.title)

        if bugtask.assignee:
            # There's a person assigned to fix this task, so show that
            # information too.
            bug_info.append(u"     Assignee: %s" % bugtask.assignee.displayname)
        bug_info.append(u"         Status: %s\n" % bugtask.status.title)

    if bug.tags:
        bug_info.append('\n** Tags: %s' % ' '.join(bug.tags))

    mailwrapper = MailWrapper(width=72)
    if new_recipients:
        contents = ("You have been subscribed to a %(visibility)s bug:\n\n"
                    "%(description)s\n\n%(bug_info)s")
        # The visibility appears mid-phrase so.. hack hack.
        visibility = visibility.lower()
        # XXX: we should really have a centralized way of adding this
        # footer, but right now we lack a INotificationRecipientSet for this
        # particular situation. -- kiko, 2007-03-21
        contents += "\n-- \n%(bug_title)s\n%(bug_url)s"
    else:
        contents = ("%(visibility)s bug reported:\n\n"
                    "%(description)s\n\n%(bug_info)s")

    contents = contents % {
        'visibility' : visibility, 'bug_url' : canonical_url(bug),
        'bug_info': "\n".join(bug_info), 'bug_title': bug.title,
        'description': mailwrapper.format(bug.description)}

    contents = contents.rstrip()

    return (subject, contents)


def get_unified_diff(old_text, new_text, text_width):
    r"""Return a unified diff of the two texts.

    Before the diff is produced, the texts are wrapped to the given text
    width.

        >>> print get_unified_diff(
        ...     'Some text\nAnother line\n',
        ...     'Some more text\nAnother line\n',
        ...     text_width=72)
        - Some text
        + Some more text
          Another line

    """
    mailwrapper = MailWrapper(width=72)
    old_text_wrapped = mailwrapper.format(old_text or '')
    new_text_wrapped = mailwrapper.format(new_text or '')

    lines_of_context = len(old_text_wrapped.splitlines())
    text_diff = unified_diff(
        old_text_wrapped.splitlines(),
        new_text_wrapped.splitlines(),
        n=lines_of_context)
    # Remove the diff header, which consists of the first three
    # lines.
    text_diff = list(text_diff)[3:]
    # Let's simplify the diff output by removing the helper lines,
    # which begin with '?'.
    text_diff = [
        diff_line for diff_line in text_diff
        if not diff_line.startswith('?')
        ]
    # Add a whitespace between the +/- and the text line.
    text_diff = [
        re.sub('^([\+\- ])(.*)', r'\1 \2', line)
        for line in text_diff
        ]
    text_diff = '\n'.join(text_diff)
    return text_diff


def get_bug_edit_notification_texts(bug_delta):
    """Generate a list of edit notification texts based on the bug_delta.

    bug_delta is an object that provides IBugDelta. The return value
    is a list of unicode strings.
    """
    # figure out what's been changed; add that information to the
    # list as appropriate
    changes = []
    if bug_delta.duplicateof is not None:
        new_bug_dupe = bug_delta.duplicateof['new']
        old_bug_dupe = bug_delta.duplicateof['old']
        assert new_bug_dupe is not None or old_bug_dupe is not None
        assert new_bug_dupe != old_bug_dupe
        if old_bug_dupe is not None:
            change_info = (
                u"** This bug is no longer a duplicate of bug %d\n" %
                    old_bug_dupe.id)
            change_info += u'   %s' % old_bug_dupe.title
            changes.append(change_info)
        if new_bug_dupe is not None:
            change_info = (
                u"** This bug has been marked a duplicate of bug %d\n" %
                    new_bug_dupe.id)
            change_info += '   %s' % new_bug_dupe.title
            changes.append(change_info)

    if bug_delta.title is not None:
        change_info = u"** Summary changed:\n\n"
        change_info += u"- %s\n" % bug_delta.title['old']
        change_info += u"+ %s" % bug_delta.title['new']
        changes.append(change_info)

    if bug_delta.description is not None:
        description_diff = get_unified_diff(
            bug_delta.description['old'],
            bug_delta.description['new'], 72)

        change_info = u"** Description changed:\n\n"
        change_info += description_diff
        changes.append(change_info)

    if bug_delta.private is not None:
        if bug_delta.private['new']:
            visibility = "Private"
        else:
            visibility = "Public"
        changes.append(u"** Visibility changed to: %s" % visibility)

    if bug_delta.security_related is not None:
        if bug_delta.security_related['new']:
            changes.append(u"** This bug has been flagged as a security issue")
        else:
            changes.append(
                u"** This bug is no longer flagged as a security issue")

    if bug_delta.tags is not None:
        new_tags = set(bug_delta.tags['new'])
        old_tags = set(bug_delta.tags['old'])
        added_tags = sorted(new_tags.difference(old_tags))
        removed_tags = sorted(old_tags.difference(new_tags))
        if added_tags:
            changes.append(u'** Tags added: %s' % ' '.join(added_tags))
        if removed_tags:
            changes.append(u'** Tags removed: %s' % ' '.join(removed_tags))

    if bug_delta.external_reference is not None:
        old_ext_ref = bug_delta.external_reference.get('old')
        if old_ext_ref is not None:
            changes.append(u'** Web link removed: %s' % old_ext_ref.url)
        new_ext_ref = bug_delta.external_reference['new']
        if new_ext_ref is not None:
            changes.append(u'** Web link added: %s' % new_ext_ref.url)

    if bug_delta.bugwatch is not None:
        old_bug_watch = bug_delta.bugwatch.get('old')
        if old_bug_watch:
            change_info = u"** Bug watch removed: %s #%s\n" % (
                old_bug_watch.bugtracker.title, old_bug_watch.remotebug)
            change_info += u"   %s" % old_bug_watch.url
            changes.append(change_info)
        new_bug_watch = bug_delta.bugwatch['new']
        if new_bug_watch:
            change_info = u"** Bug watch added: %s #%s\n" % (
                new_bug_watch.bugtracker.title, new_bug_watch.remotebug)
            change_info += u"   %s" % new_bug_watch.url
            changes.append(change_info)

    if bug_delta.cve is not None:
        new_cve = bug_delta.cve.get('new', None)
        old_cve = bug_delta.cve.get('old', None)
        if old_cve:
            changes.append(u"** CVE removed: %s" % old_cve.url)
        if new_cve:
            changes.append(u"** CVE added: %s" % new_cve.url)

    if bug_delta.attachment is not None and bug_delta.attachment['new']:
        added_attachment = bug_delta.attachment['new']
        change_info = '** Attachment added: "%s"\n' % added_attachment.title
        change_info += "   %s" % added_attachment.libraryfile.http_url
        changes.append(change_info)

    if bug_delta.bugtask_deltas is not None:
        bugtask_deltas = bug_delta.bugtask_deltas
        # Use zope_isinstance, to ensure that this Just Works with
        # security-proxied objects.
        if not zope_isinstance(bugtask_deltas, (list, tuple)):
            bugtask_deltas = [bugtask_deltas]
        for bugtask_delta in bugtask_deltas:
            change_info = u"** Changed in: %s\n" % (
                bugtask_delta.targetname)

            for fieldname, displayattrname in (
                ("product", "displayname"), ("sourcepackagename", "name"),
                ("importance", "title"), ("bugwatch", "title")):
                change = getattr(bugtask_delta, fieldname)
                if change:
                    oldval_display, newval_display = _get_task_change_values(
                        change, displayattrname)
                    change_info += _get_task_change_row(
                        fieldname, oldval_display, newval_display)

            if bugtask_delta.assignee is not None:
                oldval_display = u"(unassigned)"
                newval_display = u"(unassigned)"
                if bugtask_delta.assignee.get('old'):
                    oldval_display = bugtask_delta.assignee['old'].browsername
                if bugtask_delta.assignee.get('new'):
                    newval_display = bugtask_delta.assignee['new'].browsername

                changerow = (
                    u"%(label)13s: %(oldval)s => %(newval)s\n" % {
                    'label' : u"Assignee", 'oldval' : oldval_display,
                    'newval' : newval_display})
                change_info += changerow

            for fieldname, displayattrname in (
                ("status", "title"), ("target", "name")):
                change = getattr(bugtask_delta, fieldname)
                if change:
                    oldval_display, newval_display = _get_task_change_values(
                        change, displayattrname)
                    change_info += _get_task_change_row(
                        fieldname, oldval_display, newval_display)
            changes.append(change_info.rstrip())

    if bug_delta.added_bugtasks is not None:
        # Use zope_isinstance, to ensure that this Just Works with
        # security-proxied objects.
        if zope_isinstance(bug_delta.added_bugtasks, (list, tuple)):
            added_bugtasks = bug_delta.added_bugtasks
        else:
            added_bugtasks = [bug_delta.added_bugtasks]

        for added_bugtask in added_bugtasks:
            if added_bugtask.bugwatch:
                change_info = u"** Also affects: %s via\n" % (
                    added_bugtask.targetname)
                change_info += u"   %s\n" % added_bugtask.bugwatch.url
            else:
                change_info = u"** Also affects: %s\n" % (
                    added_bugtask.targetname)
            change_info += u"%13s: %s\n" % (u"Importance",
                added_bugtask.importance.title)
            if added_bugtask.assignee:
                assignee = added_bugtask.assignee
                change_info += u"%13s: %s <%s>\n" % (
                    u"Assignee", assignee.name, assignee.preferredemail.email)
            change_info += u"%13s: %s" % (u"Status", added_bugtask.status.title)
            changes.append(change_info)

    return changes


def _get_task_change_row(label, oldval_display, newval_display):
    """Return a row formatted for display in task change info."""
    return u"%(label)13s: %(oldval)s => %(newval)s\n" % {
        'label' : label.capitalize(),
        'oldval' : oldval_display,
        'newval' : newval_display}


def _get_task_change_values(task_change, displayattrname):
    """Return the old value and the new value for a task field change."""
    oldval = task_change.get('old')
    newval = task_change.get('new')

    oldval_display = None
    newval_display = None

    if oldval:
        oldval_display = getattr(oldval, displayattrname)
    if newval:
        newval_display = getattr(newval, displayattrname)

    return (oldval_display, newval_display)


def get_bug_delta(old_bug, new_bug, user):
    """Compute the delta from old_bug to new_bug.

    old_bug and new_bug are IBug's. user is an IPerson. Returns an
    IBugDelta if there are changes, or None if there were no changes.
    """
    changes = {}

    for field_name in ("title", "description",  "name", "private",
                       "security_related", "duplicateof", "tags"):
        # fields for which we show old => new when their values change
        old_val = getattr(old_bug, field_name)
        new_val = getattr(new_bug, field_name)
        if old_val != new_val:
            changes[field_name] = {}
            changes[field_name]["old"] = old_val
            changes[field_name]["new"] = new_val

    if changes:
        changes["bug"] = new_bug
        changes["bugurl"] = canonical_url(new_bug)
        changes["user"] = user

        return BugDelta(**changes)
    else:
        return None


def notify_bug_added(bug, event):
    """Send an email notification that a bug was added.

    Event must be an ISQLObjectCreatedEvent.
    """

    bug.addCommentNotification(bug.initial_message)


def notify_bug_modified(modified_bug, event):
    """Notify the Cc'd list that this bug has been modified.

    modified_bug bug must be an IBug. event must be an
    ISQLObjectModifiedEvent.
    """
    bug_delta = get_bug_delta(
        old_bug=event.object_before_modification,
        new_bug=event.object, user=event.user)

    assert bug_delta is not None

    add_bug_change_notifications(bug_delta)


def add_bug_change_notifications(bug_delta):
    """Generate bug notifications and add them to the bug."""
    changes = get_bug_edit_notification_texts(bug_delta)
    for text_change in changes:
        bug_delta.bug.addChangeNotification(text_change, person=bug_delta.user)


def notify_bugtask_added(bugtask, event):
    """Notify CC'd list that this bug has been marked as needing fixing
    somewhere else.

    bugtask must be in IBugTask. event must be an
    ISQLObjectModifiedEvent.
    """
    bugtask = event.object

    bug_delta = BugDelta(
        bug=bugtask.bug,
        bugurl=canonical_url(bugtask.bug),
        user=event.user,
        added_bugtasks=bugtask)

    add_bug_change_notifications(bug_delta)


def notify_bugtask_edited(modified_bugtask, event):
    """Notify CC'd subscribers of this bug that something has changed
    on this task.

    modified_bugtask must be an IBugTask. event must be an
    ISQLObjectModifiedEvent.
    """
    bugtask_delta = event.object.getDelta(event.object_before_modification)
    bug_delta = BugDelta(
        bug=event.object.bug,
        bugurl=canonical_url(event.object.bug),
        bugtask_deltas=bugtask_delta,
        user=event.user)

    add_bug_change_notifications(bug_delta)

    previous_subscribers = event.object_before_modification.bug_subscribers
    current_subscribers = event.object.bug_subscribers
    _send_bug_details_to_new_bugcontacts(
        event.object.bug, previous_subscribers, current_subscribers)
    update_security_contact_subscriptions(modified_bugtask, event)


def notify_bug_comment_added(bugmessage, event):
    """Notify CC'd list that a message was added to this bug.

    bugmessage must be an IBugMessage. event must be an
    ISQLObjectCreatedEvent. If bugmessage.bug is a duplicate the
    comment will also be sent to the dup target's subscribers.
    """
    bug = bugmessage.bug
    bug.addCommentNotification(bugmessage.message)


def notify_bug_external_ref_added(ext_ref, event):
    """Notify CC'd list that a new web link has been added for this
    bug.

    ext_ref must be an IBugExternalRef. event must be an
    ISQLObjectCreatedEvent.
    """
    bug_delta = BugDelta(
        bug=ext_ref.bug,
        bugurl=canonical_url(ext_ref.bug),
        user=event.user,
        external_reference={'new' : ext_ref})

    add_bug_change_notifications(bug_delta)


def notify_bug_external_ref_edited(edited_ext_ref, event):
    """Notify CC'd list that a web link has been edited.

    edited_ext_ref must be an IBugExternalRef. event must be an
    ISQLObjectModifiedEvent.
    """
    old = event.object_before_modification
    new = event.object
    if ((old.url != new.url) or (old.title != new.title)):
        # A change was made that's worth sending an edit
        # notification about.
        bug_delta = BugDelta(
            bug=new.bug,
            bugurl=canonical_url(new.bug),
            user=event.user,
            external_reference={'old' : old, 'new' : new})

        add_bug_change_notifications(bug_delta)


def notify_bug_watch_added(watch, event):
    """Notify CC'd list that a new watch has been added for this bug.

    watch must be an IBugWatch. event must be an
    ISQLObjectCreatedEvent.
    """
    bug_delta = BugDelta(
        bug=watch.bug,
        bugurl=canonical_url(watch.bug),
        user=event.user,
        bugwatch={'new' : watch})

    add_bug_change_notifications(bug_delta)


def notify_bug_watch_modified(modified_bug_watch, event):
    """Notify CC'd bug subscribers that a bug watch was edited.

    modified_bug_watch must be an IBugWatch. event must be an
    ISQLObjectModifiedEvent.
    """
    old = event.object_before_modification
    new = event.object
    if ((old.bugtracker != new.bugtracker) or
        (old.remotebug != new.remotebug)):
        # there is a difference worth notifying about here
        # so let's keep going
        bug_delta = BugDelta(
            bug=new.bug,
            bugurl=canonical_url(new.bug),
            user=event.user,
            bugwatch={'old' : old, 'new' : new})

        add_bug_change_notifications(bug_delta)


def notify_bug_cve_added(bugcve, event):
    """Notify CC'd list that a new cve ref has been added to this bug.

    bugcve must be an IBugCve. event must be an ISQLObjectCreatedEvent.
    """
    bug_delta = BugDelta(
        bug=bugcve.bug,
        bugurl=canonical_url(bugcve.bug),
        user=event.user,
        cve={'new': bugcve.cve})

    add_bug_change_notifications(bug_delta)

def notify_bug_cve_deleted(bugcve, event):
    """Notify CC'd list that a cve ref has been removed from this bug.

    bugcve must be an IBugCve. event must be an ISQLObjectDeletedEvent.
    """
    bug_delta = BugDelta(
        bug=bugcve.bug,
        bugurl=canonical_url(bugcve.bug),
        user=event.user,
        cve={'old': bugcve.cve})

    add_bug_change_notifications(bug_delta)


def notify_bug_attachment_added(bugattachment, event):
    """Notify CC'd list that a new attachment has been added.

    bugattachment must be an IBugAttachment. event must be an
    ISQLObjectCreatedEvent.
    """
    bug = bugattachment.bug
    bug_delta = BugDelta(
        bug=bug,
        bugurl=canonical_url(bug),
        user=event.user,
        attachment={'new' : bugattachment})

    add_bug_change_notifications(bug_delta)


def notify_bug_attachment_removed(bugattachment, event):
    """Notify that an attachment has been removed."""
    bug = bugattachment.bug
    # Include the URL, since it will still be downloadable until the
    # Librarian garbage collector removes it.
    change_info = '\n'.join([
        '** Attachment removed: "%s"\n' % bugattachment.title,
        '   %s' %  bugattachment.libraryfile.http_url])
    bug.addChangeNotification(change_info, person=event.user)


def notify_team_join(event):
    """Notify team administrators that a new joined (or tried to) the team.

    If the team's policy is Moderated, the email will say that the membership
    is pending approval. Otherwise it'll say that the user has joined the team
    and who added that person to the team.
    """
    user = event.user
    team = event.team
    membership = getUtility(ITeamMembershipSet).getByPersonAndTeam(user, team)
    assert membership is not None
    reviewer = membership.reviewer
    approved, admin = [
        TeamMembershipStatus.APPROVED, TeamMembershipStatus.ADMIN]
    admin_addrs = team.getTeamAdminsEmailAddresses()

    from_addr = format_address('Launchpad', config.noreply_from_address)

    if reviewer != user and membership.status in [approved, admin]:
        # Somebody added this user as a member, we better send a notification
        # to the user too.
        member_addrs = contactEmailAddresses(user)

        subject = (
            'Launchpad: %s is now a member of %s' % (user.name, team.name))
        if user.isTeam():
            templatename = 'new-member-notification-for-teams.txt'
        else:
            templatename = 'new-member-notification.txt'

        template = get_email_template(templatename)
        msg = template % {
            'reviewer': '%s (%s)' % (reviewer.browsername, reviewer.name),
            'member': '%s (%s)' % (user.browsername, user.name),
            'team': '%s (%s)' % (team.browsername, team.name)}
        msg = MailWrapper().format(msg)
        simple_sendmail(from_addr, member_addrs, subject, msg)

        # The member's email address may be in admin_addrs too; let's remove
        # it so the member don't get two notifications.
        admin_addrs = set(admin_addrs).difference(set(member_addrs))

    # Yes, we can have teams with no members; not even admins.
    if not admin_addrs:
        return

    replacements = {
        'person_name': "%s (%s)" % (user.browsername, user.name),
        'team_name': "%s (%s)" % (team.browsername, team.name),
        'reviewer_name': "%s (%s)" % (reviewer.browsername, reviewer.name),
        'url': canonical_url(membership)}

    headers = {}
    if membership.status in [approved, admin]:
        template = get_email_template('new-member-notification-for-admins.txt')
        subject = (
            'Launchpad: %s is now a member of %s' % (user.name, team.name))
    else:
        template = get_email_template('pending-membership-approval.txt')
        subject = (
            "Launchpad: %s wants to join team %s" % (user.name, team.name))
        headers = {"Reply-To": user.preferredemail.email}

    msg = MailWrapper().format(template % replacements)
    simple_sendmail(from_addr, admin_addrs, subject, msg, headers=headers)


def dispatch_linked_question_notifications(bugtask, event):
    """Send notifications to linked questitn subscribers when the bugtask
    status change.
    """
    for question in bugtask.bug.questions:
        QuestionLinkedBugStatusChangeNotification(question, event)


class QuestionNotification:
    """Base class for a notification related to a question.

    Creating an instance of that class will build the notification and
    send it to the appropriate recipients. That way, subclasses of
    QuestionNotification can be registered as event subscribers.
    """

    def __init__(self, question, event):
        """Base constructor.

        It saves the question and event in attributes and then call
        the initialize() and send() method.
        """
        self.question = question
        self.event = event
        self.initialize()
        if self.shouldNotify():
            self.send()

    def getFromAddress(self):
        """Return a formatted email address suitable for user in the From
        header of the question notification.

        Default is Event Person Display Name <ticket#@answertracker_domain>
        """
        return format_address(
            self.event.user.displayname,
            'ticket%s@%s' % (
                self.question.id, config.answertracker.email_domain))

    def getSubject(self):
        """Return the subject of the notification.

        Default to [Question #dd]: Title
        """
        return '[Question #%s]: %s' % (self.question.id, self.question.title)

    def getBody(self):
        """Return the content of the notification message.

        This method must be implemented by a subclass.
        """
        raise NotImplementedError

    def getHeaders(self):
        """Return additional headers to add to the email.

        Default implementation adds a X-Launchpad-Question header.
        """
        question = self.question
        headers = dict()
        if self.question.distribution:
            if question.sourcepackagename:
                sourcepackage = question.sourcepackagename.name
            else:
                sourcepackage = 'None'
            target = 'distribution=%s; sourcepackage=%s;' % (
                question.distribution.name, sourcepackage)
        else:
            target = 'product=%s;' % question.product.name
        if question.assignee:
            assignee = question.assignee.name
        else:
            assignee = 'None'

        headers['X-Launchpad-Question'] = (
            '%s status=%s; assignee=%s; priority=%s; language=%s' % (
                target, question.status.title, assignee,
                question.priority.title, question.language.code))

        return headers

    def getRecipients(self):
        """Return the recipient of the notification.

        Default to the question's subscribers that speaks the request languages.
        If the question owner is subscribed, he's always consider to speak the
        language. When a subscriber is a team and it doesn't have an email
        set nor supported languages, only contacts the members that speaks
        the supported language.
        """
        # Optimize the English case.
        english = getUtility(ILanguageSet)['en']
        question_language = self.question.language
        if question_language == english:
            return self.question.getSubscribers()

        recipients = set()
        skipped = set()
        subscribers = set(self.question.getSubscribers())
        while subscribers:
            person = subscribers.pop()
            if person == self.question.owner:
                recipients.add(person)
            elif question_language not in person.getSupportedLanguages():
               skipped.add(person)
            elif not person.preferredemail and not list(person.languages):
                # For teams without an email address nor a set of supported
                # languages, only notify the members that actually speak the
                # language.
                subscribers |= set(person.activemembers) - recipients - skipped
            else:
                recipients.add(person)
        return recipients

    def initialize(self):
        """Initialization hook for subclasses.

        This method is called before send() and can be use for any
        setup purpose.

        Default does nothing.
        """
        pass

    def shouldNotify(self):
        """Return if there is something to notify about.

        When this method returns False, no notification will be sent.
        By default, all event trigger a notification.
        """
        return True

    def send(self):
        """Sends the notification to all the notification recipients."""
        sent_addrs = set()
        from_address = self.getFromAddress()
        subject = self.getSubject()
        body = self.getBody()
        headers = self.getHeaders()
        for notified_person in self.getRecipients():
            for address in contactEmailAddresses(notified_person):
                if address not in sent_addrs:
                    simple_sendmail(
                        from_address, address, subject, body, headers)
                    sent_addrs.add(address)

    @property
    def unsupported_language(self):
        """Whether the question language is unsupported or not."""
        supported_languages = self.question.target.getSupportedLanguages()
        return self.question.language not in supported_languages

    @property
    def unsupported_language_warning(self):
        """Warning about the fact that the question is written in an
        unsupported language."""
        return get_email_template(
                'question-unsupported-language-warning.txt') % {
                'question_language': self.question.language.englishname,
                'target_name': self.question.target.displayname}


class QuestionAddedNotification(QuestionNotification):
    """Notification sent when a question is added."""

    def getBody(self):
        """See QuestionNotification."""
        question = self.question
        body = get_email_template('question-added-notification.txt') % {
            'target_name': question.target.displayname,
            'question_id': question.id,
            'question_url': canonical_url(question),
            'comment': question.description}
        if self.unsupported_language:
            body += self.unsupported_language_warning
        return body


class QuestionModifiedDefaultNotification(QuestionNotification):
    """Base implementation of a notification when a question is modified."""

    # Email template used to render the body.
    body_template = "question-modified-notification.txt"

    def initialize(self):
        """Save the old question for comparison. It also set the new_message
        attribute if a new message was added.
        """
        self.old_question = self.event.object_before_modification

        new_messages = set(
            self.question.messages).difference(self.old_question.messages)
        assert len(new_messages) <= 1, (
                "There shouldn't be more than one message for a notification.")
        if new_messages:
            self.new_message = new_messages.pop()
        else:
            self.new_message = None

        self.wrapper = MailWrapper()

    @cachedproperty
    def metadata_changes_text(self):
        """Textual representation of the changes to the question metadata."""
        question = self.question
        old_question = self.old_question
        indent = 4*' '
        info_fields = []
        if question.status != old_question.status:
            info_fields.append(indent + 'Status: %s => %s' % (
                old_question.status.title, question.status.title))

        old_bugs = set(old_question.bugs)
        bugs = set(question.bugs)
        for linked_bug in bugs.difference(old_bugs):
            info_fields.append(
                indent + 'Linked to bug: #%s\n' % linked_bug.id +
                indent + canonical_url(linked_bug))
        for unlinked_bug in old_bugs.difference(bugs):
            info_fields.append(
                indent + 'Removed link to bug: #%s\n' % unlinked_bug.id +
                indent + canonical_url(unlinked_bug))

        if question.title != old_question.title:
            info_fields.append('Summary changed to:\n%s' % question.title)
        if question.description != old_question.description:
            info_fields.append(
                'Description changed to:\n%s' % (
                    self.wrapper.format(question.description)))

        question_changes = '\n\n'.join(info_fields)
        return question_changes

    def getSubject(self):
        """When a comment is added, its title is used as the subject,
        otherwise the question title is used.
        """
        prefix = '[Question #%s]: ' % self.question.id
        if self.new_message:
            # Migrate old prefix.
            subject = self.new_message.subject.replace(
                '[Support #%s]: ' % self.question.id, prefix)
            if prefix in subject:
                return subject
            elif subject[0:4] in ['Re: ', 'RE: ', 're: ']:
                # Place prefix after possible reply prefix.
                return subject[0:4] + prefix + subject[4:]
            else:
                return prefix + subject
        else:
            return prefix + self.question.title

    def getHeaders(self):
        """Add a References header."""
        headers = QuestionNotification.getHeaders(self)
        if self.new_message:
            # XXX flacoste 2007/02/02 The first message cannot contain
            # a References because we don't create a Message instance
            # for the question description, so we don't have a Message-ID.
            # Bug #83846
            index = list(self.question.messages).index(self.new_message)
            if index > 0:
                headers['References'] = (
                    self.question.messages[index-1].rfc822msgid)
        return headers

    def shouldNotify(self):
        """Only send a notification when a message was added or some
        metadata was changed.
        """
        return self.new_message or self.metadata_changes_text

    def getBody(self):
        """See QuestionNotification."""
        body = self.metadata_changes_text
        replacements = dict(
            question_id=self.question.id,
            target_name=self.question.target.displayname,
            question_url=canonical_url(self.question))

        if self.new_message:
            if body:
                body += '\n\n'
            body += self.getNewMessageText()
            replacements['new_message_id'] = list(
                self.question.messages).index(self.new_message)

        replacements['body'] = body

        return get_email_template(self.body_template) % replacements

    def getRecipients(self):
        """The default notification goes to all question susbcribers that
        speaks the request language, except the owner.
        """
        return [person for person in QuestionNotification.getRecipients(self)
                if person != self.question.owner]

    # Header template used when a new message is added to the question.
    action_header_template = {
        QuestionAction.REQUESTINFO:
            '%(person)s requested for more information:',
        QuestionAction.CONFIRM:
            '%(person)s confirmed that the question is solved:',
        QuestionAction.COMMENT:
            '%(person)s posted a new comment:',
        QuestionAction.GIVEINFO:
            '%(person)s gave more information on the question:',
        QuestionAction.REOPEN:
            '%(person)s is still having a problem:',
        QuestionAction.ANSWER:
            '%(person)s proposed the following answer:',
        QuestionAction.EXPIRE:
            '%(person)s expired the question:',
        QuestionAction.REJECT:
            '%(person)s rejected the question:',
        QuestionAction.SETSTATUS:
            '%(person)s changed the question status:',
    }

    def getNewMessageText(self):
        """Should return the notification text related to a new message."""
        if not self.new_message:
            return ''

        header = self.action_header_template.get(
            self.new_message.action, '%(person)s posted a new message:') % {
            'person': self.new_message.owner.displayname}

        return '\n'.join([
            header, self.wrapper.format(self.new_message.text_contents)])


class QuestionModifiedOwnerNotification(QuestionModifiedDefaultNotification):
    """Notification sent to the owner when his question is modified."""

    # These actions will be done by the owner, so use the second person.
    action_header_template = dict(
        QuestionModifiedDefaultNotification.action_header_template)
    action_header_template.update({
        QuestionAction.CONFIRM:
            'You confirmed that the question is solved:',
        QuestionAction.GIVEINFO:
            'You gave more information on the question:',
        QuestionAction.REOPEN:
            'You are still having a problem:',
        })

    body_template = 'question-modified-owner-notification.txt'

    body_template_by_action = {
        QuestionAction.ANSWER: "question-answered-owner-notification.txt",
        QuestionAction.EXPIRE: "question-expired-owner-notification.txt",
        QuestionAction.REJECT: "question-rejected-owner-notification.txt",
        QuestionAction.REQUESTINFO: (
            "question-info-requested-owner-notification.txt"),
    }

    def initialize(self):
        """Set the template that will be used based on the new comment action."""
        QuestionModifiedDefaultNotification.initialize(self)
        if self.new_message:
            self.body_template = self.body_template_by_action.get(
                self.new_message.action, self.body_template)

    def getRecipients(self):
        """Return the owner of the question if he's still subscribed."""
        if self.question.isSubscribed(self.question.owner):
            return [self.question.owner]
        else:
            return []

    def getBody(self):
        """See QuestionNotification."""
        body = QuestionModifiedDefaultNotification.getBody(self)
        if self.unsupported_language:
            body += self.unsupported_language_warning
        return body


class QuestionUnsupportedLanguageNotification(QuestionNotification):
    """Notification sent to support contacts for unsupported languages."""

    def getSubject(self):
        """See QuestionNotification."""
        return '[Question #%s]: (%s) %s' % (
            self.question.id, self.question.language.englishname,
            self.question.title)

    def shouldNotify(self):
        return self.unsupported_language

    def getRecipients(self):
        """Notify all the support contacts."""
        return self.question.target.answer_contacts

    def getBody(self):
        """See QuestionNotification."""
        question = self.question
        return get_email_template('question-unsupported-languages-added.txt') % {
            'target_name': question.target.displayname,
            'question_id': question.id,
            'question_url': canonical_url(question),
            'question_language': question.language.englishname,
            'comment': question.description}


class QuestionLinkedBugStatusChangeNotification(QuestionNotification):
    """Notification sent when a linked bug status is changed."""

    def initialize(self):
        assert ISQLObjectModifiedEvent.providedBy(self.event), (
            "Should only be subscribed for ISQLObjectModifiedEvent.")
        assert IBugTask.providedBy(self.event.object), (
            "Should only be subscribed for IBugTask modification.")
        self.bugtask = self.event.object
        self.old_bugtask = self.event.object_before_modification

    def shouldNotify(self):
        """Only send notification when the status changed."""
        return self.bugtask.status != self.old_bugtask.status

    def getSubject(self):
        """See QuestionNotification."""
        return "[Question #%s]: Status of bug #%s changed to '%s' in %s" % (
            self.question.id, self.bugtask.bug.id, self.bugtask.status.title,
            self.bugtask.target.displayname)

    def getBody(self):
        """See QuestionNotification."""
        if self.bugtask.statusexplanation:
            wrapper = MailWrapper()
            statusexplanation = (
                'Status change explanation given by %s:\n\n%s\n' % (
                    self.event.user.displayname,
                    wrapper.format(self.bugtask.statusexplanation)))
        else:
            statusexplanation = ''

        return get_email_template('question-linked-bug-status-updated.txt') % {
            'bugtask_target_name': self.bugtask.target.displayname,
            'question_id': self.question.id,
            'question_title':self.question.title,
            'question_url': canonical_url(self.question),
            'bugtask_url':canonical_url(self.bugtask),
            'bug_id': self.bugtask.bug.id,
            'old_status': self.old_bugtask.status.title,
            'new_status': self.bugtask.status.title,
            'statusexplanation': statusexplanation}


def notify_specification_modified(spec, event):
    """Notify the related people that a specification has been modifed."""
    spec_delta = spec.getDelta(event.object_before_modification, event.user)
    if spec_delta is None:
        #XXX: Ideally, if an ISQLObjectModifiedEvent event is generated,
        #     spec_delta shouldn't be None. I'm not confident that we
        #     have enough test yet to assert this, though.
        #     -- Bjorn Tillenius, 2006-03-08
        return

    subject = '[Spec %s] %s' % (spec.name, spec.title)
    indent = ' '*4
    info_lines = []
    for dbitem_name in ('status', 'priority'):
        title = ISpecification[dbitem_name].title
        assert ISpecification[dbitem_name].required, (
            "The mail notification assumes %s can't be None" % dbitem_name)
        dbitem_delta = getattr(spec_delta, dbitem_name)
        if dbitem_delta is not None:
            old_item = dbitem_delta['old']
            new_item = dbitem_delta['new']
            info_lines.append("%s%s: %s => %s" % (
                indent, title, old_item.title, new_item.title))

    for person_attrname in ('approver', 'assignee', 'drafter'):
        title = ISpecification[person_attrname].title
        person_delta = getattr(spec_delta, person_attrname)
        if person_delta is not None:
            old_person = person_delta['old']
            if old_person is None:
                old_value = "(none)"
            else:
                old_value = old_person.displayname
            new_person = person_delta['new']
            if new_person is None:
                new_value = "(none)"
            else:
                new_value = new_person.displayname
            info_lines.append(
                "%s%s: %s => %s" % (indent, title, old_value, new_value))

    mail_wrapper = MailWrapper(width=72)
    if spec_delta.whiteboard is not None:
        if info_lines:
            info_lines.append('')
        info_lines.append('Whiteboard changed to:')
        info_lines.append('')
        info_lines.append(mail_wrapper.format(spec_delta.whiteboard))

    if not info_lines:
        # The specification was modified, but we don't yet support
        # sending notification for the change.
        return
    body = get_email_template('specification-modified.txt') % {
        'editor': event.user.displayname,
        'info_fields': '\n'.join(info_lines),
        'spec_title': spec.title,
        'spec_url': canonical_url(spec)}

    for address in spec.notificationRecipientAddresses():
        simple_sendmail_from_person(event.user, address, subject, body)


# def send_branch_revisions_updated(branch, ):
def notify_branch_modified(branch, event):
    """Notify the related people that a branch has been modifed."""
    branch_delta = BranchDelta.construct(
        event.object_before_modification, branch, event.user)
    if branch_delta is None:
        return

    subject = '[Branch %s] %s' % (branch.unique_name, branch.title)
    indent = ' '*4
    info_lines = []

    # Fields for which we have old and new values.
    for field_name in ('name', 'revision_count', 'title', 'url'):
        delta = getattr(branch_delta, field_name)
        if delta is not None:
            title = IBranch[field_name].title
            old_item = delta['old']
            new_item = delta['new']
            info_lines.append("%s%s: %s => %s" % (
                indent, title, str(old_item), str(new_item)))

    # lifecycle_status is different as it is an Enum type.
    if branch_delta.lifecycle_status is not None:
        old_item = branch_delta.lifecycle_status['old']
        new_item = branch_delta.lifecycle_status['new']
        title = IBranch['lifecycle_status'].title
        info_lines.append("%s%s: %s => %s" % (
            indent, title, old_item.title, new_item.title))
        
            
    # Fields for which we only have the new value.
    for field_name in ('summary', 'whiteboard'):
        delta = getattr(branch_delta, field_name)
        if delta is not None:
            title = IBranch[field_name].title
            if info_lines:
                info_lines.append('')
            info_lines.append('%s changed to:\n\n%s' % (title, delta))

    # If the tip revision has changed, then show the log for the tip
    # if the revision is found.
    if branch_delta.last_scanned_id is not None:
        tip_revision = branch.getTipRevision()
        if tip_revision is not None:
            # show the log entry
            log_entry = tip_revision.log_body
            if info_lines:
                info_lines.append('')
            info_lines.append('Log entry of last revision:\n\n%s' % log_entry)

    if not info_lines:
        # The specification was modified, but we don't yet support
        # sending notification for the change.
        return
    
    body = get_email_template('branch-modified.txt') % {
        'contents': '\n'.join(info_lines),
        'branch_title': branch.title,
        'branch_url': canonical_url(branch),
        'unsubscribe_url': canonical_url(branch) + '/+subscribe' }

    for address in branch.notificationRecipientAddresses():
        simple_sendmail_from_person(event.user, address, subject, body)
<|MERGE_RESOLUTION|>--- conflicted
+++ resolved
@@ -23,14 +23,8 @@
 from canonical.config import config
 from canonical.launchpad.event.interfaces import ISQLObjectModifiedEvent
 from canonical.launchpad.interfaces import (
-<<<<<<< HEAD
-    IBranch, IBugTask, IDistroBugTask, IDistroReleaseBugTask, ILanguageSet,
-    IProductSeriesBugTask, ISpecification, ITeamMembershipSet,
-    IUpstreamBugTask)
-=======
-    IBugTask, ILanguageSet, ISpecification, ITeamMembershipSet,
-    IUpstreamBugTask, IEmailAddressSet)
->>>>>>> 995ed94d
+    IBranch, IBugTask, IEmailAddressSet, ILanguageSet, ISpecification,
+    ITeamMembershipSet, IUpstreamBugTask)
 from canonical.launchpad.mail import (
     sendmail, simple_sendmail, simple_sendmail_from_person, format_address)
 from canonical.launchpad.components.bug import BugDelta
