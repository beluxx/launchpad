= Code Review Messages =

Let's get us a code review message and canonical_url

    # We need to be admin to add a landing target to a random branch
    >>> login('foo.bar@canonical.com')
    >>> message = factory.makeCodeReviewMessage('my subject', 'my body')
    >>> message_url = canonical_url(message)
    >>> print message.message.text_contents
    my body
    >>> logout()

Now, open its home page.

    >>> anon_browser.open(message_url)
    >>> def print_tag(tag_id):
    ...     tag = find_tag_by_id(anon_browser.contents, tag_id)
    ...     print extract_text(tag)
    >>> print anon_browser.title
    Code review comment
    >>> print_tag('comment-body')
    my body
    >>> print_tag('comment-subject')
    my subject
<<<<<<< HEAD
    >>> from_ = find_tag_by_id(anon_browser.contents, 'comment-from')
    >>> print extract_text(from_)
    From Person-name21

We can reply to a comment.

    >>> anon_browser.getLink('Reply').click()
    >>> anon_browser.url == message_url + '/+reply'
    True
=======
    >>> print_tag('comment-from')
    From Person-name21
>>>>>>> eecbe6ce
<|MERGE_RESOLUTION|>--- conflicted
+++ resolved
@@ -22,17 +22,11 @@
     my body
     >>> print_tag('comment-subject')
     my subject
-<<<<<<< HEAD
-    >>> from_ = find_tag_by_id(anon_browser.contents, 'comment-from')
-    >>> print extract_text(from_)
+    >>> print_tag('comment-from')
     From Person-name21
 
 We can reply to a comment.
 
     >>> anon_browser.getLink('Reply').click()
     >>> anon_browser.url == message_url + '/+reply'
-    True
-=======
-    >>> print_tag('comment-from')
-    From Person-name21
->>>>>>> eecbe6ce
+    True