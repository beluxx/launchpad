# Copyright 2004-2005 Canonical Ltd.  All rights reserved.

__metaclass__ = type
__all__ = [
    'POFile',
    'DummyPOFile',
    'POFileSet'
    ]

import StringIO
import pytz
import datetime
import os.path
import logging

# Zope interfaces
from zope.interface import implements
from zope.component import getUtility

from sqlobject import (
    ForeignKey, IntCol, StringCol, BoolCol, SQLObjectNotFound, SQLMultipleJoin
    )

from canonical.cachedproperty import cachedproperty

from canonical.database.sqlbase import (
    SQLBase, flush_database_updates, sqlvalues)
from canonical.database.datetimecol import UtcDateTimeCol
from canonical.database.constants import UTC_NOW

from canonical.lp.dbschema import (
    RosettaImportStatus, TranslationPermission, TranslationValidationStatus)

import canonical.launchpad
from canonical.launchpad import helpers
from canonical.launchpad.mail import simple_sendmail
from canonical.launchpad.interfaces import (
    IPOFileSet, IPOFile, IPOTemplateExporter, ILibraryFileAliasSet,
    ILaunchpadCelebrities, ZeroLengthPOExportError, NotFoundError)

from canonical.launchpad.database.pomsgid import POMsgID
from canonical.launchpad.database.potmsgset import POTMsgSet
from canonical.launchpad.database.pomsgset import POMsgSet, DummyPOMsgSet
from canonical.launchpad.database.posubmission import POSubmission
from canonical.launchpad.database.translationimportqueue import (
    TranslationImportQueueEntry)

from canonical.launchpad.components.rosettastats import RosettaStats
from canonical.launchpad.components.poimport import import_po, OldPOImported
from canonical.launchpad.components.poparser import (
    POSyntaxError, POHeader, POInvalidInputError)
from canonical.librarian.interfaces import ILibrarianClient

from canonical.launchpad.webapp.snapshot import Snapshot

def _check_translation_perms(permission, translators, person):
    """Return True or False dependening on whether the person is part of the
    right group of translators, and the permission on the relevant project,
    product or distribution.

    :param permission: The kind of TranslationPermission.
    :param translators: The list of official translators for the
        product/project/distribution.
    :param person: The person that we want to check if has translation
        permissions.
    """
    # Let's determine if the person is part of a designated translation team
    is_designated_translator = False
    # XXX sabdfl 25/05/05 this code could be improved when we have
    # implemented CrowdControl
    for translator in translators:
        if person.inTeam(translator):
            is_designated_translator = True
            break

    # have a look at the applicable permission policy
    if permission == TranslationPermission.OPEN:
        # if the translation policy is "open", then yes, anybody is an
        # editor of any translation
        return True
    elif permission == TranslationPermission.STRUCTURED:
        # in the case of a STRUCTURED permission, designated translators
        # can edit, unless there are no translators, in which case
        # anybody can translate
        if len(translators) > 0:
            # when there are designated translators, only they can edit
            if is_designated_translator is True:
                return True
        else:
            # since there are no translators, anyone can edit
            return True
    elif permission == TranslationPermission.CLOSED:
        # if the translation policy is "closed", then check if the person is
        # in the set of translators
        if is_designated_translator:
            return True
    else:
        raise NotImplementedError('Unknown permission %s' % permission.name)

    # ok, thats all we can check, and so we must assume the answer is no
    return False

def _can_edit_translations(pofile, person):
    """Say if a person is able to edit existing translations.

    Return True or False indicating whether the person is allowed
    to edit these translations.

    Admins and Rosetta experts are always able to edit any translation.
    If the IPOFile is for an IProductSeries, the owner of the IProduct has
    also permissions.
    Any other mortal will have rights depending on if he/she is on the right
    translation team for the given IPOFile.translationpermission and the
    language associated with this IPOFile.
    """
    # If the person is None, then they cannot edit
    if person is None:
        return False

    # XXX Carlos Perello Marin 20060207: We should not check the
    # permissions here but use the standard security system. Please, look
    # at https://launchpad.net/products/rosetta/+bug/4814 bug for more
    # details.

    # XXX Carlos Perello Marin 20060208: The check person.id ==
    # rosetta_experts.id must be removed as soon as the bug #30789 is closed.

    # Rosetta experts and admins can always edit translations.
    admins = getUtility(ILaunchpadCelebrities).admin
    rosetta_experts = getUtility(ILaunchpadCelebrities).rosetta_expert
    if (person.inTeam(admins) or person.inTeam(rosetta_experts) or
        person.id == rosetta_experts.id):
        return True

    # The owner of the product is also able to edit translations.
    if pofile.potemplate.productseries is not None:
        product = pofile.potemplate.productseries.product
        if person.inTeam(product.owner):
            return True

    translators = [t.translator for t in pofile.translators]
    return _check_translation_perms(
        pofile.translationpermission,
        translators,
        person)


class POFile(SQLBase, RosettaStats):
    implements(IPOFile)

    _table = 'POFile'

    potemplate = ForeignKey(foreignKey='POTemplate',
                            dbName='potemplate',
                            notNull=True)
    language = ForeignKey(foreignKey='Language',
                          dbName='language',
                          notNull=True)
    description = StringCol(dbName='description',
                            notNull=False,
                            default=None)
    topcomment = StringCol(dbName='topcomment',
                           notNull=False,
                           default=None)
    header = StringCol(dbName='header',
                       notNull=False,
                       default=None)
    fuzzyheader = BoolCol(dbName='fuzzyheader',
                          notNull=True)
    lasttranslator = ForeignKey(foreignKey='Person',
                                dbName='lasttranslator',
                                notNull=False,
                                default=None)
    license = IntCol(dbName='license',
                     notNull=False,
                     default=None)
    currentcount = IntCol(dbName='currentcount',
                          notNull=True,
                          default=0)
    updatescount = IntCol(dbName='updatescount',
                          notNull=True,
                          default=0)
    rosettacount = IntCol(dbName='rosettacount',
                          notNull=True,
                          default=0)
    lastparsed = UtcDateTimeCol(dbName='lastparsed',
                                notNull=False,
                                default=None)
    owner = ForeignKey(foreignKey='Person',
                       dbName='owner',
                       notNull=True)
    pluralforms = IntCol(dbName='pluralforms',
                         notNull=True)
    variant = StringCol(dbName='variant',
                        notNull=False,
                        default=None)
    path = StringCol(dbName='path',
                     notNull=True)
    exportfile = ForeignKey(foreignKey='LibraryFileAlias',
                            dbName='exportfile',
                            notNull=False,
                            default=None)
    exporttime = UtcDateTimeCol(dbName='exporttime',
                                notNull=False,
                                default=None)
    datecreated = UtcDateTimeCol(notNull=True,
        default=UTC_NOW)

    latestsubmission = ForeignKey(foreignKey='POSubmission',
        dbName='latestsubmission', notNull=False, default=None)

    from_sourcepackagename = ForeignKey(foreignKey='SourcePackageName',
        dbName='from_sourcepackagename', notNull=False, default=None)

    # joins
    pomsgsets = SQLMultipleJoin('POMsgSet', joinColumn='pofile')

    @property
    def title(self):
        """See IPOFile."""
        title = '%s translation of %s' % (
            self.language.displayname, self.potemplate.displayname)
        return title

    @property
    def translators(self):
        """See IPOFile."""
        translators = set()
        for group in self.potemplate.translationgroups:
            translator = group.query_translator(self.language)
            if translator is not None:
                translators.add(translator)
        return sorted(list(translators),
            key=lambda x: x.translator.name)

    @property
    def translationpermission(self):
        """See IPOFile."""
        return self.potemplate.translationpermission

    @cachedproperty
    def contributors(self):
        """See IPOFile."""
        from canonical.launchpad.database.person import Person

        return list(Person.select("""
            POSubmission.person = Person.id AND
            POSubmission.pomsgset = POMsgSet.id AND
            POMsgSet.pofile = %d""" % self.id,
            clauseTables=('POSubmission', 'POMsgSet'),
            distinct=True))

    def canEditTranslations(self, person):
        """See IPOFile."""
        if _can_edit_translations(self, person):
            return True
        elif person is not None:
            # Finally, check for the owner of the PO file
            return person.inTeam(self.owner)
        else:
            return False

    def currentMessageSets(self):
        return POMsgSet.select(
            'POMsgSet.pofile = %d AND POMsgSet.sequence > 0' % self.id,
            orderBy='sequence')

    def translated(self):
        """See IPOFile."""
        return iter(POMsgSet.select('''
            POMsgSet.pofile = %d AND
            POMsgSet.iscomplete=TRUE AND
            POMsgSet.potmsgset = POTMsgSet.id AND
            POTMsgSet.sequence > 0''' % self.id,
            clauseTables = ['POMsgSet']
            ))

    def untranslated(self):
        """See IPOFile."""
        raise NotImplementedError

    def __iter__(self):
        """See IPOFile."""
        return iter(self.currentMessageSets())

    def getPOMsgSet(self, msgid_text, only_current=False):
        """See IPOFile."""
        query = 'potemplate = %d' % self.potemplate.id
        if only_current:
            query += ' AND sequence > 0'

        assert isinstance(msgid_text, unicode), (
            "Can't index with type %s. (Must be unicode.)" % type(msgid_text))

        # Find a message ID with the given text.
        try:
            pomsgid = POMsgID.byMsgid(msgid_text)
        except SQLObjectNotFound:
            return None

        # Find a message set with the given message ID.

        potmsgset = POTMsgSet.selectOne(query +
            (' AND primemsgid = %d' % pomsgid.id))

        if potmsgset is None:
            # There is no IPOTMsgSet for this id.
            return None

        pomsgset = POMsgSet.selectOneBy(
            potmsgsetID=potmsgset.id, pofileID=self.id)
        if pomsgset is None:
            # There isn't a POMsgSet yet, we return a Dummy one until we get a
            # write operation that creates the real one.
            return DummyPOMsgSet(self, potmsgset)
        else:
            return pomsgset

    def __getitem__(self, msgid_text):
        """See IPOFile."""
        pomsgset = self.getPOMsgSet(msgid_text, only_current=True)
        if pomsgset is None:
            raise NotFoundError(msgid_text)
        else:
            return pomsgset

    def getPOMsgSetsNotInTemplate(self):
        """See IPOFile."""
        return iter(POMsgSet.select('''
            POMsgSet.pofile = %d AND
            POMsgSet.potmsgset = POTMsgSet.id AND
            POMsgSet.sequence <> 0 AND
            POTMsgSet.sequence = 0''' % self.id,
            orderBy='sequence',
            clauseTables = ['POTMsgSet']))

    def getPOTMsgSetTranslated(self, slice=None):
        """See IPOFile."""
        # A POT set is translated only if the PO message set has
        # POMsgSet.iscomplete = TRUE.
        results = POTMsgSet.select('''
            POTMsgSet.potemplate = %s AND
            POTMsgSet.sequence > 0 AND
            POMsgSet.potmsgset = POTMsgSet.id AND
            POMsgSet.pofile = %s AND
            POMsgSet.isfuzzy = FALSE AND
            POMsgSet.iscomplete = TRUE
            ''' % sqlvalues(self.potemplate.id, self.id),
            clauseTables=['POMsgSet'],
            orderBy='POTMsgSet.sequence')

        if slice is not None:
            results = results[slice]

        for potmsgset in results:
            yield potmsgset

    def getPOTMsgSetFuzzy(self, slice=None):
        """See IPOFile."""
        results = POTMsgSet.select('''
            POTMsgSet.potemplate = %s AND
            POTMsgSet.sequence > 0 AND
            POMsgSet.potmsgset = POTMsgSet.id AND
            POMsgSet.pofile = %s AND
            POMsgSet.isfuzzy = TRUE
            ''' % sqlvalues(self.potemplate.id, self.id),
            clauseTables=['POMsgSet'],
            orderBy='POTmsgSet.sequence')

        if slice is not None:
            results = results[slice]

        for potmsgset in results:
            yield potmsgset

    def getPOTMsgSetUntranslated(self, slice=None):
        """See IPOFile."""
        # A POT set is not translated if the PO message set have
        # POMsgSet.iscomplete = FALSE or we don't have such POMsgSet or
        # POMsgSet.isfuzzy = TRUE.
        #
        # We are using raw queries because the LEFT JOIN.
        potmsgids = self._connection.queryAll('''
            SELECT POTMsgSet.id, POTMsgSet.sequence
            FROM POTMsgSet
            LEFT OUTER JOIN POMsgSet ON
                POTMsgSet.id = POMsgSet.potmsgset AND
                POMsgSet.pofile = %s
            WHERE
                (POMsgSet.isfuzzy = TRUE OR
                 POMsgSet.iscomplete = FALSE OR
                 POMsgSet.id IS NULL) AND
                 POTMsgSet.sequence > 0 AND
                 POTMsgSet.potemplate = %s
            ORDER BY POTMsgSet.sequence
            ''' % sqlvalues(self.id, self.potemplate.id))

        if slice is not None:
            # Want only a subset specified by slice.
            potmsgids = potmsgids[slice]

        ids = [str(L[0]) for L in potmsgids]

        if len(ids) > 0:
            # Get all POTMsgSet requested by the function using the ids that
            # we know are not 100% translated.
            # NOTE: This implementation put a hard limit on len(ids) == 9000
            # if we get more elements there we will get an exception. It
            # should not be a problem with our current usage of this method.
            results = POTMsgSet.select(
                'POTMsgSet.id IN (%s)' % ', '.join(ids),
            orderBy='POTMsgSet.sequence')

            for potmsgset in results:
                yield potmsgset

    def getPOTMsgSetWithErrors(self, slice=None):
        """See IPOFile."""
        results = POTMsgSet.select('''
            POTMsgSet.potemplate = %s AND
            POTMsgSet.sequence > 0 AND
            POMsgSet.potmsgset = POTMsgSet.id AND
            POMsgSet.pofile = %s AND
            POSelection.pomsgset = POMsgSet.id AND
            POSelection.publishedsubmission = POSubmission.id AND
            POSubmission.pluralform = 0 AND
            POSubmission.validationstatus <> %s
            ''' % sqlvalues(self.potemplate.id, self.id,
                            TranslationValidationStatus.OK),
            clauseTables=['POMsgSet', 'POSelection', 'POSubmission'],
            orderBy='POTmsgSet.sequence')

        if slice is not None:
            results = results[slice]

        for potmsgset in results:
            yield potmsgset

    def hasMessageID(self, messageID):
        """See IPOFile."""
        results = POMsgSet.select('''
            POMsgSet.pofile = %d AND
            POMsgSet.potmsgset = POTMsgSet.id AND
            POTMsgSet.primemsgid = %d''' % (self.id, messageID.id))
        return results.count() > 0

    def messageCount(self):
        """See IRosettaStats."""
        return self.potemplate.messageCount()

    def currentCount(self, language=None):
        """See IRosettaStats."""
        return self.currentcount

    def updatesCount(self, language=None):
        """See IRosettaStats."""
        return self.updatescount

    def rosettaCount(self, language=None):
        """See IRosettaStats."""
        return self.rosettacount

    @property
    def fuzzy_count(self):
        """See IPOFile."""
        return POMsgSet.select("""
            pofile = %s AND
            isfuzzy IS TRUE AND
            sequence > 0
            """ % sqlvalues(self.id)).count()

    def expireAllMessages(self):
        """See IPOFile."""
        for msgset in self.currentMessageSets():
            msgset.sequence = 0

    def updateStatistics(self, tested=False):
        """See IPOFile."""
        # make sure all the data is in the db
        flush_database_updates()
        current = POMsgSet.select('''
            POMsgSet.pofile = %d AND
            POMsgSet.sequence > 0 AND
            POMsgSet.publishedfuzzy = FALSE AND
            POMsgSet.publishedcomplete = TRUE AND
            POMsgSet.potmsgset = POTMsgSet.id AND
            POTMsgSet.sequence > 0
            ''' % self.id, clauseTables=['POTMsgSet']).count()

        updates = POMsgSet.select('''
            POMsgSet.pofile = %s AND
            POMsgSet.sequence > 0 AND
            POMsgSet.isfuzzy = FALSE AND
            POMsgSet.iscomplete = TRUE AND
            POMsgSet.publishedfuzzy = FALSE AND
            POMsgSet.publishedcomplete = TRUE AND
            POMsgSet.isupdated = TRUE AND
            POMsgSet.potmsgset = POTMsgSet.id AND
            POTMsgSet.sequence > 0
            ''' % sqlvalues(self.id),
            clauseTables=['POTMsgSet']).count()

        if tested:
            updates_from_first_principles = POMsgSet.select('''
                POMsgSet.pofile = %s AND
                POMsgSet.sequence > 0 AND
                POMsgSet.isfuzzy = FALSE AND
                POMsgSet.iscomplete = TRUE AND
                POMsgSet.publishedfuzzy = FALSE AND
                POMsgSet.publishedcomplete = TRUE AND
                POMsgSet.potmsgset = POTMsgSet.id AND
                POTMsgSet.sequence > 0 AND
                ActiveSubmission.id = POSelection.activesubmission AND
                PublishedSubmission.id = POSelection.publishedsubmission AND
                POSelection.pomsgset = POMsgSet.id AND
                ActiveSubmission.datecreated > PublishedSubmission.datecreated
                ''' % sqlvalues(self.id),
                clauseTables=['POSelection',
                              'POTMsgSet',
                              'POSubmission AS ActiveSubmission',
                              'POSubmission AS PublishedSubmission']).count()
            if updates != updates_from_first_principles:
                raise AssertionError('Failure in update statistics.')

        rosetta = POMsgSet.select('''
            POMsgSet.pofile = %d AND
            POMsgSet.isfuzzy = FALSE AND
            POMsgSet.iscomplete = TRUE AND
            ( POMsgSet.sequence < 1 OR
              POMsgSet.publishedcomplete = FALSE OR
              POMsgSet.publishedfuzzy=TRUE ) AND
            POMsgSet.potmsgset = POTMsgSet.id AND
            POTMsgSet.sequence > 0
            ''' % self.id,
            clauseTables=['POTMsgSet']).count()
        self.currentcount = current
        self.updatescount = updates
        self.rosettacount = rosetta
        return (current, updates, rosetta)

    def createMessageSetFromMessageSet(self, potmsgset):
        """See IPOFile."""
        pomsgset = POMsgSet(
            sequence=0,
            pofile=self,
            iscomplete=False,
            publishedcomplete=False,
            obsolete=False,
            isfuzzy=False,
            publishedfuzzy=False,
            potmsgset=potmsgset)
        return pomsgset

    def createMessageSetFromText(self, text):
        """See IPOFile."""
        try:
            potmsgset = self.potemplate[text]
        except KeyError:
            potmsgset = self.potemplate.createMessageSetFromText(text)

        return self.createMessageSetFromMessageSet(potmsgset)

    def updateHeader(self, new_header):
        """See IPOFile."""
        # check that the plural forms info is valid
        new_plural_form = new_header.get('Plural-Forms', None)
        if new_plural_form is None:
            # The new header does not have plural form information.
            # Parse the old header.
            old_header = POHeader(msgstr=self.header)
            # The POHeader needs to know is ready to be used.
            old_header.updateDict()
            old_plural_form = old_header.get('Plural-Forms', None)
            if old_plural_form is not None:
                # First attempt: use the plural-forms header that is already
                # in the database, if it exists.
                new_header['Plural-Forms'] = old_header['Plural-Forms']
            elif self.language.pluralforms is not None:
                # Second attempt: get the default value for plural-forms from
                # the language table.
                new_header['Plural-Forms'] = self.language.pluralforms
            else:
                # we absolutely don't know it; only complain if
                # a plural translation is present
                # XXX Carlos Perello Marin 2005-06-15: We should implement:
                # https://launchpad.ubuntu.com/malone/bugs/1186 instead of
                # set it to this default value...
                new_header['Plural-Forms'] = 1
        # XXX sabdfl 27/05/05 should we also differentiate between
        # washeaderfuzzy and isheaderfuzzy?
        self.topcomment = new_header.commentText
        self.header = new_header.msgstr
        self.fuzzyheader = 'fuzzy' in new_header.flags
        self.pluralforms = new_header.nplurals

    def isPORevisionDateOlder(self, header):
        """See IPOFile."""
        old_header = POHeader(msgstr=self.header)
        old_header.updateDict()

        # Get the old and new PO-Revision-Date entries as datetime objects.
        # That's the second element from the tuple that getPORevisionDate
        # returns.
        (old_date_string, old_date) = old_header.getPORevisionDate()
        (new_date_string, new_date) = header.getPORevisionDate()

        # Check whether or not the date is older.
        if old_date is None or new_date is None or old_date <= new_date:
            # If one of the headers, or both headers, has a missing or wrong
            # PO-Revision-Date, then they cannot be compared, so we consider
            # the new header to be the most recent.
            return False
        elif old_date > new_date:
            return True

    def getNextToImport(self):
        """See IPOFile."""
        return TranslationImportQueueEntry.selectFirstBy(
                pofileID=self.id,
                status=RosettaImportStatus.APPROVED,
                orderBy='dateimported')

    def importFromQueue(self, logger=None):
        """See IPOFile."""
        librarian_client = getUtility(ILibrarianClient)

        entry_to_import = self.getNextToImport()

        if entry_to_import is None:
            # There is no new import waiting for being imported.
            return

        file = librarian_client.getFileByAlias(entry_to_import.content.id)

<<<<<<< HEAD
=======
        # Store the object status before the changes to raise
        # change notifications later.
        pofile_before_modification = Snapshot(
            self, providing=providedBy(self))
        entry_before_modification = Snapshot(
            entry_to_import, providing=providedBy(entry_to_import))

>>>>>>> 41d3e068
        try:
            errors = import_po(self, file, entry_to_import.importer,
                               entry_to_import.is_published)
        except (POSyntaxError, POInvalidInputError):
            # The import failed, we mark it as failed so we could review it
            # later in case it's a bug in our code.
            # XXX Carlos Perello Marin 2005-06-22: We should intregrate this
            # kind of error with the new TranslationValidation feature.
            entry_to_import.status = RosettaImportStatus.FAILED
            if logger:
                logger.warning(
                    'Error importing %s' % self.title, exc_info=1)
            return
        except OldPOImported:
            # The attached file is older than the last imported one, we ignore
            # it.
            # XXX Carlos Perello Marin 2005-06-22: We should intregrate this
            # kind of error with the new TranslationValidation feature.
            entry_to_import.status = RosettaImportStatus.FAILED
            if logger:
                logger.warning('Got an old version for %s' % self.title)
            return

        # Request a sync of 'self' as we need to use real datetime values.
        self.sync()

        # Prepare the mail notification.

        msgsets_imported = POMsgSet.select(
            'sequence > 0 AND pofile=%s' % (sqlvalues(self.id))).count()

        UTC = pytz.timezone('UTC')
        # XXX: Carlos Perello Marin 2005-06-29 This code should be using the
        # solution defined by PresentingLengthsOfTime spec when it's
        # implemented.
        elapsedtime = (
            datetime.datetime.now(UTC) - entry_to_import.dateimported)
        elapsedtime_text = ''
        hours = elapsedtime.seconds / 3600
        minutes = (elapsedtime.seconds % 3600) / 60
        if elapsedtime.days > 0:
            elapsedtime_text += '%d days ' % elapsedtime.days
        if hours > 0:
            elapsedtime_text += '%d hours ' % hours
        if minutes > 0:
            elapsedtime_text += '%d minutes ' % minutes

        if len(elapsedtime_text) > 0:
            elapsedtime_text += 'ago'
        else:
            elapsedtime_text = 'just requested'

        replacements = {
            'importer': entry_to_import.importer.displayname,
            'dateimport': entry_to_import.dateimported.strftime('%F %R%z'),
            'elapsedtime': elapsedtime_text,
            'numberofmessages': msgsets_imported,
            'language': self.language.displayname,
            'template': self.potemplate.displayname
            }

        if len(errors):
            # There were errors.
            errorsdetails = ''
            for error in errors:
                pomsgset = error['pomsgset']
                pomessage = error['pomessage']
                error_message = error['error-message']
                errorsdetails = '%s%d.  [msg %d]\n"%s":\n\n%s\n\n' % (
                    errorsdetails,
                    pomsgset.potmsgset.sequence,
                    pomsgset.sequence,
                    error_message,
                    unicode(pomessage))

            replacements['numberoferrors'] = len(errors)
            replacements['errorsdetails'] = errorsdetails
            replacements['numberofcorrectmessages'] = (msgsets_imported -
                len(errors))

            template_mail = 'poimport-error.txt'
            subject = 'Translation problems - %s - %s' % (
                self.language.displayname, self.potemplate.displayname)
        else:
            template_mail = 'poimport-confirmation.txt'
            subject = 'Translation import - %s - %s' % (
                self.language.displayname, self.potemplate.displayname)

        # Send the email.
        template_file = os.path.join(
            os.path.dirname(canonical.launchpad.__file__),
            'emailtemplates', template_mail)
        template = open(template_file).read()
        message = template % replacements

        fromaddress = 'Rosetta SWAT Team <rosetta@ubuntu.com>'
        toaddress = helpers.contactEmailAddresses(entry_to_import.importer)

        simple_sendmail(fromaddress, toaddress, subject, message)

        # The import has been done, we mark it that way.
        entry_to_import.status = RosettaImportStatus.IMPORTED
        # And add karma to the importer if it's not imported automatically
        # (all automatic imports come from the rosetta expert user) and comes
        # from upstream.
        rosetta_expert = getUtility(ILaunchpadCelebrities).rosetta_expert
        if (entry_to_import.is_published and
            entry_to_import.importer != rosetta_expert):
            # The admins should not get karma.
            entry_to_import.importer.assignKarma('translationimportupstream')

        # Now we update the statistics after this new import
        self.updateStatistics()

    def validExportCache(self):
        """See IPOFile."""
        if self.exportfile is None:
            return False

        if self.latestsubmission is None:
            return True

        change_time = self.latestsubmission.datecreated
        return change_time < self.exporttime

    def updateExportCache(self, contents):
        """See IPOFile."""
        alias_set = getUtility(ILibraryFileAliasSet)

        if self.variant:
            filename = '%s@%s.po' % (
                self.language.code, self.variant.encode('UTF-8'))
        else:
            filename = '%s.po' % (self.language.code)

        size = len(contents)
        file = StringIO.StringIO(contents)


        # XXX CarlosPerelloMarin 20060227: Added the debugID argument to help
        # us to debug bug #1887 on production. This will let us track this
        # librarian import so we can discover why sometimes, the fetch of it
        # fails.
        self.exportfile = alias_set.create(
            filename, size, file, 'application/x-po',
            debugID='pofile-id-%d' % self.id)

        # Note that UTC_NOW is resolved to the time at the beginning of the
        # transaction. This is significant because translations could be added
        # to the database while the export transaction is in progress, and the
        # export would not include those translations. However, we want to be
        # able to compare the export time to other datetime object within the
        # same transaction -- e.g. in a call to validExportCache(). This is
        # why we call .sync() -- it turns the UTC_NOW reference into an
        # equivalent datetime object.
        self.exporttime = UTC_NOW
        self.sync()

    def fetchExportCache(self):
        """Return the cached export file, if it exists, or None otherwise."""

        if self.exportfile is None:
            return None
        else:
            alias_set = getUtility(ILibraryFileAliasSet)
            return alias_set[self.exportfile.id].read()

    def uncachedExport(self, included_obsolete=True, force_utf8=False):
        """See IPOFile."""
        exporter = IPOTemplateExporter(self.potemplate)
        exporter.force_utf8 = force_utf8
        return exporter.export_pofile(
            self.language, self.variant, included_obsolete)

    def export(self, included_obsolete=True):
        """See IPOFile."""
        if self.validExportCache() and included_obsolete:
            # Only use the cache if the request includes obsolete messages,
            # without them, we always do a full export.
            try:
                return self.fetchExportCache()
            except LookupError:
                # XXX: Carlos Perello Marin 20060224 Workaround for bug #1887
                # Something produces the LookupError exception and we don't
                # know why. This will allow us to provide an export.
                logging.warning(
                    "Error fetching a cached file from librarian", exc_info=1)

        contents = self.uncachedExport()

        if len(contents) == 0:
            # The export is empty, this is completely broken, raised the
            # exception.
            raise ZeroLengthPOExportError, "Exporting %s" % self.title

        if included_obsolete:
            # Update the cache if the request includes obsolete messages.
            self.updateExportCache(contents)

        return contents

    def exportToFileHandle(self, filehandle, included_obsolete=True):
        """See IPOFile."""
        exporter = IPOTemplateExporter(self.potemplate)
        exporter.export_pofile_to_file(filehandle, self.language,
            self.variant, included_obsolete)

    def invalidateCache(self):
        """See IPOFile."""
        self.exportfile = None

    def recalculateLatestSubmission(self):
        """See IPOFile."""
        self.latestsubmission = POSubmission.selectFirst('''
            POSelection.activesubmission = POSubmission.id AND
            POSubmission.pomsgset = POMsgSet.id AND
            POMSgSet.pofile = %s''' % sqlvalues(self),
            orderBy=['-datecreated'], clauseTables=['POSelection', 'POMsgSet'])


class DummyPOFile(RosettaStats):
    """Represents a POFile where we do not yet actually HAVE a POFile for
    that language for this template.
    """
    implements(IPOFile)

    def __init__(self, potemplate, language, owner=None):
        self.potemplate = potemplate
        self.language = language
        self.latestsubmission = None
        self.pluralforms = language.pluralforms
        self.lasttranslator = None
        self.contributors = []

        # The default POFile owner is the Rosetta Experts team unless the
        # given owner has rights to write into that file.
        if self.canEditTranslations(owner):
            self.owner = owner
        else:
            self.owner = getUtility(ILaunchpadCelebrities).rosetta_expert


    def __getitem__(self, msgid_text):
        pomsgset = self.getPOMsgSet(msgid_text, only_current=True)
        if pomsgset is None:
            raise NotFoundError(msgid_text)
        else:
            return pomsgset

    def messageCount(self):
        return len(self.potemplate)

    @property
    def title(self):
        """See IPOFile."""
        title = '%s translation of %s' % (
            self.language.displayname, self.potemplate.displayname)
        return title

    @property
    def translators(self):
        tgroups = self.potemplate.translationgroups
        ret = []
        for group in tgroups:
            translator = group.query_translator(self.language)
            if translator is not None:
                ret.append(translator)
        return ret

    @property
    def translationpermission(self):
        """See IPOFile."""
        return self.potemplate.translationpermission

    def canEditTranslations(self, person):
        """See IPOFile."""
        return _can_edit_translations(self, person)

    def getPOMsgSet(self, key, only_current=False):
        """See IPOFile."""
        query = 'potemplate = %d' % self.potemplate.id
        if only_current:
            query += ' AND sequence > 0'

        if not isinstance(key, unicode):
            raise AssertionError(
                "Can't index with type %s. (Must be unicode.)" % type(key))

        # Find a message ID with the given text.
        try:
            pomsgid = POMsgID.byMsgid(key)
        except SQLObjectNotFound:
            return None

        # Find a message set with the given message ID.

        potmsgset = POTMsgSet.selectOne(query +
            (' AND primemsgid = %d' % pomsgid.id))

        if potmsgset is None:
            # There is no IPOTMsgSet for this id.
            return None

        return DummyPOMsgSet(self, potmsgset)

    def currentCount(self):
        return 0

    def rosettaCount(self):
        return 0

    def updatesCount(self):
        return 0

    def nonUpdatesCount(self):
        return 0

    def translatedCount(self):
        return 0

    def untranslatedCount(self):
        return self.messageCount()

    def currentPercentage(self):
        return 0.0

    def rosettaPercentage(self):
        return 0.0

    def updatesPercentage(self):
        return 0.0

    def nonUpdatesPercentage(self):
        return 0.0

    def translatedPercentage(self):
        return 0.0

    def untranslatedPercentage(self):
        return 100.0


class POFileSet:
    implements(IPOFileSet)

    def getPOFilesPendingImport(self):
        """See IPOFileSet."""
        results = POFile.selectBy(
            rawimportstatus=RosettaImportStatus.PENDING,
            orderBy='-daterawimport')

        for pofile in results:
            yield pofile

    def getDummy(self, potemplate, language):
        return DummyPOFile(potemplate, language)

    def getPOFileByPathAndOrigin(self, path, productseries=None,
        distrorelease=None, sourcepackagename=None):
        """See IPOFileSet."""
        assert productseries is not None or distrorelease is not None, (
            'Either productseries or sourcepackagename arguments must be'
            ' not None.')
        assert productseries is None or distrorelease is None, (
            'productseries and sourcepackagename/distrorelease cannot be used'
            ' at the same time.')
        assert ((sourcepackagename is None and distrorelease is None) or
                (sourcepackagename is not None and distrorelease is not None)
                ), ('sourcepackagename and distrorelease must be None or not'
                   ' None at the same time.')

        if productseries is not None:
            return POFile.selectOne('''
                POFile.path = %s AND
                POFile.potemplate = POTemplate.id AND
                POTemplate.productseries = %s''' % sqlvalues(
                    path, productseries.id),
                clauseTables=['POTemplate'])
        else:
            # The POFile belongs to a distribution and it could come from
            # another package that its POTemplate is linked to, so we first
            # check to find it at IPOFile.from_sourcepackagename
            pofile = POFile.selectOne('''
                POFile.path = %s AND
                POFile.potemplate = POTemplate.id AND
                POTemplate.distrorelease = %s AND
                POFile.from_sourcepackagename = %s''' % sqlvalues(
                    path, distrorelease.id, sourcepackagename.id),
                clauseTables=['POTemplate'])

            if pofile is not None:
                return pofile

            # There is no pofile in that 'path' and
            # 'IPOFile.from_sourcepackagename' so we do a search using the
            # usual sourcepackagename.
            return POFile.selectOne('''
                POFile.path = %s AND
                POFile.potemplate = POTemplate.id AND
                POTemplate.distrorelease = %s AND
                POTemplate.sourcepackagename = %s''' % sqlvalues(
                    path, distrorelease.id, sourcepackagename.id),
                clauseTables=['POTemplate'])<|MERGE_RESOLUTION|>--- conflicted
+++ resolved
@@ -632,16 +632,6 @@
 
         file = librarian_client.getFileByAlias(entry_to_import.content.id)
 
-<<<<<<< HEAD
-=======
-        # Store the object status before the changes to raise
-        # change notifications later.
-        pofile_before_modification = Snapshot(
-            self, providing=providedBy(self))
-        entry_before_modification = Snapshot(
-            entry_to_import, providing=providedBy(entry_to_import))
-
->>>>>>> 41d3e068
         try:
             errors = import_po(self, file, entry_to_import.importer,
                                entry_to_import.is_published)
