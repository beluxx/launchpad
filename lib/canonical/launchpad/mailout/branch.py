--- conflicted
+++ resolved
@@ -195,12 +195,8 @@
                 "%s/+edit-subscription." % canonical_url(reason.branch))
         else:
             params['unsubscribe'] = ''
-<<<<<<< HEAD
-        params ['diff'] = self._diffTemplate()
-=======
-        params['diff'] = self._diffText(reason.max_diff_lines)
+        params['diff'] = self._diffTemplate()
         params.setdefault('delta', '')
->>>>>>> 69d849d6
         return params
 
     def sendAll(self):
