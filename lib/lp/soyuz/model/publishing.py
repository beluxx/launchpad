--- conflicted
+++ resolved
@@ -51,14 +51,8 @@
 from lp.soyuz.interfaces.publishing import (
     active_publishing_status, IArchiveSafePublisher,
     IBinaryPackageFilePublishing, IBinaryPackagePublishingHistory,
-<<<<<<< HEAD
-    IPublishingSet, ISourcePackagePublishingHistory,
-    ISourcePackageFilePublishing, PackagePublishingPriority,
-=======
-    IPublishingEdit, IPublishingSet, ISecureBinaryPackagePublishingHistory,
-    ISecureSourcePackagePublishingHistory, ISourcePackageFilePublishing,
+    IPublishingEdit, IPublishingSet, ISourcePackageFilePublishing,
     ISourcePackagePublishingHistory, PackagePublishingPriority,
->>>>>>> 2d737550
     PackagePublishingStatus, PoolFileOverwriteError)
 from lp.soyuz.interfaces.build import BuildSetStatus, BuildStatus, IBuildSet
 from lp.soyuz.scripts.changeoverride import ArchiveOverriderError
@@ -281,19 +275,10 @@
 
     def requestDeletion(self, removed_by, removal_comment=None):
         """See `IPublishing`."""
-<<<<<<< HEAD
         self.status = PackagePublishingStatus.DELETED
         self.datesuperseded = UTC_NOW
         self.removed_by = removed_by
         self.removal_comment = removal_comment
-        return self
-=======
-        current = self.secure_record
-        current.status = PackagePublishingStatus.DELETED
-        current.datesuperseded = UTC_NOW
-        current.removed_by = removed_by
-        current.removal_comment = removal_comment
->>>>>>> 2d737550
 
     def requestObsolescence(self):
         """See `IArchivePublisher`."""
@@ -375,16 +360,8 @@
 
 
 class SourcePackagePublishingHistory(SQLBase, ArchivePublisherBase):
-<<<<<<< HEAD
     """A source package release publishing record."""
-    implements(ISourcePackagePublishingHistory)
-=======
-    """A source package release publishing record.
-
-       Excluding embargoed stuff
-    """
     implements(ISourcePackagePublishingHistory, IPublishingEdit)
->>>>>>> 2d737550
 
     sourcepackagerelease = ForeignKey(foreignKey='SourcePackageRelease',
         dbName='sourcepackagerelease')
