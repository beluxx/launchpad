# Copyright 2009-2011 Canonical Ltd.  This software is licensed under the
# GNU Affero General Public License version 3 (see the file LICENSE).

# pylint: disable-msg=E0611,W0212

"""Database classes for a distribution series."""

__metaclass__ = type

__all__ = [
    'DistroSeries',
    'DistroSeriesSet',
    ]

import collections
from cStringIO import StringIO
import logging
from operator import attrgetter

import apt_pkg
from sqlobject import (
    BoolCol,
    ForeignKey,
    IntCol,
    SQLMultipleJoin,
    SQLObjectNotFound,
    SQLRelatedJoin,
    StringCol,
    )
from storm.locals import (
    And,
    Desc,
    Join,
    SQL,
    )
from storm.store import (
    EmptyResultSet,
    Store,
    )
from zope.component import getUtility
from zope.interface import implements
from zope.security.proxy import removeSecurityProxy

from canonical.database.constants import (
    DEFAULT,
    UTC_NOW,
    )
from canonical.database.datetimecol import UtcDateTimeCol
from canonical.database.enumcol import EnumCol
from canonical.database.sqlbase import (
    flush_database_caches,
    flush_database_updates,
    quote,
    quote_like,
    SQLBase,
    sqlvalues,
    )
from canonical.launchpad.components.decoratedresultset import (
    DecoratedResultSet,
    )
from canonical.launchpad.database.librarian import LibraryFileAlias
from canonical.launchpad.interfaces.librarian import ILibraryFileAliasSet
from canonical.launchpad.interfaces.lpstorm import IStore
from canonical.launchpad.mail import signed_message_from_string
from canonical.launchpad.webapp.interfaces import (
    IStoreSelector,
    MAIN_STORE,
    SLAVE_FLAVOR,
    )
from lp.app.enums import service_uses_launchpad
from lp.app.errors import NotFoundError
from lp.app.interfaces.launchpad import IServiceUsage
from lp.blueprints.enums import (
    SpecificationFilter,
    SpecificationGoalStatus,
    SpecificationImplementationStatus,
    SpecificationSort,
    )
from lp.blueprints.model.specification import (
    HasSpecificationsMixin,
    Specification,
    )
from lp.bugs.interfaces.bugtarget import IHasBugHeat
from lp.bugs.interfaces.bugtaskfilter import OrderedBugTask
from lp.bugs.model.bug import (
    get_bug_tags,
    get_bug_tags_open_count,
    )
from lp.bugs.model.bugtarget import (
    BugTargetBase,
    HasBugHeatMixin,
    )
from lp.bugs.model.structuralsubscription import (
    StructuralSubscriptionTargetMixin,
    )
from lp.registry.interfaces.distroseries import (
    DerivationError,
    IDistroSeries,
    IDistroSeriesSet,
    )
from lp.registry.interfaces.distroseriesdifference import (
    IDistroSeriesDifferenceSource,
    )
from lp.registry.interfaces.distroseriesdifferencecomment import (
    IDistroSeriesDifferenceCommentSource,
    )
from lp.registry.interfaces.person import validate_public_person
from lp.registry.interfaces.pocket import (
    PackagePublishingPocket,
    pocketsuffix,
    )
from lp.registry.interfaces.series import SeriesStatus
from lp.registry.interfaces.sourcepackage import (
    ISourcePackage,
    ISourcePackageFactory,
    )
from lp.registry.interfaces.sourcepackagename import (
    ISourcePackageName,
    ISourcePackageNameSet,
    )
from lp.registry.model.milestone import (
    HasMilestonesMixin,
    Milestone,
    )
from lp.registry.model.packaging import Packaging
from lp.registry.model.person import Person
from lp.registry.model.series import SeriesMixin
from lp.registry.model.sourcepackage import SourcePackage
from lp.registry.model.sourcepackagename import SourcePackageName
from lp.services.propertycache import (
    cachedproperty,
    get_property_cache,
    )
from lp.services.worlddata.model.language import Language
from lp.soyuz.enums import (
    ArchivePurpose,
    PackagePublishingStatus,
    PackageUploadStatus,
    )
from lp.soyuz.interfaces.archive import ALLOW_RELEASE_BUILDS
from lp.soyuz.interfaces.binarypackagebuild import IBinaryPackageBuildSet
from lp.soyuz.interfaces.binarypackagename import IBinaryPackageName
from lp.soyuz.interfaces.buildrecords import IHasBuildRecords
from lp.soyuz.interfaces.distributionjob import (
    IInitializeDistroSeriesJobSource,
    )
from lp.soyuz.interfaces.publishing import (
    active_publishing_status,
    ICanPublishPackages,
    )
from lp.soyuz.interfaces.queue import (
    IHasQueueItems,
    IPackageUploadSet,
    )
from lp.soyuz.interfaces.sourcepackageformat import (
    ISourcePackageFormatSelectionSet,
    )
from lp.soyuz.model.binarypackagename import BinaryPackageName
from lp.soyuz.model.binarypackagerelease import BinaryPackageRelease
from lp.soyuz.model.component import Component
from lp.soyuz.model.distroarchseries import (
    DistroArchSeries,
    DistroArchSeriesSet,
    PocketChroot,
    )
from lp.soyuz.model.distroseriesbinarypackage import DistroSeriesBinaryPackage
from lp.soyuz.model.distroseriespackagecache import DistroSeriesPackageCache
from lp.soyuz.model.distroseriessourcepackagerelease import (
    DistroSeriesSourcePackageRelease,
    )
from lp.soyuz.model.publishing import (
    BinaryPackagePublishingHistory,
    SourcePackagePublishingHistory,
    )
from lp.soyuz.model.queue import (
    PackageUpload,
    PackageUploadQueue,
    )
from lp.soyuz.model.section import Section
from lp.soyuz.model.sourcepackagerelease import SourcePackageRelease
from lp.soyuz.scripts.initialize_distroseries import (
    InitializationError,
    InitializeDistroSeries,
    )
from lp.translations.enums import LanguagePackType
from lp.translations.model.distroseries_translations_copy import (
    copy_active_translations,
    )
from lp.translations.model.distroserieslanguage import (
    DistroSeriesLanguage,
    DummyDistroSeriesLanguage,
    )
from lp.translations.model.hastranslationimports import (
    HasTranslationImportsMixin,
    )
from lp.translations.model.hastranslationtemplates import (
    HasTranslationTemplatesMixin,
    )
from lp.translations.model.languagepack import LanguagePack
from lp.translations.model.pofile import POFile
from lp.translations.model.pofiletranslator import POFileTranslator
from lp.translations.model.potemplate import (
    POTemplate,
    TranslationTemplatesCollection,
    )


class DistroSeries(SQLBase, BugTargetBase, HasSpecificationsMixin,
                   HasTranslationImportsMixin, HasTranslationTemplatesMixin,
                   HasMilestonesMixin, SeriesMixin,
                   StructuralSubscriptionTargetMixin, HasBugHeatMixin):
    """A particular series of a distribution."""
    implements(
        ICanPublishPackages, IDistroSeries, IHasBugHeat, IHasBuildRecords,
        IHasQueueItems, IServiceUsage)

    _table = 'DistroSeries'
    _defaultOrder = ['distribution', 'version']

    distribution = ForeignKey(
        dbName='distribution', foreignKey='Distribution', notNull=True)
    name = StringCol(notNull=True)
    displayname = StringCol(notNull=True)
    title = StringCol(notNull=True)
    description = StringCol(notNull=True)
    version = StringCol(notNull=True)
    status = EnumCol(
        dbName='releasestatus', notNull=True, schema=SeriesStatus)
    date_created = UtcDateTimeCol(notNull=False, default=UTC_NOW)
    datereleased = UtcDateTimeCol(notNull=False, default=None)
    previous_series = ForeignKey(
        dbName='parent_series', foreignKey='DistroSeries', notNull=False)
    registrant = ForeignKey(
        dbName='registrant', foreignKey='Person',
        storm_validator=validate_public_person, notNull=True)
    driver = ForeignKey(
        dbName="driver", foreignKey="Person",
        storm_validator=validate_public_person, notNull=False, default=None)
    changeslist = StringCol(notNull=False, default=None)
    nominatedarchindep = ForeignKey(
        dbName='nominatedarchindep', foreignKey='DistroArchSeries',
        notNull=False, default=None)
    messagecount = IntCol(notNull=True, default=0)
    binarycount = IntCol(notNull=True, default=DEFAULT)
    sourcecount = IntCol(notNull=True, default=DEFAULT)
    defer_translation_imports = BoolCol(notNull=True, default=True)
    hide_all_translations = BoolCol(notNull=True, default=True)
    language_pack_base = ForeignKey(
        foreignKey="LanguagePack", dbName="language_pack_base", notNull=False,
        default=None)
    language_pack_delta = ForeignKey(
        foreignKey="LanguagePack", dbName="language_pack_delta",
        notNull=False, default=None)
    language_pack_proposed = ForeignKey(
        foreignKey="LanguagePack", dbName="language_pack_proposed",
        notNull=False, default=None)
    language_pack_full_export_requested = BoolCol(notNull=True, default=False)
    backports_not_automatic = BoolCol(notNull=True, default=False)

    language_packs = SQLMultipleJoin(
        'LanguagePack', joinColumn='distroseries', orderBy='-date_exported')
    sections = SQLRelatedJoin(
        'Section', joinColumn='distroseries', otherColumn='section',
        intermediateTable='SectionSelection')

    @property
    def named_version(self):
        return '%s (%s)' % (self.displayname, self.version)

    @property
    def upload_components(self):
        """See `IDistroSeries`."""
        return Component.select("""
            ComponentSelection.distroseries = %s AND
            Component.id = ComponentSelection.component
            """ % self.id,
            clauseTables=["ComponentSelection"])

    @cachedproperty
    def components(self):
        """See `IDistroSeries`."""
        # XXX julian 2007-06-25
        # This is filtering out the partner component for now, until
        # the second stage of the partner repo arrives in 1.1.8.
        return list(Component.select("""
            ComponentSelection.distroseries = %s AND
            Component.id = ComponentSelection.component AND
            Component.name != 'partner'
            """ % self.id,
            clauseTables=["ComponentSelection"]))

    @cachedproperty
    def component_names(self):
        """See `IDistroSeries`."""
        return [component.name for component in self.components]

    @cachedproperty
    def suite_names(self):
        """See `IDistroSeries`."""
        return [unicode(pocket) for pocket in PackagePublishingPocket.items]

    @property
    def answers_usage(self):
        """See `IServiceUsage.`"""
        return self.distribution.answers_usage

    @property
    def blueprints_usage(self):
        """See `IServiceUsage.`"""
        return self.distribution.blueprints_usage

    @property
    def translations_usage(self):
        """See `IServiceUsage.`"""
        return self.distribution.translations_usage

    @property
    def codehosting_usage(self):
        """See `IServiceUsage.`"""
        return self.distribution.codehosting_usage

    @property
    def bug_tracking_usage(self):
        """See `IServiceUsage.`"""
        return self.distribution.bug_tracking_usage

    @property
    def uses_launchpad(self):
        """ See `IServiceUsage.`"""
        return (
            service_uses_launchpad(self.blueprints_usage) or
            service_uses_launchpad(self.translations_usage) or
            service_uses_launchpad(self.answers_usage) or
            service_uses_launchpad(self.codehosting_usage) or
            service_uses_launchpad(self.bug_tracking_usage))

    # DistroArchSeries lookup properties/methods.
    architectures = SQLMultipleJoin(
        'DistroArchSeries', joinColumn='distroseries',
        orderBy='architecturetag')

    def __getitem__(self, archtag):
        """See `IDistroSeries`."""
        return self.getDistroArchSeries(archtag)

    def __repr__(self):
        return '<%s %r>' % (self.__class__.__name__, self.name)

    def __str__(self):
        return '%s %s' % (self.distribution.name, self.name)

    def getDistroArchSeries(self, archtag):
        """See `IDistroSeries`."""
        item = DistroArchSeries.selectOneBy(
            distroseries=self, architecturetag=archtag)
        if item is None:
            raise NotFoundError('Unknown architecture %s for %s %s' % (
                archtag, self.distribution.name, self.name))
        return item

    def getDistroArchSeriesByProcessor(self, processor):
        """See `IDistroSeries`."""
        # XXX: JRV 2010-01-14: This should ideally use storm to find the
        # distroarchseries rather than iterating over all of them, but
        # I couldn't figure out how to do that - and a trivial for loop
        # isn't expensive given there's generally less than a dozen
        # architectures.
        for architecture in self.architectures:
            if architecture.processorfamily == processor.family:
                return architecture
        return None

    @property
    def enabled_architectures(self):
        store = Store.of(self)
        results = store.find(
            DistroArchSeries,
            DistroArchSeries.distroseries == self,
            DistroArchSeries.enabled == True)
        return results.order_by(DistroArchSeries.architecturetag)

    @property
    def buildable_architectures(self):
        store = Store.of(self)
        origin = [
            DistroArchSeries,
            Join(PocketChroot,
                 PocketChroot.distroarchseries == DistroArchSeries.id),
            Join(LibraryFileAlias,
                 PocketChroot.chroot == LibraryFileAlias.id),
            ]
        results = store.using(*origin).find(
            DistroArchSeries,
            DistroArchSeries.distroseries == self)
        return results.order_by(DistroArchSeries.architecturetag)

    @property
    def virtualized_architectures(self):
        store = Store.of(self)
        results = store.find(
            DistroArchSeries,
            DistroArchSeries.distroseries == self,
            DistroArchSeries.supports_virtualized == True)
        return results.order_by(DistroArchSeries.architecturetag)
    # End of DistroArchSeries lookup methods

    @property
    def parent(self):
        """See `IDistroSeries`."""
        return self.distribution

    @property
    def owner(self):
        """See `IDistroSeries`."""
        return self.distribution.owner

    @property
    def sortkey(self):
        """A string to be used for sorting distro seriess.

        This is designed to sort alphabetically by distro and series name,
        except that Ubuntu will be at the top of the listing.
        """
        result = ''
        if self.distribution.name == 'ubuntu':
            result += '-'
        result += self.distribution.name + self.name
        return result

    @cachedproperty
    def _all_packagings(self):
        """Get an unordered list of all packagings.

        :return: A ResultSet which can be decorated or tuned further. Use
            DistroSeries._packaging_row_to_packaging to extract the
            packaging objects out.
        """
        # We join to SourcePackageName, ProductSeries, and Product to cache
        # the objects that are implicitly needed to work with a
        # Packaging object.
        # NB: precaching objects like this method tries to do has a very poor
        # hit rate with storm - many queries will still be executed; consider
        # ripping this out and instead allowing explicit inclusion of things
        # like Person._members does - returning a cached object graph.
        # -- RBC 20100810
        # Avoid circular import failures.
        from lp.registry.model.product import Product
        from lp.registry.model.productseries import ProductSeries
        find_spec = (Packaging, SourcePackageName, ProductSeries, Product)
        origin = [
            Packaging,
            Join(
                SourcePackageName,
                Packaging.sourcepackagename == SourcePackageName.id),
            Join(
                ProductSeries,
                Packaging.productseries == ProductSeries.id),
            Join(
                Product,
                ProductSeries.product == Product.id)]
        condition = Packaging.distroseries == self.id
        results = IStore(self).using(*origin).find(find_spec, condition)
        return results

    @staticmethod
    def _packaging_row_to_packaging(row):
        # each row has:
        #  (packaging, spn, product_series, product)
        return row[0]

    @property
    def packagings(self):
        """See `IDistroSeries`."""
        results = self._all_packagings
        results = results.order_by(SourcePackageName.name)
        return DecoratedResultSet(results,
            DistroSeries._packaging_row_to_packaging)

    def getPrioritizedUnlinkedSourcePackages(self):
        """See `IDistroSeries`.

        The prioritization is a heuristic rule using bug heat,
        translatable messages, and the source package release's component.
        """
        find_spec = (
            SourcePackageName,
            SQL("""
                coalesce(total_bug_heat, 0) + coalesce(po_messages, 0) +
                CASE WHEN component = 1 THEN 1000 ELSE 0 END AS score"""),
            SQL("coalesce(bug_count, 0) AS bug_count"),
            SQL("coalesce(total_messages, 0) AS total_messages"))
        # This does not use _current_sourcepackage_joins_and_conditions
        # because the two queries are working on different data sets -
        # +needs-packaging was timing out and +packaging wasn't, and
        # destabilising things unnecessarily is not good.
        origin = SQL("""
            SourcePackageName, (SELECT
        spr.sourcepackagename,
        spr.component,
        bug_count,
        total_bug_heat,
        SUM(POTemplate.messagecount) * %(po_message_weight)s AS po_messages,
        SUM(POTemplate.messagecount) AS total_messages
    FROM
        SourcePackageRelease AS spr
        JOIN SourcePackagePublishingHistory AS spph
            ON spr.id = spph.sourcepackagerelease
        JOIN Archive
            ON spph.archive = Archive.id
        JOIN Section
            ON spph.section = Section.id
        JOIN DistroSeries
            ON spph.distroseries = DistroSeries.id
        LEFT OUTER JOIN DistributionSourcePackage AS dsp
            ON dsp.sourcepackagename = spr.sourcepackagename
                AND dsp.distribution = DistroSeries.distribution
        LEFT OUTER JOIN POTemplate
            ON POTemplate.sourcepackagename = spr.sourcepackagename
                AND POTemplate.distroseries = DistroSeries.id
    WHERE
        DistroSeries.id = %(distroseries)s
        AND spph.status IN %(active_status)s
        AND Archive.purpose = %(primary)s
        AND Section.name <> 'translations'
        AND NOT EXISTS (
            SELECT TRUE FROM Packaging
            WHERE
                Packaging.sourcepackagename = spr.sourcepackagename
                AND Packaging.distroseries = spph.distroseries)
    GROUP BY
        spr.sourcepackagename, spr.component, bug_count, total_bug_heat
    ) AS spn_info""" % sqlvalues(
            po_message_weight=self._current_sourcepackage_po_weight,
            distroseries=self,
            active_status=active_publishing_status,
            primary=ArchivePurpose.PRIMARY))
        condition = SQL("sourcepackagename.id = spn_info.sourcepackagename")
        results = IStore(self).using(origin).find(find_spec, condition)
        results = results.order_by('score DESC', SourcePackageName.name)
        results = results.config(distinct=('score', SourcePackageName.name))

        def decorator(row):
            spn, score, bug_count, total_messages = row
            return {
                'package': SourcePackage(
                    sourcepackagename=spn, distroseries=self),
                'bug_count': bug_count,
                'total_messages': total_messages,
                }
        return DecoratedResultSet(results, decorator)

    def getPrioritizedPackagings(self):
        """See `IDistroSeries`.

        The prioritization is a heuristic rule using the branch, bug heat,
        translatable messages, and the source package release's component.
        """
        # We join to SourcePackageName, ProductSeries, and Product to cache
        # the objects that are implcitly needed to work with a
        # Packaging object.
        joins, conditions = self._current_sourcepackage_joins_and_conditions
        # XXX: EdwinGrubbs 2010-07-29 bug=374777
        # Storm doesn't support DISTINCT ON.
        origin = SQL('''
            (
            SELECT DISTINCT ON (Packaging.id)
                Packaging.*,
                spr.component AS spr_component,
                SourcePackageName.name AS spn_name,
                total_bug_heat,
                po_messages
            FROM %(joins)s
            WHERE %(conditions)s
                AND packaging.id IS NOT NULL
            ) AS Packaging
            JOIN ProductSeries
                ON Packaging.productseries = ProductSeries.id
            JOIN Product
                ON ProductSeries.product = Product.id
            ''' % dict(joins=joins, conditions=conditions))
        return IStore(self).using(origin).find(Packaging).order_by('''
                (CASE WHEN spr_component = 1 THEN 1000 ELSE 0 END
                + CASE WHEN Product.bugtracker IS NULL
                    THEN coalesce(total_bug_heat, 10) ELSE 0 END
                + CASE WHEN ProductSeries.translations_autoimport_mode = 1
                    THEN coalesce(po_messages, 10) ELSE 0 END
                + CASE WHEN ProductSeries.branch IS NULL THEN 500 ELSE 0 END
                ) DESC,
                spn_name ASC
                ''')

    @property
    def _current_sourcepackage_po_weight(self):
        """See getPrioritized*."""
        # Bugs and PO messages are heuristically scored. These queries
        # can easily timeout so filters and weights are used to create
        # an acceptable prioritization of packages that is fast to excecute.
        return .5

    @property
    def _current_sourcepackage_joins_and_conditions(self):
        """The SQL joins and conditions to prioritize source packages.

        Used for getPrioritizedPackagings only.
        """
        # Bugs and PO messages are heuristically scored. These queries
        # can easily timeout so filters and weights are used to create
        # an acceptable prioritization of packages that is fast to excecute.
        po_message_weight = self._current_sourcepackage_po_weight
        message_score = ("""
            LEFT JOIN (
                SELECT
                    POTemplate.sourcepackagename,
                    POTemplate.distroseries,
                    SUM(POTemplate.messagecount) * %(po_message_weight)s
                        AS po_messages,
                    SUM(POTemplate.messagecount) AS total_messages
                FROM POTemplate
                WHERE
                    POTemplate.sourcepackagename is not NULL
                    AND POTemplate.distroseries = %(distroseries)s
                GROUP BY
                    POTemplate.sourcepackagename,
                    POTemplate.distroseries
                ) messages
                ON SourcePackageName.id = messages.sourcepackagename
                AND DistroSeries.id = messages.distroseries
            """ % sqlvalues(
                distroseries=self,
                po_message_weight=po_message_weight))
        joins = ("""
            SourcePackageName
            JOIN SourcePackageRelease spr
                ON SourcePackageName.id = spr.sourcepackagename
            JOIN SourcePackagePublishingHistory spph
                ON spr.id = spph.sourcepackagerelease
            JOIN archive
                ON spph.archive = Archive.id
            JOIN section
                ON spph.section = section.id
            JOIN DistroSeries
                ON spph.distroseries = DistroSeries.id
            LEFT JOIN Packaging
                ON SourcePackageName.id = Packaging.sourcepackagename
                AND Packaging.distroseries = DistroSeries.id
            LEFT JOIN DistributionSourcePackage dsp
                ON dsp.sourcepackagename = spr.sourcepackagename
                    AND dsp.distribution = DistroSeries.distribution
            """ + message_score)
        conditions = ("""
            DistroSeries.id = %(distroseries)s
            AND spph.status IN %(active_status)s
            AND archive.purpose = %(primary)s
            AND section.name != 'translations'
            """ % sqlvalues(
                distroseries=self,
                active_status=active_publishing_status,
                primary=ArchivePurpose.PRIMARY))
        return (joins, conditions)

    def getMostRecentlyLinkedPackagings(self):
        """See `IDistroSeries`."""
        results = self._all_packagings
        # Order by creation date with a secondary ordering by sourcepackage
        # name to ensure the ordering for test data where many packagings have
        # identical creation dates.
        results = results.order_by(Desc(Packaging.datecreated),
                                   SourcePackageName.name)[:5]
        return DecoratedResultSet(results,
            DistroSeries._packaging_row_to_packaging)

    @property
    def supported(self):
        return self.status in [
            SeriesStatus.CURRENT,
            SeriesStatus.SUPPORTED,
            ]

    @property
    def distroserieslanguages(self):
        result = DistroSeriesLanguage.select(
            "DistroSeriesLanguage.language = Language.id AND "
            "DistroSeriesLanguage.distroseries = %d AND "
            "Language.visible = TRUE" % self.id,
            prejoinClauseTables=["Language"],
            clauseTables=["Language"],
            prejoins=["distroseries"],
            orderBy=["Language.englishname"])
        return result

    @cachedproperty
    def prior_series(self):
        """See `IDistroSeries`."""
        # This property is cached because it is used intensely inside
        # sourcepackage.py; avoiding regeneration reduces a lot of
        # count(*) queries.
        datereleased = self.datereleased
        # if this one is unreleased, use the last released one
        if not datereleased:
            datereleased = 'NOW'
        results = DistroSeries.select('''
                distribution = %s AND
                datereleased < %s
                ''' % sqlvalues(self.distribution.id, datereleased),
                orderBy=['-datereleased'])
        return list(results)

    @property
    def bug_reporting_guidelines(self):
        """See `IBugTarget`."""
        return self.distribution.bug_reporting_guidelines

    @property
    def bug_reported_acknowledgement(self):
        """See `IBugTarget`."""
        return self.distribution.bug_reported_acknowledgement

    def _getMilestoneCondition(self):
        """See `HasMilestonesMixin`."""
        return (Milestone.distroseries == self)

    def canUploadToPocket(self, pocket):
        """See `IDistroSeries`."""
        # Allow everything for distroseries in FROZEN state.
        if self.status == SeriesStatus.FROZEN:
            return True

        # Define stable/released states.
        stable_states = (SeriesStatus.SUPPORTED,
                         SeriesStatus.CURRENT)

        # Deny uploads for RELEASE pocket in stable states.
        if (pocket == PackagePublishingPocket.RELEASE and
            self.status in stable_states):
            return False

        # Deny uploads for post-release pockets in unstable states.
        if (pocket != PackagePublishingPocket.RELEASE and
            self.status not in stable_states):
            return False

        # Allow anything else.
        return True

    def updatePackageCount(self):
        """See `IDistroSeries`."""

        # first update the source package count
        query = """
            SourcePackagePublishingHistory.distroseries = %s AND
            SourcePackagePublishingHistory.archive IN %s AND
            SourcePackagePublishingHistory.status IN %s AND
            SourcePackagePublishingHistory.pocket = %s AND
            SourcePackagePublishingHistory.sourcepackagerelease =
                SourcePackageRelease.id AND
            SourcePackageRelease.sourcepackagename =
                SourcePackageName.id
            """ % sqlvalues(
                    self,
                    self.distribution.all_distro_archive_ids,
                    active_publishing_status,
                    PackagePublishingPocket.RELEASE)
        self.sourcecount = SourcePackageName.select(
            query, distinct=True,
            clauseTables=['SourcePackageRelease',
                          'SourcePackagePublishingHistory']).count()

        # next update the binary count
        clauseTables = ['DistroArchSeries', 'BinaryPackagePublishingHistory',
                        'BinaryPackageRelease']
        query = """
            BinaryPackagePublishingHistory.binarypackagerelease =
                BinaryPackageRelease.id AND
            BinaryPackageRelease.binarypackagename =
                BinaryPackageName.id AND
            BinaryPackagePublishingHistory.status IN %s AND
            BinaryPackagePublishingHistory.pocket = %s AND
            BinaryPackagePublishingHistory.distroarchseries =
                DistroArchSeries.id AND
            DistroArchSeries.distroseries = %s AND
            BinaryPackagePublishingHistory.archive IN %s
            """ % sqlvalues(
                    active_publishing_status,
                    PackagePublishingPocket.RELEASE,
                    self,
                    self.distribution.all_distro_archive_ids)
        ret = BinaryPackageName.select(
            query, distinct=True, clauseTables=clauseTables).count()
        self.binarycount = ret

    @property
    def architecturecount(self):
        """See `IDistroSeries`."""
        return self.architectures.count()

    @property
    def fullseriesname(self):
        return "%s %s" % (
            self.distribution.name.capitalize(), self.name.capitalize())

    @property
    def bugtargetname(self):
        """See IBugTarget."""
        # XXX mpt 2007-07-10 bugs 113258, 113262:
        # The distribution's and series' names should be used instead
        # of fullseriesname.
        return self.fullseriesname

    @property
    def bugtargetdisplayname(self):
        """See IBugTarget."""
        return self.fullseriesname

    @property
    def max_bug_heat(self):
        """See `IHasBugs`."""
        return self.distribution.max_bug_heat

    @property
    def last_full_language_pack_exported(self):
        return LanguagePack.selectFirstBy(
            distroseries=self, type=LanguagePackType.FULL,
            orderBy='-date_exported')

    @property
    def last_delta_language_pack_exported(self):
        return LanguagePack.selectFirstBy(
            distroseries=self, type=LanguagePackType.DELTA,
            updates=self.language_pack_base, orderBy='-date_exported')

    def _customizeSearchParams(self, search_params):
        """Customize `search_params` for this distribution series."""
        search_params.setDistroSeries(self)

    def _getOfficialTagClause(self):
        return self.distribution._getOfficialTagClause()

    @property
    def official_bug_tags(self):
        """See `IHasBugs`."""
        return self.distribution.official_bug_tags

    def getUsedBugTags(self):
        """See `IHasBugs`."""
        return get_bug_tags("BugTask.distroseries = %s" % sqlvalues(self))

    def getUsedBugTagsWithOpenCounts(self, user, tag_limit=0,
                                     include_tags=None):
        """See IBugTarget."""
        # Circular fail.
        from lp.bugs.model.bugsummary import BugSummary
        return get_bug_tags_open_count(
            And(
                BugSummary.distroseries_id == self.id,
                BugSummary.sourcepackagename_id == None
                ),
            user, tag_limit=tag_limit, include_tags=include_tags)

    @property
    def has_any_specifications(self):
        """See IHasSpecifications."""
        return self.all_specifications.count()

    @property
    def all_specifications(self):
        return self.specifications(filter=[SpecificationFilter.ALL])

    def specifications(self, sort=None, quantity=None, filter=None,
                       prejoin_people=True):
        """See IHasSpecifications.

        In this case the rules for the default behaviour cover three things:

          - acceptance: if nothing is said, ACCEPTED only
          - completeness: if nothing is said, ANY
          - informationalness: if nothing is said, ANY

        """

        # Make a new list of the filter, so that we do not mutate what we
        # were passed as a filter
        if not filter:
            # filter could be None or [] then we decide the default
            # which for a distroseries is to show everything approved
            filter = [SpecificationFilter.ACCEPTED]

        # defaults for completeness: in this case we don't actually need to
        # do anything, because the default is ANY

        # defaults for acceptance: in this case, if nothing is said about
        # acceptance, we want to show only accepted specs
        acceptance = False
        for option in [
            SpecificationFilter.ACCEPTED,
            SpecificationFilter.DECLINED,
            SpecificationFilter.PROPOSED]:
            if option in filter:
                acceptance = True
        if acceptance is False:
            filter.append(SpecificationFilter.ACCEPTED)

        # defaults for informationalness: we don't have to do anything
        # because the default if nothing is said is ANY

        # sort by priority descending, by default
        if sort is None or sort == SpecificationSort.PRIORITY:
            order = ['-priority', 'Specification.definition_status',
                     'Specification.name']
        elif sort == SpecificationSort.DATE:
            # we are showing specs for a GOAL, so under some circumstances
            # we care about the order in which the specs were nominated for
            # the goal, and in others we care about the order in which the
            # decision was made.

            # we need to establish if the listing will show specs that have
            # been decided only, or will include proposed specs.
            show_proposed = set([
                SpecificationFilter.ALL,
                SpecificationFilter.PROPOSED,
                ])
            if len(show_proposed.intersection(set(filter))) > 0:
                # we are showing proposed specs so use the date proposed
                # because not all specs will have a date decided.
                order = ['-Specification.datecreated', 'Specification.id']
            else:
                # this will show only decided specs so use the date the spec
                # was accepted or declined for the sprint
                order = ['-Specification.date_goal_decided',
                         '-Specification.datecreated',
                         'Specification.id']

        # figure out what set of specifications we are interested in. for
        # distroseries, we need to be able to filter on the basis of:
        #
        #  - completeness.
        #  - goal status.
        #  - informational.
        #
        base = 'Specification.distroseries = %s' % self.id
        query = base
        # look for informational specs
        if SpecificationFilter.INFORMATIONAL in filter:
            query += (' AND Specification.implementation_status = %s' %
              quote(SpecificationImplementationStatus.INFORMATIONAL))

        # filter based on completion. see the implementation of
        # Specification.is_complete() for more details
        completeness = Specification.completeness_clause

        if SpecificationFilter.COMPLETE in filter:
            query += ' AND ( %s ) ' % completeness
        elif SpecificationFilter.INCOMPLETE in filter:
            query += ' AND NOT ( %s ) ' % completeness

        # look for specs that have a particular goalstatus (proposed,
        # accepted or declined)
        if SpecificationFilter.ACCEPTED in filter:
            query += ' AND Specification.goalstatus = %d' % (
                SpecificationGoalStatus.ACCEPTED.value)
        elif SpecificationFilter.PROPOSED in filter:
            query += ' AND Specification.goalstatus = %d' % (
                SpecificationGoalStatus.PROPOSED.value)
        elif SpecificationFilter.DECLINED in filter:
            query += ' AND Specification.goalstatus = %d' % (
                SpecificationGoalStatus.DECLINED.value)

        # ALL is the trump card
        if SpecificationFilter.ALL in filter:
            query = base

        # Filter for specification text
        for constraint in filter:
            if isinstance(constraint, basestring):
                # a string in the filter is a text search filter
                query += ' AND Specification.fti @@ ftq(%s) ' % quote(
                    constraint)

        results = Specification.select(query, orderBy=order, limit=quantity)
        if prejoin_people:
            results = results.prejoin(['assignee', 'approver', 'drafter'])
        return results

    def getSpecification(self, name):
        """See ISpecificationTarget."""
        return self.distribution.getSpecification(name)

    def getDistroSeriesLanguage(self, language):
        """See `IDistroSeries`."""
        return DistroSeriesLanguage.selectOneBy(
            distroseries=self, language=language)

    def getDistroSeriesLanguageOrDummy(self, language):
        """See `IDistroSeries`."""
        drl = self.getDistroSeriesLanguage(language)
        if drl is not None:
            return drl
        return DummyDistroSeriesLanguage(self, language)

    def updateStatistics(self, ztm):
        """See `IDistroSeries`."""
        # first find the set of all languages for which we have pofiles in
        # the distribution that are visible and not English
        langidset = set(IStore(Language).find(
            Language.id,
            Language.visible == True,
            Language.id == POFile.languageID,
            Language.code != 'en',
            POFile.potemplateID == POTemplate.id,
            POTemplate.distroseries == self,
            POTemplate.iscurrent == True).config(distinct=True))

        # now run through the existing DistroSeriesLanguages for the
        # distroseries, and update their stats, and remove them from the
        # list of languages we need to have stats for
        for distroserieslanguage in self.distroserieslanguages:
            distroserieslanguage.updateStatistics(ztm)
            langidset.discard(distroserieslanguage.language.id)
        # now we should have a set of languages for which we NEED
        # to have a DistroSeriesLanguage
        for langid in langidset:
            drl = DistroSeriesLanguage(distroseries=self, languageID=langid)
            drl.updateStatistics(ztm)
        # lastly, we need to update the message count for this distro
        # series itself
        messagecount = 0
        for potemplate in self.getCurrentTranslationTemplates():
            messagecount += potemplate.messageCount()
        self.messagecount = messagecount
        ztm.commit()

    def getSourcePackage(self, name):
        """See `IDistroSeries`."""
        if not ISourcePackageName.providedBy(name):
            try:
                name = SourcePackageName.byName(name)
            except SQLObjectNotFound:
                return None
        return getUtility(ISourcePackageFactory).new(
            sourcepackagename=name, distroseries=self)

    def getBinaryPackage(self, name):
        """See `IDistroSeries`."""
        if not IBinaryPackageName.providedBy(name):
            try:
                name = BinaryPackageName.byName(name)
            except SQLObjectNotFound:
                return None
        return DistroSeriesBinaryPackage(self, name)

    def getSourcePackageRelease(self, sourcepackagerelease):
        """See `IDistroSeries`."""
        return DistroSeriesSourcePackageRelease(self, sourcepackagerelease)

    def getCurrentSourceReleases(self, source_package_names):
        """See `IDistroSeries`."""
        return getUtility(IDistroSeriesSet).getCurrentSourceReleases(
            {self: source_package_names})

    def getTranslatableSourcePackages(self):
        """See `IDistroSeries`."""
        query = """
            POTemplate.sourcepackagename = SourcePackageName.id AND
            POTemplate.iscurrent = TRUE AND
            POTemplate.distroseries = %s""" % sqlvalues(self.id)
        result = SourcePackageName.select(query, clauseTables=['POTemplate'],
            orderBy=['name'], distinct=True)
        return [SourcePackage(sourcepackagename=spn, distroseries=self) for
            spn in result]

    def getUnlinkedTranslatableSourcePackages(self):
        """See `IDistroSeries`."""
        # Note that both unlinked packages and
        # linked-with-no-productseries packages are considered to be
        # "unlinked translatables".
        query = """
            SourcePackageName.id NOT IN (SELECT DISTINCT
             sourcepackagename FROM Packaging WHERE distroseries = %s) AND
            POTemplate.sourcepackagename = SourcePackageName.id AND
            POTemplate.distroseries = %s""" % sqlvalues(self.id, self.id)
        unlinked = SourcePackageName.select(
            query, clauseTables=['POTemplate'], orderBy=['name'])
        query = """
            Packaging.sourcepackagename = SourcePackageName.id AND
            Packaging.productseries = NULL AND
            POTemplate.sourcepackagename = SourcePackageName.id AND
            POTemplate.distroseries = %s""" % sqlvalues(self.id)
        linked_but_no_productseries = SourcePackageName.select(
            query, clauseTables=['POTemplate', 'Packaging'], orderBy=['name'])
        result = unlinked.union(linked_but_no_productseries)
        return [SourcePackage(sourcepackagename=spn, distroseries=self) for
            spn in result]

    def getPublishedSources(self, sourcepackage_or_name, version=None,
                             pocket=None, include_pending=False,
                             exclude_pocket=None, archive=None):
        """See `IDistroSeries`."""
        # Deprecated.  Use IArchive.getPublishedSources instead.

        # XXX cprov 2006-02-13 bug 31317:
        # We need a standard and easy API, no need
        # to support multiple type arguments, only string name should be
        # the best choice in here, the call site will be clearer.
        if ISourcePackage.providedBy(sourcepackage_or_name):
            spn = sourcepackage_or_name.name
        elif ISourcePackageName.providedBy(sourcepackage_or_name):
            spn = sourcepackage_or_name
        else:
            spns = getUtility(ISourcePackageNameSet)
            spn = spns.queryByName(sourcepackage_or_name)
            if spn is None:
                return EmptyResultSet()

        queries = ["""
        sourcepackagerelease=sourcepackagerelease.id AND
        sourcepackagerelease.sourcepackagename=%s AND
        distroseries=%s
        """ % sqlvalues(spn.id, self.id)]

        if pocket is not None:
            queries.append("pocket=%s" % sqlvalues(pocket.value))

        if version is not None:
            queries.append("version=%s" % sqlvalues(version))

        if exclude_pocket is not None:
            queries.append("pocket!=%s" % sqlvalues(exclude_pocket.value))

        if include_pending:
            queries.append("status in (%s, %s)" % sqlvalues(
                PackagePublishingStatus.PUBLISHED,
                PackagePublishingStatus.PENDING))
        else:
            queries.append("status=%s" % sqlvalues(
                PackagePublishingStatus.PUBLISHED))

        archives = self.distribution.getArchiveIDList(archive)
        queries.append("archive IN %s" % sqlvalues(archives))

        published = SourcePackagePublishingHistory.select(
            " AND ".join(queries), clauseTables=['SourcePackageRelease'],
            orderBy=['-id'])

        return published

    def isUnstable(self):
        """See `IDistroSeries`."""
        return self.status in [
            SeriesStatus.FROZEN,
            SeriesStatus.DEVELOPMENT,
            SeriesStatus.EXPERIMENTAL,
        ]

    def getAllPublishedSources(self):
        """See `IDistroSeries`."""
        # Consider main archives only, and return all sources in
        # the PUBLISHED state.
        archives = self.distribution.getArchiveIDList()
        return SourcePackagePublishingHistory.select("""
            distroseries = %s AND
            status = %s AND
            archive in %s
            """ % sqlvalues(self, PackagePublishingStatus.PUBLISHED,
                            archives),
            orderBy="id")

    def getAllPublishedBinaries(self):
        """See `IDistroSeries`."""
        # Consider main archives only, and return all binaries in
        # the PUBLISHED state.
        archives = self.distribution.getArchiveIDList()
        return BinaryPackagePublishingHistory.select("""
            BinaryPackagePublishingHistory.distroarchseries =
                DistroArchSeries.id AND
            DistroArchSeries.distroseries = DistroSeries.id AND
            DistroSeries.id = %s AND
            BinaryPackagePublishingHistory.status = %s AND
            BinaryPackagePublishingHistory.archive in %s
            """ % sqlvalues(self, PackagePublishingStatus.PUBLISHED,
                            archives),
            clauseTables=["DistroArchSeries", "DistroSeries"],
            orderBy="BinaryPackagePublishingHistory.id")

    def getSourcesPublishedForAllArchives(self):
        """See `IDistroSeries`."""
        query = """
            SourcePackagePublishingHistory.distroseries = %s AND
            SourcePackagePublishingHistory.archive = Archive.id AND
            SourcePackagePublishingHistory.status in %s AND
            Archive.purpose != %s
         """ % sqlvalues(self, active_publishing_status, ArchivePurpose.COPY)

        if not self.isUnstable():
            # Stable distroseries don't allow builds for the release
            # pockets for the primary archives, but they do allow them for
            # the PPA and PARTNER archives.

            # XXX: Julian 2007-09-14: this should come from a single
            # location where this is specified, not sprinkled around the code.
            query += ("""AND (Archive.purpose in %s OR
                            SourcePackagePublishingHistory.pocket != %s)""" %
                      sqlvalues(ALLOW_RELEASE_BUILDS,
                                PackagePublishingPocket.RELEASE))

        return SourcePackagePublishingHistory.select(
            query, clauseTables=['Archive'], orderBy="id")

    def getSourcePackagePublishing(self, status, pocket, component=None,
                                   archive=None):
        """See `IDistroSeries`."""
        archives = self.distribution.getArchiveIDList(archive)

        clause = """
            SourcePackagePublishingHistory.sourcepackagerelease=
                SourcePackageRelease.id AND
            SourcePackageRelease.sourcepackagename=
                SourcePackageName.id AND
            SourcePackagePublishingHistory.distroseries=%s AND
            SourcePackagePublishingHistory.archive IN %s AND
            SourcePackagePublishingHistory.status=%s AND
            SourcePackagePublishingHistory.pocket=%s
            """ % sqlvalues(self, archives, status, pocket)

        if component:
            clause += (
                " AND SourcePackagePublishingHistory.component=%s"
                % sqlvalues(component))

        orderBy = ['SourcePackageName.name']
        clauseTables = ['SourcePackageRelease', 'SourcePackageName']

        return SourcePackagePublishingHistory.select(
            clause, orderBy=orderBy, clauseTables=clauseTables)

    def getBinaryPackagePublishing(
        self, name=None, version=None, archtag=None, sourcename=None,
        orderBy=None, pocket=None, component=None, archive=None):
        """See `IDistroSeries`."""
        archives = self.distribution.getArchiveIDList(archive)

        query = ["""
        BinaryPackagePublishingHistory.binarypackagerelease =
            BinaryPackageRelease.id AND
        BinaryPackagePublishingHistory.distroarchseries =
            DistroArchSeries.id AND
        BinaryPackageRelease.binarypackagename =
            BinaryPackageName.id AND
        BinaryPackageRelease.build =
            BinaryPackageBuild.id AND
        BinaryPackageBuild.source_package_release =
            SourcePackageRelease.id AND
        SourcePackageRelease.sourcepackagename =
            SourcePackageName.id AND
        DistroArchSeries.distroseries = %s AND
        BinaryPackagePublishingHistory.archive IN %s AND
        BinaryPackagePublishingHistory.status = %s
        """ % sqlvalues(self, archives, PackagePublishingStatus.PUBLISHED)]

        if name:
            query.append('BinaryPackageName.name = %s' % sqlvalues(name))

        if version:
            query.append('BinaryPackageRelease.version = %s'
                      % sqlvalues(version))

        if archtag:
            query.append('DistroArchSeries.architecturetag = %s'
                      % sqlvalues(archtag))

        if sourcename:
            query.append(
                'SourcePackageName.name = %s' % sqlvalues(sourcename))

        if pocket:
            query.append(
                'BinaryPackagePublishingHistory.pocket = %s'
                % sqlvalues(pocket))

        if component:
            query.append(
                'BinaryPackagePublishingHistory.component = %s'
                % sqlvalues(component))

        query = " AND ".join(query)

        clauseTables = ['BinaryPackagePublishingHistory', 'DistroArchSeries',
                        'BinaryPackageRelease', 'BinaryPackageName',
                        'BinaryPackageBuild', 'SourcePackageRelease',
                        'SourcePackageName']

        result = BinaryPackagePublishingHistory.select(
            query, distinct=False, clauseTables=clauseTables, orderBy=orderBy)

        return result

    def getBuildRecords(self, build_state=None, name=None, pocket=None,
                        arch_tag=None, user=None, binary_only=True):
        """See IHasBuildRecords"""
        # Ignore "user", since it would not make any difference to the
        # records returned here (private builds are only in PPA right
        # now). We also ignore binary_only and always return binaries.

        # Find out the distroarchseries in question.
        arch_ids = DistroArchSeriesSet().getIdsForArchitectures(
            self.architectures, arch_tag)

        # Use the facility provided by IBinaryPackageBuildSet to
        # retrieve the records.
        return getUtility(IBinaryPackageBuildSet).getBuildsByArchIds(
            self.distribution, arch_ids, build_state, name, pocket)

    def createUploadedSourcePackageRelease(
        self, sourcepackagename, version, maintainer, builddepends,
        builddependsindep, architecturehintlist, component, creator,
        urgency, changelog, changelog_entry, dsc, dscsigningkey, section,
        dsc_maintainer_rfc822, dsc_standards_version, dsc_format,
        dsc_binaries, archive, copyright, build_conflicts,
        build_conflicts_indep, dateuploaded=DEFAULT,
        source_package_recipe_build=None, user_defined_fields=None,
        homepage=None):
        """See `IDistroSeries`."""
        return SourcePackageRelease(
            upload_distroseries=self, sourcepackagename=sourcepackagename,
            version=version, maintainer=maintainer, dateuploaded=dateuploaded,
            builddepends=builddepends, builddependsindep=builddependsindep,
            architecturehintlist=architecturehintlist, component=component,
            creator=creator, urgency=urgency, changelog=changelog,
            changelog_entry=changelog_entry, dsc=dsc,
            dscsigningkey=dscsigningkey, section=section, copyright=copyright,
            upload_archive=archive,
            dsc_maintainer_rfc822=dsc_maintainer_rfc822,
            dsc_standards_version=dsc_standards_version,
            dsc_format=dsc_format, dsc_binaries=dsc_binaries,
            build_conflicts=build_conflicts,
            build_conflicts_indep=build_conflicts_indep,
            source_package_recipe_build=source_package_recipe_build,
            user_defined_fields=user_defined_fields, homepage=homepage)

    def getComponentByName(self, name):
        """See `IDistroSeries`."""
        comp = Component.byName(name)
        if comp is None:
            raise NotFoundError(name)
        permitted = set(self.components)
        if comp in permitted:
            return comp
        raise NotFoundError(name)

    def getSectionByName(self, name):
        """See `IDistroSeries`."""
        section = Section.byName(name)
        if section is None:
            raise NotFoundError(name)
        permitted = set(self.sections)
        if section in permitted:
            return section
        raise NotFoundError(name)

    def getBinaryPackageCaches(self, archive=None):
        """See `IDistroSeries`."""
        if archive is not None:
            archives = [archive.id]
        else:
            archives = self.distribution.all_distro_archive_ids

        caches = DistroSeriesPackageCache.select("""
            distroseries = %s AND
            archive IN %s
        """ % sqlvalues(self, archives),
        orderBy="name")

        return caches

    def removeOldCacheItems(self, archive, log):
        """See `IDistroSeries`."""

        # get the set of package names that should be there
        bpns = set(BinaryPackageName.select("""
            BinaryPackagePublishingHistory.distroarchseries =
                DistroArchSeries.id AND
            DistroArchSeries.distroseries = %s AND
            Archive.id = %s AND
            BinaryPackagePublishingHistory.archive = Archive.id AND
            BinaryPackagePublishingHistory.binarypackagerelease =
                BinaryPackageRelease.id AND
            BinaryPackageRelease.binarypackagename =
                BinaryPackageName.id AND
            BinaryPackagePublishingHistory.dateremoved is NULL AND
            Archive.enabled = TRUE
            """ % sqlvalues(self, archive),
            distinct=True,
            clauseTables=[
                'Archive',
                'DistroArchSeries',
                'BinaryPackagePublishingHistory',
                'BinaryPackageRelease']))

        # remove the cache entries for binary packages we no longer want
        for cache in self.getBinaryPackageCaches(archive):
            if cache.binarypackagename not in bpns:
                log.debug(
                    "Removing binary cache for '%s' (%s)"
                    % (cache.name, cache.id))
                cache.destroySelf()

    def updateCompletePackageCache(self, archive, log, ztm, commit_chunk=500):
        """See `IDistroSeries`."""
        # Do not create cache entries for disabled archives.
        if not archive.enabled:
            return

        # Get the set of package names to deal with.
        bpns = IStore(BinaryPackageName).find(
            BinaryPackageName,
            DistroArchSeries.distroseries == self,
            BinaryPackagePublishingHistory.distroarchseriesID ==
                DistroArchSeries.id,
            BinaryPackagePublishingHistory.archive == archive,
            BinaryPackagePublishingHistory.binarypackagereleaseID ==
                BinaryPackageRelease.id,
            BinaryPackageRelease.binarypackagename == BinaryPackageName.id,
            BinaryPackagePublishingHistory.dateremoved == None).config(
                distinct=True).order_by(BinaryPackageName.name)

        number_of_updates = 0
        chunk_size = 0
        for bpn in bpns:
            log.debug("Considering binary '%s'" % bpn.name)
            self.updatePackageCache(bpn, archive, log)
            number_of_updates += 1
            chunk_size += 1
            if chunk_size == commit_chunk:
                chunk_size = 0
                log.debug("Committing")
                ztm.commit()

        return number_of_updates

    def updatePackageCache(self, binarypackagename, archive, log):
        """See `IDistroSeries`."""

        # get the set of published binarypackagereleases
        bprs = IStore(BinaryPackageRelease).find(
            BinaryPackageRelease,
            BinaryPackageRelease.binarypackagename == binarypackagename,
            BinaryPackageRelease.id ==
                BinaryPackagePublishingHistory.binarypackagereleaseID,
            BinaryPackagePublishingHistory.distroarchseriesID ==
                DistroArchSeries.id,
            DistroArchSeries.distroseries == self,
            BinaryPackagePublishingHistory.archive == archive,
            BinaryPackagePublishingHistory.dateremoved == None)
        bprs = bprs.order_by(Desc(BinaryPackageRelease.datecreated))
        bprs = bprs.config(distinct=True)

        if bprs.count() == 0:
            log.debug("No binary releases found.")
            return

        # find or create the cache entry
        cache = DistroSeriesPackageCache.selectOne("""
            distroseries = %s AND
            archive = %s AND
            binarypackagename = %s
            """ % sqlvalues(self, archive, binarypackagename))
        if cache is None:
            log.debug("Creating new binary cache entry.")
            cache = DistroSeriesPackageCache(
                archive=archive,
                distroseries=self,
                binarypackagename=binarypackagename)

        # make sure the cached name, summary and description are correct
        cache.name = binarypackagename.name
        cache.summary = bprs[0].summary
        cache.description = bprs[0].description

        # get the sets of binary package summaries, descriptions. there is
        # likely only one, but just in case...

        summaries = set()
        descriptions = set()
        for bpr in bprs:
            log.debug("Considering binary version %s" % bpr.version)
            summaries.add(bpr.summary)
            descriptions.add(bpr.description)

        # and update the caches
        cache.summaries = ' '.join(sorted(summaries))
        cache.descriptions = ' '.join(sorted(descriptions))

    def searchPackages(self, text):
        """See `IDistroSeries`."""

        store = getUtility(IStoreSelector).get(MAIN_STORE, SLAVE_FLAVOR)
        find_spec = (
            DistroSeriesPackageCache,
            BinaryPackageName,
            SQL('rank(fti, ftq(%s)) AS rank' % sqlvalues(text)))
        origin = [
            DistroSeriesPackageCache,
            Join(
                BinaryPackageName,
                DistroSeriesPackageCache.binarypackagename ==
                    BinaryPackageName.id),
            ]

        # Note: When attempting to convert the query below into straight
        # Storm expressions, a 'tuple index out-of-range' error was always
        # raised.
        package_caches = store.using(*origin).find(
            find_spec,
            """DistroSeriesPackageCache.distroseries = %s AND
            DistroSeriesPackageCache.archive IN %s AND
            (fti @@ ftq(%s) OR
            DistroSeriesPackageCache.name ILIKE '%%' || %s || '%%')
            """ % (quote(self),
                   quote(self.distribution.all_distro_archive_ids),
                   quote(text), quote_like(text)),
            ).config(distinct=True)

        # Create a function that will decorate the results, converting
        # them from the find_spec above into a DSBP:
        def result_to_dsbp((cache, binary_package_name, rank)):
            return DistroSeriesBinaryPackage(
                distroseries=cache.distroseries,
                binarypackagename=binary_package_name,
                cache=cache)

        # Return the decorated result set so the consumer of these
        # results will only see DSBPs
        return DecoratedResultSet(package_caches, result_to_dsbp)

    def newArch(self, architecturetag, processorfamily, official, owner,
                supports_virtualized=False, enabled=True):
        """See `IDistroSeries`."""
        distroarchseries = DistroArchSeries(
            architecturetag=architecturetag, processorfamily=processorfamily,
            official=official, distroseries=self, owner=owner,
            supports_virtualized=supports_virtualized, enabled=enabled)
        return distroarchseries

    def newMilestone(self, name, dateexpected=None, summary=None,
                     code_name=None):
        """See `IDistroSeries`."""
        return Milestone(
            name=name, code_name=code_name,
            dateexpected=dateexpected, summary=summary,
            distribution=self.distribution, distroseries=self)

    def getLatestUploads(self):
        """See `IDistroSeries`."""
        query = """
        sourcepackagerelease.id=packageuploadsource.sourcepackagerelease
        AND sourcepackagerelease.sourcepackagename=sourcepackagename.id
        AND packageuploadsource.packageupload=packageupload.id
        AND packageupload.status=%s
        AND packageupload.distroseries=%s
        AND packageupload.archive IN %s
        """ % sqlvalues(
                PackageUploadStatus.DONE,
                self,
                self.distribution.all_distro_archive_ids)

        last_uploads = SourcePackageRelease.select(
            query, limit=5, prejoins=['sourcepackagename'],
            clauseTables=['SourcePackageName', 'PackageUpload',
                          'PackageUploadSource'],
            orderBy=['-packageupload.id'])

        distro_sprs = [
            self.getSourcePackageRelease(spr) for spr in last_uploads]

        return distro_sprs

    @staticmethod
    def setNewerDistroSeriesVersions(spphs):
        """Set the newer_distroseries_version attribute on the spph entries.

        :param spphs: The SourcePackagePublishingHistory objects to set the
            newer_distroseries_version attribute on.
        """
        # Partition by distro series to use getCurrentSourceReleases
        distro_series = collections.defaultdict(list)
        for spph in spphs:
            distro_series[spph.distroseries].append(spph)
        for series, spphs in distro_series.items():
            packagenames = set()
            for spph in spphs:
                packagenames.add(spph.sourcepackagerelease.sourcepackagename)
            latest_releases = series.getCurrentSourceReleases(
                packagenames)
            for spph in spphs:
                latest_release = latest_releases.get(spph.meta_sourcepackage)
                if latest_release is not None and apt_pkg.VersionCompare(
                    latest_release.version, spph.source_package_version) > 0:
                    version = latest_release
                else:
                    version = None
                get_property_cache(spph).newer_distroseries_version = version

    def createQueueEntry(self, pocket, archive, changesfilename=None,
                         changesfilecontent=None, signing_key=None,
                         package_copy_job=None):
        """See `IDistroSeries`."""
        # We store the changes file in the librarian to avoid having to
        # deal with broken encodings in these files; this will allow us
        # to regenerate these files as necessary.
        #
        # The use of StringIO here should be safe: we do not encoding of
        # the content in the changes file (as doing so would be guessing
        # at best, causing unpredictable corruption), and simply pass it
        # off to the librarian.

        if package_copy_job is None and (
            changesfilename is None or changesfilecontent is None):
            raise AssertionError(
                "changesfilename and changesfilecontent must be supplied "
                "if there is no package_copy_job")

        if package_copy_job is None:
            # The PGP signature is stripped from all changesfiles
            # to avoid replay attacks (see bugs 159304 and 451396).
            signed_message = signed_message_from_string(changesfilecontent)
            if signed_message is not None:
                # Overwrite `changesfilecontent` with the text stripped
                # of the PGP signature.
                new_content = signed_message.signedContent
                if new_content is not None:
                    changesfilecontent = signed_message.signedContent

            changes_file = getUtility(ILibraryFileAliasSet).create(
                changesfilename, len(changesfilecontent),
                StringIO(changesfilecontent), 'text/plain',
                restricted=archive.private)
        else:
            changes_file = None

        return PackageUpload(
            distroseries=self, status=PackageUploadStatus.NEW,
            pocket=pocket, archive=archive,
            changesfile=changes_file, signing_key=signing_key,
            package_copy_job=package_copy_job)

    def getPackageUploadQueue(self, state):
        """See `IDistroSeries`."""
        return PackageUploadQueue(self, state)

    def getPackageUploads(self, status=None, created_since_date=None,
                          archive=None, pocket=None, custom_type=None,
                          name=None, version=None, exact_match=False):
        """See `IDistroSeries`."""
        return getUtility(IPackageUploadSet).getAll(
            self, created_since_date, status, archive, pocket, custom_type,
            name=name, version=version, exact_match=exact_match)

    def createBug(self, bug_params):
        """See canonical.launchpad.interfaces.IBugTarget."""
        # We don't currently support opening a new bug on an IDistroSeries,
        # because internally bugs are reported against IDistroSeries only when
        # targeted to be fixed in that series, which is rarely the case for a
        # brand new bug report.
        raise NotImplementedError(
            "A new bug cannot be filed directly on a distribution series, "
            "because series are meant for \"targeting\" a fix to a specific "
            "version. It's possible that we may change this behaviour to "
            "allow filing a bug on a distribution series in the "
            "not-too-distant future. For now, you probably meant to file "
            "the bug on the distribution instead.")

    def _getBugTaskContextClause(self):
        """See BugTargetBase."""
        return 'BugTask.distroseries = %s' % sqlvalues(self)

    def copyTranslationsFromParent(self, transaction, logger=None):
        """See `IDistroSeries`."""
        if logger is None:
            logger = logging

        assert self.defer_translation_imports, (
            "defer_translation_imports not set!"
            " That would corrupt translation data mixing new imports"
            " with the information being copied.")

        assert self.hide_all_translations, (
            "hide_all_translations not set!"
            " That would allow users to see and modify incomplete"
            " translation state.")

        flush_database_updates()
        flush_database_caches()
        copy_active_translations(self, transaction, logger)

    def getPOFileContributorsByLanguage(self, language):
        """See `IDistroSeries`."""
        contributors = IStore(Person).find(
            Person,
            POFileTranslator.personID == Person.id,
            POFile.id == POFileTranslator.pofileID,
            POFile.language == language,
            POTemplate.id == POFile.potemplateID,
            POTemplate.distroseries == self,
            POTemplate.iscurrent == True)
        contributors = contributors.order_by(*Person._storm_sortingColumns)
        contributors = contributors.config(distinct=True)
        return contributors

    def getPendingPublications(self, archive, pocket, is_careful):
        """See ICanPublishPackages."""
        queries = ['distroseries = %s' % sqlvalues(self)]

        # Query main archive for this distroseries
        queries.append('archive=%s' % sqlvalues(archive))

        # Careful publishing should include all PUBLISHED rows, normal run
        # only includes PENDING ones.
        statuses = [PackagePublishingStatus.PENDING]
        if is_careful:
            statuses.append(PackagePublishingStatus.PUBLISHED)
        queries.append('status IN %s' % sqlvalues(statuses))

        # Restrict to a specific pocket.
        queries.append('pocket = %s' % sqlvalues(pocket))

        # Exclude RELEASE pocket if the distroseries was already released,
        # since it should not change for main archive.
        # We allow RELEASE publishing for PPAs.
        # We also allow RELEASE publishing for partner.
        if (not self.isUnstable() and
            not archive.allowUpdatesToReleasePocket()):
            queries.append(
            'pocket != %s' % sqlvalues(PackagePublishingPocket.RELEASE))

        publications = SourcePackagePublishingHistory.select(
            " AND ".join(queries), orderBy="-id")

        return publications

    def publish(self, diskpool, log, archive, pocket, is_careful=False):
        """See ICanPublishPackages."""
        log.debug("Publishing %s-%s" % (self.title, pocket.name))
        log.debug("Attempting to publish pending sources.")

        dirty_pockets = set()
        for spph in self.getPendingPublications(archive, pocket, is_careful):
            if not self.checkLegalPocket(spph, is_careful, log):
                continue
            spph.publish(diskpool, log)
            dirty_pockets.add((self.name, spph.pocket))

        # propagate publication request to each distroarchseries.
        for dar in self.architectures:
            more_dirt = dar.publish(
                diskpool, log, archive, pocket, is_careful)
            dirty_pockets.update(more_dirt)

        return dirty_pockets

    def checkLegalPocket(self, publication, is_careful, log):
        """Check if the publication can happen in the archive."""
        # 'careful' mode re-publishes everything:
        if is_careful:
            return True

        # PPA and PARTNER allow everything.
        if publication.archive.allowUpdatesToReleasePocket():
            return True

        # FROZEN state also allow all pockets to be published.
        if self.status == SeriesStatus.FROZEN:
            return True

        # If we're not republishing, we want to make sure that
        # we're not publishing packages into the wrong pocket.
        # Unfortunately for careful mode that can't hold true
        # because we indeed need to republish everything.
        if (self.isUnstable() and
            publication.pocket != PackagePublishingPocket.RELEASE):
            log.error("Tried to publish %s (%s) into a non-release "
                      "pocket on unstable series %s, skipping"
                      % (publication.displayname, publication.id,
                         self.displayname))
            return False
        if (not self.isUnstable() and
            publication.pocket == PackagePublishingPocket.RELEASE):
            log.error("Tried to publish %s (%s) into release pocket "
                      "on stable series %s, skipping"
                      % (publication.displayname, publication.id,
                         self.displayname))
            return False

        return True

    @property
    def main_archive(self):
        return self.distribution.main_archive

    def getTemplatesCollection(self):
        """See `IHasTranslationTemplates`."""
        return TranslationTemplatesCollection().restrictDistroSeries(self)

    def getSharingPartner(self):
        """See `IHasTranslationTemplates`."""
        # No sharing partner is defined for DistroSeries.
        return None

    def getSuite(self, pocket):
        """See `IDistroSeries`."""
        if pocket == PackagePublishingPocket.RELEASE:
            return self.name
        else:
            return '%s%s' % (self.name, pocketsuffix[pocket])

    def isSourcePackageFormatPermitted(self, format):
        return getUtility(
            ISourcePackageFormatSelectionSet).getBySeriesAndFormat(
                self, format) is not None

    def initDerivedDistroSeries(self, user, parents, architectures=(),
                                packagesets=(), rebuild=False, overlays=(),
                                overlay_pockets=(),
                                overlay_components=()):
        """See `IDistroSeries`."""
        if self.isDerivedSeries():
            raise DerivationError(
                "DistroSeries %s already has parent series." % self.name)
        initialize_series = InitializeDistroSeries(self, parents)
        try:
            initialize_series.check()
        except InitializationError, e:
            raise DerivationError(e)
        getUtility(IInitializeDistroSeriesJobSource).create(
            self, parents, architectures, packagesets, rebuild, overlays,
            overlay_pockets, overlay_components)

    def getParentSeries(self):
        """See `IDistroSeriesPublic`."""
        # Circular imports.
        from lp.registry.interfaces.distroseriesparent import (
            IDistroSeriesParentSet,
            )
        dsp_set = getUtility(IDistroSeriesParentSet)
        dsps = dsp_set.getByDerivedSeries(self).order_by('ordering')
        return [dsp.parent_series for dsp in dsps]

    def getDerivedSeries(self):
        """See `IDistroSeriesPublic`."""
        # Circular imports.
        from lp.registry.interfaces.distroseriesparent import (
            IDistroSeriesParentSet,
            )
        dsps = getUtility(IDistroSeriesParentSet).getByParentSeries(self)
        return [dsp.derived_series for dsp in dsps]

    def getBugTaskWeightFunction(self):
        """Provide a weight function to determine optimal bug task.

        Full weight is given to tasks for this distro series.

        If the series isn't found, the distribution task is better than
        others.
        """
        seriesID = self.id
        distributionID = self.distributionID

        def weight_function(bugtask):
            if bugtask.distroseriesID == seriesID:
                return OrderedBugTask(1, bugtask.id, bugtask)
            elif bugtask.distributionID == distributionID:
                return OrderedBugTask(2, bugtask.id, bugtask)
            else:
                return OrderedBugTask(3, bugtask.id, bugtask)
        return weight_function

    def getDifferencesTo(self, parent_series=None, difference_type=None,
                         source_package_name_filter=None, status=None,
                         child_version_higher=False):
        """See `IDistroSeries`."""
        return getUtility(
            IDistroSeriesDifferenceSource).getForDistroSeries(
                self,
                difference_type=difference_type,
                source_package_name_filter=source_package_name_filter,
                status=status,
                child_version_higher=child_version_higher)

    def isDerivedSeries(self):
        """See `IDistroSeries`."""
        return not self.getParentSeries() == []

    def isInitializing(self):
        """See `IDistroSeries`."""
        job = self.getInitializationJob()
        return job is not None and job.is_pending

    def isInitialized(self):
        """See `IDistroSeries`."""
        published = self.main_archive.getPublishedSources(distroseries=self)
        return not published.is_empty()

<<<<<<< HEAD
    def getInitializationJob(self):
        """See `IDistroSeries`."""
        return getUtility(IInitializeDistroSeriesJobSource).get(self)
=======
    def getDifferenceComments(self, since=None, source_package_name=None):
        """See `IDistroSeries`."""
        comment_source = getUtility(IDistroSeriesDifferenceCommentSource)
        return comment_source.getForDistroSeries(
            self, since=since, source_package_name=source_package_name)
>>>>>>> 4c9587b7


class DistroSeriesSet:
    implements(IDistroSeriesSet)

    def get(self, distroseriesid):
        """See `IDistroSeriesSet`."""
        return DistroSeries.get(distroseriesid)

    def translatables(self):
        """See `IDistroSeriesSet`."""
        store = getUtility(IStoreSelector).get(MAIN_STORE, SLAVE_FLAVOR)
        # Join POTemplate distinctly to only get entries with available
        # translations.
        result_set = store.using((DistroSeries, POTemplate)).find(
            DistroSeries,
            DistroSeries.hide_all_translations == False,
            DistroSeries.id == POTemplate.distroseriesID)
        result_set = result_set.config(distinct=True)
        return result_set

    def findByName(self, name):
        """See `IDistroSeriesSet`."""
        return DistroSeries.selectBy(name=name)

    def queryByName(self, distribution, name):
        """See `IDistroSeriesSet`."""
        return DistroSeries.selectOneBy(distribution=distribution, name=name)

    def findByVersion(self, version):
        """See `IDistroSeriesSet`."""
        return DistroSeries.selectBy(version=version)

    def _parseSuite(self, suite):
        """Parse 'suite' into a series name and a pocket."""
        tokens = suite.rsplit('-', 1)
        if len(tokens) == 1:
            return suite, PackagePublishingPocket.RELEASE
        series, pocket = tokens
        try:
            pocket = PackagePublishingPocket.items[pocket.upper()]
        except KeyError:
            # No such pocket. Probably trying to get a hyphenated series name.
            return suite, PackagePublishingPocket.RELEASE
        else:
            return series, pocket

    def fromSuite(self, distribution, suite):
        """See `IDistroSeriesSet`."""
        series_name, pocket = self._parseSuite(suite)
        series = distribution.getSeries(series_name)
        return series, pocket

    def getCurrentSourceReleases(self, distro_series_source_packagenames):
        """See `IDistroSeriesSet`."""
        # Builds one query for all the distro_series_source_packagenames.
        # This may need tuning: its possible that grouping by the common
        # archives may yield better efficiency: the current code is
        # just a direct push-down of the previous in-python lookup to SQL.
        series_clauses = []
        distroseries_lookup = {}
        for distroseries, package_names in \
            distro_series_source_packagenames.items():
            source_package_ids = map(attrgetter('id'), package_names)
            # all_distro_archive_ids is just a list of ints, but it gets
            # wrapped anyway - and sqlvalues goes boom.
            archives = removeSecurityProxy(
                distroseries.distribution.all_distro_archive_ids)
            clause = """(spr.sourcepackagename IN %s AND
                spph.archive IN %s AND
                spph.distroseries = %s)
                """ % sqlvalues(source_package_ids, archives, distroseries.id)
            series_clauses.append(clause)
            distroseries_lookup[distroseries.id] = distroseries
        if not len(series_clauses):
            return {}
        combined_clause = "(" + " OR ".join(series_clauses) + ")"

        releases = IStore(SourcePackageRelease).find(
            (SourcePackageRelease, DistroSeries.id), SQL("""
                (SourcePackageRelease.id, DistroSeries.id) IN (
                    SELECT
                        DISTINCT ON (spr.sourcepackagename, spph.distroseries)
                        spr.id, spph.distroseries
                    FROM
                        SourcePackageRelease AS spr,
                        SourcePackagePublishingHistory AS spph
                    WHERE
                        spph.sourcepackagerelease = spr.id
                        AND spph.status IN %s
                        AND %s
                    ORDER BY
                        spr.sourcepackagename, spph.distroseries, spph.id DESC
                    )
                """
                % (sqlvalues(active_publishing_status) + (combined_clause,))))
        result = {}
        for sp_release, distroseries_id in releases:
            distroseries = distroseries_lookup[distroseries_id]
            sourcepackage = distroseries.getSourcePackage(
                sp_release.sourcepackagename)
            result[sourcepackage] = DistroSeriesSourcePackageRelease(
                distroseries, sp_release)
        return result

    def search(self, distribution=None, isreleased=None, orderBy=None):
        """See `IDistroSeriesSet`."""
        where_clause = ""
        if distribution is not None:
            where_clause += "distribution = %s" % sqlvalues(distribution.id)
        if isreleased is not None:
            if where_clause:
                where_clause += " AND "
            if isreleased:
                # The query is filtered on released releases.
                where_clause += "releasestatus in (%s, %s)" % sqlvalues(
                    SeriesStatus.CURRENT,
                    SeriesStatus.SUPPORTED)
            else:
                # The query is filtered on unreleased releases.
                where_clause += "releasestatus in (%s, %s, %s)" % sqlvalues(
                    SeriesStatus.EXPERIMENTAL,
                    SeriesStatus.DEVELOPMENT,
                    SeriesStatus.FROZEN)
        if orderBy is not None:
            return DistroSeries.select(where_clause, orderBy=orderBy)
        else:
            return DistroSeries.select(where_clause)<|MERGE_RESOLUTION|>--- conflicted
+++ resolved
@@ -1897,17 +1897,15 @@
         published = self.main_archive.getPublishedSources(distroseries=self)
         return not published.is_empty()
 
-<<<<<<< HEAD
     def getInitializationJob(self):
         """See `IDistroSeries`."""
         return getUtility(IInitializeDistroSeriesJobSource).get(self)
-=======
+
     def getDifferenceComments(self, since=None, source_package_name=None):
         """See `IDistroSeries`."""
         comment_source = getUtility(IDistroSeriesDifferenceCommentSource)
         return comment_source.getForDistroSeries(
             self, since=since, source_package_name=source_package_name)
->>>>>>> 4c9587b7
 
 
 class DistroSeriesSet:
