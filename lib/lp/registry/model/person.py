--- conflicted
+++ resolved
@@ -61,21 +61,13 @@
 from canonical.database.sqlbase import (
     cursor, quote, quote_like, sqlvalues, SQLBase)
 
-<<<<<<< HEAD
-from canonical.cachedproperty import cachedproperty, cache_property, clear_property
-=======
 from canonical.cachedproperty import (cachedproperty, cache_property,
     clear_property)
->>>>>>> bd097de0
 
 from canonical.lazr.utils import get_current_browser_request
 
-<<<<<<< HEAD
-from canonical.launchpad.components.decoratedresultset import DecoratedResultSet
-=======
 from canonical.launchpad.components.decoratedresultset import (
     DecoratedResultSet)
->>>>>>> bd097de0
 from canonical.launchpad.database.account import Account, AccountPassword
 from canonical.launchpad.interfaces.account import AccountSuspendedError
 from lp.bugs.model.bugtarget import HasBugsBase
@@ -1470,11 +1462,7 @@
         need_location=False, need_archive=False, need_preferred_email=False,
         need_validity=False):
         """Lookup all members of the team with optional precaching.
-<<<<<<< HEAD
-        
-=======
-
->>>>>>> bd097de0
+
         :param need_karma: The karma attribute will be cached.
         :param need_ubuntu_coc: The is_ubuntu_coc_signer attribute will be
             cached.
@@ -1502,20 +1490,12 @@
         if need_karma:
             # New people have no karmatotalcache rows.
             origin.append(
-<<<<<<< HEAD
-                LeftJoin(KarmaTotalCache, KarmaTotalCache.person == Person.id))
-            columns.append(KarmaTotalCache)
-        if need_ubuntu_coc:
-            columns.append(Alias(Exists(Select(SignedCodeOfConduct,
-                AND(Person._is_ubuntu_coc_signer_condition(),
-=======
                 LeftJoin(KarmaTotalCache,
                     KarmaTotalCache.person == Person.id))
             columns.append(KarmaTotalCache)
         if need_ubuntu_coc:
             columns.append(Alias(Exists(Select(SignedCodeOfConduct,
                 And(Person._is_ubuntu_coc_signer_condition(),
->>>>>>> bd097de0
                     SignedCodeOfConduct.ownerID == Person.id))),
                 name='is_ubuntu_coc_signer'))
         if need_location:
@@ -1524,15 +1504,9 @@
                 LeftJoin(PersonLocation, PersonLocation.person == Person.id))
             columns.append(PersonLocation)
         if need_archive:
-<<<<<<< HEAD
-            # Not everyone has PPA's 
-            # It would be nice to cleanly expose the soyuz rules for this to avoid
-            # duplicating the relationships.
-=======
             # Not everyone has PPA's
             # It would be nice to cleanly expose the soyuz rules for this to
             # avoid duplicating the relationships.
->>>>>>> bd097de0
             origin.append(
                 LeftJoin(Archive, Archive.owner == Person.id))
             columns.append(Archive)
@@ -1541,14 +1515,9 @@
                 Archive.id == Select(Min(Archive.id),
                     Archive.owner == Person.id, Archive),
                 Archive.purpose == ArchivePurpose.PPA)))
-<<<<<<< HEAD
-        if need_preferred_email:
-            # Teams don't have email.
-=======
         # checking validity requires having a preferred email.
         if need_preferred_email or need_validity:
             # Teams don't have email, so a left join
->>>>>>> bd097de0
             origin.append(
                 LeftJoin(EmailAddress, EmailAddress.person == Person.id))
             columns.append(EmailAddress)
@@ -1556,12 +1525,6 @@
                 Or(EmailAddress.status == None,
                     EmailAddress.status == EmailAddressStatus.PREFERRED))
         if need_validity:
-<<<<<<< HEAD
-            # May find invalid persons
-            origin.append(
-                LeftJoin(ValidPersonCache, ValidPersonCache.id == Person.id))
-            columns.append(ValidPersonCache)
-=======
             # May find teams (teams are not valid people)
             origin.append(
                 LeftJoin(Account, Person.account == Account.id))
@@ -1570,7 +1533,6 @@
                 Or(
                     Account.status == None,
                     Account.status == AccountStatus.ACTIVE))
->>>>>>> bd097de0
         if len(columns) == 1:
             columns = columns[0]
             # Return a simple ResultSet
@@ -1578,10 +1540,7 @@
         # Adapt the result into a cached Person.
         columns = tuple(columns)
         raw_result = store.using(*origin).find(columns, conditions)
-<<<<<<< HEAD
-=======
-
->>>>>>> bd097de0
+
         def prepopulate_person(row):
             result = row[0]
             index = 1
@@ -1614,14 +1573,6 @@
                 email = row[index]
                 index += 1
                 cache_property(result, '_preferredemail_cached', email)
-<<<<<<< HEAD
-            if need_validity:
-                valid = row[index] is not None
-                index += 1
-                cache_property(result, '_is_valid_person_cached', valid)
-            return result
-        return DecoratedResultSet(raw_result, result_decorator=prepopulate_person)
-=======
             #-- validity caching
             if need_validity:
                 # valid if:
@@ -1635,7 +1586,6 @@
             return result
         return DecoratedResultSet(raw_result,
             result_decorator=prepopulate_person)
->>>>>>> bd097de0
 
     def _getMembersWithPreferredEmails(self):
         """Helper method for public getMembersWithPreferredEmails.
@@ -2477,11 +2427,7 @@
         """See `IPerson`."""
         # Also assigned to by self._all_members.
         store = Store.of(self)
-<<<<<<< HEAD
-        query = AND(SignedCodeOfConduct.ownerID == self.id,
-=======
         query = And(SignedCodeOfConduct.ownerID == self.id,
->>>>>>> bd097de0
             Person._is_ubuntu_coc_signer_condition())
         # TODO: Using exists would be faster than count().
         return bool(store.find(SignedCodeOfConduct, query).count())
@@ -2491,11 +2437,7 @@
         """Generate a Storm Expr for determing the coc signing status."""
         sigset = getUtility(ISignedCodeOfConductSet)
         lastdate = sigset.getLastAcceptedDate()
-<<<<<<< HEAD
-        return AND(SignedCodeOfConduct.active == True,
-=======
         return And(SignedCodeOfConduct.active == True,
->>>>>>> bd097de0
             SignedCodeOfConduct.datecreated >= lastdate)
 
     @property
