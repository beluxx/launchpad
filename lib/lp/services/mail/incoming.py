# Copyright 2009-2011 Canonical Ltd.  This software is licensed under the
# GNU Affero General Public License version 3 (see the file LICENSE).

"""Functions dealing with mails coming into Launchpad."""

# pylint: disable-msg=W0631

__metaclass__ = type

from cStringIO import StringIO as cStringIO
import email.errors
from email.utils import (
    getaddresses,
    parseaddr,
    )
import logging
import re
import sys

import dkim
import dns.exception
import transaction
from zope.component import getUtility
from zope.interface import (
    directlyProvidedBy,
    directlyProvides,
    )

<<<<<<< HEAD
from canonical.launchpad.interfaces.account import AccountStatus
from canonical.launchpad.mailnotification import (
    send_process_error_notification,
    )
from canonical.launchpad.webapp.errorlog import (
    ErrorReportingUtility,
    ScriptRequest,
    )
from canonical.launchpad.webapp.interaction import (
    get_current_principal,
    setupInteraction,
    )
from canonical.launchpad.webapp.interfaces import IPlacelessAuthUtility
from canonical.librarian.interfaces import UploadFailed
=======
>>>>>>> e2c170e4
from lp.registry.interfaces.person import IPerson
from lp.services.features import getFeatureFlag
from lp.services.gpg.interfaces import (
    GPGVerificationError,
    IGPGHandler,
    )
<<<<<<< HEAD
=======
from lp.services.identity.interfaces.account import AccountStatus
from lp.services.librarian.interfaces.client import UploadFailed
>>>>>>> e2c170e4
from lp.services.mail.handlers import mail_handlers
from lp.services.mail.helpers import (
    ensure_sane_signature_timestamp,
    get_error_message,
    save_mail_to_librarian,
    )
from lp.services.mail.interfaces import IWeaklyAuthenticatedPrincipal
from lp.services.mail.mailbox import IMailBox
from lp.services.mail.notification import send_process_error_notification
from lp.services.mail.sendmail import do_paranoid_envelope_to_validation
from lp.services.mail.signedmessage import signed_message_from_string
from lp.services.webapp.errorlog import (
    ErrorReportingUtility,
    ScriptRequest,
    )
from lp.services.webapp.interaction import (
    get_current_principal,
    setupInteraction,
    )
from lp.services.webapp.interfaces import IPlacelessAuthUtility

# Match '\n' and '\r' line endings. That is, all '\r' that are not
# followed by a '\n', and all '\n' that are not preceded by a '\r'.
non_canonicalised_line_endings = re.compile('((?<!\r)\n)|(\r(?!\n))')

# Match trailing whitespace.
trailing_whitespace = re.compile(r'[ \t]*((?=\r\n)|$)')


def canonicalise_line_endings(text):
    r"""Canonicalise the line endings to '\r\n'.

        >>> canonicalise_line_endings('\n\nfoo\nbar\rbaz\r\n')
        '\r\n\r\nfoo\r\nbar\r\nbaz\r\n'

        >>> canonicalise_line_endings('\r\rfoo\r\nbar\rbaz\n')
        '\r\n\r\nfoo\r\nbar\r\nbaz\r\n'

        >>> canonicalise_line_endings('\r\nfoo\r\nbar\nbaz\r')
        '\r\nfoo\r\nbar\r\nbaz\r\n'
    """
    if non_canonicalised_line_endings.search(text):
        text = non_canonicalised_line_endings.sub('\r\n', text)
    if trailing_whitespace.search(text):
        text = trailing_whitespace.sub('', text)
    return text


class InvalidSignature(Exception):
    """The signature failed to validate."""


class InactiveAccount(Exception):
    """The account for the person sending this email is inactive."""


_trusted_dkim_domains = [
    'gmail.com', 'google.com', 'mail.google.com', 'canonical.com']


def _isDkimDomainTrusted(domain):
    # Really this should come from a dynamically-modifiable
    # configuration, but we don't have such a thing yet.
    #
    # Being listed here means that we trust the domain not to be an open relay
    # or to allow arbitrary intra-domain spoofing.
    return domain in _trusted_dkim_domains


def _authenticateDkim(signed_message):
    """Attempt DKIM authentication of email.

    :returns: A string email address for the trusted sender, if there is one,
    otherwise None.

    :param signed_message: ISignedMessage
    """

    log = logging.getLogger('mail-authenticate-dkim')
    log.setLevel(logging.DEBUG)

    if getFeatureFlag('mail.dkim_authentication.disabled'):
        log.info('dkim authentication feature disabled')
        return None

    # uncomment this for easier test debugging
    # log.addHandler(logging.FileHandler('/tmp/dkim.log'))

    dkim_log = cStringIO()
    log.info(
        'Attempting DKIM authentication of message id=%r from=%r sender=%r'
        % (signed_message['Message-ID'],
           signed_message['From'],
           signed_message['Sender']))
    signing_details = []
    dkim_result = False
    try:
        dkim_result = dkim.verify(
            signed_message.parsed_string, dkim_log, details=signing_details)
    except dkim.DKIMException, e:
        log.warning('DKIM error: %r' % (e,))
    except dns.resolver.NXDOMAIN, e:
        # This can easily happen just through bad input data, ie claiming to
        # be signed by a domain with no visible key of that name.  It's not an
        # operational error.
        log.info('DNS exception: %r' % (e,))
    except dns.exception.DNSException, e:
        # many of them have lame messages, thus %r
        log.warning('DNS exception: %r' % (e,))
    except Exception, e:
        # DKIM leaks some errors when it gets bad input, as in bug 881237.  We
        # don't generally want them to cause the mail to be dropped entirely
        # though.  It probably is reasonable to treat them as potential
        # operational errors, at least until they're handled properly, by
        # making pydkim itself more defensive.
        log.warning(
            'unexpected error in DKIM verification, treating as unsigned: %r'
            % (e,))
    log.info('DKIM verification result: trusted=%s' % (dkim_result,))
    log.debug('DKIM debug log: %s' % (dkim_log.getvalue(),))
    if not dkim_result:
        return None
    # in addition to the dkim signature being valid, we have to check that it
    # was actually signed by the user's domain.
    if len(signing_details) != 1:
        log.info(
            'expected exactly one DKIM details record: %r'
            % (signing_details,))
        return None
    signing_domain = signing_details[0]['d']
    if not _isDkimDomainTrusted(signing_domain):
        log.info("valid DKIM signature from untrusted domain %s"
            % (signing_domain,))
        return None
    for origin in ['From', 'Sender']:
        if signed_message[origin] is None:
            continue
        name, addr = parseaddr(signed_message[origin])
        try:
            origin_domain = addr.split('@')[1]
        except IndexError:
            log.warning(
                "couldn't extract domain from address %r",
                signed_message[origin])
        if signing_domain == origin_domain:
            log.info(
                "DKIM signing domain %s matches %s address %r",
                signing_domain, origin, addr)
            return addr
    else:
        log.info("DKIM signing domain %s doesn't match message origin; "
            "disregarding signature"
            % (signing_domain))
        return None


def authenticateEmail(mail,
    signature_timestamp_checker=None):
    """Authenticates an email by verifying the PGP signature.

    The mail is expected to be an ISignedMessage.

    If this completes, it will set the current security principal to be the
    message sender.

    :param signature_timestamp_checker: This callable is
        passed the message signature timestamp, and it can raise an exception
        if it dislikes it (for example as a replay attack.)  This parameter is
        intended for use in tests.  If None, ensure_sane_signature_timestamp
        is used.
    """

    log = logging.getLogger('process-mail')

    dkim_trusted_addr = _authenticateDkim(mail)
    if dkim_trusted_addr is not None:
        # The Sender field, if signed by a trusted domain, is the strong
        # authenticator for this mail.
        log.debug('trusted DKIM mail from %s' % dkim_trusted_addr)
        email_addr = dkim_trusted_addr
    else:
        email_addr = parseaddr(mail['From'])[1]

    authutil = getUtility(IPlacelessAuthUtility)
    principal = authutil.getPrincipalByLogin(email_addr)

    # Check that sender is registered in Launchpad and the email is signed.
    if principal is None:
        setupInteraction(authutil.unauthenticatedPrincipal())
        return None

    # People with accounts but no related person will have a principal, but
    # the person adaptation will fail.
    person = IPerson(principal, None)
    if person is None:
        setupInteraction(authutil.unauthenticatedPrincipal())
        return None

    if person.account_status != AccountStatus.ACTIVE:
        raise InactiveAccount(
            "Mail from a user with an inactive account.")

    if dkim_trusted_addr is not None:
        log.debug('accepting dkim strongly authenticated mail')
        setupInteraction(principal, dkim_trusted_addr)
        return principal
    else:
        log.debug("attempt gpg authentication for %r" % person)
        return _gpgAuthenticateEmail(mail, principal, person,
            signature_timestamp_checker)


def _gpgAuthenticateEmail(mail, principal, person,
                          signature_timestamp_checker):
    """Check GPG signature.

    :param principal: Claimed sender of the mail; to be checked against
        the actual signature.
    :returns: principal, either strongly or weakly authenticated.
    """
    log = logging.getLogger('process-mail')
    signature = mail.signature
    email_addr = parseaddr(mail['From'])[1]
    if signature is None:
        # Mark the principal so that application code can check that the
        # user was weakly authenticated.
        log.debug('message has no signature; therefore weakly authenticated')
        directlyProvides(
            principal, directlyProvidedBy(principal),
            IWeaklyAuthenticatedPrincipal)
        setupInteraction(principal, email_addr)
        return principal

    gpghandler = getUtility(IGPGHandler)
    try:
        sig = gpghandler.getVerifiedSignature(
            canonicalise_line_endings(mail.signedContent), signature)
        log.debug("got signature %r" % sig)
    except GPGVerificationError, e:
        # verifySignature failed to verify the signature.
        message = "Signature couldn't be verified: %s" % e
        log.debug(message)
        raise InvalidSignature(message)

    if signature_timestamp_checker is None:
        signature_timestamp_checker = ensure_sane_signature_timestamp
    # If this fails, we return an error to the user rather than just treating
    # it as untrusted, so they can debug or understand the problem.
    signature_timestamp_checker(
        sig.timestamp,
        'incoming mail verification')

    for gpgkey in person.gpg_keys:
        if gpgkey.fingerprint == sig.fingerprint:
            log.debug('gpg-signed message by key %r' % gpgkey.fingerprint)
            break
    else:
        # The key doesn't belong to the user. Mark the principal so that the
        # application code knows that the key used to sign the email isn't
        # associated with the authenticated user.
        log.debug('gpg-signed message but by no known key of principal')
        directlyProvides(
            principal, directlyProvidedBy(principal),
            IWeaklyAuthenticatedPrincipal)

    setupInteraction(principal, email_addr)
    return principal


ORIGINAL_TO_HEADER = 'X-Launchpad-Original-To'


def extract_addresses(mail, file_alias_url, log):
    """Extract the domain the mail was sent to.

    Mails sent to Launchpad should have an X-Launchpad-Original-To header.
    This is added by the MTA before it ends up the mailbox for Launchpad.
    """
    if ORIGINAL_TO_HEADER in mail:
        return [mail[ORIGINAL_TO_HEADER]]

    if ORIGINAL_TO_HEADER in mail.as_string():
        # Doesn't have an X-Launchpad-Original-To in the headers, but does
        # have one in the body, because of a forwarding loop or attempted
        # spam.  See <https://bugs.launchpad.net/launchpad/+bug/701976>
        log.info('Suspected spam: %s' % file_alias_url)
    else:
        # This most likely means a email configuration problem, and it should
        # log an oops.
        log.warn(
            "No X-Launchpad-Original-To header was present "
            "in email: %s" % file_alias_url)
    # Process all addresses found as a fall back.
    cc = mail.get_all('cc') or []
    to = mail.get_all('to') or []
    names_addresses = getaddresses(to + cc)
    return [addr for name, addr in names_addresses]


def report_oops(file_alias_url=None, error_msg=None):
    """Record an OOPS for the current exception and return the OOPS ID."""
    info = sys.exc_info()
    properties = []
    if file_alias_url is not None:
        properties.append(('Sent message', file_alias_url))
    if error_msg is not None:
        properties.append(('Error message', error_msg))
    request = ScriptRequest(properties)
    request.principal = get_current_principal()
    errorUtility = ErrorReportingUtility()
    # Report all exceptions: the mail handling code doesn't expect any in
    # normal operation.
    errorUtility._ignored_exceptions = set()
    report = errorUtility.raising(info, request)
    # Note that this assert is arguably bogus: raising is permitted to filter
    # reports.
    assert report is not None, ('No OOPS generated.')
    return report['id']


def handleMail(trans=transaction,
               signature_timestamp_checker=None):

    log = logging.getLogger('process-mail')
    mailbox = getUtility(IMailBox)
    log.info("Opening the mail box.")
    mailbox.open()
    try:
        for mail_id, raw_mail in mailbox.items():
            log.info("Processing mail %s" % mail_id)
            trans.begin()
            try:
                file_alias = save_mail_to_librarian(raw_mail)
                # Let's save the url of the file alias, otherwise we might not
                # be able to access it later if we get a DB exception.
                file_alias_url = file_alias.http_url
                log.debug('Uploaded mail to librarian %s' % (file_alias_url,))
                # If something goes wrong when handling the mail, the
                # transaction will be aborted. Therefore we need to commit the
                # transaction now, to ensure that the mail gets stored in the
                # Librarian.
                trans.commit()
            except UploadFailed:
                # Something went wrong in the Librarian. It could be that it's
                # not running, but not necessarily. Log the error and skip the
                # message, but don't delete it: retrying might help.
                log.exception('Upload to Librarian failed')
                continue
            try:
                mail = signed_message_from_string(raw_mail)
            except email.Errors.MessageError:
                # If we can't parse the message, we can't send a reply back to
                # the user, but logging an exception will let us investigate.
                log.exception(
                    "Couldn't convert email to email.Message: %s" % (
                    file_alias_url, ))
                mailbox.delete(mail_id)
                continue
            try:
                trans.begin()
                handle_one_mail(log, mail, file_alias, file_alias_url,
                    signature_timestamp_checker)
                trans.commit()
                mailbox.delete(mail_id)
            except (KeyboardInterrupt, SystemExit):
                raise
            except:
                # This bare except is needed in order to prevent any bug
                # in the email handling from causing the email interface
                # to lock up. We simply log the error, then send an oops, and
                # continue through the mailbox, so that it doesn't stop the
                # rest of the emails from being processed.
                log.exception(
                    "An exception was raised inside the handler:\n%s"
                    % (file_alias_url,))
                # Delete the troublesome email before attempting to send the
                # OOPS in case something goes wrong.  Retrying probably
                # wouldn't work and we'd get stuck on the bad message.
                mailbox.delete(mail_id)
                _send_email_oops(trans, log, mail,
                    "Unhandled exception", file_alias_url)
    finally:
        log.info("Closing the mail box.")
        mailbox.close()


def _send_email_oops(trans, log, mail, error_msg, file_alias_url):
    """Handle an error that generates an oops.

    It does the following:
        * records an OOPS with error_msg and file_alias_url
        * commits the current transaction to ensure that the
            message gets sent
    """
    log.info('error processing mail: %s' % (error_msg,))
    oops_id = report_oops(
        file_alias_url=file_alias_url,
        error_msg=error_msg)
    log.info('oops %s' % (oops_id,))
    send_process_error_notification(
        mail['From'],
        'Submit Request Failure',
        get_error_message('oops.txt', oops_id=oops_id),
        mail)
    trans.commit()


def handle_one_mail(log, mail, file_alias, file_alias_url,
                    signature_timestamp_checker):
    """Process one message.

    Returns None when the message has either been successfully processed, or
    handled as a known error condition, in which case a reply will have been
    sent if appropriate.
    """

    log.debug('processing mail from %r message-id %r' %
        (mail['from'], mail['message-id']))

    # If the Return-Path header is '<>', it probably means
    # that it's a bounce from a message we sent.
    if mail['Return-Path'] == '<>':
        log.info("Message had an empty Return-Path.")
        return
    if mail.get_content_type() == 'multipart/report':
        # Mails with a content type of multipart/report are
        # generally DSN messages and should be ignored.
        log.info("Got a multipart/report message.")
        return
    if 'precedence' in mail:
        log.info("Got a message with a precedence header.")
        return

    try:
        principal = authenticateEmail(
            mail, signature_timestamp_checker)
    except InvalidSignature, error:
        send_process_error_notification(
            mail['From'], 'Submit Request Failure', str(error), mail)
        return
    except InactiveAccount:
        log.info("Inactive account found for %s" % mail['From'])
        return

    addresses = extract_addresses(mail, file_alias_url, log)
    log.debug('mail was originally to: %r' % (addresses,))

    try:
        do_paranoid_envelope_to_validation(addresses)
    except AssertionError, e:
        log.info("Invalid email address: %s" % e)
        return

    handler = None
    for email_addr in addresses:
        user, domain = email_addr.split('@')
        handler = mail_handlers.get(domain)
        if handler is not None:
            break
    else:
        raise AssertionError(
            "No handler registered for '%s' " % (', '.join(addresses)))

    if principal is None and not handler.allow_unknown_users:
        log.info('Mail from unknown users not permitted for this handler')
        return

    handled = handler.process(mail, email_addr, file_alias)
    if not handled:
        raise AssertionError(
            "Handler found, but message was not handled")<|MERGE_RESOLUTION|>--- conflicted
+++ resolved
@@ -26,34 +26,14 @@
     directlyProvides,
     )
 
-<<<<<<< HEAD
-from canonical.launchpad.interfaces.account import AccountStatus
-from canonical.launchpad.mailnotification import (
-    send_process_error_notification,
-    )
-from canonical.launchpad.webapp.errorlog import (
-    ErrorReportingUtility,
-    ScriptRequest,
-    )
-from canonical.launchpad.webapp.interaction import (
-    get_current_principal,
-    setupInteraction,
-    )
-from canonical.launchpad.webapp.interfaces import IPlacelessAuthUtility
-from canonical.librarian.interfaces import UploadFailed
-=======
->>>>>>> e2c170e4
 from lp.registry.interfaces.person import IPerson
 from lp.services.features import getFeatureFlag
 from lp.services.gpg.interfaces import (
     GPGVerificationError,
     IGPGHandler,
     )
-<<<<<<< HEAD
-=======
 from lp.services.identity.interfaces.account import AccountStatus
 from lp.services.librarian.interfaces.client import UploadFailed
->>>>>>> e2c170e4
 from lp.services.mail.handlers import mail_handlers
 from lp.services.mail.helpers import (
     ensure_sane_signature_timestamp,
