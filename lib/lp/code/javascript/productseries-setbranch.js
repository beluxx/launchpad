--- conflicted
+++ resolved
@@ -14,12 +14,8 @@
     module._get_selected_rcs = function() {
         var rcs_types = module._rcs_types();
         var selected = 'None';
-<<<<<<< HEAD
-        for (var i = 0; i < rcs_types.length; i++) {
-=======
         var i;
         for (i = 0; i < rcs_types.length; i++) {
->>>>>>> f1f09379
             if (rcs_types[i].checked) {
                 selected = rcs_types[i].value;
                 break;
@@ -48,11 +44,7 @@
         // CVS
         var rcs_types = module._rcs_types();
         var selectedRCS = module._get_selected_rcs();
-<<<<<<< HEAD
-        module.set_enabled('field.cvs_module', selectedRCS == 'CVS');
-=======
         module.set_enabled('field.cvs_module', selectedRCS === 'CVS');
->>>>>>> f1f09379
     };
 
     module.onclick_branch_type = function(e) {
@@ -60,31 +52,14 @@
         var selectedRCS = module._get_selected_rcs();
         var types = document.getElementsByName('field.branch_type');
         var type = 'None';
-<<<<<<< HEAD
-        for (var i = 0; i < types.length; i++) {
-=======
         var i;
         for (i = 0; i < types.length; i++) {
->>>>>>> f1f09379
             if (types[i].checked) {
                 type = types[i].value;
                 break;
             }
         }
         // Linked
-<<<<<<< HEAD
-        module.set_enabled('field.branch_location', type == 'link-lp-bzr');
-        module.set_enabled('field.branch_name', type != 'link-lp-bzr');
-        module.set_enabled('field.branch_owner', type != 'link-lp-bzr');
-        // New, empty branch.
-        // Import
-        var is_external = (type == 'import-external');
-        module.set_enabled('field.repo_url', is_external);
-        module.set_enabled('field.cvs_module',
-                           (is_external & selectedRCS == 'CVS'));
-        var rcs_types = module._rcs_types();
-        for (var j = 0; j < rcs_types.length; j++) {
-=======
         module.set_enabled('field.branch_location', type === 'link-lp-bzr');
         module.set_enabled('field.branch_name', type !== 'link-lp-bzr');
         module.set_enabled('field.branch_owner', type !== 'link-lp-bzr');
@@ -97,7 +72,6 @@
         var rcs_types = module._rcs_types();
         var j;
         for (j = 0; j < rcs_types.length; j++) {
->>>>>>> f1f09379
             rcs_types[j].disabled = !is_external;
         }
     };
@@ -121,14 +95,8 @@
         // Set the initial state.
         module.onclick_rcs_type();
         module.onclick_branch_type();
-<<<<<<< HEAD
-
+        
         module.renderTabs();
     };
 
-}, "0.1", {"requires": ["node", "DOM", "tabview"]});
-=======
-    };
-
-}, "0.1", {"requires": ["node", "DOM"]});
->>>>>>> f1f09379
+}, "0.1", {"requires": ["node", "DOM", "tabview"]});