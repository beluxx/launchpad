# Copyright 2006 Canonical Ltd.  All rights reserved.
# pylint: disable-msg=E0211,E0213

"""Archive interfaces."""

__metaclass__ = type

__all__ = [
    'ArchiveDependencyError',
    'ArchivePurpose',
    'CannotCopy',
    'ComponentNotFound',
    'DistroSeriesNotFound',
    'IArchive',
    'IArchiveAppend',
    'IArchiveView',
    'IArchiveEditDependenciesForm',
    'IArchivePackageCopyingForm',
    'IArchivePackageDeletionForm',
    'IArchivePublic',
    'IArchiveSet',
    'IArchiveSourceSelectionForm',
    'IDistributionArchive',
    'IPPA',
    'IPPAActivateForm',
    'MAIN_ARCHIVE_PURPOSES',
    'ALLOW_RELEASE_BUILDS',
    'PocketNotFound',
    'SourceNotFound',
    ]

from zope.interface import Interface, Attribute
from zope.schema import (
    Bool, Choice, Datetime, Int, Object, List, Text, TextLine)

from canonical.launchpad import _
from canonical.launchpad.fields import PublicPersonChoice
from canonical.launchpad.interfaces import IHasOwner
from canonical.launchpad.interfaces.gpg import IGPGKey
from canonical.launchpad.interfaces.person import IPerson
from canonical.launchpad.validators.name import name_validator

from canonical.lazr import DBEnumeratedType, DBItem
from canonical.lazr.fields import Reference
from canonical.lazr.rest.declarations import (
    export_as_webservice_entry, exported, export_read_operation,
    export_factory_operation, export_write_operation, operation_parameters,
    operation_returns_collection_of, rename_parameters_as, webservice_error)


class ArchiveDependencyError(Exception):
    """Raised when an `IArchiveDependency` does not fit the context archive.

    A given dependency is considered inappropriate when:

     * It is the archive itself,
     * It is not a PPA,
     * It is already recorded.
    """


# Exceptions used in the webservice that need to be in this file to get
# picked up therein.

class CannotCopy(Exception):
    """Exception raised when a copy cannot be performed."""
    webservice_error(400) #Bad request.


class PocketNotFound(Exception):
    """Invalid pocket."""
    webservice_error(400) #Bad request.


class DistroSeriesNotFound(Exception):
    """Invalid distroseries."""
    webservice_error(400) #Bad request.


class SourceNotFound(Exception):
    """Invalid source name."""
    webservice_error(400) #Bad request.


class ComponentNotFound(Exception):
    """Invalid source name."""
    webservice_error(400) #Bad request.


class IArchivePublic(IHasOwner):
    """An Archive interface for publicly available operations."""
    id = Attribute("The archive ID.")

    owner = exported(
        PublicPersonChoice(
            title=_('Owner'), required=True, vocabulary='ValidOwner',
            description=_("""The archive owner.""")))

    name = exported(
        TextLine(
            title=_("Name"), required=True,
            constraint=name_validator,
            description=_("The name of this archive.")))

    description = exported(
        Text(
            title=_("Archive contents description"), required=False,
            description=_("A short description of this archive's contents.")))

    enabled = Bool(
        title=_("Enabled"), required=False,
        description=_("Whether the archive is enabled or not."))

    publish = Bool(
        title=_("Publish"), required=False,
        description=_("Whether the archive is to be published or not."))

    private = Bool(
        title=_("Private"), required=False,
        description=_("Whether the archive is private to the owner or not."))

    require_virtualized = Bool(
        title=_("Require Virtualized Builder"), required=False,
        description=_("Whether this archive requires its packages to be "
                      "built on a virtual builder."))

    authorized_size = Int(
        title=_("Authorized PPA size "), required=False,
        max=(20 * 1024),
        description=_("Maximum size, in MiB, allowed for this PPA."))

    whiteboard = Text(
        title=_("Whiteboard"), required=False,
        description=_("Administrator comments."))

    purpose = Int(
        title=_("Purpose of archive."), required=True, readonly=True,
        )

    sources_cached = Int(
        title=_("Number of sources cached"), required=False,
        description=_("Number of source packages cached in this PPA."))

    binaries_cached = Int(
        title=_("Number of binaries cached"), required=False,
        description=_("Number of binary packages cached in this PPA."))

    package_description_cache = Attribute(
        "Concatenation of the source and binary packages published in this "
        "archive. Its content is used for indexed searches across archives.")

    distribution = exported(
        Reference(
            Interface, # Redefined to IDistribution later.
            title=_("The distribution that uses or is used by this "
                    "archive.")))

    signing_key = Object(
        title=_('Repository sigining key.'), required=False, schema=IGPGKey)

    dependencies = Attribute(
        "Archive dependencies recorded for this archive and ordered by owner "
        "displayname.")

    expanded_archive_dependencies = Attribute(
        "The expanded list of archive dependencies. It includes the implicit "
        "PRIMARY archive dependency for PPAs.")

    archive_url = Attribute("External archive URL.")

    is_ppa = Attribute("True if this archive is a PPA.")

    is_copy = Attribute("True if this archive is a copy archive.")

    title = exported(
        Text(title=_("Archive Title."), required=False))

    series_with_sources = Attribute(
        "DistroSeries to which this archive has published sources")
    number_of_sources = Attribute(
        'The total number of sources in the context archive.')
    number_of_sources_published = Attribute(
        'The number of sources published in the context archive.')
    number_of_binaries = Attribute(
        'The number of binaries published in the context archive.')
    sources_size = Attribute(
        'The size of sources published in the context archive.')
    binaries_size = Attribute(
        'The size of binaries published in the context archive.')
    estimated_size = Attribute('Estimated archive size.')

    total_count = Int(
        title=_("Total number of builds in archive"), required=True,
        default=0,
        description=_("The total number of builds in this archive. "
                      "This counter does not include discontinued "
                      "(superseded, cancelled, obsoleted) builds"))

    pending_count = Int(
        title=_("Number of pending builds in archive"), required=True,
        default=0,
        description=_("The number of pending builds in this archive."))

    succeeded_count = Int(
        title=_("Number of successful builds in archive"), required=True,
        default=0,
        description=_("The number of successful builds in this archive."))

    building_count = Int(
        title=_("Number of active builds in archive"), required=True,
        default=0,
        description=_("The number of active builds in this archive."))

    failed_count = Int(
        title=_("Number of failed builds in archive"), required=True,
        default=0,
        description=_("The number of failed builds in this archive."))

    date_created = Datetime(
        title=_('Date created'), required=False, readonly=True,
        description=_("The time when the archive was created."))

    def getPubConfig():
        """Return an overridden Publisher Configuration instance.

        The original publisher configuration based on the distribution is
        modified according local context, it basically fixes the archive
        paths to cope with non-primary and PPA archives publication workflow.
        """

    def getSourcesForDeletion(name=None, status=None):
        """All `ISourcePackagePublishingHistory` available for deletion.

        :param: name: optional source name filter (SQL LIKE)
        :param: status: `PackagePublishingStatus` filter, can be a sequence.

        :return: SelectResults containing `ISourcePackagePublishingHistory`.
        """

    def getPublishedOnDiskBinaries(name=None, version=None, status=None,
                                   distroarchseries=None, exact_match=False):
        """Unique `IBinaryPackagePublishingHistory` target to this archive.

        In spite of getAllPublishedBinaries method, this method only returns
        distinct binary publications inside this Archive, i.e, it excludes
        architecture-independent publication for other architetures than the
        nominatedarchindep. In few words it represents the binary files
        published in the archive disk pool.

        :param: name: binary name filter (exact match or SQL LIKE controlled
                      by 'exact_match' argument).
        :param: version: binary version filter (always exact match).
        :param: status: `PackagePublishingStatus` filter, can be a list.
        :param: distroarchseries: `IDistroArchSeries` filter, can be a list.
        :param: pocket: `PackagePublishingPocket` filter.
        :param: exact_match: either or not filter source names by exact
                             matching.

        :return: SelectResults containing `IBinaryPackagePublishingHistory`.
        """

    def getAllPublishedBinaries(name=None, version=None, status=None,
                                distroarchseries=None, exact_match=False):
        """All `IBinaryPackagePublishingHistory` target to this archive.

        See getUniquePublishedBinaries for further information.

        :param: name: binary name filter (exact match or SQL LIKE controlled
                      by 'exact_match' argument).
        :param: version: binary version filter (always exact match).
        :param: status: `PackagePublishingStatus` filter, can be a list.
        :param: distroarchseries: `IDistroArchSeries` filter, can be a list.
        :param: pocket: `PackagePublishingPocket` filter.
        :param: exact_match: either or not filter source names by exact
                             matching.

        :return: SelectResults containing `IBinaryPackagePublishingHistory`.
        """

    @operation_parameters(
        include_needsbuild=Bool(
            title=_("Include builds with state NEEDSBUILD"), required=False))
    @export_read_operation()
    def getBuildCounters(include_needsbuild=True):
        """Return a dictionary containing the build counters for an archive.

        This is necessary currently because the IArchive.failed_builds etc.
        counters are not in use.

        The returned dictionary contains the follwoing keys and values:

         * 'total': total number of builds (includes SUPERSEDED);
         * 'pending': number of builds in BUILDING or NEEDSBUILD state;
         * 'failed': number of builds in FAILEDTOBUILD, MANUALDEPWAIT,
           CHROOTWAIT and FAILEDTOUPLOAD state;
         * 'succeeded': number of SUCCESSFULLYBUILT builds.
         * 'superseded': number of SUPERSEDED builds.

        :param include_needsbuild: Indicates whether to include builds with
            the status NEEDSBUILD in the pending and total counts. This is
            useful in situations where a build that hasn't started isn't
            considered a build by the user.
        :type include_needsbuild: ``bool``
        :return: a dictionary with the 4 keys specified above.
        :rtype: ``dict``.
        """

    def allowUpdatesToReleasePocket():
        """Return whether the archive allows publishing to the release pocket.

        If a distroseries is stable, normally release pocket publishings are
        not allowed.  However some archive types allow this.

        :return: True or False
        """

    def updateArchiveCache():
        """Concentrate cached information about the archive contents.

        Group the relevant package information (source name, binary names,
        binary summaries and distroseries with binaries) strings in the
        IArchive.package_description_cache search indexes (fti).

        Updates 'sources_cached' and 'binaries_cached' counters.

        Also include owner 'name' and 'displayname' to avoid inpecting the
        Person table indexes while searching.
        """

    def findDepCandidateByName(distroarchseries, name):
        """Return the last published binarypackage by given name.

        Return the PublishedPackage record by binarypackagename or None if
        not found.
        """

    def getArchiveDependency(dependency):
        """Return the `IArchiveDependency` object for the given dependency.

        :param dependency: is an `IArchive` object.

        :return: `IArchiveDependency` or None if a corresponding object
            could not be found.
        """

    def removeArchiveDependency(dependency):
        """Remove the `IArchiveDependency` record for the given dependency.

        :param dependency: is an `IArchive` object.
        """

    def addArchiveDependency(dependency, pocket, component=None):
        """Record an archive dependency record for the context archive.

        :param dependency: is an `IArchive` object.
        :param pocket: is an `PackagePublishingPocket` enum.
        :param component: is an optional `IComponent` object, if not given
            the archive dependency will be tied to the component used
            for a corresponding source in primary archive.

        :raise: `ArchiveDependencyError` if given 'dependency' does not fit
            the context archive.
        :return: a `IArchiveDependency` object targeted to the context
            `IArchive` requiring 'dependency' `IArchive`.
        """

    def getPermissions(person, item, perm_type):
        """Get the `IArchivePermission` record with the supplied details.

        :param person: An `IPerson`
        :param item: An `IComponent`, `ISourcePackageName`
        :param perm_type: An ArchivePermissionType enum,
        :return: A list of `IArchivePermission` records.
        """

    @operation_parameters(person=Reference(schema=IPerson))
    # Really IArchivePermission, set below to avoid circular import.
    @operation_returns_collection_of(Interface)
    @export_read_operation()
    def getPermissionsForPerson(person):
        """Return the `IArchivePermission` records applicable to the person.

        :param person: An `IPerson`
        :return: A list of `IArchivePermission` records.
        """

    @operation_parameters(
        source_package_name=TextLine(
            title=_("Source Package Name"), required=True))
    # Really IArchivePermission, set below to avoid circular import.
    @operation_returns_collection_of(Interface)
    @export_read_operation()
    def getUploadersForPackage(source_package_name):
        """Return `IArchivePermission` records for the package's uploaders.

        :param source_package_name: An `ISourcePackageName` or textual name
            for the source package.
        :return: A list of `IArchivePermission` records.
        """

    @operation_parameters(
        component_name=TextLine(title=_("Component Name"), required=False))
    # Really IArchivePermission, set below to avoid circular import.
    @operation_returns_collection_of(Interface)
    @export_read_operation()
    def getUploadersForComponent(component_name=None):
        """Return `IArchivePermission` records for the component's uploaders.

        :param component_name: An `IComponent` or textual name for the
            component.
        :return: A list of `IArchivePermission` records.
        """

    @operation_parameters(
        component_name=TextLine(title=_("Component Name"), required=True))
    # Really IArchivePermission, set below to avoid circular import.
    @operation_returns_collection_of(Interface)
    @export_read_operation()
    def getQueueAdminsForComponent(component_name):
        """Return `IArchivePermission` records for authorised queue admins.

        :param component_name: An `IComponent` or textual name for the
            component.
        :return: A list of `IArchivePermission` records.
        """

    @operation_parameters(person=Reference(schema=IPerson))
    # Really IArchivePermission, set below to avoid circular import.
    @operation_returns_collection_of(Interface)
    @export_read_operation()
    def getComponentsForQueueAdmin(person):
        """Return `IArchivePermission` for the person's queue admin components

        :param person: An `IPerson`
        :return: A list of `IArchivePermission` records.
        """

    def canUpload(person, component_or_package=None):
        """Check to see if person is allowed to upload to component.

        :param person: An `IPerson` whom should be checked for authentication.
        :param component_or_package: The context `IComponent` or an
            `ISourcePackageName` for the check.  This parameter is
            not required if the archive is a PPA.

        :return: True if 'person' is allowed to upload to the specified
            component or package name.
        :raise TypeError: If component_or_package is not one of
            `IComponent` or `ISourcePackageName`.

        """

    def canAdministerQueue(person, component):
        """Check to see if person is allowed to administer queue items.

        :param person: An `IPerson` whom should be checked for authenticate.
        :param component: The context `IComponent` for the check.

        :return: True if 'person' is allowed to administer the package upload
        queue for items with 'component'.
        """

    # The following three factory methods are not in the
    # IArchiveEditRestricted interface because the rights to use them
    # does not depend on edit permissions to the archive.  The code they
    # contain does all the necessary security checking and is well
    # tested in xx-archive.txt and archivepermissions.txt.

    @operation_parameters(
        person=Reference(schema=IPerson),
        source_package_name=TextLine(
            title=_("Source Package Name"), required=True))
    # Really IArchivePermission, set below to avoid circular import.
    @export_factory_operation(Interface, [])
    def newPackageUploader(person, source_package_name):
        """Add permisson for a person to upload a package to this archive.

        :param person: An `IPerson` whom should be given permission.
        :param source_package_name: An `ISourcePackageName` or textual package
            name.
        :return: An `IArchivePermission` which is the newly-created
            permission.
        """

    @operation_parameters(
        person=Reference(schema=IPerson),
        component_name=TextLine(
            title=_("Component Name"), required=True))
    # Really IArchivePermission, set below to avoid circular import.
    @export_factory_operation(Interface, [])
    def newComponentUploader(person, component_name):
        """Add permission for a person to upload to a component.

        :param person: An `IPerson` whom should be given permission.
        :param component: An `IComponent` or textual component name.
        :return: An `IArchivePermission` which is the newly-created
            permission.
        """

    @operation_parameters(
        person=Reference(schema=IPerson),
        component_name=TextLine(
            title=_("Component Name"), required=True))
    # Really IArchivePermission, set below to avoid circular import.
    @export_factory_operation(Interface, [])
    def newQueueAdmin(person, component_name):
        """Add permission for a person to administer a distroseries queue.

        The supplied person will gain permission to administer the
        distroseries queue for packages in the supplied component.

        :param person: An `IPerson` whom should be given permission.
        :param component: An `IComponent` or textual component name.
        :return: An `IArchivePermission` which is the newly-created
            permission.
        """

    @operation_parameters(
        person=Reference(schema=IPerson),
        source_package_name=TextLine(
            title=_("Source Package Name"), required=True))
    @export_write_operation()
    def deletePackageUploader(person, source_package_name):
        """Revoke permission for the person to upload the package.

        :param person: An `IPerson` whose permission should be revoked.
        :param source_package_name: An `ISourcePackageName` or textual package
            name.
        """

    @operation_parameters(
        person=Reference(schema=IPerson),
        component_name=TextLine(
            title=_("Component Name"), required=True))
    @export_write_operation()
    def deleteComponentUploader(person, component_name):
        """Revoke permission for the person to upload to the component.

        :param person: An `IPerson` whose permission should be revoked.
        :param component: An `IComponent` or textual component name.
        """

    @operation_parameters(
        person=Reference(schema=IPerson),
        component_name=TextLine(
            title=_("Component Name"), required=True))
    @export_write_operation()
    def deleteQueueAdmin(person, component_name):
        """Revoke permission for the person to administer distroseries queues.

        The supplied person will lose permission to administer the
        distroseries queue for packages in the supplied component.

        :param person: An `IPerson` whose permission should be revoked.
        :param component: An `IComponent` or textual component name.
        """

    def getFileByName(filename):
        """Return the corresponding `ILibraryFileAlias` in this context.

        The following file types (and extension) can be looked up in the
        archive context:

         * Source files: '.orig.tar.gz', 'tar.gz', '.diff.gz' and '.dsc';
         * Binary files: '.deb' and '.udeb';
         * Source changesfile: '_source.changes';
         * Package diffs: '.diff.gz';

        :param filename: exactly filename to be looked up.

        :raises AssertionError if the given filename contains a unsupported
            filename and/or extension, see the list above.
        :raises NotFoundError if no file could not be found.

        :return the corresponding `ILibraryFileAlias` is the file was found.
        """

    def requestPackageCopy(target_location, requestor, suite=None,
                           copy_binaries=False, reason=None):
        """Return a new `PackageCopyRequest` for this archive.

        :param target_location: the archive location to which the packages
            are to be copied.
        :param requestor: The `IPerson` who is requesting the package copy
            operation.
        :param suite: The `IDistroSeries` name with optional pocket, for 
            example, 'hoary-security'. If this is not provided it will
            default to the current series' release pocket.
        :param copy_binaries: Whether or not binary packages should be copied
            as well.
        :param reason: The reason for this package copy request.

        :raises NotFoundError: if the provided suite is not found for this
            archive's distribution.

        :return The new `IPackageCopyRequest`
        """


class IArchiveView(Interface):
    """Archive interface for operations restricted by view privilege."""

    buildd_secret = TextLine(
        title=_("Buildd Secret"), required=False,
        description=_("The password used by the builder to access the "
                      "archive.")
        )

    @rename_parameters_as(name="source_name", distroseries="distro_series")
    @operation_parameters(
        name=TextLine(title=_("Source package name"), required=False),
        version=TextLine(title=_("Version"), required=False),
        status=Choice(
            title=_('Package Publishing Status'),
            description=_('The status of this publishing record'),
            # Really PackagePublishingStatus, circular import fixed below.
            vocabulary=DBEnumeratedType,
            required=False),
        distroseries=Reference(
            # Really IDistroSeries, fixed below to avoid circular import.
            Interface,
            title=_("Distroseries name"), required=False),
        pocket=Choice(
            title=_("Pocket"),
            description=_("The pocket into which this entry is published"),
            # Really PackagePublishingPocket, circular import fixed below.
            vocabulary=DBEnumeratedType,
            required=False, readonly=True),
        exact_match=Bool(
            title=_("Exact Match"),
            description=_("Whether or not to filter source names by exact"
                          " matching."),
            required=False))
    # Really returns ISourcePackagePublishingHistory, see below for
    # patch to avoid circular import.
    @operation_returns_collection_of(Interface)
    @export_read_operation()
    def getPublishedSources(name=None, version=None, status=None,
                            distroseries=None, pocket=None,
                            exact_match=False):
        """All `ISourcePackagePublishingHistory` target to this archive.

        :param: name: source name filter (exact match or SQL LIKE controlled
                      by 'exact_match' argument).
        :param: version: source version filter (always exact match).
        :param: status: `PackagePublishingStatus` filter, can be a sequence.
        :param: distroseries: `IDistroSeries` filter.
        :param: pocket: `PackagePublishingPocket` filter.
        :param: exact_match: either or not filter source names by exact
                             matching.

        :return: SelectResults containing `ISourcePackagePublishingHistory`.
        """

<<<<<<< HEAD
=======
    @operation_parameters(
        include_needsbuild=Bool(
            title=_("Include builds with state NEEDSBUILD"), required=False))
    @export_read_operation()
    def getBuildCounters(include_needsbuild=True):
        """Return a dictionary containing the build counters for an archive.

        This is necessary currently because the IArchive.failed_builds etc.
        counters are not in use.

        The returned dictionary contains the follwoing keys and values:

         * 'total': total number of builds (includes SUPERSEDED);
         * 'pending': number of builds in BUILDING or NEEDSBUILD state;
         * 'failed': number of builds in FAILEDTOBUILD, MANUALDEPWAIT,
           CHROOTWAIT and FAILEDTOUPLOAD state;
         * 'succeeded': number of SUCCESSFULLYBUILT builds.
         * 'superseded': number of SUPERSEDED builds.

        :param include_needsbuild: Indicates whether to include builds with
            the status NEEDSBUILD in the pending and total counts. This is
            useful in situations where a build that hasn't started isn't
            considered a build by the user.
        :type include_needsbuild: ``bool``
        :return: a dictionary with the 4 keys specified above.
        :rtype: ``dict``.
        """

    @operation_parameters(
        source_ids=List(
            title=_("A list of source publishing history record ids."),
            value_type=TextLine()))
    @export_read_operation()
    def getBuildSummariesForSourceIds(source_ids):
        """Return a dictionary containing a summary of the build statuses.

        Only information for sources belonging to the current archive will
        be returned. See 
        `IPublishingSet`.getBuildStatusSummariesForSourceIdsAndArchive() for
        details.

        :param source_ids: A list of source publishing history record ids.
        :type source_ids: ``list``
        :return: A dict consisting of the overall status summaries for the
            given ids that belong in the archive.
        """

>>>>>>> 04dfed0a

class IArchiveAppend(Interface):
    """Archive interface for operations restricted by append privilege."""

    @operation_parameters(
        source_names=List(
            title=_("Source package names"),
            value_type=TextLine()),
        from_archive=Reference(schema=Interface), #Really IArchive, see below
        to_pocket=TextLine(title=_("Pocket name")),
        to_series=TextLine(title=_("Distroseries name"), required=False),
        include_binaries=Bool(
            title=_("Include Binaries"),
            description=_("Whether or not to copy binaries already built for"
                          " this source"),
            required=False))
    @export_write_operation()
    # Source_names is a string because exporting a SourcePackageName is
    # rather nonsensical as it only has id and name columns.
    def syncSources(source_names, from_archive, to_pocket,
                    to_series=None, include_binaries=False):
        """Synchronise (copy) named sources into this archive from another.

        This method takes string-based paramters and is intended for use
        in the API.

        :param source_names: a list of string names of packages to copy.
        :param from_archive: the source archive from which to copy.
        :param to_pocket: the target pocket (as a string).
        :param to_series: the target distroseries (as a string).
        :param include_binaries: optional boolean, controls whether or not
            the published binaries for each given source should also be
            copied along with the source.

        :raises SourceNotFound: if the source name is invalid
        :raises PocketNotFound: if the pocket name is invalid
        :raises DistroSeriesNotFound: if the distro series name is invalid
        :raises CannotCopy: if there is a problem copying.

        :return: a list of string names of packages that could be copied.
        """

    @operation_parameters(
        source_name=TextLine(title=_("Source package name")),
        version=TextLine(title=_("Version")),
        from_archive=Reference(schema=Interface), #Really IArchive, see below
        to_pocket=TextLine(title=_("Pocket name")),
        to_series=TextLine(title=_("Distroseries name"), required=False),
        include_binaries=Bool(
            title=_("Include Binaries"),
            description=_("Whether or not to copy binaries already built for"
                          " this source"),
            required=False))
    @export_write_operation()
    # XXX Julian 2008-11-05
    # This method takes source_name and version as strings because
    # SourcePackageRelease is not exported on the API yet.  When it is,
    # we should consider either changing this method or adding a new one
    # that takes that object instead.
    def syncSource(source_name, version, from_archive, to_pocket,
                   to_series=None, include_binaries=False):
        """Synchronise (copy) a single named source into this archive.

        This method takes string-based paramters and is intended for use
        in the API.

        :param source_name: a string name of the package to copy.
        :param version: the version of the package to copy.
        :param from_archive: the source archive from which to copy.
        :param to_pocket: the target pocket (as a string).
        :param to_series: the target distroseries (as a string).
        :param include_binaries: optional boolean, controls whether or not
            the published binaries for each given source should also be
            copied along with the source.

        :raises SourceNotFound: if the source name is invalid
        :raises PocketNotFound: if the pocket name is invalid
        :raises DistroSeriesNotFound: if the distro series name is invalid
        :raises CannotCopy: if there is a problem copying.
        """

    def newAuthToken(person, token=None, date_created=None):
        """Create a new authorisation token.

        :param person: An IPerson whom this token is for
        :param token: Optional unicode text to use as the token. One will be
            generated if not given
        :param date_created: Optional, defaults to now

        :return: A new IArchiveAuthToken
        """

    def newSubscription(subscriber, registrant, date_expires=None,
                        description=None):
        """Create a new subscribtion to this archive.

        Create an `ArchiveSubscriber` record which allows an `IPerson` to
        access a private repository.

        :param subscriber: An `IPerson` who is allowed to access the
        repository for this archive.
        :param registrant: An `IPerson` who created this subscription.
        :param date_expires: When the subscription should expire; None if
            it should not expire (default).
        :param description: An option textual description of the subscription
            being created.

        :return: The `IArchiveSubscriber` that was created.
        """


class IArchive(IArchivePublic, IArchiveAppend, IArchiveView):
    """Main Archive interface."""
    export_as_webservice_entry()

class IArchive(IArchivePublic, IArchiveAppend, IArchiveView):
    """Main Archive interface."""
    export_as_webservice_entry()


class IPPA(IArchive):
    """Marker interface so traversal works differently for PPAs."""


class IDistributionArchive(IArchive):
    """Marker interface so traversal works differently for distro archives."""


class IPPAActivateForm(Interface):
    """Schema used to activate PPAs."""

    description = Text(
        title=_("PPA contents description"), required=False,
        description=_(
        "A short description of this PPA. URLs are allowed and will "
        "be rendered as links."))

    accepted = Bool(
        title=_("I have read and accepted the PPA Terms of Service."),
        required=True, default=False)


class IArchiveSourceSelectionForm(Interface):
    """Schema used to select sources within an archive."""

    name_filter = TextLine(
        title=_("Package name"), required=False, default=None,
        description=_("Display packages only with name matching the given "
                      "filter."))


class IArchivePackageDeletionForm(IArchiveSourceSelectionForm):
    """Schema used to delete packages within an archive."""

    deletion_comment = TextLine(
        title=_("Deletion comment"), required=False,
        description=_("The reason why the package is being deleted."))


class IArchivePackageCopyingForm(IArchiveSourceSelectionForm):
    """Schema used to copy packages across archive."""



class IArchiveEditDependenciesForm(Interface):
    """Schema used to edit dependencies settings within a archive."""

    dependency_candidate = Choice(
        title=_('Add PPA dependency'), required=False, vocabulary='PPA')


class IArchiveSet(Interface):
    """Interface for ArchiveSet"""

    title = Attribute('Title')

    def getNumberOfPPASourcesForDistribution(distribution):
        """Return the number of sources for PPAs in a given distribution.

        Only public and published sources are considered.
        """

    def getNumberOfPPABinariesForDistribution(distribution):
        """Return the number of binaries for PPAs in a given distribution.

        Only public and published sources are considered.
        """

    def new(purpose, owner, name=None, distribution=None, description=None):
        """Create a new archive.

        :param purpose: `ArchivePurpose`;
        :param owner: `IPerson` owning the Archive;
        :param name: optional text to be used as the archive name, if not
            given it uses the names defined in
            `IArchiveSet._getDefaultArchiveNameForPurpose`;
        :param distribution: optional `IDistribution` to which the archive
            will be attached;
        :param description: optional text to be set as the archive
            description;

        :return: an `IArchive` object.
        :raises AssertionError if name is already taken within distribution.
        """

    def get(archive_id):
        """Return the IArchive with the given archive_id."""

<<<<<<< HEAD
    def getPPAByDistributionAndOwnerName(distribution, person_name):
        """Return a single PPA the given (distribution, name) pair."""
=======
    def getPPAByDistributionAndOwnerName(distribution, person_name, ppa_name):
        """Return a single PPA.
        
        :param distribution: The context IDistribution.
        :param person_name: The context IPerson.
        :param ppa_name: The name of the archive (PPA)
        """
>>>>>>> 04dfed0a

    def getByDistroPurpose(distribution, purpose, name=None):
        """Return the IArchive with the given distribution and purpose.

        It uses the default names defined in
        `IArchiveSet._getDefaultArchiveNameForPurpose`.

        :raises AssertionError if used for with ArchivePurpose.PPA.
        """

    def getByDistroAndName(distribution, name):
        """Return the `IArchive` with the given distribution and name."""

    def __iter__():
        """Iterates over existent archives, including the main_archives."""

    def getPPAsForUser(user):
        """Return all PPAs the given user can participate.

        The result is ordered by PPA owner's displayname.
        """

    def getPPAsPendingSigningKey():
        """Return all PPAs pending signing key generation.

        The result is ordered by archive creation date.
        """

    def getLatestPPASourcePublicationsForDistribution(distribution):
        """The latest 5 PPA source publications for a given distribution.

        Private PPAs are excluded from the result.
        """

    def getMostActivePPAsForDistribution(distribution):
        """Return the 5 most active PPAs.

        The activity is currently measured by number of uploaded (published)
        sources for each PPA during the last 7 days.

        Private PPAs are excluded from the result.

        :return A list with up to 5 dictionaries containing the ppa 'title'
            and the number of 'uploads' keys and corresponding values.
        """

    def getBuildCountersForArchitecture(archive, distroarchseries):
        """Return a dictionary containing the build counters per status.

        The result is restricted to the given archive and distroarchseries.

        The returned dictionary contains the follwoing keys and values:

         * 'total': total number of builds (includes SUPERSEDED);
         * 'pending': number of builds in NEEDSBUILD or BUILDING state;
         * 'failed': number of builds in FAILEDTOBUILD, MANUALDEPWAIT,
           CHROOTWAIT and FAILEDTOUPLOAD state;
         * 'succeeded': number of SUCCESSFULLYBUILT builds.

        :param archive: target `IArchive`;
        :param distroarchseries: target `IDistroArchSeries`.

        :return a dictionary with the 4 keys specified above.
        """

    def getArchivesForDistribution(distribution, name=None, purposes=None):
        """Return a list of all the archives for a distribution.
        
        This will return all the archives for the given distribution, with
        the following parameters:
        
        :param distribution: target `IDistribution`
        :param name: An optional archive name which will further restrict
            the results to only those archives with this name.
        :param purposes: An optional achive purpose or list of purposes with
            which to filter the results.

        :return: A queryset of all the archives for the given
            distribution matching the given params.
        """

class ArchivePurpose(DBEnumeratedType):
    """The purpose, or type, of an archive.

    A distribution can be associated with different archives and this
    schema item enumerates the different archive types and their purpose.

    For example, Partner/ISV software in ubuntu is stored in a separate
    archive. PPAs are separate archives and contain packages that 'overlay'
    the ubuntu PRIMARY archive.
    """

    PRIMARY = DBItem(1, """
        Primary Archive

        This is the primary Ubuntu archive.
        """)

    PPA = DBItem(2, """
        PPA Archive

        This is a Personal Package Archive.
        """)

    PARTNER = DBItem(4, """
        Partner Archive

        This is the archive for partner packages.
        """)

    COPY = DBItem(6, """
        Generalized copy archive

        This kind of archive will be used for rebuilds, snapshots etc.
        """)


MAIN_ARCHIVE_PURPOSES = (
    ArchivePurpose.PRIMARY,
    ArchivePurpose.PARTNER,
    )

ALLOW_RELEASE_BUILDS = (
    ArchivePurpose.PARTNER,
    ArchivePurpose.PPA,
    ArchivePurpose.COPY,
    )

# MONKEY PATCH TIME!
# Fix circular dependency issues.
from canonical.launchpad.interfaces.distribution import IDistribution
IArchive['distribution'].schema = IDistribution

from canonical.launchpad.interfaces.archivepermission import (
    IArchivePermission)
IArchive['getPermissionsForPerson'].queryTaggedValue(
    'lazr.webservice.exported')[
        'return_type'].value_type.schema = IArchivePermission
IArchive['getUploadersForPackage'].queryTaggedValue(
    'lazr.webservice.exported')[
        'return_type'].value_type.schema = IArchivePermission
IArchive['getUploadersForComponent'].queryTaggedValue(
    'lazr.webservice.exported')[
        'return_type'].value_type.schema = IArchivePermission
IArchive['getQueueAdminsForComponent'].queryTaggedValue(
    'lazr.webservice.exported')[
        'return_type'].value_type.schema = IArchivePermission
IArchive['getComponentsForQueueAdmin'].queryTaggedValue(
    'lazr.webservice.exported')[
        'return_type'].value_type.schema = IArchivePermission
IArchive['newPackageUploader'].queryTaggedValue(
    'lazr.webservice.exported')[
        'return_type'].schema = IArchivePermission
IArchive['newComponentUploader'].queryTaggedValue(
    'lazr.webservice.exported')[
        'return_type'].schema = IArchivePermission
IArchive['newQueueAdmin'].queryTaggedValue(
    'lazr.webservice.exported')[
        'return_type'].schema = IArchivePermission
IArchive['syncSources'].queryTaggedValue(
    'lazr.webservice.exported')[
        'params']['from_archive'].schema = IArchive
IArchive['syncSource'].queryTaggedValue(
    'lazr.webservice.exported')[
        'params']['from_archive'].schema = IArchive

from canonical.launchpad.interfaces.distroseries import IDistroSeries
from canonical.launchpad.interfaces.publishing import (
    ISourcePackagePublishingHistory, PackagePublishingPocket,
    PackagePublishingStatus)
IArchive['getPublishedSources'].queryTaggedValue(
    'lazr.webservice.exported')[
        'params']['distroseries'].schema = IDistroSeries
IArchive['getPublishedSources'].queryTaggedValue(
    'lazr.webservice.exported')[
        'return_type'].value_type.schema = ISourcePackagePublishingHistory
IArchive['getPublishedSources'].queryTaggedValue(
    'lazr.webservice.exported')[
        'params']['status'].vocabulary = PackagePublishingStatus
IArchive['getPublishedSources'].queryTaggedValue(
    'lazr.webservice.exported')[
        'params']['pocket'].vocabulary = PackagePublishingPocket

# This is patched here to avoid even more circular imports in
# interfaces/person.py.
from canonical.launchpad.interfaces.person import IPersonPublic
IPersonPublic['archive'].schema = IArchive
<|MERGE_RESOLUTION|>--- conflicted
+++ resolved
@@ -275,34 +275,6 @@
                              matching.
 
         :return: SelectResults containing `IBinaryPackagePublishingHistory`.
-        """
-
-    @operation_parameters(
-        include_needsbuild=Bool(
-            title=_("Include builds with state NEEDSBUILD"), required=False))
-    @export_read_operation()
-    def getBuildCounters(include_needsbuild=True):
-        """Return a dictionary containing the build counters for an archive.
-
-        This is necessary currently because the IArchive.failed_builds etc.
-        counters are not in use.
-
-        The returned dictionary contains the follwoing keys and values:
-
-         * 'total': total number of builds (includes SUPERSEDED);
-         * 'pending': number of builds in BUILDING or NEEDSBUILD state;
-         * 'failed': number of builds in FAILEDTOBUILD, MANUALDEPWAIT,
-           CHROOTWAIT and FAILEDTOUPLOAD state;
-         * 'succeeded': number of SUCCESSFULLYBUILT builds.
-         * 'superseded': number of SUPERSEDED builds.
-
-        :param include_needsbuild: Indicates whether to include builds with
-            the status NEEDSBUILD in the pending and total counts. This is
-            useful in situations where a build that hasn't started isn't
-            considered a build by the user.
-        :type include_needsbuild: ``bool``
-        :return: a dictionary with the 4 keys specified above.
-        :rtype: ``dict``.
         """
 
     def allowUpdatesToReleasePocket():
@@ -652,8 +624,6 @@
         :return: SelectResults containing `ISourcePackagePublishingHistory`.
         """
 
-<<<<<<< HEAD
-=======
     @operation_parameters(
         include_needsbuild=Bool(
             title=_("Include builds with state NEEDSBUILD"), required=False))
@@ -701,7 +671,6 @@
             given ids that belong in the archive.
         """
 
->>>>>>> 04dfed0a
 
 class IArchiveAppend(Interface):
     """Archive interface for operations restricted by append privilege."""
@@ -817,10 +786,6 @@
     """Main Archive interface."""
     export_as_webservice_entry()
 
-class IArchive(IArchivePublic, IArchiveAppend, IArchiveView):
-    """Main Archive interface."""
-    export_as_webservice_entry()
-
 
 class IPPA(IArchive):
     """Marker interface so traversal works differently for PPAs."""
@@ -910,10 +875,6 @@
     def get(archive_id):
         """Return the IArchive with the given archive_id."""
 
-<<<<<<< HEAD
-    def getPPAByDistributionAndOwnerName(distribution, person_name):
-        """Return a single PPA the given (distribution, name) pair."""
-=======
     def getPPAByDistributionAndOwnerName(distribution, person_name, ppa_name):
         """Return a single PPA.
         
@@ -921,7 +882,6 @@
         :param person_name: The context IPerson.
         :param ppa_name: The name of the archive (PPA)
         """
->>>>>>> 04dfed0a
 
     def getByDistroPurpose(distribution, purpose, name=None):
         """Return the IArchive with the given distribution and purpose.
