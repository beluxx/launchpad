# Copyright 2004-2005 Canonical Ltd.  All rights reserved.

"""Database classes for a distribution release."""

__metaclass__ = type

__all__ = [
    'DistroRelease',
    'DistroReleaseSet',
    ]

import logging
from cStringIO import StringIO

from zope.interface import implements
from zope.component import getUtility

from sqlobject import (
    StringCol, ForeignKey, SQLMultipleJoin, IntCol, SQLObjectNotFound,
    SQLRelatedJoin)

from canonical.cachedproperty import cachedproperty

from canonical.database.sqlbase import (quote_like, quote, SQLBase,
    sqlvalues, flush_database_updates, cursor, flush_database_caches)
from canonical.database.datetimecol import UtcDateTimeCol

from canonical.lp.dbschema import (
    PackagePublishingStatus, EnumCol, DistributionReleaseStatus,
    PackageUploadStatus, PackagePublishingPocket, SpecificationSort,
    SpecificationGoalStatus, SpecificationFilter)

from canonical.launchpad.interfaces import (
    IDistroRelease, IDistroReleaseSet, ISourcePackageName,
    IPublishedPackageSet, IHasBuildRecords, NotFoundError,
    IBinaryPackageName, ILibraryFileAliasSet, IBuildSet,
    ISourcePackage, ISourcePackageNameSet,
    IHasQueueItems, IPublishing)

from canonical.launchpad.database.bugtarget import BugTargetBase
from canonical.database.constants import DEFAULT, UTC_NOW
from canonical.launchpad.database.binarypackagename import (
    BinaryPackageName)
from canonical.launchpad.database.bug import (
    get_bug_tags, get_bug_tags_open_count)
from canonical.launchpad.database.distroreleasebinarypackage import (
    DistroReleaseBinaryPackage)
from canonical.launchpad.database.distroreleasesourcepackagerelease import (
    DistroReleaseSourcePackageRelease)
from canonical.launchpad.database.distroreleasepackagecache import (
    DistroReleasePackageCache)
from canonical.launchpad.database.milestone import Milestone
from canonical.launchpad.database.publishing import (
    BinaryPackagePublishingHistory, SourcePackagePublishingHistory)
from canonical.launchpad.database.distroarchrelease import DistroArchRelease
from canonical.launchpad.database.potemplate import POTemplate
from canonical.launchpad.database.language import Language
from canonical.launchpad.database.distroreleaselanguage import (
    DistroReleaseLanguage, DummyDistroReleaseLanguage)
from canonical.launchpad.database.sourcepackage import SourcePackage
from canonical.launchpad.database.sourcepackagename import SourcePackageName
from canonical.launchpad.database.packaging import Packaging
from canonical.launchpad.database.bugtask import BugTaskSet
from canonical.launchpad.database.binarypackagerelease import (
        BinaryPackageRelease)
from canonical.launchpad.database.component import Component
from canonical.launchpad.database.section import Section
from canonical.launchpad.database.sourcepackagerelease import (
    SourcePackageRelease)
from canonical.launchpad.database.specification import Specification
from canonical.launchpad.database.queue import PackageUpload
from canonical.launchpad.database.pofile import POFile
from canonical.launchpad.helpers import shortlist


class DistroRelease(SQLBase, BugTargetBase):
    """A particular release of a distribution."""
    implements(IDistroRelease, IHasBuildRecords, IHasQueueItems, IPublishing)

    _table = 'DistroRelease'
    _defaultOrder = ['distribution', 'version']

    distribution = ForeignKey(dbName='distribution',
                              foreignKey='Distribution', notNull=True)
    name = StringCol(notNull=True)
    displayname = StringCol(notNull=True)
    title = StringCol(notNull=True)
    summary = StringCol(notNull=True)
    description = StringCol(notNull=True)
    version = StringCol(notNull=True)
    releasestatus = EnumCol(notNull=True, schema=DistributionReleaseStatus)
    datereleased = UtcDateTimeCol(notNull=False, default=None)
    parentrelease =  ForeignKey(
        dbName='parentrelease', foreignKey='DistroRelease', notNull=False)
    owner = ForeignKey(
        dbName='owner', foreignKey='Person', notNull=True)
    driver = ForeignKey(
        foreignKey="Person", dbName="driver", notNull=False, default=None)
    lucilleconfig = StringCol(notNull=False, default=None)
    changeslist = StringCol(notNull=False, default=None)
    nominatedarchindep = ForeignKey(
        dbName='nominatedarchindep',foreignKey='DistroArchRelease',
        notNull=False, default=None)
    datelastlangpack = UtcDateTimeCol(dbName='datelastlangpack', notNull=False,
        default=None)
    messagecount = IntCol(notNull=True, default=0)
    binarycount = IntCol(notNull=True, default=DEFAULT)
    sourcecount = IntCol(notNull=True, default=DEFAULT)

    milestones = SQLMultipleJoin('Milestone', joinColumn = 'distrorelease',
                            orderBy=['dateexpected', 'name'])
    architectures = SQLMultipleJoin(
        'DistroArchRelease', joinColumn='distrorelease',
        orderBy='architecturetag')
    binary_package_caches = SQLMultipleJoin('DistroReleasePackageCache',
        joinColumn='distrorelease', orderBy='name')
    components = SQLRelatedJoin(
        'Component', joinColumn='distrorelease', otherColumn='component',
        intermediateTable='ComponentSelection')
    sections = SQLRelatedJoin(
        'Section', joinColumn='distrorelease', otherColumn='section',
        intermediateTable='SectionSelection')

    @property
    def drivers(self):
        """See IDistroRelease."""
        drivers = set()
        drivers.add(self.driver)
        drivers = drivers.union(self.distribution.drivers)
        drivers.discard(None)
        return sorted(drivers, key=lambda driver: driver.browsername)

    @property
    def sortkey(self):
        """A string to be used for sorting distro releases.

        This is designed to sort alphabetically by distro and release name,
        except that Ubuntu will be at the top of the listing.
        """
        result = ''
        if self.distribution.name == 'ubuntu':
            result += '-'
        result += self.distribution.name + self.name
        return result

    @property
    def packagings(self):
        # We join through sourcepackagename to be able to ORDER BY it,
        # and this code also uses prejoins to avoid fetching data later
        # on.
        packagings = Packaging.select(
            "Packaging.sourcepackagename = SourcePackageName.id "
            "AND DistroRelease.id = Packaging.distrorelease "
            "AND DistroRelease.id = %d" % self.id,
            prejoinClauseTables=["SourcePackageName", "DistroRelease"],
            clauseTables=["SourcePackageName", "DistroRelease"],
            prejoins=["productseries", "productseries.product"],
            orderBy=["SourcePackageName.name"]
            )
        return packagings

    @property
    def distroreleaselanguages(self):
        result = DistroReleaseLanguage.select(
            "DistroReleaseLanguage.language = Language.id AND"
            " DistroReleaseLanguage.distrorelease = %d AND"
            " Language.visible = TRUE" % self.id,
            prejoinClauseTables=["Language"],
            clauseTables=["Language"],
            prejoins=["distrorelease"],
            orderBy=["Language.englishname"])
        return result

    @cachedproperty('_previous_releases_cached')
    def previous_releases(self):
        """See IDistroRelease."""
        # This property is cached because it is used intensely inside
        # sourcepackage.py; avoiding regeneration reduces a lot of
        # count(*) queries.
        datereleased = self.datereleased
        # if this one is unreleased, use the last released one
        if not datereleased:
            datereleased = 'NOW'
        results = DistroRelease.select('''
                distribution = %s AND
                datereleased < %s
                ''' % sqlvalues(self.distribution.id, datereleased),
                orderBy=['-datereleased'])
        return list(results)

    @property
    def parent(self):
        """See IDistroRelease."""
        if self.parentrelease:
            return self.parentrelease.title
        return ''

    def canUploadToPocket(self, pocket):
        """See IDistroRelease."""
        # frozen/released states
        released_states = [
            DistributionReleaseStatus.SUPPORTED,
            DistributionReleaseStatus.CURRENT
            ]

        # deny uploads for released RELEASE pockets
        if (pocket == PackagePublishingPocket.RELEASE and
            self.releasestatus in released_states):
            return False

        # deny uploads for non-RELEASE unreleased pockets
        if (pocket != PackagePublishingPocket.RELEASE and
            self.releasestatus not in released_states):
            return False

        # allow anything else
        return True

    def updatePackageCount(self):
        """See IDistroRelease."""

        # first update the source package count
        query = """
            SourcePackagePublishingHistory.distrorelease = %s AND
            SourcePackagePublishingHistory.archive = %s AND
            SourcePackagePublishingHistory.status = %s AND
            SourcePackagePublishingHistory.pocket = %s AND
            SourcePackagePublishingHistory.sourcepackagerelease =
                SourcePackageRelease.id AND
            SourcePackageRelease.sourcepackagename =
                SourcePackageName.id
            """ % sqlvalues(self, self.main_archive,
                            PackagePublishingStatus.PUBLISHED,
                            PackagePublishingPocket.RELEASE)
        self.sourcecount = SourcePackageName.select(
            query, distinct=True,
            clauseTables=['SourcePackageRelease',
                          'SourcePackagePublishingHistory']).count()


        # next update the binary count
        clauseTables = ['DistroArchRelease', 'BinaryPackagePublishingHistory',
                        'BinaryPackageRelease']
        query = """
            BinaryPackagePublishingHistory.binarypackagerelease =
                BinaryPackageRelease.id AND
            BinaryPackageRelease.binarypackagename =
                BinaryPackageName.id AND
            BinaryPackagePublishingHistory.status = %s AND
            BinaryPackagePublishingHistory.pocket = %s AND
            BinaryPackagePublishingHistory.distroarchrelease =
                DistroArchRelease.id AND
            DistroArchRelease.distrorelease = %s AND
            BinaryPackagePublishingHistory.archive = %s
            """ % sqlvalues(
                PackagePublishingStatus.PUBLISHED,
                PackagePublishingPocket.RELEASE,
                self, self.main_archive)
        ret = BinaryPackageName.select(
            query, distinct=True, clauseTables=clauseTables).count()
        self.binarycount = ret

    @property
    def architecturecount(self):
        """See IDistroRelease."""
        return self.architectures.count()

    # XXX: this is expensive and shouldn't be a property
    #   -- kiko, 2006-06-14
    @property
    def potemplates(self):
        result = POTemplate.selectBy(distrorelease=self)
        result = result.prejoin(['potemplatename'])
        return sorted(result,
            key=lambda x: (-x.priority, x.potemplatename.name))

    # XXX: this is expensive and shouldn't be a property
    #   -- kiko, 2006-06-14
    @property
    def currentpotemplates(self):
        result = POTemplate.selectBy(distrorelease=self, iscurrent=True)
        result = result.prejoin(['potemplatename'])
        return sorted(result,
            key=lambda x: (-x.priority, x.potemplatename.name))

    @property
    def fullreleasename(self):
        return "%s %s" % (
            self.distribution.name.capitalize(), self.name.capitalize())

    @property
    def bugtargetname(self):
        """See IBugTarget."""
        return self.fullreleasename

    def searchTasks(self, search_params):
        """See canonical.launchpad.interfaces.IBugTarget."""
        search_params.setDistributionRelease(self)
        return BugTaskSet().search(search_params)

    def getUsedBugTags(self):
        """See IBugTarget."""
        return get_bug_tags("BugTask.distrorelease = %s" % sqlvalues(self))

    def getUsedBugTagsWithOpenCounts(self, user):
        """See IBugTarget."""
        return get_bug_tags_open_count(
            "BugTask.distrorelease = %s" % sqlvalues(self), user)

    @property
    def has_any_specifications(self):
        """See IHasSpecifications."""
        return self.all_specifications.count()

    @property
    def all_specifications(self):
        return self.specifications(filter=[SpecificationFilter.ALL])

    def specifications(self, sort=None, quantity=None, filter=None):
        """See IHasSpecifications.

        In this case the rules for the default behaviour cover three things:

          - acceptance: if nothing is said, ACCEPTED only
          - completeness: if nothing is said, ANY
          - informationalness: if nothing is said, ANY

        """

        # Make a new list of the filter, so that we do not mutate what we
        # were passed as a filter
        if not filter:
            # filter could be None or [] then we decide the default
            # which for a distrorelease is to show everything approved
            filter = [SpecificationFilter.ACCEPTED]

        # defaults for completeness: in this case we don't actually need to
        # do anything, because the default is ANY

        # defaults for acceptance: in this case, if nothing is said about
        # acceptance, we want to show only accepted specs
        acceptance = False
        for option in [
            SpecificationFilter.ACCEPTED,
            SpecificationFilter.DECLINED,
            SpecificationFilter.PROPOSED]:
            if option in filter:
                acceptance = True
        if acceptance is False:
            filter.append(SpecificationFilter.ACCEPTED)

        # defaults for informationalness: we don't have to do anything
        # because the default if nothing is said is ANY

        # sort by priority descending, by default
        if sort is None or sort == SpecificationSort.PRIORITY:
            order = ['-priority', 'Specification.status', 'Specification.name']
        elif sort == SpecificationSort.DATE:
            # we are showing specs for a GOAL, so under some circumstances
            # we care about the order in which the specs were nominated for
            # the goal, and in others we care about the order in which the
            # decision was made.

            # we need to establish if the listing will show specs that have
            # been decided only, or will include proposed specs.
            show_proposed = set([
                SpecificationFilter.ALL,
                SpecificationFilter.PROPOSED,
                ])
            if len(show_proposed.intersection(set(filter))) > 0:
                # we are showing proposed specs so use the date proposed
                # because not all specs will have a date decided.
                order = ['-Specification.datecreated', 'Specification.id']
            else:
                # this will show only decided specs so use the date the spec
                # was accepted or declined for the sprint
                order = ['-Specification.date_goal_decided',
                         '-Specification.datecreated',
                         'Specification.id']

        # figure out what set of specifications we are interested in. for
        # distroreleases, we need to be able to filter on the basis of:
        #
        #  - completeness.
        #  - goal status.
        #  - informational.
        #
        base = 'Specification.distrorelease = %s' % self.id
        query = base
        # look for informational specs
        if SpecificationFilter.INFORMATIONAL in filter:
            query += ' AND Specification.informational IS TRUE'

        # filter based on completion. see the implementation of
        # Specification.is_complete() for more details
        completeness =  Specification.completeness_clause

        if SpecificationFilter.COMPLETE in filter:
            query += ' AND ( %s ) ' % completeness
        elif SpecificationFilter.INCOMPLETE in filter:
            query += ' AND NOT ( %s ) ' % completeness

        # look for specs that have a particular goalstatus (proposed,
        # accepted or declined)
        if SpecificationFilter.ACCEPTED in filter:
            query += ' AND Specification.goalstatus = %d' % (
                SpecificationGoalStatus.ACCEPTED.value)
        elif SpecificationFilter.PROPOSED in filter:
            query += ' AND Specification.goalstatus = %d' % (
                SpecificationGoalStatus.PROPOSED.value)
        elif SpecificationFilter.DECLINED in filter:
            query += ' AND Specification.goalstatus = %d' % (
                SpecificationGoalStatus.DECLINED.value)

        # ALL is the trump card
        if SpecificationFilter.ALL in filter:
            query = base

        # Filter for specification text
        for constraint in filter:
            if isinstance(constraint, basestring):
                # a string in the filter is a text search filter
                query += ' AND Specification.fti @@ ftq(%s) ' % quote(
                    constraint)

        # now do the query, and remember to prejoin to people
        results = Specification.select(query, orderBy=order, limit=quantity)
        return results.prejoin(['assignee', 'approver', 'drafter'])

    def getSpecification(self, name):
        """See ISpecificationTarget."""
        return self.distribution.getSpecification(name)

    def getDistroReleaseLanguage(self, language):
        """See IDistroRelease."""
        return DistroReleaseLanguage.selectOneBy(
            distrorelease=self, language=language)

    def getDistroReleaseLanguageOrDummy(self, language):
        """See IDistroRelease."""
        drl = self.getDistroReleaseLanguage(language)
        if drl is not None:
            return drl
        return DummyDistroReleaseLanguage(self, language)

    def updateStatistics(self, ztm):
        """See IDistroRelease."""
        # first find the set of all languages for which we have pofiles in
        # the distribution
        langidset = set(
            language.id for language in Language.select('''
                Language.visible = TRUE AND
                Language.id = POFile.language AND
                POFile.potemplate = POTemplate.id AND
                POTemplate.distrorelease = %s
                ''' % sqlvalues(self.id),
                orderBy=['code'],
                distinct=True,
                clauseTables=['POFile', 'POTemplate'])
            )
        # now run through the existing DistroReleaseLanguages for the
        # distrorelease, and update their stats, and remove them from the
        # list of languages we need to have stats for
        for distroreleaselanguage in self.distroreleaselanguages:
            distroreleaselanguage.updateStatistics(ztm)
            langidset.discard(distroreleaselanguage.language.id)
        # now we should have a set of languages for which we NEED
        # to have a DistroReleaseLanguage
        for langid in langidset:
            drl = DistroReleaseLanguage(distrorelease=self, languageID=langid)
            drl.updateStatistics(ztm)
        # lastly, we need to update the message count for this distro
        # release itself
        messagecount = 0
        for potemplate in self.potemplates:
            messagecount += potemplate.messageCount()
        self.messagecount = messagecount
        ztm.commit()

    def getSourcePackage(self, name):
        """See IDistroRelease."""
        if not ISourcePackageName.providedBy(name):
            try:
                name = SourcePackageName.byName(name)
            except SQLObjectNotFound:
                return None
        return SourcePackage(sourcepackagename=name, distrorelease=self)

    def getBinaryPackage(self, name):
        """See IDistroRelease."""
        if not IBinaryPackageName.providedBy(name):
            try:
                name = BinaryPackageName.byName(name)
            except SQLObjectNotFound:
                return None
        return DistroReleaseBinaryPackage(self, name)

    def getSourcePackageRelease(self, sourcepackagerelease):
        """See IDistroRelease."""
        return DistroReleaseSourcePackageRelease(self, sourcepackagerelease)

    def __getitem__(self, archtag):
        """See IDistroRelease."""
        item = DistroArchRelease.selectOneBy(
            distrorelease=self, architecturetag=archtag)
        if item is None:
            raise NotFoundError('Unknown architecture %s for %s %s' % (
                archtag, self.distribution.name, self.name))
        return item

    def getTranslatableSourcePackages(self):
        """See IDistroRelease."""
        query = """
            POTemplate.sourcepackagename = SourcePackageName.id AND
            POTemplate.distrorelease = %s""" % sqlvalues(self.id)
        result = SourcePackageName.select(query, clauseTables=['POTemplate'],
            orderBy=['name'])
        return [SourcePackage(sourcepackagename=spn, distrorelease=self) for
            spn in result]

    def getUnlinkedTranslatableSourcePackages(self):
        """See IDistroRelease."""
        # Note that both unlinked packages and
        # linked-with-no-productseries packages are considered to be
        # "unlinked translatables".
        query = """
            SourcePackageName.id NOT IN (SELECT DISTINCT
             sourcepackagename FROM Packaging WHERE distrorelease = %s) AND
            POTemplate.sourcepackagename = SourcePackageName.id AND
            POTemplate.distrorelease = %s""" % sqlvalues(self.id, self.id)
        unlinked = SourcePackageName.select(query, clauseTables=['POTemplate'],
              orderBy=['name'])
        query = """
            Packaging.sourcepackagename = SourcePackageName.id AND
            Packaging.productseries = NULL AND
            POTemplate.sourcepackagename = SourcePackageName.id AND
            POTemplate.distrorelease = %s""" % sqlvalues(self.id)
        linked_but_no_productseries = SourcePackageName.select(query,
            clauseTables=['POTemplate', 'Packaging'], orderBy=['name'])
        result = unlinked.union(linked_but_no_productseries)
        return [SourcePackage(sourcepackagename=spn, distrorelease=self) for
            spn in result]

    def getPublishedReleases(self, sourcepackage_or_name, pocket=None,
                             include_pending=False, exclude_pocket=None):
        """See IDistroRelease."""
        # XXX cprov 20060213: we need a standard and easy API, no need
        # to support multiple type arguments, only string name should be
        # the best choice in here, the call site will be clearer.
        # bug # 31317
        if ISourcePackage.providedBy(sourcepackage_or_name):
            spn = sourcepackage_or_name.name
        elif ISourcePackageName.providedBy(sourcepackage_or_name):
            spn = sourcepackage_or_name
        else:
            spns = getUtility(ISourcePackageNameSet)
            spn = spns.queryByName(sourcepackage_or_name)
            if spn is None:
                return []

        queries = ["""
        sourcepackagerelease=sourcepackagerelease.id AND
        sourcepackagerelease.sourcepackagename=%s AND
        distrorelease=%s
        """ % sqlvalues(spn.id, self.id)]

        if pocket is not None:
            queries.append("pocket=%s" % sqlvalues(pocket.value))

        if exclude_pocket is not None:
            queries.append("pocket!=%s" % sqlvalues(exclude_pocket.value))

        if include_pending:
            queries.append("status in (%s, %s)" % sqlvalues(
                PackagePublishingStatus.PUBLISHED,
                PackagePublishingStatus.PENDING))
        else:
            queries.append("status=%s" % sqlvalues(
                PackagePublishingStatus.PUBLISHED))

        published = SourcePackagePublishingHistory.select(
            " AND ".join(queries),
            clauseTables = ['SourcePackageRelease'])

        return shortlist(published)

    def isUnstable(self):
        """See IDistroRelease."""
        return self.releasestatus in [
            DistributionReleaseStatus.FROZEN,
            DistributionReleaseStatus.DEVELOPMENT,
            DistributionReleaseStatus.EXPERIMENTAL,
        ]

    def getAllReleasesByStatus(self, status):
        """See IDistroRelease."""
        queries = ['distrorelease=%s AND archive=%s AND status=%s'
                   % sqlvalues(self, self.main_archive, status)]

        if not self.isUnstable():
            queries.append(
                'pocket != %s' % sqlvalues(PackagePublishingPocket.RELEASE))

        return SourcePackagePublishingHistory.select(
            " AND ".join(queries), orderBy="id")

    def getSourcePackagePublishing(self, status, pocket, component=None,
                                   archive=None):
        """See IDistroRelease."""
        if archive is None:
            archive = self.main_archive

        clause = """
            SourcePackagePublishingHistory.sourcepackagerelease=
                SourcePackageRelease.id AND
            SourcePackageRelease.sourcepackagename=
                SourcePackageName.id AND
            SourcePackagePublishingHistory.distrorelease=%s AND
            SourcePackagePublishingHistory.archive = %s AND
            SourcePackagePublishingHistory.status=%s AND
            SourcePackagePublishingHistory.pocket=%s
<<<<<<< HEAD
            """ %  sqlvalues(self, archive, status, pocket)
=======
            """ %  sqlvalues(self, self.main_archive, status, pocket)
>>>>>>> 45b88b16

        if component:
            clause += (
                " AND SourcePackagePublishingHistory.component=%s" %
                sqlvalues(component)
                )

        orderBy = ['SourcePackageName.name']
        clauseTables = ['SourcePackageRelease', 'SourcePackageName']

        return SourcePackagePublishingHistory.select(
            clause, orderBy=orderBy, clauseTables=clauseTables)

    def getBinaryPackagePublishing(self, name=None, version=None,
                                   archtag=None, sourcename=None,
                                   orderBy=None, pocket=None,
                                   component=None, archive=None):
        """See IDistroRelease."""

        if archive is None:
            archive = self.main_archive

        query = ["""
        BinaryPackagePublishingHistory.binarypackagerelease =
            BinaryPackageRelease.id AND
        BinaryPackagePublishingHistory.distroarchrelease =
            DistroArchRelease.id AND
        BinaryPackageRelease.binarypackagename =
            BinaryPackageName.id AND
        BinaryPackageRelease.build =
            Build.id AND
        Build.sourcepackagerelease =
            SourcePackageRelease.id AND
        SourcePackageRelease.sourcepackagename =
            SourcePackageName.id AND
        DistroArchRelease.distrorelease = %s AND
        BinaryPackagePublishingHistory.archive = %s AND
        BinaryPackagePublishingHistory.status = %s
<<<<<<< HEAD
        """ % sqlvalues(self, archive, PackagePublishingStatus.PUBLISHED)]
=======
        """ % sqlvalues(self, self.main_archive,
                        PackagePublishingStatus.PUBLISHED)]
>>>>>>> 45b88b16

        if name:
            query.append('BinaryPackageName.name = %s' % sqlvalues(name))

        if version:
            query.append('BinaryPackageRelease.version = %s'
                      % sqlvalues(version))

        if archtag:
            query.append('DistroArchRelease.architecturetag = %s'
                      % sqlvalues(archtag))

        if sourcename:
            query.append('SourcePackageName.name = %s' % sqlvalues(sourcename))

        if pocket:
            query.append(
                'BinaryPackagePublishingHistory.pocket = %s'
                % sqlvalues(pocket))

        if component:
            query.append(
                'BinaryPackagePublishingHistory.component = %s'
                % sqlvalues(component))

        query = " AND ".join(query)

        clauseTables = ['BinaryPackagePublishingHistory', 'DistroArchRelease',
                        'BinaryPackageRelease', 'BinaryPackageName', 'Build',
                        'SourcePackageRelease', 'SourcePackageName' ]

        result = BinaryPackagePublishingHistory.select(
            query, distinct=False, clauseTables=clauseTables, orderBy=orderBy)

        return result

    def publishedBinaryPackages(self, component=None):
        """See IDistroRelease."""
        # XXX sabdfl 04/07/05 this can become a utility when that works
        # this is used by the debbugs import process, mkdebwatches
        pubpkgset = getUtility(IPublishedPackageSet)
        result = pubpkgset.query(distrorelease=self, component=component)
        return [BinaryPackageRelease.get(pubrecord.binarypackagerelease)
                for pubrecord in result]

    def getBuildRecords(self, status=None, name=None, pocket=None):
        """See IHasBuildRecords"""
        # find out the distroarchrelease in question
        arch_ids = [arch.id for arch in self.architectures]
        # use facility provided by IBuildSet to retrieve the records
        return getUtility(IBuildSet).getBuildsByArchIds(
            arch_ids, status, name, pocket)

    def createUploadedSourcePackageRelease(
        self, sourcepackagename, version, maintainer, dateuploaded,
        builddepends, builddependsindep, architecturehintlist, component,
        creator, urgency, changelog, dsc, dscsigningkey, section, manifest,
        dsc_maintainer_rfc822, dsc_standards_version, dsc_format,
        dsc_binaries):
        """See IDistroRelease."""
        return SourcePackageRelease(
            uploaddistrorelease=self, sourcepackagename=sourcepackagename,
            version=version, maintainer=maintainer, dateuploaded=dateuploaded,
            builddepends=builddepends, builddependsindep=builddependsindep,
            architecturehintlist=architecturehintlist, component=component,
            creator=creator, urgency=urgency, changelog=changelog, dsc=dsc,
            dscsigningkey=dscsigningkey, section=section, manifest=manifest,
            dsc_maintainer_rfc822=dsc_maintainer_rfc822, dsc_format=dsc_format,
            dsc_standards_version=dsc_standards_version,
            dsc_binaries=dsc_binaries, uploadarchive=self.main_archive)

    def getComponentByName(self, name):
        """See IDistroRelease."""
        comp = Component.byName(name)
        if comp is None:
            raise NotFoundError(name)
        permitted = set(self.components)
        if comp in permitted:
            return comp
        raise NotFoundError(name)

    def getSectionByName(self, name):
        """See IDistroRelease."""
        section = Section.byName(name)
        if section is None:
            raise NotFoundError(name)
        permitted = set(self.sections)
        if section in permitted:
            return section
        raise NotFoundError(name)

    def removeOldCacheItems(self, log):
        """See IDistroRelease."""

        # get the set of package names that should be there
        bpns = set(BinaryPackageName.select("""
            BinaryPackagePublishingHistory.distroarchrelease =
                DistroArchRelease.id AND
            DistroArchRelease.distrorelease = %s AND
            BinaryPackagePublishingHistory.archive = %s AND
            BinaryPackagePublishingHistory.binarypackagerelease =
                BinaryPackageRelease.id AND
            BinaryPackageRelease.binarypackagename =
                BinaryPackageName.id AND
            BinaryPackagePublishingHistory.status != %s
            """ % sqlvalues(self, self.archive,
                            PackagePublishingStatus.REMOVED),
            distinct=True,
            clauseTables=['BinaryPackagePublishingHistory',
                          'DistroArchRelease',
                          'BinaryPackageRelease']))

        # remove the cache entries for binary packages we no longer want
        for cache in self.binary_package_caches:
            if cache.binarypackagename not in bpns:
                log.debug(
                    "Removing binary cache for '%s' (%s)"
                    % (cache.name, cache.id))
                cache.destroySelf()

    def updateCompletePackageCache(self, log, ztm):
        """See IDistroRelease."""

        # get the set of package names to deal with
        bpns = list(BinaryPackageName.select("""
            BinaryPackagePublishingHistory.distroarchrelease =
                DistroArchRelease.id AND
            DistroArchRelease.distrorelease = %s AND
            BinaryPackagePublishingHistory.archive = %s AND
            BinaryPackagePublishingHistory.binarypackagerelease =
                BinaryPackageRelease.id AND
            BinaryPackageRelease.binarypackagename =
                BinaryPackageName.id AND
            BinaryPackagePublishingHistory.status != %s
            """ % sqlvalues(self, self.main_archive,
                            PackagePublishingStatus.REMOVED),
            distinct=True,
            clauseTables=['BinaryPackagePublishingHistory',
                          'DistroArchRelease',
                          'BinaryPackageRelease']))

        # now ask each of them to update themselves. commit every 100
        # packages
        counter = 0
        for bpn in bpns:
            log.debug("Considering binary '%s'" % bpn.name)
            self.updatePackageCache(bpn, log)
            counter += 1
            if counter > 99:
                counter = 0
                if ztm is not None:
                    log.debug("Committing")
                    ztm.commit()


    def updatePackageCache(self, binarypackagename, log):
        """See IDistroRelease."""

        # get the set of published binarypackagereleases
        bprs = BinaryPackageRelease.select("""
            BinaryPackageRelease.binarypackagename = %s AND
            BinaryPackageRelease.id =
                BinaryPackagePublishingHistory.binarypackagerelease AND
            BinaryPackagePublishingHistory.distroarchrelease =
                DistroArchRelease.id AND
            DistroArchRelease.distrorelease = %s AND
            BinaryPackagePublishingHistory.archive = %s AND
            BinaryPackagePublishingHistory.status != %s
            """ % sqlvalues(binarypackagename, self, self.main_archive,
                            PackagePublishingStatus.REMOVED),
            orderBy='-datecreated',
            clauseTables=['BinaryPackagePublishingHistory',
                          'DistroArchRelease'],
            distinct=True)
        if bprs.count() == 0:
            log.debug("No binary releases found.")
            return

        # find or create the cache entry
        cache = DistroReleasePackageCache.selectOne("""
            distrorelease = %s AND
            binarypackagename = %s
            """ % sqlvalues(self.id, binarypackagename.id))
        if cache is None:
            log.debug("Creating new binary cache entry.")
            cache = DistroReleasePackageCache(
                distrorelease=self,
                binarypackagename=binarypackagename)

        # make sure the cached name, summary and description are correct
        cache.name = binarypackagename.name
        cache.summary = bprs[0].summary
        cache.description = bprs[0].description

        # get the sets of binary package summaries, descriptions. there is
        # likely only one, but just in case...

        summaries = set()
        descriptions = set()
        for bpr in bprs:
            log.debug("Considering binary version %s" % bpr.version)
            summaries.add(bpr.summary)
            descriptions.add(bpr.description)

        # and update the caches
        cache.summaries = ' '.join(sorted(summaries))
        cache.descriptions = ' '.join(sorted(descriptions))

    def searchPackages(self, text):
        """See IDistroRelease."""
        drpcaches = DistroReleasePackageCache.select("""
            distrorelease = %s AND (
            fti @@ ftq(%s) OR
            DistroReleasePackageCache.name ILIKE '%%' || %s || '%%')
            """ % (quote(self.id), quote(text), quote_like(text)),
            selectAlso='rank(fti, ftq(%s)) AS rank' % sqlvalues(text),
            orderBy=['-rank'],
            prejoins=['binarypackagename'],
            distinct=True)
        return [DistroReleaseBinaryPackage(
            distrorelease=self,
            binarypackagename=drpc.binarypackagename) for drpc in drpcaches]

    def newArch(self, architecturetag, processorfamily, official, owner):
        """See IDistroRelease."""
        dar = DistroArchRelease(architecturetag=architecturetag,
            processorfamily=processorfamily, official=official,
            distrorelease=self, owner=owner)
        return dar

    def newMilestone(self, name, dateexpected=None):
        """See IDistroRelease."""
        return Milestone(name=name, dateexpected=dateexpected,
            distribution=self.distribution, distrorelease=self)

    def getLastUploads(self):
        """See IDistroRelease."""
        query = """
        sourcepackagerelease.id=packageuploadsource.sourcepackagerelease
        AND sourcepackagerelease.sourcepackagename=sourcepackagename.id
        AND packageuploadsource.packageupload=packageupload.id
        AND packageupload.status=%s
        """ % sqlvalues(PackageUploadStatus.DONE)

        last_uploads = SourcePackageRelease.select(
            query, limit=5, prejoins=['sourcepackagename'],
            clauseTables=['SourcePackageName', 'PackageUpload',
                          'PackageUploadSource'],
            orderBy=['-distroreleasequeue.id'])

        distro_sprs = [
            self.getSourcePackageRelease(spr) for spr in last_uploads]

        return distro_sprs

    def createQueueEntry(self, pocket, changesfilename, changesfilecontent):
        """See IDistroRelease."""
        # We store the changes file in the librarian to avoid having to
        # deal with broken encodings in these files; this will allow us
        # to regenerate these files as necessary.
        #
        # The use of StringIO here should be safe: we do not encoding of
        # the content in the changes file (as doing so would be guessing
        # at best, causing unpredictable corruption), and simply pass it
        # off to the librarian.
        file_alias_set = getUtility(ILibraryFileAliasSet)
        changes_file = file_alias_set.create(changesfilename,
            len(changesfilecontent), StringIO(changesfilecontent),
            'text/plain')
        return PackageUpload(distrorelease=self,
                             status=PackageUploadStatus.NEW,
                             pocket=pocket,
                             changesfile=changes_file,
                             archive=self.main_archive)

    def getQueueItems(self, status=None, name=None, version=None,
                      exact_match=False, pocket=None):
        """See IDistroRelease."""

        default_clauses = ["""
            packageupload.distrorelease = %s""" % sqlvalues(self.id)]

        # restrict result to a given pocket
        if pocket is not None:
            if not isinstance(pocket, list):
                pocket = [pocket]
            default_clauses.append("""
            packageupload.pocket IN %s""" % sqlvalues(pocket))

        # XXX cprov 20060606: We may reorganise this code, creating
        # some new methods provided by IPackageUploadSet, as:
        # getByStatus and getByName.
        if not status:
            assert not version and not exact_match
            return PackageUpload.select(
                " AND ".join(default_clauses),
                orderBy=['-id'])

        if not isinstance(status, list):
            status = [status]

        default_clauses.append("""
        packageupload.status IN %s""" % sqlvalues(status))

        if not name:
            assert not version and not exact_match
            return PackageUpload.select(
                " AND ".join(default_clauses),
                orderBy=['-id'])

        source_where_clauses = default_clauses + ["""
            packageupload.id = packageuploadsource.packageupload
            """]

        build_where_clauses = default_clauses + ["""
            packageupload.id = packageuploadbuild.packageupload
            """]

        custom_where_clauses = default_clauses + ["""
            packageupload.id = packageuploadcustom.packageupload
            """]

        # modify source clause to lookup on sourcepackagerelease
        source_where_clauses.append("""
            packageuploadsource.sourcepackagerelease =
            sourcepackagerelease.id""")
        source_where_clauses.append(
            "sourcepackagerelease.sourcepackagename = sourcepackagename.id")

        # modify build clause to lookup on binarypackagerelease
        build_where_clauses.append(
            "packageuploadbuild.build = binarypackagerelease.build")
        build_where_clauses.append(
            "binarypackagerelease.binarypackagename = binarypackagename.id")

        # modify custom clause to lookup on libraryfilealias
        custom_where_clauses.append(
            "packageuploadcustom.libraryfilealias = "
            "libraryfilealias.id")

        # attempt to exact or similar names in builds, sources and custom
        if exact_match:
            source_where_clauses.append("sourcepackagename.name = '%s'" % name)
            build_where_clauses.append("binarypackagename.name = '%s'" % name)
            custom_where_clauses.append(
                "libraryfilealias.filename='%s'" % name)
        else:
            source_where_clauses.append(
                "sourcepackagename.name LIKE '%%' || %s || '%%'"
                % quote_like(name))

            build_where_clauses.append(
                "binarypackagename.name LIKE '%%' || %s || '%%'"
                % quote_like(name))

            custom_where_clauses.append(
                "libraryfilealias.filename LIKE '%%' || %s || '%%'"
                % quote_like(name))

        # attempt for given version argument, except by custom
        if version:
            # exact or similar matches
            if exact_match:
                source_where_clauses.append(
                    "sourcepackagerelease.version = '%s'" % version)
                build_where_clauses.append(
                    "binarypackagerelease.version = '%s'" % version)
            else:
                source_where_clauses.append(
                    "sourcepackagerelease.version LIKE '%%' || %s || '%%'"
                    % quote_like(version))
                build_where_clauses.append(
                    "binarypackagerelease.version LIKE '%%' || %s || '%%'"
                    % quote_like(version))

        source_clauseTables = [
            'PackageUploadSource',
            'SourcePackageRelease',
            'SourcePackageName',
            ]
        source_orderBy = ['-sourcepackagerelease.dateuploaded']

        build_clauseTables = [
            'PackageUploadBuild',
            'BinaryPackageRelease',
            'BinaryPackageName',
            ]
        build_orderBy = ['-binarypackagerelease.datecreated']

        custom_clauseTables = [
            'PackageUploadCustom',
            'LibraryFileAlias',
            ]
        custom_orderBy = ['-LibraryFileAlias.id']

        source_where_clause = " AND ".join(source_where_clauses)
        source_results = PackageUpload.select(
            source_where_clause, clauseTables=source_clauseTables,
            orderBy=source_orderBy)

        build_where_clause = " AND ".join(build_where_clauses)
        build_results = PackageUpload.select(
            build_where_clause, clauseTables=build_clauseTables,
            orderBy=build_orderBy)

        custom_where_clause = " AND ".join(custom_where_clauses)
        custom_results = PackageUpload.select(
            custom_where_clause, clauseTables=custom_clauseTables,
            orderBy=custom_orderBy)

        return source_results.union(build_results.union(custom_results))

    def createBug(self, bug_params):
        """See canonical.launchpad.interfaces.IBugTarget."""
        # We don't currently support opening a new bug on an IDistroRelease,
        # because internally bugs are reported against IDistroRelease only when
        # targetted to be fixed in that release, which is rarely the case for a
        # brand new bug report.
        raise NotImplementedError(
            "A new bug cannot be filed directly on a distribution release, "
            "because releases are meant for \"targeting\" a fix to a specific "
            "release. It's possible that we may change this behaviour to "
            "allow filing a bug on a distribution release in the "
            "not-too-distant future. For now, you probably meant to file "
            "the bug on the distribution instead.")

    def initialiseFromParent(self):
        """See IDistroRelease."""
        archive = self.main_archive
        assert self.parentrelease is not None, "Parent release must be present"
        assert SourcePackagePublishingHistory.selectBy(
            distrorelease=self, archive=archive).count() == 0, \
            "Source Publishing must be empty"
        for arch in self.architectures:
            assert BinaryPackagePublishingHistory.selectBy(
                distroarchrelease=arch, archive=archive).count() == 0, \
                "Binary Publishing must be empty"
            try:
                parent_arch = self.parentrelease[arch.architecturetag]
                assert parent_arch.processorfamily == arch.processorfamily, \
                       "The arch tags must match the processor families."
            except KeyError:
                raise AssertionError("Parent release lacks %s" % (
                    arch.architecturetag))
        assert self.nominatedarchindep is not None, \
               "Must have a nominated archindep architecture."
        assert self.components.count() == 0, \
               "Component selections must be empty."
        assert self.sections.count() == 0, \
               "Section selections must be empty."

        # MAINTAINER: dsilvers: 20051031
        # Here we go underneath the SQLObject caching layers in order to
        # generate what will potentially be tens of thousands of rows
        # in various tables. Thus we flush pending updates from the SQLObject
        # layer, perform our work directly in the transaction and then throw
        # the rest of the SQLObject cache away to make sure it hasn't cached
        # anything that is no longer true.

        # Prepare for everything by flushing updates to the database.
        flush_database_updates()
        cur = cursor()

        # Perform the copies
        self._copy_component_and_section_selections(cur)
        self._copy_source_publishing_records(cur)
        for arch in self.architectures:
            parent_arch = self.parentrelease[arch.architecturetag]
            self._copy_binary_publishing_records(cur, arch, parent_arch)
        self._copy_lucille_config(cur)

        # Finally, flush the caches because we've altered stuff behind the
        # back of sqlobject.
        flush_database_caches()

    def _copy_lucille_config(self, cur):
        """Copy all lucille related configuration from our parent release."""
        cur.execute('''
            UPDATE DistroRelease SET lucilleconfig=(
                SELECT pdr.lucilleconfig FROM DistroRelease AS pdr
                WHERE pdr.id = %s)
            WHERE id = %s
            ''' % sqlvalues(self.parentrelease.id, self.id))

    def _copy_binary_publishing_records(self, cur, arch, parent_arch):
        """Copy the binary publishing records from the parent arch release
        to the given arch release in ourselves.

        We copy all PENDING and PUBLISHED records as PENDING into our own
        publishing records.

        We copy only the RELEASE pocket.
        """
        cur.execute('''
            INSERT INTO SecureBinaryPackagePublishingHistory (
                binarypackagerelease, distroarchrelease, status,
                component, section, priority, archive, datecreated,
                datepublished, pocket, embargo)
            SELECT bpph.binarypackagerelease, %s as distroarchrelease,
                   bpph.status, bpph.component, bpph.section, bpph.priority,
                   %s as archive, %s as datecreated, %s as datepublished,
                   %s as pocket, false as embargo
            FROM BinaryPackagePublishingHistory AS bpph
            WHERE bpph.distroarchrelease = %s AND bpph.status in (%s, %s) AND
                  bpph.pocket = %s and bpph.archive = %s
            ''' % sqlvalues(arch.id, self.main_archive, UTC_NOW, UTC_NOW,
                            PackagePublishingPocket.RELEASE,
                            parent_arch.id,
                            PackagePublishingStatus.PENDING,
                            PackagePublishingStatus.PUBLISHED,
                            PackagePublishingPocket.RELEASE,
                            self.parentrelease.main_archive))

    def _copy_source_publishing_records(self, cur):
        """Copy the source publishing records from our parent distro release.

        We copy all PENDING and PUBLISHED records as PENDING into our own
        publishing records.

        We copy only the RELEASE pocket.
        """
        cur.execute('''
            INSERT INTO SecureSourcePackagePublishingHistory (
                sourcepackagerelease, distrorelease, status, component,
                section, archive, datecreated, datepublished, pocket, embargo)
            SELECT spph.sourcepackagerelease, %s as distrorelease,
                   spph.status, spph.component, spph.section, %s as archive,
                   %s as datecreated, %s as datepublished,
                   %s as pocket, false as embargo
            FROM SourcePackagePublishingHistory AS spph
            WHERE spph.distrorelease = %s AND spph.status in (%s, %s) AND
                  spph.pocket = %s and spph.archive = %s
            ''' % sqlvalues(self.id, self.main_archive, UTC_NOW, UTC_NOW,
                            PackagePublishingPocket.RELEASE,
                            self.parentrelease.id,
                            PackagePublishingStatus.PENDING,
                            PackagePublishingStatus.PUBLISHED,
                            PackagePublishingPocket.RELEASE,
                            self.parentrelease.main_archive))

    def _copy_component_and_section_selections(self, cur):
        """Copy the section and component selections from the parent distro
        release into this one.
        """
        # Copy the component selections
        cur.execute('''
            INSERT INTO ComponentSelection (distrorelease, component)
            SELECT %s AS distrorelease, cs.component AS component
            FROM ComponentSelection AS cs WHERE cs.distrorelease = %s
            ''' % sqlvalues(self.id, self.parentrelease.id))
        # Copy the section selections
        cur.execute('''
            INSERT INTO SectionSelection (distrorelease, section)
            SELECT %s as distrorelease, ss.section AS section
            FROM SectionSelection AS ss WHERE ss.distrorelease = %s
            ''' % sqlvalues(self.id, self.parentrelease.id))

    def _copy_active_translations(self, cur):
        """Copy active translations from the parent into this one.

        If this distrorelease doesn't have any translatable resource, this
        method will clone exactly the same translatable resources the parent
        has, otherwise, only the translations that are in the parent and this
        one lacks will be copied.
        If we got already another translation for this distrorelease different
        from upstream, we don't migrate anything from its parent.
        If there is a status change but no translation is changed for a given
        message, we don't have a way to figure whether the change was done in
        the parent or this distrorelease, so we don't migrate that.
        """
        if self.parent is None:
            # We don't have a parent from where we could copy translations.
            return

        logger_object = logging.getLogger('initialise')

        # This variable controls the way we migrate poselection rows from one
        # distribution to another. By default, we don't copy published
        # translations so we leave them as False.
        full_copy = False

        # Next block is the translation resources migration between
        # distributions. With the notation we are using, we have the number
        # '1' and the number '2' as a suffix to the table names. '1' means the
        # parent release and '2' means self.
        if len(self.potemplates) == 0 :
            # We have no potemplates at all, so we need to do a full copy.
            full_copy = True

            logger_object.info('Filling POTemplate table...')
            cur.execute('''
                INSERT INTO POTemplate (
                    description, path, iscurrent, messagecount, owner,
                    sourcepackagename, distrorelease, header, potemplatename,
                    binarypackagename, languagepack, from_sourcepackagename,
                    date_last_updated, priority)
                SELECT
                    pt.description AS description,
                    pt.path AS path,
                    pt.iscurrent AS iscurrent,
                    pt.messagecount AS messagecount,
                    pt.owner AS owner,
                    pt.sourcepackagename AS sourcepackagename,
                    %s AS distrorelease,
                    pt.header AS header,
                    pt.potemplatename AS potemplatename,
                    pt.binarypackagename AS binarypackagename,
                    pt.languagepack AS languagepack,
                    pt.from_sourcepackagename AS from_sourcepackagename,
                    pt.date_last_updated AS date_last_updated,
                    pt.priority AS priority
                FROM
                    POTemplate AS pt
                WHERE
                    pt.distrorelease = %s''' % sqlvalues(
                    self, self.parentrelease))

            logger_object.info('Filling POTMsgSet table...')
            cur.execute('''
                INSERT INTO POTMsgSet (
                    primemsgid, sequence, potemplate, commenttext,
                    filereferences, sourcecomment, flagscomment)
                SELECT
                    ptms.primemsgid AS primemsgid,
                    ptms.sequence AS sequence,
                    pt2.id AS potemplate,
                    ptms.commenttext AS commenttext,
                    ptms.filereferences AS filereferences,
                    ptms.sourcecomment AS sourcecomment,
                    ptms.flagscomment AS flagscomment
                FROM
                    POTemplate AS pt1
                    JOIN POTMsgSet AS ptms ON
                        ptms.potemplate = pt1.id AND
                        ptms.sequence > 0
                    JOIN POTemplate AS pt2 ON
                        pt2.distrorelease = %s AND
                        pt2.potemplatename = pt1.potemplatename AND
                        pt2.sourcepackagename = pt1.sourcepackagename
                WHERE
                    pt1.distrorelease = %s''' % sqlvalues(
                    self, self.parentrelease))

            logger_object.info('Filling POMsgIDSighting table...')
            cur.execute('''
                INSERT INTO POMsgIDSighting (
                    potmsgset, pomsgid, datefirstseen, datelastseen,
                    inlastrevision, pluralform)
                SELECT
                    ptms2.id AS potmsgset,
                    pmis.pomsgid AS pomsgid,
                    pmis.datefirstseen AS datefirstseen,
                    pmis.datelastseen AS datelastseen,
                    pmis.inlastrevision AS inlastrevision,
                    pmis.pluralform AS pluralform
                FROM
                    POTemplate AS pt1
                    JOIN POTMsgSet AS ptms1 ON
                        ptms1.potemplate = pt1.id
                    JOIN POTemplate AS pt2 ON
                        pt2.distrorelease = %s AND
                        pt2.potemplatename = pt1.potemplatename AND
                        pt2.sourcepackagename = pt1.sourcepackagename
                    JOIN POMsgIDSighting AS pmis ON
                        pmis.potmsgset = ptms1.id
                    JOIN POTMsgSet AS ptms2 ON
                        ptms2.potemplate = pt2.id AND
                        ptms1.primemsgid = ptms2.primemsgid
                WHERE
                    pt1.distrorelease = %s''' % sqlvalues(
                    self, self.parentrelease))


        logger_object.info('Filling POFile table...')
        cur.execute('''
            INSERT INTO POFile (
                potemplate, language, description, topcomment, header,
                fuzzyheader, lasttranslator, currentcount, updatescount,
                rosettacount, lastparsed, owner, variant, path, exportfile,
                exporttime, datecreated, latestsubmission,
                from_sourcepackagename)
            SELECT
                pt2.id AS potemplate,
                pf1.language AS language,
                pf1.description AS description,
                pf1.topcomment AS topcomment,
                pf1.header AS header,
                pf1.fuzzyheader AS fuzzyheader,
                pf1.lasttranslator AS lasttranslator,
                pf1.currentcount AS currentcount,
                pf1.updatescount AS updatescount,
                pf1.rosettacount AS rosettacount,
                pf1.lastparsed AS lastparsed,
                pf1.owner AS owner,
                pf1.variant AS variant,
                pf1.path AS path,
                pf1.exportfile AS exportfile,
                pf1.exporttime AS exporttime,
                pf1.datecreated AS datecreated,
                pf1.latestsubmission AS latestsubmission,
                pf1.from_sourcepackagename AS from_sourcepackagename
            FROM
                POTemplate AS pt1
                JOIN POFile AS pf1 ON pf1.potemplate = pt1.id
                JOIN POTemplate AS pt2 ON
                    pt2.potemplatename = pt1.potemplatename AND
                    pt2.sourcepackagename = pt1.sourcepackagename AND
                    pt2.distrorelease = %s
                LEFT OUTER JOIN POFile AS pf2 ON
                    pf2.potemplate = pt2.id AND
                    pf2.language = pf1.language AND
                    (pf2.variant = pf1.variant OR
                     (pf2.variant IS NULL AND pf1.variant IS NULL))
            WHERE
                pt1.distrorelease = %s AND
                pf2.id IS NULL''' % sqlvalues(self, self.parentrelease))

        if not full_copy:
            # It's not a full copy what we are doing, that means that we would
            # need to update some of the already existing entries.
            logger_object.info('Updating POMsgSet table...')
            cur.execute('''
                UPDATE POMsgSet SET
                    iscomplete = pms1.iscomplete, isfuzzy = pms1.isfuzzy,
                    isupdated = pms1.isupdated
                FROM
                    POTemplate AS pt1
                    JOIN POFile AS pf1 ON pf1.potemplate = pt1.id
                    JOIN POTemplate AS pt2 ON
                        pt2.potemplatename = pt1.potemplatename AND
                        pt2.sourcepackagename = pt1.sourcepackagename AND
                        pt2.distrorelease = %s
                    JOIN POFile AS pf2 ON
                        pf2.potemplate = pt2.id AND
                        pf2.language = pf1.language AND
                        (pf2.variant = pf1.variant OR
                         (pf2.variant IS NULL AND pf1.variant IS NULL))
                    JOIN POTMsgSet AS ptms1 ON ptms1.potemplate = pt1.id
                    JOIN POMsgSet AS pms1 ON
                        pms1.potmsgset = ptms1.id AND
                        pms1.pofile = pf1.id
                    JOIN POTMsgSet AS ptms2 ON
                        ptms2.potemplate = pt2.id AND
                        ptms2.primemsgid = ptms1.primemsgid
                WHERE
                    pt1.distrorelease = %s AND
                    POMsgSet.potmsgset = ptms2.id AND
                    POMsgSet.pofile = pf2.id AND
                    POMsgSet.iscomplete = FALSE AND
                    pms1.iscomplete = TRUE
                    ''' % sqlvalues(self, self.parentrelease))

        logger_object.info('Filling POMsgSet table...')
        cur.execute('''
            INSERT INTO POMsgSet (
                sequence, pofile, iscomplete, obsolete, isfuzzy, commenttext,
                potmsgset, publishedfuzzy, publishedcomplete, isupdated)
            SELECT
                pms1.sequence AS sequence,
                pf2.id AS pofile,
                pms1.iscomplete AS iscomplete,
                pms1.obsolete AS obsolete,
                pms1.isfuzzy AS isfuzzy,
                pms1.commenttext AS commenttext,
                ptms2.id AS potmsgset,
                pms1.publishedfuzzy AS publishedfuzzy,
                pms1.publishedcomplete AS publishedcomplete,
                pms1.isupdated AS isupdated
            FROM
                POTemplate AS pt1
                JOIN POFile AS pf1 ON pf1.potemplate = pt1.id
                JOIN POTemplate AS pt2 ON
                    pt2.potemplatename = pt1.potemplatename AND
                    pt2.sourcepackagename = pt1.sourcepackagename AND
                    pt2.distrorelease = %s
                JOIN POFile AS pf2 ON
                    pf2.potemplate = pt2.id AND
                    pf2.language = pf1.language AND
                    (pf2.variant = pf1.variant OR
                     (pf2.variant IS NULL AND pf1.variant IS NULL))
                JOIN POTMsgSet AS ptms1 ON ptms1.potemplate = pt1.id
                JOIN POMsgSet AS pms1 ON
                    pms1.potmsgset = ptms1.id AND
                    pms1.pofile = pf1.id
                JOIN POTMsgSet AS ptms2 ON
                    ptms2.potemplate = pt2.id AND
                    ptms2.primemsgid = ptms1.primemsgid
                LEFT OUTER JOIN POMsgSet AS pms2 ON
                    pms2.potmsgset = ptms2.id AND
                    pms2.pofile = pf2.id
            WHERE
                pt1.distrorelease = %s AND
                pms2.id IS NULL''' % sqlvalues(self, self.parentrelease))

        if not full_copy:
            # At this point, we need to know the list of POFiles that we are
            # going to modify so we can recalculate later its statistics. We
            # do this before copying POSubmission table entries because
            # otherwise we will not know exactly which one are being updated.
            logger_object.info('Getting the list of POFiles with changes...')
            cur.execute('''
                SELECT
                    DISTINCT pf2.id
                FROM
                    POTemplate AS pt1
                    JOIN POFile AS pf1 ON pf1.potemplate = pt1.id
                    JOIN POTemplate AS pt2 ON
                        pt2.potemplatename = pt1.potemplatename AND
                        pt2.sourcepackagename = pt1.sourcepackagename AND
                        pt2.distrorelease = %s
                    JOIN POFile AS pf2 ON
                        pf2.potemplate = pt2.id AND
                        pf2.language = pf1.language AND
                        (pf2.variant = pf1.variant OR
                         (pf2.variant IS NULL AND pf1.variant IS NULL))
                    JOIN POTMsgSet AS ptms1 ON ptms1.potemplate = pt1.id
                    JOIN POMsgSet AS pms1 ON
                        pms1.potmsgset = ptms1.id AND
                        pms1.pofile = pf1.id
                    JOIN POTMsgSet AS ptms2 ON
                        ptms2.potemplate = pt2.id AND
                        ptms2.primemsgid = ptms1.primemsgid
                    JOIN POMsgSet AS pms2 ON
                        pms2.potmsgset = ptms2.id AND
                        pms2.pofile = pf2.id
                    JOIN POSubmission AS ps1 ON
                        ps1.pomsgset = pms1.id
                    JOIN POSelection AS psel1 ON
                        psel1.pomsgset = ps1.pomsgset AND
                        psel1.pluralform = ps1.pluralform AND
                        psel1.activesubmission = ps1.id
                    LEFT OUTER JOIN POSubmission AS ps2 ON
                        ps2.pomsgset = pms2.id AND
                        ps2.pluralform = ps1.pluralform AND
                        ps2.potranslation = ps1.potranslation
                    LEFT OUTER JOIN POSelection AS psel2 ON
                        psel2.pomsgset = pms2.id AND
                        psel2.pluralform = psel1.pluralform AND
                        (psel2.activesubmission = psel2.publishedsubmission OR
                         psel2.activesubmission IS NULL)
                WHERE
                    pt1.distrorelease = %s AND ps2.id IS NULL
                    ''' % sqlvalues(self, self.parentrelease))

            pofile_rows = cur.fetchall()
            pofile_ids = [row[0] for row in pofile_rows]
        else:
            # A full copy will have the same statistics so we don't need to
            # prepare the list of updated POFile objects, just leave it empty.
            pofile_ids = []

        logger_object.info('Filling POSubmission table with active submissions...')
        cur.execute('''
            INSERT INTO POSubmission (
                pomsgset, pluralform, potranslation, origin, datecreated,
                person, validationstatus)
            SELECT
                pms2.id AS pomsgset,
                ps1.pluralform AS pluralform,
                ps1.potranslation AS potranslation,
                ps1.origin AS origin,
                ps1.datecreated AS datecreated,
                ps1.person AS person,
                ps1.validationstatus AS validationstatus
            FROM
                POTemplate AS pt1
                JOIN POFile AS pf1 ON pf1.potemplate = pt1.id
                JOIN POTemplate AS pt2 ON
                    pt2.potemplatename = pt1.potemplatename AND
                    pt2.sourcepackagename = pt1.sourcepackagename AND
                    pt2.distrorelease = %s
                JOIN POFile AS pf2 ON
                    pf2.potemplate = pt2.id AND
                    pf2.language = pf1.language AND
                    (pf2.variant = pf1.variant OR
                     (pf2.variant IS NULL AND pf1.variant IS NULL))
                JOIN POTMsgSet AS ptms1 ON ptms1.potemplate = pt1.id
                JOIN POMsgSet AS pms1 ON
                    pms1.potmsgset = ptms1.id AND
                    pms1.pofile = pf1.id
                JOIN POTMsgSet AS ptms2 ON
                    ptms2.potemplate = pt2.id AND
                    ptms2.primemsgid = ptms1.primemsgid
                JOIN POMsgSet AS pms2 ON
                    pms2.potmsgset = ptms2.id AND
                    pms2.pofile = pf2.id
                JOIN POSubmission AS ps1 ON
                    ps1.pomsgset = pms1.id
                JOIN POSelection AS psel1 ON
                    psel1.pomsgset = ps1.pomsgset AND
                    psel1.pluralform = ps1.pluralform AND
                    psel1.activesubmission = ps1.id
                LEFT OUTER JOIN POSubmission AS ps2 ON
                    ps2.pomsgset = pms2.id AND
                    ps2.pluralform = ps1.pluralform AND
                    ps2.potranslation = ps1.potranslation
                LEFT OUTER JOIN POSelection AS psel2 ON
                    psel2.pomsgset = pms2.id AND
                    psel2.pluralform = psel1.pluralform AND
                    (psel2.activesubmission = psel2.publishedsubmission OR
                     psel2.activesubmission IS NULL)
            WHERE
                pt1.distrorelease = %s AND ps2.id IS NULL''' % sqlvalues(
            self, self.parentrelease))

        if full_copy:
            # We are doing a full copy, so we need to insert too the published
            # ones.
            logger_object.info(
                'Filling POSubmission table with published submissions...')
            cur.execute('''
            INSERT INTO POSubmission (
                pomsgset, pluralform, potranslation, origin, datecreated,
                person, validationstatus)
            SELECT
                pms2.id AS pomsgset,
                ps1.pluralform AS pluralform,
                ps1.potranslation AS potranslation,
                ps1.origin AS origin,
                ps1.datecreated AS datecreated,
                ps1.person AS person,
                ps1.validationstatus AS validationstatus
            FROM
                POTemplate AS pt1
                JOIN POFile AS pf1 ON pf1.potemplate = pt1.id
                JOIN POTemplate AS pt2 ON
                    pt2.potemplatename = pt1.potemplatename AND
                    pt2.sourcepackagename = pt1.sourcepackagename AND
                    pt2.distrorelease = %s
                JOIN POFile AS pf2 ON
                    pf2.potemplate = pt2.id AND
                    pf2.language = pf1.language AND
                    (pf2.variant = pf1.variant OR
                     (pf2.variant IS NULL AND pf1.variant IS NULL))
                JOIN POTMsgSet AS ptms1 ON ptms1.potemplate = pt1.id
                JOIN POMsgSet AS pms1 ON
                    pms1.potmsgset = ptms1.id AND
                    pms1.pofile = pf1.id
                JOIN POTMsgSet AS ptms2 ON
                    ptms2.potemplate = pt2.id AND
                    ptms2.primemsgid = ptms1.primemsgid
                JOIN POMsgSet AS pms2 ON
                    pms2.potmsgset = ptms2.id AND
                    pms2.pofile = pf2.id
                JOIN POSubmission AS ps1 ON
                    ps1.pomsgset = pms1.id
                JOIN POSelection AS psel1 ON
                    psel1.pomsgset = ps1.pomsgset AND
                    psel1.pluralform = ps1.pluralform AND
                    psel1.publishedsubmission = ps1.id AND
                    (psel1.activesubmission <> psel1.publishedsubmission OR
                     psel1.activesubmission IS NULL)
                LEFT OUTER JOIN POSubmission AS ps2 ON
                    ps2.pomsgset = pms2.id AND
                    ps2.pluralform = ps1.pluralform AND
                    ps2.potranslation = ps1.potranslation
                LEFT OUTER JOIN POSelection AS psel2 ON
                    psel2.pomsgset = pms2.id AND
                    psel2.pluralform = psel1.pluralform
            WHERE
                pt1.distrorelease = %s AND ps2.id IS NULL''' % sqlvalues(
            self, self.parentrelease))


        if not full_copy:
            # This query will be only useful if when we already have some
            # initial translations before this method call, because is the
            # only situation when we could have POSelection rows to update.
            logger_object.info('Updating POSelection table...')
            cur.execute('''
                UPDATE POSelection
                    SET activesubmission = ps2.id,
                        reviewer = psel1.reviewer,
                        date_reviewed = psel1.date_reviewed
                    FROM
                        POTemplate AS pt1
                        JOIN POFile AS pf1 ON pf1.potemplate = pt1.id
                        JOIN POTemplate AS pt2 ON
                            pt2.potemplatename = pt1.potemplatename AND
                            pt2.sourcepackagename = pt1.sourcepackagename AND
                            pt2.distrorelease = %s
                        JOIN POFile AS pf2 ON
                            pf2.potemplate = pt2.id AND
                            pf2.language = pf1.language AND
                            (pf2.variant = pf1.variant OR
                             (pf2.variant IS NULL AND pf1.variant IS NULL))
                        JOIN POTMsgSet AS ptms1 ON ptms1.potemplate = pt1.id
                        JOIN POMsgSet AS pms1 ON
                            pms1.potmsgset = ptms1.id AND
                            pms1.pofile = pf1.id AND
                            pms1.iscomplete = TRUE
                        JOIN POTMsgSet AS ptms2 ON
                            ptms2.potemplate = pt2.id AND
                            ptms2.primemsgid = ptms1.primemsgid
                        JOIN POMsgSet AS pms2 ON
                            pms2.potmsgset = ptms2.id AND
                            pms2.pofile = pf2.id
                        JOIN POSubmission AS ps1 ON
                            ps1.pomsgset = pms1.id
                        JOIN POSelection AS psel1 ON
                            psel1.pomsgset = ps1.pomsgset AND
                            psel1.pluralform = ps1.pluralform AND
                            psel1.activesubmission = ps1.id
                        JOIN POSubmission AS ps2 ON
                            ps2.pomsgset = pms2.id AND
                            ps2.pluralform = ps1.pluralform AND
                            ps2.potranslation = ps1.potranslation
                    WHERE
                        pt1.distrorelease = %s AND
                        POSelection.pomsgset = pms2.id AND
                        POSelection.pluralform = psel1.pluralform AND
                        (POSelection.activesubmission = 
                             POSelection.publishedsubmission OR
                         POSelection.activesubmission IS NULL) AND
                        POSelection.activesubmission <> ps2.id
                    ''' % sqlvalues(self, self.parentrelease))

        if full_copy:
            # We should copy the ones published too.
            poselection_publishedsubmission_value = 'pspublished2.id'
        else:
            poselection_publishedsubmission_value = 'NULL'

        logger_object.info('Filling POSelection table...')
        cur.execute('''
            INSERT INTO POSelection (
                pomsgset, pluralform, activesubmission, publishedsubmission,
                reviewer, date_reviewed)
            SELECT
                pms2.id AS pomsgset,
                psel1.pluralform AS pluralform,
                psactive2.id AS activesubmission,
                %s AS publishedsubmission,
                psel1.reviewer AS reviewer,
                psel1.date_reviewed AS date_reviewed
            FROM
                POTemplate AS pt1
                JOIN POFile AS pf1 ON pf1.potemplate = pt1.id
                JOIN POTemplate AS pt2 ON
                    pt2.potemplatename = pt1.potemplatename AND
                    pt2.sourcepackagename = pt1.sourcepackagename AND
                    pt2.distrorelease = %s
                JOIN POFile AS pf2 ON
                    pf2.potemplate = pt2.id AND
                    pf2.language = pf1.language AND
                    (pf2.variant = pf1.variant OR
                     (pf2.variant IS NULL AND pf1.variant IS NULL))
                JOIN POTMsgSet AS ptms1 ON
                    ptms1.potemplate = pt1.id AND
                    ptms1.sequence > 0
                JOIN POMsgSet AS pms1 ON
                    pms1.potmsgset = ptms1.id AND
                    pms1.pofile = pf1.id
                JOIN POTMsgSet AS ptms2 ON
                    ptms2.potemplate = pt2.id AND
                    ptms2.primemsgid = ptms1.primemsgid
                JOIN POMsgSet AS pms2 ON
                    pms2.potmsgset = ptms2.id AND
                    pms2.pofile = pf2.id
                JOIN POSelection AS psel1 ON
                    psel1.pomsgset = pms1.id
                LEFT OUTER JOIN POSubmission AS psactive1 ON
                    psactive1.pomsgset = pms1.id AND
                    psactive1.pluralform = psel1.pluralform AND
                    psactive1.id = psel1.activesubmission
                LEFT OUTER JOIN POSubmission AS pspublished1 ON
                    pspublished1.pomsgset = pms1.id AND
                    pspublished1.pluralform = psel1.pluralform AND
                    pspublished1.id = psel1.publishedsubmission
                LEFT OUTER JOIN POSelection AS psel2 ON
                    psel2.pomsgset = pms2.id AND
                    psel2.pluralform = psel1.pluralform
                LEFT OUTER JOIN POSubmission AS psactive2 ON
                    psactive2.pomsgset = pms2.id AND
                    psactive2.potranslation = psactive1.potranslation AND
                    psactive2.pluralform = psactive1.pluralform
                LEFT OUTER JOIN POSubmission AS pspublished2 ON
                    pspublished2.pomsgset = pms2.id AND
                    pspublished2.potranslation = pspublished1.potranslation AND
                    pspublished2.pluralform = pspublished1.pluralform
            WHERE
                pt1.distrorelease = %s AND psel2.id IS NULL''' % (
            (poselection_publishedsubmission_value, ) +
            sqlvalues(self, self.parentrelease)))

        # We copied only some translations, that means that we need to
        # update the statistics cache for every POFile we touched.
        logger_object.info("Updating POFile's statistics")
        for pofile_id in pofile_ids:
            pofile = POFile.get(pofile_id)
            pofile.updateStatistics()

    def copyMissingTranslationsFromParent(self):
        """See IDistroRelease."""
        cur = cursor()
        # Request the translation copy.
        self._copy_active_translations(cur)

    def getPendingPublications(self, pocket, is_careful):
        """See IPublishing."""
        queries = ['distrorelease = %s' % sqlvalues(self)]

        # Careful publishing should include all PUBLISHED rows, normal run
        # only includes PENDING ones.
        statuses = [PackagePublishingStatus.PENDING]
        if is_careful:
            statuses.append(PackagePublishingStatus.PUBLISHED)
        queries.append('status IN %s' % sqlvalues(statuses))

        # Restrict to a specific pocket.
        queries.append('pocket = %s' % sqlvalues(pocket))

        # Exclude RELEASE pocket if the distrorelease was already released,
        # since it should not change.
        if not self.isUnstable():
            queries.append(
            'pocket != %s' % sqlvalues(PackagePublishingPocket.RELEASE))

        publications = SourcePackagePublishingHistory.select(
            " AND ".join(queries), orderBy="-id")

        return publications

    def publish(self, diskpool, log, archive, pocket, is_careful=False):
        """See IPublishing."""
        log.debug("Publishing %s-%s" % (self.title, pocket.name))
        log.debug("Attempting to publish pending sources.")

        dirty_pockets = set()
        for spph in self.getPendingPublications(pocket, is_careful):
            if not is_careful and self.checkLegalPocket(spph, log):
                continue
            spph.publish(diskpool, log)
            dirty_pockets.add((self.name, spph.pocket))

        # propagate publication request to each distroarchrelease.
        for dar in self.architectures:
            more_dirt = dar.publish(diskpool, log, archive, pocket, is_careful)
            dirty_pockets.update(more_dirt)

        return dirty_pockets

    def checkLegalPocket(self, publication, log):
        # If we're not republishing, we want to make sure that
        # we're not publishing packages into the wrong pocket.
        # Unfortunately for careful mode that can't hold true
        # because we indeed need to republish everything.
        if (self.isUnstable() and
            publication.pocket != PackagePublishingPocket.RELEASE):
            log.error("Tried to publish %s (%s) into a non-release "
                      "pocket on unstable release %s, skipping" %
                      (publication.displayname, publication.id,
                       self.displayname))
            return True
        if (not self.isUnstable() and
            publication.pocket == PackagePublishingPocket.RELEASE):
            log.error("Tried to publish %s (%s) into release pocket "
                      "on stable release %s, skipping" %
                      (publication.displayname, publication.id,
                       self.displayname))
            return True
        return False

    @property
    def main_archive(self):
        return self.distribution.main_archive


class DistroReleaseSet:
    implements(IDistroReleaseSet)

    def get(self, distroreleaseid):
        """See IDistroReleaseSet."""
        return DistroRelease.get(distroreleaseid)

    def translatables(self):
        """See IDistroReleaseSet."""
        return DistroRelease.select(
            "POTemplate.distrorelease=DistroRelease.id",
            clauseTables=['POTemplate'], distinct=True)

    def findByName(self, name):
        """See IDistroReleaseSet."""
        return DistroRelease.selectBy(name=name)

    def queryByName(self, distribution, name):
        """See IDistroReleaseSet."""
        return DistroRelease.selectOneBy(distribution=distribution, name=name)

    def findByVersion(self, version):
        """See IDistroReleaseSet."""
        return DistroRelease.selectBy(version=version)

    def search(self, distribution=None, isreleased=None, orderBy=None):
        """See IDistroReleaseSet."""
        where_clause = ""
        if distribution is not None:
            where_clause += "distribution = %s" % sqlvalues(distribution.id)
        if isreleased is not None:
            if where_clause:
                where_clause += " AND "
            if isreleased:
                # The query is filtered on released releases.
                where_clause += "releasestatus in (%s, %s)" % sqlvalues(
                    DistributionReleaseStatus.CURRENT,
                    DistributionReleaseStatus.SUPPORTED)
            else:
                # The query is filtered on unreleased releases.
                where_clause += "releasestatus in (%s, %s, %s)" % sqlvalues(
                    DistributionReleaseStatus.EXPERIMENTAL,
                    DistributionReleaseStatus.DEVELOPMENT,
                    DistributionReleaseStatus.FROZEN)
        if orderBy is not None:
            return DistroRelease.select(where_clause, orderBy=orderBy)
        else:
            return DistroRelease.select(where_clause)

    def new(self, distribution, name, displayname, title, summary, description,
            version, parentrelease, owner):
        """See IDistroReleaseSet."""
        return DistroRelease(
            distribution=distribution,
            name=name,
            displayname=displayname,
            title=title,
            summary=summary,
            description=description,
            version=version,
            releasestatus=DistributionReleaseStatus.EXPERIMENTAL,
            parentrelease=parentrelease,
            owner=owner)
<|MERGE_RESOLUTION|>--- conflicted
+++ resolved
@@ -619,11 +619,7 @@
             SourcePackagePublishingHistory.archive = %s AND
             SourcePackagePublishingHistory.status=%s AND
             SourcePackagePublishingHistory.pocket=%s
-<<<<<<< HEAD
             """ %  sqlvalues(self, archive, status, pocket)
-=======
-            """ %  sqlvalues(self, self.main_archive, status, pocket)
->>>>>>> 45b88b16
 
         if component:
             clause += (
@@ -637,12 +633,10 @@
         return SourcePackagePublishingHistory.select(
             clause, orderBy=orderBy, clauseTables=clauseTables)
 
-    def getBinaryPackagePublishing(self, name=None, version=None,
-                                   archtag=None, sourcename=None,
-                                   orderBy=None, pocket=None,
-                                   component=None, archive=None):
-        """See IDistroRelease."""
-
+    def getBinaryPackagePublishing(
+        self, name=None, version=None, archtag=None, sourcename=None,
+        orderBy=None, pocket=None, component=None, archive=None):
+        """See IDistroRelease."""
         if archive is None:
             archive = self.main_archive
 
@@ -662,12 +656,7 @@
         DistroArchRelease.distrorelease = %s AND
         BinaryPackagePublishingHistory.archive = %s AND
         BinaryPackagePublishingHistory.status = %s
-<<<<<<< HEAD
         """ % sqlvalues(self, archive, PackagePublishingStatus.PUBLISHED)]
-=======
-        """ % sqlvalues(self, self.main_archive,
-                        PackagePublishingStatus.PUBLISHED)]
->>>>>>> 45b88b16
 
         if name:
             query.append('BinaryPackageName.name = %s' % sqlvalues(name))
