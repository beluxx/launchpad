--- conflicted
+++ resolved
@@ -37,27 +37,7 @@
       <tal:do_not_show_advanced_form
         condition="not: view/shouldShowAdvancedForm">
       <div tal:define="batch_navigator view/search">
-<<<<<<< HEAD
-        <form method="get" name="search" action="">
-          <input type="text" name="field.searchtext"
-                 tal:attributes="value python:request.form.get('field.searchtext', '')" />
-          <input type="submit" name="search" value="Search" />
-          <a href="?advanced=1"><small>Advanced search</small></a>
-          <div style="margin-top: 5px">
-            <small>
-              Sort by:
-              <metal:widget use-macro="context/@@+bugtask-macros-listview/sortwidget" />
-            </small>
-          </div>
-        </form>
-        <script type="text/javascript">
-          <!--
-              document.forms["search"].elements['field.searchtext'].focus();
-            -->
-        </script>
-=======
         <div metal:use-macro="context/@@+bugtarget-macros-search/simple-search-form" />
->>>>>>> d60995ec
         <br />
         <tal:buglisting content="structure batch_navigator/@@+table-view" />
       </div>
