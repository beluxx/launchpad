--- conflicted
+++ resolved
@@ -1,10 +1,9 @@
 Test if a submit with a big msgid string breaks Rosetta
 
-<<<<<<< HEAD
   >>> user_browser.open(
-  ...    'http://launchpad.dev/distros/ubuntu/hoary/+source/evolution/+pots/evolution-2.2/es/+translate?start=20')
+  ...    'http://launchpad.dev/ubuntu/hoary/+source/evolution/+pots/evolution-2.2/es/+translate?start=20')
   >>> user_browser.url
-  'http://launchpad.dev/distros/ubuntu/hoary/+source/evolution/+pots/evolution-2.2/es/+translate?start=20'
+  'http://launchpad.dev/ubuntu/hoary/+source/evolution/+pots/evolution-2.2/es/+translate?start=20'
 
 We do the changes:
 
@@ -12,50 +11,21 @@
   >>> user_browser.getControl(name='msgset_150_es_translation_1').value = u'bar %i'
 
 And do the submission:
-=======
-  >>> import canonical.launchpad
-  >>> import os.path
-  >>> data_file_name = os.path.join(
-  ...     os.path.dirname(canonical.launchpad.__file__),
-  ...     'pagetests/rosetta/31-rosetta-pofile-translation-form-long-msgid.data')
-  >>> data = open(data_file_name)
-  >>> print http(r"""
-  ... POST /ubuntu/hoary/+source/evolution/+pots/evolution-2.2/es/+translate?start=20 HTTP/1.1
-  ... Content-Length: 183
-  ... Content-Type: application/x-www-form-urlencoded
-  ... Authorization: Basic Y2FybG9zQGNhbm9uaWNhbC5jb206dGVzdA==
-  ... 
-  ... %s""" % data.read())
-  HTTP/1.1 303 See Other
-  Content-Length: 0
-  ...
-  Location: http://localhost:9000/ubuntu/hoary/+source/evolution/+pots/evolution-2.2/es/+translate?start=0
-  <BLANKLINE>
->>>>>>> 25daffac
 
   >>> user_browser.getControl(name='submit_translations').click()
 
 And we are forwarded to next translation form.
 
   >>> user_browser.url
-  'http://launchpad.dev/distros/ubuntu/hoary/+source/evolution/+pots/evolution-2.2/es/+translate?start=0'
+  'http://launchpad.dev/ubuntu/hoary/+source/evolution/+pots/evolution-2.2/es/+translate?start=0'
 
 Check that the previous submit was saved.
 
-<<<<<<< HEAD
   >>> user_browser.getLink('Last').click()
   >>> user_browser.url
-  'http://launchpad.dev/distros/ubuntu/hoary/+source/evolution/+pots/evolution-2.2/es/+translate?start=20'
+  'http://launchpad.dev/ubuntu/hoary/+source/evolution/+pots/evolution-2.2/es/+translate?start=20'
   >>> print user_browser.contents
   <...
-=======
-  >>> print http(r"""
-  ... GET /ubuntu/hoary/+source/evolution/+pots/evolution-2.2/es/+translate?start=20 HTTP/1.1
-  ... Authorization: Basic Y2FybG9zQGNhbm9uaWNhbC5jb206dGVzdA==
-  ... """)
-  HTTP/1.1 200 Ok
-  ...
->>>>>>> 25daffac
                           <td>Found <code>%i</code> invalid file.</td>
   ...
                           <td>Found <code>%i</code> invalid files.</td>
