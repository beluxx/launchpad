<metal:page define-macro="master"><metal:doctype define-slot="doctype"><!DOCTYPE html PUBLIC "-//W3C//DTD XHTML 1.0 Transitional//EN" "http://www.w3.org/TR/xhtml1/DTD/xhtml1-transitional.dtd"></metal:doctype>
<metal:block define-slot="top_slot" />
<html xmlns="http://www.w3.org/1999/xhtml" xml:lang="en" lang="en"
    tal:attributes="lang default_language|default;
                    xml:lang default_language|default;">
  <head>
    <title tal:content="CONTEXTS/fmt:pagetitle">Launchpad</title>
    <!-- Launchpad JS code -->
    <script type="text/javascript" src="/@@/MochiKit/MochiKit.js"></script>
    <script type="text/javascript" src="/@@/launchpad.js"></script>
    <script type="text/javascript" src="/@@/sorttable.js"></script>
    <script type="text/javascript" src="/@@/lpmenu.js"></script>
    <!-- Launchpad style sheet -->
    <style
      type="text/css"
      media="screen"
    >@import url(/+icing/style.css);</style>
    <link type="text/css" media="print" href="/+icing/print.css" />
    <style
      tal:define="dbname modules/canonical.config/config/dbname"
      tal:condition="python: False and dbname!='launchpad_prod'"
      type="text/css"
    >html, body {background: #ddd url(/@@/demo) !important;}</style>
    <link rel="shortcut icon" href="/@@/launchpad" />
    <metal:block define-slot="head_epilogue"></metal:block>
  </head>
  <body
    onload="
      lpmenu.initialize(['menuroot'], '/', 'menupreload', [], '1.3em', 16, true);
      sortables_init();
      initHelpPanel();
      initPortlets();
    "
    id="document"
    tal:attributes="class string:tab-${CONTEXTS/menu:selectedfacetname}"
  >
    <div
      id="globalheader"
      tal:define="frontpage modules/canonical.launchpad.webapp.vhosts/allvhosts/configs/mainsite/rooturl"
    >
      <div class="launchpad">
        <img
          alt=""
          src="/+icing/globalheader_launchpad.gif"
          width="34"
          height="16"
        /><a tal:attributes="href frontpage">Launchpad</a>
      </div>
      <ul class="home">
        <li><a tal:attributes="href frontpage" title="Home">Home</a></li>
      </ul>
      <div style="color:white;font-size:120%">This is a private beta. Please do not post screenshots publicly. Bug reports and feedback welcome.</div>
    </div>

    <div id="locationbar">
      <strong>Your location:</strong>
      <ul id="menuroot" class="menuroot">
        <tal:hierarchy content="structure context/@@+breadcrumbs" />
      </ul>
    </div>

    <div id="logincontrol" tal:content="structure context/@@login_status" />
    <tal:maintenance replace="structure context/@@+maintenancemessage" />
    
    <div id="singlecolumn" tal:condition="columns1|nothing">
      <metal:heading define-slot="pageheading" />
      <tal:XXX condition="nothing"
      >20061025 mpt: pageheading deprecated</tal:XXX>
      <tal:notifications
        define="notifications request/notifications"
        condition="notifications"
      >
        <metal:notifications
         use-macro="context/@@+main-template-macros/notifications"
        />
      </tal:notifications>
      <metal:block define-slot="main" />
    </div>
    <tal:layout condition="not:columns1|nothing">

    <div
      id="structuralobject"
      tal:define="structuralobject CONTEXTS/lp:structuralobject"
      tal:condition="not:contextless|nothing"
    >
      <tal:header
        condition="structuralobject"
        replace="structure structuralobject/@@+structural-header"
      />
      <tal:none condition="not:structuralobject">No structural object</tal:none>
    </div>
    <form id="globalsearch" action="/+search" method="get">
      <div>
        <input
          type="text"
          id="q"
          name="q"
          value="Search"
          onfocus="if(this.value=='Search'){this.value='';};"
        />
        <input
          type="image"
          id="searchbutton"
          src="/+icing/but_search.gif"
          title="Search"
        />
      </div>
    </form>
    <div id="mainarea">
      <div class="t">
        <div class="u">
          <div class="v">
            <div class="w">
              <div class="x">
                <div class="y">
                  <div class="z">
                    <tal:onlyincontexts condition="not:contextless|nothing">

                    <ul
                      id="applicationchooser"
                      tal:define="facetmenu CONTEXTS/menu:facet"
                      tal:condition="facetmenu"
                    >
                      <tal:facet repeat="link facetmenu">
                        <tal:available condition="link/enabled">
                          <li
                            tal:condition="link/selected"
                            tal:attributes="title link/summary; class string:current tab-${link/name}"
                          >
                            <a
                              tal:condition="link/linked"
                              tal:attributes="href link/url"
                              tal:content="structure link/escapedtext"
                            >abc</a>
                            <span
                              tal:condition="not: link/linked"
                              tal:replace="structure link/escapedtext"
                            >def</span>
                          </li>
                          <li
                            tal:condition="not: link/selected"
                            tal:attributes="title link/summary; class string:current tab-${link/name}"
                          ><a
                              tal:attributes="href link/url"
                              tal:content="structure link/escapedtext"
                            >ghi</a><span
                              class="disabled"
                              tal:condition="not: link/linked"
                              tal:content="structure link/escapedtext"
                          >jkl</span></li>
                        </tal:available>
                        <li
                          tal:condition="not: link/enabled"
                          tal:attributes="title link/summary; class string:unavailable tab-${link/name}"
                          tal:content="structure link/escapedtext"
                        />
                      </tal:facet>
                    </ul>

                    </tal:onlyincontexts>
                    <div
                      tal:condition="contextless|nothing"
                      id="noapplicationchooser"
                    >&nbsp;</div>

                    <br class="clear" />

                    <div id="container">

                    <div id="maincontent">
                      <div class="pageheading"><!-- XXX obsolete -->
                        <metal:block define-slot="pageheading">
                        </metal:block>
                      </div>
                      <tal:notifications
                        define="notifications request/notifications"
                        condition="notifications"
                      ><metal:notifications
                          use-macro="context/@@+main-template-macros/notifications" />
                      </tal:notifications>
                      <metal:block define-slot="main" />
                      <div
                        tal:define="structuralobject CONTEXTS/lp:structuralobject" 
                        tal:condition="structuralobject"
                        tal:replace="structure structuralobject/@@+structural-footer"
                      />
                    </div>
                    <div id="portlets">
                      <tal:menu replace="structure CONTEXTS/@@+menubox" />
                      <metal:portlets define-slot="portlets" />
                      <metal:portlets define-slot="portlets_two" />
                      <metal:portlets define-slot="portlets_one" />
                    </div>
                    <div class="clear"></div>
                    </div>
                  </div>
                </div>
              </div>
            </div>
          </div>
        </div>
      </div>
    </div>

    </tal:layout>

    <div id="help_panel" class="closed">
      <div class="help1">
        <div class="help2">
          <p metal:define-slot="help">
            Sorry, help isn&rsquo;t available for this page.
          </p>
        </div>
        <a href="#" class="open-close">Help</a>
        <br class="clear" />
      </div>
      <div class="bottom">&nbsp;</div>
    </div>
    <div id="globalfooter">
      <div id="applications-footer"
        tal:define="vhosts modules/canonical.launchpad.webapp.vhosts/allvhosts/configs"
        tal:replace="nothing">
        <a tal:attributes="href vhosts/mainsite/rooturl">Launchpad home</a> |
        <a tal:attributes="href vhosts/code/rooturl">Code</a> |
      
      <a tal:attributes="href vhosts/bugs/rooturl">Bugs</a> |
      <a tal:attributes="href vhosts/blueprints/rooturl">Blueprints</a> |
      <a tal:attributes="href vhosts/translations/rooturl">Translations</a> |

        <a tal:attributes="href vhosts/answers/rooturl">Answers</a>
      </div>
      <div id="colophon">
<<<<<<< HEAD
        <a href="/legal">Conditions&nbsp;of&nbsp;Use</a> |
=======
        <a href="/legal">Copyright&nbsp;&amp;&nbsp;Terms&nbsp;of&nbsp;use</a> |
>>>>>>> 1692e5a0
        <a href="/feedback">Help&nbsp;improve&nbsp;Launchpad</a> |
        <a href="/faq">FAQ</a>
      </div>
      <div id="copyright">
        Copyright&nbsp;2004-2007&nbsp;<a href="http://canonical.com/">Canonical&nbsp;Ltd.</a>
        <tal:block define="revno modules/canonical.launchpad.versioninfo/revno">
            | build
            <tal:block condition="revno" replace="revno" />
            <tal:block condition="not: revno">unknown</tal:block>
        </tal:block> |
        <tal:block tal:replace="CONTEXTS/menu:selectedfacetname" />
      </div>
    </div>
    <div id="menupreload">
      <ul class="menu" lpm:mid="root" lpm:midbase="/$$/+menudata">
        <li class="item"><a href="/products">Products</a></li>
        <li class="item"><a href="/distros">Distributions</a></li>
        <li class="item"><a href="/people">People</a></li>
        <li class="item"><a href="/projects">Projects</a></li>
        <li class="item"><a href="/sprints">Meetings</a></li>
    </div>
  </body>
</html>
</metal:page>
<!-- 1-0 inprogress Help panel wrong in IE/Win; portlets wrong in IE/Mac --><|MERGE_RESOLUTION|>--- conflicted
+++ resolved
@@ -230,11 +230,7 @@
         <a tal:attributes="href vhosts/answers/rooturl">Answers</a>
       </div>
       <div id="colophon">
-<<<<<<< HEAD
         <a href="/legal">Conditions&nbsp;of&nbsp;Use</a> |
-=======
-        <a href="/legal">Copyright&nbsp;&amp;&nbsp;Terms&nbsp;of&nbsp;use</a> |
->>>>>>> 1692e5a0
         <a href="/feedback">Help&nbsp;improve&nbsp;Launchpad</a> |
         <a href="/faq">FAQ</a>
       </div>
