<configure
    xmlns="http://namespaces.zope.org/zope"
    xmlns:browser="http://namespaces.zope.org/browser"
    xmlns:i18n="http://namespaces.zope.org/i18n"
    xmlns:xmlrpc="http://namespaces.zope.org/xmlrpc"
    xmlns:lp="http://namespaces.canonical.com/lp"
    i18n_domain="launchpad">
    <include
        file="vocabularies.zcml"/>
    <include
        package=".browser"/>
    <class
        class="lp.registry.model.teammembership.TeamMembershipSet">
        <allow
            interface="lp.registry.interfaces.teammembership.ITeamMembershipSet"/>
    </class>
    <securedutility
        class="lp.registry.model.teammembership.TeamMembershipSet"
        provides="lp.registry.interfaces.teammembership.ITeamMembershipSet">
        <allow
            interface="lp.registry.interfaces.teammembership.ITeamMembershipSet"/>
    </securedutility>

    <!-- XXX: Guilherme Salgado 2008-02-15: Need to refactor ITeamMembership
                                                        into specific interfaces for each persmission. -->

    <class
        class="lp.registry.model.teammembership.TeamMembership">
        <require
            permission="zope.Public"
            attributes="
                id
                team
                person
                status
                proposed_by
                acknowledged_by
                reviewed_by
                last_changed_by
                date_proposed
                date_acknowledged
                date_reviewed
                datejoined
                dateexpires
                date_created
                date_last_changed
                proponent_comment
                acknowledger_comment
                reviewer_comment
                last_change_comment
                isExpired
                sendExpirationWarningEmail
                canBeRenewedByMember
                sendSelfRenewalNotification
                canChangeExpirationDate
                sendAutoRenewalNotification"/>
        <require
            permission="launchpad.Edit"
            attributes="
                setStatus
                setExpirationDate"/>
        <require
            permission="launchpad.Edit"
            set_attributes="reviewed_by reviewer_comment"/>
    </class>
    <class
        class="lp.registry.browser.person.TeamInvitationView">
        <allow
            interface="zope.publisher.interfaces.browser.IBrowserPublisher"/>
        <allow
            attributes="
                __call__"/>
    </class>
    <class
        class="lp.registry.browser.person.TeamMembershipSelfRenewalView">
        <allow
            interface="zope.publisher.interfaces.browser.IBrowserPublisher"/>
        <allow
            attributes="
                __call__"/>
    </class>

    <!-- Location -->

    <class
        class="lp.registry.model.personlocation.PersonLocation">
        <require
            permission="zope.Public"
            attributes="
                visible
                time_zone"/>
        <require
            permission="launchpad.View"
            attributes="
                latitude
                longitude
                last_modified_by
                date_last_modified
                person"/>
    </class>
    <class
        class="lp.registry.model.distroseries.DistroSeries">
        <allow
            interface="lp.registry.interfaces.distroseries.IDistroSeriesPublic"/>
        <allow
            interface="canonical.launchpad.interfaces.IHasQueueItems"/>
        <allow
            interface="lp.translations.interfaces.translationimportqueue.IHasTranslationImports"/>
        <allow
            interface="lp.translations.interfaces.potemplate.IHasTranslationTemplates"/>
        <allow
            interface="canonical.launchpad.interfaces.ICanPublishPackages"/>
        <require
            permission="launchpad.Edit"
            interface="lp.registry.interfaces.distroseries.IDistroSeriesEditRestricted"/>
        <require
            permission="launchpad.TranslationsAdmin"
            set_attributes="hide_all_translations defer_translation_imports"/>
        <require
            permission="launchpad.LanguagePacksAdmin"
            set_attributes="language_pack_base language_pack_delta                                                                                                 language_pack_proposed                                                                                                 language_pack_full_export_requested"/>

        <!-- NB: check with SABDFL before modifying these, there is potential to
                                 make a huge mess if these get changed and Soyuz has to republish
                                 shedloads of data. -->

        <require
            permission="launchpad.Edit"
            set_attributes="displayname title summary description driver"/>

        <!-- NB: check with SABDFL before modifying these, there is potential to
                                 make a huge mess if these get changed and Soyuz has to republish
                                 shedloads of data. -->

        <require
            permission="launchpad.Admin"
            set_attributes="version name status owner nominatedarchindep                                                                                                 changeslist datereleased"/>

        <!-- IStructuralSubscriptionTarget -->

        <allow
            attributes="
                bug_subscriptions
                getBugNotificationsRecipients
                getSubscription
                getSubscriptions
                parent_subscription_target
                target_type_display"/>
        <require
            permission="launchpad.AnyPerson"
            attributes="
                addBugSubscription
                addSubscription
                removeBugSubscription"/>
    </class>
    <securedutility
        class="lp.registry.model.distroseries.DistroSeriesSet"
        provides="lp.registry.interfaces.distroseries.IDistroSeriesSet">
        <allow
            interface="lp.registry.interfaces.distroseries.IDistroSeriesSet"/>
    </securedutility>
    <adapter
        provides="canonical.launchpad.interfaces.ILaunchpadUsage"
        for="lp.registry.interfaces.distroseries.IDistroSeries"
        factory="lp.registry.adapters.distroseries_to_launchpadusage"
        permission="zope.Public"/>
    <adapter
        provides="canonical.launchpad.webapp.interfaces.IBreadcrumbBuilder"
        for="lp.registry.interfaces.distroseries.IDistroSeries"
        factory="lp.registry.browser.distroseries.DistroSeriesBreadcrumbBuilder"
        permission="zope.Public"/>

    <!-- NB DO NOT CHANGE WITHOUT THINKING
                         Do not allow people to change the details of the distro series that
                         will affect the way Soyuz publishes the distroseries. Check with
                         SABDFL before modifying this page. -->

    <facet
        facet="overview">

        <!-- CodeofConduct -->

        <class
            class="lp.registry.model.codeofconduct.CodeOfConduct">
            <allow
                interface="lp.registry.interfaces.codeofconduct.ICodeOfConduct"/>
            <require
                permission="launchpad.AnyPerson"
                set_schema="lp.registry.interfaces.codeofconduct.ICodeOfConduct"/>
        </class>

        <!-- CodeOfConductConf -->

        <securedutility
            class="lp.registry.model.codeofconduct.CodeOfConductConf"
            provides="lp.registry.interfaces.codeofconduct.ICodeOfConductConf">
            <allow
                interface="lp.registry.interfaces.codeofconduct.ICodeOfConductConf"/>
        </securedutility>

        <!-- CodeOfConductSet -->

        <securedutility
            class="lp.registry.model.codeofconduct.CodeOfConductSet"
            provides="lp.registry.interfaces.codeofconduct.ICodeOfConductSet">
            <allow
                interface="lp.registry.interfaces.codeofconduct.ICodeOfConductSet"/>
        </securedutility>

        <!-- SignedCodeofConduct -->

        <class
            class="lp.registry.model.codeofconduct.SignedCodeOfConduct">
            <allow
                interface="lp.registry.interfaces.codeofconduct.ISignedCodeOfConduct"/>
            <require
                permission="launchpad.AnyPerson"
                set_schema="lp.registry.interfaces.codeofconduct.ISignedCodeOfConduct"/>
        </class>

        <!-- SignedCodeOfConductSet -->

        <class
            class="lp.registry.model.codeofconduct.SignedCodeOfConductSet">
            <allow
                interface="lp.registry.interfaces.codeofconduct.ISignedCodeOfConductSet"/>
        </class>
        <securedutility
            class="lp.registry.model.codeofconduct.SignedCodeOfConductSet"
            provides="lp.registry.interfaces.codeofconduct.ISignedCodeOfConductSet">
            <allow
                interface="lp.registry.interfaces.codeofconduct.ISignedCodeOfConductSet"/>
        </securedutility>

        <!-- string:${id} because id is an int -->

    </facet>
    <class
        class="lp.registry.model.person.IrcID">
        <allow
            interface="lp.registry.interfaces.role.IHasOwner"/>
        <allow
            attributes="
                id
                person
                network
                nickname"/>
        <require
            permission="launchpad.Edit"
            set_schema="lp.registry.interfaces.irc.IIrcID"
            attributes="
                destroySelf"/>
    </class>
    <class
        class="lp.registry.model.person.IrcIDSet">
        <allow
            interface="lp.registry.interfaces.irc.IIrcIDSet"/>
    </class>
    <securedutility
        class="lp.registry.model.person.IrcIDSet"
        provides="lp.registry.interfaces.irc.IIrcIDSet">
        <allow
            interface="lp.registry.interfaces.irc.IIrcIDSet"/>
    </securedutility>

    <!-- Project -->

    <class
        class="lp.registry.model.project.Project">
        <allow
            interface="lp.registry.interfaces.project.IProject"/>
        <allow
            interface="canonical.launchpad.interfaces.IFAQCollection"/>
        <allow
            interface="canonical.launchpad.interfaces.IQuestionCollection"/>
        <require
            permission="launchpad.Edit"
            set_schema="lp.registry.interfaces.project.IProject"/>

        <!-- IStructuralSubscriptionTarget -->

        <allow
            attributes="
                bug_subscriptions
                getSubscriptions
                getSubscription
                getBugNotificationsRecipients
                parent_subscription_target
                target_type_display"/>
        <require
            permission="launchpad.AnyPerson"
            attributes="
                addSubscription
                addBugSubscription
                removeBugSubscription"/>
        <require
            permission="launchpad.Admin"
            set_attributes="registrant"/>

        <!-- IHasAliases -->

        <allow
            attributes="
                aliases"/>
        <require
            permission="launchpad.Admin"
            attributes="
                setAliases"/>
    </class>
    <adapter
        for="lp.registry.interfaces.project.IProject"
        provides="canonical.launchpad.webapp.interfaces.ILaunchpadContainer"
        factory="canonical.launchpad.webapp.publisher.LaunchpadContainer"/>
    <adapter
        provides="canonical.launchpad.webapp.interfaces.IBreadcrumbBuilder"
        for="lp.registry.interfaces.project.IProject"
        factory="lp.registry.browser.project.ProjectBreadcrumbBuilder"
        permission="zope.Public"/>
    <adapter
        provides="canonical.launchpad.webapp.interfaces.IBreadcrumbBuilder"
        for="lp.registry.interfaces.project.IProjectSet"
        factory="lp.registry.browser.project.ProjectSetBreadcrumbBuilder"
        permission="zope.Public"/>

    <!-- The bounty system is kept maintained but not available for users.
                This is achieved by putting it on the PageTestLayer. -->

    <facet
        facet="answers"/>

    <!-- ProjectSet-->

    <class
        class="lp.registry.model.project.ProjectSet">
        <allow
            interface="lp.registry.interfaces.project.IProjectSet"/>
    </class>
    <securedutility
        class="lp.registry.model.project.ProjectSet"
        provides="lp.registry.interfaces.project.IProjectSet">
        <allow
            interface="lp.registry.interfaces.project.IProjectSet"/>
    </securedutility>

    <!-- ProjectSeries -->

    <class
        class="lp.registry.model.project.ProjectSeries">
        <allow
            interface="lp.registry.interfaces.project.IProjectSeries"/>
    </class>

    <!-- DistributionSourcePackage -->

    <class
        class="lp.registry.model.distributionsourcepackage.DistributionSourcePackage">
        <allow
            attributes="
                distribution
                sourcepackagename
                name
                displayname
                title
                distro
                get_distroseries_packages
                subscribers
                currentrelease
                releases
                publishing_history
                current_publishing_records
                bug_reporting_guidelines
                latest_overall_publication
                __getitem__
                getVersion
                __eq__
                __ne__
                bugtasks
                searchTasks
                open_bugtasks
                closed_bugtasks
                critical_bugtasks
                inprogress_bugtasks
                unassigned_bugtasks
                new_bugtasks
                all_bugtasks
                getUsedBugTags
                getUsedBugTagsWithOpenCounts
                bugtargetdisplayname
                bugtargetname
                getMostCommonBugs
                getBugCounts
                bug_subscriptions
                getSubscriptions
                getSubscription
                parent_subscription_target
                getBugNotificationsRecipients
                getReleasesAndPublishingHistory
                upstream_product
                target_type_display
                official_bug_tags
                findRelatedArchives
                findRelatedArchivePublications"/>
        <require
            permission="launchpad.AnyPerson"
            attributes="
                addSubscription
                addBugSubscription
                removeBugSubscription
                createBug"/>

        <!-- IQuestionTarget -->

        <allow
            attributes="
                getQuestion
                searchQuestions
                findSimilarQuestions
                answer_contacts
                direct_answer_contacts
                getSupportedLanguages
                getQuestionLanguages
                getAnswerContactsForLanguage
                getAnswerContactRecipients"/>
        <require
            permission="launchpad.AnyPerson"
            attributes="
                newQuestion
                createQuestionFromBug
                addAnswerContact
                removeAnswerContact"/>
        <require
            permission="launchpad.Edit"
            set_attributes="bug_reporting_guidelines"/>
    </class>
    <adapter
        for="lp.registry.interfaces.distributionsourcepackage.IDistributionSourcePackage"
        provides="canonical.launchpad.webapp.interfaces.ILaunchpadContainer"
        factory="canonical.launchpad.components.launchpadcontainer.LaunchpadDistributionSourcePackageContainer"/>
    <adapter
        provides="canonical.launchpad.webapp.interfaces.IBreadcrumbBuilder"
        for="lp.registry.interfaces.distributionsourcepackage.IDistributionSourcePackage"
        factory="lp.registry.browser.distributionsourcepackage.DistributionSourcePackageBreadcrumbBuilder"
        permission="zope.Public"/>

    <!-- CommercialSubscription -->

    <class
        class="lp.registry.model.commercialsubscription.CommercialSubscription">
        <require
            permission="launchpad.View"
            interface="lp.registry.interfaces.commercialsubscription.ICommercialSubscription"/>
        <require
            permission="launchpad.Commercial"
            set_schema="lp.registry.interfaces.commercialsubscription.ICommercialSubscription"/>
    </class>
    <class
        class="lp.registry.model.teammembership.TeamParticipation">
        <allow
            interface="lp.registry.interfaces.teammembership.ITeamParticipation"/>
    </class>
    <class
        class="lp.registry.model.person.JabberID">
        <allow
            interface="lp.registry.interfaces.role.IHasOwner"/>
        <allow
            attributes="
                id
                person
                jabberid"/>
        <require
            permission="launchpad.Edit"
            set_schema="lp.registry.interfaces.jabber.IJabberID"
            attributes="
                destroySelf"/>
    </class>
    <class
        class="lp.registry.model.person.JabberIDSet">
        <allow
            interface="lp.registry.interfaces.jabber.IJabberIDSet"/>
    </class>
    <securedutility
        class="lp.registry.model.person.JabberIDSet"
        provides="lp.registry.interfaces.jabber.IJabberIDSet">
        <allow
            interface="lp.registry.interfaces.jabber.IJabberIDSet"/>
    </securedutility>
    <class
        class="lp.registry.utilities.salesforce.SalesforceVoucherProxy">
        <allow
            interface="lp.registry.interfaces.salesforce.ISalesforceVoucherProxy"/>
    </class>
    <class
        class="lp.registry.utilities.salesforce.Voucher">
        <allow
            interface="lp.registry.interfaces.salesforce.ISalesforceVoucher"/>
    </class>
    <securedutility
        class="lp.registry.utilities.salesforce.SalesforceVoucherProxy"
        provides="lp.registry.interfaces.salesforce.ISalesforceVoucherProxy">
        <allow
            interface="lp.registry.interfaces.salesforce.ISalesforceVoucherProxy"/>
    </securedutility>
    <class
        class="lp.registry.model.pillar.PillarName">
        <allow
            interface="lp.registry.interfaces.pillar.IPillarName"/>
    </class>
    <securedutility
        class="lp.registry.model.pillar.PillarNameSet"
        provides="lp.registry.interfaces.pillar.IPillarNameSet">
        <allow
            interface="lp.registry.interfaces.pillar.IPillarNameSet"/>
    </securedutility>
    <securedutility
        class="canonical.launchpad.rest.PillarSetLink"
        provides="canonical.launchpad.rest.IPillarSetLink">
        <allow
            interface="lazr.restful.interfaces.ITopLevelEntryLink"/>
        <allow
            interface="canonical.launchpad.webapp.interfaces.ICanonicalUrlData"/>
    </securedutility>

    <!-- SourcePackageName -->

    <class
        class="lp.registry.model.sourcepackagename.SourcePackageName">
        <allow
            interface="lp.registry.interfaces.sourcepackagename.ISourcePackageName"/>
    </class>

    <!-- SourcePackageNameSet -->

    <securedutility
        class="lp.registry.model.sourcepackagename.SourcePackageNameSet"
        provides="lp.registry.interfaces.sourcepackagename.ISourcePackageNameSet">
        <allow
            interface="lp.registry.interfaces.sourcepackagename.ISourcePackageNameSet"/>
    </securedutility>
    <class
        class="lp.registry.model.sourcepackagename.SourcePackageNameSet">
        <allow
            interface="lp.registry.interfaces.sourcepackagename.ISourcePackageNameSet"/>
    </class>
    <utility
        name="SourcePackageName"
        component="lp.registry.model.sourcepackagename.SourcePackageNameVocabulary"
        provides="zope.schema.interfaces.IVocabularyFactory"/>
    <facet
        facet="overview">

        <!-- Karma -->

        <class
            class="lp.registry.model.karma.Karma">
            <allow
                interface="lp.registry.interfaces.karma.IKarma"/>
        </class>

        <!-- KarmaCache -->

        <class
            class="lp.registry.model.karma.KarmaCache">
            <allow
                interface="lp.registry.interfaces.karma.IKarmaCache"/>
        </class>

        <!-- KarmaTotalCache -->

        <class
            class="lp.registry.model.karma.KarmaTotalCache">
            <allow
                interface="lp.registry.interfaces.karma.IKarmaTotalCache"/>
        </class>

        <!-- KarmaCategory -->

        <class
            class="lp.registry.model.karma.KarmaCategory">
            <allow
                interface="lp.registry.interfaces.karma.IKarmaCategory"/>
            <require
                permission="launchpad.Admin"
                set_schema="lp.registry.interfaces.karma.IKarmaCategory"/>
        </class>

        <!-- KarmaAction -->

        <class
            class="lp.registry.model.karma.KarmaAction">
            <allow
                interface="lp.registry.interfaces.karma.IKarmaAction"/>
            <require
                permission="launchpad.Admin"
                set_schema="lp.registry.interfaces.karma.IKarmaAction"/>
        </class>

        <!-- KarmaCacheManager -->

        <class
            class="lp.registry.model.karma.KarmaCacheManager">
            <allow
                interface="lp.registry.interfaces.karma.IKarmaCacheManager"/>
        </class>
        <securedutility
            class="lp.registry.model.karma.KarmaCacheManager"
            provides="lp.registry.interfaces.karma.IKarmaCacheManager">
            <allow
                interface="lp.registry.interfaces.karma.IKarmaCacheManager"/>
        </securedutility>

        <!-- KarmaActionSet -->

        <class
            class="lp.registry.model.karma.KarmaActionSet">
            <allow
                interface="lp.registry.interfaces.karma.IKarmaActionSet"/>
        </class>
        <securedutility
            class="lp.registry.model.karma.KarmaActionSet"
            provides="lp.registry.interfaces.karma.IKarmaActionSet">
            <allow
                interface="lp.registry.interfaces.karma.IKarmaActionSet"/>
        </securedutility>
    </facet>
    <facet
        facet="overview">

        <!-- Poll -->

        <class
            class="lp.registry.model.poll.Poll">
            <allow
                interface="lp.registry.interfaces.poll.IPoll"/>
            <require
                permission="launchpad.Edit"
                set_schema="lp.registry.interfaces.poll.IPoll"/>
        </class>

        <!-- PollOption -->

        <class
            class="lp.registry.model.poll.PollOption">
            <allow
                interface="lp.registry.interfaces.poll.IPollOption"/>
            <require
                permission="launchpad.Edit"
                set_schema="lp.registry.interfaces.poll.IPollOption"/>
        </class>

        <!-- Vote -->


        <!-- Can't require launchpad.Edit to set_attributes because in most cases
                the vote won't be associated with a person, and thus we can't check it
                against the logged in user. -->

        <class
            class="lp.registry.model.poll.Vote">
            <allow
                interface="lp.registry.interfaces.poll.IVote"/>
            <require
                permission="zope.Public"
                set_attributes="option preference"/>
        </class>

        <!-- VoteCast -->

        <class
            class="lp.registry.model.poll.VoteCast">
            <allow
                interface="lp.registry.interfaces.poll.IVoteCast"/>
        </class>

        <!-- PollSet -->

        <class
            class="lp.registry.model.poll.PollSet">
            <allow
                interface="lp.registry.interfaces.poll.IPollSet"/>
        </class>
        <securedutility
            class="lp.registry.model.poll.PollSet"
            provides="lp.registry.interfaces.poll.IPollSet">
            <allow
                interface="lp.registry.interfaces.poll.IPollSet"/>
        </securedutility>

        <!-- PollSubset -->

        <adapter
            for="canonical.launchpad.interfaces.ITeam"
            provides="lp.registry.interfaces.poll.IPollSubset"
            factory="lp.registry.adapters.PollSubset"
            permission="zope.Public"/>

        <!-- PollOptionSet -->

        <class
            class="lp.registry.model.poll.PollOptionSet">
            <allow
                interface="lp.registry.interfaces.poll.IPollOptionSet"/>
        </class>
        <securedutility
            class="lp.registry.model.poll.PollOptionSet"
            provides="lp.registry.interfaces.poll.IPollOptionSet">
            <allow
                interface="lp.registry.interfaces.poll.IPollOptionSet"/>
        </securedutility>
        <securedutility
            class="lp.registry.model.poll.VoteSet"
            provides="lp.registry.interfaces.poll.IVoteSet">
            <allow
                interface="lp.registry.interfaces.poll.IVoteSet"/>
        </securedutility>
        <securedutility
            class="lp.registry.model.poll.VoteCastSet"
            provides="lp.registry.interfaces.poll.IVoteCastSet">
            <allow
                interface="lp.registry.interfaces.poll.IVoteCastSet"/>
        </securedutility>
    </facet>

    <!-- Announcement -->

    <class
        class="lp.registry.model.announcement.Announcement">
        <allow
            attributes="
                id
                date_created
                registrant
                target
                title
                summary
                url
                date_announced
                date_last_modified
                date_updated
                active
                future
                published"/>
        <require
            permission="launchpad.Edit"
            attributes="
                modify
                retarget
                retract
                set_publication_date
                destroySelf"/>
    </class>

    <!-- AnnouncementSet -->

    <securedutility
        class="lp.registry.model.announcement.AnnouncementSet"
        provides="lp.registry.interfaces.announcement.IAnnouncementSet">
        <allow
            interface="lp.registry.interfaces.announcement.IAnnouncementSet"/>
    </securedutility>
    <facet
        facet="overview">

        <!-- Person -->

        <adapter
            provides="canonical.lazr.interfaces.IObjectPrivacy"
            for="lp.registry.interfaces.person.ITeam"
            factory="canonical.launchpad.browser.TeamPrivacyAdapter"
            permission="zope.Public"/>
        <adapter
            provides="canonical.launchpad.webapp.badge.IHasBadges"
            for="lp.registry.interfaces.person.ITeam"
            factory="canonical.launchpad.browser.TeamBadges"
            permission="zope.Public"/>
        <adapter
            provides="canonical.launchpad.webapp.interfaces.IBreadcrumbBuilder"
            for="lp.registry.interfaces.person.IPerson"
            factory="lp.registry.browser.person.PersonBreadcrumbBuilder"
            permission="zope.Public"/>
        <adapter
            provides="canonical.launchpad.webapp.interfaces.IBreadcrumbBuilder"
            for="lp.registry.interfaces.person.ITeam"
            factory="lp.registry.browser.person.TeamBreadcrumbBuilder"
            permission="zope.Public"/>

        <!-- Using

    permission="Public" here causes some tests to fail
        (https://pastebin.canonical.com/13975/), so we use

    trusted="yes" here. -->

        <adapter
            factory="lp.registry.model.person.person_from_account"
            trusted="yes"/>
        <class
            class="lp.registry.model.person.Person">
            <allow
                interface="lp.registry.interfaces.person.IPersonPublic"/>
            <allow
                interface="lp.registry.interfaces.person.ITeamPublic"/>
            <allow
                interface="lp.translations.interfaces.translationimportqueue.IHasTranslationImports"/>
            <allow
                interface="lp.registry.interfaces.person.IHasStanding"/>
            <allow
                interface="lp.registry.interfaces.person.IPersonCommAdminWriteRestricted"/>
            <require
                permission="launchpad.View"
                interface="lp.registry.interfaces.person.IPersonViewRestricted"/>
            <require
                permission="launchpad.EditLocation"
                interface="lp.registry.interfaces.location.ISetLocation"/>
            <require
                permission="launchpad.Edit"
                interface="lp.registry.interfaces.person.IPersonEditRestricted"/>
            <require
                permission="launchpad.Edit"
                set_schema="lp.registry.interfaces.person.IPersonPublic                                                                         lp.registry.interfaces.person.ITeamPublic"
                set_attributes="name displayname"/>
            <require
                permission="launchpad.Commercial"
                set_schema="lp.registry.interfaces.person.IPersonCommAdminWriteRestricted"/>
            <require
                permission="launchpad.Special"
                interface="lp.registry.interfaces.person.IPersonSpecialRestricted"/>
            <require
                permission="launchpad.Edit"
                set_schema="lp.registry.interfaces.person.IHasStanding"/>
        </class>

        <!-- The bounty system is kept maintained but not available for users.
        This is achieved by putting it on the PageTestLayer. -->


        <!-- Adding SSH keys is the only possibly harmful thing that can be done
        without the user's password, so we use a special permission here to make
        sure only the user (and not launchpad admins) will be able to edit her own
        ssh keys. Another option would be to require the user's password on this
        page. GuilhermeSalgado 25/08/2005 -->


        <!-- Team Views -->


        <!-- PersonSet -->

        <class
            class="lp.registry.model.person.PersonSet">
            <allow
                interface="lp.registry.interfaces.person.IPersonSet"/>
        </class>
        <securedutility
            class="lp.registry.model.person.PersonSet"
            provides="lp.registry.interfaces.person.IPersonSet">
            <allow
                interface="lp.registry.interfaces.person.IPersonSet"/>
        </securedutility>
        <securedutility
            class="canonical.launchpad.rest.MeLink"
            provides="canonical.launchpad.rest.IMeLink">
            <allow
                interface="lazr.restful.interfaces.ITopLevelEntryLink"/>
            <allow
                interface="canonical.launchpad.webapp.interfaces.ICanonicalUrlData"/>
        </securedutility>
    </facet>
    <adapter
        for="canonical.launchpad.webapp.interfaces.ILaunchpadPrincipal"
        provides="lp.registry.interfaces.person.IPerson"
        factory="lp.registry.adapters.person_from_principal"/>

    <!-- Milestone -->

    <class
        class="lp.registry.model.milestone.Milestone">
        <allow
            attributes="
                id
                name
                code_name
                product
                distribution
                productseries
                distroseries
                dateexpected
                active
                summary
                target
                series_target
                displayname
                title
                specifications
                product_release"/>
        <require
            permission="launchpad.Edit"
            attributes="
                createProductRelease
                destroySelf"/>
        <allow
            interface="lp.bugs.interfaces.bugtarget.IHasBugs"/>
        <allow
            interface="canonical.launchpad.webapp.interfaces.IAuthorization"/>
        <require
            permission="launchpad.Edit"
            set_attributes="name code_name dateexpected summary active
                            product_release productseries distroseries"/>

        <!-- IStructuralSubscriptionTarget -->

        <allow
            attributes="
                bug_subscriptions
                getSubscriptions
                getSubscription
                getBugNotificationsRecipients
                parent_subscription_target
                target_type_display"/>
        <require
            permission="launchpad.AnyPerson"
            attributes="
                addSubscription
                addBugSubscription
                removeBugSubscription"/>
    </class>

    <!-- IMilestoneSet -->

    <securedutility
        class="lp.registry.model.milestone.MilestoneSet"
        provides="lp.registry.interfaces.milestone.IMilestoneSet">
        <allow
            interface="lp.registry.interfaces.milestone.IMilestoneSet"/>
    </securedutility>

    <!-- ProjectMilestone -->

    <class
        class="lp.registry.model.milestone.ProjectMilestone">
        <allow
            interface="lp.registry.interfaces.milestone.IProjectMilestone"/>
    </class>
    <subscriber
        for="canonical.launchpad.interfaces.IProduct zope.lifecycleevent.interfaces.IObjectModifiedEvent"
        handler="lp.registry.subscribers.product_modified"/>
    <class
        class="lp.registry.model.mailinglist.MailingList">
        <allow
            interface="lp.registry.interfaces.mailinglist.IMailingList"/>
        <require
            permission="launchpad.AnyPerson"
            set_attributes="welcome_message"/>
    </class>
    <class
        class="lp.registry.model.mailinglist.MailingListSubscription">
        <allow
            interface="lp.registry.interfaces.mailinglist.IMailingListSubscription"/>
    </class>
    <class
        class="lp.registry.model.mailinglist.MessageApproval">
        <allow
            interface="lp.registry.interfaces.mailinglist.IMessageApproval"/>
    </class>
    <securedutility
        class="lp.registry.model.mailinglist.MailingListSet"
        provides="lp.registry.interfaces.mailinglist.IMailingListSet">
        <allow
            interface="lp.registry.interfaces.mailinglist.IMailingListSet"/>
    </securedutility>
    <securedutility
        class="canonical.launchpad.systemhomes.MailingListApplication"
        provides="lp.registry.interfaces.mailinglist.IMailingListApplication">
        <allow
            interface="lp.registry.interfaces.mailinglist.IMailingListApplication"/>
    </securedutility>
    <securedutility
        class="lp.registry.model.mailinglist.MessageApprovalSet"
        provides="lp.registry.interfaces.mailinglist.IMessageApprovalSet">
        <allow
            interface="lp.registry.interfaces.mailinglist.IMessageApprovalSet"/>
    </securedutility>
    <xmlrpc:view
        for="lp.registry.interfaces.mailinglist.IMailingListApplication"
        interface="lp.registry.interfaces.mailinglist.IMailingListAPIView"
        class="canonical.launchpad.xmlrpc.MailingListAPIView"
        permission="zope.Public"/>

    <!-- Helper page for held message approval -->

    <subscriber
        for="lp.registry.interfaces.mailinglist.IMailingList         lazr.lifecycle.interfaces.IObjectModifiedEvent"
        handler="canonical.launchpad.mailnotification.notify_mailinglist_activated"/>
    <subscriber
        for="lp.registry.interfaces.mailinglist.IMessageApproval                                        lazr.lifecycle.interfaces.IObjectCreatedEvent"
        handler="canonical.launchpad.mailnotification.notify_message_held"/>
    <class
        class="lp.registry.model.person.WikiName">
        <allow
            interface="lp.registry.interfaces.role.IHasOwner"/>
        <allow
            attributes="
                id
                person
                wiki
                wikiname
                url"/>
        <require
            permission="launchpad.Edit"
            set_schema="lp.registry.interfaces.wikiname.IWikiName"
            attributes="
                destroySelf"/>
    </class>
    <class
        class="lp.registry.model.person.WikiNameSet">
        <allow
            interface="lp.registry.interfaces.wikiname.IWikiNameSet"/>
    </class>
    <securedutility
        class="lp.registry.model.person.WikiNameSet"
        provides="lp.registry.interfaces.wikiname.IWikiNameSet">
        <allow
            interface="lp.registry.interfaces.wikiname.IWikiNameSet"/>
    </securedutility>
    <class
        class="lp.registry.model.gpgkey.GPGKey">
        <allow
            interface="canonical.launchpad.interfaces.IGPGKey"/>
        <require
            permission="launchpad.Edit"
            set_attributes="active can_encrypt"/>
    </class>

    <!-- GPGKeySet -->

    <class
        class="lp.registry.model.gpgkey.GPGKeySet">
        <allow
            interface="canonical.launchpad.interfaces.IGPGKeySet"/>
    </class>
    <securedutility
        class="lp.registry.model.gpgkey.GPGKeySet"
        provides="canonical.launchpad.interfaces.IGPGKeySet">
        <allow
            interface="canonical.launchpad.interfaces.IGPGKeySet"/>
    </securedutility>

    <!-- Product -->

    <class
        class="lp.registry.model.product.Product">
        <allow
            interface="lp.registry.interfaces.product.IProductPublic"/>
        <allow
            interface="lp.translations.interfaces.translationimportqueue.IHasTranslationImports"/>
        <require
            permission="launchpad.Driver"
            interface="lp.registry.interfaces.product.IProductDriverRestricted"/>
        <require
            permission="launchpad.Edit"
            interface="lp.registry.interfaces.product.IProductEditRestricted"/>
        <require
            permission="launchpad.Edit"
            set_attributes="bug_reporting_guidelines bugtracker
                            commercial_subscription description
                            development_focus displayname downloadurl
                            driver enable_bug_expiration
                            freshmeatproject homepage_content
                            homepageurl icon license_info licenses
                            logo mugshot official_answers
                            official_blueprints official_bug_tags
                            official_codehosting official_malone owner
                            programminglang project
                            redeemSubscriptionVoucher releaseroot
                            remote_product screenshotsurl
                            security_contact sourceforgeproject
                            summary title translationgroup
                            translationpermission wikiurl"/>

        <!-- sabdfl 2006-04-10 I put "name" in the admin group because
                        with Bazaar now in place, lots of people can have personal
                        data published at product name-based locations (personal
                        branches) and these URL's will all be b0rked if the product
                        name has to change. It should require RegistryAdmin
                        intervention to rename a product now. -->


        <!-- https://lists.ubuntu.com/mailman/private/launchpad/2007-April/015189.html
                        for further discussion - stub 20070411 -->

        <require
            permission="launchpad.Admin"
            set_attributes="name autoupdate registrant"/>
        <require
            permission="zope.Public"
            attributes="
                qualifies_for_free_hosting"/>
        <require
            permission="launchpad.ProjectReview"
            attributes="
                reviewer_whiteboard
                is_permitted
                license_reviewed
                license_approved"
            set_schema="lp.registry.interfaces.product.IProductProjectReviewRestricted"
            set_attributes="active private_bugs "/>

        <!-- Changes to official_rosetta must be available to Launchpad
                                 Translations admins so we need its own permission. -->

        <require
            permission="launchpad.TranslationsAdmin"
            set_attributes="official_rosetta"/>

        <!-- IHasAliases -->

        <allow
            attributes="
                aliases"/>
        <require
            permission="launchpad.Admin"
            attributes="
                setAliases"/>

        <!-- IQuestionTarget -->

        <allow
            attributes="
                getQuestion
                searchQuestions
                findSimilarQuestions
                answer_contacts
                direct_answer_contacts
                getSupportedLanguages
                getQuestionLanguages
                getAnswerContactsForLanguage
                getAnswerContactRecipients"/>
        <require
            permission="launchpad.AnyPerson"
            attributes="
                newQuestion
                createQuestionFromBug
                addAnswerContact
                removeAnswerContact"/>

        <!-- IFAQTarget -->

        <allow
            interface="canonical.launchpad.interfaces.IFAQCollection"
            attributes="
                findSimilarFAQs"/>
        <require
            permission="launchpad.Moderate"
            attributes="
                newFAQ"/>

        <!-- IStructuralSubscriptionTarget -->

        <allow
            attributes="
                bug_subscriptions
                getSubscriptions
                getSubscription
                getBugNotificationsRecipients
                parent_subscription_target
                target_type_display"/>
        <require
            permission="launchpad.AnyPerson"
            attributes="
                addSubscription
                addBugSubscription
                removeBugSubscription"/>

        <!-- IHasBugSupervisor -->

        <allow
            attributes="
                bug_supervisor"/>
        <require
            permission="launchpad.Edit"
            attributes="
                setBugSupervisor"/>
    </class>

    <!-- ProductWithLicenses
                                This is a decorator for IProduct that eliminates an additional query
                                for the product licenses.
        -->

    <class
        class="lp.registry.model.product.ProductWithLicenses">
        <allow
            interface="lp.registry.interfaces.product.IProduct"/>
    </class>
    <adapter
        for="lp.registry.interfaces.product.IProduct"
        provides="canonical.launchpad.webapp.interfaces.ILaunchpadContainer"
        factory="canonical.launchpad.components.launchpadcontainer.LaunchpadProductContainer"/>
    <adapter
        provides="canonical.launchpad.webapp.interfaces.IBreadcrumbBuilder"
        for="lp.registry.interfaces.product.IProduct"
        factory="lp.registry.browser.product.ProductBreadcrumbBuilder"
        permission="zope.Public"/>
    <adapter
        provides="canonical.launchpad.webapp.interfaces.IBreadcrumbBuilder"
        for="lp.registry.interfaces.product.IProductSet"
        factory="lp.registry.browser.product.ProductSetBreadcrumbBuilder"
        permission="zope.Public"/>

    <!-- XXX: Steve Alexander 2005-09-21:
                                                ProductBugsMenu undeclared until layout bug is fixed -->


    <!-- The bounty system is kept maintained but not available for users.
        This is achieved by putting it on the PageTestLayer. -->


    <!-- ProductSet-->

    <class
        class="lp.registry.model.product.ProductSet">
        <allow
            attributes="
                title
                people
                all_active
                get
                getByName
                getProductsWithBranches
                createProduct
                search
                latest
                getTranslatables
                featuredTranslatables
                count_all
                count_translatables
                count_bounties
                count_buggy
                count_featureful
                count_reviewed
                count_answered
                count_codified"/>
    </class>
    <securedutility
        class="lp.registry.model.product.ProductSet"
        provides="lp.registry.interfaces.product.IProductSet">
        <allow
            interface="lp.registry.interfaces.product.IProductSet"/>
        <require
            permission="launchpad.ProjectReview"
            attributes="
                forReview"/>
    </securedutility>

    <!-- SSHKey -->

    <class
        class="lp.registry.model.person.SSHKey">
        <allow
            interface="canonical.launchpad.interfaces.ISSHKey"/>
        <require
            permission="launchpad.Edit"
            set_attributes="keytext comment"/>
    </class>

    <!-- SSHKeySet -->

    <class
        class="lp.registry.model.person.SSHKeySet">
        <allow
            interface="canonical.launchpad.interfaces.ISSHKeySet"/>
    </class>
    <securedutility
        class="lp.registry.model.person.SSHKeySet"
        provides="canonical.launchpad.interfaces.ISSHKeySet">
        <allow
            interface="canonical.launchpad.interfaces.ISSHKeySet"/>
    </securedutility>
    <subscriber
        for="canonical.launchpad.event.interfaces.IJoinTeamEvent"
        handler="canonical.launchpad.mailnotification.notify_team_join"/>
    <subscriber
        for="canonical.launchpad.event.interfaces.ITeamInvitationEvent"
        handler="canonical.launchpad.mailnotification.notify_invitation_to_join_team"/>

    <!-- This is class ProductSeries -->

    <class
        class="lp.registry.model.productseries.ProductSeries">
        <allow
            interface="lp.registry.interfaces.productseries.IProductSeriesPublic"/>
        <require
            permission="launchpad.Edit"
            interface="lp.registry.interfaces.productseries.IProductSeriesEditRestricted"/>
        <allow
            interface="lp.translations.interfaces.translationimportqueue.IHasTranslationImports"/>
        <allow
            interface="lp.translations.interfaces.potemplate.IHasTranslationTemplates"/>
        <require
            permission="launchpad.Edit"
<<<<<<< HEAD
            set_attributes="product name owner driver summary branch translations_branch status releasefileglob translations_autoimport_mode"/>
=======
            set_attributes="product name owner driver summary branch
                            status releasefileglob
                            translations_autoimport_mode"/>
>>>>>>> 21b3444f
        <require
            permission="launchpad.AnyPerson"
            set_attributes="importstatus rcstype cvsroot cvsmodule
                            cvstarfileurl cvsbranch svnrepository"/>

        <!-- IStructuralSubscriptionTarget -->

        <allow
            attributes="
                bug_subscriptions
                getBugNotificationsRecipients
                getSubscription
                getSubscriptions
                parent_subscription_target
                target_type_display"/>
        <require
            permission="launchpad.AnyPerson"
            attributes="
                addBugSubscription
                addSubscription
                removeBugSubscription"/>
    </class>
    <adapter
        provides="canonical.launchpad.interfaces.IHasExternalBugTracker"
        for="lp.registry.interfaces.productseries.IProductSeries"
        factory="lp.registry.adapters.productseries_to_product"
        permission="zope.Public"/>
    <adapter
        provides="canonical.launchpad.interfaces.ILaunchpadUsage"
        for="lp.registry.interfaces.productseries.IProductSeries"
        factory="lp.registry.adapters.productseries_to_product"
        permission="zope.Public"/>
    <adapter
        provides="canonical.launchpad.webapp.interfaces.IBreadcrumbBuilder"
        for="lp.registry.interfaces.productseries.IProductSeries"
        factory="lp.registry.browser.productseries.ProductSeriesBreadcrumbBuilder"
        permission="zope.Public"/>

    <!-- ProductSeriesSet -->

    <class
        class="lp.registry.model.productseries.ProductSeriesSet">
        <allow
            interface="lp.registry.interfaces.productseries.IProductSeriesSet"/>
    </class>
    <securedutility
        class="lp.registry.model.productseries.ProductSeriesSet"
        provides="lp.registry.interfaces.productseries.IProductSeriesSet">
        <allow
            interface="lp.registry.interfaces.productseries.IProductSeriesSet"/>
    </securedutility>

    <!-- Distribution -->

    <class
        class="lp.registry.model.distribution.Distribution">
        <allow
            interface="lp.registry.interfaces.distribution.IDistributionPublic"/>
        <allow
            interface="lp.translations.interfaces.translationimportqueue.IHasTranslationImports"/>
        <require
            permission="launchpad.Edit"
            interface="lp.registry.interfaces.distribution.IDistributionEditRestricted"/>
        <require
            permission="launchpad.Edit"
            set_attributes="displayname title summary description                                                                                         translation_focus translationgroup translationpermission                                                                                         driver members owner security_contact mirror_admin                                                                                         homepage_content icon logo mugshot enable_bug_expiration                                                                                         bug_reporting_guidelines official_blueprints                                                                                         official_malone official_rosetta official_answers                                                                                         official_bug_tags"/>
        <require
            permission="launchpad.TranslationsAdmin"
            set_attributes="language_pack_admin"/>

        <!-- IHasAliases -->

        <allow
            attributes="
                aliases"/>
        <require
            permission="launchpad.Admin"
            attributes="
                setAliases"/>

        <!-- IQuestionTarget -->

        <allow
            attributes="
                getQuestion
                searchQuestions
                findSimilarQuestions
                answer_contacts
                direct_answer_contacts
                getSupportedLanguages
                getQuestionLanguages
                getAnswerContactsForLanguage
                getAnswerContactRecipients"/>
        <require
            permission="launchpad.AnyPerson"
            attributes="
                newQuestion
                createQuestionFromBug
                addAnswerContact
                removeAnswerContact"/>

        <!-- IFAQTarget -->

        <allow
            interface="canonical.launchpad.interfaces.IFAQCollection"
            attributes="
                findSimilarFAQs"/>
        <require
            permission="launchpad.Moderate"
            attributes="
                newFAQ"/>

        <!-- IStructuralSubscriptionTarget -->

        <allow
            attributes="
                bug_subscriptions
                getSubscriptions
                getSubscription
                getBugNotificationsRecipients
                parent_subscription_target
                target_type_display"/>
        <require
            permission="launchpad.AnyPerson"
            attributes="
                addSubscription
                addBugSubscription
                removeBugSubscription"/>

        <!-- IHasBugSupervisor -->

        <allow
            attributes="
                bug_supervisor"/>
        <require
            permission="launchpad.Edit"
            attributes="
                setBugSupervisor"/>
    </class>
    <adapter
        for="lp.registry.interfaces.distribution.IDistribution"
        provides="canonical.launchpad.webapp.interfaces.ILaunchpadContainer"
        factory="canonical.launchpad.webapp.publisher.LaunchpadContainer"/>
    <adapter
        provides="canonical.launchpad.webapp.interfaces.IBreadcrumbBuilder"
        for="lp.registry.interfaces.distribution.IDistribution"
        factory="lp.registry.browser.distribution.DistributionBreadcrumbBuilder"
        permission="zope.Public"/>
    <adapter
        provides="canonical.launchpad.webapp.interfaces.IBreadcrumbBuilder"
        for="lp.registry.interfaces.distribution.IDistributionSet"
        factory="lp.registry.browser.distribution.DistributionSetBreadcrumbBuilder"
        permission="zope.Public"/>

    <!-- The bounty system is kept maintained but not available for users.
        This is achieved by putting it on the PageTestLayer. -->


    <!-- DistributionSet -->

    <class
        class="lp.registry.model.distribution.DistributionSet">
        <allow
            interface="lp.registry.interfaces.distribution.IDistributionSet"/>
    </class>
    <securedutility
        class="lp.registry.model.distribution.DistributionSet"
        provides="lp.registry.interfaces.distribution.IDistributionSet">
        <allow
            interface="lp.registry.interfaces.distribution.IDistributionSet"/>
    </securedutility>

    <!-- SourcePackage -->

    <class
        class="lp.registry.model.sourcepackage.SourcePackage">
        <allow
            interface="lp.registry.interfaces.sourcepackage.ISourcePackage"/>
        <allow
            interface="canonical.launchpad.interfaces.IHasBuildRecords"/>
        <allow
            interface="lp.translations.interfaces.translationimportqueue.IHasTranslationImports"/>
        <allow
            interface="lp.translations.interfaces.potemplate.IHasTranslationTemplates"/>

        <!-- IQuestionTarget -->

        <allow
            attributes="
                getQuestion
                searchQuestions
                findSimilarQuestions
                answer_contacts
                direct_answer_contacts
                getQuestionLanguages
                getAnswerContactsForLanguage
                getSupportedLanguages
                getAnswerContactRecipients"/>
        <require
            permission="launchpad.AnyPerson"
            attributes="
                newQuestion
                createQuestionFromBug
                addAnswerContact
                removeAnswerContact"/>
    </class>
    <securedutility
        component="lp.registry.model.sourcepackage.SourcePackage"
        provides="lp.registry.interfaces.sourcepackage.ISourcePackageFactory">
        <allow
            interface="lp.registry.interfaces.sourcepackage.ISourcePackageFactory"/>
    </securedutility>
    <adapter
        provides="canonical.launchpad.webapp.interfaces.IBreadcrumbBuilder"
        for="lp.registry.interfaces.sourcepackage.ISourcePackage"
        factory="lp.registry.browser.sourcepackage.SourcePackageBreadcrumbBuilder"
        permission="zope.Public"/>

    <!--
                XXX CarlosPerelloMarin 2007-08-12: This redirect is only useful until all
                supported Ubuntu distro series stop pointing to
                https://launchpad.net/ubuntu/.../+translate URLs and instead, use the
                translations.launchpad.net domain for the 'Translate this application'
                menu entry available in most graphical applications. See bug #138090 for
                more details.
                -->


    <!-- This is class ProductReleaseSet -->

    <class
        class="lp.registry.model.productrelease.ProductReleaseSet">
        <allow
            interface="lp.registry.interfaces.productrelease.IProductReleaseSet"/>
        <require
            permission="zope.Public"
            set_schema="lp.registry.interfaces.productrelease.IProductReleaseSet"/>
    </class>
    <securedutility
        class="lp.registry.model.productrelease.ProductReleaseSet"
        provides="lp.registry.interfaces.productrelease.IProductReleaseSet">
        <allow
            interface="lp.registry.interfaces.productrelease.IProductReleaseSet"/>
    </securedutility>

    <!-- This is class ProductRelease -->

    <class
        class="lp.registry.model.productrelease.ProductRelease">
        <allow
            interface="lp.registry.interfaces.productrelease.IProductReleasePublic"/>
        <require
            permission="launchpad.Edit"
            interface="lp.registry.interfaces.productrelease.IProductReleaseEditRestricted"/>
        <require
            permission="zope.Public"
            set_schema="lp.registry.interfaces.productrelease.IProductRelease"/>
    </class>

    <!-- This is class ProductReleaseFile -->

    <class
        class="lp.registry.model.productrelease.ProductReleaseFile">
        <allow
            interface="lp.registry.interfaces.productrelease.IProductReleaseFilePublic"/>
        <require
            permission="launchpad.Edit"
            interface="lp.registry.interfaces.productrelease.IProductReleaseFileEditRestricted"/>
    </class>
    <class
        class="lp.registry.model.entitlement.Entitlement">
        <require
            permission="launchpad.View"
            interface="lp.registry.interfaces.entitlement.IEntitlement"/>
        <require
            permission="launchpad.Admin"
            set_schema="lp.registry.interfaces.entitlement.IEntitlement"/>
    </class>

    <!-- EntitlementSet -->

    <class
        class="lp.registry.model.entitlement.EntitlementSet">
        <allow
            interface="lp.registry.interfaces.entitlement.IEntitlementSet"/>
    </class>
    <securedutility
        class="lp.registry.model.entitlement.EntitlementSet"
        provides="lp.registry.interfaces.entitlement.IEntitlementSet">
        <allow
            interface="lp.registry.interfaces.entitlement.IEntitlementSet"/>
    </securedutility>

    <!-- SuiteSourcePackage -->
    <class
       class="lp.registry.model.suitesourcepackage.SuiteSourcePackage">
      <allow
         interface="lp.registry.interfaces.suitesourcepackage.ISuiteSourcePackage"/>
    </class>

    <lp:help-folder
        folder="help" type="canonical.launchpad.layers.LaunchpadLayer" />

    <!-- DistributionMirror -->
    <class class="lp.registry.model.distributionmirror.DistributionMirror">
        <allow interface="lp.registry.interfaces.distributionmirror.IDistributionMirror" />
        <require
            permission="launchpad.Edit"
            set_attributes="name displayname description http_base_url
                            ftp_base_url rsync_base_url enabled speed
                            country content official_candidate" />
        <require
            permission="launchpad.Admin"
            set_attributes="status owner whiteboard reviewer date_reviewed" />
        <require
            permission="launchpad.Admin"
            attributes="destroySelf" />
    </class>

    <!-- DistributionMirrorSet -->
    <class class="lp.registry.model.distributionmirror.DistributionMirrorSet">
        <allow interface="lp.registry.interfaces.distributionmirror.IDistributionMirrorSet"/>
    </class>

    <securedutility
        class="lp.registry.model.distributionmirror.DistributionMirrorSet"
        provides="lp.registry.interfaces.distributionmirror.IDistributionMirrorSet">
        <allow interface="lp.registry.interfaces.distributionmirror.IDistributionMirrorSet" />
    </securedutility>

    <!-- MirrorDistroArchSeries -->
    <class class="lp.registry.model.distributionmirror.MirrorDistroArchSeries">
        <allow interface="lp.registry.interfaces.distributionmirror.IMirrorDistroArchSeries" />
        <require
            permission="launchpad.Edit"
            set_schema="lp.registry.interfaces.distributionmirror.IMirrorDistroArchSeries" />
    </class>

    <!-- MirrorDistroSeriesSource -->
    <class class="lp.registry.model.distributionmirror.MirrorDistroSeriesSource">
        <allow interface="lp.registry.interfaces.distributionmirror.IMirrorDistroSeriesSource" />
        <require
            permission="launchpad.Edit"
            set_schema="lp.registry.interfaces.distributionmirror.IMirrorDistroSeriesSource" />
    </class>

    <!-- MirrorCDImageDistroSeries -->
    <class class="lp.registry.model.distributionmirror.MirrorCDImageDistroSeries">
        <allow interface="lp.registry.interfaces.distributionmirror.IMirrorCDImageDistroSeries" />
    </class>

    <!-- MirrorProbeRecord -->
    <class class="lp.registry.model.distributionmirror.MirrorProbeRecord">
        <allow interface="lp.registry.interfaces.distributionmirror.IMirrorProbeRecord" />
        <require
            permission="launchpad.Edit"
            set_schema="lp.registry.interfaces.distributionmirror.IMirrorProbeRecord" />
    </class>
</configure><|MERGE_RESOLUTION|>--- conflicted
+++ resolved
@@ -1297,13 +1297,9 @@
             interface="lp.translations.interfaces.potemplate.IHasTranslationTemplates"/>
         <require
             permission="launchpad.Edit"
-<<<<<<< HEAD
-            set_attributes="product name owner driver summary branch translations_branch status releasefileglob translations_autoimport_mode"/>
-=======
             set_attributes="product name owner driver summary branch
-                            status releasefileglob
+                            translations_branch status releasefileglob
                             translations_autoimport_mode"/>
->>>>>>> 21b3444f
         <require
             permission="launchpad.AnyPerson"
             set_attributes="importstatus rcstype cvsroot cvsmodule
