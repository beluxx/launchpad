--- conflicted
+++ resolved
@@ -170,9 +170,8 @@
     ...         search_text='firefox OR Java', status=TicketStatus.ANSWERED,
     ...         participation=TicketParticipation.COMMENTER):
     ...     print ticket.title, ticket.status.title
-<<<<<<< HEAD
-    Installation of Java Runtime Environment for Mozilla    Open
-    Newly installed plug-in doesn't seem to be used         Open
+    Installation of Java Runtime Environment for Mozilla    Answered
+    Newly installed plug-in doesn't seem to be used         Answered
 
 == ticket_languages ==
 
@@ -222,7 +221,3 @@
 
     >>> sorted(language.code for language in carlos.ticket_languages)
     [u'en', u'es', u'pt_BR']
-=======
-    Installation of Java Runtime Environment for Mozilla    Answered
-    Newly installed plug-in doesn't seem to be used         Answered
->>>>>>> 789091af
