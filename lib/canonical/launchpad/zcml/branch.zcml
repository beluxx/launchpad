<configure
    xmlns="http://namespaces.zope.org/zope"
    xmlns:browser="http://namespaces.zope.org/browser"
    xmlns:i18n="http://namespaces.zope.org/i18n"
    xmlns:lp="http://launchpad.canonical.com"
    i18n_domain="launchpad">
    
    <!-- Supermirror branch list -->
    <browser:page
        for="canonical.launchpad.interfaces.ILaunchpadRoot"
        permission="zope.Public"
        class="canonical.launchpad.browser.BranchPullListing"
        attribute="__call__"
        name="supermirror-pull-list.txt"
        layer="canonical.launchpad.layers.InternalHTTPLayer"
        />
    
    <!-- Branch -->
    <content class="canonical.launchpad.database.Branch">
        <allow interface="canonical.launchpad.interfaces.IBranch" />
        <require
            permission="zope.Public"
            set_schema="canonical.launchpad.interfaces.IBranch"
        />
    </content>

    <content class="canonical.launchpad.database.RevisionNumber">
        <allow interface="canonical.launchpad.interfaces.IRevisionNumber" />
        <require
            permission="zope.Public"
            set_schema="canonical.launchpad.interfaces.IRevisionNumber"
        />
    </content>

    <browser:menus
        module="canonical.launchpad.browser"
        classes="BranchContextMenu" />

    <browser:defaultView
        for="canonical.launchpad.interfaces.IBranch"
        name="+index" />

    <browser:url
        for="canonical.launchpad.interfaces.IBranch"
        path_expression="string:+branch/${product_name}/${name}"
        attribute_to_parent="owner" />

    <browser:pages
        for="canonical.launchpad.interfaces.IBranch"
        facet="code"
        permission="zope.Public"
        class="canonical.launchpad.browser.BranchView" >
        <browser:page
            name="+index"
            template="../templates/branch-index.pt"
            lp:url="bazaar/branches/$Branch.id/" />
        <browser:page
            name="+summary-listing"
            template="../templates/branch-summary-listing.pt" />
        <browser:page
            name="+portlet-details"
            template="../templates/branch-portlet-details.pt" />
        <browser:page
            name="+portlet-subscribers"
            template="../templates/branch-portlet-subscribers.pt" />
    </browser:pages>

  <browser:pages
    for="canonical.launchpad.interfaces.IBranch"
    class="canonical.launchpad.browser.BranchView"
    facet="code"
    permission="launchpad.AnyPerson">
    <browser:page
      name="+subscribe"
      template="../templates/branch-subscription.pt" />
  </browser:pages>

  <browser:editform
    name="+edit"
    schema="canonical.launchpad.interfaces.IBranch"
    class="canonical.launchpad.browser.BranchEditView"
    facet="code"
<<<<<<< HEAD
    fields="author title url home_page summary whiteboard"
=======
    label="Edit branch details"
    fields="url title summary home_page author whiteboard"
>>>>>>> c2bfc22f
    permission="launchpad.Edit"
    template="../templates/branch-edit.pt">
    <browser:widget
      field="whiteboard"
      class="zope.app.form.browser.TextAreaWidget"
      height="5" />
    <browser:widget
      field="url"
      class="zope.app.form.browser.TextWidget"
      displayWidth="30" />
    <browser:widget
      field="home_page"
      class="zope.app.form.browser.TextWidget"
      displayWidth="30" />
    <browser:widget
      field="title"
      class="zope.app.form.browser.TextWidget"
      displayWidth="30" />
    <browser:widget
      field="summary"
      class="zope.app.form.browser.TextAreaWidget"
      height="5" />
  </browser:editform>

  <browser:editform
    name="+lifecycle"
    schema="canonical.launchpad.interfaces.IBranch"
    class="canonical.launchpad.browser.BranchEditView"
    facet="code"
    label="Set branch status"
    fields="lifecycle_status whiteboard"
    permission="launchpad.Edit"
    template="../templates/branch-edit.pt">
    <browser:widget
      field="whiteboard"
      class="zope.app.form.browser.TextAreaWidget"
      height="5" />
  </browser:editform>

  <browser:editform
    name="+admin"
    schema="canonical.launchpad.interfaces.IBranch"
    class="canonical.launchpad.browser.BranchEditView"
    facet="code"
    label="Branch administration"
    fields="owner product name whiteboard"
    permission="launchpad.Admin"
    template="../templates/branch-edit.pt">
    <browser:widget
      field="whiteboard"
      class="zope.app.form.browser.TextAreaWidget"
      height="5" />
  </browser:editform>

  <!-- BranchSet -->
  <content class="canonical.launchpad.database.BranchSet">
    <allow interface="canonical.launchpad.interfaces.IBranchSet" />
  </content>

  <securedutility
    class="canonical.launchpad.database.BranchSet"
    provides="canonical.launchpad.interfaces.IBranchSet" >
      <allow interface="canonical.launchpad.interfaces.IBranchSet" />
  </securedutility>

  <!-- RevisionSet -->
  <content class="canonical.launchpad.database.RevisionSet">
    <allow interface="canonical.launchpad.interfaces.IRevisionSet" />
  </content>

  <securedutility
    class="canonical.launchpad.database.RevisionSet"
    provides="canonical.launchpad.interfaces.IRevisionSet" >
      <allow interface="canonical.launchpad.interfaces.IRevisionSet" />
  </securedutility>

</configure><|MERGE_RESOLUTION|>--- conflicted
+++ resolved
@@ -80,12 +80,7 @@
     schema="canonical.launchpad.interfaces.IBranch"
     class="canonical.launchpad.browser.BranchEditView"
     facet="code"
-<<<<<<< HEAD
-    fields="author title url home_page summary whiteboard"
-=======
-    label="Edit branch details"
     fields="url title summary home_page author whiteboard"
->>>>>>> c2bfc22f
     permission="launchpad.Edit"
     template="../templates/branch-edit.pt">
     <browser:widget
