# Copyright 2009 Canonical Ltd.  This software is licensed under the
# GNU Affero General Public License version 3 (see the file LICENSE).

# We like global!
# pylint: disable-msg=W0603,W0702

"""Layers used by Canonical tests.

Layers are the mechanism used by the Zope3 test runner to efficiently
provide environments for tests and are documented in the lib/zope/testing.

Note that every Layer should define all of setUp, tearDown, testSetUp
and testTearDown. If you don't do this, a base class' method will be called
instead probably breaking something.

Preferred style is to not use the 'cls' argument to Layer class methods,
as this is unambguious.

TODO: Make the Zope3 test runner handle multiple layers per test instead
of one, forcing us to attempt to make some sort of layer tree.
-- StuartBishop 20060619
"""

__metaclass__ = type
__all__ = [
    'AppServerLayer',
    'BaseLayer',
    'BaseWindmillLayer',
    'DatabaseFunctionalLayer',
    'DatabaseLayer',
    'ExperimentalLaunchpadZopelessLayer',
    'FunctionalLayer',
    'GoogleLaunchpadFunctionalLayer',
    'GoogleServiceLayer',
    'LaunchpadFunctionalLayer',
    'LaunchpadLayer',
    'LaunchpadScriptLayer',
    'LaunchpadZopelessLayer',
    'LayerInvariantError',
    'LayerIsolationError',
    'LibrarianLayer',
    'PageTestLayer',
    'TwistedAppServerLayer',
    'TwistedLaunchpadZopelessLayer',
    'TwistedLayer',
    'ZopelessAppServerLayer',
    'ZopelessDatabaseLayer',
    'ZopelessLayer',
    'disconnect_stores',
    'reconnect_stores',
    ]

import atexit
import datetime
import errno
import gc
import logging
import os
import signal
import socket
import subprocess
import sys
import tempfile
import threading
import time

from cProfile import Profile
from textwrap import dedent
from unittest import TestCase, TestResult
from urllib import urlopen

import psycopg2
from storm.zope.interfaces import IZStorm
import transaction
import wsgi_intercept
from wsgi_intercept import httplib2_intercept

from lazr.restful.utils import safe_hasattr

from windmill.bin.admin_lib import (
    start_windmill, teardown as windmill_teardown)

import zope.app.testing.functional
import zope.publisher.publish
from zope.app.publication.httpfactory import chooseClasses
from zope.app.testing.functional import FunctionalTestSetup, ZopePublication
from zope.component import getUtility, provideUtility
from zope.component import globalregistry
from zope.component.interfaces import ComponentLookupError
from zope.security.management import getSecurityPolicy
from zope.security.simplepolicies import PermissiveSecurityPolicy
from zope.server.logger.pythonlogger import PythonLogger
from zope.testing.testrunner.runner import FakeInputContinueGenerator

from canonical.launchpad.webapp.vhosts import allvhosts
from canonical.lazr import pidfile
from canonical.config import CanonicalConfig, config, dbconfig
from canonical.database.revision import (
    confirm_dbrevision, confirm_dbrevision_on_startup)
from canonical.database.sqlbase import (
    cursor,
    session_store,
    ZopelessTransactionManager,
    )
from canonical.launchpad.interfaces import IMailBox, IOpenLaunchBag
from lp.testing import ANONYMOUS, login, logout, is_logged_in
import lp.services.mail.stub
from lp.services.mail.mailbox import TestMailBox
from canonical.launchpad.scripts import execute_zcml_for_scripts
from canonical.launchpad.testing.tests.googleserviceharness import (
    GoogleServiceTestSetup)
from canonical.launchpad.webapp.interfaces import (
        DEFAULT_FLAVOR, IStoreSelector, MAIN_STORE)
from canonical.launchpad.webapp.servers import (
    LaunchpadAccessLogger, register_launchpad_request_publication_factories)
from canonical.lazr.testing.layers import MockRootFolder
from canonical.lazr.timeout import (
    get_default_timeout_function, set_default_timeout_function)
from canonical.lp import initZopeless
from canonical.librarian.testing.server import LibrarianTestSetup
from canonical.testing import reset_logging
from canonical.testing.profiled import profiled
from canonical.testing.smtpd import SMTPController
from lp.services.memcache.client import memcache_client_factory
from lp.services.osutils import kill_by_pidfile


orig__call__ = zope.app.testing.functional.HTTPCaller.__call__
COMMA = ','
WAIT_INTERVAL = datetime.timedelta(seconds=180)


class LayerError(Exception):
    pass


class LayerInvariantError(LayerError):
    """Layer self checks have detected a fault. Invariant has been violated.

    This indicates the Layer infrastructure has messed up. The test run
    should be aborted.
    """
    pass


class LayerIsolationError(LayerError):
    """Test isolation has been broken, probably by the test we just ran.

    This generally indicates a test has screwed up by not resetting
    something correctly to the default state.

    The test suite should abort if it cannot clean up the mess as further
    test failures may well be spurious.
    """


def is_ca_available():
    """Returns true if the component architecture has been loaded"""
    try:
        getUtility(IOpenLaunchBag)
    except ComponentLookupError:
        return False
    else:
        return True


def disconnect_stores():
    """Disconnect Storm stores."""
    zstorm = getUtility(IZStorm)
    stores = [
        store for name, store in zstorm.iterstores() if name != 'session']

    # If we have any stores, abort the transaction and close them.
    if stores:
        for store in stores:
            zstorm.remove(store)
        transaction.abort()
        for store in stores:
            store.close()


def reconnect_stores(database_config_section='launchpad'):
    """Reconnect Storm stores, resetting the dbconfig to its defaults.

    After reconnecting, the database revision will be checked to make
    sure the right data is available.
    """
    disconnect_stores()
    dbconfig.setConfigSection(database_config_section)

    main_store = getUtility(IStoreSelector).get(MAIN_STORE, DEFAULT_FLAVOR)
    assert main_store is not None, 'Failed to reconnect'

    # Confirm the database has the right patchlevel
    confirm_dbrevision(cursor())

    # Confirm that SQLOS is again talking to the database (it connects
    # as soon as SQLBase._connection is accessed
    r = main_store.execute('SELECT count(*) FROM LaunchpadDatabaseRevision')
    assert r.get_one()[0] > 0, 'Storm is not talking to the database'
    assert session_store() is not None, 'Failed to reconnect'


def wait_children(seconds=120):
    """Wait for all children to exit.

    :param seconds: Maximum number of seconds to wait.  If None, wait
        forever.
    """
    now = datetime.datetime.now
    if seconds is None:
        until = None
    else:
        until = now() + datetime.timedelta(seconds=seconds)
    while True:
        try:
            os.waitpid(-1, os.WNOHANG)
        except OSError, error:
            if error.errno != errno.ECHILD:
                raise
            break
        if until is not None and now() > until:
            break


class BaseLayer:
    """Base layer.

    All out layers should subclass Base, as this is where we will put
    test isolation checks to ensure that tests to not leave global
    resources in a mess.

    XXX: StuartBishop 2006-07-12: Unit tests (tests with no layer) will not
    get these checks. The Z3 test runner should be updated so that a layer
    can be specified to use for unit tests.
    """
    # Set to True when we are running tests in this layer.
    isSetUp = False

    # The name of this test - this is the same output that the testrunner
    # displays. It is probably unique, but not guaranteed to be so.
    test_name = None

    # A flag to disable a check for threads still running after test
    # completion.  This is hopefully a temporary measure; see the comment
    # in tearTestDown.
    disable_thread_check = False

    # A flag to make services like Librarian and Memcached to persist
    # between test runs. This flag is set in setUp() by looking at the
    # LP_PERSISTENT_TEST_SERVICES environment variable.
    persist_test_services = False

    @classmethod
    @profiled
    def setUp(cls):
        BaseLayer.isSetUp = True
        BaseLayer.persist_test_services = (
            os.environ.get('LP_PERSISTENT_TEST_SERVICES') is not None)
        # Kill any Memcached or Librarian left running from a previous
        # test run, or from the parent test process if the current
        # layer is being run in a subprocess. No need to be polite
        # about killing memcached - just do it quickly.
        if not BaseLayer.persist_test_services:
            kill_by_pidfile(MemcachedLayer.getPidFile(), num_polls=0)
        # Kill any database left lying around from a previous test run.
        try:
            DatabaseLayer.connect().close()
        except psycopg2.Error:
            pass
        else:
            DatabaseLayer._dropDb()

    @classmethod
    @profiled
    def tearDown(cls):
        BaseLayer.isSetUp = False

    @classmethod
    @profiled
    def testSetUp(cls):
        # Store currently running threads so we can detect if a test
        # leaves new threads running.
        BaseLayer._threads = threading.enumerate()
        BaseLayer.check()
        BaseLayer.original_working_directory = os.getcwd()

        # Tests and test infrastruture sometimes needs to know the test
        # name.  The testrunner doesn't provide this, so we have to do
        # some snooping.
        import inspect
        frame = inspect.currentframe()
        try:
            while frame.f_code.co_name != 'startTest':
                frame = frame.f_back
            BaseLayer.test_name = str(frame.f_locals['test'])
        finally:
            del frame # As per no-leak stack inspection in Python reference.

    @classmethod
    @profiled
    def testTearDown(cls):
        # Get our current working directory, handling the case where it no
        # longer exists (!).
        try:
            cwd = os.getcwd()
        except OSError:
            cwd = None

        # Handle a changed working directory. If the test succeeded,
        # add an error. Then restore the working directory so the test
        # run can continue.
        if cwd != BaseLayer.original_working_directory:
            BaseLayer.flagTestIsolationFailure(
                    "Test failed to restore working directory.")
            os.chdir(BaseLayer.original_working_directory)

        BaseLayer.original_working_directory = None
        reset_logging()
        del lp.services.mail.stub.test_emails[:]
        BaseLayer.test_name = None
        BaseLayer.check()

<<<<<<< HEAD
        for loop in range(0,10):
            # Check for tests that leave live threads around early.
            # A live thread may be the cause of other failures, such as
            # uncollectable garbage.
            new_threads = [
                thread for thread in threading.enumerate()
                if thread not in BaseLayer._threads and thread.isAlive()
                ]
            if not new_threads:
                break
            # Trigger full garbage collection that might be blocking
            # threads from exiting.
            gc.collect()
            time.sleep(1) # Wait a while before our next check.
=======
        def new_live_threads():
            return [
                thread for thread in threading.enumerate()
                    if thread not in BaseLayer._threads and thread.isAlive()]

        if BaseLayer.disable_thread_check:
            new_threads = new_live_threads()
        else:
            for loop in range(0,100):
                # Check for tests that leave live threads around early.
                # A live thread may be the cause of other failures, such as
                # uncollectable garbage.
                new_threads = new_live_threads()
                has_live_threads = False
                for new_thread in new_threads:
                    new_thread.join(0.1)
                    if new_thread.isAlive():
                        has_live_threads = True
                if has_live_threads:
                    # Trigger full garbage collection that might be
                    # blocking threads from exiting.
                    gc.collect()
                else:
                    break
>>>>>>> 66cfdb8e

        if new_threads:
            # BaseLayer.disable_thread_check is a mechanism to stop
            # tests that leave threads behind from failing. Its use
            # should only ever be temporary.
            if BaseLayer.disable_thread_check:
                print (
                    "ERROR DISABLED: "
                    "Test left new live threads: %s") % repr(new_threads)
            else:
                BaseLayer.flagTestIsolationFailure(
                    "Test left new live threads: %s" % repr(new_threads))

        BaseLayer.disable_thread_check = False
        del BaseLayer._threads

        if signal.getsignal(signal.SIGCHLD) != signal.SIG_DFL:
            BaseLayer.flagTestIsolationFailure(
                "Test left SIGCHLD handler.")

        # Objects with __del__ methods cannot participate in refence cycles.
        # Fail tests with memory leaks now rather than when Launchpad crashes
        # due to a leak because someone ignored the warnings.
        if gc.garbage:
            del gc.garbage[:]
            gc.collect() # Expensive, so only do if there might be garbage.
            if gc.garbage:
                BaseLayer.flagTestIsolationFailure(
                        "Test left uncollectable garbage\n"
                        "%s (referenced from %s)"
                        % (gc.garbage, gc.get_referrers(*gc.garbage)))

    @classmethod
    @profiled
    def check(cls):
        """Check that the environment is working as expected.

        We check here so we can detect tests that, for example,
        initialize the Zopeless or Functional environments and
        are using the incorrect layer.
        """
        if FunctionalLayer.isSetUp and ZopelessLayer.isSetUp:
            raise LayerInvariantError(
                "Both Zopefull and Zopeless CA environments setup")

        # Detect a test that causes the component architecture to be loaded.
        # This breaks test isolation, as it cannot be torn down.
        if (is_ca_available()
            and not FunctionalLayer.isSetUp
            and not ZopelessLayer.isSetUp):
            raise LayerIsolationError(
                "Component architecture should not be loaded by tests. "
                "This should only be loaded by the Layer."
                )

        # Detect a test that installed the Zopeless database adapter
        # but failed to unregister it. This could be done automatically,
        # but it is better for the tear down to be explicit.
        if ZopelessTransactionManager._installed is not None:
            raise LayerIsolationError(
                "Zopeless environment was setup and not torn down.")

        # Detect a test that forgot to reset the default socket timeout.
        # This safety belt is cheap and protects us from very nasty
        # intermittent test failures: see bug #140068 for an example.
        if socket.getdefaulttimeout() is not None:
            raise LayerIsolationError(
                "Test didn't reset the socket default timeout.")

    @classmethod
    def flagTestIsolationFailure(cls, message):
        """Handle a breakdown in test isolation.

        If the test that broke isolation thinks it succeeded,
        add an error. If the test failed, don't add a notification
        as the isolation breakdown is probably just fallout.

        The layer that detected the isolation failure still needs to
        repair the damage, or in the worst case abort the test run.
        """
        test_result = BaseLayer.getCurrentTestResult()
        if test_result.wasSuccessful():
            test_case = BaseLayer.getCurrentTestCase()
            try:
                raise LayerIsolationError(message)
            except LayerIsolationError:
                test_result.addError(test_case, sys.exc_info())

    @classmethod
    def getCurrentTestResult(cls):
        """Return the TestResult currently in play."""
        import inspect
        frame = inspect.currentframe()
        try:
            while True:
                f_self = frame.f_locals.get('self', None)
                if isinstance(f_self, TestResult):
                    return frame.f_locals['self']
                frame = frame.f_back
        finally:
            del frame # As per no-leak stack inspection in Python reference.

    @classmethod
    def getCurrentTestCase(cls):
        """Return the test currently in play."""
        import inspect
        frame = inspect.currentframe()
        try:
            while True:
                f_self = frame.f_locals.get('self', None)
                if isinstance(f_self, TestCase):
                    return f_self
                f_test = frame.f_locals.get('test', None)
                if isinstance(f_test, TestCase):
                    return f_test
                frame = frame.f_back
            return frame.f_locals['test']
        finally:
            del frame # As per no-leak stack inspection in Python reference.


class MemcachedLayer(BaseLayer):
    """Provides tests access to a memcached.

    Most tests needing memcache access will actually need to use
    ZopelessLayer, FunctionalLayer or sublayer as they will be accessing
    memcached using a utility.
    """
    _reset_between_tests = True

    # A memcache.Client instance.
    client = None

    # A subprocess.Popen instance if this process spawned the test
    # memcached.
    _memcached_process = None

    _is_setup = False

    @classmethod
    @profiled
    def setUp(cls):
        cls._is_setup = True
        # Create a client
        MemcachedLayer.client = memcache_client_factory()
        if (BaseLayer.persist_test_services and
            os.path.exists(MemcachedLayer.getPidFile())):
            return

        # First, check to see if there is a memcached already running.
        # This happens when new layers are run as a subprocess.
        test_key = "MemcachedLayer__live_test"
        if MemcachedLayer.client.set(test_key, "live"):
            return

        cmd = [
            'memcached',
            '-m', str(config.memcached.memory_size),
            '-l', str(config.memcached.address),
            '-p', str(config.memcached.port),
            '-U', str(config.memcached.port),
            ]
        if config.memcached.verbose:
            cmd.append('-vv')
        MemcachedLayer._memcached_process = subprocess.Popen(
            cmd, stdin=subprocess.PIPE)
        MemcachedLayer._memcached_process.stdin.close()

        # Wait for the memcached to become operational.
        while not MemcachedLayer.client.set(test_key, "live"):
            if MemcachedLayer._memcached_process.returncode is not None:
                raise LayerInvariantError(
                    "memcached never started or has died.",
                    MemcachedLayer._memcached_process.stdout.read())
            MemcachedLayer.client.forget_dead_hosts()
            time.sleep(0.1)

        # Store the pidfile for other processes to kill.
        pidfile = MemcachedLayer.getPidFile()
        open(pidfile, 'w').write(str(MemcachedLayer._memcached_process.pid))

        # Register an atexit hook just in case tearDown doesn't get
        # invoked for some perculiar reason.
        if not BaseLayer.persist_test_services:
            atexit.register(kill_by_pidfile, pidfile)

    @classmethod
    @profiled
    def tearDown(cls):
        if not cls._is_setup:
            return
        cls._is_setup = False
        MemcachedLayer.client.disconnect_all()
        MemcachedLayer.client = None
        if not BaseLayer.persist_test_services:
            # Kill our memcached, and there is no reason to be nice about it.
            kill_by_pidfile(MemcachedLayer.getPidFile())
            MemcachedLayer._memcached_process = None

    @classmethod
    @profiled
    def testSetUp(cls):
        if MemcachedLayer._reset_between_tests:
            MemcachedLayer.client.forget_dead_hosts()
            MemcachedLayer.client.flush_all()

    @classmethod
    @profiled
    def testTearDown(cls):
        pass

    @classmethod
    def getPidFile(cls):
        return os.path.join(config.root, '.memcache.pid')

    @classmethod
    def purge(cls):
        "Purge everything from our memcached."
        MemcachedLayer.client.flush_all() # Only do this in tests!


class LibrarianLayer(BaseLayer):
    """Provides tests access to a Librarian instance.

    Calls to the Librarian will fail unless there is also a Launchpad
    database available.
    """
    _reset_between_tests = True

    _is_setup = False

    @classmethod
    @profiled
    def setUp(cls):
        cls._is_setup = True
        if not LibrarianLayer._reset_between_tests:
            raise LayerInvariantError(
                    "_reset_between_tests changed before LibrarianLayer "
                    "was actually used."
                    )
        the_librarian = LibrarianTestSetup()
        the_librarian.setUp()
        LibrarianLayer._check_and_reset()
        atexit.register(the_librarian.tearDown)

    @classmethod
    @profiled
    def tearDown(cls):
        if not cls._is_setup:
            return
        cls._is_setup = False
        if not LibrarianLayer._reset_between_tests:
            raise LayerInvariantError(
                    "_reset_between_tests not reset before LibrarianLayer "
                    "shutdown"
                    )
        LibrarianLayer._check_and_reset()
        LibrarianTestSetup().tearDown()

    @classmethod
    @profiled
    def _check_and_reset(cls):
        """Raise an exception if the Librarian has been killed.
        Reset the storage unless this has been disabled.
        """
        try:
            f = urlopen(config.librarian.download_url)
            f.read()
        except Exception, e:
            raise LayerIsolationError(
                    "Librarian has been killed or has hung."
                    "Tests should use LibrarianLayer.hide() and "
                    "LibrarianLayer.reveal() where possible, and ensure "
                    "the Librarian is restarted if it absolutely must be "
                    "shutdown: " + str(e)
                    )
        if LibrarianLayer._reset_between_tests:
            LibrarianTestSetup().clear()

    @classmethod
    @profiled
    def testSetUp(cls):
        LibrarianLayer._check_and_reset()

    @classmethod
    @profiled
    def testTearDown(cls):
        if LibrarianLayer._hidden:
            LibrarianLayer.reveal()
        LibrarianLayer._check_and_reset()

    # Flag maintaining state of hide()/reveal() calls
    _hidden = False

    # Fake upload socket used when the librarian is hidden
    _fake_upload_socket = None

    @classmethod
    @profiled
    def hide(cls):
        """Hide the Librarian so nothing can find it. We don't want to
        actually shut it down because starting it up again is expensive.

        We do this by altering the configuration so the Librarian client
        looks for the Librarian server on the wrong port.
        """
        LibrarianLayer._hidden = True
        if LibrarianLayer._fake_upload_socket is None:
            # Bind to a socket, but don't listen to it.  This way we
            # guarantee that connections to the given port will fail.
            LibrarianLayer._fake_upload_socket = socket.socket(
                socket.AF_INET, socket.SOCK_STREAM)
            assert config.librarian.upload_host == 'localhost', (
                'Can only hide librarian if it is running locally')
            LibrarianLayer._fake_upload_socket.bind(('127.0.0.1', 0))

        host, port = LibrarianLayer._fake_upload_socket.getsockname()
        librarian_data = dedent("""
            [librarian]
            upload_port: %s
            """ % port)
        config.push('hide_librarian', librarian_data)

    @classmethod
    @profiled
    def reveal(cls):
        """Reveal a hidden Librarian.

        This just involves restoring the config to the original value.
        """
        LibrarianLayer._hidden = False
        config.pop('hide_librarian')


# We store a reference to the DB-API connect method here when we
# put a proxy in its place.
_org_connect = None


class DatabaseLayer(BaseLayer):
    """Provides tests access to the Launchpad sample database."""

    # If set to False, database will not be reset between tests. It is
    # your responsibility to set it back to True and call
    # Database.force_dirty_database() when you do so.
    _reset_between_tests = True

    _is_setup = False

    @classmethod
    @profiled
    def setUp(cls):
        cls._is_setup = True
        DatabaseLayer.force_dirty_database()
        # Imported here to avoid circular import issues. This
        # functionality should be migrated into this module at some
        # point. -- StuartBishop 20060712
        from canonical.launchpad.ftests.harness import LaunchpadTestSetup
        LaunchpadTestSetup().tearDown()
        DatabaseLayer._reset_sequences_sql = LaunchpadTestSetup(
            dbname='launchpad_ftest_template').generateResetSequencesSQL()

    @classmethod
    @profiled
    def tearDown(cls):
        if not cls._is_setup:
            return
        cls._is_setup = False
        # Don't leave the DB lying around or it might break tests
        # that depend on it not being there on startup, such as found
        # in test_layers.py
        DatabaseLayer.force_dirty_database()
        # Imported here to avoid circular import issues. This
        # functionality should be migrated into this module at some
        # point. -- StuartBishop 20060712
        from canonical.launchpad.ftests.harness import LaunchpadTestSetup
        LaunchpadTestSetup().tearDown()
        DatabaseLayer._reset_sequences_sql = None

    @classmethod
    @profiled
    def testSetUp(cls):
        # Imported here to avoid circular import issues. This
        # functionality should be migrated into this module at some
        # point. -- StuartBishop 20060712
        from canonical.launchpad.ftests.harness import LaunchpadTestSetup
        if DatabaseLayer._reset_between_tests:
            LaunchpadTestSetup(
                reset_sequences_sql=DatabaseLayer._reset_sequences_sql
                ).setUp()
        # Ensure that the database is connectable. Because we might have
        # just created it, keep trying for a few seconds incase PostgreSQL
        # is taking its time getting its house in order.
        attempts = 60
        for count in range(0, attempts):
            try:
                DatabaseLayer.connect().close()
            except psycopg2.Error:
                if count == attempts - 1:
                    raise
                time.sleep(0.5)
            else:
                break

        if DatabaseLayer.use_mockdb is True:
            DatabaseLayer.installMockDb()

    @classmethod
    @profiled
    def testTearDown(cls):
        if DatabaseLayer.use_mockdb is True:
            DatabaseLayer.uninstallMockDb()

        # Ensure that the database is connectable
        DatabaseLayer.connect().close()

        # Imported here to avoid circular import issues. This
        # functionality should be migrated into this module at some
        # point. -- StuartBishop 20060712
        from canonical.launchpad.ftests.harness import LaunchpadTestSetup
        if DatabaseLayer._reset_between_tests:
            LaunchpadTestSetup().tearDown()

        # Fail tests that forget to uninstall their database policies.
        from canonical.launchpad.webapp.adapter import StoreSelector
        while StoreSelector.get_current() is not None:
            BaseLayer.flagTestIsolationFailure(
                "Database policy %s still installed"
                % repr(StoreSelector.pop()))

    use_mockdb = False
    mockdb_mode = None

    @classmethod
    @profiled
    def installMockDb(cls):
        assert DatabaseLayer.mockdb_mode is None, 'mock db already installed'

        from canonical.testing.mockdb import (
                script_filename, ScriptRecorder, ScriptPlayer,
                )

        # We need a unique key for each test to store the mock db script.
        test_key = BaseLayer.test_name
        assert test_key, "Invalid test_key %r" % (test_key,)

        # Determine if we are in replay or record mode and setup our
        # mock db script.
        filename = script_filename(test_key)
        if os.path.exists(filename):
            DatabaseLayer.mockdb_mode = 'replay'
            DatabaseLayer.script = ScriptPlayer(test_key)
        else:
            DatabaseLayer.mockdb_mode = 'record'
            DatabaseLayer.script = ScriptRecorder(test_key)

        global _org_connect
        _org_connect = psycopg2.connect
        # Proxy real connections with our mockdb.
        def fake_connect(*args, **kw):
            return DatabaseLayer.script.connect(_org_connect, *args, **kw)
        psycopg2.connect = fake_connect

    @classmethod
    @profiled
    def uninstallMockDb(cls):
        if DatabaseLayer.mockdb_mode is None:
            return # Already uninstalled

        # Store results if we are recording
        if DatabaseLayer.mockdb_mode == 'record':
            DatabaseLayer.script.store()
            assert os.path.exists(DatabaseLayer.script.script_filename), (
                    "Stored results but no script on disk.")

        DatabaseLayer.mockdb_mode = None
        global _org_connect
        psycopg2.connect = _org_connect
        _org_connect = None

    @classmethod
    @profiled
    def force_dirty_database(cls):
        from canonical.launchpad.ftests.harness import LaunchpadTestSetup
        LaunchpadTestSetup().force_dirty_database()

    @classmethod
    @profiled
    def connect(cls):
        from canonical.launchpad.ftests.harness import LaunchpadTestSetup
        return LaunchpadTestSetup().connect()

    @classmethod
    @profiled
    def _dropDb(cls):
        from canonical.launchpad.ftests.harness import LaunchpadTestSetup
        return LaunchpadTestSetup().dropDb()


def test_default_timeout():
    """Don't timeout by default in tests."""
    return None


class LaunchpadLayer(DatabaseLayer, LibrarianLayer, MemcachedLayer):
    """Provides access to the Launchpad database and daemons.

    We need to ensure that the database setup runs before the daemon
    setup, or the database setup will fail because the daemons are
    already connected to the database.

    This layer is mainly used by tests that call initZopeless() themselves.
    Most tests will use a sublayer such as LaunchpadFunctionalLayer that
    provides access to the Component Architecture.
    """
    @classmethod
    @profiled
    def setUp(cls):
        pass

    @classmethod
    @profiled
    def tearDown(cls):
        pass
    
    @classmethod
    def tearDownHelper(cls):
        """Helper for when LaunchpadLayer is mixed with unteardownable layers.

        E.g. FunctionalLayer causes other layer tearDown to not occur, which is
        why atexit is used, but because test runners delegate rather than
        returning, the librarian and other servers are only killed *at the end
        of the whole test run*, which leads to multiple instances running, so
        we manually run the teardown for these layers.
        """
        try:
            MemcachedLayer.tearDown()
        finally:
            try:
                LibrarianLayer.tearDown()
            finally:
                DatabaseLayer.tearDown()

    @classmethod
    @profiled
    def testSetUp(cls):
        # By default, don't make external service tests timeout.
        if get_default_timeout_function() is not None:
            raise LayerIsolationError(
                "Global default timeout function should be None.")
        set_default_timeout_function(test_default_timeout)

    @classmethod
    @profiled
    def testTearDown(cls):
        if get_default_timeout_function() is not test_default_timeout:
            raise LayerIsolationError(
                "Test didn't reset default timeout function.")
        set_default_timeout_function(None)

    # A database connection to the session database, created by the first
    # call to resetSessionDb.
    _raw_sessiondb_connection = None

    @classmethod
    @profiled
    def resetSessionDb(cls):
        """Reset the session database.

        Layers that need session database isolation call this explicitly
        in the testSetUp().
        """
        if LaunchpadLayer._raw_sessiondb_connection is None:
            from storm.uri import URI
            from canonical.launchpad.webapp.adapter import (
                LaunchpadSessionDatabase)
            launchpad_session_database = LaunchpadSessionDatabase(
                URI('launchpad-session:'))
            LaunchpadLayer._raw_sessiondb_connection = (
                launchpad_session_database.raw_connect())
        LaunchpadLayer._raw_sessiondb_connection.cursor().execute(
            "DELETE FROM SessionData")


def wsgi_application(environ, start_response):
    """This is a wsgi application for Zope functional testing.

    We use it with wsgi_intercept, which is itself mostly interesting
    for our webservice (lazr.restful) tests.
    """
    # Committing work done up to now is a convenience that the Zope
    # zope.app.testing.functional.HTTPCaller does.  We're replacing that bit,
    # so it is easiest to follow that lead, even if it feels a little loose.
    transaction.commit()
    # Let's support post-mortem debugging.
    if environ.pop('HTTP_X_ZOPE_HANDLE_ERRORS', 'True') == 'False':
        environ['wsgi.handleErrors'] = False
    handle_errors = environ.get('wsgi.handleErrors', True)

    # Make sure the request method is something Launchpad will
    # recognize. httplib2 usually takes care of this, but we've
    # bypassed that code in our test environment.
    environ['REQUEST_METHOD'] = environ['REQUEST_METHOD'].upper()
    # Now we do the proper dance to get the desired request.  This is an
    # almalgam of code from zope.app.testing.functional.HTTPCaller and
    # zope.publisher.paste.Application.
    request_cls, publication_cls = chooseClasses(
        environ['REQUEST_METHOD'], environ)
    publication = publication_cls(FunctionalTestSetup().db)
    request = request_cls(environ['wsgi.input'], environ)
    request.setPublication(publication)
    # The rest of this function is an amalgam of
    # zope.publisher.paste.Application.__call__ and van.testing.layers.
    request = zope.publisher.publish.publish(
        request, handle_errors=handle_errors)
    response = request.response
    # We sort these, and then put the status first, because
    # zope.testbrowser.testing does--and because it makes it easier to write
    # reliable tests.
    headers = sorted(response.getHeaders())
    status = response.getStatusString()
    headers.insert(0, ('Status', status))
    # Start the WSGI server response.
    start_response(status, headers)
    # Return the result body iterable.
    return response.consumeBodyIter()


class FunctionalLayer(BaseLayer):
    """Loads the Zope3 component architecture in appserver mode."""

    # Set to True if tests using the Functional layer are currently being run.
    isSetUp = False

    @classmethod
    @profiled
    def setUp(cls):
        FunctionalLayer.isSetUp = True
        FunctionalTestSetup().setUp()

        # Assert that FunctionalTestSetup did what it says it does
        if not is_ca_available():
            raise LayerInvariantError("Component architecture failed to load")

        # If our request publication factories were defined using ZCML,
        # they'd be set up by FunctionalTestSetup().setUp(). Since
        # they're defined by Python code, we need to call that code
        # here.
        register_launchpad_request_publication_factories()
        wsgi_intercept.add_wsgi_intercept(
            'localhost', 80, lambda: wsgi_application)
        wsgi_intercept.add_wsgi_intercept(
            'api.launchpad.dev', 80, lambda: wsgi_application)
        httplib2_intercept.install()


    @classmethod
    @profiled
    def tearDown(cls):
        FunctionalLayer.isSetUp = False
        wsgi_intercept.remove_wsgi_intercept('localhost', 80)
        wsgi_intercept.remove_wsgi_intercept('api.launchpad.dev', 80)
        httplib2_intercept.uninstall()
        # Signal Layer cannot be torn down fully
        raise NotImplementedError

    @classmethod
    @profiled
    def testSetUp(cls):
        transaction.abort()
        transaction.begin()

        # Fake a root folder to keep Z3 ZODB dependencies happy.
        fs = FunctionalTestSetup()
        if not fs.connection:
            fs.connection = fs.db.open()
        root = fs.connection.root()
        root[ZopePublication.root_name] = MockRootFolder()

        # Should be impossible, as the CA cannot be unloaded. Something
        # mighty nasty has happened if this is triggered.
        if not is_ca_available():
            raise LayerInvariantError(
                "Component architecture not loaded or totally screwed"
                )

    @classmethod
    @profiled
    def testTearDown(cls):
        # Should be impossible, as the CA cannot be unloaded. Something
        # mighty nasty has happened if this is triggered.
        if not is_ca_available():
            raise LayerInvariantError(
                "Component architecture not loaded or totally screwed"
                )

        transaction.abort()


class ZopelessLayer(BaseLayer):
    """Layer for tests that need the Zopeless component architecture
    loaded using execute_zcml_for_scripts().
    """

    # Set to True if tests in the Zopeless layer are currently being run.
    isSetUp = False

    @classmethod
    @profiled
    def setUp(cls):
        ZopelessLayer.isSetUp = True
        execute_zcml_for_scripts()

        # Assert that execute_zcml_for_scripts did what it says it does.
        if not is_ca_available():
            raise LayerInvariantError(
                "Component architecture not loaded by "
                "execute_zcml_for_scripts")

        # If our request publication factories were defined using
        # ZCML, they'd be set up by execute_zcml_for_scripts(). Since
        # they're defined by Python code, we need to call that code
        # here.
        register_launchpad_request_publication_factories()

    @classmethod
    @profiled
    def tearDown(cls):
        ZopelessLayer.isSetUp = False
        # Signal Layer cannot be torn down fully
        raise NotImplementedError

    @classmethod
    @profiled
    def testSetUp(cls):
        # Should be impossible, as the CA cannot be unloaded. Something
        # mighty nasty has happened if this is triggered.
        if not is_ca_available():
            raise LayerInvariantError(
                "Component architecture not loaded or totally screwed"
                )
        # This should not happen here, it should be caught by the
        # testTearDown() method. If it does, something very nasty
        # happened.
        if getSecurityPolicy() != PermissiveSecurityPolicy:
            raise LayerInvariantError(
                "Previous test removed the PermissiveSecurityPolicy.")

        # execute_zcml_for_scripts() sets up an interaction for the
        # anonymous user. A previous script may have changed or removed
        # the interaction, so set it up again
        login(ANONYMOUS)

    @classmethod
    @profiled
    def testTearDown(cls):
        # Should be impossible, as the CA cannot be unloaded. Something
        # mighty nasty has happened if this is triggered.
        if not is_ca_available():
            raise LayerInvariantError(
                "Component architecture not loaded or totally screwed"
                )
        # Make sure that a test that changed the security policy, reset it
        # back to its default value.
        if getSecurityPolicy() != PermissiveSecurityPolicy:
            raise LayerInvariantError(
                "This test removed the PermissiveSecurityPolicy and didn't "
                "restore it.")
        logout()


class TwistedLayer(BaseLayer):
    """A layer for cleaning up the Twisted thread pool."""

    @classmethod
    @profiled
    def setUp(cls):
        pass

    @classmethod
    @profiled
    def tearDown(cls):
        pass

    @classmethod
    def _save_signals(cls):
        """Save the current signal handlers."""
        TwistedLayer._original_sigint = signal.getsignal(signal.SIGINT)
        TwistedLayer._original_sigterm = signal.getsignal(signal.SIGTERM)
        TwistedLayer._original_sigchld = signal.getsignal(signal.SIGCHLD)
        # XXX MichaelHudson, 2009-07-14, bug=399118: If a test case in this
        # layer launches a process with spawnProcess, there should really be a
        # SIGCHLD handler installed to avoid PotentialZombieWarnings.  But
        # some tests in this layer use tachandler and it is fragile when a
        # SIGCHLD handler is installed.  tachandler needs to be fixed.
        # from twisted.internet import reactor
        # signal.signal(signal.SIGCHLD, reactor._handleSigchld)

    @classmethod
    def _restore_signals(cls):
        """Restore the signal handlers."""
        signal.signal(signal.SIGINT, TwistedLayer._original_sigint)
        signal.signal(signal.SIGTERM, TwistedLayer._original_sigterm)
        signal.signal(signal.SIGCHLD, TwistedLayer._original_sigchld)

    @classmethod
    @profiled
    def testSetUp(cls):
        TwistedLayer._save_signals()
        from twisted.internet import interfaces, reactor
        from twisted.python import threadpool
        if interfaces.IReactorThreads.providedBy(reactor):
            pool = getattr(reactor, 'threadpool', None)
            # If the Twisted threadpool has been obliterated (probably by
            # testTearDown), then re-build it using the values that Twisted
            # uses.
            if pool is None:
                reactor.threadpool = threadpool.ThreadPool(0, 10)
                reactor.threadpool.start()

    @classmethod
    @profiled
    def testTearDown(cls):
        # Shutdown and obliterate the Twisted threadpool, to plug up leaking
        # threads.
        from twisted.internet import interfaces, reactor
        if interfaces.IReactorThreads.providedBy(reactor):
            reactor.suggestThreadPoolSize(0)
            pool = getattr(reactor, 'threadpool', None)
            if pool is not None:
                reactor.threadpool.stop()
                reactor.threadpool = None
        TwistedLayer._restore_signals()


class GoogleServiceLayer(BaseLayer):
    """Tests for Google web service integration."""

    @classmethod
    def setUp(cls):
        google = GoogleServiceTestSetup()
        google.setUp()
        atexit.register(google.tearDown)

    @classmethod
    def tearDown(cls):
        GoogleServiceTestSetup().tearDown()

    @classmethod
    def testSetUp(self):
        # We need to override BaseLayer.testSetUp(), or else we will
        # get a LayerIsolationError.
        pass

    @classmethod
    def testTearDown(self):
        # We need to override BaseLayer.testTearDown(), or else we will
        # get a LayerIsolationError.
        pass


class DatabaseFunctionalLayer(DatabaseLayer, FunctionalLayer):
    """Provides the database and the Zope3 application server environment."""

    @classmethod
    @profiled
    def setUp(cls):
        pass

    @classmethod
    @profiled
    def tearDown(cls):
        pass

    @classmethod
    @profiled
    def testSetUp(cls):
        # Connect Storm
        reconnect_stores()

    @classmethod
    @profiled
    def testTearDown(cls):
        getUtility(IOpenLaunchBag).clear()

        # If tests forget to logout, we can do it for them.
        if is_logged_in():
            logout()

        # Disconnect Storm so it doesn't get in the way of database resets
        disconnect_stores()


class LaunchpadFunctionalLayer(LaunchpadLayer, FunctionalLayer):
    """Provides the Launchpad Zope3 application server environment."""
    @classmethod
    @profiled
    def setUp(cls):
        pass

    @classmethod
    @profiled
    def tearDown(cls):
        LaunchpadLayer.tearDownHelper()

    @classmethod
    @profiled
    def testSetUp(cls):
        # Reset any statistics
        from canonical.launchpad.webapp.opstats import OpStats
        OpStats.resetStats()

        # Connect Storm
        reconnect_stores()

    @classmethod
    @profiled
    def testTearDown(cls):
        getUtility(IOpenLaunchBag).clear()

        # If tests forget to logout, we can do it for them.
        if is_logged_in():
            logout()

        # Reset any statistics
        from canonical.launchpad.webapp.opstats import OpStats
        OpStats.resetStats()

        # Disconnect Storm so it doesn't get in the way of database resets
        disconnect_stores()


class GoogleLaunchpadFunctionalLayer(LaunchpadFunctionalLayer,
                                     GoogleServiceLayer):
    """Provides Google service in addition to LaunchpadFunctionalLayer."""

    @classmethod
    @profiled
    def setUp(cls):
        pass

    @classmethod
    @profiled
    def tearDown(cls):
        pass

    @classmethod
    @profiled
    def testSetUp(cls):
        pass

    @classmethod
    @profiled
    def testTearDown(cls):
        pass



class ZopelessDatabaseLayer(ZopelessLayer, DatabaseLayer):
    """Testing layer for unit tests with no need for librarian.

    Can be used wherever you're accustomed to using LaunchpadZopeless
    or LaunchpadScript layers, but there is no need for librarian.
    """

    @classmethod
    @profiled
    def setUp(cls):
        pass

    @classmethod
    @profiled
    def tearDown(cls):
        # Signal Layer cannot be torn down fully
        raise NotImplementedError

    @classmethod
    @profiled
    def testSetUp(cls):
        # LaunchpadZopelessLayer takes care of reconnecting the stores
        if not LaunchpadZopelessLayer.isSetUp:
            reconnect_stores()

    @classmethod
    @profiled
    def testTearDown(cls):
        disconnect_stores()

    @classmethod
    @profiled
    def switchDbConfig(cls, database_config_section):
        reconnect_stores(database_config_section=database_config_section)


class LaunchpadScriptLayer(ZopelessLayer, LaunchpadLayer):
    """Testing layer for scripts using the main Launchpad database adapter"""

    @classmethod
    @profiled
    def setUp(cls):
        # Make a TestMailBox available
        # This is registered via ZCML in the LaunchpadFunctionalLayer
        # XXX flacoste 2006-10-25 bug=68189: This should be configured from
        # ZCML but execute_zcml_for_scripts() doesn't cannot support a
        # different testing configuration.
        cls._mailbox = TestMailBox()
        provideUtility(cls._mailbox, IMailBox)

    @classmethod
    @profiled
    def tearDown(cls):
        if not globalregistry.base.unregisterUtility(cls._mailbox):
            raise NotImplementedError('failed to unregister mailbox')
        LaunchpadLayer.tearDownHelper()

    @classmethod
    @profiled
    def testSetUp(cls):
        # LaunchpadZopelessLayer takes care of reconnecting the stores
        if not LaunchpadZopelessLayer.isSetUp:
            reconnect_stores()

    @classmethod
    @profiled
    def testTearDown(cls):
        disconnect_stores()

    @classmethod
    @profiled
    def switchDbConfig(cls, database_config_section):
        reconnect_stores(database_config_section=database_config_section)


class LaunchpadZopelessLayer(LaunchpadScriptLayer):
    """Full Zopeless environment including Component Architecture and
    database connections initialized.
    """

    isSetUp = False
    txn = ZopelessTransactionManager

    @classmethod
    @profiled
    def setUp(cls):
        LaunchpadZopelessLayer.isSetUp = True

    @classmethod
    @profiled
    def tearDown(cls):
        LaunchpadZopelessLayer.isSetUp = False

    @classmethod
    @profiled
    def testSetUp(cls):
        if ZopelessTransactionManager._installed is not None:
            raise LayerIsolationError(
                "Last test using Zopeless failed to tearDown correctly"
                )
        initZopeless()

        # Connect Storm
        reconnect_stores()

    @classmethod
    @profiled
    def testTearDown(cls):
        ZopelessTransactionManager.uninstall()
        if ZopelessTransactionManager._installed is not None:
            raise LayerInvariantError(
                "Failed to uninstall ZopelessTransactionManager"
                )
        # LaunchpadScriptLayer will disconnect the stores for us.

    @classmethod
    @profiled
    def commit(cls):
        transaction.commit()

    @classmethod
    @profiled
    def abort(cls):
        transaction.abort()

    @classmethod
    @profiled
    def switchDbUser(cls, dbuser):
        LaunchpadZopelessLayer.alterConnection(dbuser=dbuser)

    @classmethod
    @profiled
    def alterConnection(cls, **kw):
        """Reset the connection, and reopen the connection by calling
        initZopeless with the given keyword arguments.
        """
        ZopelessTransactionManager.uninstall()
        initZopeless(**kw)


class ExperimentalLaunchpadZopelessLayer(LaunchpadZopelessLayer):
    """LaunchpadZopelessLayer using the mock database."""

    @classmethod
    def setUp(cls):
        DatabaseLayer.use_mockdb = True

    @classmethod
    def tearDown(cls):
        DatabaseLayer.use_mockdb = False

    @classmethod
    def testSetUp(cls):
        pass

    @classmethod
    def testTearDown(cls):
        pass


class MockHTTPTask:

    class MockHTTPRequestParser:
        headers = None
        first_line = None

    class MockHTTPServerChannel:
        # This is not important to us, so we can hardcode it here.
        addr = ['127.0.0.88', 80]

    request_data = MockHTTPRequestParser()
    channel = MockHTTPServerChannel()

    def __init__(self, response, first_line):
        self.request = response._request
        # We have no way of knowing when the task started, so we use
        # the current time here. That shouldn't be a problem since we don't
        # care about that for our tests anyway.
        self.start_time = time.time()
        self.status = response.getStatus()
        # When streaming files (see lib/zope/publisher/httpresults.txt)
        # the 'Content-Length' header is missing. When it happens we set
        # 'bytes_written' to an obviously invalid value. This variable is
        # used for logging purposes, see webapp/servers.py.
        content_length = response.getHeader('Content-Length')
        if content_length is not None:
            self.bytes_written = int(content_length)
        else:
            self.bytes_written = -1
        self.request_data.headers = self.request.headers
        self.request_data.first_line = first_line

    def getCGIEnvironment(self):
        return self.request._orig_env


class PageTestLayer(LaunchpadFunctionalLayer, GoogleServiceLayer):
    """Environment for page tests.
    """
    @classmethod
    @profiled
    def resetBetweenTests(cls, flag):
        LibrarianLayer._reset_between_tests = flag
        DatabaseLayer._reset_between_tests = flag
        MemcachedLayer._reset_between_tests = flag

    @classmethod
    @profiled
    def setUp(cls):
        if os.environ.get('PROFILE_PAGETESTS_REQUESTS'):
            PageTestLayer.profiler = Profile()
        else:
            PageTestLayer.profiler = None
        file_handler = logging.FileHandler('pagetests-access.log', 'w')
        file_handler.setFormatter(logging.Formatter())
        logger = PythonLogger('pagetests-access')
        logger.logger.addHandler(file_handler)
        logger.logger.setLevel(logging.INFO)
        access_logger = LaunchpadAccessLogger(logger)
        def my__call__(obj, request_string, handle_errors=True, form=None):
            """Call HTTPCaller.__call__ and log the page hit."""
            if PageTestLayer.profiler:
                response = PageTestLayer.profiler.runcall(
                    orig__call__, obj, request_string,
                    handle_errors=handle_errors, form=form)
            else:
                response = orig__call__(
                    obj, request_string, handle_errors=handle_errors,
                    form=form)
            first_line = request_string.strip().splitlines()[0]
            access_logger.log(MockHTTPTask(response._response, first_line))
            return response

        PageTestLayer.orig__call__ = (
                zope.app.testing.functional.HTTPCaller.__call__)
        zope.app.testing.functional.HTTPCaller.__call__ = my__call__
        PageTestLayer.resetBetweenTests(True)

    @classmethod
    @profiled
    def tearDown(cls):
        PageTestLayer.resetBetweenTests(True)
        zope.app.testing.functional.HTTPCaller.__call__ = (
                PageTestLayer.orig__call__)
        if PageTestLayer.profiler:
            PageTestLayer.profiler.dump_stats(
                os.environ.get('PROFILE_PAGETESTS_REQUESTS'))


    @classmethod
    @profiled
    def startStory(cls):
        MemcachedLayer.testSetUp()
        DatabaseLayer.testSetUp()
        LibrarianLayer.testSetUp()
        LaunchpadLayer.resetSessionDb()
        PageTestLayer.resetBetweenTests(False)

    @classmethod
    @profiled
    def endStory(cls):
        PageTestLayer.resetBetweenTests(True)
        LibrarianLayer.testTearDown()
        DatabaseLayer.testTearDown()
        MemcachedLayer.testTearDown()

    @classmethod
    @profiled
    def testSetUp(cls):
        pass

    @classmethod
    @profiled
    def testTearDown(cls):
        pass


class TwistedLaunchpadZopelessLayer(TwistedLayer, LaunchpadZopelessLayer):
    """A layer for cleaning up the Twisted thread pool."""

    @classmethod
    @profiled
    def setUp(cls):
        pass

    @classmethod
    @profiled
    def tearDown(cls):
        pass

    @classmethod
    @profiled
    def testSetUp(cls):
        pass

    @classmethod
    @profiled
    def testTearDown(cls):
        # XXX 2008-06-11 jamesh bug=239086:
        # Due to bugs in the transaction module's thread local
        # storage, transactions may be reused by new threads in future
        # tests.  Therefore we do some cleanup before the pool is
        # destroyed by TwistedLayer.testTearDown().
        from twisted.internet import interfaces, reactor
        if interfaces.IReactorThreads.providedBy(reactor):
            pool = getattr(reactor, 'threadpool', None)
            if pool is not None and pool.workers > 0:
                def cleanup_thread_stores(event):
                    disconnect_stores()
                    # Don't exit until the event fires.  This ensures
                    # that our thread doesn't get added to
                    # pool.waiters until all threads are processed.
                    event.wait()
                event = threading.Event()
                # Ensure that the pool doesn't grow, and issue one
                # cleanup job for each thread in the pool.
                pool.adjustPoolsize(0, pool.workers)
                for i in range(pool.workers):
                    pool.callInThread(cleanup_thread_stores, event)
                event.set()


class LayerProcessController:
    """Controller for starting and stopping subprocesses.

    Layers which need to start and stop a child process appserver or smtp
    server should call the methods in this class, but should NOT inherit from
    this class.
    """

    # Holds the Popen instance of the spawned app server.
    appserver = None

    # The config used by the spawned app server.
    appserver_config = CanonicalConfig('testrunner-appserver', 'runlaunchpad')

    # The SMTP server for layer tests.  See
    # configs/testrunner-appserver/mail-configure.zcml
    smtp_controller = None

    @classmethod
    @profiled
    def startSMTPServer(cls):
        """Start the SMTP server if it hasn't already been started."""
        if cls.smtp_controller is not None:
            raise LayerInvariantError('SMTP server already running')
        # Ensure that the SMTP server does proper logging.
        log = logging.getLogger('lazr.smtptest')
        log_file = os.path.join(config.mailman.build_var_dir, 'logs', 'smtpd')
        handler = logging.FileHandler(log_file)
        formatter = logging.Formatter(
            fmt='%(asctime)s (%(process)d) %(message)s',
            datefmt='%b %d %H:%M:%S %Y')
        handler.setFormatter(formatter)
        log.setLevel(logging.DEBUG)
        log.addHandler(handler)
        log.propagate = False
        cls.smtp_controller = SMTPController('localhost', 9025)
        cls.smtp_controller.start()
        # Make sure that the smtp server is killed even if tearDown() is
        # skipped, which can happen if FunctionalLayer is in the mix.
        atexit.register(cls.stopSMTPServer)

    @classmethod
    @profiled
    def startAppServer(cls):
        """Start the app server if it hasn't already been started."""
        if cls.appserver is not None:
            raise LayerInvariantError('App server already running')
        cls._cleanUpStaleAppServer()
        cls._runAppServer()
        cls._waitUntilAppServerIsReady()
        # Make sure that the app server is killed even if tearDown() is
        # skipped.
        atexit.register(cls.stopAppServer)

    @classmethod
    @profiled
    def stopSMTPServer(cls):
        """Kill the SMTP server and wait until it's exited."""
        if cls.smtp_controller is not None:
            cls.smtp_controller.reset()
            cls.smtp_controller.stop()
            cls.smtp_controller = None

    @classmethod
    def _kill(cls, sig):
        """Kill the appserver with `sig`.

        :param sig: the signal to kill with
        :type sig: int
        :return: True if the signal was delivered, otherwise False.
        :rtype: bool
        """
        try:
            os.kill(cls.appserver.pid, sig)
        except OSError, error:
            if error.errno == errno.ESRCH:
                # The child process doesn't exist.  Maybe it went away by the
                # time we got here.
                cls.appserver = None
                return False
            else:
                # Something else went wrong.
                raise
        else:
            return True

    @classmethod
    @profiled
    def stopAppServer(cls):
        """Kill the appserver and wait until it's exited."""
        if cls.appserver is not None:
            # Unfortunately, Popen.wait() does not support a timeout, so poll
            # for a little while, then SIGKILL the process if it refuses to
            # exit.  test_on_merge.py will barf if we hang here for too long.
            until = datetime.datetime.now() + WAIT_INTERVAL
            last_chance = False
            if not cls._kill(signal.SIGTERM):
                # The process is already gone.
                return
            while True:
                # Sleep and poll for process exit.
                if cls.appserver.poll() is not None:
                    break
                time.sleep(0.5)
                # If we slept long enough, send a harder kill and wait again.
                # If we already had our last chance, raise an exception.
                if datetime.datetime.now() > until:
                    if last_chance:
                        raise RuntimeError("The appserver just wouldn't die")
                    last_chance = True
                    if not cls._kill(signal.SIGKILL):
                        # The process is already gone.
                        return
                    until = datetime.datetime.now() + WAIT_INTERVAL
            cls.appserver = None

    @classmethod
    @profiled
    def postTestInvariants(cls):
        """Enforce some invariants after each test.

        Must be called in your layer class's `testTearDown()`.
        """
        if cls.appserver.poll() is not None:
            raise LayerIsolationError(
                "App server died in this test (status=%s):\n%s" % (
                    cls.appserver.returncode, cls.appserver.stdout.read()))
        DatabaseLayer.force_dirty_database()

    @classmethod
    def _cleanUpStaleAppServer(cls):
        """Kill any stale app server or pid file."""
        pid = pidfile.get_pid('launchpad', cls.appserver_config)
        if pid is not None:
            # Don't worry if the process no longer exists.
            try:
                os.kill(pid, signal.SIGTERM)
            except OSError, error:
                if error.errno != errno.ESRCH:
                    raise
            pidfile.remove_pidfile('launchpad', cls.appserver_config)

    @classmethod
    def _runAppServer(cls):
        """Start the app server using runlaunchpad.py"""
        from canonical.launchpad.ftests.harness import LaunchpadTestSetup
        # The database must be available for the app server to start.
        LaunchpadTestSetup().setUp()
        # The app server will not start at all if the database hasn't been
        # correctly patched. The app server will make exactly this check,
        # doing it here makes the error more obvious.
        confirm_dbrevision_on_startup()
        _config = cls.appserver_config
        cmd = [
            os.path.join(_config.root, 'bin', 'run'),
            '-C', 'configs/%s/launchpad.conf' % _config.instance_name]
        environ = dict(os.environ)
        environ['LPCONFIG'] = _config.instance_name
        cls.appserver = subprocess.Popen(
            cmd, stdout=subprocess.PIPE, stderr=subprocess.STDOUT,
            env=environ, cwd=_config.root)

    @classmethod
    def _waitUntilAppServerIsReady(cls):
        """Wait until the app server accepts connection."""
        assert cls.appserver is not None, "App server isn't started."
        root_url = cls.appserver_config.vhost.mainsite.rooturl
        until = datetime.datetime.now() + WAIT_INTERVAL
        while until > datetime.datetime.now():
            try:
                connection = urlopen(root_url)
                connection.read()
            except IOError, error:
                # We are interested in a wrapped socket.error.
                # urlopen() really sucks here.
                if len(error.args) <= 1:
                    raise
                if not isinstance(error.args[1], socket.error):
                    raise
                if error.args[1].args[0] != errno.ECONNREFUSED:
                    raise
                returncode = cls.appserver.poll()
                if returncode is not None:
                    raise RuntimeError(
                        'App server failed to start (status=%d):\n%s' % (
                            returncode, cls.appserver.stdout.read()))
                time.sleep(0.5)
            else:
                connection.close()
                break
        else:
            os.kill(cls.appserver.pid, signal.SIGTERM)
            cls.appserver = None
            # Go no further.
            raise AssertionError('App server startup timed out.')


class AppServerLayer(LaunchpadFunctionalLayer):
    """Layer for tests that run in the webapp environment with an app server.
    """

    @classmethod
    @profiled
    def setUp(cls):
        LayerProcessController.startSMTPServer()
        LayerProcessController.startAppServer()

    @classmethod
    @profiled
    def tearDown(cls):
        LayerProcessController.stopAppServer()
        LayerProcessController.stopSMTPServer()

    @classmethod
    @profiled
    def testSetUp(cls):
        LaunchpadLayer.resetSessionDb()

    @classmethod
    @profiled
    def testTearDown(cls):
        LayerProcessController.postTestInvariants()


class ZopelessAppServerLayer(LaunchpadZopelessLayer):
    """Layer for tests that run in the zopeless environment with an appserver.
    """

    @classmethod
    @profiled
    def setUp(cls):
        LayerProcessController.startSMTPServer()
        LayerProcessController.startAppServer()

    @classmethod
    @profiled
    def tearDown(cls):
        LayerProcessController.stopAppServer()
        LayerProcessController.stopSMTPServer()

    @classmethod
    @profiled
    def testSetUp(cls):
        LaunchpadLayer.resetSessionDb()

    @classmethod
    @profiled
    def testTearDown(cls):
        LayerProcessController.postTestInvariants()


class TwistedAppServerLayer(TwistedLaunchpadZopelessLayer):
    """Layer for twisted-using zopeless tests that need a running app server.
    """

    @classmethod
    @profiled
    def setUp(cls):
        LayerProcessController.startSMTPServer()
        LayerProcessController.startAppServer()

    @classmethod
    @profiled
    def tearDown(cls):
        LayerProcessController.stopAppServer()
        LayerProcessController.stopSMTPServer()

    @classmethod
    @profiled
    def testSetUp(cls):
        LaunchpadLayer.resetSessionDb()

    @classmethod
    @profiled
    def testTearDown(cls):
        LayerProcessController.postTestInvariants()


class BaseWindmillLayer(AppServerLayer):
    """Layer for Windmill tests.

    This layer shouldn't be used directly. A subclass needs to be
    created specifying which base URL to use (e.g.
    http://bugs.launchpad.dev:8085/).
    """

    base_url = None
    shell_objects = None
    config_file = None

    @classmethod
    @profiled
    def setUp(cls):
        if cls.base_url is None:
            # Only do the setup if we're in a subclass that defines
            # base_url. With no base_url, we can't create the config
            # file windmill needs.
            return

        cls._fixStandardInputFileno()
        cls._configureWindmillLogging()
        cls._configureWindmillStartup()

        # Tell windmill to start its browser and server.  Our testrunner will
        # keep going, passing commands to the server for execution.
        cls.shell_objects = start_windmill()

        # Patch the config to provide the port number and not use https.
        sites = (
            ('vhost.mainsite', 'rooturl: http://launchpad.dev:8085/'),
            ('vhost.answers', 'rooturl: http://answers.launchpad.dev:8085/'),
            ('vhost.blueprints',
                'rooturl: http://blueprints.launchpad.dev:8085/'),
            ('vhost.bugs', 'rooturl: http://bugs.launchpad.dev:8085/'),
            ('vhost.code', 'rooturl: http://code.launchpad.dev:8085/'),
            ('vhost.testopenid', 'rooturl: http://testopenid.dev:8085/'),
            ('vhost.translations',
                'rooturl: http://translations.launchpad.dev:8085/'))
        for site in sites:
            config.push('windmillsettings', "\n[%s]\n%s\n" % site)
        allvhosts.reload()

    @classmethod
    @profiled
    def tearDown(cls):
        if cls.shell_objects is not None:
            windmill_teardown(cls.shell_objects)
        if cls.config_file is not None:
            # Close the file so that it gets deleted.
            cls.config_file.close()
        config.reloadConfig()
        reset_logging()

    @classmethod
    @profiled
    def testSetUp(cls):
        # Left-over threads should be harmless, since they should all
        # belong to Windmill, which will be cleaned up on layer
        # tear down.
        BaseLayer.disable_thread_check = True

    @classmethod
    def _fixStandardInputFileno(cls):
        """Patch the STDIN fileno so Windmill doesn't break."""
        # If we're running in a bin/test sub-process, sys.stdin is
        # replaced by FakeInputContinueGenerator, which doesn't have a
        # fileno method. When Windmill starts Firefox,
        # sys.stdin.fileno() is called, so we add such a method here, to
        # prevent it from breaking. By returning None, we should ensure
        # that it doesn't try to use the return value for anything.
        if not safe_hasattr(sys.stdin, 'fileno'):
            assert isinstance(sys.stdin, FakeInputContinueGenerator), (
                "sys.stdin (%r) doesn't have a fileno method." % sys.stdin)
            sys.stdin.fileno = lambda: None

    @classmethod
    def _configureWindmillLogging(cls):
        """Override the default windmill log handling."""
        if not config.windmill.debug_log:
            return

        # Add a new log handler to capture all of the windmill testrunner
        # output. This overrides windmill's own log handling, which we do not
        # have direct access to.
        # We'll overwrite the previous log contents to keep the disk usage
        # low, and because the contents are only meant as an in-situ debugging
        # aid.
        filehandler = logging.FileHandler(config.windmill.debug_log, mode='w')
        filehandler.setLevel(logging.NOTSET)
        filehandler.setFormatter(
            logging.Formatter(
                "%(asctime)s - %(name)s - %(levelname)s - %(message)s"))
        logging.getLogger('windmill').addHandler(filehandler)

        # Make sure that everything sent to the windmill logger is captured.
        # This works because windmill configures the root logger for its
        # purposes, and we are pre-empting that by inserting a new logger one
        # level higher in the logger chain.
        logging.getLogger('windmill').setLevel(logging.NOTSET)

    @classmethod
    def _configureWindmillStartup(cls):
        """Pass our startup parameters to the windmill server."""
        # Windmill needs a config file on disk to load its settings from.
        # There is no way to directly pass settings to the windmill test
        # driver from out here.
        config_text = dedent("""\
            START_FIREFOX = True
            TEST_URL = '%s'
            CONSOLE_LOG_LEVEL = %d
            """ % (cls.base_url, logging.NOTSET))
        cls.config_file = tempfile.NamedTemporaryFile(suffix='.py')
        cls.config_file.write(config_text)
        # Flush the file so that windmill can read it.
        cls.config_file.flush()
        os.environ['WINDMILL_CONFIG_FILE'] = cls.config_file.name<|MERGE_RESOLUTION|>--- conflicted
+++ resolved
@@ -321,22 +321,6 @@
         BaseLayer.test_name = None
         BaseLayer.check()
 
-<<<<<<< HEAD
-        for loop in range(0,10):
-            # Check for tests that leave live threads around early.
-            # A live thread may be the cause of other failures, such as
-            # uncollectable garbage.
-            new_threads = [
-                thread for thread in threading.enumerate()
-                if thread not in BaseLayer._threads and thread.isAlive()
-                ]
-            if not new_threads:
-                break
-            # Trigger full garbage collection that might be blocking
-            # threads from exiting.
-            gc.collect()
-            time.sleep(1) # Wait a while before our next check.
-=======
         def new_live_threads():
             return [
                 thread for thread in threading.enumerate()
@@ -361,7 +345,6 @@
                     gc.collect()
                 else:
                     break
->>>>>>> 66cfdb8e
 
         if new_threads:
             # BaseLayer.disable_thread_check is a mechanism to stop
