<!-- Copyright 2009 Canonical Ltd.  This software is licensed under the
     GNU Affero General Public License version 3 (see the file LICENSE).
-->

<configure
    xmlns="http://namespaces.zope.org/zope"
    xmlns:browser="http://namespaces.zope.org/browser"
    xmlns:i18n="http://namespaces.zope.org/i18n"
    xmlns:xmlrpc="http://namespaces.zope.org/xmlrpc"
    i18n_domain="launchpad">

  <adapter
      provides="lp.app.interfaces.headings.IRootContext"
      for="lp.code.interfaces.branch.IBranch"
      factory="lp.code.browser.branch.branch_root_context"/>

  <facet facet="branches">

  <browser:defaultView
      for="lp.registry.interfaces.product.IProductSet"
      layer="canonical.launchpad.layers.CodeLayer"
      name="+project-cloud"/>
  <browser:page
      for="lp.registry.interfaces.product.IProductSet"
      layer="canonical.launchpad.layers.CodeLayer"
      name="+project-cloud"
      class="lp.code.browser.bazaar.BazaarProductView"
      template="../templates/code-in-branches.pt"
      permission="zope.Public"
      />

  <browser:page
      for="canonical.launchpad.webapp.interfaces.ILaunchpadApplication"
      name="+project-cloud"
      class="lp.code.browser.bazaar.BazaarProjectsRedirect"
      permission="zope.Public"
      />
  <browser:page
      for="canonical.launchpad.webapp.interfaces.ILaunchpadApplication"
      name="+recently-registered-branches"
      class="lp.code.browser.branchlisting.RecentlyRegisteredBranchesView"
      template="../templates/branch-listing-cross-product.pt"
      permission="zope.Public"
      />
  <browser:page
      for="canonical.launchpad.webapp.interfaces.ILaunchpadApplication"
      name="+recently-imported-branches"
      class="lp.code.browser.branchlisting.RecentlyImportedBranchesView"
      template="../templates/branch-listing-cross-product.pt"
      permission="zope.Public"
      />
  <browser:page
      for="canonical.launchpad.webapp.interfaces.ILaunchpadApplication"
      name="+recently-changed-branches"
      class="lp.code.browser.branchlisting.RecentlyChangedBranchesView"
      template="../templates/branch-listing-cross-product.pt"
      permission="zope.Public"
      />
  <browser:page
      for="canonical.launchpad.webapp.interfaces.ILaunchpadApplication"
      name="+code-import-list"
      class="lp.registry.browser.productseries.ProductSeriesSourceListView"
      template="../../../canonical/launchpad/templates/sources-list.pt"
      permission="zope.Public"
      />
  <browser:page
      for="zope.interface.Interface"
      name="+test-webservice-js"
      template="../../../canonical/launchpad/templates/test-webservice-js.pt"
      permission="zope.Public"
      />


</facet>

    <browser:url
        for="lp.code.interfaces.codereviewvote.ICodeReviewVoteReference"
        path_expression="string:+review/${id}"
        attribute_to_parent="branch_merge_proposal"
        rootsite="code"/>
    <browser:page
        for="lp.code.interfaces.codereviewvote.ICodeReviewVoteReference"
        name="+reassign"
        class="lp.code.browser.codereviewvote.CodeReviewVoteReassign"
        facet="branches"
        permission="launchpad.AnyPerson"
        template="../../app/templates/generic-edit.pt"/>
    <facet
        facet="branches">
        <browser:url
            for="lp.code.interfaces.codeimportmachine.ICodeImportMachine"
            path_expression="string:${hostname}"
            parent_utility="lp.code.interfaces.codeimportmachine.ICodeImportMachineSet"
            rootsite="code"/>
        <browser:defaultView
            for="lp.code.interfaces.codeimportmachine.ICodeImportMachine"
            name="+index"
            layer="canonical.launchpad.layers.CodeLayer"/>
        <browser:page
            for="lp.code.interfaces.codeimportmachine.ICodeImportMachine"
            class="lp.code.browser.codeimportmachine.CodeImportMachineView"
            name="+index"
            template="../templates/codeimport-machine-index.pt"
            permission="zope.Public"/>
    </facet>
    <facet
        facet="branches">
        <browser:navigation
            module="lp.code.browser.codeimportmachine"
            classes="
                CodeImportMachineSetNavigation"/>
        <browser:url
            for="lp.code.interfaces.codeimportmachine.ICodeImportMachineSet"
            path_expression="string:+machines"
            parent_utility="lp.code.interfaces.codeimport.ICodeImportSet"
            rootsite="code"/>
        <browser:defaultView
            for="lp.code.interfaces.codeimportmachine.ICodeImportMachineSet"
            name="+index"
            layer="canonical.launchpad.layers.CodeLayer"/>
        <browser:page
            for="lp.code.interfaces.codeimportmachine.ICodeImportMachineSet"
            class="lp.code.browser.codeimportmachine.CodeImportMachineSetView"
            name="+index"
            template="../templates/codeimport-machines.pt"
            permission="zope.Public"/>
    </facet>
    <browser:url
        for="lp.code.interfaces.branchref.IBranchRef"
        path_expression="string:.bzr"
        attribute_to_parent="branch"/>
    <browser:navigation
        module="lp.code.browser.branchref"
        classes="
            BranchRefNavigation"/>
    <browser:url
        for="canonical.launchpad.interfaces.IBazaarApplication"
        path_expression="string:+code"
        parent_utility="canonical.launchpad.interfaces.ILaunchpadRoot"/>
    <browser:defaultView
        for="canonical.launchpad.interfaces.IBazaarApplication"
        name="+index"/>
    <browser:pages
        for="canonical.launchpad.interfaces.IBazaarApplication"
        permission="zope.Public"
        class="lp.code.browser.bazaar.BazaarApplicationView"
        facet="branches">
        <browser:page
            name="+index"
            template="../templates/bazaar-index.pt"/>
    </browser:pages>
    <browser:menus
        classes="
            BazaarBranchesMenu"
        module="lp.code.browser.bazaar"/>
    <browser:page
        for="lp.code.interfaces.branchmergeproposal.IBranchMergeProposal"
        name="+hierarchy"
        class="lp.code.browser.branch.BranchHierarchy"
        template="../../app/templates/launchpad-hierarchy.pt"
        permission="zope.Public"/>
    <browser:navigation
        module="lp.code.browser.branchmergeproposal"
        classes="
            BranchMergeProposalNavigation"/>
    <browser:defaultView
        for="lp.code.interfaces.branchmergeproposal.IBranchMergeProposal"
        name="+index"/>
    <browser:page
        name="+heading"
        for="lp.code.interfaces.branchmergeproposal.IBranchMergeProposal"
        facet="branches"
        permission="launchpad.View"
        template="../templates/branchmergeproposal-heading.pt"/>
    <browser:pages
        for="lp.code.interfaces.branchmergeproposal.IBranchMergeProposal"
        class="lp.code.browser.branchmergeproposal.BranchMergeProposalView"
        facet="branches"
        permission="launchpad.View">
        <browser:page
            name="+index"
            template="../templates/branchmergeproposal-index.pt"/>
        <browser:page
            name="+pagelet-summary"
            template="../templates/branchmergeproposal-pagelet-summary.pt"/>
    </browser:pages>
    <browser:page
        name="+votes"
        for="lp.code.interfaces.branchmergeproposal.IBranchMergeProposal"
        class="lp.code.browser.branchmergeproposal.BranchMergeProposalVoteView"
        facet="branches"
        permission="launchpad.View"
        template="../templates/branchmergeproposal-votes.pt"/>
    <browser:pages
        for="lp.code.interfaces.branchmergeproposal.IBranchMergeProposal"
        class="lp.code.browser.branchmergeproposal.BranchMergeProposalEditView"
        facet="branches"
        permission="launchpad.Edit">
        <browser:page
            name="+edit"
            template="../../app/templates/generic-edit.pt"/>
    </browser:pages>
    <browser:page
        name="+edit-commit-message"
        for="lp.code.interfaces.branchmergeproposal.IBranchMergeProposal"
        class="lp.code.browser.branchmergeproposal.BranchMergeProposalCommitMessageEditView"
        facet="branches"
        permission="launchpad.Edit"
        template="../../app/templates/generic-edit.pt"/>
    <browser:page
        name="+delete"
        for="lp.code.interfaces.branchmergeproposal.IBranchMergeProposal"
        class="lp.code.browser.branchmergeproposal.BranchMergeProposalDeleteView"
        facet="branches"
        permission="launchpad.Edit"
        template="../templates/branchmergeproposal-delete.pt"/>
    <browser:page
        name="+edit-status"
        for="lp.code.interfaces.branchmergeproposal.IBranchMergeProposal"
        class="lp.code.browser.branchmergeproposal.BranchMergeProposalChangeStatusView"
        facet="branches"
        permission="launchpad.Edit"
        template="../templates/branchmergeproposal-editstatus.pt"/>
    <browser:page
        name="+request-review"
        for="lp.code.interfaces.branchmergeproposal.IBranchMergeProposal"
        class="lp.code.browser.branchmergeproposal.BranchMergeProposalRequestReviewView"
        facet="branches"
        permission="launchpad.Edit"
        template="../../app/templates/generic-edit.pt"/>
    <browser:page
        name="+resubmit"
        for="lp.code.interfaces.branchmergeproposal.IBranchMergeProposal"
        class="lp.code.browser.branchmergeproposal.BranchMergeProposalResubmitView"
        facet="branches"
        permission="launchpad.Edit"
        template="../templates/branchmergeproposal-resubmit.pt"/>
    <browser:page
        name="+enqueue"
        for="lp.code.interfaces.branchmergeproposal.IBranchMergeProposal"
        class="lp.code.browser.branchmergeproposal.BranchMergeProposalEnqueueView"
        facet="branches"
        permission="launchpad.Edit"
        template="../templates/branchmergeproposal-enqueue.pt"/>
    <browser:page
        name="+dequeue"
        for="lp.code.interfaces.branchmergeproposal.IBranchMergeProposal"
        class="lp.code.browser.branchmergeproposal.BranchMergeProposalDequeueView"
        facet="branches"
        permission="launchpad.Edit"
        template="../../app/templates/generic-edit.pt"/>
    <browser:page
        name="+dequeue-inline"
        for="lp.code.interfaces.branchmergeproposal.IBranchMergeProposal"
        class="lp.code.browser.branchmergeproposal.BranchMergeProposalInlineDequeueView"
        facet="branches"
        permission="launchpad.Edit"
        template="../templates/inline-form-only-buttons.pt"/>
    <browser:page
        name="+jump-queue"
        for="lp.code.interfaces.branchmergeproposal.IBranchMergeProposal"
        class="lp.code.browser.branchmergeproposal.BranchMergeProposalJumpQueueView"
        facet="branches"
        permission="launchpad.Edit"
        template="../templates/inline-form-only-buttons.pt"/>
    <browser:page
        name="+merged"
        for="lp.code.interfaces.branchmergeproposal.IBranchMergeProposal"
        class="lp.code.browser.branchmergeproposal.BranchMergeProposalMergedView"
        facet="branches"
        permission="launchpad.Edit"
        template="../../app/templates/generic-edit.pt"/>
    <browser:page
        name="+link-summary"
        for="lp.code.interfaces.branchmergeproposal.IBranchMergeProposal"
        class="lp.code.browser.branchmergeproposal.BranchMergeCandidateView"
        facet="branches"
        permission="zope.Public"
        template="../templates/branch-merge-link-summary.pt"/>
    <browser:page
        name="+pagelet-subscribers"
        for="lp.code.interfaces.branchmergeproposal.IBranchMergeProposal"
        class="lp.code.browser.branchmergeproposal.BranchMergeProposalSubscribersView"
        facet="branches"
        permission="launchpad.View"
        template="../templates/branchmergeproposal-pagelet-subscribers.pt"/>
    <browser:page
        name="+comment"
        for="lp.code.interfaces.branchmergeproposal.IBranchMergeProposal"
        class="lp.code.browser.codereviewcomment.CodeReviewCommentAddView"
        facet="branches"
        permission="launchpad.AnyPerson"
        template="../templates/codereviewcomment-reply.pt"/>
    <browser:page
        name="+review"
        for="lp.code.interfaces.branchmergeproposal.IBranchMergeProposal"
        class="lp.code.browser.branchmergeproposal.BranchMergeProposalAddVoteView"
        facet="branches"
        permission="launchpad.AnyPerson"
        template="../templates/branchmergeproposal-vote.pt"/>
    <browser:url
        for="lp.code.interfaces.branchmergeproposal.IBranchMergeProposal"
        path_expression="string:+merge/${id}"
        attribute_to_parent="source_branch"
        rootsite="code"/>
    <browser:page
        for="lp.code.interfaces.branchmergeproposal.IBranchMergeProposalListingBatchNavigator"
        name="+listing"
        template="../templates/branchmergeproposal-listing.pt"
        permission="zope.Public"/>
    <browser:page
        for="*"
        name="+bmp-macros"
        permission="zope.Public"
        template="../templates/branchmergeproposal-macros.pt"/>
    <browser:menus
        classes="
            BranchMergeProposalContextMenu
            BranchMergeProposalActionNavigationMenu"
        module="lp.code.browser.branchmergeproposal"/>
    <browser:page
        for="lp.code.interfaces.branchsubscription.IBranchSubscription"
        name="+hierarchy"
        class="lp.code.browser.branch.BranchHierarchy"
        template="../../app/templates/launchpad-hierarchy.pt"
        permission="zope.Public"/>
    <browser:defaultView
        for="lp.code.interfaces.branchsubscription.IBranchSubscription"
        name="+index"/>
    <browser:page
        name="+index"
        for="lp.code.interfaces.branchsubscription.IBranchSubscription"
        class="lp.code.browser.branchsubscription.BranchSubscriptionEditView"
        facet="branches"
        permission="launchpad.Edit"
        template="../templates/branchsubscription-edit.pt"/>
    <browser:url
        for="lp.code.interfaces.branchsubscription.IBranchSubscription"
        path_expression="string:+subscription/${person/name}"
        attribute_to_parent="branch"
        rootsite="code"/>
    <browser:page
        for="lp.code.interfaces.branch.IBranch"
        name="+hierarchy"
        class="lp.code.browser.branch.BranchHierarchy"
        template="../../app/templates/launchpad-hierarchy.pt"
        permission="zope.Public"/>
    <browser:defaultView
        for="lp.code.interfaces.branch.IBranch"
        name="+index"/>
    <browser:url
        for="lp.code.interfaces.branch.IBranch"
        urldata="lp.code.browser.branch.BranchURL"/>
    <browser:navigation
        module="lp.code.browser.branch"
        classes="
            BranchNavigation"/>
    <browser:pages
        for="lp.code.interfaces.branch.IBranch"
        facet="branches"
        permission="zope.Public"
        class="lp.code.browser.branch.BranchView">
        <browser:page
            name="+index"
            template="../templates/branch-index.pt"/>
        <browser:page
            name="+portlet-details"
            template="../templates/branch-portlet-details.pt"/>
        <browser:page
            name="++bug-links"
            template="../templates/branch-bug-links.pt"/>
    </browser:pages>
    <browser:pages
        for="lp.code.interfaces.branch.IBranch"
        permission="zope.Public">
        <browser:page
            name="+portlet-privacy"
            template="../templates/branch-portlet-privacy.pt"/>
        <browser:page
            name="+heading"
            template="../templates/branch-heading.pt"/>
    </browser:pages>
    <browser:page
        name="+portlet-subscribers"
        for="lp.code.interfaces.branch.IBranch"
        class="lp.code.browser.branch.BranchSubscriptionsView"
        facet="branches"
        permission="zope.Public"
        template="../templates/branch-portlet-subscribers.pt"/>
    <browser:page
        name="+branch-portlet-subscriber-content"
        for="lp.code.interfaces.branch.IBranch"
        class="lp.code.browser.branchsubscription.BranchPortletSubscribersContent"
        template="../templates/branch-portlet-subscribers-content.pt"
        permission="zope.Public" />
    <browser:pages
        for="lp.code.interfaces.branch.IBranch"
        facet="overview"
        permission="zope.Public"
        class="lp.code.browser.branch.BranchInProductView">
        <browser:page
            name="+product-summary-listing"
            template="../templates/branch-summary-listing.pt"/>
    </browser:pages>
    <browser:page
        for="lp.code.interfaces.branch.IBranch"
        name="+macros"
        permission="zope.Public"
        template="../templates/branch-macros.pt"/>
    <browser:page
        for="*"
        name="branch-form-macros"
        permission="zope.Public"
        template="../templates/branch-form-macros.pt"/>
    <browser:page
        name="+whiteboard"
        for="lp.code.interfaces.branch.IBranch"
        class="lp.code.browser.branch.BranchEditWhiteboardView"
        facet="branches"
        permission="launchpad.AnyPerson"
        template="../../app/templates/generic-edit.pt"/>
    <browser:page
        name="+edit"
        for="lp.code.interfaces.branch.IBranch"
        class="lp.code.browser.branch.BranchEditView"
        facet="branches"
        permission="launchpad.Edit"
        template="../../app/templates/generic-edit.pt"/>
    <browser:page
        name="+reviewer"
        for="lp.code.interfaces.branch.IBranch"
        class="lp.code.browser.branch.BranchReviewerEditView"
        facet="branches"
        permission="launchpad.Edit"
        template="../../app/templates/generic-edit.pt"/>
    <browser:page
        name="+edit-import"
        for="lp.code.interfaces.branch.IBranch"
        class="lp.code.browser.codeimport.CodeImportEditView"
        facet="branches"
        permission="launchpad.Edit"
        template="../../app/templates/generic-edit.pt"/>
    <browser:page
        name="+delete"
        for="lp.code.interfaces.branch.IBranch"
        class="lp.code.browser.branch.BranchDeletionView"
        facet="branches"
        permission="launchpad.Edit"
        template="../templates/branch-delete.pt"/>
    <browser:pages
        for="lp.code.interfaces.branch.IBranch"
        class="lp.code.browser.branch.BranchMirrorStatusView"
        facet="branches"
        permission="launchpad.View">
        <browser:page
            name="+mirror-status"
            template="../templates/branch-mirror-status.pt"/>
        <browser:page
            name="+messages"
            template="../templates/branch-messages.pt"/>
    </browser:pages>
    <browser:page
        name="+subscribe"
        for="lp.code.interfaces.branch.IBranch"
        class="lp.code.browser.branchsubscription.BranchSubscriptionAddView"
        facet="branches"
        permission="launchpad.AnyPerson"
        template="../../app/templates/generic-edit.pt"/>
    <browser:page
        name="+register-merge"
        for="lp.code.interfaces.branch.IBranch"
        class="lp.code.browser.branch.RegisterBranchMergeProposalView"
        facet="branches"
        permission="launchpad.AnyPerson"
        template="../../app/templates/generic-edit.pt"/>
    <browser:page
        name="+linkbug"
        for="lp.code.interfaces.branch.IBranch"
        class="lp.bugs.browser.bugbranch.BranchLinkToBugView"
        facet="branches"
        permission="launchpad.AnyPerson"
        template="../../app/templates/generic-edit.pt"/>
    <browser:page
        name="+linkblueprint"
        for="lp.code.interfaces.branch.IBranch"
        class="lp.blueprints.browser.specificationbranch.BranchLinkToSpecificationView"
        facet="branches"
        permission="launchpad.AnyPerson"
        template="../../app/templates/generic-edit.pt"/>
    <browser:page
        name="+addsubscriber"
        for="lp.code.interfaces.branch.IBranch"
        class="lp.code.browser.branchsubscription.BranchSubscriptionAddOtherView"
        facet="branches"
        permission="launchpad.AnyPerson"
        template="../../app/templates/generic-edit.pt"/>
    <browser:page
        name="+edit-subscription"
        for="lp.code.interfaces.branch.IBranch"
        class="lp.code.browser.branchsubscription.BranchSubscriptionEditOwnView"
        facet="branches"
        permission="launchpad.AnyPerson"
        template="../templates/branch-edit-subscription.pt"/>
    <browser:page
        for="lp.code.interfaces.branch.IBranch"
        class="lp.code.browser.branch.BranchRequestImportView"
        name="+request-import"
        template="../templates/inline-form-only-buttons.pt"
        permission="launchpad.AnyPerson"/>
    <browser:page
        for="lp.code.interfaces.branch.IBranch"
        class="lp.code.browser.branch.TryImportAgainView"
        name="+try-again"
        template="../templates/inline-form-only-buttons.pt"
        permission="launchpad.AnyPerson"/>
    <browser:page
        for="lp.code.interfaces.branch.IBranchBatchNavigator"
        name="+branch-listing"
        template="../templates/branch-listing.pt"
        permission="zope.Public"/>
    <browser:page
        name="+branchvisibility"
        for="lp.code.interfaces.branchvisibilitypolicy.IHasBranchVisibilityPolicy"
        facet="overview"
        class="lp.code.browser.branchvisibilitypolicy.BranchVisibilityPolicyView"
        permission="launchpad.Commercial"
        template="../templates/branch-visibility.pt"/>
    <browser:page
        name="+addbranchvisibilitypolicy"
        for="lp.code.interfaces.branchvisibilitypolicy.IHasBranchVisibilityPolicy"
        facet="overview"
        class="lp.code.browser.branchvisibilitypolicy.AddBranchVisibilityTeamPolicyView"
        permission="launchpad.Commercial"
        template="../../app/templates/generic-edit.pt"/>
    <browser:page
        name="+removebranchvisibilitypolicy"
        for="lp.code.interfaces.branchvisibilitypolicy.IHasBranchVisibilityPolicy"
        facet="overview"
        class="lp.code.browser.branchvisibilitypolicy.RemoveBranchVisibilityTeamPolicyView"
        permission="launchpad.Commercial"
        template="../../app/templates/generic-edit.pt"/>
    <browser:page
        name="+spark"
        for="lp.code.interfaces.branch.IBranch"
        class="lp.code.browser.branch.BranchSparkView"
        facet="branches"
        permission="zope.Public"/>
    <browser:menus
        classes="
            BranchContextMenu
            BranchNavigationMenu"
        module="lp.code.browser.branch"/>
    <browser:page
        for="lp.code.interfaces.codereviewcomment.ICodeReviewComment"
        name="+hierarchy"
        class="lp.code.browser.branch.BranchHierarchy"
        template="../../app/templates/launchpad-hierarchy.pt"
        permission="zope.Public"/>
    <browser:url
        for="lp.code.interfaces.codereviewcomment.ICodeReviewComment"
        path_expression="string:comments/${id}"
        attribute_to_parent="branch_merge_proposal"
        rootsite="code"/>
    <browser:defaultView
        for="lp.code.interfaces.codereviewcomment.ICodeReviewComment"
        name="+index"/>
    <browser:pages
        facet="branches"
        for="lp.code.interfaces.codereviewcomment.ICodeReviewComment"
        class="lp.code.browser.codereviewcomment.CodeReviewCommentView"
        permission="zope.Public">
        <browser:page
            name="+index"
            template="../templates/codereviewcomment-index.pt"/>
        <browser:page
            name="+comment-header"
            template="../templates/codereviewcomment-header.pt"/>
        <browser:page
            name="+comment-body"
            template="../templates/codereviewcomment-body.pt"/>
        <browser:page
            name="+comment-footer"
            template="../templates/codereviewcomment-footer.pt"/>
    </browser:pages>
    <browser:page
        name="+reply"
        facet="branches"
        for="lp.code.interfaces.codereviewcomment.ICodeReviewComment"
        class="lp.code.browser.codereviewcomment.CodeReviewCommentAddView"
        permission="launchpad.AnyPerson"
        template="../templates/codereviewcomment-reply.pt"/>
    <browser:menus
        classes="
            CodeReviewCommentContextMenu"
        module="lp.code.browser.codereviewcomment"/>
    <facet
        facet="branches">
        <browser:page
            for="lp.code.interfaces.codeimport.ICodeImport"
            name="+macros"
            permission="zope.Public"
            template="../templates/codeimport-macros.pt"/>
    </facet>
    <facet
        facet="branches">
        <browser:url
            for="lp.code.interfaces.codeimport.ICodeImportSet"
            path_expression="string:+code-imports"
            parent_utility="canonical.launchpad.interfaces.ILaunchpadRoot"
            rootsite="code"/>
        <browser:defaultView
            for="lp.code.interfaces.codeimport.ICodeImportSet"
            name="+index"
            layer="canonical.launchpad.layers.CodeLayer"/>
        <browser:page
            for="lp.code.interfaces.codeimport.ICodeImportSet"
            class="lp.code.browser.codeimport.CodeImportSetView"
            name="+index"
            template="../templates/codeimport-list.pt"
            permission="zope.Public"/>
        <browser:page
            for="lp.code.interfaces.codeimport.ICodeImportSet"
            class="lp.code.browser.codeimport.CodeImportNewView"
            name="+new"
            template="../templates/codeimport-new.pt"
            permission="launchpad.AnyPerson"/>
    </facet>
    <browser:navigation
        module="lp.code.browser.codeimport"
        classes="
            CodeImportSetNavigation"/>
    <browser:defaultView
        for="lp.registry.interfaces.project.IProject"
        name="+branches"
        layer="canonical.launchpad.layers.CodeLayer"/>
    <browser:page
        for="lp.registry.interfaces.sourcepackage.ISourcePackage"
        class="lp.code.browser.branchlisting.SourcePackageBranchesView"
        permission="zope.Public"
        facet="branches"
        name="+branches"
        template="../templates/sourcepackage-branches.pt"/>
    <browser:page
        for="lp.registry.interfaces.distribution.IDistribution"
        class="lp.code.browser.branchlisting.DistributionBranchListingView"
        permission="zope.Public"
        facet="branches"
        name="+branches"
        template="../templates/generic-branch-listing.pt"/>
    <browser:page
        for="lp.registry.interfaces.distroseries.IDistroSeries"
        class="lp.code.browser.branchlisting.DistroSeriesBranchListingView"
        permission="zope.Public"
        facet="branches"
        name="+branches"
        template="../templates/generic-branch-listing.pt"/>
    <browser:page
        for="lp.registry.interfaces.distributionsourcepackage.IDistributionSourcePackage"
        class="lp.code.browser.branchlisting.DistributionSourcePackageBranchesView"
        permission="zope.Public"
        facet="branches"
        name="+branches"
        template="../templates/generic-branch-listing.pt"/>
    <browser:page
        for="lp.registry.interfaces.distributionsourcepackage.IDistributionSourcePackage"
        class="lp.code.browser.branchlisting.GroupedDistributionSourcePackageBranchesView"
        permission="zope.Public"
        facet="branches"
        name="+code-index"
        template="../templates/distributionsourcepackage-branches-grouped.pt"/>
    <browser:page
        for="lp.registry.interfaces.project.IProject"
        class="lp.code.browser.branchlisting.ProjectBranchesView"
        facet="branches"
        permission="zope.Public"
        name="+branches"
        template="../templates/project-branches.pt"/>
    <facet
        facet="overview">
        <browser:menus
            module="lp.code.browser.branchlisting"
            classes="
                PersonBranchesMenu"/>
        <browser:defaultView
            for="lp.registry.interfaces.person.IPerson"
            layer="canonical.launchpad.layers.CodeLayer"
            name="+branches"/>
        <browser:page
            for="lp.registry.interfaces.person.IPerson"
            class="lp.code.browser.branchlisting.PersonOwnedBranchesView"
            permission="zope.Public"
            facet="branches"
            name="+branches"
            template="../templates/person-branches.pt"/>
        <browser:page
            for="lp.registry.interfaces.person.IPerson"
            class="lp.code.browser.branchlisting.PersonOwnedBranchesView"
            permission="zope.Public"
            facet="branches"
            name="+ownedbranches"
            template="../templates/person-branches.pt"/>
        <browser:page
            for="lp.registry.interfaces.person.IPerson"
            class="lp.code.browser.branchlisting.PersonSubscribedBranchesView"
            permission="zope.Public"
            facet="branches"
            name="+subscribedbranches"
            template="../templates/person-branches.pt"/>
        <browser:page
            for="lp.registry.interfaces.person.IPerson"
            class="lp.code.browser.branchlisting.PersonRegisteredBranchesView"
            permission="zope.Public"
            facet="branches"
            name="+registeredbranches"
            template="../templates/person-branches.pt"/>
        <browser:page
            for="lp.registry.interfaces.person.IPerson"
            class="lp.code.browser.branchlisting.PersonCodeSummaryView"
            permission="zope.Public"
            facet="branches"
            name="+codesummary"
            template="../templates/person-codesummary.pt"/>
        <browser:page
            for="lp.registry.interfaces.person.IPerson"
            class="lp.code.browser.branchmergeproposallisting.PersonActiveReviewsView"
            permission="zope.Public"
            facet="branches"
            name="+activereviews"
            template="../templates/active-reviews.pt"/>
        <browser:page
            name="+addbranch"
            for="lp.registry.interfaces.person.IPerson"
            class="lp.code.browser.branch.BranchAddView"
            facet="branches"
            permission="launchpad.AnyPerson"
            template="../templates/branch-add.pt"/>
        <browser:page
            for="lp.registry.interfaces.person.IPerson"
            class="lp.code.browser.branchlisting.PersonTeamBranchesView"
            name="+portlet-teambranches"
            template="../templates/person-portlet-teambranches.pt"
            permission="zope.Public"/>
    </facet>

    <browser:pages
        for="lp.registry.interfaces.product.IProduct"
        permission="zope.Public"
        class="lp.registry.browser.product.ProductView">

      <browser:page
            name="+portlet-latestbranches"
            template="../templates/product-portlet-latestbranches.pt"/>

    </browser:pages>

    <browser:page
        for="lp.registry.interfaces.product.IProduct"
        class="lp.code.browser.branchlisting.ProductBranchesView"
        facet="branches"
        permission="zope.Public"
        name="+branches"
        template="../templates/product-branches.pt"/>
    <browser:page
        for="lp.registry.interfaces.product.IProduct"
        class="lp.code.browser.branchlisting.ProductCodeIndexView"
        facet="branches"
        permission="zope.Public"
        name="+code-index"
        template="../templates/product-branches.pt"/>
    <browser:page
        for="lp.registry.interfaces.product.IProduct"
        class="lp.code.browser.branchlisting.ProductCodeIndexView"
        facet="branches"
        permission="zope.Public"
        name="+branch-summary"
        template="../templates/product-branch-summary.pt"/>

    <browser:page
        name="+addbranch"
        for="lp.registry.interfaces.product.IProduct"
        class="lp.code.browser.branch.BranchAddView"
        facet="branches"
        permission="launchpad.AnyPerson"
        template="../templates/branch-add.pt"/>

    <browser:menus
        classes="ProductBranchesMenu"
        module="lp.code.browser.branchlisting"/>

    <browser:defaultView
        for="lp.registry.interfaces.sourcepackage.ISourcePackage"
        layer="canonical.launchpad.layers.CodeLayer"
        name="+branches"/>

    <browser:defaultView
        for="lp.registry.interfaces.distributionsourcepackage.IDistributionSourcePackage"
        layer="canonical.launchpad.layers.CodeLayer"
        name="+code-index"/>

    <browser:defaultView
        for="lp.registry.interfaces.distribution.IDistribution"
        layer="canonical.launchpad.layers.CodeLayer"
        name="+branches"/>

    <browser:defaultView
        for="lp.registry.interfaces.distroseries.IDistroSeries"
        layer="canonical.launchpad.layers.CodeLayer"
        name="+branches"/>

    <browser:url
        for="lp.code.interfaces.diff.IPreviewDiff"
        path_expression="string:+preview-diff"
        attribute_to_parent="branch_merge_proposal"
        rootsite="code" />

    <browser:menus
        module="lp.code.browser.branchlisting"
        classes="PersonProductBranchesMenu"/>

    <browser:defaultView
        for="canonical.launchpad.interfaces.personproduct.IPersonProduct"
        layer="canonical.launchpad.layers.CodeLayer"
        name="+branches" />

    <browser:page
        for="canonical.launchpad.interfaces.personproduct.IPersonProduct"
        class="lp.code.browser.branchlisting.PersonProductOwnedBranchesView"
        permission="zope.Public"
        facet="branches"
        name="+branches"
        template="../templates/personproduct-branches.pt"
        />
    <browser:page
        for="canonical.launchpad.interfaces.personproduct.IPersonProduct"
        class="lp.code.browser.branchlisting.PersonProductSubscribedBranchesView"
        permission="zope.Public"
        facet="branches"
        name="+subscribedbranches"
        template="../templates/personproduct-branches.pt"
        />
    <browser:page
        for="canonical.launchpad.interfaces.personproduct.IPersonProduct"
        class="lp.code.browser.branchlisting.PersonProductRegisteredBranchesView"
        permission="zope.Public"
        facet="branches"
        name="+registeredbranches"
        template="../templates/personproduct-branches.pt"
        />
    <browser:page
        for="canonical.launchpad.interfaces.personproduct.IPersonProduct"
        class="lp.code.browser.branchmergeproposallisting.PersonProductActiveReviewsView"
        permission="zope.Public"
        facet="branches"
        name="+activereviews"
        template="../templates/active-reviews.pt"/>

    <browser:page
        for="canonical.launchpad.interfaces.personproduct.IPersonProduct"
        class="lp.code.browser.branchlisting.PersonProductTeamBranchesView"
        facet="branches"
        name="+portlet-teambranches"
        template="../templates/person-portlet-teambranches.pt"
        permission="zope.Public"
        />

    <browser:page
        for="canonical.launchpad.interfaces.personproduct.IPersonProduct"
        class="lp.code.browser.branchlisting.PersonProductCodeSummaryView"
        facet="branches"
        name="+codesummary"
        template="../templates/person-codesummary.pt"
        permission="zope.Public"
        />

<<<<<<< HEAD
    <adapter
        name="code"
        provides="canonical.launchpad.webapp.interfaces.IBreadcrumb"
        for="lp.code.interfaces.hasbranches.IHasBranches"
        factory="lp.code.browser.branchlisting.HasBranchesBreadcrumb"
        permission="zope.Public"/>

    <adapter
        provides="canonical.launchpad.webapp.interfaces.IBreadcrumb"
        for="lp.code.interfaces.branch.IBranch"
        factory="canonical.launchpad.webapp.breadcrumb.NameBreadcrumb"
        permission="zope.Public"/>

    <adapter
        provides="canonical.launchpad.webapp.interfaces.IBreadcrumb"
        for="lp.code.interfaces.branchmergeproposal.IBranchMergeProposal"
        factory="lp.code.browser.branchmergeproposal.BranchMergeProposalBreadcrumb"
        permission="zope.Public"/>
=======
    <browser:page
        for="lp.code.interfaces.hasbranches.IHasMergeProposals"
        class="lp.code.browser.branchmergeproposallisting.BranchMergeProposalListingView"
        facet="branches"
        permission="zope.Public"
        name="+merges"
        template="../templates/branchmergeproposal-generic-listing.pt"/>

    <browser:page
        for="lp.code.interfaces.hasbranches.IHasMergeProposals"
        class="lp.code.browser.branchmergeproposallisting.ActiveReviewsView"
        permission="zope.Public"
        facet="branches"
        name="+activereviews"
        template="../templates/active-reviews.pt"/>
>>>>>>> 5c090a5a

</configure><|MERGE_RESOLUTION|>--- conflicted
+++ resolved
@@ -872,7 +872,22 @@
         permission="zope.Public"
         />
 
-<<<<<<< HEAD
+    <browser:page
+        for="lp.code.interfaces.hasbranches.IHasMergeProposals"
+        class="lp.code.browser.branchmergeproposallisting.BranchMergeProposalListingView"
+        facet="branches"
+        permission="zope.Public"
+        name="+merges"
+        template="../templates/branchmergeproposal-generic-listing.pt"/>
+
+    <browser:page
+        for="lp.code.interfaces.hasbranches.IHasMergeProposals"
+        class="lp.code.browser.branchmergeproposallisting.ActiveReviewsView"
+        permission="zope.Public"
+        facet="branches"
+        name="+activereviews"
+        template="../templates/active-reviews.pt"/>
+
     <adapter
         name="code"
         provides="canonical.launchpad.webapp.interfaces.IBreadcrumb"
@@ -891,22 +906,5 @@
         for="lp.code.interfaces.branchmergeproposal.IBranchMergeProposal"
         factory="lp.code.browser.branchmergeproposal.BranchMergeProposalBreadcrumb"
         permission="zope.Public"/>
-=======
-    <browser:page
-        for="lp.code.interfaces.hasbranches.IHasMergeProposals"
-        class="lp.code.browser.branchmergeproposallisting.BranchMergeProposalListingView"
-        facet="branches"
-        permission="zope.Public"
-        name="+merges"
-        template="../templates/branchmergeproposal-generic-listing.pt"/>
-
-    <browser:page
-        for="lp.code.interfaces.hasbranches.IHasMergeProposals"
-        class="lp.code.browser.branchmergeproposallisting.ActiveReviewsView"
-        permission="zope.Public"
-        facet="branches"
-        name="+activereviews"
-        template="../templates/active-reviews.pt"/>
->>>>>>> 5c090a5a
 
 </configure>