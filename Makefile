# This file modified from Zope3/Makefile
# Licensed under the ZPL, (c) Zope Corporation and contributors.

PYTHON_VERSION=2.4
PYTHON=python${PYTHON_VERSION}
IPYTHON=$(PYTHON) $(shell which ipython)
PYTHONPATH:=$(shell pwd)/lib:${PYTHONPATH}
VERBOSITY=-vv

TESTFLAGS=-p $(VERBOSITY)
TESTOPTS=

SHHH=${PYTHON} utilities/shhh.py
STARTSCRIPT=runlaunchpad.py
HERE:=$(shell pwd)

LPCONFIG=development
CONFFILE=configs/${LPCONFIG}/launchpad.conf

MINS_TO_SHUTDOWN=15

CODEHOSTING_ROOT=/var/tmp/bazaar.launchpad.dev

XSLTPROC=xsltproc

APPSERVER_ENV = \
  LPCONFIG=${LPCONFIG} \
  PYTHONPATH=$(PYTHONPATH) \
  STORM_CEXTENSIONS=1

# DO NOT ALTER : this should just build by default
default: inplace

schema: build clean_codehosting
	$(MAKE) -C database/schema
	$(PYTHON) ./utilities/make-dummy-hosted-branches
	rm -rf /var/tmp/fatsam

newsampledata:
	$(MAKE) -C database/schema newsampledata

apidoc:
	LPCONFIG=$(LPCONFIG) $(PYTHON) ./utilities/create-lp-wadl.py | \
		$(XSLTPROC) ./lib/launchpadlib/wadl-to-refhtml.xsl - \
		> ./lib/canonical/launchpad/apidoc/index.html

check_launchpad_on_merge: build dbfreeze_check check check_sourcecode_dependencies

check_launchpad_storm_on_merge: check_launchpad_on_merge

check_sourcecode_dependencies:
	# Use the check_for_launchpad rule which runs tests over a smaller
	# set of libraries, for performance and reliability reasons.
	$(MAKE) -C sourcecode check_for_launchpad PYTHON=${PYTHON} \
		PYTHON_VERSION=${PYTHON_VERSION} PYTHONPATH=$(PYTHONPATH)

check_loggerhead_on_merge:
	# Loggerhead doesn't depend on anything else in rocketfuel and nothing
	# depends on it (yet).
	make -C sourcecode/loggerhead check PYTHON=${PYTHON} \
		PYTHON_VERSION=${PYTHON_VERSION} PYTHONPATH=$(PYTHONPATH)

dbfreeze_check:
	# Ignore lines starting with P as these are pending merges.
	[ ! -f database-frozen.txt -o \
	  `PYTHONPATH= bzr status -S database/schema/ | \
		grep -v "\(^P\|pending\|security.cfg\|Makefile\)" | wc -l` -eq 0 ]

check_not_a_ui_merge:
	[ ! -f do-not-merge-to-mainline.txt ]

check_merge: check_not_a_ui_merge build check
	# Work around the current idiom of 'make check' getting too long
	# because of hct and related tests. note that this is a short
	# term solution, the long term solution will need to be
	# finer grained testing anyway.
	# Run all tests. test_on_merge.py takes care of setting up the
	# database.
	$(MAKE) -C sourcecode check PYTHON=${PYTHON} \
		PYTHON_VERSION=${PYTHON_VERSION} PYTHONPATH=$(PYTHONPATH)

check_merge_ui: build check
	# Same as check_merge, except we don't need to do check_not_a_ui_merge.
	$(MAKE) -C sourcecode check PYTHON=${PYTHON} \
		PYTHON_VERSION=${PYTHON_VERSION} PYTHONPATH=$(PYTHONPATH)

check_merge_edge: dbfreeze_check check_merge
	# Allow the merge if there are no database updates, including
	# database patches or datamigration scripts (which should live
	# in database/schema/pending. Used for maintaining the
	# edge.lauchpad.net branch.

check: build
	# Run all tests. test_on_merge.py takes care of setting up the
	# database..
	env PYTHONPATH=$(PYTHONPATH) \
	${PYTHON} -t ./test_on_merge.py $(VERBOSITY)

lint:
	@bash ./utilities/lint.sh

lint-verbose:
	@bash ./utilities/lint.sh -v

check-configs:
	${PYTHON} utilities/check-configs.py

pagetests: build
	env PYTHONPATH=$(PYTHONPATH) ${PYTHON} test.py test_pages

inplace: build

<<<<<<< HEAD
build: bzr_version_info check_geoip_db apidoc
=======
build: bzr_version_info
>>>>>>> fcd96c56
	${SHHH} $(MAKE) -C sourcecode build PYTHON=${PYTHON} \
	    PYTHON_VERSION=${PYTHON_VERSION} LPCONFIG=${LPCONFIG}
	${SHHH} LPCONFIG=${LPCONFIG} PYTHONPATH=$(PYTHONPATH) \
		 $(PYTHON) -t buildmailman.py

runners:
	echo "#!/bin/sh" > bin/runzope;
	echo "exec $(PYTHON) $(STARTSCRIPT) -C $(CONFFILE)" >> bin/runzope;
	chmod +x bin/runzope
	echo "#!/bin/sh" > bin/zopectl;
	echo "$(PYTHON) $(PWD)/src/zdaemon/zdctl.py \
	      -S schema.xml \
	      -C zdaemon.conf -d \$$*" >> bin/zopectl
	chmod +x bin/zopectl 

test_build: build
	$(PYTHON) test.py $(TESTFLAGS) $(TESTOPTS)

test_inplace: inplace
	$(PYTHON) test.py $(TESTFLAGS) $(TESTOPTS)

ftest_build: build
	env PYTHONPATH=$(PYTHONPATH) \
	    $(PYTHON) test.py -f $(TESTFLAGS) $(TESTOPTS)

ftest_inplace: inplace
	env PYTHONPATH=$(PYTHONPATH) \
	    $(PYTHON) test.py -f $(TESTFLAGS) $(TESTOPTS)

run: inplace stop
	rm -f thread*.request
	$(APPSERVER_ENV) $(PYTHON) -t $(STARTSCRIPT) \
		 -r librarian,restricted-librarian,google-webservice -C $(CONFFILE)

start-gdb: inplace stop bzr_version_info
	rm -f thread*.request
	$(APPSERVER_ENV) nohup gdb -x run.gdb --args $(PYTHON) -t $(STARTSCRIPT) \
		-r librarian,restricted-librarian,google-webservice -C $(CONFFILE) \
		> ${LPCONFIG}-nohup.out 2>&1 &

run_all: inplace stop sourcecode/launchpad-loggerhead/sourcecode/loggerhead
	rm -f thread*.request
	$(APPSERVER_ENV) $(PYTHON) -t $(STARTSCRIPT) \
		 -r librarian,restricted-librarian,buildsequencer,authserver,sftp,mailman,codebrowse,google-webservice \
		 -C $(CONFFILE)

pull_branches: bzr_version_info
	# Mirror the hosted branches in the development upload area to the
	# mirrored area.
	$(PYTHON) cronscripts/supermirror-pull.py upload

rewritemap:
	# Build rewrite map that maps friendly branch names to IDs. Necessary
	# for http access to branches and for the branch scanner.
	mkdir -p $(CODEHOSTING_ROOT)/config
	$(PYTHON) cronscripts/supermirror_rewritemap.py $(CODEHOSTING_ROOT)/config/launchpad-lookup.txt

scan_branches: rewritemap
	# Scan branches from the filesystem into the database.
	$(PYTHON) cronscripts/branch-scanner.py

sync_branches: pull_branches scan_branches

bzr_version_info:
	rm -f bzr-version-info.py bzr-version-info.pyc
	if which bzr > /dev/null  && test -x `which bzr`; \
		then PYTHONPATH= bzr version-info --format=python > bzr-version-info.py 2>/dev/null; \
	fi

# Run as a daemon - hack using nohup until we move back to using zdaemon
# properly. We also should really wait until services are running before 
# exiting, as running 'make stop' too soon after running 'make start'
# will not work as expected.
start: inplace stop bzr_version_info
	$(APPSERVER_ENV) nohup $(PYTHON) -t $(STARTSCRIPT) -C $(CONFFILE) \
		 > ${LPCONFIG}-nohup.out 2>&1 &

# Kill launchpad last - other services will probably shutdown with it,
# so killing them after is a race condition.
stop: build
	@ $(APPSERVER_ENV) ${PYTHON} \
	    utilities/killservice.py librarian buildsequencer launchpad mailman

shutdown: scheduleoutage stop
	rm -f +maintenancetime.txt

scheduleoutage:
	echo Scheduling outage in ${MINS_TO_SHUTDOWN} mins
	date --iso-8601=minutes -u -d +${MINS_TO_SHUTDOWN}mins > +maintenancetime.txt
	echo Sleeping ${MINS_TO_SHUTDOWN} mins
	sleep ${MINS_TO_SHUTDOWN}m

harness:
	$(APPSERVER_ENV) $(PYTHON) -i lib/canonical/database/harness.py

iharness:
	$(APPSERVER_ENV) $(IPYTHON) -i lib/canonical/database/harness.py

rebuildfti:
	@echo Rebuilding FTI indexes on launchpad_dev database
	$(PYTHON) database/schema/fti.py -d launchpad_dev --force

debug:
	$(APPSERVER_ENV) \
		 $(PYTHON) -i -c \ "from zope.app import Application;\
		    app = Application('Data.fs', 'site.zcml')()"

clean:
	(cd sourcecode/pygettextpo; make clean)
	find . -type f \( -name '*.o' -o -name '*.so' \
	    -o -name '*.la' -o -name '*.lo' \
	    -o -name '*.py[co]' -o -name '*.dll' \) -exec rm -f {} \;
	rm -rf build
	rm -rf lib/mailman /var/tmp/mailman/* /var/tmp/fatsam.appserver
	rm -rf $(CODEHOSTING_ROOT)

realclean: clean
	rm -f TAGS tags
	$(PYTHON) setup.py clean -a

clean_codehosting:
	rm -rf $(CODEHOSTING_ROOT)
	mkdir -p $(CODEHOSTING_ROOT)/mirrors
	mkdir -p $(CODEHOSTING_ROOT)/push-branches
	mkdir -p $(CODEHOSTING_ROOT)/config
	touch $(CODEHOSTING_ROOT)/config/launchpad-lookup.txt

zcmldocs:
	PYTHONPATH=`pwd`/src:$(PYTHONPATH) $(PYTHON) \
	    ./sourcecode/zope/configuration/stxdocs.py \
	    -f ./src/zope/app/meta.zcml -o ./doc/zcml/namespaces.zope.org

potemplates: launchpad.pot

# Generate launchpad.pot by extracting message ids from the source
launchpad.pot:
	$(PYTHON) sourcecode/zope/utilities/i18nextract.py \
	    -d launchpad -p lib/canonical/launchpad \
	    -o locales

sourcecode/launchpad-loggerhead/sourcecode/loggerhead:
	ln -s ../../loggerhead sourcecode/launchpad-loggerhead/sourcecode/loggerhead

install: reload-apache

/etc/apache2/sites-available/local-launchpad: configs/development/local-launchpad-apache
	cp configs/development/local-launchpad-apache $@

/etc/apache2/sites-enabled/local-launchpad: /etc/apache2/sites-available/local-launchpad
	a2ensite local-launchpad

reload-apache: /etc/apache2/sites-enabled/local-launchpad
	/etc/init.d/apache2 reload

static:
	$(PYTHON) scripts/make-static.py

TAGS:
	ctags -e -R lib/canonical && ctags --exclude=lib/canonical -a -e -R lib/

tags:
	ctags -R lib

.PHONY: check tags TAGS zcmldocs realclean clean debug stop start run \
		ftest_build ftest_inplace test_build test_inplace pagetests \
		check check_merge schema default launchpad.pot \
		check_launchpad_on_merge check_merge_ui pull rewritemap scan \
		sync_branches check_loggerhead_on_merge reload-apache \
		check_launchpad_storm_on_merge
<|MERGE_RESOLUTION|>--- conflicted
+++ resolved
@@ -110,11 +110,7 @@
 
 inplace: build
 
-<<<<<<< HEAD
-build: bzr_version_info check_geoip_db apidoc
-=======
-build: bzr_version_info
->>>>>>> fcd96c56
+build: bzr_version_info apidoc
 	${SHHH} $(MAKE) -C sourcecode build PYTHON=${PYTHON} \
 	    PYTHON_VERSION=${PYTHON_VERSION} LPCONFIG=${LPCONFIG}
 	${SHHH} LPCONFIG=${LPCONFIG} PYTHONPATH=$(PYTHONPATH) \
