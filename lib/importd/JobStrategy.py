# Copyright 2004-2006 Canonical Ltd.  All rights reserved.
# Authors: Robert Collins <robertc@robertcollins.net>
#          David Allouche <david@allouche.net>

"""Strategy classes for importd jobs."""

__metaclass__ = type


import os
import shutil
import tempfile

import pybaz as arch
from pybaz import Version

import CVS
import SCM
import cscvs.arch


class JobStrategy:
    """I am the base strategy used to do a Job."""

    def download(self, url, target):
        """download a url to a target"""
        import pycurl
        client=pycurl.Curl()
        stream=open(target, 'w')
        #client.setopt(client.PROXY, 'gentoo')
        #client.setopt(client.PROXYPORT, 8080)
        #client.setopt(client.PROXYTYPE, client.PROXYTYPE_HTTP)
        client.setopt(client.FOLLOWLOCATION, True)
        client.setopt(client.SSL_VERIFYPEER, False)
        client.setopt(client.WRITEFUNCTION, stream.write)
        client.setopt(client.NOPROGRESS, True)
        client.setopt(client.URL, str(url))
        client.setopt(client.NETRC, client.NETRC_OPTIONAL)
        client.perform()
        response = client.getinfo(pycurl.RESPONSE_CODE)
        if response >= 300:
            raise RuntimeError, \
                  "Response code %s for %r" % (response, str(url))
        client.close()
        stream.close()


def get(rcs, type=None):
    """I create a JobStrategy that can implement a specific command on
    a specific RCS system"""
    if rcs.lower()=="svn":
        if type=="import":
            return SVNStrategy().Import
        if type=="sync":
            return SVNStrategy().sync
        raise RuntimeError("unknown type for svn import (%s)" % type)
    if rcs.lower()=="cvs":
        if type=="import":
            return CVSStrategy().Import
        if type=="sync":
            return CVSStrategy().sync
        raise KeyError ("Unsupported type value")
    raise KeyError("Unsupported RCS value")


class CSCVSStrategy(JobStrategy):

    def __init__(self):
        self.sourceDirectory=None
        self._tree=None

    def getWorkingDir(self, aJob, dir):
        """create / reuse a working dir for the job to run in"""
        return aJob.getWorkingDir(dir)

    def getTLADirPath(self, aJob, dir):
        """return the baz working dir path"""
        return os.path.join(self.getWorkingDir(aJob,dir), "bazworking")

    def runtobaz(self, flags, revisions, bazpath, logger):
        from cscvs.cmds import totla
        import CVS
        config=CVS.Config(self.sourceDir())
        config.args =  ["--strict", "-b", self.job.bazFullPackageVersion(),
                        flags, revisions, bazpath]
        totla.totla(config, logger, config.args, self.sourceTree())

    def Import (self, aJob, dir, logger):
        """import from a concrete type to baz"""
        assert aJob is not None
        assert dir is not None
        self.job = aJob
        self.aJob = aJob
        self.dir = dir
        self.logger = logger
        archive_manager = aJob.makeArchiveManager()
        archive_manager.createMaster()
        archive_manager.createMirror()
        bazpath = self.getTLADirPath(self.aJob, self.dir)
        if os.path.exists(bazpath):
            shutil.rmtree(bazpath)
        os.makedirs(bazpath)
        arch.init_tree(bazpath, aJob.bazFullPackageVersion(), nested=True)
        newtagging_path = os.path.join(bazpath, '{arch}/=tagging-method.new')
        newtagging = open(newtagging_path, 'w')
        tagging_defaults_path = os.path.join(
            os.path.dirname(__file__), 'id-tagging-defaults')
        tagging_defaults = open(tagging_defaults_path, 'r').read()
        newtagging.write(tagging_defaults)
        for rule in aJob.tagging_rules:
            newtagging.write(rule + "\n")
        newtagging.close()
        taggingmethod_path = os.path.join(bazpath, '{arch}/=tagging-method')
        os.rename(newtagging_path, taggingmethod_path)
        self.runtobaz("-Si", "%s.1" % aJob.branchfrom, bazpath, logger)
        # for svn, the next revision is not 1::, rather lastCommit::
        aVersion = Version(aJob.bazFullPackageVersion())
        lastCommit = cscvs.arch.findLastCSCVSCommit(aVersion)
        self.runtobaz("-SCc", "%s::" % lastCommit, bazpath, logger)
        shutil.rmtree(bazpath)

    def sync(self, aJob, dir, logger):
        """sync from a concrete type to baz"""
        assert aJob is not None
        assert dir is not None
        self.job = aJob
        self.aJob = aJob
        self.logger = logger
        self.dir = dir
        archive_manager = aJob.makeArchiveManager()
        if not archive_manager.mirrorIsEmpty():
            archive_manager.rollbackToMirror()
        aVersion = Version(self.job.bazFullPackageVersion())
        lastCommit = cscvs.arch.findLastCSCVSCommit(aVersion)
        if lastCommit is None:
            raise RuntimeError(
                "The incremental 'tobaz' was not performed because "
                "there are no new commits.")
        bazpath=self.getTLADirPath(self.aJob, dir)
        if os.access(bazpath, os.F_OK):
            shutil.rmtree(bazpath)
        try:
            arch.Version(self.job.bazFullPackageVersion()).get(bazpath)
        except (arch.util.ExecProblem, RuntimeError), e:
            logger.critical("Failed to get arch tree '%s'", e)
            raise
        self.runtobaz("-SCc", "%s::" % lastCommit, bazpath, logger)
        shutil.rmtree(bazpath)

    def sourceDir(self):
        """Get a source directory to work against"""
        raise NotImplementedError("Must be implemented by subclasses")

    def sourceTree(self):
        """Return the CSCVS tree object we are importing from"""
        raise NotImplementedError("Must be implemented by subclasses")


class CVSStrategy(CSCVSStrategy):
    """I belong in a new file!. I am a strategy for performing CVS
    operations in buildbot"""

    def __init__(self):
        CSCVSStrategy.__init__(self)
        self._working_tree_factory = CvsWorkingTree
        self._repository=None #:pserver.
        self._repo=None       #actual repo instance

    def getCVSDirPath(self, aJob, dir):
        """return the cvs working dir path"""
        return os.path.join(self.getWorkingDir(aJob,dir), "cvsworking")

    def getCVSTempRepoDirPath(self):
        """return the cvs temp local repo dir path"""
        return os.path.join(self.getWorkingDir(self.aJob,self.dir), "cvs_temp_repo")

    def getCVSDir(self, aJob, dir):
        """ensure that there is a cvs checkout in the working dir/cvsworking,
        with a fresh cache"""
        assert not self._tree
        self.job=aJob
        repository=self.repository()
        path=self.getCVSDirPath(aJob,dir)
        working_tree = self._working_tree_factory(aJob, path, self.logger)
        if working_tree.cvsTreeExists():
            if working_tree.repositoryHasChanged(self.repo()):
                self.logger.error(
                    "CVS checkout does not have the right repository.")
                working_tree.cvsReCheckOut(self.repo())
            else:
                if working_tree.cvsTreeHasChanges():
                    self.logger.error("CVS checkout has changes.")
                    working_tree.cvsReCheckOut(self.repo())
                else:
                    working_tree.cvsUpdate()
        else:
            working_tree.cvsCheckOut(self.repo())
        working_tree.updateCscvsCache()
        self._tree = working_tree.cscvsCvsTree()
        return path

<<<<<<< HEAD
    def _repositoryHasChanged(self):
        """Is the repository of the tree different from ours?

        Useful to override for testing.
        """
        assert self._tree is not None
        assert self._tree.module().name() == self.job.module, (
            'checkout and job point to different modules: %r and %r'
            % (self._tree.module().name(), self.job.module))
        return self._tree.repository() != self.repo()

    def _updateCscvsCache(self):
        """Initialise or update the cscvs cache."""
        assert self._tree is not None
        try:
            catalog = self._tree.catalog(
                False, False, None, 168, "update",
                tlaBranchName=self.job.bazFullPackageVersion())
            branches = catalog.branches
            branches.sort()
            for branch in branches:
                self.logger.critical(
                    "%s revs on %s", len(catalog.getBranch(branch)), branch)
        finally:
            pass

    def _cvsReCheckOut(self, job, path):
        """Make a new checkout to replace an existing one."""
        # Preserves the cscvs cache, and tries very hard to minimize the window
        # where a failure would cause the cache to be lost
        self._tree = None
        catalog_name = 'CVS/Catalog.sqlite'
        existing_catalog = os.path.join(path, catalog_name)
        assert os.path.exists(existing_catalog), (
            "no existing catalog: %r" % existing_catalog)
        dirname, prefix = os.path.split(path)
        temp_dir = tempfile.mkdtemp(prefix, '.tmp', dirname)
        self._cvsCheckOut(job, temp_dir)
        catalog_destination = os.path.dirname(
            os.path.join(temp_dir, catalog_name))
        assert os.path.isdir(catalog_destination), (
            "no catalog destination: %r" % catalog_destination)
        swap_dir = path + '.swap'
        if os.path.isdir(swap_dir):
            shutil.rmtree(swap_dir)
        # start of critical section
        os.rename(path, swap_dir)
        os.rename(temp_dir, path)
        catalog_orig = os.path.join(swap_dir, catalog_name)
        catalog_dest = os.path.join(path, catalog_name)
        os.rename(catalog_orig, catalog_dest)
        # end of critical section
        shutil.rmtree(swap_dir)

    def _cvsCheckOut(self, aJob, path):
        self.logger.debug("getting from CVS: %s %s" % (self.repository(), aJob.module))
        tree = None
        try:
            tree = self.repo().get(aJob.module, path)
        finally:
            if tree is None and os.access(path, os.F_OK):
                # don't leave partial CVS checkouts around
                shutil.rmtree(path)
        self._tree = tree

=======
>>>>>>> 330a775f
    def tarFullCopy(self, tar):
        files=iter(tar)
        for file in files:
            if "CVSROOT" in file.name.split("/"):
                return True
        return False
    def tarCVSROOTBase(self,tar):
        files=iter(tar)
        for file in files:
            if "CVSROOT" in file.name.split("/"):
                return file.name.split("/")[0]
        raise RuntimeError("couldn't find CVSROOT prefix dir")
    def tarFirstBase(self, tar):
        file=iter(tar).next()
        return file.name.split("/")[0]

    def makeLocalRepo(self):
        '''create a local repository. This can be useful for both sync and import jobs'''
        os.makedirs(self.getCVSTempRepoDirPath())
        self.download(self.aJob.repository, self.getWorkingDir(self.aJob, self.dir) + "/tarball")
        #self.download(self.aJob.repository, self.getCVSTempRepoDirPath() + "/tarball")
        import tarfile
        tar=tarfile.TarFile.open(self.getWorkingDir(self.aJob, self.dir) + "/tarball", 'r')
        if self.tarFullCopy(tar):
            tarbase=self.tarCVSROOTBase(tar)
            for element in tar:
                tar.extract(element, self.getCVSTempRepoDirPath())
            if not tarbase == 'CVSROOT':
                os.rename(self.getCVSTempRepoDirPath() + '/' + tarbase, self.getWorkingDir(self.aJob, self.dir) + "/tempcvsbase")
                shutil.rmtree(self.getCVSTempRepoDirPath())
                os.rename(self.getWorkingDir(self.aJob, self.dir) + "/tempcvsbase", self.getCVSTempRepoDirPath())
            os.chmod(self.getCVSTempRepoDirPath() + "/CVSROOT/config", 0644)
            print >> open(self.getCVSTempRepoDirPath() + "/CVSROOT/config", 'w'), ""
        else:
            import CVS
            CVS.init(self.getCVSTempRepoDirPath())
            for element in tar:
                tar.extract(element, self.getCVSTempRepoDirPath())
            basedir=self.tarFirstBase(tar)
            if not basedir==self.aJob.module:
                os.rename(self.getCVSTempRepoDirPath() + "/" + basedir, self.getCVSTempRepoDirPath() + "/" + self.aJob.module)
            
        os.unlink(self.getWorkingDir(self.aJob, self.dir) + "/tarball")

    def repository(self):
        """return the string representing the repository to use"""
        if self._repository is None:
            self._repository=self.aJob.repository
            if self.aJob.repositoryIsTar():
                self.makeLocalRepo()
                self._repository=self.getCVSTempRepoDirPath()
        return self._repository

    def sourceDir(self):
        """get a source dir to work against"""
        if self.sourceDirectory is None:
            if self.aJob.repositoryIsRsync():
                raise RuntimeError("not implemented yet")
            self.sourceDirectory = self.getCVSDir(self.aJob, self.dir) 
        return self.sourceDirectory
        
    def sourceTree(self):
        """return the CVS tree we are using"""
        assert self._tree is not None, "getCVSDir should have been run first"
        return self._tree

    def repo(self):
        '''return a CVS Repository instance'''
        if self._repo is None:
            self._repo=CVS.Repository(self.repository(), self.logger)
        return self._repo


class CvsWorkingTree:

    """Strategy for handling a CVS working tree to use as import source.

    This class can be replaced by a stub class for testing CVSStrategy.

    :param job: importd job, containing the cvs repository and module details.
    :param path: path of the cvs tree to create or update
    """

    def __init__(self, job, path, logger):
        self._job = job
        self._path = path
        self.logger = logger
    
    def cvsTreeExists(self):
        """Is this the path of an existing CVS checkout?

        Fail if the path exists but is not a CVS checkout.
        """
        try:
            unused = CVS.tree(self._path)
        except CVS.NotAWorkingTree:
            assert not os.path.exists(self._path), (
                "exists but is not a cvs checkout: %r" % self._path)
            return False
        else:
            return True

    def cscvsCvsTree(self):
        """Creates a CVS.WorkingTree instance for an existing CVS checkout.

        :precondition: `treeExists` is true.
        """
        assert self.cvsTreeExists()
        tree = CVS.tree(self._path)
        tree.logger(self.logger)
        return tree

    def repositoryHasChanged(self, repository):
        """Is the repository of the tree different from the job's?

        :param repository: CVS.Repository instance for the job.
        :precondition: `treeExists` is true.
        """
        # TODO: Fail if the module of the tree is different from ours,
        # regardless of the value of the repositories.
        # -- David Allouche 2006-05-19
        tree = self.cscvsCvsTree()
        return tree.repository() != repository

    def updateCscvsCache(self):
        """Initialise or update the cscvs cache.

        :precondition: `treeExists` is true.
        """
        tree = self.cscvsCvsTree()
        catalog = tree.catalog(
            False, False, None, 168, "update",
            tlaBranchName=self._job.bazFullPackageVersion())
        branches = catalog.branches
        branches.sort()
        for branch in branches:
            self.logger.critical(
                "%s revs on %s", len(catalog.getBranch(branch)), branch)

    def cvsReCheckOut(self, repository):
        """Make a new checkout to replace an existing one.

        :param repository; CVS.Repository to check out from.
        :precondition: `treeExists` is true.
        """
        # TODO: preserve the cscvs cache
        assert self.cvsTreeExists()
        self.logger.error("Re-checking out, old root: %r",
                          self.cscvsCvsTree().repository().root)
        shutil.rmtree(self._path)
        self.cvsCheckOut(repository)

    def cvsCheckOut(self, repository):
        """Create a CVS checkout to operate on.

        :param repository: CVS.Repository to check out from.
        :param module: CVS module, as a string, to check out from.
        :precondition: `treeExists` is false.
        :postcondition: `treeExists` is true.
        """
        assert not self.cvsTreeExists()
        module = self._job.module
        self.logger.error("Checking out: %r %r", repository.root, module)
        try:
            tree = repository.get(module, self._path)
        except:
            if os.path.exists(self._path):
                # don't leave partial CVS checkouts around
                shutil.rmtree(self._path)
        return tree

    def cvsTreeHasChanges(self):
        """Whether the CVS tree has source changes.

        :precondition: `treeExists` is true.
        """
        tree = self.cscvsCvsTree()
        return tree.has_changes()

    def cvsUpdate(self):
        """Update the CVS tree from the repository.

        :precondition: `treeExists` is true.
        """
        tree = self.cscvsCvsTree()
        return tree.update()



class SVNStrategy(CSCVSStrategy):
    def getSVNDirPath(self, aJob, dir):
        """return the cvs working dir path"""
        return os.path.join(self.getWorkingDir(aJob,dir), "svnworking")
    def sourceDir(self):
        """get a source dir to work against"""
        if self.sourceDirectory is None:
            self.svnrepository=self.aJob.repository
            import pysvn
            repository=self.svnrepository
            path=self.getSVNDirPath(self.aJob,self.dir)
            try:
                if os.access(path, os.F_OK):
                    SCM.tree(path).update()
                else:      
                    self.logger.debug("getting from SVN: %s %s",
                                      (repository, self.aJob.module))
                    client=pysvn.Client()
                    client.checkout(repository, path)
            except Exception: # don't leave partial checkouts around
                if os.access(path, os.F_OK):
                    shutil.rmtree(path)
                raise
            self.sourceDirectory = path
        return self.sourceDirectory
        
    def sourceTree(self):
        """return the svn tree we are using"""
        if self._tree is None:
            self._tree = SCM.tree(self.sourceDir())
        return self._tree

<|MERGE_RESOLUTION|>--- conflicted
+++ resolved
@@ -199,74 +199,6 @@
         self._tree = working_tree.cscvsCvsTree()
         return path
 
-<<<<<<< HEAD
-    def _repositoryHasChanged(self):
-        """Is the repository of the tree different from ours?
-
-        Useful to override for testing.
-        """
-        assert self._tree is not None
-        assert self._tree.module().name() == self.job.module, (
-            'checkout and job point to different modules: %r and %r'
-            % (self._tree.module().name(), self.job.module))
-        return self._tree.repository() != self.repo()
-
-    def _updateCscvsCache(self):
-        """Initialise or update the cscvs cache."""
-        assert self._tree is not None
-        try:
-            catalog = self._tree.catalog(
-                False, False, None, 168, "update",
-                tlaBranchName=self.job.bazFullPackageVersion())
-            branches = catalog.branches
-            branches.sort()
-            for branch in branches:
-                self.logger.critical(
-                    "%s revs on %s", len(catalog.getBranch(branch)), branch)
-        finally:
-            pass
-
-    def _cvsReCheckOut(self, job, path):
-        """Make a new checkout to replace an existing one."""
-        # Preserves the cscvs cache, and tries very hard to minimize the window
-        # where a failure would cause the cache to be lost
-        self._tree = None
-        catalog_name = 'CVS/Catalog.sqlite'
-        existing_catalog = os.path.join(path, catalog_name)
-        assert os.path.exists(existing_catalog), (
-            "no existing catalog: %r" % existing_catalog)
-        dirname, prefix = os.path.split(path)
-        temp_dir = tempfile.mkdtemp(prefix, '.tmp', dirname)
-        self._cvsCheckOut(job, temp_dir)
-        catalog_destination = os.path.dirname(
-            os.path.join(temp_dir, catalog_name))
-        assert os.path.isdir(catalog_destination), (
-            "no catalog destination: %r" % catalog_destination)
-        swap_dir = path + '.swap'
-        if os.path.isdir(swap_dir):
-            shutil.rmtree(swap_dir)
-        # start of critical section
-        os.rename(path, swap_dir)
-        os.rename(temp_dir, path)
-        catalog_orig = os.path.join(swap_dir, catalog_name)
-        catalog_dest = os.path.join(path, catalog_name)
-        os.rename(catalog_orig, catalog_dest)
-        # end of critical section
-        shutil.rmtree(swap_dir)
-
-    def _cvsCheckOut(self, aJob, path):
-        self.logger.debug("getting from CVS: %s %s" % (self.repository(), aJob.module))
-        tree = None
-        try:
-            tree = self.repo().get(aJob.module, path)
-        finally:
-            if tree is None and os.access(path, os.F_OK):
-                # don't leave partial CVS checkouts around
-                shutil.rmtree(path)
-        self._tree = tree
-
-=======
->>>>>>> 330a775f
     def tarFullCopy(self, tar):
         files=iter(tar)
         for file in files:
@@ -385,10 +317,10 @@
         :param repository: CVS.Repository instance for the job.
         :precondition: `treeExists` is true.
         """
-        # TODO: Fail if the module of the tree is different from ours,
-        # regardless of the value of the repositories.
-        # -- David Allouche 2006-05-19
         tree = self.cscvsCvsTree()
+        assert tree.module().name() == self._job.module, (
+            'checkout and job point to different modules: %r and %r'
+            % (tree.module().name(), self._job.module))
         return tree.repository() != repository
 
     def updateCscvsCache(self):
@@ -416,8 +348,43 @@
         assert self.cvsTreeExists()
         self.logger.error("Re-checking out, old root: %r",
                           self.cscvsCvsTree().repository().root)
-        shutil.rmtree(self._path)
-        self.cvsCheckOut(repository)
+        # Preserve the cscvs cache, and try very hard to minimize the window
+        # where a failure would cause the cache to be lost
+        self._tree = None
+        catalog_name = 'CVS/Catalog.sqlite'
+        path = self._path
+        existing_catalog = os.path.join(path, catalog_name)
+        assert os.path.exists(existing_catalog), (
+            "no existing catalog: %r" % existing_catalog)
+        dirname, prefix = os.path.split(path)
+        temp_dir = tempfile.mkdtemp(prefix, '.tmp', dirname)
+        self._internalCvsCheckOut(repository, temp_dir)
+        catalog_destination = os.path.dirname(
+            os.path.join(temp_dir, catalog_name))
+        assert os.path.isdir(catalog_destination), (
+            "no catalog destination: %r" % catalog_destination)
+        swap_dir = path + '.swap'
+        if os.path.isdir(swap_dir):
+            shutil.rmtree(swap_dir)
+        # start of critical section
+        os.rename(path, swap_dir)
+        os.rename(temp_dir, path)
+        catalog_orig = os.path.join(swap_dir, catalog_name)
+        catalog_dest = os.path.join(path, catalog_name)
+        os.rename(catalog_orig, catalog_dest)
+        # end of critical section
+        shutil.rmtree(swap_dir)
+
+    def _internalCvsCheckOut(self, repository, path):
+        module = self._job.module
+        self.logger.error("Checking out: %r %r", repository.root, module)
+        try:
+            tree = repository.get(module, path)
+        except:
+            # don't leave partial CVS checkouts around
+            if os.path.exists(path):
+                shutil.rmtree(path)
+        return tree
 
     def cvsCheckOut(self, repository):
         """Create a CVS checkout to operate on.
@@ -428,15 +395,7 @@
         :postcondition: `treeExists` is true.
         """
         assert not self.cvsTreeExists()
-        module = self._job.module
-        self.logger.error("Checking out: %r %r", repository.root, module)
-        try:
-            tree = repository.get(module, self._path)
-        except:
-            if os.path.exists(self._path):
-                # don't leave partial CVS checkouts around
-                shutil.rmtree(self._path)
-        return tree
+        return self._internalCvsCheckOut(repository, self._path)
 
     def cvsTreeHasChanges(self):
         """Whether the CVS tree has source changes.
