--- conflicted
+++ resolved
@@ -73,17 +73,10 @@
                 Proposed for
                 <span tal:replace="context/displayname">Edgy</span>
                 by
-<<<<<<< HEAD
-                <img src="/@@/person-mini" />
-                <a tal:attributes="href spec/goal_proposer/fmt:url"
-                   tal:content="spec/goal_proposer/browsername">Carlos</a>
-                on <span tal:replace="spec/date_goal_proposed/fmt:date" />.
-=======
                 <a tal:replace="structure spec/goal_proposer/fmt:link" />
                 <span
                   tal:attributes="title spec/date_goal_proposed/fmt:datetime"
                   tal:content="spec/date_goal_proposed/fmt:displaydate" />.
->>>>>>> bb06d86a
               </div>
             </td>
           </tr>
