--- conflicted
+++ resolved
@@ -10,12 +10,6 @@
   >>> anon_browser.open('http://bugs.launchpad.dev/')
   >>> statistics = find_tag_by_id(anon_browser.contents, 'application-footer')
   >>> for text in statistics.findAll(text=True):
-<<<<<<< HEAD
-  ...     print text
-  10 bugs reported in 22 places
-  including 10 links to 5 bug trackers
-  and 2 CVE references
-=======
   ...     if text.strip():
   ...         print text
   12
@@ -37,7 +31,6 @@
     bugs are related to
    CVE entries
 
->>>>>>> 18446ad9
 
 And offers handy links to a listing of all upstream bug trackers registered in 
 Launchpad
@@ -53,12 +46,6 @@
   # Comment shamelessly stolen from Francis' 20-question-buglink.txt pagetest
   #>>> anon_browser.goBack()
   >>> anon_browser.open('http://bugs.launchpad.dev/')
-<<<<<<< HEAD
-  >>> anon_browser.getLink('CVE references').click()
-  >>> anon_browser.title
-  'Launchpad CVE tracker'
-=======
   >>> anon_browser.getLink('CVE entries').click()
   >>> anon_browser.title
   'Launchpad CVE tracker'
->>>>>>> 18446ad9
