<html
  xmlns="http://www.w3.org/1999/xhtml"
  xmlns:tal="http://xml.zope.org/namespaces/tal"
  xmlns:metal="http://xml.zope.org/namespaces/metal"
  xmlns:i18n="http://xml.zope.org/namespaces/i18n"
  xml:lang="en"
  lang="en"
  dir="ltr"
  metal:use-macro="view/macro:page/default"
  i18n:domain="launchpad"
>
  <body>
    <metal:portlets fill-slot="portlets">
      <div tal:replace="structure context/@@+portlet-lifecycle" />
      <div tal:replace="structure context/@@+portlet-milestones" />
    </metal:portlets>

<div metal:fill-slot="main">

<<<<<<< HEAD
  <link rel="alternate" type="application/atom+xml" title="Atom 1.0"
        tal:attributes="
              href string:${modules/canonical.launchpad.webapp.vhosts/allvhosts/configs/feeds/rooturl}${context/fmt:url}/announcements.atom" />

  <p id="project-inactive" tal:condition="not: context/active" class="warning message"> 
=======
  <p id="project-inactive" tal:condition="not: context/active" class="warning message">
>>>>>>> 7c8995a0
    This project is currently inactive <a href="+review">(change this)</a>
  </p>

  <span tal:replace="structure context/image:mugshot" />
  <h1 tal:content="context/title">Name of project</h1>

  <div class="description" tal:content="context/summary">
    $Product.summary goes here. This should be quite short,
    just a single paragraph of text really, giving the project
    highlights.
  </div>

  <div
    class="description"
    tal:content="structure context/description/fmt:text-to-html"
    tal:condition="context/description"
  >
    $Product.description goes here. This should be a longer piece of
    text, up to three paragraphs in length, which gives much more
    detailed information about the open source project in question.
  </div>

      <ul class="buttons">
        <li>
          <a href="+filebug">
            <img alt="Report a bug" src="/+icing/but-sml-reportabug.gif" />
          </a>
        </li>
        <li tal:content="structure context/@@+ask-a-question-button" />
        <li tal:content="structure context/@@+help-translate-button" />
        <li tal:define="has_mentoring context/mentoring_offers/count">
          <a href="+mentoring" tal:condition="has_mentoring">
            <img alt="Mentoring available"
                 src="/+icing/but-sml-mentoring.gif"/>
          </a>
          <a href="+mentoring" tal:condition="not: has_mentoring">
            <img alt="No mentoring available"
                 src="/+icing/but-sml-mentoring-off.gif" />
          </a>
        </li>
      </ul>
      <tal:has-external-links condition="view/has_external_links">
        <h2 id="external-links-heading">External Resources</h2>
        <ul>
          <li class="external link" tal:condition="view/should_display_homepage">
            <a id="homepageurl-link" tal:attributes="href context/homepageurl">
              <strong>Home page</strong>
            </a>
          </li>
          <li class="external link" tal:condition="view/sourceforge_url">
            <a id="sourceforge-link" tal:attributes="href view/sourceforge_url">
              <strong>Sourceforge project</strong>
            </a>
          </li>
          <li class="external link" tal:condition="view/freshmeat_url">
            <a id="freshmeat-link" tal:attributes="href view/freshmeat_url">
              <strong>Freshmeat record</strong>
            </a>
          </li>
          <li class="external link" tal:condition="context/wikiurl">
            <a id="wikiurl-link" tal:attributes="href context/wikiurl">
              <strong>Wiki</strong>
            </a>
          </li>
          <li class="external link" tal:condition="context/screenshotsurl">
            <a id="screenshotsurl-link" tal:attributes="href context/screenshotsurl">
              <strong>Screenshots</strong>
            </a>
          </li>
          <li class="external link" tal:condition="context/downloadurl">
            <a id="downloadurl-link" tal:attributes="href context/downloadurl">
              <strong>External downloads</strong>
            </a>
          </li>
        </ul>
      </tal:has-external-links>
      <div class="left">
        <div
          class="section"
          tal:content="structure context/@@+portlet-coming-sprints"
        />
        <div
          class="section"
          tal:content="structure context/@@+portlet-latestannouncements"
        />
        <div class="portlet">
          <h2>Timeline</h2>

          <div class="project series"
               tal:repeat="series view/sorted_series_list">

            <div tal:define="
                   is_focus python:context.development_focus == series"
                 tal:attributes="
                   class python:is_focus and 'highlighted' or 'unhighlighted'">
              <metal:series use-macro="series/@@+macros/detailed_display" />
            </div>

          </div>

        </div>
        <div
          class="section"
          tal:content="structure context/@@+portlet-latestspecs"
        />
        <div
          class="section"
          tal:content="structure context/@@+portlet-latestbranches"
        />
      </div>
      <div class="right">
        <div
          class="two column section"
          tal:content="structure context/@@+portlet-details"
        />
        <div
          class="section"
          tal:content="structure context/@@+portlet-top-contributors"
        />
        <div
          class="section"
          tal:content="structure context/@@+portlet-latestbugs"
        />
        <div
          class="section"
          tal:content="structure context/@@+portlet-latestquestions"
        />
        <div
          class="section"
          tal:content="structure context/@@+portlet-packages"
        />
      </div>
    </div>
  </body>
</html><|MERGE_RESOLUTION|>--- conflicted
+++ resolved
@@ -17,15 +17,11 @@
 
 <div metal:fill-slot="main">
 
-<<<<<<< HEAD
   <link rel="alternate" type="application/atom+xml" title="Atom 1.0"
         tal:attributes="
               href string:${modules/canonical.launchpad.webapp.vhosts/allvhosts/configs/feeds/rooturl}${context/fmt:url}/announcements.atom" />
 
-  <p id="project-inactive" tal:condition="not: context/active" class="warning message"> 
-=======
   <p id="project-inactive" tal:condition="not: context/active" class="warning message">
->>>>>>> 7c8995a0
     This project is currently inactive <a href="+review">(change this)</a>
   </p>
 
