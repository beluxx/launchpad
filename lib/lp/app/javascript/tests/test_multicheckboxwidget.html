<!DOCTYPE html>
<!--
Copyright 2012 Canonical Ltd.  This software is licensed under the
GNU Affero General Public License version 3 (see the file LICENSE).
-->

<html>
  <head>
      <title>Test multicheckbox</title>

      <!-- YUI and test setup -->
      <script type="text/javascript"
              src="../../../../../build/js/yui/yui/yui.js">
      </script>
      <link rel="stylesheet"
      href="../../../../../build/js/yui/console/assets/console-core.css" />
      <link rel="stylesheet"
      href="../../../../../build/js/yui/console/assets/skins/sam/console.css" />
      <link rel="stylesheet"
      href="../../../../../build/js/yui/test/assets/skins/sam/test.css" />

      <script type="text/javascript"
              src="../../../../../build/js/lp/app/testing/testrunner.js"></script>

      <link rel="stylesheet" href="../../../app/javascript/testing/test.css" />

      <!-- Dependencies -->
       <script type="text/javascript" src="../../../../../build/js/lp/app/lp.js"></script>
       <script type="text/javascript" src="../../../../../build/js/lp/app/client.js"></script>
       <script type="text/javascript" src="../../../../../build/js/lp/app/activator/activator.js"></script>
<<<<<<< HEAD
       <script type="text/javascript" src="../../../../../build/js/lp/app/anim/anim.js"></script>
       <script type="text/javascript" src="../../../../../build/js/lp/app/effects/effects.js"></script>
       <script type="text/javascript" src="../../../../../build/js/lp/app/expander.js"></script>
       <script type="text/javascript" src="../../../../../build/js/lp/app/extras/extras.js"></script>
       <script type="text/javascript" src="../../../../../build/js/lp/app/lazr/lazr.js"></script>
=======
       <script type="text/javascript" src="../../../../../build/js/lp/app/ui/ui.js"></script>
>>>>>>> 0f5d8ed4
       <script type="text/javascript" src="../../../../../build/js/lp/app/overlay/overlay.js"></script>
       <script type="text/javascript" src="../../../../../build/js/lp/app/formoverlay/formoverlay.js"></script>

      <!-- The module under test. -->
      <script type="text/javascript" src="../multicheckbox.js"></script>

      <!-- Placeholder for any css asset for this module. -->
      <!-- <link rel="stylesheet" href="../assets/multicheckbox-core.css" /> -->

      <!-- The test suite. -->
      <script type="text/javascript" src="test_multicheckboxwidget.js"></script>

    </head>
    <body class="yui3-skin-sam">
        <ul id="suites">
            <!-- <li>lp.large_indicator.test</li> -->
            <li>lp.multicheckbox.test</li>
        </ul>
        <div class="yui3-widget yui3-activator yui3-activator-focused">
            <span id="edit-test" class="yui3-activator-content yui3-activator-success">
              <span id="multicheckboxtest">
                <span>
                  A multicheckbox widget test
                  <a id="edit-multicheckboxtest-btn"
                    class="sprite edit lazr-btn yui3-activator-act"
                    >Edit</a>
                </span>
                 <span class="yui3-activator-data-box">
                     <span id="edit-test-items"></span>
                 </span>
                <div class="yui3-activator-message-box yui3-activator-hidden"/>
              </span>
            </span>
        </div>
    </body>
</html><|MERGE_RESOLUTION|>--- conflicted
+++ resolved
@@ -28,17 +28,14 @@
        <script type="text/javascript" src="../../../../../build/js/lp/app/lp.js"></script>
        <script type="text/javascript" src="../../../../../build/js/lp/app/client.js"></script>
        <script type="text/javascript" src="../../../../../build/js/lp/app/activator/activator.js"></script>
-<<<<<<< HEAD
        <script type="text/javascript" src="../../../../../build/js/lp/app/anim/anim.js"></script>
        <script type="text/javascript" src="../../../../../build/js/lp/app/effects/effects.js"></script>
        <script type="text/javascript" src="../../../../../build/js/lp/app/expander.js"></script>
        <script type="text/javascript" src="../../../../../build/js/lp/app/extras/extras.js"></script>
        <script type="text/javascript" src="../../../../../build/js/lp/app/lazr/lazr.js"></script>
-=======
-       <script type="text/javascript" src="../../../../../build/js/lp/app/ui/ui.js"></script>
->>>>>>> 0f5d8ed4
        <script type="text/javascript" src="../../../../../build/js/lp/app/overlay/overlay.js"></script>
        <script type="text/javascript" src="../../../../../build/js/lp/app/formoverlay/formoverlay.js"></script>
+       <script type="text/javascript" src="../../../../../build/js/lp/app/ui/ui.js"></script>
 
       <!-- The module under test. -->
       <script type="text/javascript" src="../multicheckbox.js"></script>
