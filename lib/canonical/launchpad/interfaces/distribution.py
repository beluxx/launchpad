# Copyright 2004-2005 Canonical Ltd.  All rights reserved.

"""Interfaces including and related to IDistribution."""

__metaclass__ = type

__all__ = [
    'IDistribution',
    'IDistributionSet',
    ]

from zope.schema import Choice, Int, TextLine, Bool
from zope.interface import Interface, Attribute

from canonical.launchpad.fields import Title, Summary, Description
from canonical.launchpad.interfaces import (
    IHasOwner, IBugTarget, ISpecificationTarget, IHasSecurityContact,
    ITicketTarget)
from canonical.launchpad import _


class IDistribution(IHasOwner, IBugTarget, ISpecificationTarget,
                    IHasSecurityContact, ITicketTarget):
    """An operating system distribution."""

    id = Attribute("The distro's unique number.")
    name = TextLine(
        title=_("Name"),
        description=_("The distro's name."), required=True)
    displayname = TextLine(
        title=_("Display Name"),
        description=_("The displayable name of the distribution."),
        required=True)
    title = Title(
        title=_("Title"),
        description=_("The distro's title."), required=True)
    summary = Summary(
        title=_("Summary"),
        description=_(
            "The distribution summary. A short paragraph "
            "describing the goals and highlights of the distro."),
        required=True)
    description = Description(
        title=_("Description"),
        description=_("The distro's description."),
        required=True)
    domainname = TextLine(
        title=_("Domain name"),
        description=_("The distro's domain name."), required=True)
    translationgroup = Choice(
        title = _("Translation group"),
        description = _("The translation group for this distribution. This group "
            "is made up of a set of translators for all the languages "
            "approved by the group manager. These translators then have "
            "permission to edit the groups translation files, based on the "
            "permission system selected below."),
        required=False,
        vocabulary='TranslationGroup')
    translationpermission = Choice(
        title=_("Translation Permission System"),
        description=_("The permissions this group requires for "
            "translators. If 'Open', then anybody can edit translations "
            "in any language. If 'Reviewed', then anybody can make "
            "suggestions but only the designated translators can edit "
            "or confirm translations. And if 'Closed' then only the "
            "designated translation group will be able to touch the "
            "translation files at all."),
        required=True,
        vocabulary='TranslationPermission')
    owner = Int(
        title=_("Owner"),
        description=_("The distro's owner."), required=True)
    bugcontact = Choice(
        title=_("Bug Contact"),
        description=_(
            "The person or team who will receive all bugmail for this "
            "distribution"),
        required=False, vocabulary='ValidPersonOrTeam')
    security_contact = Choice(
        title=_("Security Contact"),
        description=_(
            "The person or team who handles security-related issues "
            "for this distribution"),
        required=False, vocabulary='ValidPersonOrTeam')
    driver = Choice(
        title=_("Driver"),
        description=_(
            "The person or team responsible for decisions about features "
            "and bugs that will be targeted for any release in this "
            "distribution. Note that you can also specify a driver "
            "on each release who's permissions will be limited to that "
            "specific release."),
        required=False, vocabulary='ValidPersonOrTeam')
    drivers = Attribute(
        "Presents the distro driver as a list for consistency with "
        "IProduct.drivers where the list might include a project driver.")
    members = Choice(
        title=_("Members"),
        description=_("The distro's members team."), required=True,
        vocabulary='ValidPersonOrTeam')
    mirror_admin = Choice(
        title=_("Mirror Administrator"),
        description=_("The person or team that has the rights to administer "
                      "this distribution's mirrors"),
        required=True, vocabulary='ValidPersonOrTeam')
    lucilleconfig = TextLine(
        title=_("Lucille Config"),
        description=_("The Lucille Config."), required=False)

    archive_mirrors = Attribute(
        "All enabled and official ARCHIVE mirrors of this Distribution.")
    release_mirrors = Attribute(
        "All enabled and official RELEASE mirrors of this Distribution.")
    disabled_mirrors = Attribute("All disabled mirrors of this Distribution.")
    unofficial_mirrors = Attribute(
        "All unofficial mirrors of this Distribution.")
    releases = Attribute("DistroReleases inside this Distributions")
    bounties = Attribute(_("The bounties that are related to this distro."))
    bugCounter = Attribute("The distro bug counter")
    milestones = Attribute(_(
        "The release milestones associated with this distribution. "
        "Release milestones are primarily used by the QA team to assign "
        "specific bugs for fixing by specific milestones."))
    source_package_caches = Attribute("The set of all source package "
        "info caches for this distribution.")
<<<<<<< HEAD
    is_read_only = Attribute(
        "True if this distro is just monitored by Launchpad, rather than "
        "allowing you to use Launchpad to actually modify the distro.")
    uploadsender = Attribute(_("The default upload processor sender name."))
    uploadadmin = Attribute(_("The distribution's upload admin."))
=======

    upload_sender = TextLine(
        title=_("Uploader sender"),
        description=_("The default upload processor sender name."),
        required=False
        )
    upload_admin = Choice(
        title=_("Upload Manager"),
        description=_("The distribution upload admin."),
        required=False, vocabulary='ValidPersonOrTeam')
>>>>>>> 51fb1eb5

    uploaders = Attribute(_(
        "DistroComponentUploader records associated with this distribution."))

    official_malone = Bool(title=_('Uses Malone Officially'),
        required=True, description=_('Check this box to indicate that '
        'this distribution officially uses Malone for bug tracking.'))

    official_rosetta = Bool(title=_('Uses Rosetta Officially'),
        required=True, description=_('Check this box to indicate that '
        'this distribution officially uses Rosetta for translation.'))

    # properties
    currentrelease = Attribute(
        "The current development release of this distribution. Note that "
        "all maintainerships refer to the current release. When people ask "
        "about the state of packages in the distribution, we should "
        "interpret that query in the context of the currentrelease.")

    open_cve_bugtasks = Attribute(
        "Any bugtasks on this distribution that are for bugs with "
        "CVE references, and are still open.")

    resolved_cve_bugtasks = Attribute(
        "Any bugtasks on this distribution that are for bugs with "
        "CVE references, and are resolved.")

    full_functionality = Attribute(
        "Whether or not we enable the full functionality of Launchpad for "
        "this distribution. Currently only Ubuntu and some derivatives "
        "get the full functionality of LP")

    translation_focus = Choice(
        title=_("Translation Focus"),
        description=_(
            "The DistroRelease that should get the translation effort focus."
            ),
        required=False,
        vocabulary='FilteredDistroReleaseVocabulary')

    def traverse(name):
        """Traverse the distribution. Check for special names, and return
        appropriately, otherwise use __getitem__"""

    def __getitem__(name):
        """Returns a DistroRelease that matches name, or raises and
        exception if none exists."""

    def __iter__():
        """Iterate over the distribution releases for this distribution."""

    def getDevelopmentReleases():
        """Return the DistroReleases which are marked as in development."""

    def getRelease(name_or_version):
        """Return the distribution release with the name or version
        given.
        """

    def getMirrorByName(name):
        """Return the mirror with the given name for this distribution or None
        if it's not found.
        """

    def newMirror(owner, speed, country, content, pulse_type, displayname=None,
                  description=None, http_base_url=None, ftp_base_url=None,
                  rsync_base_url=None, file_list=None, pulse_source=None,
                  official_candidate=False, enabled=False):
        """Create a new DistributionMirror for this distribution."""

    def getMilestone(name):
        """Return a milestone with the given name for this distribution, or
        None.
        """

    def getSourcePackage(name):
        """Return a DistributionSourcePackage with the given name for this
        distribution, or None.
        """

    def getSourcePackageRelease(sourcepackagerelease):
        """Returns an IDistributionSourcePackageRelease

        Receives a sourcepackagerelease.
        """

    def ensureRelatedBounty(bounty):
        """Ensure that the bounty is linked to this distribution. Return
        None.
        """

    def getDistroReleaseAndPocket(distroreleasename):
        """Return a (distrorelease,pocket) tuple which is the given textual
        distroreleasename in this distribution."""

    def removeOldCacheItems():
        """Delete any cache records that are no longer needed for this
        distribution, perhaps because all of the binary packages have been
        removed from the archives.
        """

    def updateCompleteSourcePackageCache():
        """Update the source package cache, for all source packages in the
        distribution.
        """

    def updateSourcePackageCache(name):
        """Update the cached source package details that are stored in
        DistributionSourcePackageDetailsCache, for the source package with
        name given as 'name'.
        """

    def searchSourcePackages(text):
        """Search for source packages that correspond to the given text.
        Returns a list of DistributionSourcePackage objects, in order of
        matching.
        """

    def getFileByName(filename, source=True, binary=True):
        """Find and return a LibraryFileAlias for the filename supplied.

        The file returned will be one of those published in the distribution.

        If searching both source and binary, and the file is found in the
        source packages it'll return that over a file for a binary package.

        At least one of source and binary must be true.

        Raises NotFoundError if it fails to find the named file.
        """

    def getPackageNames(pkgname):
        """Find the actual source and binary package names to use when all
        we have is a name, that could be either a source or a binary package
        name. Returns a tuple of (sourcepackagename, binarypackagename)
        based on the current publishing status of these binary / source
        packages. Raises NotFoundError if it fails to find a package
        published in the distribution, which can happen for different
        reasons.
        """


class IDistributionSet(Interface):
    """Interface for DistrosSet"""

    title = Attribute('Title')

    def __iter__():
        """Iterate over distributions."""

    def __getitem__(name):
        """Retrieve a distribution by name"""

    def count():
        """Return the number of distributions in the system."""

    def get(distributionid):
        """Return the IDistribution with the given distributionid."""

    def getByName(distroname):
        """Return the IDistribution with the given name or None."""

    def new(name, displayname, title, description, summary, domainname,
            members, owner):
        """Creaste a new distribution."""
<|MERGE_RESOLUTION|>--- conflicted
+++ resolved
@@ -106,7 +106,6 @@
     lucilleconfig = TextLine(
         title=_("Lucille Config"),
         description=_("The Lucille Config."), required=False)
-
     archive_mirrors = Attribute(
         "All enabled and official ARCHIVE mirrors of this Distribution.")
     release_mirrors = Attribute(
@@ -123,14 +122,9 @@
         "specific bugs for fixing by specific milestones."))
     source_package_caches = Attribute("The set of all source package "
         "info caches for this distribution.")
-<<<<<<< HEAD
     is_read_only = Attribute(
         "True if this distro is just monitored by Launchpad, rather than "
         "allowing you to use Launchpad to actually modify the distro.")
-    uploadsender = Attribute(_("The default upload processor sender name."))
-    uploadadmin = Attribute(_("The distribution's upload admin."))
-=======
-
     upload_sender = TextLine(
         title=_("Uploader sender"),
         description=_("The default upload processor sender name."),
@@ -140,15 +134,11 @@
         title=_("Upload Manager"),
         description=_("The distribution upload admin."),
         required=False, vocabulary='ValidPersonOrTeam')
->>>>>>> 51fb1eb5
-
     uploaders = Attribute(_(
         "DistroComponentUploader records associated with this distribution."))
-
     official_malone = Bool(title=_('Uses Malone Officially'),
         required=True, description=_('Check this box to indicate that '
         'this distribution officially uses Malone for bug tracking.'))
-
     official_rosetta = Bool(title=_('Uses Rosetta Officially'),
         required=True, description=_('Check this box to indicate that '
         'this distribution officially uses Rosetta for translation.'))
