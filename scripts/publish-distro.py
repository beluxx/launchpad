#!/usr/bin/python2.4

import _pythonpath

import gc
from optparse import OptionParser

from zope.component import getUtility

from canonical.archivepublisher.publishing import getPublisher
from canonical.database.sqlbase import (
    flush_database_updates, clear_current_connection_cache)
from canonical.launchpad.interfaces import (
    IArchiveSet, IDistributionSet, NotFoundError)
from canonical.launchpad.scripts import (
    execute_zcml_for_scripts, logger, logger_options)
from canonical.lp import initZopeless


def parse_options():
    parser = OptionParser()
    logger_options(parser)

    parser.add_option("-C", "--careful", action="store_true",
                      dest="careful", metavar="", default=False,
                      help="Turns on all the below careful options.")

    parser.add_option("-P", "--careful-publishing", action="store_true",
                      dest="careful_publishing", metavar="", default=False,
                      help="Make the package publishing process careful.")

    parser.add_option("-D", "--careful-domination", action="store_true",
                      dest="careful_domination", metavar="", default=False,
                      help="Make the domination process careful.")

    parser.add_option("-A", "--careful-apt", action="store_true",
                      dest="careful_apt", metavar="", default=False,
                      help="Make the apt-ftparchive run careful.")

    parser.add_option("-d", "--distribution",
                      dest="distribution", metavar="DISTRO", default="ubuntu",
                      help="The distribution to publish.")

    parser.add_option('-s', '--suite', metavar='SUITE', dest='suite',
                      action='append', type='string', default=[],
                      help='The suite to publish')

    parser.add_option("-R", "--distsroot",
                      dest="distsroot", metavar="SUFFIX", default=None,
                      help="Override the dists path for generation")

    parser.add_option("--ppa", action="store_true",
                      dest="ppa", metavar="PPA", default=False,
                      help="Run only over PPA archives.")

<<<<<<< HEAD
    if options.distsroot is not None:
        log.debug("Overriding dists root with %s." % options.distsroot)
        pubconf.distsroot = options.distsroot

    # It may be the first time we're publishing this distribution; make
    # sure the required directories exist.
    log.debug("Making directories as needed.")
    pubconf.setupArchiveDirs()

    log.debug("Preparing on-disk pool representation.")
    dp = DiskPool(pubconf.poolroot, pubconf.temproot,
                  logging.getLogger("DiskPool"))
    # Set the diskpool's log level to INFO to suppress debug output
    dp.logger.setLevel(20)

    log.debug("Preparing publisher.")
    return Publisher(log, pubconf, dp, distro, allowed_suites)
=======
    return parser.parse_args()
>>>>>>> f1fbc53c


def main():
    options, args = parse_options()
    assert len(args) == 0, "publish-distro takes no arguments, only options."

    log = logger(options, "publish-distro")

    def careful_msg(what):
        """Quick handy util for the below."""
        if options.careful:
            return "Careful (Overridden)"
        if what:
            return "Careful"
        return "Normal"

    def try_and_commit(description, func, *args):
        try:
            func(*args)
            log.debug("Committing.")
            flush_database_updates()
            txn.commit()
            log.debug("Flushing caches.")
            clear_current_connection_cache()
            gc.collect()
        except:
            log.exception("Bad muju while %s" % description)
            txn.abort()
            raise

    log.info("  Distribution: %s" % options.distribution)
    log.info("    Publishing: %s" % careful_msg(options.careful_publishing))
    log.info("    Domination: %s" % careful_msg(options.careful_domination))

    if not options.ppa:
        log.info("Apt-FTPArchive: %s" % careful_msg(options.careful_apt))
    else:
        log.info("      Indexing: %s" % careful_msg(options.careful_apt))

    log.debug("Initialising zopeless.")
    # Change this when we fix up db security
    txn = initZopeless(dbuser='lucille')

    execute_zcml_for_scripts()

    log.debug("Finding distribution object.")

    try:
        distribution = getUtility(IDistributionSet).getByName(
            options.distribution)
    except NotFoundError, info:
        log.error(info)
        raise

    allowed_suites = set()
    for suite in options.suite:
        try:
            distrorelease, pocket = distribution.getDistroReleaseAndPocket(
                suite)
        except NotFoundError, info:
            log.error(info)
            raise
        allowed_suites.add((distrorelease.name, pocket))

    if not options.ppa:
        archives = [distribution.main_archive]
    else:
        if options.careful or options.careful_publishing:
            archives = getUtility(IArchiveSet).getAllPPAs()
        else:
            archives = getUtility(IArchiveSet).getPendingPublicationPPAs()
        if options.distsroot is not None:
            log.error("We should not define 'distsroot' in PPA mode !")
            return

    for archive in archives:
        if not options.ppa:
            log.info("Processing %s main_archive" % distribution.name)
        else:
            log.info("Processing %s" % archive.archive_url)

        publisher = getPublisher(
            archive, distribution, allowed_suites, log, options.distsroot)

        try_and_commit("publishing", publisher.A_publish,
                       options.careful or options.careful_publishing)
        try_and_commit("dominating", publisher.B_dominate,
                       options.careful or options.careful_domination)

        if not options.ppa:
            try_and_commit("doing apt-ftparchive", publisher.C_doFTPArchive,
                           options.careful or options.careful_apt)
        else:
            try_and_commit("building indexes", publisher.C_writeIndexes,
                           options.careful or options.careful_apt)

        try_and_commit("doing release files", publisher.D_writeReleaseFiles,
                       options.careful or options.careful_apt)

    log.debug("Ciao")


if __name__ == "__main__":
    main()<|MERGE_RESOLUTION|>--- conflicted
+++ resolved
@@ -53,28 +53,7 @@
                       dest="ppa", metavar="PPA", default=False,
                       help="Run only over PPA archives.")
 
-<<<<<<< HEAD
-    if options.distsroot is not None:
-        log.debug("Overriding dists root with %s." % options.distsroot)
-        pubconf.distsroot = options.distsroot
-
-    # It may be the first time we're publishing this distribution; make
-    # sure the required directories exist.
-    log.debug("Making directories as needed.")
-    pubconf.setupArchiveDirs()
-
-    log.debug("Preparing on-disk pool representation.")
-    dp = DiskPool(pubconf.poolroot, pubconf.temproot,
-                  logging.getLogger("DiskPool"))
-    # Set the diskpool's log level to INFO to suppress debug output
-    dp.logger.setLevel(20)
-
-    log.debug("Preparing publisher.")
-    return Publisher(log, pubconf, dp, distro, allowed_suites)
-=======
     return parser.parse_args()
->>>>>>> f1fbc53c
-
 
 def main():
     options, args = parse_options()
