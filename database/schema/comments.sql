/*
  Add Comments to Launchpad database. Please keep these alphabetical by
  table.
*/

/* Bug */

COMMENT ON TABLE Bug IS 'A software bug that requires fixing. This particular bug may be linked to one or more products or source packages to identify the location(s) that this bug is found.';
COMMENT ON COLUMN Bug.name IS 'A lowercase name uniquely identifying the bug';
COMMENT ON COLUMN Bug.private IS 'Is this bug private? If so, only explicit subscribers will be able to see it';
COMMENT ON COLUMN Bug.summary IS 'A brief summary of the bug. This will be displayed at the very top of the page in bold. It will also receive a higher ranking in FTI queries than the description and comments of the bug. The bug summary is not created necessarily when the bug is filed, instead we just use the first comment as a description and allow people to fill in the summary later as they converge on a clear description of the bug itself.';
COMMENT ON COLUMN Bug.description IS 'A detailed description of the bug. Initially this will be set to the contents of the initial email or bug filing comment, but later it can be edited to give a more accurate description of the bug itself rather than the symptoms observed by the reporter.';

/* BugTask */

COMMENT ON TABLE BugTask IS 'Links a given Bug to a particular (sourcepackagename, distro) or product.';
COMMENT ON COLUMN BugTask.targetnamecache IS 'A cached value of the target name of this bugtask, to make it easier to sort and search on the target name.';
COMMENT ON COLUMN BugTask.bug IS 'The bug that is assigned to this (sourcepackagename, distro) or product.';
COMMENT ON COLUMN BugTask.product IS 'The product in which this bug shows up.';
COMMENT ON COLUMN BugTask.sourcepackagename IS 'The name of the sourcepackage in which this bug shows up.';
COMMENT ON COLUMN BugTask.distribution IS 'The distro of the named sourcepackage.';
COMMENT ON COLUMN BugTask.status IS 'The general health of the bug, e.g. Accepted, Rejected, etc.';
COMMENT ON COLUMN BugTask.priority IS 'The importance of fixing this bug.';
COMMENT ON COLUMN BugTask.severity IS 'The impact of this bug.';
COMMENT ON COLUMN BugTask.binarypackagename IS 'The name of the binary package built from the source package. This column may only contain a value if this bug task is linked to a sourcepackage (not a product)';
COMMENT ON COLUMN BugTask.assignee IS 'The person who has been assigned to fix this bug in this product or (sourcepackagename, distro)';
COMMENT ON COLUMN BugTask.dateassigned IS 'The date on which the bug in this (sourcepackagename, distro) or product was assigned to someone to fix';
COMMENT ON COLUMN BugTask.datecreated IS 'A timestamp for the creation of this bug assignment. Note that this is not the date the bug was created (though it might be), it''s the date the bug was assigned to this product, which could have come later.';
COMMENT ON COLUMN BugTask.milestone IS 'A way to mark a bug for grouping purposes, e.g. to say it needs to be fixed by version 1.2';
COMMENT ON COLUMN BugTask.statusexplanation IS 'A place to store bug task specific information as free text';
COMMENT ON COLUMN BugTask.bugwatch IS 'This column allows us to link a bug
task to a bug watch. In other words, we are connecting the state of the task
to the state of the bug in a different bug tracking system. To the best of
our ability we\'ll try and keep the bug task syncronised with the state of
the remote bug watch.';


-- BugExternalRef

COMMENT ON TABLE BugExternalRef IS 'A table to store web links to related content for bugs.';
COMMENT ON COLUMN BugExternalRef.bug IS 'The bug to which this URL is relevant.';
COMMENT ON COLUMN BugExternalRef.owner IS 'This refers to the person who created the link.';

/* BugPackageInfestation */

COMMENT ON TABLE BugPackageInfestation IS 'A BugPackageInfestation records the impact that a bug is known to have on a specific sourcepackagerelease. This allows us to track the versions of a package that are known to be affected or unaffected by a bug.';
COMMENT ON COLUMN BugPackageInfestation.bug IS 'The Bug that infests this source package release.';
COMMENT ON COLUMN BugPackageInfestation.sourcepackagerelease IS 'The package (software) release that is infested with the bug. This points at the specific source package release version, such as "apache 2.0.48-1".';
COMMENT ON COLUMN BugPackageInfestation.explicit IS 'This field records whether or not the infestation was documented by a user of the system, or inferred from some other source such as the fact that it is documented to affect prior and subsequent releases of the package.';
COMMENT ON COLUMN BugPackageInfestation.infestationstatus IS 'The nature of the bug infestation for this source package release. Values are documented in dbschema.BugInfestationStatus, and include AFFECTED, UNAFFECTED, FIXED and VICTIMISED. See the dbschema.py file for details.';
COMMENT ON COLUMN BugPackageInfestation.creator IS 'The person who recorded this infestation. Typically, this is the user who reports the specific problem on that specific package release.';
COMMENT ON COLUMN BugPackageInfestation.verifiedby IS 'The person who verified that this infestation affects this specific package.';
COMMENT ON COLUMN BugPackageInfestation.dateverified IS 'The timestamp when the problem was verified on that specific release. This a small step towards a complete workflow for defect verification and management on specific releases.';
COMMENT ON COLUMN BugPackageInfestation.lastmodified IS 'The timestamp when this infestation report was last modified in any way. For example, when the infestation was adjusted, or it was verified, or otherwise modified.';
COMMENT ON COLUMN BugPackageInfestation.lastmodifiedby IS 'The person who touched this infestation report last, in any way.';

/* BugProductInfestation */

COMMENT ON TABLE BugProductInfestation IS 'A BugProductInfestation records the impact that a bug is known to have on a specific productrelease. This allows us to track the versions of a product that are known to be affected or unaffected by a bug.';
COMMENT ON COLUMN BugProductInfestation.bug IS 'The Bug that infests this product release.';
COMMENT ON COLUMN BugProductInfestation.productrelease IS 'The product (software) release that is infested with the bug. This points at the specific release version, such as "apache 2.0.48".';
COMMENT ON COLUMN BugProductInfestation.explicit IS 'This field records whether or not the infestation was documented by a user of the system, or inferred from some other source such as the fact that it is documented to affect prior and subsequent releases of the product.';
COMMENT ON COLUMN BugProductInfestation.infestationstatus IS 'The nature of the bug infestation for this product release. Values are documented in dbschema.BugInfestationStatus, and include AFFECTED, UNAFFECTED, FIXED and VICTIMISED. See the dbschema.py file for details.';
COMMENT ON COLUMN BugProductInfestation.creator IS 'The person who recorded this infestation. Typically, this is the user who reports the specific problem on that specific product release.';
COMMENT ON COLUMN BugProductInfestation.verifiedby IS 'The person who verified that this infestation affects this specific product release.';
COMMENT ON COLUMN BugProductInfestation.dateverified IS 'The timestamp when the problem was verified on that specific release. This a small step towards a complete workflow for defect verification and management on specific releases.';
COMMENT ON COLUMN BugProductInfestation.lastmodified IS 'The timestamp when this infestation report was last modified in any way. For example, when the infestation was adjusted, or it was verified, or otherwise modified.';
COMMENT ON COLUMN BugProductInfestation.lastmodifiedby IS 'The person who touched this infestation report last, in any way.';

/* BugTracker */

COMMENT ON TABLE BugTracker IS 'A bug tracker in some other project. Malone allows us to link Malone bugs with bugs recorded in other bug tracking systems, and to keep the status of the relevant bug task in sync with the status in that upstream bug tracker. So, for example, you might note that Malone bug #43224 is the same as a bug in the Apache bugzilla, number 534536. Then when the upstream guys mark that bug fixed in their bugzilla, Malone know that the bug is fixed upstream.';
COMMENT ON COLUMN BugTracker.bugtrackertype IS 'The type of bug tracker, a pointer to the table of bug tracker types. Currently we know about debbugs and bugzilla bugtrackers, and plan to support roundup and sourceforge as well.';
COMMENT ON COLUMN BugTracker.name IS 'The unique name of this bugtracker, allowing us to refer to it directly.';
COMMENT ON COLUMN BugTracker.summary IS 'A brief summary of this bug tracker, which might for example list any interesting policies regarding the use of the bug tracker. The summary is displayed in bold at the top of the bug tracker page.';
COMMENT ON COLUMN BugTracker.title IS 'A title for the bug tracker, used in listings of all the bug trackers and also displayed at the top of the descriptive page for the bug tracker.';
COMMENT ON COLUMN BugTracker.contactdetails IS 'The contact details of the people responsible for that bug tracker. This allows us to coordinate the syncing of bugs to and from that bug tracker with the responsible people on the other side.';
COMMENT ON COLUMN BugTracker.baseurl IS 'The base URL for this bug tracker. Using our knowledge of the bugtrackertype, and the details in the BugWatch table we are then able to calculate relative URL\'s for relevant pages in the bug tracker based on this baseurl.';
COMMENT ON COLUMN BugTracker.owner IS 'The person who created this bugtracker entry and who thus has permission to modify it. Ideally we would like this to be the person who coordinates the running of the actual bug tracker upstream.';


/* BugCve */

COMMENT ON TABLE BugCve IS 'A table that records the link between a given malone bug number, and a CVE entry.';


/* CVE */

COMMENT ON TABLE CVE IS 'A CVE Entry. The formal database of CVE entries is available at http://cve.mitre.org/ and we sync that database into Launchpad on a regular basis.';
COMMENT ON COLUMN CVE.sequence IS 'The official CVE entry number. It takes the form XXXX-XXXX where the first four digits are a year indicator, like 2004, and the latter four are the sequence number of the vulnerability in that year.';
COMMENT ON COLUMN CVE.status IS 'The current status of the CVE. The values are documented in dbschema.CVEState, and are Entry, Candidate, and Deprecated.';
COMMENT ON COLUMN CVE.datemodified IS 'The last time this CVE entry changed in some way - including addition or modification of references.';


/* CveReference */

COMMENT ON TABLE CveReference IS 'A reference in the CVE system that shows what outside tracking numbers are associated with the CVE. These are tracked in the CVE database and extracted from the daily XML dump that we fetch.';
COMMENT ON COLUMN CveReference.source IS 'The SOURCE of the CVE reference. This is a text string, like XF or BUGTRAQ or MSKB. Each string indicates a different kind of reference. The list of known types is documented on the CVE web site. At some future date we might turn this into an enum rather than a text, but for the moment we prefer to keep it fluid and just suck in what CVE gives us. This means that CVE can add new source types without us having to update our code.';
COMMENT ON COLUMN CveReference.url IS 'The URL to this reference out there on the web, if it was present in the CVE database.';
COMMENT ON COLUMN CveReference.content IS 'The content of the ref in the CVE database. This is sometimes a comment, sometimes a description, sometimes a bug number... it is not predictable.';


/* CVERef OBSOLETE */

COMMENT ON TABLE CVERefObsolete IS 'OBSOLETE: THIS TABLE IS PARKED AND WILL BE DELETED IN FAVOUR OF THE NEW CVE TABLE. This table stores CVE references for bugs. CVE is a way of tracking security problems across multiple vendor products.';
COMMENT ON COLUMN CVERefObsolete.cveref IS 'This is the actual CVE number assigned to this specific problem.';
COMMENT ON COLUMN CVERefObsolete.cvestate IS 'This is a dbschema enum which tells us the state (CVE or CAN) of the CVE problem report. It is defined in dbschema.CVEState';
COMMENT ON COLUMN CVERefObsolete.owner IS 'This refers to the person who created the entry.';


-- DevelopmentManifest
COMMENT ON TABLE DevelopmentManifest IS 'A table that keeps track of the "intermediate commits" during the development of a source package. A developer using HCT will make regular commits (stored locally, as Bazaar revisions). On occasion, the developer will "publish" the current state of the package. This results in the Bazaar branches being made available on a public server, and a DevelopmentManifest being created. Other people will then see the existence of the Development Manifest and know that the person is currently working on a variation of the package. When the developer believes that the page is actually ready to build, they can "release" the package. This results in a SourcePackageRelease being assembled, based on the existing development manifest.';
COMMENT ON COLUMN DevelopmentManifest.distrorelease IS 'The distribution release for which this source package is being developed. Note that the source package may very well be built and published in other releases as well - this information is purely a starting point indicator.';
COMMENT ON COLUMN DevelopmentManifest.sourcepackagename IS 'Again, this is just an indicator of the place the developer is primarily targeting the work. This same package may actually be uploaded under a different name somewhere else eventually.';


/* DistributionSourcePackageCache */

COMMENT ON TABLE DistributionSourcePackageCache IS 'A cache of the text associated with binary and source packages in the distribution. This table allows for fast queries to find a source packagename that matches a given text.';
COMMENT ON COLUMN DistributionSourcePackageCache.distribution IS 'The distribution in which we are checking.';
COMMENT ON COLUMN DistributionSourcePackageCache.sourcepackagename IS 'The source package name for which we are caching details.';
COMMENT ON COLUMN DistributionSourcePackageCache.name IS 'The source package name itself. This is just a copy of the value of sourcepackagename.name. We have it here so it can be part of the full text index.';
COMMENT ON COLUMN DistributionSourcePackageCache.binpkgnames IS 'The binary package names of binary packages generated from these source packages across all architectures.';
COMMENT ON COLUMN DistributionSourcePackageCache.binpkgsummaries IS 'The aggregated summaries of all the binary packages generated from these source packages in this distribution.';
COMMENT ON COLUMN DistributionSourcePackageCache.binpkgdescriptions IS 'The aggregated description of all the binary packages generated from these source packages in this distribution.';


/* DistroReleasePackageCache */

COMMENT ON TABLE DistroReleasePackageCache IS 'A cache of the text associated with binary packages in the distrorelease. This table allows for fast queries to find a binary packagename that matches a given text.';
COMMENT ON COLUMN DistroReleasePackageCache.distrorelease IS 'The distrorelease in which we are checking.';
COMMENT ON COLUMN DistroReleasePackageCache.binarypackagename IS 'The binary package name for which we are caching details.';
COMMENT ON COLUMN DistroReleasePackageCache.name IS 'The binary package name itself. This is just a copy of the value of binarypackagename.name. We have it here so it can be part of the full text index.';
COMMENT ON COLUMN DistroReleasePackageCache.summary IS 'A single summary for one of the binary packages of this name in this distrorelease. We could potentially have binary packages in different architectures with the same name and different summaries, so this is a way of collapsing to one arbitrarily-chosen one, for display purposes. The chances of actually having different summaries and descriptions is pretty small. It could happen, though, because of the way package superseding works when a package does not build on a specific architecture.';
COMMENT ON COLUMN DistroReleasePackageCache.summaries IS 'The aggregated summaries of all the binary packages with this name in this distrorelease.';
COMMENT ON COLUMN DistroReleasePackageCache.descriptions IS 'The aggregated description of all the binary packages with this name in this distrorelease.';


-- EmailAddress

COMMENT ON COLUMN EmailAddress.email IS 'An email address used by a Person. The email address is stored in a casesensitive way, but must be case insensitivly unique.';
COMMENT ON INDEX emailaddress_person_key IS 'Ensures that a person only has one preferred email address';


-- KarmaCategory

COMMENT ON TABLE KarmaCategory IS 'A category of karma. This allows us to
present an overall picture of the different areas where a user has been
active.';


-- LaunchpadStatistic

COMMENT ON TABLE LaunchpadStatistic IS 'A store of system-wide statistics or other integer values, keyed by names. The names are unique and the values can be any integer. Each field has a place to store the timestamp when it was last updated, so it is possible to know how far out of date any given statistic is.';


-- Product
COMMENT ON TABLE Product IS 'Product: a DOAP Product. This table stores core information about an open source product. In Launchpad, anything that can be shipped as a tarball would be a product, and in some cases there might be products for things that never actually ship, depending on the project. For example, most projects will have a \'website\' product, because that allows you to file a Malone bug against the project website. Note that these are not actual product releases, which are stored in the ProductRelease table.';
COMMENT ON COLUMN Product.owner IS 'The Product owner would typically be the person who createed this product in Launchpad. But we will encourage the upstream maintainer of a product to become the owner in Launchpad. The Product owner can edit any aspect of the Product, as well as appointing people to specific roles with regard to the Product. Also, the owner can add a new ProductRelease and also edit Rosetta POTemplates associated with this product.';
COMMENT ON COLUMN Product.summary IS 'A brief summary of the product. This will be displayed in bold at the top of the product page, above the description.';
COMMENT ON COLUMN Product.description IS 'A detailed description of the product, highlighting primary features of the product that may be of interest to end-users. The description may also include links and other references to useful information on the web about this product. The description will be displayed on the product page, below the product summary.';
COMMENT ON COLUMN Product.project IS 'Every Product belongs to one and only one Project, which is referenced in this column.';
COMMENT ON COLUMN Product.listurl IS 'This is the URL where information about a mailing list for this Product can be found. The URL might point at a web archive or at the page where one can subscribe to the mailing list.';
COMMENT ON COLUMN Product.programminglang IS 'This field records, in plain text, the name of any significant programming languages used in this product. There are no rules, conventions or restrictions on this field at present, other than basic sanity. Examples might be "Python", "Python, C" and "Java".';
COMMENT ON COLUMN Product.downloadurl IS 'The download URL for a Product should be the best place to download that product, typically off the relevant Project web site. This should not point at the actual file, but at a web page with download information.';
COMMENT ON COLUMN Product.lastdoap IS 'This column stores a cached copy of the last DOAP description we saw for this product. See the Project.lastdoap field for more info.';
COMMENT ON COLUMN Product.sourceforgeproject IS 'The SourceForge project name for this product. This is not unique as SourceForge doesn\'t use the same project/product structure as DOAP.';
COMMENT ON COLUMN Product.freshmeatproject IS 'The FreshMeat project name for this product. This is not unique as FreshMeat does not have the same project/product structure as DOAP';
COMMENT ON COLUMN Product.reviewed IS 'Whether or not someone at Canonical has reviewed this product.';
COMMENT ON COLUMN Product.active IS 'Whether or not this product should be considered active.';
COMMENT ON COLUMN Product.translationgroup IS 'The TranslationGroup that is responsible for translations for this product. Note that the Product may be part of a Project which also has a TranslationGroup, in which case the translators from both the product and project translation group have permission to edit the translations of this product.';
COMMENT ON COLUMN Product.translationpermission IS 'The level of openness of this product\'s translation process. The enum lists different approaches to translation, from the very open (anybody can edit any translation in any language) to the completely closed (only designated translators can make any changes at all).';
COMMENT ON COLUMN Product.releaseroot IS 'The URL to the directory which holds upstream releases for this product. This allows us to monitor the upstream site and detect new upstream release tarballs.  This URL is used when the associated ProductSeries does not have a URL to use. It is also used to find files outside of any registered series.';
COMMENT ON COLUMN Product.calendar IS 'The calendar associated with this product.';
COMMENT ON COLUMN Product.official_rosetta IS 'Whether or not this product upstream uses Rosetta for its official translation team and coordination. This is a useful indicator in terms of whether translations in Rosetta for this upstream will quickly move upstream.';
COMMENT ON COLUMN Product.official_malone IS 'Whether or not this product upstream uses Malone for an official bug tracker. This is useful to help indicate whether or not people are likely to pick up on bugs registered in Malone.';
COMMENT ON COLUMN Product.bugcontact IS 'Person who will be automatically subscribed to bugs targetted to this product';


/* ProductLabel */

COMMENT ON TABLE ProductLabel IS 'The Product label table. We have not yet clearly defined the nature of product labels, so please do not refer to this table yet. If you have a need for tags or labels on Products, please contact Mark.';


-- ProductRelease

COMMENT ON TABLE ProductRelease IS 'A Product Release. This is table stores information about a specific \'upstream\' software release, like Apache 2.0.49 or Evolution 1.5.4.';
COMMENT ON COLUMN ProductRelease.version IS 'This is a text field containing the version string for this release, such as \'1.2.4\' or \'2.0.38\' or \'7.4.3\'.';
COMMENT ON COLUMN ProductRelease.title IS 'This is the GSV Name of this release, like \'The Warty Warthog Release\' or \'All your base-0 are belong to us\'. Many upstream projects are assigning fun names to their releases - these go in this field.';
COMMENT ON COLUMN ProductRelease.summary IS 'A summary of this ProductRelease. This should be a very brief overview of changes and highlights, just a short paragraph of text. The summary is usually displayed in bold at the top of a page for this product release, above the more detailed description or changelog.';
COMMENT ON COLUMN ProductRelease.productseries IS 'A pointer to the Product Series this release forms part of. Using a Product Series allows us to distinguish between releases on stable and development branches of a product even if they are interspersed in time.';


-- ProductSeries
COMMENT ON TABLE ProductSeries IS 'A ProductSeries is a set of product releases that are related to a specific version of the product. Typically, each major release of the product starts a new ProductSeries. These often map to a branch in the revision control system of the project, such as "2_0_STABLE". A few conventional Series names are "head" for releases of the HEAD branch, "1.0" for releases with version numbers like "1.0.0" and "1.0.1".';
COMMENT ON COLUMN ProductSeries.name IS 'The name of the ProductSeries is like a unix name, it should not contain any spaces and should start with a letter or number. Good examples are "2.0", "3.0", "head" and "development".';
COMMENT ON COLUMN ProductSeries.summary IS 'A summary of this Product Series. A good example would include the date the series was initiated and whether this is the current recommended series for people to use. The summary is usually displayed at the top of the page, in bold, just beneath the title and above the description, if there is a description field.';
COMMENT ON COLUMN ProductSeries.importstatus IS 'A status flag which
gives the state of our efforts to import the upstream code from its revision
control system and publish that in the baz revision control system. The
allowed values are documented in dbschema.BazImportStatus.';
COMMENT ON COLUMN ProductSeries.rcstype IS 'The revision control system used
by upstream for this product series. The value is defined in
dbschema.RevisionControlSystems.  If NULL, then there should be no CVS or
SVN information attached to this productseries, otherwise the relevant
fields for CVS or SVN etc should be filled out.';
COMMENT ON COLUMN ProductSeries.cvsroot IS 'The CVS root where this
productseries hosts its code. Only used if rcstype is CVS.';
COMMENT ON COLUMN ProductSeries.cvsmodule IS 'The CVS module which contains
the upstream code for this productseries. Only used if rcstype is CVS.';
COMMENT ON COLUMN ProductSeries.cvsmodule IS 'The CVS branch that contains
the upstream code for this productseries.  Only used if rcstype is CVS.';
COMMENT ON COLUMN ProductSeries.cvstarfileurl IS 'The URL of a tarfile of
the CVS repository for this productseries. This is an optimisation of the
CVS import process - instead of hitting the server to pass us every set of
changes in history, we can sometimes arrange to be given a tarfile of the
CVS repository and then process it all locally. Once imported, we switch
back to using the CVS server for ongoing syncronization.  Only used if
rcstype is CVS.';
COMMENT ON COLUMN ProductSeries.svnrepository IS 'The URL of the SVN branch
where the upstream productseries code can be found. This single URL is the
equivalent of the cvsroot, cvsmodule and cvsbranch for CVS. Only used if
rcstype is SVN.';
COMMENT ON COLUMN ProductSeries.bkrepository IS 'The URL of the BK branch
where the upstream productseries code can be found. This single URL is the
equivalent of the cvsroot, cvsmodule and cvsbranch. Only used if rcstype is
BK.';
COMMENT ON COLUMN ProductSeries.releaseroot IS 'The URL to the directory
which holds upstream releases for this productseries. This allows us to
monitor the upstream site and detect new upstream release tarballs.';
COMMENT ON COLUMN ProductSeries.releasefileglob IS 'A fileglob that lets us
see which files in the releaseroot directory are potentially new upstream
tarball releases. For example: linux-*.*.*.gz.';
COMMENT ON COLUMN ProductSeries.releaseverstyle IS 'An enum giving the style
of this product series release version numbering system.  The options are
documented in dbschema.UpstreamReleaseVersionStyle.  Most applications use
Gnu style numbering, but there are other alternatives.';
COMMENT ON COLUMN ProductSeries.targetarchcategory IS 'The category name of
the bazaar branch to which we publish new changesets detected in the
upstream revision control system.';
COMMENT ON COLUMN ProductSeries.targetarchbranch IS 'The branch name of the
bazaar branch to which we publish new changesets detected in the upstream
revision control system.';
COMMENT ON COLUMN ProductSeries.targetarchversion IS 'The version of the
bazaar branch to which we publish new changesets detected in the upstream
revision control system.';
COMMENT ON COLUMN ProductSeries.dateprocessapproved IS 'The timestamp when
this upstream import was certified for processing. Processing means it has
passed autotesting, and is being moved towards production syncing. If the
sync goes well, it will be approved for sync and then be fully in
production.';
COMMENT ON COLUMN ProductSeries.datesyncapproved IS 'The timestamp when this
upstream import was certified for ongoing syncronisation.';
COMMENT ON COLUMN ProductSeries.dateautotested IS 'This upstream revision
control system target has passed automatic testing. It can probably be moved
towards production sync status. This date is the timestamp when it passed
the autotester. The autotester allows us to find the low hanging fruit that
is easily brought into the bazaar import system by highlighting repositories
which had no apparent difficulty in being imported.';
COMMENT ON COLUMN ProductSeries.datestarted IS 'The timestamp when we last
initiated an import test or sync of this upstream repository.';
COMMENT ON COLUMN ProductSeries.datefinished IS 'The timestamp when we last
completed an import test or sync of this upstream repository. If this is
NULL and datestarted is NOT NULL, then there is a sync in progress.';


-- Project
COMMENT ON TABLE Project IS 'Project: A DOAP Project. This table is the core of the DOAP section of the Launchpad database. It contains details of a single open source Project and is the anchor point for products, potemplates, and translationefforts.';
COMMENT ON COLUMN Project.owner IS 'The owner of the project will initially be the person who creates this Project in the system. We will encourage upstream project leaders to take on this role. The Project owner is able to edit the project.';
COMMENT ON COLUMN Project.summary IS 'A brief summary of this project. This
will be displayed in bold text just above the description and below the
title. It should be a single paragraph of not more than 80 words.';
COMMENT ON COLUMN Project.description IS 'A detailed description of this
project. This should primarily be focused on the organisational aspects of
the project, such as the people involved and the structures that the project
uses to govern itself. It might refer to the primary products of the project
but the detailed descriptions of those products should be in the
Product.description field, not here. So, for example, useful information
such as the dates the project was started and the way the project
coordinates itself are suitable here.';
COMMENT ON COLUMN Project.homepageurl IS 'The home page URL of this project. Note that this could well be the home page of the main product of this project as well, if the project is too small to have a separate home page for project and product.';
COMMENT ON COLUMN Project.wikiurl IS 'This is the URL of a wiki that includes information about the project. It might be a page in a bigger wiki, or it might be the top page of a wiki devoted to this project.';
COMMENT ON COLUMN Project.lastdoap IS 'This column stores a cached copy of the last DOAP description we saw for this project. We cache the last DOAP fragment for this project because there may be some aspects of it which we are unable to represent in the database (such as multiple homepageurl\'s instead of just a single homepageurl) and storing the DOAP file allows us to re-parse it later and recover this information when our database model has been updated appropriately.';
COMMENT ON COLUMN Project.name IS 'A short lowercase name uniquely identifying the product. Use cases include being used as a key in URL traversal.';
COMMENT ON COLUMN Project.sourceforgeproject IS 'The SourceForge project name for this project. This is not unique as SourceForge doesn\'t use the same project/product structure as DOAP.';
COMMENT ON COLUMN Project.freshmeatproject IS 'The FreshMeat project name for this project. This is not unique as FreshMeat does not have the same project/product structure as DOAP';
COMMENT ON COLUMN Project.reviewed IS 'Whether or not someone at Canonical has reviewed this project.';
COMMENT ON COLUMN Project.active IS 'Whether or not this project should be considered active.';
COMMENT ON COLUMN Project.translationgroup IS 'The translation group that has permission to edit translations across all products in this project. Note that individual products may have their own translationgroup, in which case those translators will also have permission to edit translations for that product.';
COMMENT ON COLUMN Project.translationpermission IS 'The level of openness of
this project\'s translation process. The enum lists different approaches to
translation, from the very open (anybody can edit any translation in any
language) to the completely closed (only designated translators can make any
changes at all).';
COMMENT ON COLUMN Project.calendar IS 'The calendar associated with this project.';


-- ProjectRelationship
COMMENT ON TABLE ProjectRelationship IS 'Project Relationships. This table stores information about the way projects are related to one another in the open source world. The actual nature of the relationship is stored in the \'label\' field, and possible values are given by the ProjectRelationship enum in dbschema.py. Examples are AGGREGATES ("the Gnome Project AGGREGATES EOG and Evolution and Gnumeric and AbiWord") and SIMILAR ("the Evolution project is SIMILAR to the Mutt project").';
COMMENT ON COLUMN ProjectRelationship.subject IS 'The subject of the relationship. Relationships are generally unidirectional - A AGGREGATES B is not the same as B AGGREGATES A. In the example "Gnome AGGREGATES Evolution", Gnome is the subject.';
COMMENT ON COLUMN ProjectRelationship.object IS 'The object of the relationship. In the example "Gnome AGGREGATES Evolution", Evolution is the object.';
COMMENT ON COLUMN ProjectRelationship.label IS 'The nature of the relationship. This integer takes one of the values enumerated in dbschema.py ProjectRelationship';


-- POTMsgSet
COMMENT ON TABLE POTMsgSet IS 'POTMsgSet: This table is stores a collection of msgids without their translations and all kind of information associated to that set of messages that could be found in a potemplate file.';

COMMENT ON COLUMN POTMsgSet.primemsgid IS 'The id of a pomgsid that identify this message set.';
COMMENT ON COLUMN POTMsgSet."sequence" IS 'The position of this message set inside the potemplate.';
COMMENT ON COLUMN POTMsgSet.potemplate IS 'The potemplate where this message set is stored.';
COMMENT ON COLUMN POTMsgSet.commenttext IS 'The comment text that is associated to this message set.';
COMMENT ON COLUMN POTMsgSet.filereferences IS 'The list of files and their line number where this message set was extracted from.';
COMMENT ON COLUMN POTMsgSet.sourcecomment IS 'The comment that was extracted from the source code.';
COMMENT ON COLUMN POTMsgSet.flagscomment IS 'The flags associated with this set (like c-format).';

-- POTemplate
COMMENT ON TABLE POTemplate IS 'This table stores a pot file for a given product.';
COMMENT ON COLUMN POTemplate.rawfile IS 'The pot file itself encoded as a base64 string.';
COMMENT ON COLUMN POTemplate.rawimporter IS 'The person that attached the rawfile.';
COMMENT ON COLUMN POTemplate.daterawimport IS 'The date when the rawfile was attached.';
COMMENT ON COLUMN POTemplate.rawimportstatus IS 'The status of the import: 0 pending import, 1 imported, 2 failed.';
COMMENT ON COLUMN POTemplate.sourcepackagename IS 'A reference to a sourcepackage name from where this POTemplate comes.';
COMMENT ON COLUMN POTemplate.distrorelease IS 'A reference to the distribution from where this POTemplate comes.';
COMMENT ON COLUMN POTemplate.sourcepackageversion IS 'The sourcepackage version string from where this potemplate was imported last time with our buildd <-> Rosetta gateway.';
COMMENT ON COLUMN POTemplate.header IS 'The header of a .pot file when we import it. Most important info from it is POT-Creation-Date and custom headers.';
COMMENT ON COLUMN POTemplate.potemplatename IS 'A reference to a POTemplateName row that tells us the name/domain for this POTemplate.';
COMMENT ON COLUMN POTemplate.productseries IS 'A reference to a ProductSeries from where this POTemplate comes.';
COMMENT ON COLUMN POTemplate.path IS 'The path to the .pot source file inside the tarball tree, including the filename.';
COMMENT ON COLUMN POTemplate.from_sourcepackagename IS 'The sourcepackagename from where the last .pot file came (only if it\'s different from POTemplate.sourcepackagename)';

-- POTemplateName
COMMENT ON TABLE POTemplateName IS 'POTemplate Name. This table stores the domains/names of a set of POTemplate rows.';
COMMENT ON COLUMN POTemplateName.name IS 'The name of the POTemplate set. It must be unique';
COMMENT ON COLUMN POTemplateName.title IS 'The title we are going to use every time that we render a view of this POTemplateName row.';
COMMENT ON COLUMN POTemplateName.description IS 'A brief text about this POTemplateName so the user could know more about it.';
COMMENT ON COLUMN POTemplateName.translationdomain IS 'The translation domain name for this POTemplateName';

-- POFile
COMMENT ON TABLE POFile IS 'This table stores a PO file for a given PO template.';
COMMENT ON COLUMN POFile.rawfile IS 'The Library file alias of the PO file as imported.';
COMMENT ON COLUMN POFile.rawimporter IS 'The person that attached the raw file.';
COMMENT ON COLUMN POFile.daterawimport IS 'The date when the raw file was attached.';
COMMENT ON COLUMN POFile.rawimportstatus IS 'The status of the import. See the RosettaImportStatus schema.';
COMMENT ON COLUMN POFile.exportfile IS 'The Library file alias of an export of this PO file.';
COMMENT ON COLUMN POFile.exporttime IS 'The time at which the file referenced by exportfile was generated.';
COMMENT ON COLUMN POFile.path IS 'The path (included the filename) inside the tree from where the content was imported.';
COMMENT ON COLUMN POFile.from_sourcepackagename IS 'The sourcepackagename from where the last .po file came (only if it\'s different from POFile.potemplate.sourcepackagename)';

-- POSelection
COMMENT ON TABLE POSelection IS 'This table captures the full set
of all the translations ever submitted for a given pomsgset and pluralform.
It also indicates which of those is currently active.';
COMMENT ON COLUMN POSelection.pomsgset IS 'The messageset for
which we are recording a selection.';
COMMENT ON COLUMN POSelection.pluralform IS 'The pluralform of
this selected translation.';
COMMENT ON COLUMN POSelection.activesubmission IS 'The submission which made
this the active translation in rosetta for this pomsgset and pluralform.';
COMMENT ON COLUMN POSelection.publishedsubmission IS 'The submission in which
we noted this as the current translation published in revision control (or
in the public po files for this translation template, in the package or
tarball or branch which is considered the source of it).';

-- POSubmission
COMMENT ON TABLE POSubmission IS 'This table records the fact
that we saw, or someone submitted, a particular translation for a particular
msgset under a particular licence, at a specific time.';
COMMENT ON COLUMN POSubmission.pomsgset IS 'The message set for which the
submission or sighting was made.';
COMMENT ON COLUMN POSubmission.pluralform IS 'The plural form of the
submission which was made.';
COMMENT ON COLUMN POSubmission.potranslation IS 'The translation that was
submitted or sighted.';
COMMENT ON COLUMN POSubmission.person IS 'The person that made
the submission through the web to rosetta, or the last-translator on the
pofile that we are processing, or the person who uploaded that pofile to
rosetta. In short, our best guess as to the person who is contributing that
translation.';
COMMENT ON COLUMN POSubmission.origin IS 'The source of this
translation. This indicates whether the translation was in a pofile that we
parsed (probably one published in a package or branch or tarball), or was
submitted through the web.';
COMMENT ON COLUMN POSubmission.validationstatus IS 'Says whether or not we have validated this translation. Its value is specified by dbschema.TranslationValidationStatus, with 0 the value that says this row has not been validated yet.';

-- POMsgSet
COMMENT ON COLUMN POMsgSet.publishedfuzzy IS 'This indicates that this
POMsgSet was fuzzy when it was last imported from a published PO file. By
comparing the current fuzzy state (in the "fuzzy" field) to that, we know if
we have changed the fuzzy condition of the messageset in Rosetta.';
COMMENT ON COLUMN POMsgSet.publishedcomplete IS 'This indicates that this
POMsgSet was complete when it was last imported from a published PO file. By
"complete" we mean "has a translation for every expected plural form". We
can compare the current completeness state (in the "iscomplete" field) to
this, to know if we have changed the completeness of the messageset in
Rosetta since it was imported.';
COMMENT ON COLUMN POMsgSet.isfuzzy IS 'This indicates if the msgset is
currently fuzzy in Rosetta. The other indicator, publishedfuzzy, shows the
same status for the last published pofile we pulled in.';
COMMENT ON COLUMN POMsgSet.iscomplete IS 'This indicates if we believe that
Rosetta has an active translation for every expected plural form of this
message set.';


/* Sprint */
COMMENT ON TABLE Sprint IS 'A meeting, sprint or conference. This is a convenient way to keep track of a collection of specs that will be discussed, and the people that will be attending.';
COMMENT ON COLUMN Sprint.time_zone IS 'The timezone of the sprint, stored in text format from the Olsen database names, like "US/Eastern".';


/* SprintAttendance */
COMMENT ON TABLE SprintAttendance IS 'The record that someone will be attending a particular sprint or meeting.';
COMMENT ON COLUMN SprintAttendance.time_starts IS 'The time from which the person will be available to participate in meetings at the sprint.';
COMMENT ON COLUMN SprintAttendance.time_ends IS 'The time of departure from the sprint or conference - this is the last time at which the person is available for meetings during the sprint.';


/* SprintSpecification */
COMMENT ON TABLE SprintSpecification IS 'The link between a sprint and a specification, so that we know which specs are going to be discussed at which sprint.';
COMMENT ON COLUMN SprintSpecification.status IS 'Whether or not the spec has been approved on the agenda for this sprint.';
COMMENT ON COLUMN SprintSpecification.whiteboard IS 'A place to store comments specifically related to this spec being on the agenda of this meeting.';

/* Ticket */
COMMENT ON TABLE Ticket IS 'A trouble ticket, or support request, for a distribution or for an application. Such tickets are created by end users who need support on a particular feature or package or product.';
COMMENT ON COLUMN Ticket.assignee IS 'The person who has been assigned to resolve this support ticket. Note that there is no requirement that every ticket be assigned somebody. Anybody can chip in to help resolve a ticket, and if they think they have done so we call them the "answerer".';
COMMENT ON COLUMN Ticket.answerer IS 'The person who last claimed to have "answered" this support ticket, giving a response that they believe should be sufficient to close the ticket. This will move the status of the ticket to "answered". Note that the only person who can actually set the status to "closed" (other than an admin) is the person who made the support request.';
COMMENT ON COLUMN Ticket.product IS 'The upstream product to which this support request is related. Note that a support request MUST be linked either to a product, or to a distribution. In future, we may allow a request to be linked to both.';
COMMENT ON COLUMN Ticket.distribution IS 'The distribution for which a support request was filed. Note that a request MUST be linked either to a product or a distribution, and in future, we may allow it to be linked to both.';
COMMENT ON COLUMN Ticket.sourcepackagename IS 'An optional source package name. This only makes sense if the ticket is bound to a distribution. It then allows us to guess the correct upstream product, allowing the user to "publish this request upstream too".';
COMMENT ON COLUMN Ticket.datelastquery IS 'The date we last saw a comment from the requester (owner).';
COMMENT ON COLUMN Ticket.datelastresponse IS 'The date we last saw a comment from somebody other than the requester.';
COMMENT ON COLUMN Ticket.dateaccepted IS 'The date we "confirmed" or "accepted" this support request. It is usually set to the date of the first response by someone other than the requester. This allows us to track the time between first request and first response.';
COMMENT ON COLUMN Ticket.datedue IS 'The date this ticket is "due", if such a date can be established. Usually this will be set automatically on the basis of a support contract SLA commitment.';
COMMENT ON COLUMN Ticket.dateanswered IS 'The date this ticket was last "answered", in the sense of receiving a comment from someone other than the requester that they considered sufficient to close the ticket.';
COMMENT ON COLUMN Ticket.dateclosed IS 'The date the requester marked this ticket CLOSED.';
COMMENT ON COLUMN Ticket.whiteboard IS 'A general status whiteboard. This is a scratch space to which arbitrary data can be added (there is only one constant whiteboard with no history). It is displayed at the top of the ticket. So its a useful way for projects to add their own semantics or metadata to the support tracker.';

/* TicketBug */

COMMENT ON TABLE TicketBug IS 'A link between a ticket and a bug, showing that the bug is somehow related to this support request.';

/* TicketMessage */

COMMENT ON TABLE TicketMessage IS 'A link between a support ticket and a message. This means that the message will be displayed on the ticket page.';

/* TicketReopening */

COMMENT ON TABLE TicketReopening IS 'A record of the times when a ticket was re-opened. In each case we store the time that it happened, the person who did it, and the person who had previously answered / rejected the ticket.';
COMMENT ON COLUMN TicketReopening.reopener IS 'The person who reopened the ticket.';
COMMENT ON COLUMN TicketReopening.answerer IS 'The person who was previously listed as the answerer of the ticket.';
COMMENT ON COLUMN TicketReopening.priorstate IS 'The state of the ticket before it was reopened. You can reopen a ticket that is ANSWERED, or CLOSED, or REJECTED.';


/* TicketSubscription */

COMMENT ON TABLE TicketSubscription IS 'A subscription of a person to a particular support request.';


/* DistroReleaseLanguage */

COMMENT ON TABLE DistroReleaseLanguage IS 'A cache of the current translation status of that language across an entire distrorelease.';
COMMENT ON COLUMN DistroReleaseLanguage.dateupdated IS 'The date these statistucs were last updated.';
COMMENT ON COLUMN DistroReleaseLanguage.currentcount IS 'As per IRosettaStats.';
COMMENT ON COLUMN DistroReleaseLanguage.updatescount IS 'As per IRosettaStats.';
COMMENT ON COLUMN DistroReleaseLanguage.rosettacount IS 'As per IRosettaStats.';
COMMENT ON COLUMN DistroReleaseLanguage.contributorcount IS 'The total number of contributors to the translation of this distrorelease into this language.';

/* Manifest */

COMMENT ON TABLE Manifest IS 'A Manifest describes the branches that go into
making up a source package or product release. This allows us to describe
the source package or product release in a way that HCT can pull down the
sources directly from The Bazaar and allow people to branch and edit
immediately. Note that a Manifest does not have an owner, please ensure that
ANYTHING that points TO a manifest, such as ProductRelease or
SourcePackageRelease, has an owner, so that we do not end up with orphaned
manifests.';

/* Calendar */

COMMENT ON TABLE Calendar IS 'A Calendar attached to some other Launchpad object (currently People, Projects or Products)';
COMMENT ON COLUMN Calendar.title IS 'The title of the Calendar';
COMMENT ON COLUMN Calendar.revision IS 'An monotonically increasing counter indicating a particular version of the calendar';


-- CalendarSubscription
COMMENT ON TABLE CalendarSubscription IS 'A subscription relationship between two calendars';
COMMENT ON COLUMN CalendarSubscription.subject IS 'The subject of the subscription relationship';
COMMENT ON COLUMN CalendarSubscription.object IS 'The object of the subscription relationship';
COMMENT ON COLUMN CalendarSubscription.colour IS 'The colour used to display events from calendar \'object\' when in the context of calendar \'subject\'';

COMMENT ON TABLE CalendarEvent IS 'Events belonging to calendars';
COMMENT ON COLUMN CalendarEvent.uid IS 'A globally unique identifier for the event.  This identifier should be preserved through when importing events from a desktop calendar application';
COMMENT ON COLUMN CalendarEvent.calendar IS 'The calendar this event belongs to';
COMMENT ON COLUMN CalendarEvent.dtstart IS 'The start time for the event in UTC';
COMMENT ON COLUMN CalendarEvent.duration IS 'The duration of the event';
COMMENT ON COLUMN CalendarEvent.title IS 'A one line description of the event';
COMMENT ON COLUMN CalendarEvent.description IS 'A multiline description of the event';
COMMENT ON COLUMN CalendarEvent.location IS 'A location associated with the event';

COMMENT ON COLUMN SourcePackageName.name IS
    'A lowercase name identifying one or more sourcepackages';
COMMENT ON COLUMN BinaryPackageName.name IS
    'A lowercase name identifying one or more binarypackages';
COMMENT ON COLUMN BinaryPackageRelease.architecturespecific IS 'This field indicates whether or not a binarypackage is architecture-specific. If it is not specific to any given architecture then it can automatically be included in all the distroarchreleases which pertain.';


/* Distribution */

COMMENT ON COLUMN Distribution.lucilleconfig IS 'Configuration
information which lucille will use when processing uploads and
generating archives for this distribution';
COMMENT ON COLUMN Distribution.members IS 'Person or team with upload and commit priviledges relating to this distribution. Other rights may be assigned to this role in the future.';
COMMENT ON COLUMN Distribution.translationgroup IS 'The translation group that is responsible for all translation work in this distribution.';
COMMENT ON COLUMN Distribution.translationpermission IS 'The level of openness of this distribution\'s translation process. The enum lists different approaches to translation, from the very open (anybody can edit any translation in any language) to the completely closed (only designated translators can make any changes at all).';
COMMENT ON COLUMN Distribution.bugcontact IS 'Person who will be automatically subscribed to every bug targeted to this distribution.';

/* DistroRelease */

COMMENT ON COLUMN DistroRelease.lucilleconfig IS 'Configuration
information which lucille will use when processing uploads and
generating archives for this distro release';
COMMENT ON COLUMN DistroRelease.summary IS 'A brief summary of the distro release. This will be displayed in bold at the top of the distrorelease page, above the distrorelease description. It should include any high points that are particularly important to draw to the attention of users.';
COMMENT ON COLUMN DistroRelease.description IS 'An extensive list of the features in this release of the distribution. This will be displayed on the main distro release page, below the summary.';
COMMENT ON COLUMN DistroRelease.datelastlangpack IS
'The date we last generated a base language pack for this release. Language
update packs for this release will only include translations added after that
date.';
COMMENT ON COLUMN DistroRelease.messagecount IS 'This is a cached value and may be a few hours out of sync with reality. It should, however, be in sync with the values in DistroReleaseLanguage, and should never be updated separately. The total number of translation messages in this distro release, as per IRosettaStats.';
COMMENT ON COLUMN DistroRelease.nominatedarchindep IS 'This is the DistroArchRelease nominated to build architecture independent packages within this DistroRelase, it is mandatory for buildable distroreleases, i.e., Auto Build System will avoid to create build jobs for a DistroRelease with no nominatedarchindep, but the database model allow us to do it (for non-buildable DistroReleases). See further info in NominatedArchIndep specification.';
COMMENT ON COLUMN DistroRelease.binarycount IS 'A cache of the number of distinct binary package names published in this distro release.';
COMMENT ON COLUMN DistroRelease.sourcecount IS 'A cache of the number of distinct source package names published in this distro release.';

-- DistroReleaseQueue
COMMENT ON TABLE DistroReleaseQueue IS 'An upload queue item. This table stores information pertaining to in-progress package uploads to a given DistroRelease.';

COMMENT ON COLUMN DistroReleaseQueue.status IS 'This is an integer field containing the current queue status of the queue item. Possible values are given by the DistroQueueStatus class in dbschema.py';

COMMENT ON COLUMN DistroReleaseQueue.distrorelease IS 'This integer field refers to the DistroRelease to which this upload is targeted';

COMMENT ON COLUMN DistroReleaseQueue.pocket IS 'This is the pocket the upload is targeted at.';

-- DistroReleaseQueueSource
COMMENT ON TABLE DistroReleaseQueueSource IS 'An upload queue source package. This table stores information pertaining to the source files in an in-progress package upload.';

COMMENT ON COLUMN DistroReleaseQueueSource.distroreleasequeue IS 'This integer field refers to the DistroQueue row that this source belongs to.';

COMMENT ON COLUMN DistroReleaseQueueSource.sourcepackagerelease IS 'This integer field refers to the SourcePackageRelease record related to this upload.';

-- DistroReleaseQueueBuild
COMMENT ON TABLE DistroReleaseQueueBuild IS 'An upload queue binary build. This table stores information pertaining to the builds in an in-progress package upload.';

COMMENT ON COLUMN DistroReleaseQueueBuild.distroreleasequeue IS 'This integer field refers to the DistroQueue row that this source belongs to.';

COMMENT ON COLUMN DistroReleaseQueueBuild.build IS 'This integer field refers to the Build record related to this upload.';

-- DistroReleaseQueueCustom
COMMENT ON TABLE DIstroReleaseQueueCustom IS 'An upload queue custom format upload. This table stores information pertaining to the custom upload formats in an in-progress package upload.';

COMMENT ON COLUMN DistroReleaseQueueCustom.distroreleasequeue IS 'The queue item this refers to.';

COMMENT ON COLUMN DistroReleaseQueueCustom.customformat IS 'The format of this particular custom uploaded file.';

COMMENT ON COLUMN DistroReleaseQueueCustom.libraryfilealias IS 'The actual file as a librarian alias.';

-- SourcePackageName
COMMENT ON COLUMN SourcePackageName.name IS
    'A lowercase name identifying one or more sourcepackages';
COMMENT ON COLUMN BinaryPackageName.name IS
    'A lowercase name identifying one or more binarypackages';

COMMENT ON COLUMN BinaryPackageRelease.architecturespecific IS 'This field indicates whether or not a binarypackage is architecture-specific. If it is not specific to any given architecture then it can automatically be included in all the distroarchreleases which pertain.';


-- SourcePackageRelease
COMMENT ON COLUMN SourcePackageRelease.section IS 'This integer field references the Section which the source package claims to be in';

/* SourcePackagePublishing and BinaryPackagePublishing */

COMMENT ON COLUMN SourcePackagePublishing.datepublished IS 'This column contains the timestamp at which point the SourcePackageRelease progressed from a pending publication to being published in the respective DistroRelease';

COMMENT ON COLUMN SourcePackagePublishing.scheduleddeletiondate IS 'This column is only used when the the publishing record is PendingRemoval. It indicates the earliest time that this record can be removed. When a publishing record is removed, the files it embodies are made candidates for removal from the pool.';

COMMENT ON COLUMN SourcePackagePublishing.datepublished IS 'This column contains the timestamp at which point the Build progressed from a pending publication to being published in the respective DistroRelease';

COMMENT ON COLUMN SourcePackagePublishing.scheduleddeletiondate IS 'This column is only used when the the publishing record is PendingRemoval. It indicates the earliest time that this record can be removed. When a publishing record is removed, the files it embodies are made candidates for removal from the pool.';

COMMENT ON COLUMN SourcePackagePublishing.status IS 'This column contains the status of the publishing record. The valid states are described in dbschema.py in PackagePublishingStatus. Example states are "Pending" and "Published"';

COMMENT ON COLUMN BinaryPackagePublishing.status IS 'This column contains the status of the publishing record. The valid states are described in dbschema.py in PackagePublishingStatus. Example states are "Pending" and "Published"';

-- SecureBinaryPackagePublishingHistory
COMMENT ON TABLE SecureBinaryPackagePublishingHistory IS 'PackagePublishingHistory: The history of a BinaryPackagePublishing record. This table represents the lifetime of a publishing record from inception to deletion. Records are never removed from here and in time the publishing table may become a view onto this table. A column being NULL indicates there''s no data for that state transition. E.g. a package which is removed without being superseded won''t have datesuperseded or supersededby filled in.';
COMMENT ON COLUMN SecureBinaryPackagePublishingHistory.binarypackagerelease IS 'The binarypackage being published.';
COMMENT ON COLUMN SecureBinaryPackagePublishingHistory.distroarchrelease IS 'The distroarchrelease into which the binarypackage is being published.';
COMMENT ON COLUMN SecureBinaryPackagePublishingHistory.status IS 'The current status of the publishing.';
COMMENT ON COLUMN SecureBinaryPackagePublishingHistory.component IS 'The component into which the publishing takes place.';
COMMENT ON COLUMN SecureBinaryPackagePublishingHistory.section IS 'The section into which the publishing takes place.';
COMMENT ON COLUMN SecureBinaryPackagePublishingHistory.priority IS 'The priority at which the publishing takes place.';
COMMENT ON COLUMN SecureBinaryPackagePublishingHistory.datecreated IS 'The date/time on which the publishing record was created.';
COMMENT ON COLUMN SecureBinaryPackagePublishingHistory.datepublished IS 'The date/time on which the source was actually published into an archive.';
COMMENT ON COLUMN SecureBinaryPackagePublishingHistory.datesuperseded IS 'The date/time on which the source was superseded by a new source.';
COMMENT ON COLUMN SecureBinaryPackagePublishingHistory.supersededby IS 'The build which superseded this package. This seems odd but it is important because a new build may not actually build a given binarypackage and we need to supersede it appropriately';
COMMENT ON COLUMN SecureBinaryPackagePublishingHistory.datemadepending IS 'The date/time on which this publishing record was made to be pending removal from the archive.';
COMMENT ON COLUMN SecureBinaryPackagePublishingHistory.scheduleddeletiondate IS 'The date/time at which the package is/was scheduled to be deleted.';
COMMENT ON COLUMN SecureBinaryPackagePublishingHistory.dateremoved IS 'The date/time at which the package was actually deleted.';
COMMENT ON COLUMN SecureBinaryPackagePublishingHistory.pocket IS 'The pocket into which this record is published. The RELEASE pocket (zero) provides behaviour as normal. Other pockets may append things to the distrorelease name such as the UPDATES pocket (-updates) or the SECURITY pocket (-security).';
COMMENT ON COLUMN SecureBinaryPackagePublishingHistory.embargo IS 'The publishing record is embargoed from publication if this is set to TRUE. When TRUE, this column prevents the publication record from even showing up in the publishing tables.';
COMMENT ON COLUMN SecureBinaryPackagePublishingHistory.embargolifted IS 'The date and time when we lifted the embargo on this publishing record. I.E. when embargo was set to FALSE having previously been set to TRUE.';
COMMENT ON VIEW BinaryPackagePublishingHistory IS 'View on SecureBinaryPackagePublishingHistory that restricts access to embargoed entries';

COMMENT ON VIEW PublishedPackageView IS
    'A very large view that brings together all the information about
    packages that are currently being published within a distribution. This
    view was designed for the page which shows packages published in the
    distribution, but may be more widely used.';

-- ProcessorFamily

COMMENT ON TABLE ProcessorFamily IS 'An architecture, that might consist of several actual processors. Different distributions call these architectures different things, so we have an "architecturetag" in DistroArchRelease that might be different to the architecture\'s name.';
COMMENT ON COLUMN ProcessorFamily.name IS 'The name of the architecture. This is a short unix-style name such as i386 or amd64';
COMMENT ON COLUMN ProcessorFamily.title IS 'A title for the architecture. For example "Intel i386 Compatible".';
COMMENT ON COLUMN ProcessorFamily.description IS 'A description for this processor family. It might include any gotchas such as the fact that i386 does not necessarily mean that code would run on a 386... Ubuntu for example requires a 486.';

-- Processor

COMMENT ON TABLE Processor IS 'A single processor for which code might be compiled. For example, i386, P2, P3, P4, Itanium1, Itanium2... each processor belongs to a ProcessorFamily, and it might be that a package is compiled several times for a given Family, with different optimisation settings for each processor.';
COMMENT ON COLUMN Processor.name IS 'The name of this processor, for example, i386, Pentium, P2, P3, P4, Itanium, Itanium2, K7, Athlon, Opteron... it should be short and unique.';
COMMENT ON COLUMN Processor.family IS 'The ProcessorFamily for this Processor.';

-- DistroArchRelease

COMMENT ON COLUMN DistroArchRelease.processorfamily IS 'A link to the ProcessorFamily table, giving the architecture of this DistroArchRelease.';
COMMENT ON COLUMN DistroArchRelease.architecturetag IS 'The name of this architecture in the context of this specific distro release. For example, some distributions might label amd64 as amd64, others might call is x86_64. This information is used, for example, in determining the names of the actual package files... such as the "amd64" part of "apache2_2.0.56-1_amd64.deb"';
COMMENT ON COLUMN DistroArchRelease.official IS 'Whether or not this architecture or "port" is an official release. If it is not official then you may not be able to install it or get all the packages for it.';
COMMENT ON COLUMN DistroArchRelease.package_count IS 'A cache of the number of binary packages published in this distro arch release. The count only includes packages published in the release pocket.';

-- LauncpadDatabaseRevision
COMMENT ON TABLE LaunchpadDatabaseRevision IS 'This table has a single row which specifies the most recently applied patch number.';
COMMENT ON COLUMN LaunchpadDatabaseRevision.major IS 'Major number. This is incremented every update to production.';
COMMENT ON COLUMN LaunchpadDatabaseRevision.minor IS 'Minor number. Patches made during development each increment the minor number.';
COMMENT ON COLUMN LaunchpadDatabaseRevision.patch IS 'The patch number will hopefully always be ''0'', as it exists to support emergency patches made to the production server. eg. If production is running ''4.0.0'' and needs to have a patch applied ASAP, we would create a ''4.0.1'' patch and roll it out. We then may need to refactor all the existing ''4.x.0'' patches.';

-- Karma
COMMENT ON TABLE Karma IS 'Used to quantify all the ''operations'' a user performs inside the system, which maybe reporting and fixing bugs, uploading packages, end-user support, wiki editting, etc.';
COMMENT ON COLUMN Karma.action IS 'A foreign key to the KarmaAction table.';
COMMENT ON COLUMN Karma.datecreated IS 'A timestamp for the assignment of this Karma.';
COMMENT ON COLUMN Karma.Person IS 'The Person for wich this Karma was assigned.';

-- KarmaAction
COMMENT ON TABLE KarmaAction IS 'Stores all the actions that would give karma to the user which performed it.';
COMMENT ON COLUMN KarmaAction.name IS 'The unique name of this action.';
COMMENT ON COLUMN KarmaAction.category IS 'A dbschema value used to group actions together.';
COMMENT ON COLUMN KarmaAction.points IS 'The number of points this action is worth of.';

-- KarmaCache
COMMENT ON TABLE KarmaCache IS 'Stores a cached value of a person\'s karma points, grouped by the action category.';
COMMENT ON COLUMN KarmaCache.Person IS 'The person which performed the actions of this category, and thus got the karma.';
COMMENT ON COLUMN KarmaCache.Category IS 'The category of the actions.';
COMMENT ON COLUMN KarmaCache.KarmaValue IS 'The karma points of all actions of this category performed by this person.';

-- Person
COMMENT ON TABLE Person IS 'Central user and group storage. A row represents a person if teamowner is NULL, and represents a team (group) if teamowner is set.';
COMMENT ON COLUMN Person.displayname IS 'Person or group''s name as it should be rendered to screen';
COMMENT ON COLUMN Person.givenname IS 'Component of a person''s full name used for secondary sorting. Generally the person''s given or christian name.';
COMMENT ON COLUMN Person.familyname IS 'Component of a person''s full name used for sorting. Generally the person''s family name.';
COMMENT ON COLUMN Person.password IS 'SSHA digest encrypted password.';
COMMENT ON COLUMN Person.teamowner IS 'id of the team owner. Team owners will have authority to add or remove people from the team.';
COMMENT ON COLUMN Person.teamdescription IS 'Informative description of the team. Format and restrictions are as yet undefined.';
COMMENT ON COLUMN Person.name IS 'Short mneumonic name uniquely identifying this person or team. Useful for url traversal or in places where we need to unambiguously refer to a person or team (as displayname is not unique).';
COMMENT ON COLUMN Person.language IS 'Preferred language for this person (unset for teams). UI should be displayed in this language wherever possible.';
COMMENT ON COLUMN Person.calendar IS 'The calendar associated with this person.';
COMMENT ON COLUMN Person.timezone IS 'The name of the time zone this person prefers (if unset, UTC is used).  UI should display dates and times in this time zone wherever possible.';
COMMENT ON COLUMN Person.homepage_content IS 'A home page for this person in the Launchpad. In short, this is like a personal wiki page. The person will get to edit their own page, and it will be published on /people/foo/. Note that this is in text format, and will migrate to being in Moin format as a sort of mini-wiki-homepage.';
COMMENT ON COLUMN Person.emblem IS 'The library file alias to a small image (16x16 max, it\'s a tiny little thing) to be used as an emblem or icon whenever we are referring to that person.';
COMMENT ON COLUMN Person.hackergotchi IS 'The library file alias of a hackergotchi image to display as the "face" of a person, on their home page.';

-- PersonLanguage
COMMENT ON TABLE PersonLanguage IS 'PersonLanguage: This table stores the preferred languages that a Person has, it''s used in Rosetta to select the languages that should be showed to be translated.';
COMMENT ON COLUMN PersonLanguage.person IS 'This field is a reference to a Person object that has this preference.';
COMMENT ON COLUMN PersonLanguage.language IS 'This field is a reference to a Language object that says that the Person associated to this row knows how to translate/understand this language.';

-- Bounty
COMMENT ON TABLE Bounty IS 'A set of bounties for work to be done by the open source community. These bounties will initially be offered only by Canonical, but later we will create the ability for people to offer the bounties themselves, using us as a clearing house.';
COMMENT ON COLUMN Bounty.usdvalue IS 'This is the ESTIMATED value in US Dollars of the bounty. We say "estimated" because the bounty might one day be offered in one of several currencies, or people might contribute different amounts in different currencies to each bounty. This field will reflect an estimate based on recent currency exchange rates of the value of this bounty in USD.';
COMMENT ON COLUMN Bounty.difficulty IS 'An estimate of the difficulty of the bounty, as a dbschema.BountyDifficulty.';
COMMENT ON COLUMN Bounty.bountystatus IS 'The current status of this bounty
- an indicator of whether or not it is open, closed, or withdrawn.';
COMMENT ON COLUMN Bounty.reviewer IS 'The person who will review this bounty regularly for progress. The reviewer is the person who is responsible for establishing when the bounty is complete.';
COMMENT ON COLUMN Bounty.owner IS 'The person who created the bounty. The owner can update the specification of the bounty, and appoints the reviewer.';

COMMENT ON TABLE BountySubscription IS 'This table records whether or not someone it interested in a bounty. Subscribers will show up on the page with the bounty details.';
COMMENT ON COLUMN BountySubscription.bounty IS 'The bounty to which the person is subscribed.';
COMMENT ON COLUMN BountySubscription.person IS 'The person being subscribed to this bounty.';

COMMENT ON TABLE ProductBounty IS 'This table records a simple link between a bounty and a product. This bounty will be listed on the product web page, and the product will be mentioned on the bounty web page.';

COMMENT ON TABLE DistributionBounty IS 'This table records a simple link between a bounty and a distribution. This bounty will be listed on the distribution web page, and the distribution will be mentioned on the bounty web page.';

COMMENT ON TABLE ProjectBounty IS 'This table records a simple link between a bounty and a project. This bounty will be listed on the project web page, and the project will be mentioned on the bounty web page.';

-- Maintainership

COMMENT ON TABLE Maintainership IS 'Stores the maintainer information for a
sourcepackage in a particular distribution. Note that this does not store
the information per-distrorelease, but for the overall "distribution", which
generally refers to the current development release of the distro.';

COMMENT ON COLUMN Maintainership.maintainer IS 'Refers to the person
responsible for this sourcepackage inside this distribution. Note that the
"maintainer" for a package varies over time, so the person who was
responsible in a previous distrorelease may no longer be listed as
a maintainer.';

-- Messaging subsytem
COMMENT ON TABLE BugMessage IS 'This table maps a message to a bug. In other words, it shows that a particular message is associated with a particular bug.';
COMMENT ON TABLE Message IS 'This table stores a single RFC822-style message. Messages can be threaded (using the parent field). These messages can then be referenced from elsewhere in the system, such as the BugMessage table, integrating messageboard facilities with the rest of The Launchpad.';
COMMENT ON COLUMN Message.parent IS 'A "parent message". This allows for some level of threading in Messages.';
COMMENT ON COLUMN Message.subject IS 'The title text of the message, or the subject if it was an email.';
COMMENT ON COLUMN Message.distribution IS 'The distribution in which this message originated, if we know it.';
COMMENT ON COLUMN Message.raw IS 'The original unadulterated message if it arrived via email. This is required to provide access to the original, undecoded message.';

COMMENT ON TABLE MessageChunk IS 'This table stores a single chunk of a possibly multipart message. There will be at least one row in this table for each message. text/* parts are stored in the content column. All other parts are stored in the Librarian and referenced via the blob column. If both content and blob are NULL, then this chunk has been removed (eg. offensive, legal reasons, virus etc.)';
COMMENT ON COLUMN MessageChunk.content IS 'Text content for this chunk of the message. This content is full text searchable.';
COMMENT ON COLUMN MessageChunk.blob IS 'Binary content for this chunk of the message.';
COMMENT ON COLUMN MessageChunk.sequence IS 'Order of a particular chunk. Chunks are orders in ascending order starting from 1.';

-- Comments on Lucille views
COMMENT ON VIEW SourcePackageFilePublishing IS 'This view is used mostly by Lucille while performing publishing and unpublishing operations. It lists all the files associated with a sourcepackagerelease and collates all the textual representations needed for publishing components etc to allow rapid queries from SQLObject.';
COMMENT ON VIEW BinaryPackageFilePublishing IS 'This view is used mostly by Lucille while performing publishing and unpublishing operations. It lists all the files associated with a binarypackage and collates all the textual representations needed for publishing components etc to allow rapid queries from SQLObject.';
COMMENT ON VIEW SourcePackagePublishingView IS 'This view is used mostly by Lucille while performing publishing¸ unpublishing, domination, superceding and other such operations. It provides an ID equal to the underlying SourcePackagePublishing record to permit as direct a change to publishing details as is possible. The view also collates useful textual data to permit override generation etc.';
COMMENT ON VIEW BinaryPackagePublishingView IS 'This view is used mostly by Lucille while performing publishing¸ unpublishing, domination, superceding and other such operations. It provides an ID equal to the underlying BinaryPackagePublishing record to permit as direct a change to publishing details as is possible. The view also collates useful textual data to permit override generation etc.';

-- SourcePackageRelease

COMMENT ON TABLE SourcePackageRelease IS 'SourcePackageRelease: A source
package release. This table represents a specific release of a source
package. Source package releases may be published into a distrorelease, or
even multiple distroreleases.';
COMMENT ON COLUMN SourcePackageRelease.creator IS 'The creator of this
sourcepackagerelease. This is the person referred to in the top entry in the
package changelog in debian terms. Note that a source package maintainer in
Ubuntu might be person A, but a particular release of that source package
might in fact have been created by a different person B. The maintainer
would be recorded in the Maintainership table, while the creator of THIS
release would be recorded in the SourcePackageRelease.creator field.';
COMMENT ON COLUMN SourcePackageRelease.version IS 'The version string for
this source package release. E.g. "1.0-2" or "1.4-5ubuntu9.1". Note that, in
ubuntu-style and redhat-style distributions, the version+sourcepackagename
is unique, even across distroreleases. In other words, you cannot have a
foo-1.2-1 package in Hoary that is different from foo-1.2-1 in Warty.';
COMMENT ON COLUMN SourcePackageRelease.dateuploaded IS 'The date/time that
this sourcepackagerelease was first uploaded to the Launchpad.';
COMMENT ON COLUMN SourcePackageRelease.urgency IS 'The urgency of the
upload. This is generally used to prioritise buildd activity but may also be
used for "testing" systems or security work in the future. The "urgency" is
set by the uploader, in the DSC file.';
COMMENT ON COLUMN SourcePackageRelease.dscsigningkey IS 'The GPG key used to
sign the DSC. This is not necessarily the maintainer\'s key, or the
creator\'s key. For example, it\'s possible to produce a package, then ask a
sponsor to upload it.';
COMMENT ON COLUMN SourcePackageRelease.component IS 'The component in which
this sourcepackagerelease is intended (by the uploader) to reside. E.g.
main, universe, restricted. Note that the distribution managers will often
override this data and publish the package in an entirely different
component.';
COMMENT ON COLUMN SourcePackageRelease.changelog IS 'The changelog of this
source package release.';
COMMENT ON COLUMN SourcePackageRelease.builddepends IS 'The build
dependencies for this source package release.';
COMMENT ON COLUMN SourcePackageRelease.builddependsindep IS 'The
architecture-independant build dependancies for this source package release.';
COMMENT ON COLUMN SourcePackageRelease.architecturehintlist IS 'The
architectures which this source package release believes it should be built.
This is used as a hint to the build management system when deciding what
builds are still needed.';
COMMENT ON COLUMN SourcePackageRelease.format IS 'The format of this
sourcepackage release, e.g. DPKG, RPM, EBUILD, etc. This is an enum, and the
values are listed in dbschema.SourcePackageFormat';
COMMENT ON COLUMN SourcePackageRelease.dsc IS 'The "Debian Source Control"
file for the sourcepackagerelease, from its upload into Ubuntu for the
first time.';
COMMENT ON COLUMN SourcePackageRelease.uploaddistrorelease IS 'The
distrorelease into which this source package release was uploaded into
Launchpad / Ubuntu for the first time. In general, this will be the
development Ubuntu release into which this package was uploaded. For a
package which was unchanged between warty and hoary, this would show Warty.
For a package which was uploaded into Hoary, this would show Hoary.';



-- SourcePackageName

COMMENT ON TABLE SourcePackageName IS 'SourcePackageName: A soyuz source package name.';

-- Specification
COMMENT ON TABLE Specification IS 'A feature specification. At the moment we do not store the actual specification, we store a URL for the spec, which is managed in a wiki somewhere else. We store the overall state of the spec, as well as queueing information about who needs to review the spec, and why.';
COMMENT ON COLUMN Specification.assignee IS 'The person who has been assigned to implement this specification.';
COMMENT ON COLUMN Specification.drafter IS 'The person who has been asked to draft this specification. They are responsible for getting the spec to "approved" state.';
COMMENT ON COLUMN Specification.approver IS 'The person who is responsible for approving the specification in due course, and who will probably be required to review the code itself when it is being implemented.';
COMMENT ON COLUMN Specification.product IS 'The product for which this is a feature specification. The specification must be connected either to a product, or to a distribution.';
COMMENT ON COLUMN Specification.distribution IS 'The distribution for which this is a feature specification. The specification must be connected either to a product, or to a distribution.';
COMMENT ON COLUMN Specification.distrorelease IS 'If this is not NULL, then it means that the release managers have targeted this feature to be released in the given distrorelease. It is not necessary to target a distrorelease, but this is a useful way of know which specifications are, for example, BreezyGoals.';
COMMENT ON COLUMN Specification.productseries IS 'This is an indicator that the specification is planned, or targeted, for implementation in a given product series. It is not necessary to target a spec to a series, but it is a useful way of showing which specs are planned to implement for a given series.';
COMMENT ON COLUMN Specification.milestone IS 'This is an indicator that the feature defined in this specification is expected to be delivered for a given milestone. Note that milestones are not necessarily releases, they are a way of identifying a point in time and grouping bugs and features around that.';
COMMENT ON COLUMN Specification.status IS 'An enum called SpecificationStatus that shows what the current status (braindump, draft, implemented etc) the spec is currently in.';
COMMENT ON COLUMN Specification.priority IS 'An enum that gives the implementation priority (low, medium, high, emergency) of the feature defined in this specification.';
COMMENT ON COLUMN Specification.specurl IS 'The URL where the specification itself can be found. This is usually a wiki page somewhere.';
COMMENT ON COLUMN Specification.whiteboard IS 'As long as the specification is somewhere else (i.e. not in Launchpad) it will be useful to have a place to hold some arbitrary message or status flags that have meaning to the project, not Launchpad. This whiteboard is just the place for it.';
COMMENT ON COLUMN Specification.superseded_by IS 'The specification which replaced this specification.';
COMMENT ON COLUMN Specification.needs_discussion IS 'Whether or not this specification requires further discussion at this sprint. This is used as part of the scheduling algorithm.';

-- SpecificationFeedback
COMMENT ON TABLE SpecificationFeedback IS 'A table representing a review request of a specification, from one user to another, with an optional message.';
COMMENT ON COLUMN SpecificationFeedback.reviewer IS 'The person who has been asked to do the review.';
COMMENT ON COLUMN SpecificationFeedback.requester IS 'The person who made the request.';
COMMENT ON COLUMN SpecificationFeedback.queuemsg IS 'An optional text message for the reviewer, from the requester.';

-- SpecificationBug
COMMENT ON TABLE SpecificationBug IS 'A table linking a specification and a bug. This is used to provide for easy navigation from bugs to specs.';

-- SpecificationSubscription
COMMENT ON TABLE SpecificationSubscription IS 'A table capturing a subscription of a person to a specification.';

-- SpecificationDependency
COMMENT ON TABLE SpecificationDependency IS 'A table that stores information about which specification needs to be implemented before another specification can be implemented. We can create a chain of dependencies, and use that information for scheduling and prioritisation of work.';
COMMENT ON COLUMN SpecificationDependency.specification IS 'The spec for which we are creating a dependency.';
COMMENT ON COLUMN SpecificationDependency.dependency IS 'The spec on which it is dependant.';

-- BinaryPackageRelease

COMMENT ON TABLE BinaryPackageRelease IS 'BinaryPackageRelease: A soyuz binary package representation. This table stores the records for each binary package uploaded into the system. Each sourcepackagerelease may build various binarypackages on various architectures.';
COMMENT ON COLUMN BinaryPackageRelease.binarypackagename IS 'A reference to the name of the binary package';
COMMENT ON COLUMN BinaryPackageRelease.version IS 'The version of the binary package. E.g. "1.0-2"';
COMMENT ON COLUMN BinaryPackageRelease.summary IS 'A summary of the binary package. Commonly used on listings of binary packages';
COMMENT ON COLUMN BinaryPackageRelease.description IS 'A longer more detailed description of the binary package';
COMMENT ON COLUMN BinaryPackageRelease.build IS 'The build in which this binarypackage was produced';
COMMENT ON COLUMN BinaryPackageRelease.binpackageformat IS 'The binarypackage format. E.g. RPM, DEB etc';
COMMENT ON COLUMN BinaryPackageRelease.component IS 'The archive component that this binarypackage is in. E.g. main, universe etc';
COMMENT ON COLUMN BinaryPackageRelease.section IS 'The archive section that this binarypackage is in. E.g. devel, libdevel, editors';
COMMENT ON COLUMN BinaryPackageRelease.priority IS 'The priority that this package has. E.g. Base, Standard, Extra, Optional';
COMMENT ON COLUMN BinaryPackageRelease.shlibdeps IS 'The shared library dependencies of this binary package';
COMMENT ON COLUMN BinaryPackageRelease.depends IS 'The list of packages this binarypackage depends on';
COMMENT ON COLUMN BinaryPackageRelease.recommends IS 'The list of packages this binarypackage recommends. Recommended packages often enhance the behaviour of a package.';
COMMENT ON COLUMN BinaryPackageRelease.suggests IS 'The list of packages this binarypackage suggests.';
COMMENT ON COLUMN BinaryPackageRelease.conflicts IS 'The list of packages this binarypackage conflicts with.';
COMMENT ON COLUMN BinaryPackageRelease.replaces IS 'The list of packages this binarypackage replaces files in. Often this is used to provide an upgrade path between two binarypackages of different names';
COMMENT ON COLUMN BinaryPackageRelease.provides IS 'The list of virtual packages (or real packages under some circumstances) which this binarypackage provides.';
COMMENT ON COLUMN BinaryPackageRelease.essential IS 'Whether or not this binarypackage is essential to the smooth operation of a base system';
COMMENT ON COLUMN BinaryPackageRelease.installedsize IS 'What the installed size of the binarypackage is. This is represented as a number of kilobytes of storage.';
COMMENT ON COLUMN BinaryPackageRelease.copyright IS 'The copyright associated with this binarypackage. Often in the case of debian packages this is found in /usr/share/doc/<binarypackagename>/copyright';
COMMENT ON COLUMN BinaryPackageRelease.licence IS 'The licence that this binarypackage is under.';


-- BinaryPackageFile

COMMENT ON TABLE BinaryPackageFile IS 'BinaryPackageFile: A soyuz <-> librarian link table. This table represents the ownership in the librarian of a file which represents a binary package';
COMMENT ON COLUMN BinaryPackageFile.binarypackagerelease IS 'The binary package which is represented by the file';
COMMENT ON COLUMN BinaryPackageFile.libraryfile IS 'The file in the librarian which represents the package';
COMMENT ON COLUMN BinaryPackageFile.filetype IS 'The "type" of the file. E.g. DEB, RPM';

-- BinaryPackageName

COMMENT ON TABLE BinaryPackageName IS 'BinaryPackageName: A soyuz binary package name.';

-- Distribution

COMMENT ON TABLE Distribution IS 'Distribution: A soyuz distribution. A distribution is a collection of DistroReleases. Distributions often group together policy and may be referred to by a name such as "Ubuntu" or "Debian"';
COMMENT ON COLUMN Distribution.name IS 'The unique name of the distribution as a short lowercase name suitable for use in a URL.';
COMMENT ON COLUMN Distribution.title IS 'The title of the distribution. More a "display name" as it were. E.g. "Ubuntu" or "Debian GNU/Linux"';
COMMENT ON COLUMN Distribution.description IS 'A description of the distribution. More detailed than the title, this column may also contain information about the project this distribution is run by.';
COMMENT ON COLUMN Distribution.domainname IS 'The domain name of the distribution. This may be used both for linking to the distribution and for context-related stuff.';
COMMENT ON COLUMN Distribution.owner IS 'The person in launchpad who is in ultimate-charge of this distribution within launchpad.';
COMMENT ON COLUMN Distribution.uploadsender IS 'The email address (and name) of the default sender used by the upload processor. If NULL, we fall back to the default sender in the launchpad config.';
COMMENT ON COLUMN Distribution.uploadadmin IS 'The email address (and name) of the default recipient used by the upload processor. This is essentially the upload admin for the distribution. If NULL, we fall back to the default recipient in the launchpad config.';

-- DistroRelease

COMMENT ON TABLE DistroRelease IS 'DistroRelease: A soyuz distribution release. A DistroRelease is a given version of a distribution. E.g. "Warty" "Hoary" "Sarge" etc.';
COMMENT ON COLUMN DistroRelease.distribution IS 'The distribution which contains this distrorelease.';
COMMENT ON COLUMN DistroRelease.name IS 'The unique name of the distrorelease. This is a short name in lower case and would be used in sources.list configuration and in generated URLs. E.g. "warty" "sarge" "sid"';
COMMENT ON COLUMN DistroRelease.title IS 'The display-name title of the distrorelease E.g. "Warty Warthog"';
COMMENT ON COLUMN DistroRelease.description IS 'The long detailed description of the release. This may describe the focus of the release or other related information.';
COMMENT ON COLUMN DistroRelease.version IS 'The version of the release. E.g. warty would be "4.10" and hoary would be "5.4"';
COMMENT ON COLUMN DistroRelease.releasestatus IS 'The current release status of this distrorelease. E.g. "pre-release freeze" or "released"';
COMMENT ON COLUMN DistroRelease.datereleased IS 'The date on which this distrorelease was released. (obviously only valid for released distributions)';
COMMENT ON COLUMN DistroRelease.parentrelease IS 'The parent release on which this distribution is based. This is related to the inheritance stuff.';
COMMENT ON COLUMN DistroRelease.owner IS 'The ultimate owner of this distrorelease.';
COMMENT ON COLUMN DistroRelease.changeslist IS 'The email address (name name) of the changes announcement list for this distrorelease. If NULL, no announcement mail will be sent.';


-- DistroArchRelease

COMMENT ON TABLE DistroArchRelease IS 'DistroArchRelease: A soyuz distribution release for a given architecture. A distrorelease runs on various architectures. The distroarchrelease groups that architecture-specific stuff.';
COMMENT ON COLUMN DistroArchRelease.distrorelease IS 'The distribution which this distroarchrelease is part of.';


-- DistroComponentUploader

COMMENT ON TABLE DistroComponentUploader IS 'DistroComponentUploader: A record of who can upload what to where. Distributions are permitted to have multiple components. Those components are often subject to different uploader constraints. This table represents those variable constraints by linking a team to a distribution,component tuple.';
COMMENT ON COLUMN DistroComponentUploader.distribution IS 'The distribution to which this upload permission applies.';
COMMENT ON COLUMN DistroComponentUploader.component IS 'The component to which this upload permission applies.';
COMMENT ON COLUMN DIstroComponentUploader.uploader IS 'The uploader(s) permitted to upload to the given component in the given distribution. This is commonly a team but may be a single person in the case of a simple distribution.';


-- LibraryFileContent

COMMENT ON TABLE LibraryFileContent IS 'LibraryFileContent: A librarian file\'s contents. The librarian stores files in a safe and transactional way. This table represents the contents of those files within the database.';
COMMENT ON COLUMN LibraryFileContent.datecreated IS 'The date on which this librarian file was created';
COMMENT ON COLUMN LibraryFileContent.datemirrored IS 'When the file was mirrored from the librarian onto the backup server';
COMMENT ON COLUMN LibraryFileContent.filesize IS 'The size of the file';
COMMENT ON COLUMN LibraryFileContent.sha1 IS 'The SHA1 sum of the file\'s contents';
COMMENT ON COLUMN LibraryFileContent.deleted IS 'This file has been removed from disk by the librarian garbage collector.';

-- LibraryFileAlias

COMMENT ON TABLE LibraryFileAlias IS 'LibraryFileAlias: A librarian file\'s alias. The librarian stores, along with the file contents, a record stating the file name and mimetype. This table represents it.';
COMMENT ON COLUMN LibraryFileAlias.content IS 'The libraryfilecontent which is the data in this file.';
COMMENT ON COLUMN LibraryFileAlias.filename IS 'The name of the file. E.g. "foo_1.0-1_i386.deb"';
COMMENT ON COLUMN LibraryFileAlias.mimetype IS 'The mime type of the file. E.g. "application/x-debian-package"';
COMMENT ON COLUMN LibraryFileAlias.expires IS 'The expiry date of this file. If NULL, this item may be removed as soon as it is no longer referenced. If set, the item will not be removed until this date. Once the date is passed, the file may be removed from disk even if this item is still being referenced (in which case content.deleted will be true)';
COMMENT ON COLUMN LibraryFileAlias.last_accessed IS 'Roughly when this file was last retrieved from the Librarian. Initially set to this item''s creation date.';

-- PackagePublishing

COMMENT ON VIEW BinaryPackagePublishing IS 'PackagePublishing: Publishing records for Soyuz/Lucille. Lucille publishes binarypackages in distroarchreleases. This view represents the publishing of each binarypackage not yet deleted from the distroarchrelease.';
COMMENT ON COLUMN BinaryPackagePublishing.binarypackagerelease IS 'The binarypackage which is being published';
COMMENT ON COLUMN BinaryPackagePublishing.distroarchrelease IS 'The distroarchrelease in which the binarypackage is published';
COMMENT ON COLUMN BinaryPackagePublishing.component IS 'The component in which the binarypackage is published';
COMMENT ON COLUMN BinaryPackagePublishing.section IS 'The section in which the binarypackage is published';
COMMENT ON COLUMN BinaryPackagePublishing.priority IS 'The priority at which the binarypackage is published';
COMMENT ON COLUMN BinaryPackagePublishing.scheduleddeletiondate IS 'The datetime at which this publishing entry is scheduled to be removed from the distroarchrelease';
COMMENT ON COLUMN BinaryPackagePublishing.status IS 'The current status of the packagepublishing record. For example "PUBLISHED" "PENDING" or "PENDINGREMOVAL"';

-- SourcePackagePublishing

COMMENT ON VIEW SourcePackagePublishing IS 'SourcePackagePublishing: Publishing records for Soyuz/Lucille. Lucille publishes sourcepackagereleases in distroreleases. This table represents the currently active publishing of each sourcepackagerelease. For history see SecureSourcePackagePublishingHistory.';
COMMENT ON COLUMN SourcePackagePublishing.distrorelease IS 'The distrorelease which is having the sourcepackagerelease being published into it.';
COMMENT ON COLUMN SourcePackagePublishing.sourcepackagerelease IS 'The sourcepackagerelease being published into the distrorelease.';
COMMENT ON COLUMN SourcePackagePublishing.status IS 'The current status of the sourcepackage publishing record. For example "PUBLISHED" "PENDING" or "PENDINGREMOVAL"';
COMMENT ON COLUMN SourcePackagePublishing.component IS 'The component in which the sourcepackagerelease is published';
COMMENT ON COLUMN SourcePackagePublishing.section IS 'The section in which the sourcepackagerelease is published';
COMMENT ON COLUMN SourcePackagePublishing.scheduleddeletiondate IS 'The datetime at which this publishing entry is scheduled to be removed from the distrorelease.';
COMMENT ON COLUMN SourcePackagePublishing.datepublished IS 'THIS COLUMN IS PROBABLY UNUSED';

-- SourcePackageReleaseFile

COMMENT ON TABLE SourcePackageReleaseFile IS 'SourcePackageReleaseFile: A soyuz source package release file. This table links sourcepackagerelease records to the files which comprise the input.';
COMMENT ON COLUMN SourcePackageReleaseFile.libraryfile IS 'The libraryfilealias embodying this file';
COMMENT ON COLUMN SourcePackageReleaseFile.filetype IS 'The type of the file. E.g. TAR, DIFF, DSC';
COMMENT ON COLUMN SourcePackageReleaseFile.sourcepackagerelease IS 'The sourcepackagerelease that this file belongs to';

COMMENT ON TABLE LoginToken IS 'LoginToken stores one time tokens used for validating email addresses and other tasks that require verifying an email address is valid such as password recovery and account merging. This table will be cleaned occasionally to remove expired tokens. Expiry time is not yet defined.';
COMMENT ON COLUMN LoginToken.requester IS 'The Person that made this request. This will be null for password recovery requests.';
COMMENT ON COLUMN LoginToken.requesteremail IS 'The email address that was used to login when making this request. This provides an audit trail to help the end user confirm that this is a valid request. It is not a link to the EmailAddress table as this may be changed after the request is made. This field will be null for password recovery requests.';
COMMENT ON COLUMN LoginToken.email IS 'The email address that this request was sent to.';
COMMENT ON COLUMN LoginToken.created IS 'The timestamp that this request was made.';
COMMENT ON COLUMN LoginToken.tokentype IS 'The type of request, as per dbschema.TokenType.';
COMMENT ON COLUMN LoginToken.token IS 'The token (not the URL) emailed used to uniquely identify this request. This token will be used to generate a URL that when clicked on will continue a workflow.';
COMMENT ON COLUMN LoginToken.fingerprint IS 'The GPG key fingerprint to be validated on this transaction, it means that a new register will be created relating this given key with the requester in question. The requesteremail still passing for the same usual checks.';

COMMENT ON TABLE Milestone IS 'An identifier that helps a maintainer group together things in some way, e.g. "1.2" could be a Milestone that bazaar developers could use to mark a task as needing fixing in bazaar 1.2.';
COMMENT ON COLUMN Milestone.name IS 'The identifier text, e.g. "1.2."';
COMMENT ON COLUMN Milestone.product IS 'The product for which this is a milestone.';
COMMENT ON COLUMN Milestone.distribution IS 'The distribution to which this milestone belongs, if it is a distro milestone.';
COMMENT ON COLUMN Milestone.dateexpected IS 'If set, the date on which we expect this milestone to be delivered. This allows for optional sorting by date.';
COMMENT ON COLUMN Milestone.visible IS 'Whether or not this milestone should be displayed in general listings. All milestones will be visible on the "page of milestones for product foo", but we want to be able to screen out obviously old milestones over time, for the general listings and vocabularies.';

COMMENT ON TABLE PushMirrorAccess IS 'Records which users can update which push mirrors';
COMMENT ON COLUMN PushMirrorAccess.name IS 'Name of an arch archive on the push mirror, e.g. lord@emf.net--2003-example';
COMMENT ON COLUMN PushMirrorAccess.person IS 'A person that has access to update the named archive';

-- Builder
COMMENT ON TABLE Builder IS 'Builder: This table stores the build-slave registry and status information as: name, url, trusted, builderok, builderaction, failnotes.';
COMMENT ON COLUMN Builder.builderok IS 'Should a builder fail for any reason, from out-of-disk-space to not responding to the buildd master, the builderok flag is set to false and the failnotes column is filled with a reason.';
COMMENT ON COLUMN Builder.failnotes IS 'This column gets filled out with a textual description of how/why a builder has failed. If the builderok column is true then the value in this column is irrelevant and should be treated as NULL or empty.';
COMMENT ON COLUMN Builder.trusted IS 'Whether or not the builder is cleared to do SECURITY pocket builds. Such a builder will have firewall access to the embargo archives etc.';
COMMENT ON COLUMN Builder.url IS 'The url to the build slave. There may be more than one build slave on a given host so this url includes the port number to use. The default port number for a build slave is 8221';
COMMENT ON COLUMN Builder.manual IS 'Whether or not builder was manual mode, i.e., collect any result from the it, but do not dispach anything to it automatically.';


-- BuildQueue
COMMENT ON TABLE BuildQueue IS 'BuildQueue: The queue of builds in progress/scheduled to run. This table is the core of the build daemon master. It lists all builds in progress or scheduled to start.';
COMMENT ON COLUMN BuildQueue.build IS 'The build for which this queue item exists. This is how the buildd master will find all the files it needs to perform the build';
COMMENT ON COLUMN BuildQueue.builder IS 'The builder assigned to this build. Some builds will have a builder assigned to queue them up; some will be building on the specified builder already; others will not have a builder yet (NULL) and will be waiting to be assigned into a builder''s queue';
COMMENT ON COLUMN BuildQueue.created IS 'The timestamp of the creation of this row. This is used by the buildd master scheduling algorithm to decide how soon to schedule a build to run on a given builder.';
COMMENT ON COLUMN BuildQueue.buildstart IS 'The timestamp of the start of the build run on the given builder. If this is NULL then the build is not running yet.';
COMMENT ON COLUMN BuildQueue.logtail IS 'The tail end of the log of the current build. This is updated regularly as the buildd master polls the buildd slaves. Once the build is complete; the full log will be lodged with the librarian and linked into the build table.';
COMMENT ON COLUMN BuildQueue.lastscore IS 'The last score ascribed to this build record. This can be used in the UI among other places.';

-- Mirrors

COMMENT ON TABLE Mirror IS 'Stores general information about mirror sites. Both regular pull mirrors and top tier mirrors are included.';
COMMENT ON COLUMN Mirror.baseurl IS 'The base URL to the mirror, including protocol and optional trailing slash.';
COMMENT ON COLUMN Mirror.country IS 'The country where the mirror is located.';
COMMENT ON COLUMN Mirror.name IS 'Unique name for the mirror, suitable for use in URLs.';
COMMENT ON COLUMN Mirror.description IS 'Description of the mirror.';
COMMENT ON COLUMN Mirror.freshness IS 'dbschema.MirrorFreshness enumeration indicating freshness.';
COMMENT ON COLUMN Mirror.lastcheckeddate IS 'UTC timestamp of when the last check for freshness and consistency was made. NULL indicates no check has ever been made.';
COMMENT ON COLUMN Mirror.approved IS 'True if this mirror has been approved by the Ubuntu/Canonical mirror manager, otherwise False.';

COMMENT ON TABLE MirrorContent IS 'Stores which distroarchreleases and compoenents a given mirror has.';
COMMENT ON COLUMN MirrorContent.distroarchrelease IS 'A distroarchrelease that this mirror contains.';
COMMENT ON COLUMN MirrorContent.component IS 'What component of the distroarchrelease that this mirror contains.';

COMMENT ON TABLE MirrorSourceContent IS 'Stores which distrorelease and components a given mirror that includes source packages has.';
COMMENT ON COLUMN MirrorSourceContent.distrorelease IS 'A distrorelease that this mirror contains.';
COMMENT ON COLUMN MirrorSourceContent.component IS 'What component of the distrorelease that this sourcepackage mirror contains.';

-- SecureSourcePackagePublishingHistory
COMMENT ON TABLE SecureSourcePackagePublishingHistory IS 'SourcePackagePublishingHistory: The history of a SourcePackagePublishing record. This table represents the lifetime of a publishing record from inception to deletion. Records are never removed from here and in time the publishing table may become a view onto this table. A column being NULL indicates there''s no data for that state transition. E.g. a package which is removed without being superseded won''t have datesuperseded or supersededby filled in.';
COMMENT ON COLUMN SecureSourcePackagePublishingHistory.sourcepackagerelease IS 'The sourcepackagerelease being published.';
COMMENT ON COLUMN SecureSourcePackagePublishingHistory.distrorelease IS 'The distrorelease into which the sourcepackagerelease is being published.';
COMMENT ON COLUMN SecureSourcePackagePublishingHistory.status IS 'The current status of the publishing.';
COMMENT ON COLUMN SecureSourcePackagePublishingHistory.component IS 'The component into which the publishing takes place.';
COMMENT ON COLUMN SecureSourcePackagePublishingHistory.section IS 'The section into which the publishing takes place.';
COMMENT ON COLUMN SecureSourcePackagePublishingHistory.datecreated IS 'The date/time on which the publishing record was created.';
COMMENT ON COLUMN SecureSourcePackagePublishingHistory.datepublished IS 'The date/time on which the source was actually published into an archive.';
COMMENT ON COLUMN SecureSourcePackagePublishingHistory.datesuperseded IS 'The date/time on which the source was superseded by a new source.';
COMMENT ON COLUMN SecureSourcePackagePublishingHistory.supersededby IS 'The source which superseded this one.';
COMMENT ON COLUMN SecureSourcePackagePublishingHistory.datemadepending IS 'The date/time on which this publishing record was made to be pending removal from the archive.';
COMMENT ON COLUMN SecureSourcePackagePublishingHistory.scheduleddeletiondate IS 'The date/time at which the source is/was scheduled to be deleted.';
COMMENT ON COLUMN SecureSourcePackagePublishingHistory.dateremoved IS 'The date/time at which the source was actually deleted.';
COMMENT ON COLUMN SecureSourcePackagePublishingHistory.pocket IS 'The pocket into which this record is published. The RELEASE pocket (zero) provides behaviour as normal. Other pockets may append things to the distrorelease name such as the UPDATES pocket (-updates), the SECURITY pocket (-security) and the PROPOSED pocket (-proposed)';
COMMENT ON COLUMN SecureSourcePackagePublishingHistory.embargo IS 'The publishing record is embargoed from publication if this is set to TRUE. When TRUE, this column prevents the publication record from even showing up in the publishing tables.';
COMMENT ON COLUMN SecureSourcePackagePublishingHistory.embargolifted IS 'The date and time when we lifted the embargo on this publishing record. I.E. when embargo was set to FALSE having previously been set to TRUE.';
COMMENT ON VIEW SourcePackagePublishingHistory IS 'A view on SecureSourcePackagePublishingHistory that restricts access to embargoed entries';


-- Packaging
COMMENT ON TABLE Packaging IS 'DO NOT JOIN THROUGH THIS TABLE. This is a set
of information linking upstream product series (branches) to distro
packages, but it\'s not planned or likely to be complete, in the sense that
we do not attempt to have information for every branch in every derivative
distro managed in Launchpad. So don\'t join through this table to get from
product to source package, or vice versa. Rather, use the
ProductSeries.sourcepackages attribute, or the
SourcePackage.productseries attribute. You may need to create a
SourcePackage with a given sourcepackagename and distrorelease, then use its
.productrelease attribute. The code behind those methods does more than just
join through the tables, it is also smart enough to look at related
distro\'s and parent distroreleases, and at Ubuntu in particular.';
COMMENT ON COLUMN Packaging.productseries IS 'The upstream product series
that has been packaged in this distrorelease sourcepackage.';
COMMENT ON COLUMN Packaging.sourcepackagename IS 'The source package name for
the source package that includes the upstream productseries described in
this Packaging record. There is no requirement that such a sourcepackage
actually be published in the distro.';
COMMENT ON COLUMN Packaging.distrorelease IS 'The distrorelease in which the
productseries has been packaged.';
COMMENT ON COLUMN Packaging.packaging IS 'A dbschema Enum (PackagingType)
describing the way the upstream productseries has been packaged. Generally
it will be of type PRIME, meaning that the upstream productseries is the
primary substance of the package, but it might also be INCLUDES, if the
productseries has been included as a statically linked library, for example.
This allows us to say that a given Source Package INCLUDES libneon but is a
PRIME package of tla, for example. By INCLUDES we mean that the code is
actually lumped into the package as ancilliary support material, rather
than simply depending on a separate packaging of that code.';
COMMENT ON COLUMN Packaging.owner IS 'This is not the "owner" in the sense
of giving the person any special privileges to edit the Packaging record,
it is simply a record of who told us about this packaging relationship. Note
that we do not keep a history of these, so if someone sets it correctly,
then someone else sets it incorrectly, we lose the first setting.';

-- Translator / TranslationGroup

COMMENT ON TABLE TranslationGroup IS 'This represents an organised translation group that spans multiple languages. Effectively it consists of a list of people (pointers to Person), and each Person is associated with a Language. So, for each TranslationGroup we can ask the question "in this TranslationGroup, who is responsible for translating into Arabic?", for example.';
COMMENT ON TABLE Translator IS 'A translator is a person in a TranslationGroup who is responsible for a particular language. At the moment, there can only be one person in a TranslationGroup who is the Translator for a particular language. If you want multiple people, then create a launchpad team and assign that team to the language.';
COMMENT ON COLUMN Translator.translationgroup IS 'The TranslationGroup for which this Translator is working.';
COMMENT ON COLUMN Translator.language IS 'The language for which this Translator is responsible in this TranslationGroup. Note that the same person may be responsible for multiple languages, but any given language can only have one Translator within the TranslationGroup.';
COMMENT ON COLUMN Translator.translator IS 'The Person who is responsible for this language in this translation group.';

-- PocketChroot
COMMENT ON TABLE PocketChroot IS 'PocketChroots: Which chroot belongs to which pocket of which distroarchrelease. Any given pocket of any given distroarchrelease needs a specific chroot in order to be built. This table links it all together.';
COMMENT ON COLUMN PocketChroot.distroarchrelease IS 'Which distroarchrelease this chroot applies to.';
COMMENT ON COLUMN PocketChroot.pocket IS 'Which pocket of the distroarchrelease this chroot applies to. Valid values are specified in dbschema.PackagePublishingPocket';
COMMENT ON COLUMN PocketChroot.chroot IS 'The chroot used by the pocket of the distroarchrelease.';

-- POExportRequest
COMMENT ON TABLE POExportRequest IS
'A request from a user that a PO template or a PO file be exported
asynchronously.';
COMMENT ON COLUMN POExportRequest.person IS
'The person who made the request.';
COMMENT ON COLUMN POExportRequest.potemplate IS
'The PO template being requested.';
COMMENT ON COLUMN POExportRequest.pofile IS
'The PO file being requested, or NULL.';
COMMENT ON COLUMN POExportRequest.format IS
'The format the user would like the export to be in. See the RosettaFileFormat DB schema for possible values.';

-- GPGKey
COMMENT ON TABLE GPGKey IS 'A GPG key belonging to a Person';
COMMENT ON COLUMN GPGKey.keyid IS 'The 8 character GPG key id, uppercase and no whitespace';
COMMENT ON COLUMN GPGKey.fingerprint IS 'The 40 character GPG fingerprint, uppercase and no whitespace';
COMMENT ON COLUMN GPGKey.active IS 'True if this key is active for use in Launchpad context, false could be deactivated by user or revoked in the global key ring.';
COMMENT ON COLUMN GPGKey.algorithm IS 'The algorithm used to generate this key. Valid values defined in dbschema.GPGKeyAlgorithms';
COMMENT ON COLUMN GPGKey.keysize IS 'Size of the key in bits, as reported by GPG. We may refuse to deal with keysizes < 768 bits in the future.';
COMMENT ON COLUMN GPGKey.can_encrypt IS 'Whether the key has been validated for use in encryption (as opposed to just signing)';

-- Poll
COMMENT ON TABLE Poll IS 'The polls belonging to teams.';
COMMENT ON COLUMN Poll.team IS 'The team this poll belongs to';
COMMENT ON COLUMN Poll.name IS 'The unique name of this poll.';
COMMENT ON COLUMN Poll.title IS 'The title of this poll.';
COMMENT ON COLUMN Poll.dateopens IS 'The date and time when this poll opens.';
COMMENT ON COLUMN Poll.datecloses IS 'The date and time when this poll closes.';
COMMENT ON COLUMN Poll.proposition IS 'The proposition that is going to be voted.';
COMMENT ON COLUMN Poll.type IS 'The type of this poll (Simple, Preferential, etc).';
COMMENT ON COLUMN Poll.allowspoilt IS 'If people can spoil their votes.';
COMMENT ON COLUMN Poll.secrecy IS 'If people votes are SECRET (no one can see), ADMIN (team administrators can see) or PUBLIC (everyone can see).';

-- PollOption
COMMENT ON TABLE PollOption IS 'The options belonging to polls.';
COMMENT ON COLUMN PollOption.poll IS 'The poll this options belongs to.';
COMMENT ON COLUMN PollOption.name IS 'The name of this option.';
COMMENT ON COLUMN PollOption.title IS 'A short title for this option.';
COMMENT ON COLUMN PollOption.active IS 'If TRUE, people will be able to vote on this option. Otherwise they don\'t.';

-- Vote
COMMENT ON TABLE Vote IS 'The table where we store the actual votes of people.  It may or may not have a reference to the person who voted, depending on the poll\'s secrecy.';
COMMENT ON COLUMN Vote.person IS 'The person who voted. It\'s NULL for secret polls.';
COMMENT ON COLUMN Vote.poll IS 'The poll for which this vote applies.';
COMMENT ON COLUMN Vote.preference IS 'Used to identify in what order the options were chosen by a given user (in case of preferential voting).';
COMMENT ON COLUMN Vote.option IS 'The choosen option.';
COMMENT ON COLUMN Vote.token IS 'A unique token that\'s give to the user so he can change his vote later.';

-- VoteCast
COMMENT ON TABLE VoteCast IS 'Here we store who has already voted in a poll, to ensure they do not vote again, and potentially to notify people that they may still vote.';
COMMENT ON COLUMN VoteCast.person IS 'The person who voted.';
COMMENT ON COLUMN VoteCast.poll IS 'The poll in which this person voted.';

-- ShippingRequest
COMMENT ON TABLE ShippingRequest IS 'A shipping request made through ShipIt.';
COMMENT ON COLUMN ShippingRequest.recipient IS 'The person who requested.';
COMMENT ON COLUMN ShippingRequest.daterequested IS 'The date this request was made.';
COMMENT ON COLUMN ShippingRequest.shockandawe IS 'The Shock and Awe program that generated this request, in case this is part of a SA program.';
COMMENT ON COLUMN ShippingRequest.approved IS 'Is this request approved? A value of NULL means it\'s pending approval.';
COMMENT ON COLUMN ShippingRequest.whoapproved IS 'The person who approved this.';
COMMENT ON COLUMN ShippingRequest.cancelled IS 'Is this request cancelled?';
COMMENT ON COLUMN ShippingRequest.whocancelled IS 'The person who cancelled this.';
COMMENT ON COLUMN ShippingRequest.reason IS 'A comment from the requester explaining why he want the CDs.';
COMMENT ON COLUMN ShippingRequest.highpriority IS 'Is this a high priority request?';
COMMENT ON COLUMN ShippingRequest.city IS 'The city to which this request should be shipped.';
COMMENT ON COLUMN ShippingRequest.phone IS 'The phone number of the requester.';
COMMENT ON COLUMN ShippingRequest.country IS 'The country to which this request should be shipped.';
COMMENT ON COLUMN ShippingRequest.province IS 'The province to which this request should be shipped.';
COMMENT ON COLUMN ShippingRequest.postcode IS 'The postcode to which this request should be shipped.';
COMMENT ON COLUMN ShippingRequest.addressline1 IS 'The address (first line) to which this request should be shipped.';
COMMENT ON COLUMN ShippingRequest.addressline2 IS 'The address (second line) to which this request should be shipped.';
COMMENT ON COLUMN ShippingRequest.organization IS 'The organization requesting the CDs.';
COMMENT ON COLUMN ShippingRequest.recipientdisplayname IS 'Used as the recipient\'s name when a request is made by a ShipIt admin in behalf of someone else';

-- RequestedCDs
COMMENT ON TABLE RequestedCDs IS 'The requested CDs of a Shipping Request.';
COMMENT ON COLUMN RequestedCDs.quantity IS 'The number of CDs.';
COMMENT ON COLUMN RequestedCDs.quantityapproved IS 'The number of CDs that were approved for shipping, in case the request was approved.';
COMMENT ON COLUMN RequestedCDs.request IS 'The request itself.';
COMMENT ON COLUMN RequestedCDs.distrorelease IS 'The distrorelease of the CDs (e.g. Ubuntu Breezy).';
COMMENT ON COLUMN RequestedCDs.architecture IS 'The architecture the CDs are meant to be installed on (e.g. x86).';
COMMENT ON COLUMN RequestedCDs.flavour IS 'The flavour of the distrorelease (e.g. EdUbuntu).';

-- StandardShipItRequest
COMMENT ON TABLE StandardShipItRequest IS 'The Standard ShipIt Requests. This is what we want most of the people to choose, having only a few people placing custom requests.';
COMMENT ON COLUMN StandardShipItRequest.quantityx86 IS 'The quantity of X86 CDs';
COMMENT ON COLUMN StandardShipItRequest.quantityamd64 IS 'The quantity of AMD64 CDs';
COMMENT ON COLUMN StandardShipItRequest.quantityppc IS 'The quantity of PowerPC CDs';
COMMENT ON COLUMN StandardShipItRequest.isdefault IS 'Is this the order that is pre-selected in the options we give for the user?';
COMMENT ON COLUMN StandardShipItRequest.description IS 'The description of this request. This is what will be presented for the users to choose.';

-- ShockAndAwe
COMMENT ON TABLE ShockAndAwe IS 'Information about specific Shock And Awe programs.';
COMMENT ON COLUMN ShockAndAwe.name IS 'The name of the Shock And Awe program';
COMMENT ON COLUMN ShockAndAwe.title IS 'The title of the Shock And Awe program';
COMMENT ON COLUMN ShockAndAwe.description IS 'The description of the Shock And Awe program';

-- Shipment
COMMENT ON TABLE Shipment IS 'A shipment is the link between a ShippingRequest and a ShippingRun. When a Shipment is created for a ShippingRequest, it gets locked and can\'t be changed anymore.';
COMMENT ON COLUMN Shipment.logintoken IS 'A unique token used to identify users that come back after receiving CDs as part of an shock and awe campaign.';
COMMENT ON COLUMN Shipment.shippingrun IS 'The shippingrun to which this shipment belongs.';
COMMENT ON COLUMN Shipment.request IS 'A link to the ShippingRequest table.';
COMMENT ON COLUMN Shipment.dateshipped IS 'The date when this shipment was shipped by the shipping company.';
COMMENT ON COLUMN Shipment.shippingservice IS 'The shipping service used for this shipment.';
COMMENT ON COLUMN Shipment.trackingcode IS 'A code used to track the shipment after it\'s shipped.';

-- ShippingRun
COMMENT ON TABLE ShippingRun IS 'A shipping run is a set of shipments that are sent to the shipping company in the same date.';
COMMENT ON COLUMN ShippingRun.datecreated IS 'The date this shipping run was created.';
COMMENT ON COLUMN ShippingRun.sentforshipping IS 'The exported file was sent to the shipping company already?';
COMMENT ON COLUMN ShippingRun.csvfile IS 'A csv file with all requests of this shipping run, to be sent to the shipping company.';

-- Language
COMMENT ON TABLE Language IS 'A human language.';
COMMENT ON COLUMN Language.code IS 'The ISO 639 code for this language';
COMMENT ON COLUMN Language.englishname IS 'The english name for this language';
COMMENT ON COLUMN Language.nativename IS 'The name of this language in the language itself';
COMMENT ON COLUMN Language.pluralforms IS 'The number of plural forms this language has';
COMMENT ON COLUMN Language.pluralexpression IS 'The plural expression for this language, as used by gettext';
COMMENT ON COLUMN Language.visible IS 'Whether this language should usually be visible or not';
COMMENT ON COLUMN Language.direction IS 'The direction that text is written in this language';

-- PackageBugContact
COMMENT ON TABLE PackageBugContact IS 'Defines the bug contact for a given sourcepackage in a given distribution. The bug contact will be automatically subscribed to every bug filed on this sourcepackage in this distribution.';

-- ShipItReport
COMMENT ON TABLE ShipItReport IS 'A report generated with the ShipIt data.';
COMMENT ON COLUMN ShipItReport.datecreated IS 'The date this report run was created.';
COMMENT ON COLUMN ShipItReport.csvfile IS 'A csv file with the report';

-- Continent
COMMENT ON TABLE Continent IS 'A continent in this huge world.';
COMMENT ON COLUMN Continent.code IS 'A two-letter code for a continent.';
COMMENT ON COLUMN Continent.name IS 'The name of the continent.';

<<<<<<< HEAD
-- DistributionMirror
COMMENT ON TABLE DistributionMirror IS 'A mirror of a given distribution.';
COMMENT ON COLUMN DistributionMirror.distribution IS 'The distribution to which the mirror refers to.';
COMMENT ON COLUMN DistributionMirror.name IS 'The unique name of the mirror.';
COMMENT ON COLUMN DistributionMirror.http_base_url IS 'The HTTP URL used to access the mirror.';
COMMENT ON COLUMN DistributionMirror.ftp_base_url IS 'The FTP URL used to access the mirror.';
COMMENT ON COLUMN DistributionMirror.rsync_base_url IS 'The Rsync URL used to access the mirror.';
COMMENT ON COLUMN DistributionMirror.displayname IS 'The displayname of the mirror.';
COMMENT ON COLUMN DistributionMirror.description IS 'A description of the mirror.';
COMMENT ON COLUMN DistributionMirror.owner IS 'The owner of the mirror.';
COMMENT ON COLUMN DistributionMirror.speed IS 'The speed of the mirror\'s Internet link.';
COMMENT ON COLUMN DistributionMirror.country IS 'The country where the mirror is located.';
COMMENT ON COLUMN DistributionMirror.content IS 'The content that is mirrored.';
COMMENT ON COLUMN DistributionMirror.file_list IS 'A file containing the list of files the mirror contains. Used only in case the mirror\'s pulse_type is PULL';
COMMENT ON COLUMN DistributionMirror.official_candidate IS 'Is the mirror a candidate for becoming an official mirror?';
COMMENT ON COLUMN DistributionMirror.official_approved IS 'Is the mirror approved as one of the official ones?';
COMMENT ON COLUMN DistributionMirror.enabled IS 'Is this mirror enabled?';
COMMENT ON COLUMN DistributionMirror.pulse_type IS 'The method we should use to check if the mirror is up to date.';
COMMENT ON COLUMN DistributionMirror.pulse_source IS 'A URL that we will use to check if the mirror is up to date, when the pulse_type is PULL.';

-- MirrorDistroArchRelease
COMMENT ON TABLE MirrorDistroArchRelease IS 'The mirror of the packages of a given Distro Arch Release.';
COMMENT ON COLUMN MirrorDistroArchRelease.distribution_mirror IS 'The distribution mirror.';
COMMENT ON COLUMN MirrorDistroArchRelease.distro_arch_release IS 'The distro arch release.';
COMMENT ON COLUMN MirrorDistroArchRelease.status IS 'The status of the mirror, that is, how up-to-date it is.';
COMMENT ON COLUMN MirrorDistroArchRelease.pocket IS 'The PackagePublishingPocket.';

-- MirrorDistroReleaseSource
COMMENT ON TABLE MirrorDistroReleaseSource IS 'The mirror of a given Distro Release';
COMMENT ON COLUMN MirrorDistroReleaseSource.distribution_mirror IS 'The distribution mirror.';
COMMENT ON COLUMN MirrorDistroReleaseSource.distro_release IS 'The Distribution Release.';
COMMENT ON COLUMN MirrorDistroReleaseSource.status IS 'The status of the mirror, that is, how up-to-date it is.';

-- MirrorProbeRecord
COMMENT ON TABLE MirrorProbeRecord IS 'Records stored when a mirror is probed.';
COMMENT ON COLUMN MirrorProbeRecord.distribution_mirror IS 'The DistributionMirror.';
COMMENT ON COLUMN MirrorProbeRecord.log_file IS 'The log file of the probe.';
COMMENT ON COLUMN MirrorProbeRecord.date_created IS 'The date and time the probe was performed.';
=======
-- TranslationImportQueueEntry
COMMENT ON TABLE TranslationImportQueueEntry IS 'Queue with translatable resources pending to be imported into Rosetta.';
COMMENT ON COLUMN TranslationImportQueueEntry.path IS 'The path (included the filename) where this file was stored when we imported it.';
COMMENT ON COLUMN TranslationImportQueueEntry.content IS 'The file content that is being imported.';
COMMENT ON COLUMN TranslationImportQueueEntry.importer IS 'The person that did the import.';
COMMENT ON COLUMN TranslationImportQueueEntry.dateimported IS 'The timestamp when the import was done.';
COMMENT ON COLUMN TranslationImportQueueEntry.distrorelease IS 'The distribution release related to this import.';
COMMENT ON COLUMN TranslationImportQueueEntry.sourcepackagename IS 'The source package name related to this import.';
COMMENT ON COLUMN TranslationImportQueueEntry.productseries IS 'The product series related to this import.';
COMMENT ON COLUMN TranslationImportQueueEntry.is_blocked IS 'If this flag is set, the row should be blocked and not imported.';
COMMENT ON COLUMN TranslationImportQueueEntry.is_published IS 'Notes whether is a published upload.';
COMMENT ON COLUMN TranslationImportQueueEntry.pofile IS 'Link to the POFile where this import will end.';
COMMENT ON COLUMN TranslationImportQueueEntry.potemplate IS 'Link to the POTemplate where this import will end.';
>>>>>>> 0f0a77de
<|MERGE_RESOLUTION|>--- conflicted
+++ resolved
@@ -1210,7 +1210,6 @@
 COMMENT ON COLUMN Continent.code IS 'A two-letter code for a continent.';
 COMMENT ON COLUMN Continent.name IS 'The name of the continent.';
 
-<<<<<<< HEAD
 -- DistributionMirror
 COMMENT ON TABLE DistributionMirror IS 'A mirror of a given distribution.';
 COMMENT ON COLUMN DistributionMirror.distribution IS 'The distribution to which the mirror refers to.';
@@ -1249,7 +1248,7 @@
 COMMENT ON COLUMN MirrorProbeRecord.distribution_mirror IS 'The DistributionMirror.';
 COMMENT ON COLUMN MirrorProbeRecord.log_file IS 'The log file of the probe.';
 COMMENT ON COLUMN MirrorProbeRecord.date_created IS 'The date and time the probe was performed.';
-=======
+
 -- TranslationImportQueueEntry
 COMMENT ON TABLE TranslationImportQueueEntry IS 'Queue with translatable resources pending to be imported into Rosetta.';
 COMMENT ON COLUMN TranslationImportQueueEntry.path IS 'The path (included the filename) where this file was stored when we imported it.';
@@ -1262,5 +1261,4 @@
 COMMENT ON COLUMN TranslationImportQueueEntry.is_blocked IS 'If this flag is set, the row should be blocked and not imported.';
 COMMENT ON COLUMN TranslationImportQueueEntry.is_published IS 'Notes whether is a published upload.';
 COMMENT ON COLUMN TranslationImportQueueEntry.pofile IS 'Link to the POFile where this import will end.';
-COMMENT ON COLUMN TranslationImportQueueEntry.potemplate IS 'Link to the POTemplate where this import will end.';
->>>>>>> 0f0a77de
+COMMENT ON COLUMN TranslationImportQueueEntry.potemplate IS 'Link to the POTemplate where this import will end.';