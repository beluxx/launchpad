/* Copyright 2012 Canonical Ltd.  This software is licensed under the
 * GNU Affero General Public License version 3 (see the file LICENSE).
 *
 * Disclosure infrastructure.
 *
 * @module lp.registry.sharing
 */

YUI.add('lp.registry.sharing.pillarsharingview', function(Y) {

var namespace = Y.namespace('lp.registry.sharing.pillarsharingview');

function PillarSharingView(config) {
    PillarSharingView.superclass.constructor.apply(this, arguments);
}

PillarSharingView.ATTRS = {
    lp_client: {
        value: new Y.lp.client.Launchpad()
    },

    write_enabled: {
        value: false
    },

    sharee_picker: {
        value: null
    },

    sharee_table: {
        value: null
    },

    information_types_by_value: {
        value: null
    },

    sharing_permissions_by_value: {
        value: null
    }
};

Y.extend(PillarSharingView, Y.Widget, {

    initializer: function(config) {
        var information_types_by_value = {};
        Y.Array.each(LP.cache.information_types, function(info_type) {
            information_types_by_value[info_type.value] = info_type.title;
        });
        this.set(
            'information_types_by_value', information_types_by_value);
        var sharing_permissions_by_value = {};
        Y.Array.each(LP.cache.sharing_permissions, function(permission) {
            sharing_permissions_by_value[permission.value] = permission.title;
        });
        this.set(
            'sharing_permissions_by_value', sharing_permissions_by_value);

        // No need to do anything else if we are read only.
        if (LP.cache.sharing_write_enabled !== true) {
            return;
        }
        this.set('write_enabled', true);

        var vocab = 'ValidPillarOwner';
        var header = 'Grant access to project artifacts.';
        if (Y.Lang.isValue(config)) {
            if (Y.Lang.isValue(config.header)) {
                header = config.header;
            }
            if (Y.Lang.isValue(config.vocabulary)) {
                vocab = config.vocabulary;
            }
        } else {
            config = {};
        }
        var self = this;
        var new_config = Y.merge(config, {
            align: {
                points: [Y.WidgetPositionAlign.CC,
                         Y.WidgetPositionAlign.CC]
            },
            progressbar: true,
            progress: 50,
            headerContent: Y.Node.create("<h2></h2>").set('text', header),
            zIndex: 1000,
            visible: false,
            information_types: LP.cache.information_types,
            sharing_permissions: LP.cache.sharing_permissions,
            save: function(result) {
                self.save_sharing_selection(
                    result.api_uri, result.selected_permissions);
            }
        });
        var ns = Y.lp.registry.sharing.shareepicker;
        var picker = new ns.ShareePicker(new_config);
        Y.lp.app.picker.setup_vocab_picker(picker, vocab, new_config);
        this.set('sharee_picker', picker);
    },

    renderUI: function() {
        var sharee_data = LP.cache.sharee_data;
        var otns = Y.lp.registry.sharing.shareetable;
        var sharee_table = new otns.ShareeTableWidget({
            sharees: sharee_data,
<<<<<<< HEAD
            sharing_permissions: sharing_permissions,
=======
            sharing_permissions:
                this.get('sharing_permissions_by_value'),
>>>>>>> 16adf4c2
            information_types: this.get('information_types_by_value'),
            write_enabled: this.get('write_enabled')
        });
        this.set('sharee_table', sharee_table);
        sharee_table.render();
        if (!this.get('write_enabled')) {
            Y.one('#add-sharee-link').addClass('unseen');
        }
    },

    bindUI: function() {
        if (!this.get('write_enabled')) {
            return;
        }
        var self = this;
        var share_link = Y.one('#add-sharee-link');
        share_link.on('click', function(e) {
            e.preventDefault();
            self.get('sharee_picker').show();
        });
        var sharee_table = this.get('sharee_table');
        var otns = Y.lp.registry.sharing.shareetable;
        sharee_table.subscribe(
            otns.ShareeTableWidget.REMOVE_SHAREE, function(e) {
                self.confirm_sharee_removal(
                    e.details[0], e.details[1], e.details[2]);
        });
        sharee_table.subscribe(
            otns.ShareeTableWidget.UPDATE_SHAREE, function(e) {
                self.update_sharee_interaction(
                    e.details[0], e.details[1], e.details[2]);
        });
        sharee_table.subscribe(
            otns.ShareeTableWidget.UPDATE_PERMISSION, function(e) {
                var permissions = {};
                permissions[e.details[1]] = e.details[2];
                self.save_sharing_selection(e.details[0], permissions);
        });
    },

    syncUI: function() {
        var sharee_table = this.get('sharee_table');
        sharee_table.syncUI();
    },

    /**
     * Show a spinner next to the delete icon.
     *
     * @method _show_delete_spinner
     */
    _show_delete_spinner: function(delete_link) {
        var spinner_node = Y.Node.create(
        '<img class="spinner" src="/@@/spinner" alt="Removing..." />');
        delete_link.insertBefore(spinner_node, delete_link);
        delete_link.addClass('unseen');
    },

    /**
     * Hide the delete spinner.
     *
     * @method _hide_delete_spinner
     */
    _hide_delete_spinner: function(delete_link) {
        delete_link.removeClass('unseen');
        var spinner = delete_link.get('parentNode').one('.spinner');
        if (Y.Lang.isValue(spinner)) {
            spinner.remove();
        }
    },

    /**
     * Prompt the user to confirm the removal of the selected sharee.
     *
     * @method confirm_sharee_removal
     */
    confirm_sharee_removal: function(delete_link, person_uri, person_name) {
        var confirm_text_template = [
            '<p class="large-warning" style="padding:2px 2px 0 36px;">',
            '    Do you really want to stop sharing',
            '    "{pillar}" with {person_name}?<br><br>',
            '</p>'
            ].join('');
        var confirm_text = Y.Lang.sub(confirm_text_template,
                {pillar: LP.cache.context.display_name,
                 person_name: person_name});
        var self = this;
        var co = new Y.lp.app.confirmationoverlay.ConfirmationOverlay({
            submit_fn: function() {
                self.perform_remove_sharee(delete_link, person_uri);
            },
            form_content: confirm_text,
            headerContent: '<h2>Stop sharing</h2>'
        });
        co.show();
    },

    /**
     * The server call to remove the specified sharee has succeeded.
     * Update the model and view.
     * @method remove_sharee_success
     * @param person_uri
     */
    remove_sharee_success: function(person_uri) {
        var sharee_data = LP.cache.sharee_data;
        var self = this;
        Y.Array.some(sharee_data, function(sharee, index) {
            if (sharee.self_link === person_uri) {
                sharee_data.splice(index, 1);
                self.syncUI();
                return true;
            }
        });
    },

    /**
     * Make a server call to remove the specified sharee.
     * @method perform_remove_sharee
     * @param delete_link
     * @param person_uri
     */
    perform_remove_sharee: function(delete_link, person_uri) {
        var error_handler = new Y.lp.client.ErrorHandler();
        var pillar_uri = LP.cache.context.self_link;
        var self = this;
        var y_config =  {
            on: {
                start: Y.bind(
                    self._show_delete_spinner, namespace, delete_link),
                end: Y.bind(self._hide_delete_spinner, namespace, delete_link),
                success: function() {
                    self.remove_sharee_success(person_uri);
                },
                failure: error_handler.getFailureHandler()
            },
            parameters: {
                pillar: pillar_uri,
                sharee: person_uri
            }
        };
        this.get('lp_client').named_post(
            '/+services/sharing', 'deletePillarSharee', y_config);
    },

    /**
     * Show a spinner for a sharing update operation.
     *
     * @method _show_sharing_spinner
     */
    _show_sharing_spinner: function() {
        var spinner_node = Y.Node.create(
        '<img class="spinner" src="/@@/spinner" alt="Saving..." />');
        var sharing_header = Y.one('#sharee-table th:nth-child(2)');
        sharing_header.appendChild(spinner_node, sharing_header);
    },

    /**
     * Hide the sharing spinner.
     *
     * @method _hide_hiding_spinner
     */
    _hide_hiding_spinner: function() {
        var spinner = Y.one('#sharee-table th .spinner');
        if (spinner !== null) {
            spinner.remove();
        }
    },

    /**
     * The server call to add the specified sharee has succeeded.
     * Update the model and view.
     * @method save_sharing_selection_success
     * @param updated_sharee
     */
    save_sharing_selection_success: function(updated_sharee) {
        var sharee_data = LP.cache.sharee_data;
        var sharee_replaced = false;
        Y.Array.some(sharee_data, function(sharee, index) {
            if (updated_sharee.name === sharee.name) {
                sharee_replaced = true;
                sharee_data.splice(index, 1, updated_sharee);
                return true;
            }
            return false;
        });
        if (!sharee_replaced) {
            sharee_data.splice(0, 0, updated_sharee);
        }
        this.syncUI();
    },

    /**
     * Make a server call to add the specified sharee and access policy.
     * @method save_sharing_selection
     * @param person_uri
     * @param permissions
     */
    save_sharing_selection: function(person_uri, permissions) {
        var error_handler = new Y.lp.client.ErrorHandler();
        var pillar_uri = LP.cache.context.self_link;
        person_uri = Y.lp.client.normalize_uri(person_uri);
        person_uri = Y.lp.client.get_absolute_uri(person_uri);
        var information_types_by_value =
            this.get('information_types_by_value');
        var sharing_permissions_by_value =
            this.get('sharing_permissions_by_value');
        var permission_params = [];
        Y.each(permissions, function(permission, info_type) {
            permission_params.push(
                [information_types_by_value[info_type],
                sharing_permissions_by_value[permission]]);
        });
        var self = this;
        var y_config =  {
            on: {
                start: Y.bind(self._show_sharing_spinner, namespace),
                end: Y.bind(self._hide_hiding_spinner, namespace),
                success: function(sharee_entry) {
                    if (!Y.Lang.isValue(sharee_entry)) {
                        self.remove_sharee_success(person_uri);
                    } else {
                        self.save_sharing_selection_success(sharee_entry);
                    }
                },
                failure: error_handler.getFailureHandler()
            },
            parameters: {
                pillar: pillar_uri,
                sharee: person_uri,
                permissions: permission_params
            }
        };
        this.get('lp_client').named_post(
            '/+services/sharing', 'sharePillarInformation', y_config);
    },

    /**
     * The user has clicked the (+) icon for a sharee. We display the sharing
     * picker to allow the sharing permissions to be updated.
     * @param update_link
     * @param person_uri
     * @param person_name
     */
    update_sharee_interaction: function(update_link, person_uri, person_name) {
        var sharee_data = LP.cache.sharee_data;
        var sharee_permissions = {};
        Y.Array.some(sharee_data, function(sharee) {
            var full_person_uri = Y.lp.client.normalize_uri(person_uri);
            full_person_uri = Y.lp.client.get_absolute_uri(full_person_uri);
            if (sharee.self_link !== full_person_uri) {
                return false;
            }
            sharee_permissions = sharee.permissions;
            return true;
        });
        var allowed_permissions = [];
        Y.Array.each(LP.cache.sharing_permissions, function(permission) {
            allowed_permissions.push(permission.value);
        });
        this.get('sharee_picker').show({
            first_step: 2,
            sharee: {
                person_uri: person_uri,
                person_name: person_name
            },
            sharee_permissions: sharee_permissions,
            allowed_permissions: allowed_permissions
        });
    }
});

PillarSharingView.NAME = 'pillarSharingView';
namespace.PillarSharingView = PillarSharingView;

}, "0.1", { "requires": [
    'node', 'selector-css3', 'lp.client', 'lp.mustache', 'lazr.picker',
    'lp.app.picker', 'lp.mustache', 'lp.registry.sharing.shareepicker',
    'lp.registry.sharing.shareetable', 'lp.app.confirmationoverlay'
    ]});
<|MERGE_RESOLUTION|>--- conflicted
+++ resolved
@@ -103,12 +103,8 @@
         var otns = Y.lp.registry.sharing.shareetable;
         var sharee_table = new otns.ShareeTableWidget({
             sharees: sharee_data,
-<<<<<<< HEAD
-            sharing_permissions: sharing_permissions,
-=======
             sharing_permissions:
                 this.get('sharing_permissions_by_value'),
->>>>>>> 16adf4c2
             information_types: this.get('information_types_by_value'),
             write_enabled: this.get('write_enabled')
         });
