--- conflicted
+++ resolved
@@ -96,11 +96,8 @@
                 logger=logger))
 
         args['build_file'] = build.recipe.build_file
-<<<<<<< HEAD
         args['build_args'] = build.recipe.build_args
-=======
         args['build_path'] = build.recipe.build_path
->>>>>>> ddbd9c3b
 
         if build.recipe.git_ref is not None:
             args["git_repository"] = (
