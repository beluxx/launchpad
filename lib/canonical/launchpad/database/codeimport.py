# Copyright 2007 Canonical Ltd.  All rights reserved.
# pylint: disable-msg=E0611,W0212

"""Database classes including and related to CodeImport."""

__metaclass__ = type

__all__ = [
    'CodeImport',
    'CodeImportSet',
    ]

from datetime import timedelta

from storm.references import Reference
from sqlobject import (
<<<<<<< HEAD
    ForeignKey, IntervalCol, StringCol, SQLObjectNotFound)
=======
    ForeignKey, IntervalCol, SingleJoin, StringCol, SQLMultipleJoin,
    SQLObjectNotFound)
>>>>>>> 68daadc7
from zope.component import getUtility
from zope.event import notify
from zope.interface import implements

from canonical.config import config
from canonical.database.constants import DEFAULT
from canonical.database.datetimecol import UtcDateTimeCol
from canonical.database.enumcol import EnumCol
from canonical.database.sqlbase import SQLBase
from canonical.launchpad.database.codeimportjob import CodeImportJobWorkflow
from canonical.launchpad.database.productseries import ProductSeries
from canonical.launchpad.event import SQLObjectCreatedEvent
from canonical.launchpad.interfaces import (
    BranchCreationException, BranchType, CodeImportReviewStatus,
    CodeImportJobState, IBranchSet,
    ICodeImport, ICodeImportEventSet, ICodeImportSet,
    ILaunchpadCelebrities, NotFoundError, RevisionControlSystems)
from canonical.launchpad.mailout.codeimport import code_import_status_updated
from canonical.launchpad.validators.person import validate_public_person


class CodeImport(SQLBase):
    """See ICodeImport."""

    implements(ICodeImport)
    _table = 'CodeImport'
    _defaultOrder = ['id']

    date_created = UtcDateTimeCol(notNull=True, default=DEFAULT)
    branch = ForeignKey(dbName='branch', foreignKey='Branch',
                        notNull=True)
    registrant = ForeignKey(
        dbName='registrant', foreignKey='Person',
        storm_validator=validate_public_person, notNull=True)
    owner = ForeignKey(
        dbName='owner', foreignKey='Person',
        storm_validator=validate_public_person, notNull=True)
    assignee = ForeignKey(
        dbName='assignee', foreignKey='Person',
        storm_validator=validate_public_person, notNull=False, default=None)

    @property
    def product(self):
        """See `ICodeImport`."""
        return self.branch.product

    @property
    def series(self):
        """See `ICodeImport`."""
        return ProductSeries.selectOneBy(import_branch=self.branch)

    review_status = EnumCol(schema=CodeImportReviewStatus, notNull=True,
        default=CodeImportReviewStatus.NEW)

    rcs_type = EnumCol(schema=RevisionControlSystems,
        notNull=False, default=None)

    cvs_root = StringCol(default=None)

    cvs_module = StringCol(default=None)

    svn_branch_url = StringCol(default=None)

    date_last_successful = UtcDateTimeCol(default=None)
    update_interval = IntervalCol(default=None)

    @property
    def effective_update_interval(self):
        """See `ICodeImport`."""
        if self.update_interval is not None:
            return self.update_interval
        default_interval_dict = {
            RevisionControlSystems.CVS:
                config.codeimport.default_interval_cvs,
            RevisionControlSystems.SVN:
                config.codeimport.default_interval_subversion}
        seconds = default_interval_dict[self.rcs_type]
        return timedelta(seconds=seconds)

    import_job = Reference("<primary key>", "CodeImportJob.code_importID",
                           on_remote=True)

    def _removeJob(self):
        """If there is a pending job, remove it."""
        job = self.import_job
        if job is not None:
            if job.state == CodeImportJobState.PENDING:
                CodeImportJobWorkflow().deletePendingJob(self)
            else:
                # XXX thumper 2008-03-19
                # When we have job killing, we might want to kill a running
                # job.
                pass
        else:
            # No job, so nothing to do.
            pass

    results = SQLMultipleJoin(
        'CodeImportResult', joinColumn='code_import',
        orderBy=['-date_job_started'])

    def approve(self, data, user):
        """See `ICodeImport`."""
        if self.review_status == CodeImportReviewStatus.REVIEWED:
            raise AssertionError('Review status is already reviewed.')
        self._setStatusAndEmail(data, user, CodeImportReviewStatus.REVIEWED)
        CodeImportJobWorkflow().newJob(self)

    def suspend(self, data, user):
        """See `ICodeImport`."""
        if self.review_status == CodeImportReviewStatus.SUSPENDED:
            raise AssertionError('Review status is already suspended.')
        self._setStatusAndEmail(data, user, CodeImportReviewStatus.SUSPENDED)
        self._removeJob()

    def invalidate(self, data, user):
        """See `ICodeImport`."""
        if self.review_status == CodeImportReviewStatus.INVALID:
            raise AssertionError('Review status is already invalid.')
        self._setStatusAndEmail(data, user, CodeImportReviewStatus.INVALID)
        self._removeJob()

    def _setStatusAndEmail(self, data, user, status):
        """Update the review_status and email interested parties."""
        data['review_status'] = status
        self.updateFromData(data, user)
        code_import_status_updated(self, user)

    def updateFromData(self, data, user):
        """See `ICodeImport`."""
        event_set = getUtility(ICodeImportEventSet)
        token = event_set.beginModify(self)
        for name, value in data.items():
            setattr(self, name, value)
        event_set.newModify(self, user, token)

    def __repr__(self):
        return "<CodeImport for %s>" % self.branch.unique_name


class CodeImportSet:
    """See `ICodeImportSet`."""

    implements(ICodeImportSet)

    def new(self, registrant, product, branch_name, rcs_type,
            svn_branch_url=None, cvs_root=None, cvs_module=None,
            review_status=None):
        """See `ICodeImportSet`."""
        if rcs_type == RevisionControlSystems.CVS:
            assert cvs_root is not None and cvs_module is not None
            assert svn_branch_url is None
        elif rcs_type == RevisionControlSystems.SVN:
            assert cvs_root is None and cvs_module is None
            assert svn_branch_url is not None
        else:
            raise AssertionError(
                "Don't know how to sanity check source details for unknown "
                "rcs_type %s"%rcs_type)
        if review_status is None:
            review_status = CodeImportReviewStatus.NEW
        # Create the branch for the CodeImport.
        vcs_imports = getUtility(ILaunchpadCelebrities).vcs_imports
        branch_set = getUtility(IBranchSet)
        if branch_set.getBranch(vcs_imports, product, branch_name):
            raise BranchCreationException(
                "A branch already exists for the %s project owned by "
                "vcs-imports with the name %s" % (product.name, branch_name))
        import_branch = branch_set.new(
            branch_type=BranchType.IMPORTED, name=branch_name,
            registrant=vcs_imports, owner=vcs_imports,
            product=product, url=None)

        code_import = CodeImport(
            registrant=registrant, owner=registrant, branch=import_branch,
            rcs_type=rcs_type, svn_branch_url=svn_branch_url,
            cvs_root=cvs_root, cvs_module=cvs_module,
            review_status=review_status)

        getUtility(ICodeImportEventSet).newCreate(code_import, registrant)
        notify(SQLObjectCreatedEvent(code_import))

        # If created in the reviewd state, create a job.
        if review_status == CodeImportReviewStatus.REVIEWED:
            CodeImportJobWorkflow().newJob(code_import)

        return code_import

    def delete(self, code_import):
        """See `ICodeImportSet`."""
        from canonical.launchpad.database import CodeImportJob
        if code_import.import_job is not None:
            CodeImportJob.delete(code_import.import_job.id)
        CodeImport.delete(code_import.id)

    def getAll(self):
        """See `ICodeImportSet`."""
        return CodeImport.select()

    def get(self, id):
        """See `ICodeImportSet`."""
        try:
            return CodeImport.get(id)
        except SQLObjectNotFound:
            raise NotFoundError(id)

    def getByCVSDetails(self, cvs_root, cvs_module):
        """See `ICodeImportSet`."""
        return CodeImport.selectOneBy(
            cvs_root=cvs_root, cvs_module=cvs_module)

    def getBySVNDetails(self, svn_branch_url):
        """See `ICodeImportSet`."""
        return CodeImport.selectOneBy(svn_branch_url=svn_branch_url)

    def getByBranch(self, branch):
        """See `ICodeImportSet`."""
        return CodeImport.selectOneBy(branch=branch)

    def search(self, review_status):
        """See `ICodeImportSet`."""
        return CodeImport.selectBy(review_status=review_status)<|MERGE_RESOLUTION|>--- conflicted
+++ resolved
@@ -14,12 +14,8 @@
 
 from storm.references import Reference
 from sqlobject import (
-<<<<<<< HEAD
-    ForeignKey, IntervalCol, StringCol, SQLObjectNotFound)
-=======
-    ForeignKey, IntervalCol, SingleJoin, StringCol, SQLMultipleJoin,
+    ForeignKey, IntervalCol, StringCol, SQLMultipleJoin,
     SQLObjectNotFound)
->>>>>>> 68daadc7
 from zope.component import getUtility
 from zope.event import notify
 from zope.interface import implements
