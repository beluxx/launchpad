--- conflicted
+++ resolved
@@ -14,14 +14,10 @@
 from canonical.launchpad.interfaces.launchpad import ILaunchpadCelebrities
 from canonical.testing.layers import DatabaseFunctionalLayer
 from lp.code.interfaces.linkedbranch import (
-<<<<<<< HEAD
-    CannotHaveLinkedBranch, get_linked_to_branch, ICanHasLinkedBranch)
-=======
     CannotHaveLinkedBranch,
     get_linked_to_branch,
     ICanHasLinkedBranch,
     )
->>>>>>> babe4117
 from lp.registry.interfaces.distroseries import NoSuchDistroSeries
 from lp.registry.interfaces.pocket import PackagePublishingPocket
 from lp.testing import (
