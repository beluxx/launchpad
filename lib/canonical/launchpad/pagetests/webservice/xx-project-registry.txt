= Web Service Project Groups =

== Project group collection ==

It is possible to get a batched list of all the project groups.

    >>> group_collection = webservice.get("/projectgroups").jsonBody()
    >>> group_collection['resource_type_link']
    u'http://.../#project_groups'
    >>> group_collection['total_size']
    7

    >>> from operator import itemgetter
    >>> project_group_entries = sorted(
    ...     group_collection['entries'], key=itemgetter('name'))
    >>> project_group_entries[0]['self_link']
    u'http://.../apache'
    >>> for project_group in project_group_entries:
    ...   print project_group['display_name']
    Apache
    GNOME
    ...
    the Mozilla Project

It's possible to search the list and get a subset of the project groups.

    >>> group_collection = webservice.named_get(
    ...     "/projectgroups", "search", text="Apache").jsonBody()
    >>> for project_group in group_collection['entries']:
    ...   print project_group['display_name']
    Apache

Searching without providing a search string is the same as getting all
the project groups.

    >>> group_collection = webservice.named_get(
    ...     "/projectgroups", "search").jsonBody()
    >>> project_group_entries = sorted(
    ...     group_collection['entries'], key=itemgetter('name'))
    >>> for project_group in project_group_entries:
    ...   print project_group['display_name']
    Apache
    GNOME
    ...
    the Mozilla Project


== Project group entry ==

Project groups are available at their canonical URL on the API virtual host.

    >>> from canonical.lazr.testing.webservice import pprint_entry

    >>> mozilla = webservice.get('/mozilla').jsonBody()
    >>> pprint_entry(mozilla)
    active: True
    active_milestones_collection_link: u'http://.../mozilla/active_milestones'
    all_milestones_collection_link: u'http://.../mozilla/all_milestones'
    bug_tracker_link: None
    date_created: u'...'
    description: u'The Mozilla Project...'
    display_name: u'the Mozilla Project'
    driver_link: None
    freshmeat_project: None
    homepage_content: None
    homepage_url: u'http://www.mozilla.org/'
    icon_link: u'http://.../mozilla/icon'
    logo_link: u'http://.../mozilla/logo'
    mugshot_link: u'http://.../mozilla/mugshot'
    name: u'mozilla'
    owner_link: u'http://.../~name12'
    projects_collection_link: u'http://.../mozilla/projects'
    registrant_link: u'http://.../~name12'
    resource_type_link: u'...'
    reviewed: False
    self_link: u'http://.../mozilla'
    sourceforge_project: None
    summary: u'The Mozilla Project...'
    title: u'The Mozilla Project'
    wiki_url: None

The milestones can be accessed through the active_milestones_collection_link
and the all_milestones_collection_link.

    >>> response = webservice.get(mozilla['active_milestones_collection_link'])
    >>> active_milestones = response.jsonBody()
    >>> print_self_link_of_entries(active_milestones)
    http://.../mozilla/+milestone/1.0

    >>> response = webservice.get(mozilla['all_milestones_collection_link'])
    >>> all_milestones = response.jsonBody()
    >>> print_self_link_of_entries(all_milestones)
    http://.../mozilla/+milestone/1.0


== Project entry ==

Projects are available at their canonical URL on the API virtual host.

    >>> firefox = webservice.get('/firefox').jsonBody()
    >>> pprint_entry(firefox)
    active: True
    active_milestones_collection_link: u'http://.../firefox/active_milestones'
    all_milestones_collection_link: u'http://.../firefox/all_milestones'
    branches_collection_link: u'http://.../firefox/branches'
    brand_link: u'http://.../firefox/brand'
    bug_tracker_link: None
    date_created: u'2004-09-24T20:58:02.185708+00:00'
    description: u'The Mozilla Firefox web browser'
    development_focus_link: u'http://.../firefox/trunk'
    display_name: u'Mozilla Firefox'
    download_url: None
    driver_link: None
    freshmeat_project: None
    homepage_url: None
    icon_link: u'http://.../firefox/icon'
    license_info: None
    licenses: []
    logo_link: u'http://.../firefox/logo'
    name: u'firefox'
    owner_link: u'http://.../~name12'
    programming_language: None
    project_group_link: u'http://.../mozilla'
    registrant_link: u'http://.../~name12'
    releases_collection_link: u'http://.../firefox/releases'
    resource_type_link: u'http://.../#project'
    screenshots_url: None
    self_link: u'http://.../firefox'
    series_collection_link: u'http://.../firefox/series'
    sourceforge_project: None
    summary: u'The Mozilla Firefox web browser'
    title: u'Mozilla Firefox'
    wiki_url: None

Branches can be accessed through the branches_collection_link.

    >>> response = webservice.get(firefox['branches_collection_link'])
    >>> branches = response.jsonBody()
    >>> print_self_link_of_entries(branches)
    http://.../~name12/firefox/main
    http://.../~sabdfl/firefox/release--0.9.1
    http://.../~sabdfl/firefox/release-0.8
    http://.../~sabdfl/firefox/release-0.9
    http://.../~sabdfl/firefox/release-0.9.2

The milestones can be accessed through the active_milestones_collection_link
and the all_milestones_collection_link.

    >>> response = webservice.get(firefox['active_milestones_collection_link'])
    >>> active_milestones = response.jsonBody()
    >>> print_self_link_of_entries(active_milestones)
    http://.../firefox/+milestone/1.0

    >>> response = webservice.get(firefox['all_milestones_collection_link'])
    >>> all_milestones = response.jsonBody()
    >>> print_self_link_of_entries(all_milestones)
    http://.../firefox/+milestone/1.0

The project group can be accessed through the project_group_link.

    >>> webservice.get(firefox['project_group_link']).jsonBody()['self_link']
    u'http://.../mozilla'

A list of series can be accessed through the series_collection_link.

    >>> response = webservice.get(firefox['series_collection_link'])
    >>> serieses = response.jsonBody()
    >>> print serieses['total_size']
    2
    >>> print_self_link_of_entries(serieses)
    http://.../firefox/1.0
    http://.../firefox/trunk

A list of releases can be accessed through the releases_collection_link.

    >>> response = webservice.get(firefox['releases_collection_link'])
    >>> releases = response.jsonBody()
    >>> print releases['total_size']
    4
    >>> print_self_link_of_entries(releases)
    http://.../firefox/1.0/1.0.0
    http://.../firefox/trunk/0.9
    http://.../firefox/trunk/0.9.1
    http://.../firefox/trunk/0.9.2

The development focus series can be accessed through the
development_focus_link.

    >>> response = webservice.get(firefox['development_focus_link'])
    >>> response.jsonBody()['self_link']
    u'http://.../firefox/trunk'

Attributes can be edited via the webservice.patch() method.

    >>> from simplejson import dumps
    >>> patch = {
    ...     u'driver_link': webservice.getAbsoluteUrl('/~sabdfl'),
    ...     u'homepage_url': u'http://sf.net/firefox',
    ...     u'licenses': [u'Python License', u'GNU GPL v2'],
    ...     u'bug_tracker_link':
    ...         webservice.getAbsoluteUrl('/bugs/bugtrackers/mozilla.org'),
    ...     }
    >>> print webservice.patch(
    ...     '/firefox', 'application/json', dumps(patch))
    HTTP/1.1 200 Ok
    ...
    >>> firefox = webservice.get('/firefox').jsonBody()
    >>> firefox['driver_link']
    u'http://.../~sabdfl'
    >>> firefox['homepage_url']
    u'http://sf.net/firefox'

    >>> webservice.get(firefox['driver_link']).jsonBody()['self_link']
    u'http://.../~sabdfl'
    >>> webservice.get(firefox['owner_link']).jsonBody()['self_link']
    u'http://.../~name12'
    >>> webservice.get(firefox['bug_tracker_link']).jsonBody()['self_link']
    u'http://.../bugs/bugtrackers/mozilla.org'

Read-only attributes, like registrant, cannot be modified via the
webservice.patch() method.

    >>> patch = {
    ...     u'registrant_link': webservice.getAbsoluteUrl('/~sabdfl'),
    ...     }
    >>> print webservice.patch(
    ...     '/firefox', 'application/json', dumps(patch))
    HTTP/1.1 400 Bad Request
    ...
    registrant_link: You tried to modify a read-only attribute.

    >>> firefox = webservice.get('/firefox').jsonBody()
    >>> firefox['registrant_link']
    u'http://.../~name12'


== Project collection ==

It is possible to get a batched list of all the projects.

    >>> project_collection = webservice.get("/projects").jsonBody()
    >>> project_collection['resource_type_link']
    u'http://.../#projects'
    >>> project_collection['total_size']
    22

    >>> project_entries = sorted(
    ...     project_collection['entries'], key=itemgetter('display_name'))
    >>> len(project_entries)
    5
    >>> project_entries[0]['self_link']
    u'http://.../arch-mirrors'
    >>> for project in project_entries:
    ...   print project['display_name']
    Arch mirrors
    Mozilla Firefox
    Redfish
    The Landscape Project
    Tomcat

It's possible to search the list and get a subset of the project groups.

    >>> project_collection = webservice.named_get(
    ...     "/projects", "search", text="Apache").jsonBody()
    >>> projects = [project['display_name'] for project in project_collection['entries']]
    >>> for project_name in sorted(projects):
    ...     print project_name
    Derby
    Tomcat

If you don't specify "text" to the search a batched list of all the
projects is returned.

    >>> project_collection = webservice.named_get("/projects", "search").jsonBody()
    >>> len(project_collection['entries'])
    5

It is also possible to search for projects by a text string by adding
the ws.op=search parameter.

    >>> project_collection = webservice.get(
    ...   "/projects?ws.op=search&text=gnome").jsonBody()
    >>> project_collection['total_size']
    4

The latest projects registered can be retrieved.

    >>> latest = webservice.named_get(
    ...     "/projects", "latest").jsonBody()
    >>> entries = sorted(
    ...    latest['entries'], key=itemgetter('display_name'))
    >>> for project in entries:
    ...     print project['display_name']
    Bazaar
    Derby
    Jokosher
    Mega Money Maker
    Redfish


== Project series entry ==

The entry for a project series is available at its canonical URL on the
virtual host.

    >>> firefox_1_0 = webservice.get('/firefox/1.0').jsonBody()
    >>> pprint_entry(firefox_1_0)
    active_milestones_collection_link: u'http://.../firefox/1.0/active_milestones'
    all_milestones_collection_link: u'http://.../firefox/1.0/all_milestones'
    date_created: u'2005-06-06T08:59:51.898385+00:00'
    display_name: u'1.0'
    driver_link: None
    drivers_collection_link: u'http://.../firefox/1.0/drivers'
    name: u'1.0'
    owner_link: u'http://.../~name12'
    project_link: u'http://.../firefox'
    releases_collection_link: u'http://.../firefox/1.0/releases'
    resource_type_link: u'...'
    self_link: u'http://.../firefox/1.0'
    status: u'Active Development'
    summary: u'The 1.0 branch of the Mozilla web browser...'
    title: u'Mozilla Firefox Series: 1.0'


== Project release entry ==

Project releases are available at their canonical URL on the API virtual host.

    >>> firefox_1_0_0 = webservice.get('/firefox/1.0/1.0.0').jsonBody()
    >>> pprint_entry(firefox_1_0_0)
    files_collection_link: u'http://.../firefox/1.0/1.0.0/files'
    project_series_link: u'http://.../firefox/1.0'
    resource_type_link: u'...'
    self_link: u'http://.../firefox/1.0/1.0.0'
    version: u'1.0.0'


== Project release entries ==

    >>> releases = webservice.get(
    ...     '/firefox/1.0/releases').jsonBody()
    >>> print_self_link_of_entries(releases)
    http://.../firefox/1.0/1.0.0


== Project release file collection ==

    >>> pr_files = webservice.get(
    ...     '/firefox/trunk/0.9.2/files').jsonBody()
    >>> print_self_link_of_entries(pr_files)
    http://.../firefox/trunk/0.9.2/+file/firefox-0.9.2.orig.tar.gz


== Milestone entry ==

The entry for a milestone is available at its canonical URL on the API virtual
host.

    >>> firefox_milestone_1_0 = webservice.get(
    ...     '/firefox/+milestone/1.0').jsonBody()
    >>> pprint_entry(firefox_milestone_1_0)
    date_targeted: u'2056-10-16T18:31:44.293448'
    description: None
    is_visible: True
    name: u'1.0'
    resource_type_link: u'...'
    self_link: u'http://.../firefox/+milestone/1.0'
    series_target_link: u'http://.../firefox/trunk'
    target_link: u'http://.../firefox'
    title: u'Milestone 1.0 for Mozilla Firefox'


== Project Release entries ==

    >>> releases = webservice.get(
    ...     '/firefox/1.0/releases').jsonBody()
<<<<<<< HEAD
    >>> print_self_link_of_entries(releases)
    http://api.launchpad.dev/beta/firefox/1.0/1.0.0
=======
    >>> pprint_entry(releases)
    entries: [...]
    resource_type_link: u'http://.../#project_release-page-resource'
    start: 0
    total_size: 1
    >>> entries = releases['entries']
    >>> len(entries) == releases['total_size']
    True


== Project release file entry ==

Project release files are available at their canonical URL on the API
virtual host.

    >>> url = '/firefox/trunk/0.9.2/+file/firefox-0.9.2.orig.tar.gz'
    >>> result = webservice.get(url).jsonBody()
    >>> pprint_entry(result)
    date_uploaded: u'2005-06-06T08:59:51.926792+00:00'
    description: None
    file_link: u'http://.../firefox/trunk/0.9.2/+file/firefox-0.9.2.orig.tar.gz/file'
    file_type: u'Code Release Tarball'
    project_release_link: u'http://.../firefox/trunk/0.9.2'
    resource_type_link: u'http://.../#project_release_file'
    self_link: u'http://.../firefox/trunk/0.9.2/+file/firefox-0.9.2.orig.tar.gz'
    signature_link: u'http://.../firefox/trunk/0.9.2/+file/firefox-0.9.2.orig.tar.gz/signature'

The actual file redirects to the librarian when accessed.

    >>> url = '/firefox/trunk/0.9.2/+file/firefox-0.9.2.orig.tar.gz/file'
    >>> result = webservice.get(url)
    >>> print result
    HTTP/1.1 303 See Other
    ...
    Location: http://localhost:58000/.../firefox-0.9.2.orig.tar.gz
    ...

The signature file will redirect too, if found.  In this case there is
no signature so we get a 404.

    >>> url = '/firefox/trunk/0.9.2/+file/firefox-0.9.2.orig.tar.gz/signature'
    >>> result = webservice.get(url)
    >>> print result
    HTTP/1.1 404 Not Found
    ...

The file and signature on a Project Release File are 'readonly'.
Trying to put new content will result in a ForbiddenAttribute error.

    >>> url = '/firefox/trunk/0.9.2/+file/firefox-0.9.2.orig.tar.gz/file'
    >>> response = webservice.put(url, 'application/x-tar-gz', 'fakefiledata')
    >>> print response
    HTTP/1.1 500 Internal Server Error
    ...
    ForbiddenAttribute: ('libraryfile', <ProductReleaseFile...

    >>> url = '/firefox/trunk/0.9.2/+file/firefox-0.9.2.orig.tar.gz/signature'
    >>> response = webservice.put(url, 'pgpapplication/data', 'signaturedata')
    >>> print response
    HTTP/1.1 500 Internal Server Error
    ...
    ForbiddenAttribute: ('signature', <ProductReleaseFile...

Soon a new method will be introduced that will allow the file and
signature attributes to be modified in place.
>>>>>>> 10385a6a
<|MERGE_RESOLUTION|>--- conflicted
+++ resolved
@@ -370,22 +370,12 @@
     title: u'Milestone 1.0 for Mozilla Firefox'
 
 
-== Project Release entries ==
+== Project release entries ==
 
     >>> releases = webservice.get(
     ...     '/firefox/1.0/releases').jsonBody()
-<<<<<<< HEAD
     >>> print_self_link_of_entries(releases)
     http://api.launchpad.dev/beta/firefox/1.0/1.0.0
-=======
-    >>> pprint_entry(releases)
-    entries: [...]
-    resource_type_link: u'http://.../#project_release-page-resource'
-    start: 0
-    total_size: 1
-    >>> entries = releases['entries']
-    >>> len(entries) == releases['total_size']
-    True
 
 
 == Project release file entry ==
@@ -442,5 +432,4 @@
     ForbiddenAttribute: ('signature', <ProductReleaseFile...
 
 Soon a new method will be introduced that will allow the file and
-signature attributes to be modified in place.
->>>>>>> 10385a6a
+signature attributes to be modified in place.