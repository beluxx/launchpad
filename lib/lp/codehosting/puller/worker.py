--- conflicted
+++ resolved
@@ -11,11 +11,6 @@
 from bzrlib.branch import Branch
 from bzrlib.bzrdir import BzrDir
 from bzrlib import errors
-<<<<<<< HEAD
-from bzrlib.plugins.loom.branch import LoomSupport
-from bzrlib.transport import get_transport
-=======
->>>>>>> c952b9da
 from bzrlib.ui import SilentUIFactory
 import bzrlib.ui
 
@@ -224,26 +219,6 @@
             URL must point to a writable location.
         :return: The destination branch.
         """
-<<<<<<< HEAD
-        dest_transport = get_transport(destination_url)
-        if dest_transport.has('.'):
-            dest_transport.delete_tree('.')
-        bzrdir = source_branch.bzrdir
-        if isinstance(source_branch, LoomSupport):
-            # Looms suck.
-            revision_id = None
-        else:
-            revision_id = 'null:'
-        self._runWithTransformFallbackLocationHookInstalled(
-            bzrdir.clone_on_transport, dest_transport,
-            revision_id=revision_id)
-        branch = Branch.open(destination_url)
-        return branch
-=======
-        return self._runWithTransformFallbackLocationHookInstalled(
-            self.policy.createDestinationBranch, source_branch,
-            destination_url)
->>>>>>> c952b9da
 
     def openDestinationBranch(self, source_branch, destination_url):
         """Open or create the destination branch at 'destination_url'.
