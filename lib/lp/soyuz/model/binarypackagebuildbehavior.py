--- conflicted
+++ resolved
@@ -41,21 +41,7 @@
         logger.info("startBuild(%s, %s, %s, %s)", self._builder.url,
                     spr.name, spr.version, self.build.pocket.title)
 
-<<<<<<< HEAD
-    def dispatchBuildToSlave(self, build_queue_item, logger):
-=======
-    @property
-    def status(self):
-        """See `IBuildFarmJobBehavior`."""
-        msg = 'Building %s' % self.build.title
-        archive = self.build.archive
-        if not archive.owner.private and (archive.is_ppa or archive.is_copy):
-            return '%s [%s/%s]' % (msg, archive.owner.name, archive.name)
-        else:
-            return msg
-
     def dispatchBuildToSlave(self, build_queue_id, logger):
->>>>>>> 779cd42a
         """See `IBuildFarmJobBehavior`."""
 
         # Start the binary package build on the slave builder. First
