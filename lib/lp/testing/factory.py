# -*- coding: utf-8 -*-
# NOTE: The first line above must stay first; do not move the copyright
# notice to the top.  See http://www.python.org/dev/peps/pep-0263/.
#
# Copyright 2009-2012 Canonical Ltd.  This software is licensed under the
# GNU Affero General Public License version 3 (see the file LICENSE).

"""Testing infrastructure for the Launchpad application.

This module should not contain tests (but it should be tested).
"""

__metaclass__ = type
__all__ = [
    'GPGSigningContext',
    'is_security_proxied_or_harmless',
    'LaunchpadObjectFactory',
    'ObjectFactory',
    'remove_security_proxy_and_shout_at_engineer',
    ]

from datetime import (
    datetime,
    timedelta,
    )
from email.encoders import encode_base64
from email.message import Message as EmailMessage
from email.mime.multipart import MIMEMultipart
from email.mime.text import MIMEText
from email.utils import (
    formatdate,
    make_msgid,
    )
from itertools import count
from operator import (
    isMappingType,
    isSequenceType,
    )
import os
from StringIO import StringIO
import sys
from textwrap import dedent
from types import InstanceType
import uuid
import warnings

from bzrlib.plugins.builder.recipe import BaseRecipeBranch
from bzrlib.revision import Revision as BzrRevision
from lazr.jobrunner.jobrunner import SuspendJobException
import pytz
from pytz import UTC
import simplejson
import transaction
from twisted.python.util import mergeFunctionMetadata
from zope.component import (
    ComponentLookupError,
    getUtility,
    )
from zope.security.proxy import (
    builtin_isinstance,
    Proxy,
    ProxyFactory,
    removeSecurityProxy,
    )

from lp.app.enums import ServiceUsage
from lp.app.interfaces.launchpad import ILaunchpadCelebrities
from lp.archivepublisher.interfaces.publisherconfig import IPublisherConfigSet
from lp.archiveuploader.dscfile import DSCFile
from lp.blueprints.enums import (
    NewSpecificationDefinitionStatus,
    SpecificationDefinitionStatus,
    SpecificationPriority,
    SpecificationWorkItemStatus,
    )
from lp.blueprints.interfaces.specification import ISpecificationSet
from lp.blueprints.interfaces.sprint import ISprintSet
from lp.bugs.interfaces.apportjob import IProcessApportBlobJobSource
from lp.bugs.interfaces.bug import (
    CreateBugParams,
    IBugSet,
    )
from lp.bugs.interfaces.bugtask import BugTaskStatus
from lp.bugs.interfaces.bugtracker import (
    BugTrackerType,
    IBugTrackerSet,
    )
from lp.bugs.interfaces.bugwatch import IBugWatchSet
from lp.bugs.interfaces.cve import (
    CveStatus,
    ICveSet,
    )
from lp.bugs.model.bug import FileBugData
from lp.buildmaster.enums import (
    BuildFarmJobType,
    BuildStatus,
    )
from lp.buildmaster.interfaces.builder import IBuilderSet
from lp.buildmaster.model.buildqueue import BuildQueue
from lp.code.enums import (
    BranchMergeProposalStatus,
    BranchSubscriptionNotificationLevel,
    BranchType,
    CodeImportMachineState,
    CodeImportResultStatus,
    CodeImportReviewStatus,
    CodeReviewNotificationLevel,
    RevisionControlSystems,
    )
from lp.code.errors import UnknownBranchTypeError
from lp.code.interfaces.branchmergequeue import IBranchMergeQueueSource
from lp.code.interfaces.branchnamespace import get_branch_namespace
from lp.code.interfaces.branchtarget import IBranchTarget
from lp.code.interfaces.codeimport import ICodeImportSet
from lp.code.interfaces.codeimportevent import ICodeImportEventSet
from lp.code.interfaces.codeimportmachine import ICodeImportMachineSet
from lp.code.interfaces.codeimportresult import ICodeImportResultSet
from lp.code.interfaces.linkedbranch import ICanHasLinkedBranch
from lp.code.interfaces.revision import IRevisionSet
from lp.code.interfaces.sourcepackagerecipe import (
    ISourcePackageRecipeSource,
    MINIMAL_RECIPE_TEXT,
    )
from lp.code.interfaces.sourcepackagerecipebuild import (
    ISourcePackageRecipeBuildSource,
    )
from lp.code.model.diff import (
    Diff,
    PreviewDiff,
    )
from lp.code.model.recipebuild import RecipeBuildRecord
from lp.codehosting.codeimport.worker import CodeImportSourceDetails
from lp.hardwaredb.interfaces.hwdb import (
    HWSubmissionFormat,
    IHWDeviceDriverLinkSet,
    IHWSubmissionDeviceSet,
    IHWSubmissionSet,
    )
from lp.registry.enums import (
    BranchSharingPolicy,
    BugSharingPolicy,
    DistroSeriesDifferenceStatus,
    DistroSeriesDifferenceType,
    InformationType,
<<<<<<< HEAD
    SpecificationSharingPolicy,
=======
    PUBLIC_INFORMATION_TYPES,
>>>>>>> bdcb7b2c
    TeamMembershipPolicy,
    )
from lp.registry.interfaces.accesspolicy import (
    IAccessArtifactGrantSource,
    IAccessArtifactSource,
    IAccessPolicyArtifactSource,
    IAccessPolicyGrantSource,
    IAccessPolicySource,
    )
from lp.registry.interfaces.distribution import (
    IDistribution,
    IDistributionSet,
    )
from lp.registry.interfaces.distributionmirror import (
    MirrorContent,
    MirrorSpeed,
    )
from lp.registry.interfaces.distributionsourcepackage import (
    IDistributionSourcePackage,
    )
from lp.registry.interfaces.distroseries import IDistroSeries
from lp.registry.interfaces.distroseriesdifference import (
    IDistroSeriesDifferenceSource,
    )
from lp.registry.interfaces.distroseriesdifferencecomment import (
    IDistroSeriesDifferenceCommentSource,
    )
from lp.registry.interfaces.distroseriesparent import IDistroSeriesParentSet
from lp.registry.interfaces.gpg import (
    GPGKeyAlgorithm,
    IGPGKeySet,
    )
from lp.registry.interfaces.mailinglist import (
    IMailingListSet,
    MailingListStatus,
    )
from lp.registry.interfaces.mailinglistsubscription import (
    MailingListAutoSubscribePolicy,
    )
from lp.registry.interfaces.packaging import (
    IPackagingUtil,
    PackagingType,
    )
from lp.registry.interfaces.person import (
    IPerson,
    IPersonSet,
    PersonCreationRationale,
    )
from lp.registry.interfaces.pocket import PackagePublishingPocket
from lp.registry.interfaces.poll import (
    IPollSet,
    PollAlgorithm,
    PollSecrecy,
    )
from lp.registry.interfaces.product import (
    IProduct,
    IProductSet,
    License,
    )
from lp.registry.interfaces.productseries import IProductSeries
from lp.registry.interfaces.projectgroup import IProjectGroupSet
from lp.registry.interfaces.series import SeriesStatus
from lp.registry.interfaces.sourcepackage import (
    ISourcePackage,
    SourcePackageFileType,
    SourcePackageUrgency,
    )
from lp.registry.interfaces.sourcepackagename import ISourcePackageNameSet
from lp.registry.interfaces.ssh import ISSHKeySet
from lp.registry.model.commercialsubscription import CommercialSubscription
from lp.registry.model.milestone import Milestone
from lp.registry.model.suitesourcepackage import SuiteSourcePackage
from lp.services.config import config
from lp.services.database.constants import (
    DEFAULT,
    UTC_NOW,
    )
from lp.services.database.lpstorm import (
    IMasterStore,
    IStore,
    )
from lp.services.database.sqlbase import flush_database_updates
from lp.services.gpg.interfaces import IGPGHandler
from lp.services.identity.interfaces.account import (
    AccountCreationRationale,
    AccountStatus,
    IAccountSet,
    )
from lp.services.identity.interfaces.emailaddress import (
    EmailAddressStatus,
    IEmailAddressSet,
    )
from lp.services.identity.model.account import Account
from lp.services.librarian.interfaces import ILibraryFileAliasSet
from lp.services.mail.signedmessage import SignedMessage
from lp.services.messages.model.message import (
    Message,
    MessageChunk,
    )
from lp.services.oauth.interfaces import IOAuthConsumerSet
from lp.services.openid.model.openididentifier import OpenIdIdentifier
from lp.services.propertycache import clear_property_cache
from lp.services.temporaryblobstorage.interfaces import (
    ITemporaryStorageManager,
    )
from lp.services.temporaryblobstorage.model import TemporaryBlobStorage
from lp.services.utils import AutoDecorate
from lp.services.webapp.dbpolicy import MasterDatabasePolicy
from lp.services.webapp.interfaces import (
    DEFAULT_FLAVOR,
    IStoreSelector,
    MAIN_STORE,
    OAuthPermission,
    )
from lp.services.webapp.sorting import sorted_version_numbers
from lp.services.worlddata.interfaces.country import ICountrySet
from lp.services.worlddata.interfaces.language import ILanguageSet
from lp.soyuz.adapters.overrides import SourceOverride
from lp.soyuz.adapters.packagelocation import PackageLocation
from lp.soyuz.enums import (
    ArchivePurpose,
    BinaryPackageFileType,
    BinaryPackageFormat,
    PackageDiffStatus,
    PackagePublishingPriority,
    PackagePublishingStatus,
    PackageUploadCustomFormat,
    PackageUploadStatus,
    )
from lp.soyuz.interfaces.archive import (
    default_name_by_purpose,
    IArchiveSet,
    )
from lp.soyuz.interfaces.archivepermission import IArchivePermissionSet
from lp.soyuz.interfaces.binarypackagebuild import IBinaryPackageBuildSet
from lp.soyuz.interfaces.binarypackagename import IBinaryPackageNameSet
from lp.soyuz.interfaces.component import (
    IComponent,
    IComponentSet,
    )
from lp.soyuz.interfaces.packagecopyjob import IPlainPackageCopyJobSource
from lp.soyuz.interfaces.packageset import IPackagesetSet
from lp.soyuz.interfaces.processor import IProcessorFamilySet
from lp.soyuz.interfaces.publishing import IPublishingSet
from lp.soyuz.interfaces.queue import IPackageUploadSet
from lp.soyuz.interfaces.section import ISectionSet
from lp.soyuz.model.component import ComponentSelection
from lp.soyuz.model.distributionsourcepackagecache import (
    DistributionSourcePackageCache,
    )
from lp.soyuz.model.files import (
    BinaryPackageFile,
    SourcePackageReleaseFile,
    )
from lp.soyuz.model.packagediff import PackageDiff
from lp.soyuz.model.processor import ProcessorFamilySet
from lp.testing import (
    ANONYMOUS,
    celebrity_logged_in,
    launchpadlib_for,
    login,
    login_as,
    login_person,
    person_logged_in,
    run_with_login,
    time_counter,
    with_celebrity_logged_in,
    )
from lp.testing.dbuser import dbuser
from lp.translations.enums import (
    LanguagePackType,
    RosettaImportStatus,
    )
from lp.translations.interfaces.languagepack import ILanguagePackSet
from lp.translations.interfaces.potemplate import IPOTemplateSet
from lp.translations.interfaces.side import TranslationSide
from lp.translations.interfaces.translationfileformat import (
    TranslationFileFormat,
    )
from lp.translations.interfaces.translationgroup import ITranslationGroupSet
from lp.translations.interfaces.translationimportqueue import (
    ITranslationImportQueue,
    )
from lp.translations.interfaces.translationmessage import (
    RosettaTranslationOrigin,
    )
from lp.translations.interfaces.translationsperson import ITranslationsPerson
from lp.translations.interfaces.translationtemplatesbuildjob import (
    ITranslationTemplatesBuildJobSource,
    )
from lp.translations.interfaces.translator import ITranslatorSet
from lp.translations.model.translationtemplateitem import (
    TranslationTemplateItem,
    )
from lp.translations.utilities.sanitize import (
    sanitize_translations_from_webui,
    )


SPACE = ' '

DIFF = """\
=== zbqvsvrq svyr 'yvo/yc/pbqr/vagresnprf/qvss.cl'
--- yvo/yc/pbqr/vagresnprf/qvss.cl      2009-10-01 13:25:12 +0000
+++ yvo/yc/pbqr/vagresnprf/qvss.cl      2010-02-02 15:48:56 +0000
@@ -121,6 +121,10 @@
                 'Gur pbasyvpgf grkg qrfpevovat nal cngu be grkg pbasyvpgf.'),
              ernqbayl=Gehr))

+    unf_pbasyvpgf = Obby(
+        gvgyr=_('Unf pbasyvpgf'), ernqbayl=Gehr,
+        qrfpevcgvba=_('Gur cerivrjrq zretr cebqhprf pbasyvpgf.'))
+
     # Gur fpurzn sbe gur Ersrerapr trgf cngpurq va _fpurzn_pvephyne_vzcbegf.
     oenapu_zretr_cebcbfny = rkcbegrq(
         Ersrerapr(
"""


def default_master_store(func):
    """Decorator to temporarily set the default Store to the master.

    In some cases, such as in the middle of a page test story,
    we might be calling factory methods with the default Store set
    to the slave which breaks stuff. For instance, if we set an account's
    password that needs to happen on the master store and this is forced.
    However, if we then read it back the default Store has to be used.
    """

    def with_default_master_store(*args, **kw):
        try:
            store_selector = getUtility(IStoreSelector)
        except ComponentLookupError:
            # Utilities not registered. No policies.
            return func(*args, **kw)
        store_selector.push(MasterDatabasePolicy())
        try:
            return func(*args, **kw)
        finally:
            store_selector.pop()
    return mergeFunctionMetadata(func, with_default_master_store)


# We use this for default parameters where None has a specific meaning. For
# example, makeBranch(product=None) means "make a junk branch". None, because
# None means "junk branch".
_DEFAULT = object()


class GPGSigningContext:
    """A helper object to hold the fingerprint, password and mode."""

    def __init__(self, fingerprint, password='', mode=None):
        self.fingerprint = fingerprint
        self.password = password
        self.mode = mode


class ObjectFactory:
    """Factory methods for creating basic Python objects."""

    __metaclass__ = AutoDecorate(default_master_store)

    # This allocates process-wide unique integers.  We count on Python doing
    # only cooperative threading to make this safe across threads.
    _unique_int_counter = count(100000)

    def getUniqueEmailAddress(self):
        return "%s@example.com" % self.getUniqueString('email')

    def getUniqueInteger(self):
        """Return an integer unique to this factory instance.

        For each thread, this will be a series of increasing numbers, but the
        starting point will be unique per thread.
        """
        return ObjectFactory._unique_int_counter.next()

    def getUniqueHexString(self, digits=None):
        """Return a unique hexadecimal string.

        :param digits: The number of digits in the string. 'None' means you
            don't care.
        :return: A hexadecimal string, with 'a'-'f' in lower case.
        """
        hex_number = '%x' % self.getUniqueInteger()
        if digits is not None:
            hex_number = hex_number.zfill(digits)
        return hex_number

    def getUniqueString(self, prefix=None):
        """Return a string unique to this factory instance.

        The string returned will always be a valid name that can be used in
        Launchpad URLs.

        :param prefix: Used as a prefix for the unique string. If
            unspecified, generates a name starting with 'unique' and
            mentioning the calling source location.
        """
        if prefix is None:
            frame = sys._getframe(2)
            source_filename = frame.f_code.co_filename
            # Dots and dashes cause trouble with some consumers of these
            # names.
            source = (
                os.path.basename(source_filename)
                .replace('_', '-')
                .replace('.', '-'))
            if source.startswith(
                    '<doctest '):
                # Like '-<doctest xx-build-summary-txt[10]>'.
                source = (source
                    .replace('<doctest ', '')
                    .replace('[', '')
                    .replace(']>', ''))
            prefix = 'unique-from-%s-line%d' % (
                source, frame.f_lineno)
        string = "%s-%s" % (prefix, self.getUniqueInteger())
        return string

    def getUniqueUnicode(self):
        return self.getUniqueString().decode('latin-1')

    def getUniqueURL(self, scheme=None, host=None):
        """Return a URL unique to this run of the test case."""
        if scheme is None:
            scheme = 'http'
        if host is None:
            host = "%s.domain.com" % self.getUniqueString('domain')
        return '%s://%s/%s' % (scheme, host, self.getUniqueString('path'))

    def getUniqueDate(self):
        """Return a unique date since January 1 2009.

        Each date returned by this function will more recent (or further into
        the future) than the previous one.
        """
        epoch = datetime(2009, 1, 1, tzinfo=pytz.UTC)
        return epoch + timedelta(minutes=self.getUniqueInteger())

    def makeCodeImportSourceDetails(self, branch_id=None, rcstype=None,
                                    url=None, cvs_root=None, cvs_module=None,
                                    stacked_on_url=None):
        if branch_id is None:
            branch_id = self.getUniqueInteger()
        if rcstype is None:
            rcstype = 'svn'
        if rcstype in ['svn', 'bzr-svn', 'hg', 'bzr']:
            assert cvs_root is cvs_module is None
            if url is None:
                url = self.getUniqueURL()
        elif rcstype == 'cvs':
            assert url is None
            if cvs_root is None:
                cvs_root = self.getUniqueString()
            if cvs_module is None:
                cvs_module = self.getUniqueString()
        elif rcstype == 'git':
            assert cvs_root is cvs_module is None
            if url is None:
                url = self.getUniqueURL(scheme='git')
        else:
            raise AssertionError("Unknown rcstype %r." % rcstype)
        return CodeImportSourceDetails(
            branch_id, rcstype, url, cvs_root, cvs_module,
            stacked_on_url=stacked_on_url)


class BareLaunchpadObjectFactory(ObjectFactory):
    """Factory methods for creating Launchpad objects.

    All the factory methods should be callable with no parameters.
    When this is done, the returned object should have unique references
    for any other required objects.
    """

    def loginAsAnyone(self, participation=None):
        """Log in as an arbitrary person.

        If you want to log in as a celebrity, including admins, see
        `lp.testing.login_celebrity`.
        """
        login(ANONYMOUS)
        person = self.makePerson()
        login_as(person, participation)
        return person

    @with_celebrity_logged_in('admin')
    def makeAdministrator(self, name=None, email=None):
        return self.makePerson(
            name=name, email=email,
            member_of=[getUtility(ILaunchpadCelebrities).admin])

    @with_celebrity_logged_in('admin')
    def makeRegistryExpert(self, name=None, email='expert@example.com'):
        return self.makePerson(
            name=name, email=email,
            member_of=[getUtility(ILaunchpadCelebrities).registry_experts])

    @with_celebrity_logged_in('admin')
    def makeCommercialAdmin(self, name=None, email=None):
        return self.makePerson(
            name=name, email=email,
            member_of=[getUtility(ILaunchpadCelebrities).commercial_admin])

    def makeCopyArchiveLocation(self, distribution=None, owner=None,
        name=None, enabled=True):
        """Create and return a new arbitrary location for copy packages."""
        copy_archive = self.makeArchive(distribution, owner, name,
                                        ArchivePurpose.COPY, enabled)

        distribution = copy_archive.distribution
        distroseries = distribution.currentseries
        pocket = PackagePublishingPocket.RELEASE

        location = PackageLocation(copy_archive, distribution, distroseries,
            pocket)
        return ProxyFactory(location)

    def makeAccount(self, displayname=None, status=AccountStatus.ACTIVE,
                    rationale=AccountCreationRationale.UNKNOWN):
        """Create and return a new Account."""
        if displayname is None:
            displayname = self.getUniqueString('displayname')
        account = getUtility(IAccountSet).new(rationale, displayname)
        removeSecurityProxy(account).status = status
        self.makeOpenIdIdentifier(account)
        return account

    def makeOpenIdIdentifier(self, account, identifier=None):
        """Attach an OpenIdIdentifier to an Account."""
        # Unfortunately, there are many tests connecting as many
        # different database users that expect to be able to create
        # working accounts using these factory methods. The stored
        # procedure provides a work around and avoids us having to
        # grant INSERT rights to these database users and avoids the
        # security problems that would cause. The stored procedure
        # ensures that there is at least one OpenId Identifier attached
        # to the account that can be used to login. If the OpenId
        # Identifier needed to be created, it will not be usable in the
        # production environments so access to execute this stored
        # procedure cannot be used to compromise accounts.
        IMasterStore(OpenIdIdentifier).execute(
            "SELECT add_test_openid_identifier(%s)", (account.id, ))

    def makeGPGKey(self, owner):
        """Give 'owner' a crappy GPG key for the purposes of testing."""
        key_id = self.getUniqueHexString(digits=8).upper()
        fingerprint = key_id + 'A' * 32
        return getUtility(IGPGKeySet).new(
            owner.id,
            keyid=key_id,
            fingerprint=fingerprint,
            keysize=self.getUniqueInteger(),
            algorithm=GPGKeyAlgorithm.R,
            active=True,
            can_encrypt=False)

    def makePerson(
        self, email=None, name=None, displayname=None, account_status=None,
        email_address_status=None, hide_email_addresses=False,
        time_zone=None, latitude=None, longitude=None, description=None,
        selfgenerated_bugnotifications=False, member_of=()):
        """Create and return a new, arbitrary Person.

        :param email: The email address for the new person.
        :param name: The name for the new person.
        :param email_address_status: If specified, the status of the email
            address is set to the email_address_status.
        :param displayname: The display name to use for the person.
        :param hide_email_addresses: Whether or not to hide the person's email
            address(es) from other users.
        :param time_zone: This person's time zone, as a string.
        :param latitude: This person's latitude, as a float.
        :param longitude: This person's longitude, as a float.
        :param selfgenerated_bugnotifications: Receive own bugmail.
        """
        if email is None:
            email = self.getUniqueEmailAddress()
        if name is None:
            name = self.getUniqueString('person-name')
        # By default, make the email address preferred.
        if (email_address_status is None
                or email_address_status == EmailAddressStatus.VALIDATED):
            email_address_status = EmailAddressStatus.PREFERRED
        person, email = getUtility(IPersonSet).createPersonAndEmail(
            email, rationale=PersonCreationRationale.UNKNOWN, name=name,
            displayname=displayname,
            hide_email_addresses=hide_email_addresses)
        naked_person = removeSecurityProxy(person)
        if description is not None:
            naked_person.description = description

        if (time_zone is not None or latitude is not None or
            longitude is not None):
            naked_person.setLocation(latitude, longitude, time_zone, person)

        # Make sure the non-security-proxied object is not returned.
        del naked_person

        if selfgenerated_bugnotifications:
            # Set it explicitely only when True because the default
            # is False.
            person.selfgenerated_bugnotifications = True

        # To make the person someone valid in Launchpad, validate the
        # email.
        if email_address_status == EmailAddressStatus.PREFERRED:
            account = IMasterStore(Account).get(
                Account, person.accountID)
            account.status = AccountStatus.ACTIVE
            person.validateAndEnsurePreferredEmail(email)

        removeSecurityProxy(email).status = email_address_status

        if account_status:
            removeSecurityProxy(person.account).status = account_status
        self.makeOpenIdIdentifier(person.account)

        for team in member_of:
            with person_logged_in(team.teamowner):
                team.addMember(person, team.teamowner)

        # Ensure updated ValidPersonCache
        flush_database_updates()
        return person

    def makePersonByName(self, first_name, set_preferred_email=True,
                         use_default_autosubscribe_policy=False):
        """Create a new person with the given first name.

        The person will be given two email addresses, with the 'long form'
        (e.g. anne.person@example.com) as the preferred address.  Return
        the new person object.

        The person will also have their mailing list auto-subscription
        policy set to 'NEVER' unless 'use_default_autosubscribe_policy' is
        set to True. (This requires the Launchpad.Edit permission).  This
        is useful for testing, where we often want precise control over
        when a person gets subscribed to a mailing list.

        :param first_name: First name of the person, capitalized.
        :type first_name: string
        :param set_preferred_email: Flag specifying whether
            <name>.person@example.com should be set as the user's
            preferred email address.
        :type set_preferred_email: bool
        :param use_default_autosubscribe_policy: Flag specifying whether
            the person's `mailing_list_auto_subscribe_policy` should be set.
        :type use_default_autosubscribe_policy: bool
        :return: The newly created person.
        :rtype: `IPerson`
        """
        variable_name = first_name.lower()
        full_name = first_name + ' Person'
        # E.g. firstname.person@example.com will be an alternative address.
        preferred_address = variable_name + '.person@example.com'
        # E.g. aperson@example.org will be the preferred address.
        alternative_address = variable_name[0] + 'person@example.org'
        person, email = getUtility(IPersonSet).createPersonAndEmail(
            preferred_address,
            PersonCreationRationale.OWNER_CREATED_LAUNCHPAD,
            name=variable_name, displayname=full_name)
        if set_preferred_email:
            # setPreferredEmail no longer activates the account
            # automatically.
            account = IMasterStore(Account).get(Account, person.accountID)
            account.reactivate("Activated by factory.makePersonByName")
            person.setPreferredEmail(email)

        if not use_default_autosubscribe_policy:
            # Shut off list auto-subscription so that we have direct control
            # over subscriptions in the doctests.
            with person_logged_in(person):
                person.mailing_list_auto_subscribe_policy = (
                    MailingListAutoSubscribePolicy.NEVER)
        account = IMasterStore(Account).get(Account, person.accountID)
        getUtility(IEmailAddressSet).new(
            alternative_address, person, EmailAddressStatus.VALIDATED)
        return person

    def makeEmail(self, address, person, email_status=None):
        """Create a new email address for a person.

        :param address: The email address to create.
        :type address: string
        :param person: The person to assign the email address to.
        :type person: `IPerson`
        :param email_status: The default status of the email address,
            if given.  If not given, `EmailAddressStatus.VALIDATED`
            will be used.
        :type email_status: `EmailAddressStatus`
        :return: The newly created email address.
        :rtype: `IEmailAddress`
        """
        if email_status is None:
            email_status = EmailAddressStatus.VALIDATED
        return getUtility(IEmailAddressSet).new(
            address, person, email_status)

    def makeTeam(self, owner=None, displayname=None, email=None, name=None,
                 description=None, icon=None, logo=None,
                 membership_policy=TeamMembershipPolicy.OPEN,
                 visibility=None, members=None):
        """Create and return a new, arbitrary Team.

        :param owner: The person or person name to use as the team's owner.
            If not given, a person will be auto-generated.
        :type owner: `IPerson` or string
        :param displayname: The team's display name.  If not given we'll use
            the auto-generated name.
        :param description: Team team's description.
        :type description string:
        :param email: The email address to use as the team's contact address.
        :type email: string
        :param icon: The team's icon.
        :param logo: The team's logo.
        :param membership_policy: The membership policy of the team.
        :type membership_policy: `TeamMembershipPolicy`
        :param visibility: The team's visibility. If it's None, the default
            (public) will be used.
        :type visibility: `PersonVisibility`
        :param members: People or teams to be added to the new team
        :type members: An iterable of objects implementing IPerson
        :return: The new team
        :rtype: `ITeam`
        """
        if owner is None:
            owner = self.makePerson()
        elif isinstance(owner, basestring):
            owner = getUtility(IPersonSet).getByName(owner)
        else:
            pass
        if name is None:
            name = self.getUniqueString('team-name')
        if displayname is None:
            displayname = SPACE.join(
                word.capitalize() for word in name.split('-'))
        team = getUtility(IPersonSet).newTeam(
            owner, name, displayname, description,
            membership_policy=membership_policy)
        naked_team = removeSecurityProxy(team)
        if visibility is not None:
            # Visibility is normally restricted to launchpad.Commercial, so
            # removing the security proxy as we don't care here.
            naked_team.visibility = visibility
            naked_team._ensurePolicies()
        if email is not None:
            removeSecurityProxy(team).setContactAddress(
                getUtility(IEmailAddressSet).new(email, team))
        if icon is not None:
            naked_team.icon = icon
        if logo is not None:
            naked_team.logo = logo
        if members is not None:
            for member in members:
                naked_team.addMember(member, owner)
        return team

    def makePoll(self, team, name, title, proposition,
                 poll_type=PollAlgorithm.SIMPLE):
        """Create a new poll which starts tomorrow and lasts for a week."""
        dateopens = datetime.now(pytz.UTC) + timedelta(days=1)
        datecloses = dateopens + timedelta(days=7)
        return getUtility(IPollSet).new(
            team, name, title, proposition, dateopens, datecloses,
            PollSecrecy.SECRET, allowspoilt=True,
            poll_type=poll_type)

    def makeTranslationGroup(self, owner=None, name=None, title=None,
                             summary=None, url=None):
        """Create a new, arbitrary `TranslationGroup`."""
        if owner is None:
            owner = self.makePerson()
        if name is None:
            name = self.getUniqueString("translationgroup")
        if title is None:
            title = self.getUniqueString("title")
        if summary is None:
            summary = self.getUniqueString("summary")
        return getUtility(ITranslationGroupSet).new(
            name, title, summary, url, owner)

    def makeTranslator(self, language_code=None, group=None, person=None,
                       license=True, language=None):
        """Create a new, arbitrary `Translator`."""
        assert language_code is None or language is None, (
            "Please specifiy only one of language_code and language.")
        if language_code is None:
            if language is None:
                language = self.makeLanguage()
            language_code = language.code
        else:
            language = getUtility(ILanguageSet).getLanguageByCode(
                language_code)
            if language is None:
                language = self.makeLanguage(language_code=language_code)

        if group is None:
            group = self.makeTranslationGroup()
        if person is None:
            person = self.makePerson()
        tx_person = ITranslationsPerson(person)
        insecure_tx_person = removeSecurityProxy(tx_person)
        insecure_tx_person.translations_relicensing_agreement = license
        return getUtility(ITranslatorSet).new(group, language, person)

    def makeMilestone(self, product=None, distribution=None,
                      productseries=None, name=None, active=True,
                      dateexpected=None, distroseries=None):
        if (product is None and distribution is None and productseries is None
            and distroseries is None):
            product = self.makeProduct()
        if distribution is None and distroseries is None:
            if productseries is not None:
                product = productseries.product
            else:
                productseries = self.makeProductSeries(product=product)
        elif distroseries is None:
            distroseries = self.makeDistroSeries(distribution=distribution)
        else:
            distribution = distroseries.distribution
        if name is None:
            name = self.getUniqueString()
        return ProxyFactory(
            Milestone(product=product, distribution=distribution,
                      productseries=productseries, distroseries=distroseries,
                      name=name, active=active, dateexpected=dateexpected))

    def makeProcessor(self, family=None, name=None, title=None,
                      description=None):
        """Create a new processor.

        :param family: Family of the processor
        :param name: Name of the processor
        :param title: Optional title
        :param description: Optional description
        :return: A `IProcessor`
        """
        if name is None:
            name = self.getUniqueString()
        if family is None:
            family = self.makeProcessorFamily()
        if title is None:
            title = "The %s processor" % name
        if description is None:
            description = "The %s and processor and compatible processors"
        return family.addProcessor(name, title, description)

    def makeProcessorFamily(self, name=None, title=None, description=None,
                            restricted=False):
        """Create a new processor family.

        A default processor for the family will be created with the
        same name as the family.

        :param name: Name of the family (e.g. x86)
        :param title: Optional title of the family
        :param description: Optional extended description
        :param restricted: Whether the processor family is restricted
        :return: A `IProcessorFamily`
        """
        if name is None:
            name = self.getUniqueString()
        if description is None:
            description = "Description of the %s processor family" % name
        if title is None:
            title = "%s and compatible processors." % name
        family = getUtility(IProcessorFamilySet).new(
            name, title, description, restricted=restricted)
        # Make sure there's at least one processor in the family, so that
        # other things can have a default processor.
        self.makeProcessor(name=name, family=family)
        return family

    def makeProductRelease(self, milestone=None, product=None,
                           productseries=None):
        if milestone is None:
            milestone = self.makeMilestone(product=product,
                                           productseries=productseries)
        with person_logged_in(milestone.productseries.product.owner):
            release = milestone.createProductRelease(
                milestone.product.owner, datetime.now(pytz.UTC))
        return release

    def makeProductReleaseFile(self, signed=True,
                               product=None, productseries=None,
                               milestone=None,
                               release=None,
                               description="test file"):
        signature_filename = None
        signature_content = None
        if signed:
            signature_filename = 'test.txt.asc'
            signature_content = '123'
        if release is None:
            release = self.makeProductRelease(product=product,
                                              productseries=productseries,
                                              milestone=milestone)
        with person_logged_in(release.milestone.product.owner):
            release_file = release.addReleaseFile(
                'test.txt', 'test', 'text/plain',
                uploader=release.milestone.product.owner,
                signature_filename=signature_filename,
                signature_content=signature_content,
                description=description)
        return release_file

    def makeProduct(
        self, name=None, project=None, displayname=None,
        licenses=None, owner=None, registrant=None,
        title=None, summary=None, official_malone=None,
        translations_usage=None, bug_supervisor=None, private_bugs=False,
        driver=None, icon=None, bug_sharing_policy=None,
        branch_sharing_policy=None, specification_sharing_policy=None):
        """Create and return a new, arbitrary Product."""
        if owner is None:
            owner = self.makePerson()
        if name is None:
            name = self.getUniqueString('product-name')
        if displayname is None:
            if name is None:
                displayname = self.getUniqueString('displayname')
            else:
                displayname = name.capitalize()
        if licenses is None:
            licenses = [License.GNU_GPL_V2]
        if title is None:
            title = self.getUniqueString('title')
        if summary is None:
            summary = self.getUniqueString('summary')
        admins = getUtility(ILaunchpadCelebrities).admin
        with person_logged_in(admins.teamowner):
            product = getUtility(IProductSet).createProduct(
                owner,
                name,
                displayname,
                title,
                summary,
                self.getUniqueString('description'),
                licenses=licenses,
                project=project,
                registrant=registrant,
                icon=icon)
        naked_product = removeSecurityProxy(product)
        if official_malone is not None:
            naked_product.official_malone = official_malone
        if translations_usage is not None:
            naked_product.translations_usage = translations_usage
        if bug_supervisor is not None:
            naked_product.bug_supervisor = bug_supervisor
        if driver is not None:
            naked_product.driver = driver
        if private_bugs:
            naked_product.private_bugs = private_bugs
        if ((branch_sharing_policy and
            branch_sharing_policy != BranchSharingPolicy.PUBLIC) or
            (bug_sharing_policy and
            bug_sharing_policy != BugSharingPolicy.PUBLIC) or
            (specification_sharing_policy and
            specification_sharing_policy !=
                SpecificationSharingPolicy.PUBLIC)):
            self.makeCommercialSubscription(product)
        if branch_sharing_policy:
            naked_product.setBranchSharingPolicy(branch_sharing_policy)
        if bug_sharing_policy:
            naked_product.setBugSharingPolicy(bug_sharing_policy)
        if specification_sharing_policy:
            naked_product.setSpecificationSharingPolicy(
                specification_sharing_policy)

        return product

    def makeLegacyProduct(self, **kwargs):
        # Create a product which does not have any of the new bug and branch
        # sharing policies set. New products have these set to default values
        # but we need to test for existing products which have not yet been
        # migrated.
        # XXX This method can be removed when branch visibility policy dies.
        product = self.makeProduct(**kwargs)
        # Since createProduct() doesn't create PRIVATESECURITY/USERDATA.
        removeSecurityProxy(product)._ensurePolicies([
            InformationType.PRIVATESECURITY, InformationType.USERDATA])
        removeSecurityProxy(product).bug_sharing_policy = None
        removeSecurityProxy(product).branch_sharing_policy = None
        return product

    def makeProductSeries(self, product=None, name=None, owner=None,
                          summary=None, date_created=None, branch=None):
        """Create a new, arbitrary ProductSeries.

        :param branch: If supplied, the branch to set as
            ProductSeries.branch.
        :param date_created: If supplied, the date the series is created.
        :param name: If supplied, the name of the series.
        :param owner: If supplied, the owner of the series.
        :param product: If supplied, the series is created for this product.
            Otherwise, a new product is created.
        :param summary: If supplied, the product series summary.
        """
        if product is None:
            product = self.makeProduct()
        if owner is None:
            owner = product.owner
        if name is None:
            name = self.getUniqueString()
        if summary is None:
            summary = self.getUniqueString()
        # We don't want to login() as the person used to create the product,
        # so we remove the security proxy before creating the series.
        naked_product = removeSecurityProxy(product)
        series = naked_product.newSeries(
            owner=owner, name=name, summary=summary, branch=branch)
        if date_created is not None:
            series.datecreated = date_created
        return ProxyFactory(series)

    def makeProject(self, name=None, displayname=None, title=None,
                    homepageurl=None, summary=None, owner=None, driver=None,
                    description=None):
        """Create and return a new, arbitrary ProjectGroup."""
        if owner is None:
            owner = self.makePerson()
        if name is None:
            name = self.getUniqueString('project-name')
        if displayname is None:
            displayname = self.getUniqueString('displayname')
        if summary is None:
            summary = self.getUniqueString('summary')
        if description is None:
            description = self.getUniqueString('description')
        if title is None:
            title = self.getUniqueString('title')
        project = getUtility(IProjectGroupSet).new(
            name=name,
            displayname=displayname,
            title=title,
            homepageurl=homepageurl,
            summary=summary,
            description=description,
            owner=owner)
        if driver is not None:
            removeSecurityProxy(project).driver = driver
        return project

    def makeSprint(self, title=None, name=None):
        """Make a sprint."""
        if title is None:
            title = self.getUniqueString('title')
        owner = self.makePerson()
        if name is None:
            name = self.getUniqueString('name')
        time_starts = datetime(2009, 1, 1, tzinfo=pytz.UTC)
        time_ends = datetime(2009, 1, 2, tzinfo=pytz.UTC)
        time_zone = 'UTC'
        summary = self.getUniqueString('summary')
        return getUtility(ISprintSet).new(
            owner=owner, name=name, title=title, time_zone=time_zone,
            time_starts=time_starts, time_ends=time_ends, summary=summary)

    def makeStackedOnBranchChain(self, depth=5, **kwargs):
        branch = None
        for i in xrange(depth):
            branch = self.makeAnyBranch(stacked_on=branch, **kwargs)
        return branch

    def makeBranch(self, branch_type=None, owner=None,
                   name=None, product=_DEFAULT, url=_DEFAULT, registrant=None,
                   information_type=None, stacked_on=None,
                   sourcepackage=None, reviewer=None, **optional_branch_args):
        """Create and return a new, arbitrary Branch of the given type.

        Any parameters for `IBranchNamespace.createBranch` can be specified to
        override the default ones.
        """
        if branch_type is None:
            branch_type = BranchType.HOSTED
        if owner is None:
            owner = self.makePerson()
        if name is None:
            name = self.getUniqueString('branch')

        if sourcepackage is None:
            if product is _DEFAULT:
                product = self.makeProduct()
            sourcepackagename = None
            distroseries = None
        else:
            assert product is _DEFAULT, (
                "Passed source package AND product details")
            product = None
            sourcepackagename = sourcepackage.sourcepackagename
            distroseries = sourcepackage.distroseries

        if registrant is None:
            if owner.is_team:
                registrant = removeSecurityProxy(owner).teamowner
            else:
                registrant = owner

        if branch_type in (BranchType.HOSTED, BranchType.IMPORTED):
            url = None
        elif branch_type in (BranchType.MIRRORED, BranchType.REMOTE):
            if url is _DEFAULT:
                url = self.getUniqueURL()
        else:
            raise UnknownBranchTypeError(
                'Unrecognized branch type: %r' % (branch_type, ))

        namespace = get_branch_namespace(
            owner, product=product, distroseries=distroseries,
            sourcepackagename=sourcepackagename)
        branch = namespace.createBranch(
            branch_type=branch_type, name=name, registrant=registrant,
            url=url, **optional_branch_args)
        naked_branch = removeSecurityProxy(branch)
        if information_type is not None:
            naked_branch.transitionToInformationType(
                information_type, registrant, verify_policy=False)
        if stacked_on is not None:
            naked_branch.branchChanged(
                removeSecurityProxy(stacked_on).unique_name, 'rev1', None,
                None, None)
        if reviewer is not None:
            naked_branch.reviewer = reviewer
        return branch

    def makePackagingLink(self, productseries=None, sourcepackagename=None,
                          distroseries=None, packaging_type=None, owner=None,
                          sourcepackage=None, in_ubuntu=False):
        assert sourcepackage is None or (
            distroseries is None and sourcepackagename is None), (
            "Specify either a sourcepackage or a "
            "distroseries/sourcepackagename pair")
        if productseries is None:
            productseries = self.makeProduct().development_focus
        if sourcepackage is not None:
            distroseries = sourcepackage.distroseries
            sourcepackagename = sourcepackage.sourcepackagename
        else:
            make_sourcepackagename = (
                sourcepackagename is None or
                isinstance(sourcepackagename, str))
            if make_sourcepackagename:
                sourcepackagename = self.makeSourcePackageName(
                    sourcepackagename)
            if distroseries is None:
                if in_ubuntu:
                    distroseries = self.makeUbuntuDistroSeries()
                else:
                    distroseries = self.makeDistroSeries()
        if packaging_type is None:
            packaging_type = PackagingType.PRIME
        if owner is None:
            owner = self.makePerson()
        return getUtility(IPackagingUtil).createPackaging(
            productseries=productseries,
            sourcepackagename=sourcepackagename,
            distroseries=distroseries,
            packaging=packaging_type,
            owner=owner)

    def makePackageBranch(self, sourcepackage=None, distroseries=None,
                          sourcepackagename=None, **kwargs):
        """Make a package branch on an arbitrary package.

        See `makeBranch` for more information on arguments.

        You can pass in either `sourcepackage` or one or both of
        `distroseries` and `sourcepackagename`, but not combinations or all of
        them.
        """
        assert not(sourcepackage is not None and distroseries is not None), (
            "Don't pass in both sourcepackage and distroseries")
        assert not(sourcepackage is not None
                   and sourcepackagename is not None), (
            "Don't pass in both sourcepackage and sourcepackagename")
        if sourcepackage is None:
            sourcepackage = self.makeSourcePackage(
                sourcepackagename=sourcepackagename,
                distroseries=distroseries)
        return self.makeBranch(sourcepackage=sourcepackage, **kwargs)

    def makePersonalBranch(self, owner=None, **kwargs):
        """Make a personal branch on an arbitrary person.

        See `makeBranch` for more information on arguments.
        """
        if owner is None:
            owner = self.makePerson()
        return self.makeBranch(
            owner=owner, product=None, sourcepackage=None, **kwargs)

    def makeProductBranch(self, product=None, **kwargs):
        """Make a product branch on an arbitrary product.

        See `makeBranch` for more information on arguments.
        """
        if product is None:
            product = self.makeProduct()
        return self.makeBranch(product=product, **kwargs)

    def makeAnyBranch(self, **kwargs):
        """Make a branch without caring about its container.

        See `makeBranch` for more information on arguments.
        """
        return self.makeProductBranch(**kwargs)

    def makeBranchTargetBranch(self, target, branch_type=BranchType.HOSTED,
                               name=None, owner=None, creator=None):
        """Create a branch in a BranchTarget."""
        if name is None:
            name = self.getUniqueString('branch')
        if owner is None:
            owner = self.makePerson()
        if creator is None:
            creator = owner
        namespace = target.getNamespace(owner)
        return namespace.createBranch(branch_type, name, creator)

    def makeBranchMergeQueue(self, registrant=None, owner=None, name=None,
                             description=None, configuration=None,
                             branches=None):
        """Create a BranchMergeQueue."""
        if name is None:
            name = unicode(self.getUniqueString('queue'))
        if owner is None:
            owner = self.makePerson()
        if registrant is None:
            registrant = self.makePerson()
        if description is None:
            description = unicode(self.getUniqueString('queue-description'))
        if configuration is None:
            configuration = unicode(simplejson.dumps({
                self.getUniqueString('key'): self.getUniqueString('value')}))

        queue = getUtility(IBranchMergeQueueSource).new(
            name, owner, registrant, description, configuration, branches)
        return queue

    def makeRelatedBranchesForSourcePackage(self, sourcepackage=None,
                                            **kwargs):
        """Create some branches associated with a sourcepackage."""

        reference_branch = self.makePackageBranch(sourcepackage=sourcepackage)
        return self.makeRelatedBranches(
                reference_branch=reference_branch, **kwargs)

    def makeRelatedBranchesForProduct(self, product=None, **kwargs):
        """Create some branches associated with a product."""

        reference_branch = self.makeProductBranch(product=product)
        return self.makeRelatedBranches(
                reference_branch=reference_branch, **kwargs)

    def makeRelatedBranches(self, reference_branch=None,
                            with_series_branches=True,
                            with_package_branches=True,
                            with_private_branches=False):
        """Create some branches associated with a reference branch.
        The other branches are:
          - series branches: a set of branches associated with product
            series of the same product as the reference branch.
          - package branches: a set of branches associated with packagesource
            entities of the same product as the reference branch or the same
            sourcepackage depending on what type of branch it is.

        If no reference branch is supplied, create one.

        Returns: a tuple consisting of
        (reference_branch, related_series_branches, related_package_branches)

        """
        related_series_branch_info = []
        related_package_branch_info = []
        # Make the base_branch if required and find the product if one exists.
        naked_product = None
        if reference_branch is None:
            naked_product = removeSecurityProxy(self.makeProduct())
            # Create the 'source' branch ie the base branch of a recipe.
            reference_branch = self.makeProductBranch(
                                            name="reference_branch",
                                            product=naked_product)
        elif reference_branch.product is not None:
            naked_product = removeSecurityProxy(reference_branch.product)

        related_branch_owner = self.makePerson()
        # Only branches related to products have related series branches.
        if with_series_branches and naked_product is not None:
            series_branch_info = []

            # Add some product series
            def makeSeriesBranch(name, information_type):
                branch = self.makeBranch(
                    name=name,
                    product=naked_product, owner=related_branch_owner,
                    information_type=information_type)
                series = self.makeProductSeries(
                    product=naked_product, branch=branch)
                return branch, series
            for x in range(4):
                information_type = InformationType.PUBLIC
                if x == 0 and with_private_branches:
                    information_type = InformationType.USERDATA
                (branch, series) = makeSeriesBranch(
                        ("series_branch_%s" % x), information_type)
                if information_type == InformationType.PUBLIC:
                    series_branch_info.append((branch, series))

            # Sort them
            related_series_branch_info = sorted_version_numbers(
                    series_branch_info, key=lambda branch_info: (
                        getattr(branch_info[1], 'name')))

            # Add a development branch at the start of the list.
            naked_product.development_focus.name = 'trunk'
            devel_branch = self.makeProductBranch(
                product=naked_product, name='trunk_branch',
                owner=related_branch_owner)
            linked_branch = ICanHasLinkedBranch(naked_product)
            linked_branch.setBranch(devel_branch)
            related_series_branch_info.insert(0,
                    (devel_branch, naked_product.development_focus))

        if with_package_branches:
            # Create related package branches if the base_branch is
            # associated with a product.
            if naked_product is not None:

                def makePackageBranch(name, information_type):
                    distro = self.makeDistribution()
                    distroseries = self.makeDistroSeries(
                        distribution=distro)
                    sourcepackagename = self.makeSourcePackageName()

                    suitesourcepackage = self.makeSuiteSourcePackage(
                        sourcepackagename=sourcepackagename,
                        distroseries=distroseries,
                        pocket=PackagePublishingPocket.RELEASE)
                    naked_sourcepackage = removeSecurityProxy(
                        suitesourcepackage)

                    branch = self.makePackageBranch(
                        name=name, owner=related_branch_owner,
                        sourcepackagename=sourcepackagename,
                        distroseries=distroseries,
                        information_type=information_type)
                    linked_branch = ICanHasLinkedBranch(naked_sourcepackage)
                    with celebrity_logged_in('admin'):
                        linked_branch.setBranch(branch, related_branch_owner)

                    series = self.makeProductSeries(product=naked_product)
                    self.makePackagingLink(
                        distroseries=distroseries, productseries=series,
                        sourcepackagename=sourcepackagename)
                    return branch, distroseries

                for x in range(5):
                    information_type = InformationType.PUBLIC
                    if x == 0 and with_private_branches:
                        information_type = InformationType.USERDATA
                    branch, distroseries = makePackageBranch(
                            ("product_package_branch_%s" % x),
                            information_type)
                    if information_type == InformationType.PUBLIC:
                        related_package_branch_info.append(
                                (branch, distroseries))

            # Create related package branches if the base_branch is
            # associated with a sourcepackage.
            if reference_branch.sourcepackage is not None:
                distroseries = reference_branch.sourcepackage.distroseries
                for pocket in [
                        PackagePublishingPocket.RELEASE,
                        PackagePublishingPocket.UPDATES,
                        ]:
                    branch = self.makePackageBranch(
                            name="package_branch_%s" % pocket.name,
                            distroseries=distroseries)
                    with celebrity_logged_in('admin'):
                        reference_branch.sourcepackage.setBranch(
                            pocket, branch,
                            related_branch_owner)

                    related_package_branch_info.append(
                            (branch, distroseries))

            related_package_branch_info = sorted_version_numbers(
                    related_package_branch_info, key=lambda branch_info: (
                        getattr(branch_info[1], 'name')))

        return (
            reference_branch,
            related_series_branch_info,
            related_package_branch_info)

    def enableDefaultStackingForProduct(self, product, branch=None):
        """Give 'product' a default stacked-on branch.

        :param product: The product to give a default stacked-on branch to.
        :param branch: The branch that should be the default stacked-on
            branch.  If not supplied, a fresh branch will be created.
        """
        if branch is None:
            branch = self.makeBranch(product=product)
        # We just remove the security proxies to be able to change the objects
        # here.
        removeSecurityProxy(branch).branchChanged(
            '', 'rev1', None, None, None)
        naked_series = removeSecurityProxy(product.development_focus)
        naked_series.branch = branch
        return branch

    def enableDefaultStackingForPackage(self, package, branch):
        """Give 'package' a default stacked-on branch.

        :param package: The package to give a default stacked-on branch to.
        :param branch: The branch that should be the default stacked-on
            branch.
        """
        # We just remove the security proxies to be able to change the branch
        # here.
        removeSecurityProxy(branch).branchChanged(
            '', 'rev1', None, None, None)
        with person_logged_in(package.distribution.owner):
            package.development_version.setBranch(
                PackagePublishingPocket.RELEASE, branch,
                package.distribution.owner)
        return branch

    def makeBranchMergeProposal(self, target_branch=None, registrant=None,
                                set_state=None, prerequisite_branch=None,
                                product=None, initial_comment=None,
                                source_branch=None, preview_diff=None,
                                date_created=None, description=None,
                                reviewer=None, merged_revno=None):
        """Create a proposal to merge based on anonymous branches."""
        if target_branch is not None:
            target_branch = removeSecurityProxy(target_branch)
            target = target_branch.target
        elif source_branch is not None:
            target = source_branch.target
        elif prerequisite_branch is not None:
            target = prerequisite_branch.target
        else:
            # Create a target product branch, and use that target.  This is
            # needed to make sure we get a branch target that has the needed
            # security proxy.
            target_branch = self.makeProductBranch(product)
            target = target_branch.target

        # Fall back to initial_comment for description.
        if description is None:
            description = initial_comment

        if target_branch is None:
            target_branch = self.makeBranchTargetBranch(target)
        if source_branch is None:
            source_branch = self.makeBranchTargetBranch(target)
        if registrant is None:
            registrant = self.makePerson()
        review_requests = []
        if reviewer is not None:
            review_requests.append((reviewer, None))
        proposal = source_branch.addLandingTarget(
            registrant, target_branch, review_requests=review_requests,
            prerequisite_branch=prerequisite_branch, description=description,
            date_created=date_created)

        unsafe_proposal = removeSecurityProxy(proposal)
        unsafe_proposal.merged_revno = merged_revno
        if preview_diff is not None:
            unsafe_proposal.preview_diff = preview_diff
        if (set_state is None or
            set_state == BranchMergeProposalStatus.WORK_IN_PROGRESS):
            # The initial state is work in progress, so do nothing.
            pass
        elif set_state == BranchMergeProposalStatus.NEEDS_REVIEW:
            unsafe_proposal.requestReview()
        elif set_state == BranchMergeProposalStatus.CODE_APPROVED:
            unsafe_proposal.approveBranch(
                proposal.target_branch.owner, 'some_revision')
        elif set_state == BranchMergeProposalStatus.REJECTED:
            unsafe_proposal.rejectBranch(
                proposal.target_branch.owner, 'some_revision')
        elif set_state == BranchMergeProposalStatus.MERGED:
            unsafe_proposal.markAsMerged()
        elif set_state == BranchMergeProposalStatus.MERGE_FAILED:
            unsafe_proposal.setStatus(set_state, proposal.target_branch.owner)
        elif set_state == BranchMergeProposalStatus.QUEUED:
            unsafe_proposal.commit_message = self.getUniqueString(
                'commit message')
            unsafe_proposal.enqueue(
                proposal.target_branch.owner, 'some_revision')
        elif set_state == BranchMergeProposalStatus.SUPERSEDED:
            unsafe_proposal.resubmit(proposal.registrant)
        else:
            raise AssertionError('Unknown status: %s' % set_state)

        return proposal

    def makeBranchSubscription(self, branch=None, person=None,
                               subscribed_by=None):
        """Create a BranchSubscription."""
        if branch is None:
            branch = self.makeBranch()
        if person is None:
            person = self.makePerson()
        if subscribed_by is None:
            subscribed_by = person
        return branch.subscribe(removeSecurityProxy(person),
            BranchSubscriptionNotificationLevel.NOEMAIL, None,
            CodeReviewNotificationLevel.NOEMAIL, subscribed_by)

    def makeDiff(self, diff_text=DIFF):
        return ProxyFactory(
            Diff.fromFile(StringIO(diff_text), len(diff_text)))

    def makePreviewDiff(self, conflicts=u'', merge_proposal=None):
        diff = self.makeDiff()
        if merge_proposal is None:
            merge_proposal = self.makeBranchMergeProposal()
        preview_diff = PreviewDiff()
        preview_diff._branch_merge_proposal = merge_proposal
        preview_diff.conflicts = conflicts
        preview_diff.diff = diff
        preview_diff.source_revision_id = self.getUniqueUnicode()
        preview_diff.target_revision_id = self.getUniqueUnicode()
        return preview_diff

    def makeIncrementalDiff(self, merge_proposal=None, old_revision=None,
                            new_revision=None):
        diff = self.makeDiff()
        if merge_proposal is None:
            source_branch = self.makeBranch()
        else:
            source_branch = merge_proposal.source_branch

        def make_revision(parent=None):
            sequence = source_branch.revision_history.count() + 1
            if parent is None:
                parent_ids = []
            else:
                parent_ids = [parent.revision_id]
            branch_revision = self.makeBranchRevision(
                source_branch, sequence=sequence,
                revision_date=self.getUniqueDate(), parent_ids=parent_ids)
            return branch_revision.revision
        if old_revision is None:
            old_revision = make_revision()
        if merge_proposal is None:
            merge_proposal = self.makeBranchMergeProposal(
                date_created=self.getUniqueDate(),
                source_branch=source_branch)
        if new_revision is None:
            new_revision = make_revision(old_revision)
        return merge_proposal.generateIncrementalDiff(
            old_revision, new_revision, diff)

    def makeBzrRevision(self, revision_id=None, parent_ids=None, **kwargs):
        if revision_id is None:
            revision_id = self.getUniqueString('revision-id')
        if parent_ids is None:
            parent_ids = []
        return BzrRevision(
            message=self.getUniqueString('message'),
            revision_id=revision_id,
            committer=self.getUniqueString('committer'),
            parent_ids=parent_ids,
            timestamp=0, timezone=0, properties=kwargs)

    def makeRevision(self, author=None, revision_date=None, parent_ids=None,
                     rev_id=None, log_body=None, date_created=None):
        """Create a single `Revision`."""
        if author is None:
            author = self.getUniqueString('author')
        elif IPerson.providedBy(author):
            author = removeSecurityProxy(author).preferredemail.email
        if revision_date is None:
            revision_date = datetime.now(pytz.UTC)
        if parent_ids is None:
            parent_ids = []
        if rev_id is None:
            rev_id = self.getUniqueString('revision-id')
        if log_body is None:
            log_body = self.getUniqueString('log-body')
        return getUtility(IRevisionSet).new(
            revision_id=rev_id, log_body=log_body,
            revision_date=revision_date, revision_author=author,
            parent_ids=parent_ids, properties={},
            _date_created=date_created)

    def makeRevisionsForBranch(self, branch, count=5, author=None,
                               date_generator=None):
        """Add `count` revisions to the revision history of `branch`.

        :param branch: The branch to add the revisions to.
        :param count: The number of revisions to add.
        :param author: A string for the author name.
        :param date_generator: A `time_counter` instance, defaults to starting
                               from 1-Jan-2007 if not set.
        """
        if date_generator is None:
            date_generator = time_counter(
                datetime(2007, 1, 1, tzinfo=pytz.UTC),
                delta=timedelta(days=1))
        sequence = branch.revision_count
        parent = branch.getTipRevision()
        if parent is None:
            parent_ids = []
        else:
            parent_ids = [parent.revision_id]

        revision_set = getUtility(IRevisionSet)
        if author is None:
            author = self.getUniqueString('author')
        for index in range(count):
            revision = revision_set.new(
                revision_id=self.getUniqueString('revision-id'),
                log_body=self.getUniqueString('log-body'),
                revision_date=date_generator.next(),
                revision_author=author,
                parent_ids=parent_ids,
                properties={})
            sequence += 1
            branch.createBranchRevision(sequence, revision)
            parent = revision
            parent_ids = [parent.revision_id]
        if branch.branch_type not in (BranchType.REMOTE, BranchType.HOSTED):
            branch.startMirroring()
        removeSecurityProxy(branch).branchChanged(
            '', parent.revision_id, None, None, None)
        branch.updateScannedDetails(parent, sequence)

    def makeBranchRevision(self, branch=None, revision_id=None, sequence=None,
                           parent_ids=None, revision_date=None):
        if branch is None:
            branch = self.makeBranch()
        else:
            branch = removeSecurityProxy(branch)
        revision = self.makeRevision(
            rev_id=revision_id, parent_ids=parent_ids,
            revision_date=revision_date)
        return branch.createBranchRevision(sequence, revision)

    def makeBug(self, target=None, owner=None, bug_watch_url=None,
                information_type=None, date_closed=None, title=None,
                date_created=None, description=None, comment=None,
                status=None, milestone=None, series=None, tags=None):
        """Create and return a new, arbitrary Bug.

        The bug returned uses default values where possible. See
        `IBugSet.new` for more information.

        :param target: The initial bug target. If not specified, falls
            back to the milestone target, then the series target, then a
            new product.
        :param owner: The reporter of the bug. If not set, one is created.
        :param bug_watch_url: If specified, create a bug watch pointing
            to this URL.
        :param milestone: If set, the milestone.target must match the
            target parameter's pillar.
        :param series: If set, the series's pillar must match the target
            parameter's.
        :param tags: If set, the tags to be added with the bug.
        """
        if target is None:
            if milestone is not None:
                target = milestone.target
            elif series is not None:
                target = series.pillar
            else:
                target = self.makeProduct()
                if information_type == InformationType.PROPRIETARY:
                    self.makeAccessPolicy(pillar=target)
        if IDistributionSourcePackage.providedBy(target):
            self.makeSourcePackagePublishingHistory(
                distroseries=target.distribution.currentseries,
                sourcepackagename=target.sourcepackagename)
        if owner is None:
            owner = self.makePerson()
        if title is None:
            title = self.getUniqueString('bug-title')
        if comment is None:
            comment = self.getUniqueString()
        create_bug_params = CreateBugParams(
            owner, title, comment=comment, information_type=information_type,
            datecreated=date_created, description=description,
            status=status, tags=tags, target=target)
        bug = getUtility(IBugSet).createBug(create_bug_params)
        if bug_watch_url is not None:
            # fromText() creates a bug watch associated with the bug.
            with person_logged_in(owner):
                getUtility(IBugWatchSet).fromText(bug_watch_url, bug, owner)
        bugtask = removeSecurityProxy(bug).default_bugtask
        if date_closed is not None:
            with person_logged_in(owner):
                bugtask.transitionToStatus(
                    BugTaskStatus.FIXRELEASED, owner, when=date_closed)
        if milestone is not None:
            with person_logged_in(owner):
                bugtask.transitionToMilestone(
                    milestone, milestone.target.owner)
        if series is not None:
            with person_logged_in(owner):
                task = bug.addTask(owner, series)
                task.transitionToStatus(status, owner)

        return bug

    def makeBugTask(self, bug=None, target=None, owner=None, publish=True):
        """Create and return a bug task.

        If the bug is already targeted to the given target, the existing
        bug task is returned.

        Private (and soon all) bugs cannot affect multiple projects
        so we ensure that if a bug has not been specified and one is
        created, it is for the same pillar as that of the specified target.

        :param bug: The `IBug` the bug tasks should be part of. If None,
            one will be created.
        :param target: The `IBugTarget`, to which the bug will be
            targeted to.
        """

        # Find and return the existing target if one exists.
        if bug is not None and target is not None:
            existing_bugtask = removeSecurityProxy(bug).getBugTask(target)
            if existing_bugtask is not None:
                return existing_bugtask

        # If we are adding a task to an existing bug, and no target is
        # is specified, we use the same pillar as already exists to ensure
        # that we don't end up with a bug affecting multiple projects.
        if target is None:
            default_bugtask = bug and removeSecurityProxy(bug.default_bugtask)
            if default_bugtask is not None:
                existing_pillar = default_bugtask.pillar
                if IProduct.providedBy(existing_pillar):
                    target = self.makeProductSeries(product=existing_pillar)
                elif IDistribution.providedBy(existing_pillar):
                    target = self.makeDistroSeries(
                        distribution=existing_pillar)
            if target is None:
                target = self.makeProduct()

        prerequisite_target = None
        if IProductSeries.providedBy(target):
            # We can't have a series task without a product task.
            prerequisite_target = target.product
        if IDistroSeries.providedBy(target):
            # We can't have a series task without a distribution task.
            prerequisite_target = target.distribution
        if ISourcePackage.providedBy(target):
            # We can't have a series task without a distribution task.
            prerequisite_target = target.distribution_sourcepackage
            if publish:
                self.makeSourcePackagePublishingHistory(
                    distroseries=target.distroseries,
                    sourcepackagename=target.sourcepackagename)
        if IDistributionSourcePackage.providedBy(target):
            if publish:
                self.makeSourcePackagePublishingHistory(
                    distroseries=target.distribution.currentseries,
                    sourcepackagename=target.sourcepackagename)
        if prerequisite_target is not None:
            prerequisite = bug and removeSecurityProxy(bug).getBugTask(
                prerequisite_target)
            if prerequisite is None:
                prerequisite = self.makeBugTask(
                    bug, prerequisite_target, publish=publish)
                bug = prerequisite.bug

        if bug is None:
            bug = self.makeBug()

        if owner is None:
            owner = self.makePerson()
        return removeSecurityProxy(bug).addTask(owner, target)

    def makeBugNomination(self, bug=None, target=None):
        """Create and return a BugNomination.

        Will create a non-series task if it does not already exist.

        :param bug: The `IBug` the nomination should be for. If None,
            one will be created.
        :param target: The `IProductSeries`, `IDistroSeries` or
            `ISourcePackage` to nominate for.
        """
        if ISourcePackage.providedBy(target):
            non_series = target.distribution_sourcepackage
            series = target.distroseries
        else:
            non_series = target.parent
            series = target
        with celebrity_logged_in('admin'):
            bug = self.makeBugTask(bug=bug, target=non_series).bug
            nomination = bug.addNomination(
                getUtility(ILaunchpadCelebrities).admin, series)
        return nomination

    def makeBugTracker(self, base_url=None, bugtrackertype=None, title=None,
                       name=None):
        """Make a new bug tracker."""
        owner = self.makePerson()

        if base_url is None:
            base_url = 'http://%s.example.com/' % self.getUniqueString()
        if bugtrackertype is None:
            bugtrackertype = BugTrackerType.BUGZILLA

        return getUtility(IBugTrackerSet).ensureBugTracker(
            base_url, owner, bugtrackertype, title=title, name=name)

    def makeBugTrackerWithWatches(self, base_url=None, count=2):
        """Make a new bug tracker with some watches."""
        bug_tracker = self.makeBugTracker(base_url=base_url)
        bug_watches = [
            self.makeBugWatch(bugtracker=bug_tracker)
            for i in range(count)]
        return (bug_tracker, bug_watches)

    def makeBugTrackerComponentGroup(self, name=None, bug_tracker=None):
        """Make a new bug tracker component group."""
        if name is None:
            name = self.getUniqueUnicode()
        if bug_tracker is None:
            bug_tracker = self.makeBugTracker()

        component_group = bug_tracker.addRemoteComponentGroup(name)
        return component_group

    def makeBugTrackerComponent(self, name=None, component_group=None,
                                custom=None):
        """Make a new bug tracker component."""
        if name is None:
            name = self.getUniqueUnicode()
        if component_group is None:
            component_group = self.makeBugTrackerComponentGroup()
        if custom is None:
            custom = False
        if custom:
            component = component_group.addCustomComponent(name)
        else:
            component = component_group.addComponent(name)
        return component

    def makeBugWatch(self, remote_bug=None, bugtracker=None, bug=None,
                     owner=None, bug_task=None):
        """Make a new bug watch."""
        if remote_bug is None:
            remote_bug = self.getUniqueInteger()

        if bugtracker is None:
            bugtracker = self.makeBugTracker()

        if bug_task is not None:
            # If someone passes a value for bug *and* a value for
            # bug_task then the bug value will get clobbered, but that
            # doesn't matter since the bug should be the one that the
            # bug task belongs to anyway (unless they're having a crazy
            # moment, in which case we're saving them from themselves).
            bug = bug_task.bug
        elif bug is None:
            bug = self.makeBug()

        if owner is None:
            owner = self.makePerson()

        bug_watch = getUtility(IBugWatchSet).createBugWatch(
            bug, owner, bugtracker, str(remote_bug))
        if bug_task is not None:
            bug_task.bugwatch = bug_watch

        # You need to be an admin to set next_check on a BugWatch.
        def set_next_check(bug_watch):
            bug_watch.next_check = datetime.now(pytz.timezone('UTC'))

        person = getUtility(IPersonSet).getByName('name16')
        run_with_login(person, set_next_check, bug_watch)
        return bug_watch

    def makeBugComment(self, bug=None, owner=None, subject=None, body=None,
                       bug_watch=None):
        """Create and return a new bug comment.

        :param bug: An `IBug` or a bug ID or name, or None, in which
            case a new bug is created.
        :param owner: An `IPerson`, or None, in which case a new
            person is created.
        :param subject: An `IMessage` or a string, or None, in which
            case a new message will be generated.
        :param body: An `IMessage` or a string, or None, in which
            case a new message will be generated.
        :param bug_watch: An `IBugWatch`, which will be used to set the
            new comment's bugwatch attribute.
        :return: An `IBugMessage`.
        """
        if bug is None:
            bug = self.makeBug()
        elif isinstance(bug, (int, long, basestring)):
            bug = getUtility(IBugSet).getByNameOrID(str(bug))
        if owner is None:
            owner = self.makePerson()
        if subject is None:
            subject = self.getUniqueString()
        if body is None:
            body = self.getUniqueString()
        with person_logged_in(owner):
            return bug.newMessage(owner=owner, subject=subject, content=body,
                                  parent=None, bugwatch=bug_watch,
                                  remote_comment_id=None)

    def makeBugAttachment(self, bug=None, owner=None, data=None,
                          comment=None, filename=None, content_type=None,
                          description=None, is_patch=_DEFAULT):
        """Create and return a new bug attachment.

        :param bug: An `IBug` or a bug ID or name, or None, in which
            case a new bug is created.
        :param owner: An `IPerson`, or None, in which case a new
            person is created.
        :param data: A file-like object or a string, or None, in which
            case a unique string will be used.
        :param comment: An `IMessage` or a string, or None, in which
            case a new message will be generated.
        :param filename: A string, or None, in which case a unique
            string will be used.
        :param content_type: The MIME-type of this file.
        :param description: The description of the attachment.
        :param is_patch: If true, this attachment is a patch.
        :return: An `IBugAttachment`.
        """
        if bug is None:
            bug = self.makeBug()
        elif isinstance(bug, (int, long, basestring)):
            bug = getUtility(IBugSet).getByNameOrID(str(bug))
        if owner is None:
            owner = self.makePerson()
        if data is None:
            data = self.getUniqueString()
        if description is None:
            description = self.getUniqueString()
        if comment is None:
            comment = self.getUniqueString()
        if filename is None:
            filename = self.getUniqueString()
        # If the default value of is_patch when creating a new
        # BugAttachment should ever change, we don't want to interfere
        # with that.  So, we only override it if our caller explicitly
        # passed it.
        other_params = {}
        if is_patch is not _DEFAULT:
            other_params['is_patch'] = is_patch
        return bug.addAttachment(
            owner, data, comment, filename, content_type=content_type,
            description=description, **other_params)

    def makeSignedMessage(self, msgid=None, body=None, subject=None,
            attachment_contents=None, force_transfer_encoding=False,
            email_address=None, signing_context=None, to_address=None):
        """Return an ISignedMessage.

        :param msgid: An rfc2822 message-id.
        :param body: The body of the message.
        :param attachment_contents: The contents of an attachment.
        :param force_transfer_encoding: If True, ensure a transfer encoding is
            used.
        :param email_address: The address the mail is from.
        :param signing_context: A GPGSigningContext instance containing the
            gpg key to sign with.  If None, the message is unsigned.  The
            context also contains the password and gpg signing mode.
        """
        mail = SignedMessage()
        if email_address is None:
            person = self.makePerson()
            email_address = removeSecurityProxy(person).preferredemail.email
        mail['From'] = email_address
        if to_address is None:
            to_address = removeSecurityProxy(
                self.makePerson()).preferredemail.email
        mail['To'] = to_address
        if subject is None:
            subject = self.getUniqueString('subject')
        mail['Subject'] = subject
        if msgid is None:
            msgid = self.makeUniqueRFC822MsgId()
        if body is None:
            body = self.getUniqueString('body')
        charset = 'ascii'
        try:
            body = body.encode(charset)
        except UnicodeEncodeError:
            charset = 'utf-8'
            body = body.encode(charset)
        mail['Message-Id'] = msgid
        mail['Date'] = formatdate()
        if signing_context is not None:
            gpghandler = getUtility(IGPGHandler)
            body = gpghandler.signContent(
                body, signing_context.fingerprint,
                signing_context.password, signing_context.mode)
            assert body is not None
        if attachment_contents is None:
            mail.set_payload(body)
            body_part = mail
        else:
            body_part = EmailMessage()
            body_part.set_payload(body)
            mail.attach(body_part)
            attach_part = EmailMessage()
            attach_part.set_payload(attachment_contents)
            attach_part['Content-type'] = 'application/octet-stream'
            if force_transfer_encoding:
                encode_base64(attach_part)
            mail.attach(attach_part)
            mail['Content-type'] = 'multipart/mixed'
        body_part['Content-type'] = 'text/plain'
        if force_transfer_encoding:
            encode_base64(body_part)
        body_part.set_charset(charset)
        mail.parsed_string = mail.as_string()
        return mail

    def makeSpecification(self, product=None, title=None, distribution=None,
                          name=None, summary=None, owner=None,
                          status=NewSpecificationDefinitionStatus.NEW,
                          implementation_status=None, goal=None, specurl=None,
                          assignee=None, drafter=None, approver=None,
                          priority=None, whiteboard=None, milestone=None,
                          information_type=None):
        """Create and return a new, arbitrary Blueprint.

        :param product: The product to make the blueprint on.  If one is
            not specified, an arbitrary product is created.
        """
        if distribution is None and product is None:
            product = self.makeProduct()
        if name is None:
            name = self.getUniqueString('name')
        if summary is None:
            summary = self.getUniqueString('summary')
        if title is None:
            title = self.getUniqueString('title')
        if owner is None:
            owner = self.makePerson()
        if priority is None:
            priority = SpecificationPriority.UNDEFINED
        status_names = NewSpecificationDefinitionStatus.items.mapping.keys()
        if status.name in status_names:
            definition_status = status
        else:
            # This is to satisfy life cycle requirements.
            definition_status = NewSpecificationDefinitionStatus.NEW
        spec = getUtility(ISpecificationSet).new(
            name=name,
            title=title,
            specurl=None,
            summary=summary,
            definition_status=definition_status,
            whiteboard=whiteboard,
            owner=owner,
            assignee=assignee,
            drafter=drafter,
            approver=approver,
            product=product,
            distribution=distribution,
            priority=priority)
        naked_spec = removeSecurityProxy(spec)
        if information_type is not None:
            if information_type not in PUBLIC_INFORMATION_TYPES:
                naked_spec.target._ensurePolicies([information_type])
            naked_spec.transitionToInformationType(
                information_type, spec.target.owner)
        if status.name not in status_names:
            # Set the closed status after the status has a sane initial state.
            naked_spec.definition_status = status
        if status == SpecificationDefinitionStatus.OBSOLETE:
            # This is to satisfy a DB constraint of obsolete specs.
            naked_spec.completer = owner
            naked_spec.date_completed = datetime.now(pytz.UTC)
        naked_spec.specurl = specurl
        naked_spec.milestone = milestone
        if goal is not None:
            naked_spec.proposeGoal(goal, spec.target.owner)
        if implementation_status is not None:
            naked_spec.implementation_status = implementation_status
            naked_spec.updateLifecycleStatus(owner)
        return spec

    makeBlueprint = makeSpecification

    def makeSpecificationWorkItem(self, title=None, specification=None,
                                  assignee=None, milestone=None, deleted=False,
                                  status=SpecificationWorkItemStatus.TODO,
                                  sequence=None):
        if title is None:
            title = self.getUniqueString(u'title')
        if specification is None:
            product = None
            distribution = None
            if milestone is not None:
                product = milestone.product
                distribution = milestone.distribution
            specification = self.makeSpecification(
                product=product, distribution=distribution)
        if sequence is None:
            sequence = self.getUniqueInteger()
        work_item = removeSecurityProxy(specification).newWorkItem(
            title=title, sequence=sequence, status=status, assignee=assignee,
            milestone=milestone)
        work_item.deleted = deleted
        return work_item

    def makeQuestion(self, target=None, title=None,
                     owner=None, description=None, language=None):
        """Create and return a new, arbitrary Question.

        :param target: The IQuestionTarget to make the question on. If one is
            not specified, an arbitrary product is created.
        :param title: The question title. If one is not provided, an
            arbitrary title is created.
        :param owner: The owner of the question. If one is not provided, the
            question target owner will be used.
        :param description: The question description.
        :param language: The question language. If one is not provided, then
            English will be used.
        """
        if target is None:
            target = self.makeProduct()
        if title is None:
            title = self.getUniqueString('title')
        if owner is None:
            owner = target.owner
        if description is None:
            description = self.getUniqueString('description')
        with person_logged_in(owner):
            question = target.newQuestion(
                owner=owner, title=title, description=description,
                language=language)
        return question

    def makeQuestionSubscription(self, question=None, person=None):
        """Create a QuestionSubscription."""
        if question is None:
            question = self.makeQuestion()
        if person is None:
            person = self.makePerson()
        with person_logged_in(person):
            return question.subscribe(person)

    def makeFAQ(self, target=None, title=None):
        """Create and return a new, arbitrary FAQ.

        :param target: The IFAQTarget to make the FAQ on. If one is
            not specified, an arbitrary product is created.
        :param title: The FAQ title. If one is not provided, an
            arbitrary title is created.
        """
        if target is None:
            target = self.makeProduct()
        if title is None:
            title = self.getUniqueString('title')
        return target.newFAQ(
            owner=target.owner, title=title, content='content')

    def makePackageCodeImport(self, sourcepackage=None, **kwargs):
        """Make a code import targetting a sourcepackage."""
        if sourcepackage is None:
            sourcepackage = self.makeSourcePackage()
        target = IBranchTarget(sourcepackage)
        return self.makeCodeImport(target=target, **kwargs)

    def makeProductCodeImport(self, product=None, **kwargs):
        """Make a code import targetting a product."""
        if product is None:
            product = self.makeProduct()
        target = IBranchTarget(product)
        return self.makeCodeImport(target=target, **kwargs)

    def makeCodeImport(self, svn_branch_url=None, cvs_root=None,
                       cvs_module=None, target=None, branch_name=None,
                       git_repo_url=None, hg_repo_url=None,
                       bzr_branch_url=None, registrant=None,
                       rcs_type=None, review_status=None):
        """Create and return a new, arbitrary code import.

        The type of code import will be inferred from the source details
        passed in, but defaults to a Subversion import from an arbitrary
        unique URL.
        """
        if (svn_branch_url is cvs_root is cvs_module is git_repo_url is
            hg_repo_url is bzr_branch_url is None):
            svn_branch_url = self.getUniqueURL()

        if target is None:
            target = IBranchTarget(self.makeProduct())
        if branch_name is None:
            branch_name = self.getUniqueString('name')
        if registrant is None:
            registrant = self.makePerson()

        code_import_set = getUtility(ICodeImportSet)
        if svn_branch_url is not None:
            if rcs_type is None:
                rcs_type = RevisionControlSystems.SVN
            else:
                assert rcs_type in (RevisionControlSystems.SVN,
                                    RevisionControlSystems.BZR_SVN)
            return code_import_set.new(
                registrant, target, branch_name, rcs_type=rcs_type,
                url=svn_branch_url, review_status=review_status)
        elif git_repo_url is not None:
            assert rcs_type in (None, RevisionControlSystems.GIT)
            return code_import_set.new(
                registrant, target, branch_name,
                rcs_type=RevisionControlSystems.GIT,
                url=git_repo_url, review_status=review_status)
        elif hg_repo_url is not None:
            return code_import_set.new(
                registrant, target, branch_name,
                rcs_type=RevisionControlSystems.HG,
                url=hg_repo_url, review_status=review_status)
        elif bzr_branch_url is not None:
            return code_import_set.new(
                registrant, target, branch_name,
                rcs_type=RevisionControlSystems.BZR,
                url=bzr_branch_url, review_status=review_status)
        else:
            assert rcs_type in (None, RevisionControlSystems.CVS)
            return code_import_set.new(
                registrant, target, branch_name,
                rcs_type=RevisionControlSystems.CVS,
                cvs_root=cvs_root, cvs_module=cvs_module,
                review_status=review_status)

    def makeChangelog(self, spn=None, versions=[]):
        """Create and return a LFA of a valid Debian-style changelog.

        Note that the changelog returned is unicode - this is deliberate
        so that code is forced to cope with it as utf-8 changelogs are
        normal.
        """
        if spn is None:
            spn = self.getUniqueString()
        changelog = ''
        for version in versions:
            entry = dedent(u'''\
            %s (%s) unstable; urgency=low

              * %s.

             -- Føo Bær <foo@example.com>  Tue, 01 Jan 1970 01:50:41 +0000

            ''' % (spn, version, version))
            changelog += entry
        return self.makeLibraryFileAlias(content=changelog.encode("utf-8"))

    def makeCodeImportEvent(self):
        """Create and return a CodeImportEvent."""
        code_import = self.makeCodeImport()
        person = self.makePerson()
        code_import_event_set = getUtility(ICodeImportEventSet)
        return code_import_event_set.newCreate(code_import, person)

    def makeCodeImportJob(self, code_import=None):
        """Create and return a new code import job for the given import.

        This implies setting the import's review_status to REVIEWED.
        """
        if code_import is None:
            code_import = self.makeCodeImport()
        code_import.updateFromData(
            {'review_status': CodeImportReviewStatus.REVIEWED},
            code_import.registrant)
        return code_import.import_job

    def makeCodeImportMachine(self, set_online=False, hostname=None):
        """Return a new CodeImportMachine.

        The machine will be in the OFFLINE state."""
        if hostname is None:
            hostname = self.getUniqueString('machine-')
        if set_online:
            state = CodeImportMachineState.ONLINE
        else:
            state = CodeImportMachineState.OFFLINE
        machine = getUtility(ICodeImportMachineSet).new(hostname, state)
        return machine

    def makeCodeImportResult(self, code_import=None, result_status=None,
                             date_started=None, date_finished=None,
                             log_excerpt=None, log_alias=None, machine=None):
        """Create and return a new CodeImportResult."""
        if code_import is None:
            code_import = self.makeCodeImport()
        if machine is None:
            machine = self.makeCodeImportMachine()
        requesting_user = None
        if log_excerpt is None:
            log_excerpt = self.getUniqueString()
        if result_status is None:
            result_status = CodeImportResultStatus.FAILURE
        if date_finished is None:
            # If a date_started is specified, then base the finish time
            # on that.
            if date_started is None:
                date_finished = time_counter().next()
            else:
                date_finished = date_started + timedelta(hours=4)
        if date_started is None:
            date_started = date_finished - timedelta(hours=4)
        if log_alias is None:
            log_alias = self.makeLibraryFileAlias()
        return getUtility(ICodeImportResultSet).new(
            code_import, machine, requesting_user, log_excerpt, log_alias,
            result_status, date_started, date_finished)

    def makeCodeReviewComment(self, sender=None, subject=None, body=None,
                              vote=None, vote_tag=None, parent=None,
                              merge_proposal=None, date_created=DEFAULT):
        if sender is None:
            sender = self.makePerson()
        if subject is None:
            subject = self.getUniqueString('subject')
        if body is None:
            body = self.getUniqueString('content')
        if merge_proposal is None:
            if parent:
                merge_proposal = parent.branch_merge_proposal
            else:
                merge_proposal = self.makeBranchMergeProposal(
                    registrant=sender)
        with person_logged_in(sender):
            return merge_proposal.createComment(
                sender, subject, body, vote, vote_tag, parent,
                _date_created=date_created)

    def makeCodeReviewVoteReference(self):
        bmp = removeSecurityProxy(self.makeBranchMergeProposal())
        candidate = self.makePerson()
        return bmp.nominateReviewer(candidate, bmp.registrant)

    def makeMessage(self, subject=None, content=None, parent=None,
                    owner=None, datecreated=None):
        if subject is None:
            subject = self.getUniqueString()
        if content is None:
            content = self.getUniqueString()
        if owner is None:
            owner = self.makePerson()
        if datecreated is None:
            datecreated = datetime.now(UTC)
        rfc822msgid = self.makeUniqueRFC822MsgId()
        message = Message(rfc822msgid=rfc822msgid, subject=subject,
            owner=owner, parent=parent, datecreated=datecreated)
        MessageChunk(message=message, sequence=1, content=content)
        return message

    def makeLanguage(self, language_code=None, name=None, pluralforms=None,
                     plural_expression=None):
        """Makes a language given the language_code and name."""
        if language_code is None:
            language_code = self.getUniqueString('lang')
        if name is None:
            name = "Language %s" % language_code
        if plural_expression is None and pluralforms is not None:
            # If the number of plural forms is known, the language
            # should also have a plural expression and vice versa.
            plural_expression = 'n %% %d' % pluralforms

        language_set = getUtility(ILanguageSet)
        return language_set.createLanguage(
            language_code, name, pluralforms=pluralforms,
            pluralexpression=plural_expression)

    def makeLanguagePack(self, distroseries=None, languagepack_type=None):
        """Create a language pack."""
        if distroseries is None:
            distroseries = self.makeUbuntuDistroSeries()
        if languagepack_type is None:
            languagepack_type = LanguagePackType.FULL
        return getUtility(ILanguagePackSet).addLanguagePack(
            distroseries, self.makeLibraryFileAlias(), languagepack_type)

    def makeLibraryFileAlias(self, filename=None, content=None,
                             content_type='text/plain', restricted=False,
                             expires=None):
        """Make a library file, and return the alias."""
        if filename is None:
            filename = self.getUniqueString('filename')
        if content is None:
            content = self.getUniqueString()
        library_file_alias_set = getUtility(ILibraryFileAliasSet)
        library_file_alias = library_file_alias_set.create(
            filename, len(content), StringIO(content), content_type,
            expires=expires, restricted=restricted)
        return library_file_alias

    def makeDistribution(self, name=None, displayname=None, owner=None,
                         registrant=None, members=None, title=None,
                         aliases=None, bug_supervisor=None, driver=None,
                         publish_root_dir=None, publish_base_url=None,
                         publish_copy_base_url=None, no_pubconf=False,
                         icon=None, summary=None):
        """Make a new distribution."""
        if name is None:
            name = self.getUniqueString(prefix="distribution")
        if displayname is None:
            displayname = name.capitalize()
        if title is None:
            title = self.getUniqueString()
        description = self.getUniqueString()
        if summary is None:
            summary = self.getUniqueString()
        domainname = self.getUniqueString()
        if registrant is None:
            registrant = self.makePerson()
        if owner is None:
            owner = self.makePerson()
        if members is None:
            members = self.makeTeam(owner)
        distro = getUtility(IDistributionSet).new(
            name, displayname, title, description, summary, domainname,
            members, owner, registrant, icon=icon)
        naked_distro = removeSecurityProxy(distro)
        if aliases is not None:
            naked_distro.setAliases(aliases)
        if driver is not None:
            naked_distro.driver = driver
        if bug_supervisor is not None:
            naked_distro.bug_supervisor = bug_supervisor
        if not no_pubconf:
            self.makePublisherConfig(
                distro, publish_root_dir, publish_base_url,
                publish_copy_base_url)
        return distro

    def makeDistroSeries(self, distribution=None, version=None,
                         status=SeriesStatus.DEVELOPMENT,
                         previous_series=None, name=None, displayname=None,
                         registrant=None):
        """Make a new `DistroSeries`."""
        if distribution is None:
            distribution = self.makeDistribution()
        if name is None:
            name = self.getUniqueString(prefix="distroseries")
        if displayname is None:
            displayname = name.capitalize()
        if version is None:
            version = "%s.0" % self.getUniqueInteger()
        if registrant is None:
            registrant = distribution.owner

        # We don't want to login() as the person used to create the product,
        # so we remove the security proxy before creating the series.
        naked_distribution = removeSecurityProxy(distribution)
        series = naked_distribution.newSeries(
            version=version,
            name=name,
            displayname=displayname,
            title=self.getUniqueString(), summary=self.getUniqueString(),
            description=self.getUniqueString(),
            previous_series=previous_series, registrant=registrant)
        series.status = status

        return ProxyFactory(series)

    def makeUbuntuDistroSeries(self, version=None,
                               status=SeriesStatus.DEVELOPMENT,
                               previous_series=None, name=None,
                               displayname=None):
        """Short cut to use the celebrity 'ubuntu' as the distribution."""
        ubuntu = getUtility(ILaunchpadCelebrities).ubuntu
        return self.makeDistroSeries(
            ubuntu, version, status, previous_series, name, displayname)

    def makeDistroSeriesDifference(
        self, derived_series=None, source_package_name_str=None,
        versions=None,
        difference_type=DistroSeriesDifferenceType.DIFFERENT_VERSIONS,
        status=DistroSeriesDifferenceStatus.NEEDS_ATTENTION,
        changelogs=None, set_base_version=False, parent_series=None):
        """Create a new distro series source package difference."""
        if derived_series is None:
            dsp = self.makeDistroSeriesParent(
                parent_series=parent_series)
            derived_series = dsp.derived_series
            parent_series = dsp.parent_series
        else:
            if parent_series is None:
                dsp = getUtility(IDistroSeriesParentSet).getByDerivedSeries(
                    derived_series)
                if dsp.count() == 0:
                    new_dsp = self.makeDistroSeriesParent(
                        derived_series=derived_series,
                        parent_series=parent_series)
                    parent_series = new_dsp.parent_series
                else:
                    parent_series = dsp[0].parent_series

        if source_package_name_str is None:
            source_package_name_str = self.getUniqueString('src-name')

        source_package_name = self.getOrMakeSourcePackageName(
            source_package_name_str)

        if versions is None:
            versions = {}
        if changelogs is None:
            changelogs = {}

        base_version = versions.get('base')
        if base_version is not None:
            for series in [derived_series, parent_series]:
                spr = self.makeSourcePackageRelease(
                    sourcepackagename=source_package_name,
                    version=base_version)
                self.makeSourcePackagePublishingHistory(
                    distroseries=series, sourcepackagerelease=spr,
                    status=PackagePublishingStatus.SUPERSEDED)

        if difference_type is not (
            DistroSeriesDifferenceType.MISSING_FROM_DERIVED_SERIES):
            spr = self.makeSourcePackageRelease(
                sourcepackagename=source_package_name,
                version=versions.get('derived'),
                changelog=changelogs.get('derived'))
            self.makeSourcePackagePublishingHistory(
                distroseries=derived_series, sourcepackagerelease=spr,
                status=PackagePublishingStatus.PUBLISHED)

        if difference_type is not (
            DistroSeriesDifferenceType.UNIQUE_TO_DERIVED_SERIES):
            spr = self.makeSourcePackageRelease(
                sourcepackagename=source_package_name,
                version=versions.get('parent'),
                changelog=changelogs.get('parent'))
            self.makeSourcePackagePublishingHistory(
                distroseries=parent_series,
                sourcepackagerelease=spr,
                status=PackagePublishingStatus.PUBLISHED)

        diff = getUtility(IDistroSeriesDifferenceSource).new(
            derived_series, source_package_name, parent_series)

        removeSecurityProxy(diff).status = status

        if set_base_version:
            version = versions.get('base', "%s.0" % self.getUniqueInteger())
            removeSecurityProxy(diff).base_version = version

        # We clear the cache on the diff, returning the object as if it
        # was just loaded from the store.
        clear_property_cache(diff)
        return diff

    def makeDistroSeriesDifferenceComment(
        self, distro_series_difference=None, owner=None, comment=None):
        """Create a new distro series difference comment."""
        if distro_series_difference is None:
            distro_series_difference = self.makeDistroSeriesDifference()
        if owner is None:
            owner = self.makePerson()
        if comment is None:
            comment = self.getUniqueString('dsdcomment')

        return getUtility(IDistroSeriesDifferenceCommentSource).new(
            distro_series_difference, owner, comment)

    def makeDistroSeriesParent(self, derived_series=None, parent_series=None,
                               initialized=False, is_overlay=False,
                               pocket=None, component=None):
        if parent_series is None:
            parent_series = self.makeDistroSeries()
        if derived_series is None:
            derived_series = self.makeDistroSeries()
        return getUtility(IDistroSeriesParentSet).new(
            derived_series, parent_series, initialized, is_overlay, pocket,
            component)

    def makeDistroArchSeries(self, distroseries=None,
                             architecturetag=None, processorfamily=None,
                             official=True, owner=None,
                             supports_virtualized=False, enabled=True):
        """Create a new distroarchseries"""

        if distroseries is None:
            distroseries = self.makeDistroSeries()
        if processorfamily is None:
            processorfamily = self.makeProcessorFamily()
        if owner is None:
            owner = self.makePerson()
        # XXX: architecturetag & processorfamily are tightly coupled. It's
        # wrong to just make a fresh architecture tag without also making a
        # processor family to go with it (ideally with processors!)
        if architecturetag is None:
            architecturetag = self.getUniqueString('arch')
        return distroseries.newArch(
            architecturetag, processorfamily, official, owner,
            supports_virtualized, enabled)

    def makeComponent(self, name=None):
        """Make a new `IComponent`."""
        if name is None:
            name = self.getUniqueString()
        return getUtility(IComponentSet).ensure(name)

    def makeComponentSelection(self, distroseries=None, component=None):
        """Make a new `ComponentSelection`.

        :param distroseries: Optional `DistroSeries`.  If none is given,
            one will be created.
        :param component: Optional `Component` or a component name.  If
            none is given, one will be created.
        """
        if distroseries is None:
            distroseries = self.makeDistroSeries()

        if not IComponent.providedBy(component):
            component = self.makeComponent(component)

        return ComponentSelection(
            distroseries=distroseries, component=component)

    def makeArchive(self, distribution=None, owner=None, name=None,
                    purpose=None, enabled=True, private=False,
                    virtualized=True, description=None, displayname=None,
                    suppress_subscription_notifications=False):
        """Create and return a new arbitrary archive.

        :param distribution: Supply IDistribution, defaults to a new one
            made with makeDistribution() for non-PPAs and ubuntu for PPAs.
        :param owner: Supply IPerson, defaults to a new one made with
            makePerson().
        :param name: Name of the archive, defaults to a random string.
        :param purpose: Supply ArchivePurpose, defaults to PPA.
        :param enabled: Whether the archive is enabled.
        :param private: Whether the archive is created private.
        :param virtualized: Whether the archive is virtualized.
        :param description: A description of the archive.
        :param suppress_subscription_notifications: Whether to suppress
            subscription notifications, defaults to False.  Only useful
            for private archives.
        """
        if purpose is None:
            purpose = ArchivePurpose.PPA
        elif isinstance(purpose, basestring):
            purpose = ArchivePurpose.items[purpose.upper()]

        if distribution is None:
            # See bug #568769
            if purpose == ArchivePurpose.PPA:
                distribution = getUtility(ILaunchpadCelebrities).ubuntu
            else:
                distribution = self.makeDistribution()
        if owner is None:
            owner = self.makePerson()
        if name is None:
            if purpose != ArchivePurpose.PPA:
                name = default_name_by_purpose.get(purpose)
            if name is None:
                name = self.getUniqueString()

        # Making a distribution makes an archive, and there can be only one
        # per distribution.
        if purpose == ArchivePurpose.PRIMARY:
            return distribution.main_archive

        admins = getUtility(ILaunchpadCelebrities).admin
        with person_logged_in(admins.teamowner):
            archive = getUtility(IArchiveSet).new(
                owner=owner, purpose=purpose,
                distribution=distribution, name=name, displayname=displayname,
                enabled=enabled, require_virtualized=virtualized,
                description=description)

        if private:
            naked_archive = removeSecurityProxy(archive)
            naked_archive.private = True
            naked_archive.buildd_secret = "sekrit"

        if suppress_subscription_notifications:
            naked_archive = removeSecurityProxy(archive)
            naked_archive.suppress_subscription_notifications = True

        return archive

    def makeArchiveAdmin(self, archive=None):
        """Make an Archive Admin.

        :param archive: The `IArchive`, will be auto-created if None.

        Make and return an `IPerson` who has an `ArchivePermission` to admin
        the distroseries queue.
        """
        if archive is None:
            archive = self.makeArchive()

        person = self.makePerson()
        permission_set = getUtility(IArchivePermissionSet)
        permission_set.newQueueAdmin(archive, person, 'main')
        return person

    def makeBuilder(self, processor=None, url=None, name=None, title=None,
                    owner=None, active=True, virtualized=True, vm_host=None,
                    manual=False):
        """Make a new builder for i386 virtualized builds by default.

        Note: the builder returned will not be able to actually build -
        we currently have a build slave setup for 'bob' only in the
        test environment.
        """
        if processor is None:
            processor_fam = ProcessorFamilySet().getByName('x86')
            processor = processor_fam.processors[0]
        if url is None:
            url = 'http://%s:8221/' % self.getUniqueString()
        if name is None:
            name = self.getUniqueString('builder-name')
        if title is None:
            title = self.getUniqueString('builder-title')
        if owner is None:
            owner = self.makePerson()

        return getUtility(IBuilderSet).new(
            processor, url, name, title, owner, active, virtualized, vm_host,
            manual=manual)

    def makeRecipeText(self, *branches):
        if len(branches) == 0:
            branches = (self.makeAnyBranch(), )
        base_branch = branches[0]
        other_branches = branches[1:]
        text = MINIMAL_RECIPE_TEXT % base_branch.bzr_identity
        for i, branch in enumerate(other_branches):
            text += 'merge dummy-%s %s\n' % (i, branch.bzr_identity)
        return text

    def makeRecipe(self, *branches):
        """Make a builder recipe that references `branches`.

        If no branches are passed, return a recipe text that references an
        arbitrary branch.
        """
        from bzrlib.plugins.builder.recipe import RecipeParser
        parser = RecipeParser(self.makeRecipeText(*branches))
        return parser.parse()

    def makeSourcePackageRecipeDistroseries(self, name="warty"):
        """Return a supported Distroseries to use with Source Package Recipes.

        Ew.  This uses sampledata currently, which is the ONLY reason this
        method exists: it gives us a migration path away from sampledata.
        """
        ubuntu = getUtility(IDistributionSet).getByName('ubuntu')
        return ubuntu.getSeries(name)

    def makeSourcePackageRecipe(self, registrant=None, owner=None,
                                distroseries=None, name=None,
                                description=None, branches=(),
                                build_daily=False, daily_build_archive=None,
                                is_stale=None, recipe=None,
                                date_created=DEFAULT):
        """Make a `SourcePackageRecipe`."""
        if registrant is None:
            registrant = self.makePerson()
        if owner is None:
            owner = self.makePerson()
        if distroseries is None:
            distroseries = self.makeSourcePackageRecipeDistroseries()

        if name is None:
            name = self.getUniqueString('spr-name').decode('utf8')
        if description is None:
            description = self.getUniqueString(
                'spr-description').decode('utf8')
        if daily_build_archive is None:
            daily_build_archive = self.makeArchive(
                distribution=distroseries.distribution, owner=owner)
        if recipe is None:
            recipe = self.makeRecipeText(*branches)
        else:
            assert branches == ()
        source_package_recipe = getUtility(ISourcePackageRecipeSource).new(
            registrant, owner, name, recipe, description, [distroseries],
            daily_build_archive, build_daily, date_created)
        if is_stale is not None:
            removeSecurityProxy(source_package_recipe).is_stale = is_stale
        IStore(source_package_recipe).flush()
        return source_package_recipe

    def makeSourcePackageRecipeBuild(self, sourcepackage=None, recipe=None,
                                     requester=None, archive=None,
                                     sourcename=None, distroseries=None,
                                     pocket=None, date_created=None,
                                     status=BuildStatus.NEEDSBUILD,
                                     duration=None):
        """Make a new SourcePackageRecipeBuild."""
        if recipe is None:
            recipe = self.makeSourcePackageRecipe(name=sourcename)
        if archive is None:
            archive = self.makeArchive()
        if distroseries is None:
            distroseries = self.makeDistroSeries(
                distribution=archive.distribution)
            arch = self.makeDistroArchSeries(distroseries=distroseries)
            removeSecurityProxy(distroseries).nominatedarchindep = arch
        if requester is None:
            requester = self.makePerson()
        spr_build = getUtility(ISourcePackageRecipeBuildSource).new(
            distroseries=distroseries,
            recipe=recipe,
            archive=archive,
            requester=requester,
            pocket=pocket,
            date_created=date_created)
        removeSecurityProxy(spr_build).status = status
        if duration is not None:
            naked_sprb = removeSecurityProxy(spr_build)
            if naked_sprb.date_started is None:
                naked_sprb.date_started = spr_build.date_created
            naked_sprb.date_finished = naked_sprb.date_started + duration
        IStore(spr_build).flush()
        return spr_build

    def makeSourcePackageRecipeBuildJob(
        self, score=9876, virtualized=True, estimated_duration=64,
        sourcename=None, recipe_build=None):
        """Create a `SourcePackageRecipeBuildJob` and a `BuildQueue` for
        testing."""
        if recipe_build is None:
            recipe_build = self.makeSourcePackageRecipeBuild(
                sourcename=sourcename)
        recipe_build_job = recipe_build.makeJob()

        store = getUtility(IStoreSelector).get(MAIN_STORE, DEFAULT_FLAVOR)
        bq = BuildQueue(
            job=recipe_build_job.job, lastscore=score,
            job_type=BuildFarmJobType.RECIPEBRANCHBUILD,
            estimated_duration=timedelta(seconds=estimated_duration),
            virtualized=virtualized)
        store.add(bq)
        return bq

    def makeRecipeBuildRecords(self, num_recent_records=1,
                               num_records_outside_epoch=0, epoch_days=30):
        """Create some recipe build records.

        A RecipeBuildRecord is a named tuple. Some records will be created
        with archive of type ArchivePurpose.PRIMARY, others with type
        ArchivePurpose.PPA. Some build records with be created with a build
        status of fully built and some will be created with the daily build
        option set to True and False. Only those records with daily build set
        to True and build status to fully built are returned.
        :param num_recent_records: the number of records within the specified
         time window.
        :param num_records_outside_epoch: the number of records outside the
         specified time window.
        :param epoch_days: the time window to use when creating records.
        """

        distroseries = self.makeDistroSeries()
        sourcepackagename = self.makeSourcePackageName()
        sourcepackage = self.makeSourcePackage(
            sourcepackagename=sourcepackagename,
            distroseries=distroseries)

        records_inside_epoch = []
        all_records = []
        for x in range(num_recent_records + num_records_outside_epoch):

            # We want some different source package names occasionally
            if not x % 3:
                sourcepackagename = self.makeSourcePackageName()
                sourcepackage = self.makeSourcePackage(
                    sourcepackagename=sourcepackagename,
                    distroseries=distroseries)

            # Ensure we have both ppa and primary archives
            if not x % 2:
                purpose = ArchivePurpose.PPA
            else:
                purpose = ArchivePurpose.PRIMARY
            archive = self.makeArchive(
                purpose=purpose, distribution=distroseries.distribution)
            # Make some daily and non-daily recipe builds.
            for daily in (True, False):
                recipeowner = self.makePerson()
                recipe = self.makeSourcePackageRecipe(
                    build_daily=daily,
                    owner=recipeowner,
                    name="Recipe_%s_%d" % (sourcepackagename.name, x),
                    daily_build_archive=archive,
                    distroseries=distroseries)
                sprb = self.makeSourcePackageRecipeBuild(
                    requester=recipeowner,
                    recipe=recipe,
                    sourcepackage=sourcepackage,
                    distroseries=distroseries)
                spr = self.makeSourcePackageRelease(
                    source_package_recipe_build=sprb,
                    sourcepackagename=sourcepackagename,
                    distroseries=distroseries, archive=archive)
                self.makeSourcePackagePublishingHistory(
                    sourcepackagerelease=spr, archive=archive,
                    distroseries=distroseries)

                # Make some complete and incomplete builds.
                for build_status in (
                    BuildStatus.FULLYBUILT,
                    BuildStatus.NEEDSBUILD,
                    ):
                    binary_build = self.makeBinaryPackageBuild(
                            source_package_release=spr)
                    naked_build = removeSecurityProxy(binary_build)
                    naked_build.queueBuild()
                    naked_build.status = build_status

                    now = datetime.now(UTC)
                    # We want some builds to be created in ascending order
                    if x < num_recent_records:
                        naked_build.date_finished = (
                            now - timedelta(
                                days=epoch_days - 1,
                                hours=-x))
                    # And others is descending order
                    else:
                        days_offset = epoch_days + 1 + x
                        naked_build.date_finished = (
                            now - timedelta(days=days_offset))

                    naked_build.date_started = (
                        naked_build.date_finished - timedelta(minutes=5))
                    rbr = RecipeBuildRecord(
                        removeSecurityProxy(sourcepackagename),
                        removeSecurityProxy(recipeowner),
                        removeSecurityProxy(archive),
                        removeSecurityProxy(recipe),
                        naked_build.date_finished.replace(tzinfo=None))

                    # Only return fully completed daily builds.
                    if daily and build_status == BuildStatus.FULLYBUILT:
                        if x < num_recent_records:
                            records_inside_epoch.append(rbr)
                        all_records.append(rbr)
        # We need to explicitly commit because if don't, the records don't
        # appear in the slave datastore.
        transaction.commit()

        # We need to ensure our results are sorted by correctly
        def _sort_records(records):
            records.sort(lambda x, y:
                cmp(x.sourcepackagename.name, y.sourcepackagename.name) or
                -cmp(x.most_recent_build_time, y.most_recent_build_time))

        _sort_records(all_records)
        _sort_records(records_inside_epoch)
        return all_records, records_inside_epoch

    def makeTranslationTemplatesBuildJob(self, branch=None):
        """Make a new `TranslationTemplatesBuildJob`.

        :param branch: The branch that the job should be for.  If none
            is given, one will be created.
        """
        if branch is None:
            branch = self.makeBranch()

        jobset = getUtility(ITranslationTemplatesBuildJobSource)
        return jobset.create(branch)

    def makePOTemplate(self, productseries=None, distroseries=None,
                       sourcepackagename=None, owner=None, name=None,
                       translation_domain=None, path=None,
                       copy_pofiles=True, side=None, sourcepackage=None,
                       iscurrent=True):
        """Make a new translation template."""
        if sourcepackage is not None:
            assert distroseries is None, (
                'Cannot specify sourcepackage and distroseries')
            distroseries = sourcepackage.distroseries
            assert sourcepackagename is None, (
                'Cannot specify sourcepackage and sourcepackagename')
            sourcepackagename = sourcepackage.sourcepackagename
        if productseries is None and distroseries is None:
            if side != TranslationSide.UBUNTU:
                # No context for this template; set up a productseries.
                productseries = self.makeProductSeries(owner=owner)
                # Make it use Translations, otherwise there's little point
                # to us creating a template for it.
                naked_series = removeSecurityProxy(productseries)
                naked_series.product.translations_usage = (
                    ServiceUsage.LAUNCHPAD)
            else:
                distroseries = self.makeUbuntuDistroSeries()
        if distroseries is not None and sourcepackagename is None:
            sourcepackagename = self.makeSourcePackageName()

        templateset = getUtility(IPOTemplateSet)
        subset = templateset.getSubset(
            distroseries, sourcepackagename, productseries)

        if name is None:
            name = self.getUniqueString()
        if translation_domain is None:
            translation_domain = self.getUniqueString()

        if owner is None:
            if productseries is None:
                owner = distroseries.owner
            else:
                owner = productseries.owner

        if path is None:
            path = 'messages.pot'

        pot = subset.new(name, translation_domain, path, owner, copy_pofiles)
        removeSecurityProxy(pot).iscurrent = iscurrent
        return pot

    def makePOTemplateAndPOFiles(self, language_codes, **kwargs):
        """Create a POTemplate and associated POFiles.

        Create a POTemplate for the given distroseries/sourcepackagename or
        productseries and create a POFile for each language. Returns the
        template.
        """
        template = self.makePOTemplate(**kwargs)
        for language_code in language_codes:
            self.makePOFile(language_code, template, template.owner)
        return template

    def makePOFile(self, language_code=None, potemplate=None, owner=None,
                   create_sharing=False, language=None, side=None):
        """Make a new translation file."""
        assert language_code is None or language is None, (
            "Please specifiy only one of language_code and language.")
        if language_code is None:
            if language is None:
                language = self.makeLanguage()
            language_code = language.code
        if potemplate is None:
            potemplate = self.makePOTemplate(owner=owner, side=side)
        else:
            assert side is None, 'Cannot specify both side and potemplate.'
        return potemplate.newPOFile(language_code,
                                    create_sharing=create_sharing)

    def makePOTMsgSet(self, potemplate=None, singular=None, plural=None,
                      context=None, sequence=None, commenttext=None,
                      filereferences=None, sourcecomment=None,
                      flagscomment=None):
        """Make a new `POTMsgSet` in the given template."""
        if potemplate is None:
            potemplate = self.makePOTemplate()
        if singular is None and plural is None:
            singular = self.getUniqueString()
        if sequence is None:
            sequence = self.getUniqueInteger()
        potmsgset = potemplate.createMessageSetFromText(
            singular, plural, context, sequence)
        if commenttext is not None:
            potmsgset.commenttext = commenttext
        if filereferences is not None:
            potmsgset.filereferences = filereferences
        if sourcecomment is not None:
            potmsgset.sourcecomment = sourcecomment
        if flagscomment is not None:
            potmsgset.flagscomment = flagscomment
        removeSecurityProxy(potmsgset).sync()
        return potmsgset

    def makePOFileAndPOTMsgSet(self, language_code=None, msgid=None,
                               with_plural=False, side=None):
        """Make a `POFile` with a `POTMsgSet`."""
        pofile = self.makePOFile(language_code, side=side)

        if with_plural:
            if msgid is None:
                msgid = self.getUniqueString()
            plural = self.getUniqueString()
        else:
            plural = None

        potmsgset = self.makePOTMsgSet(
            pofile.potemplate, singular=msgid, plural=plural)

        return pofile, potmsgset

    def makeTranslationsDict(self, translations=None):
        """Make sure translations are stored in a dict, e.g. {0: "foo"}.

        If translations is already dict, it is returned unchanged.
        If translations is a sequence, it is enumerated into a dict.
        If translations is None, an arbitrary single translation is created.
        """
        translations = removeSecurityProxy(translations)
        if translations is None:
            return {0: self.getUniqueString()}
        if isinstance(translations, dict):
            return translations
        assert isinstance(translations, (list, tuple)), (
                "Expecting either a dict or a sequence.")
        return dict(enumerate(translations))

    def makeSuggestion(self, pofile=None, potmsgset=None, translator=None,
                       translations=None, date_created=None):
        """Make a new suggested `TranslationMessage` in the given PO file."""
        if pofile is None:
            pofile = self.makePOFile('sr')
        if potmsgset is None:
            potmsgset = self.makePOTMsgSet(pofile.potemplate)
        if translator is None:
            translator = self.makePerson()
        translations = self.makeTranslationsDict(translations)
        translation_message = potmsgset.submitSuggestion(
            pofile, translator, translations)
        assert translation_message is not None, (
            "Cannot make suggestion on translation credits POTMsgSet.")
        if date_created is not None:
            naked_translation_message = removeSecurityProxy(
                translation_message)
            naked_translation_message.date_created = date_created
            naked_translation_message.sync()
        return translation_message

    def makeCurrentTranslationMessage(self, pofile=None, potmsgset=None,
                                      translator=None, reviewer=None,
                                      translations=None, diverged=False,
                                      current_other=False,
                                      date_created=None, date_reviewed=None,
                                      language=None, side=None,
                                      potemplate=None):
        """Create a `TranslationMessage` and make it current.

        By default the message will only be current on the side (Ubuntu
        or upstream) that `pofile` is on.

        Be careful: if the message is already translated, calling this
        method may violate database unique constraints.

        :param pofile: `POFile` to put translation in; if omitted, one
            will be created.
        :param potmsgset: `POTMsgSet` to translate; if omitted, one will
            be created (with sequence number 1).
        :param translator: `Person` who created the translation.  If
            omitted, one will be created.
        :param reviewer: `Person` who reviewed the translation.  If
            omitted, one will be created.
        :param translations: Strings to translate the `POTMsgSet`
            to.  Can be either a list, or a dict mapping plural form
            numbers to the forms' respective translations.
            If omitted, will translate to a single random string.
        :param diverged: Create a diverged message?
        :param current_other: Should the message also be current on the
            other translation side?  (Cannot be combined with `diverged`).
        :param date_created: Force a specific creation date instead of 'now'.
        :param date_reviewed: Force a specific review date instead of 'now'.
        :param language: `Language` to use for the POFile
        :param side: The `TranslationSide` this translation should be for.
        :param potemplate: If provided, the POTemplate to use when creating
            the POFile.
        """
        assert not (diverged and current_other), (
            "A diverged message can't be current on the other side.")
        assert None in (language, pofile), (
            'Cannot specify both language and pofile.')
        assert None in (side, pofile), (
            'Cannot specify both side and pofile.')
        link_potmsgset_with_potemplate = (
            (pofile is None and potemplate is None) or potmsgset is None)
        if pofile is None:
            pofile = self.makePOFile(
                language=language, side=side, potemplate=potemplate)
        else:
            assert potemplate is None, (
                'Cannot specify both pofile and potemplate')
        potemplate = pofile.potemplate
        if potmsgset is None:
            potmsgset = self.makePOTMsgSet(potemplate)
        if link_potmsgset_with_potemplate:
            # If we have a new pofile or a new potmsgset, we must link
            # the potmsgset to the pofile's potemplate.
            potmsgset.setSequence(
                pofile.potemplate, self.getUniqueInteger())
        else:
            # Otherwise it is the duty of the callsite to ensure
            # consistency.
            store = IStore(TranslationTemplateItem)
            tti_for_message_in_template = store.find(
                TranslationTemplateItem.potmsgset == potmsgset,
                TranslationTemplateItem.potemplate == pofile.potemplate).any()
            assert tti_for_message_in_template is not None
        if translator is None:
            translator = self.makePerson()
        if reviewer is None:
            reviewer = self.makePerson()
        translations = sanitize_translations_from_webui(
            potmsgset.singular_text,
            self.makeTranslationsDict(translations),
            pofile.language.pluralforms)

        if diverged:
            message = self.makeDivergedTranslationMessage(
                pofile, potmsgset, translator, reviewer,
                translations, date_created)
        else:
            message = potmsgset.setCurrentTranslation(
                pofile, translator, translations,
                RosettaTranslationOrigin.ROSETTAWEB,
                share_with_other_side=current_other)
            if date_created is not None:
                removeSecurityProxy(message).date_created = date_created

        message.markReviewed(reviewer, date_reviewed)

        return message

    def makeDivergedTranslationMessage(self, pofile=None, potmsgset=None,
                                       translator=None, reviewer=None,
                                       translations=None, date_created=None):
        """Create a diverged, current `TranslationMessage`."""
        if pofile is None:
            pofile = self.makePOFile('lt')
        if reviewer is None:
            reviewer = self.makePerson()

        message = self.makeSuggestion(
            pofile=pofile, potmsgset=potmsgset, translator=translator,
            translations=translations, date_created=date_created)
        return message.approveAsDiverged(pofile, reviewer)

    def makeTranslationImportQueueEntry(self, path=None, productseries=None,
                                        distroseries=None,
                                        sourcepackagename=None,
                                        potemplate=None, content=None,
                                        uploader=None, pofile=None,
                                        format=None, status=None,
                                        by_maintainer=False):
        """Create a `TranslationImportQueueEntry`."""
        if path is None:
            path = self.getUniqueString() + '.pot'

        for_distro = not (distroseries is None and sourcepackagename is None)
        for_project = productseries is not None
        has_template = (potemplate is not None)
        if has_template and not for_distro and not for_project:
            # Copy target from template.
            distroseries = potemplate.distroseries
            sourcepackagename = potemplate.sourcepackagename
            productseries = potemplate.productseries

        if sourcepackagename is None and distroseries is None:
            if productseries is None:
                productseries = self.makeProductSeries()
        else:
            if sourcepackagename is None:
                sourcepackagename = self.makeSourcePackageName()
            if distroseries is None:
                distroseries = self.makeDistroSeries()

        if uploader is None:
            uploader = self.makePerson()

        if content is None:
            content = self.getUniqueString()

        if format is None:
            format = TranslationFileFormat.PO

        if status is None:
            status = RosettaImportStatus.NEEDS_REVIEW

        if type(content) == unicode:
            content = content.encode('utf-8')

        entry = getUtility(ITranslationImportQueue).addOrUpdateEntry(
            path=path, content=content, by_maintainer=by_maintainer,
            importer=uploader, productseries=productseries,
            distroseries=distroseries, sourcepackagename=sourcepackagename,
            potemplate=potemplate, pofile=pofile, format=format)
        entry.setStatus(
            status, getUtility(ILaunchpadCelebrities).rosetta_experts)
        return entry

    def makeMailingList(self, team, owner):
        """Create a mailing list for the team."""
        team_list = getUtility(IMailingListSet).new(team, owner)
        team_list.startConstructing()
        team_list.transitionToStatus(MailingListStatus.ACTIVE)
        return team_list

    def makeTeamAndMailingList(
        self, team_name, owner_name,
        visibility=None,
        membership_policy=TeamMembershipPolicy.OPEN):
        """Make a new active mailing list for the named team.

        :param team_name: The new team's name.
        :type team_name: string
        :param owner_name: The name of the team's owner.
        :type owner: string
        :param visibility: The team's visibility. If it's None, the default
            (public) will be used.
        :type visibility: `PersonVisibility`
        :param membership_policy: The membership policy of the team.
        :type membership_policy: `TeamMembershipPolicy`
        :return: The new team and mailing list.
        :rtype: (`ITeam`, `IMailingList`)
        """
        owner = getUtility(IPersonSet).getByName(owner_name)
        display_name = SPACE.join(
            word.capitalize() for word in team_name.split('-'))
        team = getUtility(IPersonSet).getByName(team_name)
        if team is None:
            team = self.makeTeam(
                owner, displayname=display_name, name=team_name,
                visibility=visibility,
                membership_policy=membership_policy)
        team_list = self.makeMailingList(team, owner)
        return team, team_list

    def makeTeamWithMailingListSubscribers(self, team_name, super_team=None,
                                           auto_subscribe=True):
        """Create a team, mailing list, and subscribers.

        :param team_name: The name of the team to create.
        :param super_team: Make the team a member of the super_team.
        :param auto_subscribe: Automatically subscribe members to the
            mailing list.
        :return: A tuple of team and the member user.
        """
        team = self.makeTeam(name=team_name)
        member = self.makePerson()
        with celebrity_logged_in('admin'):
            if super_team is None:
                mailing_list = self.makeMailingList(team, team.teamowner)
            else:
                super_team.addMember(
                    team, reviewer=team.teamowner, force_team_add=True)
                mailing_list = super_team.mailing_list
            team.addMember(member, reviewer=team.teamowner)
            if auto_subscribe:
                mailing_list.subscribe(member)
        return team, member

    def makeMirrorProbeRecord(self, mirror):
        """Create a probe record for a mirror of a distribution."""
        log_file = StringIO()
        log_file.write("Fake probe, nothing useful here.")
        log_file.seek(0)

        library_alias = getUtility(ILibraryFileAliasSet).create(
            name='foo', size=len(log_file.getvalue()),
            file=log_file, contentType='text/plain')

        proberecord = mirror.newProbeRecord(library_alias)
        return proberecord

    def makeMirror(self, distribution, displayname=None, country=None,
                   http_url=None, ftp_url=None, rsync_url=None,
                   official_candidate=False):
        """Create a mirror for the distribution."""
        if displayname is None:
            displayname = self.getUniqueString("mirror")
        # If no URL is specified create an HTTP URL.
        if http_url is None and ftp_url is None and rsync_url is None:
            http_url = self.getUniqueURL()
        # If no country is given use Argentina.
        if country is None:
            country = getUtility(ICountrySet)['AR']

        mirror = distribution.newMirror(
            owner=distribution.owner,
            speed=MirrorSpeed.S256K,
            country=country,
            content=MirrorContent.ARCHIVE,
            displayname=displayname,
            description=None,
            http_base_url=http_url,
            ftp_base_url=ftp_url,
            rsync_base_url=rsync_url,
            official_candidate=official_candidate)
        return mirror

    def makeUniqueRFC822MsgId(self):
        """Make a unique RFC 822 message id.

        The created message id is guaranteed not to exist in the
        `Message` table already.
        """
        msg_id = make_msgid('launchpad')
        while Message.selectBy(rfc822msgid=msg_id).count() > 0:
            msg_id = make_msgid('launchpad')
        return msg_id

    def makeSourcePackageName(self, name=None):
        """Make an `ISourcePackageName`."""
        if name is None:
            name = self.getUniqueString()
        return getUtility(ISourcePackageNameSet).new(name)

    def getOrMakeSourcePackageName(self, name=None):
        """Get an existing`ISourcePackageName` or make a new one.

        This method encapsulates getOrCreateByName so that tests can be kept
        free of the getUtility(ISourcePackageNameSet) noise.
        """
        if name is None:
            return self.makeSourcePackageName()
        return getUtility(ISourcePackageNameSet).getOrCreateByName(name)

    def makeSourcePackage(self, sourcepackagename=None, distroseries=None,
                          publish=False):
        """Make an `ISourcePackage`.

        :param publish: if true, create a corresponding
            SourcePackagePublishingHistory.
        """
        # Make sure we have a real sourcepackagename object.
        if (sourcepackagename is None or
            isinstance(sourcepackagename, basestring)):
            sourcepackagename = self.getOrMakeSourcePackageName(
                sourcepackagename)
        if distroseries is None:
            distroseries = self.makeDistroSeries()
        if publish:
            self.makeSourcePackagePublishingHistory(
                distroseries=distroseries,
                sourcepackagename=sourcepackagename)
        return distroseries.getSourcePackage(sourcepackagename)

    def getAnySourcePackageUrgency(self):
        return SourcePackageUrgency.MEDIUM

    def makePackageUpload(self, distroseries=None, archive=None,
                          pocket=None, changes_filename=None,
                          changes_file_content=None,
                          signing_key=None, status=None,
                          package_copy_job=None):
        if archive is None:
            archive = self.makeArchive()
        if distroseries is None:
            distroseries = self.makeDistroSeries(
                distribution=archive.distribution)
        if changes_filename is None:
            changes_filename = self.getUniqueString("changesfilename")
        if changes_file_content is None:
            changes_file_content = self.getUniqueString("changesfilecontent")
        if pocket is None:
            pocket = PackagePublishingPocket.RELEASE
        package_upload = distroseries.createQueueEntry(
            pocket, archive, changes_filename, changes_file_content,
            signing_key=signing_key, package_copy_job=package_copy_job)
        if status is not None:
            if status is not PackageUploadStatus.NEW:
                naked_package_upload = removeSecurityProxy(package_upload)
                status_changers = {
                    PackageUploadStatus.UNAPPROVED:
                        naked_package_upload.setUnapproved,
                    PackageUploadStatus.REJECTED:
                        naked_package_upload.setRejected,
                    PackageUploadStatus.DONE: naked_package_upload.setDone,
                    PackageUploadStatus.ACCEPTED:
                        naked_package_upload.setAccepted,
                    }
                status_changers[status]()
        return package_upload

    def makeSourcePackageUpload(self, distroseries=None,
                                sourcepackagename=None, component=None):
        """Make a `PackageUpload` with a `PackageUploadSource` attached."""
        if distroseries is None:
            distroseries = self.makeDistroSeries()
        upload = self.makePackageUpload(
            distroseries=distroseries, archive=distroseries.main_archive)
        upload.addSource(self.makeSourcePackageRelease(
            sourcepackagename=sourcepackagename, component=component))
        return upload

    def makeBuildPackageUpload(self, distroseries=None, pocket=None,
                               binarypackagename=None,
                               source_package_release=None, component=None):
        """Make a `PackageUpload` with a `PackageUploadBuild` attached."""
        if distroseries is None:
            distroseries = self.makeDistroSeries()
        upload = self.makePackageUpload(
            distroseries=distroseries, archive=distroseries.main_archive,
            pocket=pocket)
        build = self.makeBinaryPackageBuild(
            source_package_release=source_package_release, pocket=pocket)
        upload.addBuild(build)
        self.makeBinaryPackageRelease(
            binarypackagename=binarypackagename, build=build,
            component=component)
        return upload

    def makeCustomPackageUpload(self, distroseries=None, pocket=None,
                                custom_type=None, filename=None):
        """Make a `PackageUpload` with a `PackageUploadCustom` attached."""
        if distroseries is None:
            distroseries = self.makeDistroSeries()
        if custom_type is None:
            custom_type = PackageUploadCustomFormat.DEBIAN_INSTALLER
        upload = self.makePackageUpload(
            distroseries=distroseries, archive=distroseries.main_archive,
            pocket=pocket)
        file_alias = self.makeLibraryFileAlias(filename=filename)
        upload.addCustom(file_alias, custom_type)
        return upload

    def makeCopyJobPackageUpload(self, distroseries=None,
                                 sourcepackagename=None, target_pocket=None):
        """Make a `PackageUpload` with a `PackageCopyJob` attached."""
        if distroseries is None:
            distroseries = self.makeDistroSeries()
        spph = self.makeSourcePackagePublishingHistory(
            sourcepackagename=sourcepackagename)
        spr = spph.sourcepackagerelease
        job = self.makePlainPackageCopyJob(
            package_name=spr.sourcepackagename.name,
            package_version=spr.version,
            source_archive=spph.archive,
            target_pocket=target_pocket,
            target_archive=distroseries.main_archive,
            target_distroseries=distroseries)
        job.addSourceOverride(SourceOverride(
            spr.sourcepackagename, spr.component, spr.section))
        try:
            job.run()
        except SuspendJobException:
            # Expected exception.
            job.suspend()
        upload_set = getUtility(IPackageUploadSet)
        return upload_set.getByPackageCopyJobIDs([job.id]).one()

    def makeSourcePackageRelease(self, archive=None, sourcepackagename=None,
                                 distroseries=None, maintainer=None,
                                 creator=None, component=None,
                                 section_name=None, urgency=None,
                                 version=None, builddepends=None,
                                 builddependsindep=None,
                                 build_conflicts=None,
                                 build_conflicts_indep=None,
                                 architecturehintlist='all',
                                 dsc_maintainer_rfc822=None,
                                 dsc_standards_version='3.6.2',
                                 dsc_format='1.0', dsc_binaries='foo-bin',
                                 date_uploaded=UTC_NOW,
                                 source_package_recipe_build=None,
                                 dscsigningkey=None,
                                 user_defined_fields=None,
                                 changelog_entry=None,
                                 homepage=None,
                                 changelog=None):
        """Make a `SourcePackageRelease`."""
        if distroseries is None:
            if source_package_recipe_build is not None:
                distroseries = source_package_recipe_build.distroseries
            else:
                if archive is None:
                    distribution = None
                else:
                    distribution = archive.distribution
                distroseries = self.makeDistroSeries(
                    distribution=distribution)

        if archive is None:
            archive = distroseries.main_archive

        if (sourcepackagename is None or
            isinstance(sourcepackagename, basestring)):
            sourcepackagename = self.getOrMakeSourcePackageName(
                sourcepackagename)

        if (component is None or isinstance(component, basestring)):
            component = self.makeComponent(component)

        if urgency is None:
            urgency = self.getAnySourcePackageUrgency()
        elif isinstance(urgency, basestring):
            urgency = SourcePackageUrgency.items[urgency.upper()]

        section = self.makeSection(name=section_name)

        if maintainer is None:
            maintainer = self.makePerson()

        if dsc_maintainer_rfc822 is None:
            dsc_maintainer_rfc822 = '%s <%s>' % (
                maintainer.displayname,
                removeSecurityProxy(maintainer).preferredemail.email)

        if creator is None:
            creator = self.makePerson()

        if version is None:
            version = unicode(self.getUniqueInteger()) + 'version'

        return distroseries.createUploadedSourcePackageRelease(
            sourcepackagename=sourcepackagename,
            maintainer=maintainer,
            creator=creator,
            component=component,
            section=section,
            urgency=urgency,
            version=version,
            builddepends=builddepends,
            builddependsindep=builddependsindep,
            build_conflicts=build_conflicts,
            build_conflicts_indep=build_conflicts_indep,
            architecturehintlist=architecturehintlist,
            changelog=changelog,
            changelog_entry=changelog_entry,
            dsc=None,
            copyright=self.getUniqueString(),
            dscsigningkey=dscsigningkey,
            dsc_maintainer_rfc822=dsc_maintainer_rfc822,
            dsc_standards_version=dsc_standards_version,
            dsc_format=dsc_format,
            dsc_binaries=dsc_binaries,
            archive=archive,
            dateuploaded=date_uploaded,
            source_package_recipe_build=source_package_recipe_build,
            user_defined_fields=user_defined_fields,
            homepage=homepage)

    def makeSourcePackageReleaseFile(self, sourcepackagerelease=None,
                                     library_file=None, filetype=None):
        if sourcepackagerelease is None:
            sourcepackagerelease = self.makeSourcePackageRelease()
        if library_file is None:
            library_file = self.makeLibraryFileAlias()
        if filetype is None:
            filetype = SourcePackageFileType.DSC
        return ProxyFactory(
            SourcePackageReleaseFile(
                sourcepackagerelease=sourcepackagerelease,
                libraryfile=library_file, filetype=filetype))

    def makeBinaryPackageBuild(self, source_package_release=None,
            distroarchseries=None, archive=None, builder=None,
            status=None, pocket=None, date_created=None, processor=None,
            sourcepackagename=None):
        """Create a BinaryPackageBuild.

        If archive is not supplied, the source_package_release is used
        to determine archive.
        :param source_package_release: The SourcePackageRelease this binary
            build uses as its source.
        :param sourcepackagename: when source_package_release is None, the
            sourcepackagename from which the build will come.
        :param distroarchseries: The DistroArchSeries to use. Defaults to the
            one from the source_package_release, or a new one if not provided.
        :param archive: The Archive to use. Defaults to the one from the
            source_package_release, or the distro arch series main archive
            otherwise.
        :param builder: An optional builder to assign.
        :param status: The BuildStatus for the build.
        """
        if processor is None:
            processor = self.makeProcessor()
        if distroarchseries is None:
            if source_package_release is not None:
                distroseries = source_package_release.upload_distroseries
            else:
                distroseries = self.makeDistroSeries()
            distroarchseries = self.makeDistroArchSeries(
                distroseries=distroseries,
                processorfamily=processor.family)
        if archive is None:
            if source_package_release is None:
                archive = distroarchseries.main_archive
            else:
                archive = source_package_release.upload_archive
        if pocket is None:
            pocket = PackagePublishingPocket.RELEASE
        elif isinstance(pocket, basestring):
            pocket = PackagePublishingPocket.items[pocket.upper()]

        if source_package_release is None:
            multiverse = self.makeComponent(name='multiverse')
            source_package_release = self.makeSourcePackageRelease(
                archive, component=multiverse,
                distroseries=distroarchseries.distroseries,
                sourcepackagename=sourcepackagename)
            self.makeSourcePackagePublishingHistory(
                distroseries=source_package_release.upload_distroseries,
                archive=archive, sourcepackagerelease=source_package_release,
                pocket=pocket)
        if status is None:
            status = BuildStatus.NEEDSBUILD
        if date_created is None:
            date_created = self.getUniqueDate()
        admins = getUtility(ILaunchpadCelebrities).admin
        with person_logged_in(admins.teamowner):
            binary_package_build = getUtility(IBinaryPackageBuildSet).new(
                source_package_release=source_package_release,
                processor=processor,
                distro_arch_series=distroarchseries,
                status=status,
                archive=archive,
                pocket=pocket,
                date_created=date_created)
        naked_build = removeSecurityProxy(binary_package_build)
        naked_build.builder = builder
        IStore(binary_package_build).flush()
        return binary_package_build

    def makeSourcePackagePublishingHistory(self,
                                           distroseries=None,
                                           archive=None,
                                           sourcepackagerelease=None,
                                           pocket=None,
                                           status=None,
                                           dateremoved=None,
                                           date_uploaded=UTC_NOW,
                                           scheduleddeletiondate=None,
                                           ancestor=None,
                                           **kwargs):
        """Make a `SourcePackagePublishingHistory`.

        :param sourcepackagerelease: The source package release to publish
            If not provided, a new one will be created.
        :param distroseries: The distro series in which to publish.
            Default to the source package release one, or a new one will
            be created when not provided.
        :param archive: The archive to publish into. Default to the
            initial source package release  upload archive, or to the
            distro series main archive.
        :param pocket: The pocket to publish into. Can be specified as a
            string. Defaults to the RELEASE pocket.
        :param status: The publication status. Defaults to PENDING. If
            set to PUBLISHED, the publisheddate will be set to now.
        :param dateremoved: The removal date.
        :param date_uploaded: The upload date. Defaults to now.
        :param scheduleddeletiondate: The date where the publication
            is scheduled to be removed.
        :param ancestor: The publication ancestor parameter.
        :param **kwargs: All other parameters are passed through to the
            makeSourcePackageRelease call if needed.
        """
        if distroseries is None:
            if sourcepackagerelease is not None:
                distroseries = sourcepackagerelease.upload_distroseries
            else:
                if archive is None:
                    distribution = None
                else:
                    distribution = archive.distribution
                distroseries = self.makeDistroSeries(
                    distribution=distribution)
        if archive is None:
            archive = distroseries.main_archive

        if pocket is None:
            pocket = self.getAnyPocket()
        elif isinstance(pocket, basestring):
            pocket = PackagePublishingPocket.items[pocket.upper()]

        if status is None:
            status = PackagePublishingStatus.PENDING
        elif isinstance(status, basestring):
            status = PackagePublishingStatus.items[status.upper()]

        if sourcepackagerelease is None:
            sourcepackagerelease = self.makeSourcePackageRelease(
                archive=archive, distroseries=distroseries,
                date_uploaded=date_uploaded, **kwargs)

        admins = getUtility(ILaunchpadCelebrities).admin
        with person_logged_in(admins.teamowner):
            spph = getUtility(IPublishingSet).newSourcePublication(
                archive, sourcepackagerelease, distroseries,
                sourcepackagerelease.component, sourcepackagerelease.section,
                pocket, ancestor)

        naked_spph = removeSecurityProxy(spph)
        naked_spph.status = status
        naked_spph.datecreated = date_uploaded
        naked_spph.dateremoved = dateremoved
        naked_spph.scheduleddeletiondate = scheduleddeletiondate
        if status == PackagePublishingStatus.PUBLISHED:
            naked_spph.datepublished = UTC_NOW
        return spph

    def makeBinaryPackagePublishingHistory(self, binarypackagerelease=None,
                                           binarypackagename=None,
                                           distroarchseries=None,
                                           component=None, section_name=None,
                                           priority=None, status=None,
                                           scheduleddeletiondate=None,
                                           dateremoved=None,
                                           datecreated=None,
                                           pocket=None, archive=None,
                                           source_package_release=None,
                                           sourcepackagename=None):
        """Make a `BinaryPackagePublishingHistory`."""
        if distroarchseries is None:
            if archive is None:
                distribution = None
            else:
                distribution = archive.distribution
            distroseries = self.makeDistroSeries(distribution=distribution)
            distroarchseries = self.makeDistroArchSeries(
                distroseries=distroseries)

        if archive is None:
            archive = self.makeArchive(
                distribution=distroarchseries.distroseries.distribution,
                purpose=ArchivePurpose.PRIMARY)

        if pocket is None:
            pocket = self.getAnyPocket()

        if status is None:
            status = PackagePublishingStatus.PENDING

        if priority is None:
            priority = PackagePublishingPriority.OPTIONAL

        if binarypackagerelease is None:
            # Create a new BinaryPackageBuild and BinaryPackageRelease
            # in the same archive and suite.
            binarypackagebuild = self.makeBinaryPackageBuild(
                archive=archive, distroarchseries=distroarchseries,
                pocket=pocket, source_package_release=source_package_release,
                sourcepackagename=sourcepackagename)
            binarypackagerelease = self.makeBinaryPackageRelease(
                binarypackagename=binarypackagename,
                build=binarypackagebuild,
                component=component,
                section_name=section_name,
                priority=priority)

        if datecreated is None:
            datecreated = self.getUniqueDate()

        bpph = getUtility(IPublishingSet).newBinaryPublication(
            archive, binarypackagerelease, distroarchseries,
            binarypackagerelease.component, binarypackagerelease.section,
            priority, pocket)
        naked_bpph = removeSecurityProxy(bpph)
        naked_bpph.status = status
        naked_bpph.dateremoved = dateremoved
        naked_bpph.datecreated = datecreated
        naked_bpph.scheduleddeletiondate = scheduleddeletiondate
        naked_bpph.priority = priority
        if status == PackagePublishingStatus.PUBLISHED:
            naked_bpph.datepublished = UTC_NOW
        return bpph

    def makeSPPHForBPPH(self, bpph):
        """Produce a `SourcePackagePublishingHistory` to match `bpph`.

        :param bpph: A `BinaryPackagePublishingHistory`.
        :return: A `SourcePackagePublishingHistory` stemming from the same
            source package as `bpph`, published into the same distroseries,
            pocket, and archive.
        """
        bpr = bpph.binarypackagerelease
        return self.makeSourcePackagePublishingHistory(
            distroseries=bpph.distroarchseries.distroseries,
            sourcepackagerelease=bpr.build.source_package_release,
            pocket=bpph.pocket, archive=bpph.archive)

    def makeBinaryPackageName(self, name=None):
        """Make an `IBinaryPackageName`."""
        if name is None:
            name = self.getUniqueString("binarypackage")
        return getUtility(IBinaryPackageNameSet).new(name)

    def getOrMakeBinaryPackageName(self, name=None):
        """Get an existing `IBinaryPackageName` or make a new one.

        This method encapsulates getOrCreateByName so that tests can be kept
        free of the getUtility(IBinaryPackageNameSet) noise.
        """
        if name is None:
            return self.makeBinaryPackageName()
        return getUtility(IBinaryPackageNameSet).getOrCreateByName(name)

    def makeBinaryPackageFile(self, binarypackagerelease=None,
                              library_file=None, filetype=None):
        if binarypackagerelease is None:
            binarypackagerelease = self.makeBinaryPackageRelease()
        if library_file is None:
            library_file = self.makeLibraryFileAlias()
        if filetype is None:
            filetype = BinaryPackageFileType.DEB
        return ProxyFactory(BinaryPackageFile(
            binarypackagerelease=binarypackagerelease,
            libraryfile=library_file, filetype=filetype))

    def makeBinaryPackageRelease(self, binarypackagename=None,
                                 version=None, build=None,
                                 binpackageformat=None, component=None,
                                 section_name=None, priority=None,
                                 architecturespecific=False,
                                 summary=None, description=None,
                                 shlibdeps=None, depends=None,
                                 recommends=None, suggests=None,
                                 conflicts=None, replaces=None,
                                 provides=None, pre_depends=None,
                                 enhances=None, breaks=None,
                                 essential=False, installed_size=None,
                                 date_created=None, debug_package=None,
                                 homepage=None):
        """Make a `BinaryPackageRelease`."""
        if build is None:
            build = self.makeBinaryPackageBuild()
        if (binarypackagename is None or
            isinstance(binarypackagename, basestring)):
            binarypackagename = self.getOrMakeBinaryPackageName(
                binarypackagename)
        if version is None:
            version = build.source_package_release.version
        if binpackageformat is None:
            binpackageformat = BinaryPackageFormat.DEB
        if component is None:
            component = build.source_package_release.component
        section = build.source_package_release.section
        if priority is None:
            priority = PackagePublishingPriority.OPTIONAL
        if summary is None:
            summary = self.getUniqueString("summary")
        if description is None:
            description = self.getUniqueString("description")
        if installed_size is None:
            installed_size = self.getUniqueInteger()
        bpr = build.createBinaryPackageRelease(
                binarypackagename=binarypackagename, version=version,
                binpackageformat=binpackageformat,
                component=component, section=section, priority=priority,
                summary=summary, description=description,
                architecturespecific=architecturespecific,
                shlibdeps=shlibdeps, depends=depends, recommends=recommends,
                suggests=suggests, conflicts=conflicts, replaces=replaces,
                provides=provides, pre_depends=pre_depends,
                enhances=enhances, breaks=breaks, essential=essential,
                installedsize=installed_size, debug_package=debug_package,
                homepage=homepage)
        if date_created is not None:
            removeSecurityProxy(bpr).datecreated = date_created
        return bpr

    def makeSection(self, name=None):
        """Make a `Section`."""
        if name is None:
            name = self.getUniqueString('section')
        return getUtility(ISectionSet).ensure(name)

    def makePackageset(self, name=None, description=None, owner=None,
                       packages=(), distroseries=None, related_set=None):
        """Make an `IPackageset`."""
        if name is None:
            name = self.getUniqueString(u'package-set-name')
        if description is None:
            description = self.getUniqueString(u'package-set-description')
        if owner is None:
            person = self.getUniqueString(u'package-set-owner')
            owner = self.makePerson(name=person)
        techboard = getUtility(ILaunchpadCelebrities).ubuntu_techboard
        ps_set = getUtility(IPackagesetSet)
        package_set = run_with_login(
            techboard.teamowner,
            lambda: ps_set.new(
                name, description, owner, distroseries, related_set))
        run_with_login(owner, lambda: package_set.add(packages))
        return package_set

    def getAnyPocket(self):
        return PackagePublishingPocket.BACKPORTS

    def makeSuiteSourcePackage(self, distroseries=None,
                               sourcepackagename=None, pocket=None):
        if distroseries is None:
            distroseries = self.makeDistroSeries()
        if pocket is None:
            pocket = self.getAnyPocket()
        # Make sure we have a real sourcepackagename object.
        if (sourcepackagename is None or
            isinstance(sourcepackagename, basestring)):
            sourcepackagename = self.getOrMakeSourcePackageName(
                sourcepackagename)
        return ProxyFactory(
            SuiteSourcePackage(distroseries, pocket, sourcepackagename))

    def makeDistributionSourcePackage(self, sourcepackagename=None,
                                      distribution=None, with_db=False):
        # Make sure we have a real sourcepackagename object.
        if (sourcepackagename is None or
            isinstance(sourcepackagename, basestring)):
            sourcepackagename = self.getOrMakeSourcePackageName(
                sourcepackagename)
        if distribution is None:
            distribution = self.makeDistribution()
        package = distribution.getSourcePackage(sourcepackagename)
        if with_db:
            # Create an instance with a database record, that is normally
            # done by secondary process.
            removeSecurityProxy(package)._new(
                distribution, sourcepackagename, False)
        return package

    def makeDSPCache(self, distro_name, package_name, make_distro=True,
                     official=True, binary_names=None, archive=None):
        if make_distro:
            distribution = self.makeDistribution(name=distro_name)
        else:
            distribution = getUtility(IDistributionSet).getByName(distro_name)
        dsp = self.makeDistributionSourcePackage(
            distribution=distribution, sourcepackagename=package_name,
            with_db=official)
        if archive is None:
            archive = dsp.distribution.main_archive
        else:
            archive = self.makeArchive(
                distribution=distribution, purpose=archive)
        if official:
            self.makeSourcePackagePublishingHistory(
                distroseries=distribution.currentseries,
                sourcepackagename=dsp.sourcepackagename,
                archive=archive)
        with dbuser('statistician'):
            DistributionSourcePackageCache(
                distribution=dsp.distribution,
                sourcepackagename=dsp.sourcepackagename,
                archive=archive,
                name=package_name,
                binpkgnames=binary_names)
        return distribution, dsp

    def makeEmailMessage(self, body=None, sender=None, to=None,
                         attachments=None, encode_attachments=False):
        """Make an email message with possible attachments.

        :param attachments: Should be an interable of tuples containing
           (filename, content-type, payload)
        """
        if sender is None:
            sender = self.makePerson()
        if body is None:
            body = self.getUniqueString('body')
        if to is None:
            to = self.getUniqueEmailAddress()

        msg = MIMEMultipart()
        msg['Message-Id'] = make_msgid('launchpad')
        msg['Date'] = formatdate()
        msg['To'] = to
        msg['From'] = removeSecurityProxy(sender).preferredemail.email
        msg['Subject'] = 'Sample'

        if attachments is None:
            msg.set_payload(body)
        else:
            msg.attach(MIMEText(body))
            for filename, content_type, payload in attachments:
                attachment = EmailMessage()
                attachment.set_payload(payload)
                attachment['Content-Type'] = content_type
                attachment['Content-Disposition'] = (
                    'attachment; filename="%s"' % filename)
                if encode_attachments:
                    encode_base64(attachment)
                msg.attach(attachment)
        return msg

    def makeHWSubmission(self, date_created=None, submission_key=None,
                         emailaddress=u'test@canonical.com',
                         distroarchseries=None, private=False,
                         contactable=False, system=None,
                         submission_data=None, status=None):
        """Create a new HWSubmission."""
        if date_created is None:
            date_created = datetime.now(pytz.UTC)
        if submission_key is None:
            submission_key = self.getUniqueString('submission-key')
        if distroarchseries is None:
            distroarchseries = self.makeDistroArchSeries()
        if system is None:
            system = self.getUniqueString('system-fingerprint')
        if submission_data is None:
            sample_data_path = os.path.join(
                config.root, 'lib', 'lp', 'hardwaredb', 'scripts',
                'tests', 'simple_valid_hwdb_submission.xml')
            submission_data = open(sample_data_path).read()
        filename = self.getUniqueString('submission-file')
        filesize = len(submission_data)
        raw_submission = StringIO(submission_data)
        format = HWSubmissionFormat.VERSION_1
        submission_set = getUtility(IHWSubmissionSet)

        submission = submission_set.createSubmission(
            date_created, format, private, contactable,
            submission_key, emailaddress, distroarchseries,
            raw_submission, filename, filesize, system)

        if status is not None:
            removeSecurityProxy(submission).status = status
        return submission

    def makeHWSubmissionDevice(self, submission, device, driver, parent,
                               hal_device_id):
        """Create a new HWSubmissionDevice."""
        device_driver_link_set = getUtility(IHWDeviceDriverLinkSet)
        device_driver_link = device_driver_link_set.getOrCreate(
            device, driver)
        return getUtility(IHWSubmissionDeviceSet).create(
            device_driver_link, submission, parent, hal_device_id)

    def makeSSHKey(self, person=None):
        """Create a new SSHKey."""
        if person is None:
            person = self.makePerson()
        public_key = "ssh-rsa %s %s" % (
            self.getUniqueString(), self.getUniqueString())
        return getUtility(ISSHKeySet).new(person, public_key)

    def makeBlob(self, blob=None, expires=None, blob_file=None):
        """Create a new TemporaryFileStorage BLOB."""
        if blob_file is not None:
            blob_path = os.path.join(
                config.root, 'lib/lp/bugs/tests/testfiles', blob_file)
            blob = open(blob_path).read()
        if blob is None:
            blob = self.getUniqueString()
        new_uuid = getUtility(ITemporaryStorageManager).new(blob, expires)

        return getUtility(ITemporaryStorageManager).fetch(new_uuid)

    def makeProcessedApportBlob(self, metadata):
        """Create a processed ApportJob with the specified metadata dict.

        It doesn't actually run the job. It fakes it, and uses a fake
        librarian file so as to work without the librarian.
        """
        blob = TemporaryBlobStorage(uuid=str(uuid.uuid1()), file_alias=1)
        job = getUtility(IProcessApportBlobJobSource).create(blob)
        job.job.start()
        removeSecurityProxy(job).metadata = {
            'processed_data': FileBugData(**metadata).asDict()}
        job.job.complete()
        return blob

    def makeLaunchpadService(self, person=None, version="devel"):
        if person is None:
            person = self.makePerson()
        from lp.testing.layers import BaseLayer
        launchpad = launchpadlib_for(
            "test", person, service_root=BaseLayer.appserver_root_url("api"),
            version=version)
        login_person(person)
        return launchpad

    def makePackageDiff(self, from_source=None, to_source=None,
                        requester=None, status=None, date_fulfilled=None,
                        diff_content=None, diff_filename=None):
        """Create a new `PackageDiff`."""
        if from_source is None:
            from_source = self.makeSourcePackageRelease()
        if to_source is None:
            to_source = self.makeSourcePackageRelease()
        if requester is None:
            requester = self.makePerson()
        if status is None:
            status = PackageDiffStatus.COMPLETED
        if date_fulfilled is None:
            date_fulfilled = UTC_NOW
        if diff_content is None:
            diff_content = self.getUniqueString("packagediff")
        lfa = self.makeLibraryFileAlias(
            filename=diff_filename, content=diff_content)
        return ProxyFactory(
            PackageDiff(
                requester=requester, from_source=from_source,
                to_source=to_source, date_fulfilled=date_fulfilled,
                status=status, diff_content=lfa))

    # Factory methods for OAuth tokens.
    def makeOAuthConsumer(self, key=None, secret=None):
        if key is None:
            key = self.getUniqueString("oauthconsumerkey")
        if secret is None:
            secret = ''
        return getUtility(IOAuthConsumerSet).new(key, secret)

    def makeOAuthRequestToken(self, consumer=None, date_created=None,
                              reviewed_by=None,
                              access_level=OAuthPermission.READ_PUBLIC):
        """Create a (possibly reviewed) OAuth request token."""
        if consumer is None:
            consumer = self.makeOAuthConsumer()
        token = consumer.newRequestToken()

        if reviewed_by is not None:
            # Review the token before modifying the date_created,
            # since the date_created can be used to simulate an
            # expired token.
            token.review(reviewed_by, access_level)

        if date_created is not None:
            unwrapped_token = removeSecurityProxy(token)
            unwrapped_token.date_created = date_created
        return token

    def makeOAuthAccessToken(self, consumer=None, owner=None,
                             access_level=OAuthPermission.READ_PUBLIC):
        """Create an OAuth access token."""
        if owner is None:
            owner = self.makePerson()
        request_token = self.makeOAuthRequestToken(
            consumer, reviewed_by=owner, access_level=access_level)
        return request_token.createAccessToken()

    def makeCVE(self, sequence, description=None,
                cvestate=CveStatus.CANDIDATE):
        """Create a new CVE record."""
        if description is None:
            description = self.getUniqueString()
        return getUtility(ICveSet).new(sequence, description, cvestate)

    def makePublisherConfig(self, distribution=None, root_dir=None,
                            base_url=None, copy_base_url=None):
        """Create a new `PublisherConfig` record."""
        if distribution is None:
            distribution = self.makeDistribution()
        if root_dir is None:
            root_dir = self.getUniqueUnicode()
        if base_url is None:
            base_url = self.getUniqueUnicode()
        if copy_base_url is None:
            copy_base_url = self.getUniqueUnicode()
        return getUtility(IPublisherConfigSet).new(
            distribution, root_dir, base_url, copy_base_url)

    def makePlainPackageCopyJob(
        self, package_name=None, package_version=None, source_archive=None,
        target_archive=None, target_distroseries=None, target_pocket=None,
        requester=None):
        """Create a new `PlainPackageCopyJob`."""
        if package_name is None and package_version is None:
            package_name = self.makeSourcePackageName().name
            package_version = unicode(self.getUniqueInteger()) + 'version'
        if source_archive is None:
            source_archive = self.makeArchive()
        if target_archive is None:
            target_archive = self.makeArchive()
        if target_distroseries is None:
            target_distroseries = self.makeDistroSeries()
        if target_pocket is None:
            target_pocket = self.getAnyPocket()
        if requester is None:
            requester = self.makePerson()
        return getUtility(IPlainPackageCopyJobSource).create(
            package_name, source_archive, target_archive,
            target_distroseries, target_pocket,
            package_version=package_version, requester=requester)

    def makeAccessPolicy(self, pillar=None,
                         type=InformationType.PROPRIETARY):
        if pillar is None:
            pillar = self.makeProduct()
        policies = getUtility(IAccessPolicySource).create([(pillar, type)])
        return policies[0]

    def makeAccessArtifact(self, concrete=None):
        if concrete is None:
            concrete = self.makeBranch()
        artifacts = getUtility(IAccessArtifactSource).ensure([concrete])
        return artifacts[0]

    def makeAccessPolicyArtifact(self, artifact=None, policy=None):
        if artifact is None:
            artifact = self.makeAccessArtifact()
        if policy is None:
            policy = self.makeAccessPolicy()
        [link] = getUtility(IAccessPolicyArtifactSource).create(
            [(artifact, policy)])
        return link

    def makeAccessArtifactGrant(self, artifact=None, grantee=None,
                                grantor=None):
        if artifact is None:
            artifact = self.makeAccessArtifact()
        if grantee is None:
            grantee = self.makePerson()
        if grantor is None:
            grantor = self.makePerson()
        [grant] = getUtility(IAccessArtifactGrantSource).grant(
            [(artifact, grantee, grantor)])
        return grant

    def makeAccessPolicyGrant(self, policy=None, grantee=None, grantor=None):
        if policy is None:
            policy = self.makeAccessPolicy()
        if grantee is None:
            grantee = self.makePerson()
        if grantor is None:
            grantor = self.makePerson()
        [grant] = getUtility(IAccessPolicyGrantSource).grant(
            [(policy, grantee, grantor)])
        return grant

    def makeFakeFileUpload(self, filename=None, content=None):
        """Return a zope.publisher.browser.FileUpload like object.

        This can be useful while testing multipart form submission.
        """
        if filename is None:
            filename = self.getUniqueString()
        if content is None:
            content = self.getUniqueString()
        fileupload = StringIO(content)
        fileupload.filename = filename
        fileupload.headers = {
            'Content-Type': 'text/plain; charset=utf-8',
            'Content-Disposition': 'attachment; filename="%s"' % filename
            }
        return fileupload

    def makeCommercialSubscription(self, product, expired=False):
        """Create a commercial subscription for the given product."""
        if CommercialSubscription.selectOneBy(product=product) is not None:
            raise AssertionError(
                "The product under test already has a CommercialSubscription.")
        if expired:
            expiry = datetime.now(pytz.UTC) - timedelta(days=1)
        else:
            expiry = datetime.now(pytz.UTC) + timedelta(days=30)
        CommercialSubscription(
            product=product,
            date_starts=datetime.now(pytz.UTC) - timedelta(days=90),
            date_expires=expiry,
            registrant=product.owner,
            purchaser=product.owner,
            sales_system_id='new',
            whiteboard='')

    def grantCommercialSubscription(self, person, months=12):
        """Give 'person' a commercial subscription."""
        product = self.makeProduct(owner=person)
        product.redeemSubscriptionVoucher(
            self.getUniqueString(), person, person, months)


# Some factory methods return simple Python types. We don't add
# security wrappers for them, as well as for objects created by
# other Python libraries.
unwrapped_types = frozenset((
        BaseRecipeBranch,
        DSCFile,
        InstanceType,
        Message,
        datetime,
        int,
        str,
        unicode,
        ))


def is_security_proxied_or_harmless(obj):
    """Check that the object is security wrapped or a harmless object."""
    if obj is None:
        return True
    if builtin_isinstance(obj, Proxy):
        return True
    if type(obj) in unwrapped_types:
        return True
    if isSequenceType(obj) or isinstance(obj, (set, frozenset)):
        return all(
            is_security_proxied_or_harmless(element)
            for element in obj)
    if isMappingType(obj):
        return all(
            (is_security_proxied_or_harmless(key) and
             is_security_proxied_or_harmless(obj[key]))
            for key in obj)
    return False


class UnproxiedFactoryMethodWarning(UserWarning):
    """Raised when someone calls an unproxied factory method."""

    def __init__(self, method_name):
        super(UnproxiedFactoryMethodWarning, self).__init__(
            "PLEASE FIX: LaunchpadObjectFactory.%s returns an "
            "unproxied object." % (method_name, ))


class ShouldThisBeUsingRemoveSecurityProxy(UserWarning):
    """Raised when there is a potentially bad call to removeSecurityProxy."""

    def __init__(self, obj):
        message = (
            "removeSecurityProxy(%r) called. Is this correct? "
            "Either call it directly or fix the test." % obj)
        super(ShouldThisBeUsingRemoveSecurityProxy, self).__init__(message)


class LaunchpadObjectFactory:
    """A wrapper around `BareLaunchpadObjectFactory`.

    Ensure that each object created by a `BareLaunchpadObjectFactory` method
    is either of a simple Python type or is security proxied.

    A warning message is printed to stderr if a factory method creates
    an object without a security proxy.

    Whereever you see such a warning: fix it!
    """

    def __init__(self):
        self._factory = BareLaunchpadObjectFactory()

    def __getattr__(self, name):
        attr = getattr(self._factory, name)
        if os.environ.get('LP_PROXY_WARNINGS') == '1' and callable(attr):

            def guarded_method(*args, **kw):
                result = attr(*args, **kw)
                if not is_security_proxied_or_harmless(result):
                    warnings.warn(
                        UnproxiedFactoryMethodWarning(name), stacklevel=1)
                return result
            return guarded_method
        else:
            return attr

    def __dir__(self):
        """Enumerate the attributes and methods of the wrapped object factory.

        This is especially useful for interactive users."""
        return dir(self._factory)


def remove_security_proxy_and_shout_at_engineer(obj):
    """Remove an object's security proxy and print a warning.

    A number of LaunchpadObjectFactory methods returned objects without
    a security proxy. This is now no longer possible, but a number of
    tests rely on unrestricted access to object attributes.

    This function should only be used in legacy tests which fail because
    they expect unproxied objects.
    """
    if os.environ.get('LP_PROXY_WARNINGS') == '1':
        warnings.warn(ShouldThisBeUsingRemoveSecurityProxy(obj), stacklevel=2)
    return removeSecurityProxy(obj)<|MERGE_RESOLUTION|>--- conflicted
+++ resolved
@@ -142,11 +142,8 @@
     DistroSeriesDifferenceStatus,
     DistroSeriesDifferenceType,
     InformationType,
-<<<<<<< HEAD
     SpecificationSharingPolicy,
-=======
     PUBLIC_INFORMATION_TYPES,
->>>>>>> bdcb7b2c
     TeamMembershipPolicy,
     )
 from lp.registry.interfaces.accesspolicy import (
