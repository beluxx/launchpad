# Copyright 2010 Canonical Ltd.  This software is licensed under the
# GNU Affero General Public License version 3 (see the file LICENSE).

"""Model tests for the DistroSeriesDifference class."""

__metaclass__ = type

from storm.exceptions import IntegrityError
from storm.store import Store
import transaction
from zope.component import getUtility
from zope.security.proxy import removeSecurityProxy

from canonical.launchpad.webapp.authorization import check_permission
from canonical.launchpad.webapp.testing import verifyObject
from canonical.testing.layers import (
    DatabaseFunctionalLayer,
    LaunchpadFunctionalLayer,
    )
from lp.registry.enum import (
    DistroSeriesDifferenceStatus,
    DistroSeriesDifferenceType,
    )
from lp.registry.errors import (
    DistroSeriesDifferenceError,
    NotADerivedSeriesError,
    )
from lp.registry.interfaces.distroseriesdifference import (
    IDistroSeriesDifference,
    IDistroSeriesDifferenceSource,
    )
from lp.registry.model.distroseriesdifference import (
    most_recent_comments,
    most_recent_publications,
    )
from lp.services.propertycache import get_property_cache
from lp.soyuz.enums import PackageDiffStatus
from lp.soyuz.interfaces.publishing import PackagePublishingStatus
from lp.testing import (
    celebrity_logged_in,
    person_logged_in,
    TestCaseWithFactory,
    )


class DistroSeriesDifferenceTestCase(TestCaseWithFactory):

    layer = LaunchpadFunctionalLayer

    def test_implements_interface(self):
        # The implementation implements the interface correctly.
        ds_diff = self.factory.makeDistroSeriesDifference()
        # Flush the store to ensure db constraints are triggered.
        Store.of(ds_diff).flush()

        verifyObject(IDistroSeriesDifference, ds_diff)

    def test_source_implements_interface(self):
        # The utility for creating differences implements its interface.
        utility = getUtility(IDistroSeriesDifferenceSource)

        verifyObject(IDistroSeriesDifferenceSource, utility)

    def test_new_non_derived_series(self):
        # A DistroSeriesDifference cannot be created with a non-derived
        # series.
        distro_series = self.factory.makeDistroSeries()
        source_package_name = self.factory.makeSourcePackageName('myfoo')
        distroseriesdifference_factory = getUtility(
            IDistroSeriesDifferenceSource)

        self.assertRaises(
            NotADerivedSeriesError, distroseriesdifference_factory.new,
            distro_series, source_package_name)

    def test_source_pub(self):
        # The related source pub is returned for the derived series.
        ds_diff = self.factory.makeDistroSeriesDifference(
            source_package_name_str="foonew")

        self.assertEqual(
            'foonew', ds_diff.source_pub.source_package_name)
        self.assertEqual(
            ds_diff.derived_series, ds_diff.source_pub.distroseries)

    def test_source_pub_gets_latest_pending(self):
        # The most recent publication is always returned, even if its pending.
        ds_diff = self.factory.makeDistroSeriesDifference(
            source_package_name_str="foonew")
        pending_pub = self.factory.makeSourcePackagePublishingHistory(
            sourcepackagename=ds_diff.source_package_name,
            distroseries=ds_diff.derived_series,
            status=PackagePublishingStatus.PENDING)

        self.assertEqual(pending_pub, ds_diff.source_pub)

    def test_source_pub_returns_none(self):
        # None is returned when there is no source pub.
        ds_diff = self.factory.makeDistroSeriesDifference(
            difference_type=(
                DistroSeriesDifferenceType.MISSING_FROM_DERIVED_SERIES))

        self.assertIs(None, ds_diff.source_pub)

    def test_parent_source_pub(self):
        # The related source pub for the parent distro series is returned.
        ds_diff = self.factory.makeDistroSeriesDifference(
            source_package_name_str="foonew")

        self.assertEqual(
            'foonew', ds_diff.parent_source_pub.source_package_name)
        self.assertEqual(
            ds_diff.derived_series.parent_series,
            ds_diff.parent_source_pub.distroseries)

    def test_parent_source_pub_gets_latest_pending(self):
        # The most recent publication is always returned, even if its pending.
        ds_diff = self.factory.makeDistroSeriesDifference(
            source_package_name_str="foonew")
        pending_pub = self.factory.makeSourcePackagePublishingHistory(
            sourcepackagename=ds_diff.source_package_name,
            distroseries=ds_diff.derived_series.parent_series,
            status=PackagePublishingStatus.PENDING)

        self.assertEqual(pending_pub, ds_diff.parent_source_pub)

    def test_source_version(self):
        # The version of the source in the derived series is returned.
        ds_diff = self.factory.makeDistroSeriesDifference(
            source_package_name_str="foonew")

        self.assertEqual(
            ds_diff.source_pub.source_package_version, ds_diff.source_version)

    def test_source_version_none(self):
        # None is returned for source_version when there is no source pub.
        ds_diff = self.factory.makeDistroSeriesDifference(
            source_package_name_str="foonew",
            difference_type=(
                DistroSeriesDifferenceType.MISSING_FROM_DERIVED_SERIES))

        self.assertEqual(None, ds_diff.source_version)

    def test_update_resolves_difference(self):
        # Status is set to resolved when versions match.
        ds_diff = self.factory.makeDistroSeriesDifference(
            source_package_name_str="foonew",
            versions={
                'parent': '1.0',
                'derived': '0.9',
                })
        new_derived_pub = self.factory.makeSourcePackagePublishingHistory(
            sourcepackagename=ds_diff.source_package_name,
            distroseries=ds_diff.derived_series,
            status=PackagePublishingStatus.PENDING,
            version='1.0')

        was_updated = ds_diff.update()

        self.assertTrue(was_updated)
        self.assertEqual(
            DistroSeriesDifferenceStatus.RESOLVED,
            ds_diff.status)

    def test_update_re_opens_difference(self):
        # The status of a resolved difference will updated with new
        # uploads.
        ds_diff = self.factory.makeDistroSeriesDifference(
            source_package_name_str="foonew",
            versions={
                'parent': '1.0',
                'derived': '1.0',
                },
            status=DistroSeriesDifferenceStatus.RESOLVED)
        new_derived_pub = self.factory.makeSourcePackagePublishingHistory(
            sourcepackagename=ds_diff.source_package_name,
            distroseries=ds_diff.derived_series,
            status=PackagePublishingStatus.PENDING,
            version='1.1')

        was_updated = ds_diff.update()

        self.assertTrue(was_updated)
        self.assertEqual(
            DistroSeriesDifferenceStatus.NEEDS_ATTENTION,
            ds_diff.status)

    def test_update_new_version_doesnt_change_status(self):
        # Uploading a new (different) version does not update the
        # status of the record, but the version is updated.
        ds_diff = self.factory.makeDistroSeriesDifference(
            source_package_name_str="foonew",
            versions={
                'parent': '1.0',
                'derived': '0.9',
                })
        new_derived_pub = self.factory.makeSourcePackagePublishingHistory(
            sourcepackagename=ds_diff.source_package_name,
            distroseries=ds_diff.derived_series,
            status=PackagePublishingStatus.PENDING,
            version='1.1')

        was_updated = ds_diff.update()

        self.assertTrue(was_updated)
        self.assertEqual(
            DistroSeriesDifferenceStatus.NEEDS_ATTENTION,
            ds_diff.status)
        self.assertEqual('1.1', ds_diff.source_version)

    def test_update_changes_type(self):
        # The type of difference is updated when appropriate.
        # In this case, a package that was previously only in the
        # derived series (UNIQUE_TO_DERIVED_SERIES), is uploaded
        # to the parent series with a different version.
        ds_diff = self.factory.makeDistroSeriesDifference(
            source_package_name_str="foonew",
            versions={
                'derived': '0.9',
                },
            difference_type=(
                DistroSeriesDifferenceType.UNIQUE_TO_DERIVED_SERIES))
        new_parent_pub = self.factory.makeSourcePackagePublishingHistory(
            sourcepackagename=ds_diff.source_package_name,
            distroseries=ds_diff.derived_series.parent_series,
            status=PackagePublishingStatus.PENDING,
            version='1.1')

        was_updated = ds_diff.update()

        self.assertTrue(was_updated)
        self.assertEqual(
            DistroSeriesDifferenceType.DIFFERENT_VERSIONS,
            ds_diff.difference_type)

    def test_update_removes_version_blacklist(self):
        # A blacklist on a version of a package is removed when a new
        # version is uploaded to the derived series.
        ds_diff = self.factory.makeDistroSeriesDifference(
            source_package_name_str="foonew",
            versions={
                'derived': '0.9',
                },
            difference_type=(
                DistroSeriesDifferenceType.UNIQUE_TO_DERIVED_SERIES),
            status=DistroSeriesDifferenceStatus.BLACKLISTED_CURRENT)
        new_derived_pub = self.factory.makeSourcePackagePublishingHistory(
            sourcepackagename=ds_diff.source_package_name,
            distroseries=ds_diff.derived_series,
            status=PackagePublishingStatus.PENDING,
            version='1.1')

        was_updated = ds_diff.update()

        self.assertTrue(was_updated)
        self.assertEqual(
            DistroSeriesDifferenceStatus.NEEDS_ATTENTION,
            ds_diff.status)

    def test_update_does_not_remove_permanent_blacklist(self):
        # A permanent blacklist is not removed when a new version
        # is uploaded, even if it resolves the difference (as later
        # uploads could re-create a difference, and we want to keep
        # the blacklist).
        ds_diff = self.factory.makeDistroSeriesDifference(
            source_package_name_str="foonew",
            versions={
                'derived': '0.9',
                'parent': '1.0',
                },
            status=DistroSeriesDifferenceStatus.BLACKLISTED_ALWAYS)
        new_derived_pub = self.factory.makeSourcePackagePublishingHistory(
            sourcepackagename=ds_diff.source_package_name,
            distroseries=ds_diff.derived_series,
            status=PackagePublishingStatus.PENDING,
            version='1.0')

        was_updated = ds_diff.update()

        self.assertTrue(was_updated)
        self.assertEqual(
            DistroSeriesDifferenceStatus.BLACKLISTED_ALWAYS,
            ds_diff.status)

    def test_title(self):
        # The title is a friendly description of the difference.
        parent_series = self.factory.makeDistroSeries(name="lucid")
        derived_series = self.factory.makeDistroSeries(
            parent_series=parent_series, name="derilucid")
        ds_diff = self.factory.makeDistroSeriesDifference(
            source_package_name_str="foonew", derived_series=derived_series,
            versions={
                'parent': '1.0',
                'derived': '0.9',
                })

        self.assertEqual(
            "Difference between distroseries 'Lucid' and 'Derilucid' "
            "for package 'foonew' (1.0/0.9)",
            ds_diff.title)

    def test_addComment(self):
        # Adding a comment creates a new DistroSeriesDifferenceComment
        ds_diff = self.factory.makeDistroSeriesDifference(
            source_package_name_str="foonew")

        person = self.factory.makePerson()
        with person_logged_in(person):
            dsd_comment = ds_diff.addComment(
                person, "Wait until version 2.1")

        self.assertEqual(ds_diff, dsd_comment.distro_series_difference)

    def test_getComments(self):
        # All comments for this difference are returned with the
        # most recent comment first.
        ds_diff = self.factory.makeDistroSeriesDifference()

        person = self.factory.makePerson()
        with person_logged_in(person):
            dsd_comment = ds_diff.addComment(
                person, "Wait until version 2.1")
            dsd_comment_2 = ds_diff.addComment(
                person, "Wait until version 2.1")

        self.assertEqual(
            [dsd_comment_2, dsd_comment], list(ds_diff.getComments()))

<<<<<<< HEAD
    def test_latest_comment(self):
        # latest_comment is a property containing the most recent comment.
        ds_diff = self.factory.makeDistroSeriesDifference()

        with person_logged_in(ds_diff.owner):
            comments = [
                ds_diff.addComment(
                    ds_diff.owner, "Wait until version 2.1"),
                ds_diff.addComment(
                    ds_diff.owner, "Wait until version 2.1"),
                ]

        self.assertEqual(comments[-1], ds_diff.latest_comment)

    def test_addComment_not_public(self):
        # Comments cannot be added with launchpad.View.
        ds_diff = self.factory.makeDistroSeriesDifference()
        person = self.factory.makePerson()

        with person_logged_in(person):
            self.assertTrue(check_permission('launchpad.View', ds_diff))
            self.assertFalse(check_permission('launchpad.Edit', ds_diff))
            self.assertRaises(Unauthorized, getattr, ds_diff, 'addComment')

=======
>>>>>>> 4296dae3
    def test_addComment_for_owners(self):
        # Comments can be added by any of the owners of the derived
        # series.
        ds_diff = self.factory.makeDistroSeriesDifference()

        person = self.factory.makePerson()
        with person_logged_in(person):
            self.assertTrue(check_permission('launchpad.Edit', ds_diff))
            diff_comment = ds_diff.addComment(
                ds_diff.derived_series.owner, "Boo")

    def _setupPackageSets(self, ds_diff, distroseries, nb_packagesets):
        # Helper method to create packages sets.
        packagesets = []
        with celebrity_logged_in('admin'):
            for i in range(nb_packagesets):
                ps = self.factory.makePackageset(
                    packages=[ds_diff.source_package_name],
                    distroseries=distroseries)
                packagesets.append(ps)
        return packagesets

    def test_getParentPackageSets(self):
        # All parent's packagesets are returned ordered alphabetically.
        ds_diff = self.factory.makeDistroSeriesDifference()
        packagesets = self._setupPackageSets(
            ds_diff, ds_diff.derived_series.parent_series, 5)
        parent_packagesets = ds_diff.getParentPackageSets()
        self.assertEquals(
            sorted([packageset.name for packageset in packagesets]),
            [packageset.name for packageset in parent_packagesets])

    def test_getPackageSets(self):
        # All the packagesets are returned ordered alphabetically.
        ds_diff = self.factory.makeDistroSeriesDifference()
        packagesets = self._setupPackageSets(
            ds_diff, ds_diff.derived_series, 5)
        self.assertEquals(
            sorted([packageset.name for packageset in packagesets]),
            [packageset.name for packageset in ds_diff.getPackageSets()])

    def test_blacklist_default(self):
        # By default the current version is blacklisted.
        ds_diff = self.factory.makeDistroSeriesDifference()

        with person_logged_in(self.factory.makePerson()):
            ds_diff.blacklist()

        self.assertEqual(
            DistroSeriesDifferenceStatus.BLACKLISTED_CURRENT,
            ds_diff.status)

    def test_blacklist_all(self):
        # All versions are blacklisted with the all=True param.
        ds_diff = self.factory.makeDistroSeriesDifference()

        with person_logged_in(self.factory.makePerson()):
            ds_diff.blacklist(all=True)

        self.assertEqual(
            DistroSeriesDifferenceStatus.BLACKLISTED_ALWAYS,
            ds_diff.status)

    def test_unblacklist(self):
        # Unblacklisting will return to NEEDS_ATTENTION by default.
        ds_diff = self.factory.makeDistroSeriesDifference(
            status=DistroSeriesDifferenceStatus.BLACKLISTED_CURRENT)

        with person_logged_in(self.factory.makePerson()):
            ds_diff.unblacklist()

        self.assertEqual(
            DistroSeriesDifferenceStatus.NEEDS_ATTENTION,
            ds_diff.status)

    def test_unblacklist_resolved(self):
        # Status is resolved when unblacklisting a now-resolved difference.
        ds_diff = self.factory.makeDistroSeriesDifference(
            versions={
                'derived': '0.9',
                'parent': '1.0',
                },
            status=DistroSeriesDifferenceStatus.BLACKLISTED_ALWAYS)
        new_derived_pub = self.factory.makeSourcePackagePublishingHistory(
            sourcepackagename=ds_diff.source_package_name,
            distroseries=ds_diff.derived_series,
            status=PackagePublishingStatus.PENDING,
            version='1.0')

        with person_logged_in(self.factory.makePerson()):
            ds_diff.unblacklist()

        self.assertEqual(
            DistroSeriesDifferenceStatus.RESOLVED,
            ds_diff.status)

    def test_source_package_name_unique_for_derived_series(self):
        # We cannot create two differences for the same derived series
        # for the same package.
        ds_diff = self.factory.makeDistroSeriesDifference(
            source_package_name_str="foo")
        self.assertRaises(
            IntegrityError, self.factory.makeDistroSeriesDifference,
            derived_series=ds_diff.derived_series,
            source_package_name_str="foo")

    def test_cached_properties(self):
        # The source and parent publication properties are cached on the
        # model.
        ds_diff = self.factory.makeDistroSeriesDifference()
        ds_diff.source_pub
        ds_diff.parent_source_pub

        cache = get_property_cache(ds_diff)

        self.assertContentEqual(
            ['source_pub', 'parent_source_pub'], cache)

    def test_base_version_none(self):
        # The attribute is set to None if there is no common base version.
        # Publish different versions in the series.
        derived_series = self.factory.makeDistroSeries(
            parent_series=self.factory.makeDistroSeries())
        source_package_name = self.factory.getOrMakeSourcePackageName('foo')
        self.factory.makeSourcePackagePublishingHistory(
            distroseries=derived_series,
            version='1.0deri1',
            sourcepackagename=source_package_name,
            status=PackagePublishingStatus.PUBLISHED)
        self.factory.makeSourcePackagePublishingHistory(
            distroseries=derived_series.parent_series,
            version='1.0ubu2',
            sourcepackagename=source_package_name,
            status=PackagePublishingStatus.PUBLISHED)
        ds_diff = self.factory.makeDistroSeriesDifference()

        self.assertIs(None, ds_diff.base_version)

    def test_base_version_multiple(self):
        # The latest common base version is set as the base-version.
        derived_series = self.factory.makeDistroSeries(
            parent_series=self.factory.makeDistroSeries())
        source_package_name = self.factory.getOrMakeSourcePackageName('foo')
        # Create changelogs for both.
        changelog_lfa = self.factory.makeChangelog('foo', ['1.2', '1.1'])
        parent_changelog_lfa = self.factory.makeChangelog('foo', ['1.1'])
        transaction.commit() # Yay, librarian.

        ds_diff = self.factory.makeDistroSeriesDifference(
            derived_series=derived_series, source_package_name_str='foo',
            versions={
                'derived': '1.2',
                'parent': '1.3',
                },
            changelogs={
                'derived': changelog_lfa,
                'parent': parent_changelog_lfa})

        self.assertEqual('1.1', ds_diff.base_version)

    def test_base_version_invalid(self):
        # If the maximum base version is invalid, it is discarded and not
        # set as the base version.
        derived_series = self.factory.makeDistroSeries(
            parent_series=self.factory.makeDistroSeries())
        source_package_name = self.factory.getOrMakeSourcePackageName('foo')
        # Create changelogs for both.
        changelog_lfa = self.factory.makeChangelog(
            'foo', ['1:2.0-1', 'a1:1.8.8-070403-1~priv1', '1:1.7-1'])
        parent_changelog_lfa = self.factory.makeChangelog(
            'foo', ['1:2.0-2', 'a1:1.8.8-070403-1~priv1', '1:1.7-1'])
        transaction.commit() # Yay, librarian.

        ds_diff = self.factory.makeDistroSeriesDifference(
            derived_series=derived_series, source_package_name_str='foo',
            versions={
                'derived': '1:2.0-1',
                'parent': '1:2.0-2',
                },
            changelogs={
                'derived': changelog_lfa,
                'parent': parent_changelog_lfa})

        self.assertEqual('1:1.7-1', ds_diff.base_version)

    def test_base_source_pub_none(self):
        # None is simply returned if there is no base version.
        ds_diff = self.factory.makeDistroSeriesDifference()

        self.assertIs(None, ds_diff.base_version)
        self.assertIs(None, ds_diff.base_source_pub)

    def test_base_source_pub(self):
        # The publication in the parent series with the base version is
        # returned.
        derived_changelog = self.factory.makeChangelog(
            versions=['1.0', '1.2'])
        parent_changelog = self.factory.makeChangelog(
            versions=['1.0', '1.3'])
        transaction.commit() # Yay, librarian.

        ds_diff = self.factory.makeDistroSeriesDifference(versions={
            'derived': '1.2',
            'parent': '1.3',
            'base': '1.0',
            },
            changelogs={
                'derived': derived_changelog,
                'parent': parent_changelog,
            })

        base_pub = ds_diff.base_source_pub
        self.assertEqual('1.0', base_pub.source_package_version)
        self.assertEqual(
            ds_diff.derived_series.parent_series, base_pub.distroseries)

    def test_base_source_pub_not_published(self):
        # If the base version isn't published, the base version is
        # calculated, but the source publication isn't set.
        derived_changelog = self.factory.makeChangelog(
            versions=['1.0', '1.2'])
        parent_changelog = self.factory.makeChangelog(
            versions=['1.0', '1.3'])
        transaction.commit() # Yay, librarian.

        ds_diff = self.factory.makeDistroSeriesDifference(versions={
            'derived': '1.2',
            'parent': '1.3',
            },
            changelogs={
                'derived': derived_changelog,
                'parent': parent_changelog,
            })
        self.assertEqual('1.0', ds_diff.base_version)
        self.assertIs(None, ds_diff.base_source_pub)

    def test_base_source_pub_only_in_child(self):
        # If the base version is only published in the child distroseries,
        # the base source publication is still located and returned.
        derived_changelog = self.factory.makeChangelog(
            versions=['1.0', '1.2'])
        parent_changelog = self.factory.makeChangelog(
            versions=['1.0', '1.3'])
        transaction.commit() # Yay, librarian.

        ds_diff = self.factory.makeDistroSeriesDifference(
            versions={
                'derived': '1.2',
                'parent': '1.3',
            },
            changelogs={
                'derived': derived_changelog,
                'parent': parent_changelog,
            })

        # Passing in a base version to makeDistroSeriesDifference() creates
        # it in both distroseries, which we don't want, so we need to do it
        # ourselves.
        spr = self.factory.makeSourcePackageRelease(
            sourcepackagename=ds_diff.source_package_name, version='1.0')
        self.factory.makeSourcePackagePublishingHistory(
            distroseries=ds_diff.derived_series, sourcepackagerelease=spr,
            status=PackagePublishingStatus.SUPERSEDED)
        self.assertEqual('1.0', ds_diff.base_version)
        self.assertEqual(
            ds_diff.derived_series, ds_diff.base_source_pub.distroseries)

    def test_requestPackageDiffs(self):
        # IPackageDiffs are created for the corresponding versions.
        derived_changelog = self.factory.makeChangelog(
            versions=['1.0', '1.2'])
        parent_changelog = self.factory.makeChangelog(
            versions=['1.0', '1.3'])
        transaction.commit() # Yay, librarian.
        ds_diff = self.factory.makeDistroSeriesDifference(versions={
            'derived': '1.2',
            'parent': '1.3',
            'base': '1.0',
            },
            changelogs={
                'derived': derived_changelog,
                'parent': parent_changelog,
            })

        person = self.factory.makePerson()
        with person_logged_in(person):
            ds_diff.requestPackageDiffs(person)

        self.assertEqual(
            '1.2', ds_diff.package_diff.to_source.version)
        self.assertEqual(
            '1.3', ds_diff.parent_package_diff.to_source.version)
        self.assertEqual(
            '1.0', ds_diff.package_diff.from_source.version)
        self.assertEqual(
            '1.0', ds_diff.parent_package_diff.from_source.version)

    def test_requestPackageDiffs_child_is_base(self):
        # When the child has the same version as the base version, when
        # diffs are requested, child diffs aren't.
        derived_changelog = self.factory.makeChangelog(versions=['0.1-1'])
        parent_changelog = self.factory.makeChangelog(
            versions=['0.1-2', '0.1-1'])
        transaction.commit() # Yay, librarian.
        ds_diff = self.factory.makeDistroSeriesDifference(
            versions={
                'derived': '0.1-1',
                'parent': '0.1-2',
                'base': '0.1-1',
            },
            changelogs={
                'derived': derived_changelog,
                'parent': parent_changelog,
            })

        person = self.factory.makePerson()
        with person_logged_in(person):
            ds_diff.requestPackageDiffs(person)
        self.assertIs(None, ds_diff.package_diff)
        self.assertIsNot(None, ds_diff.parent_package_diff)

    def test_requestPackageDiffs_with_resolved_DSD(self):
        # Diffs can't be requested for DSDs that are RESOLVED.
        changelog_lfa = self.factory.makeChangelog(versions=['0.1-1'])
        transaction.commit() # Yay, librarian.
        ds_diff = self.factory.makeDistroSeriesDifference(
            status=DistroSeriesDifferenceStatus.RESOLVED,
            versions={
                'derived': '0.1-1',
                'parent': '0.1-1',
                'base': '0.1-1',
            },
            changelogs={
                'derived': changelog_lfa,
                'parent': changelog_lfa,
            })
        person = self.factory.makePerson()
        with person_logged_in(person):
            self.assertRaisesWithContent(
                DistroSeriesDifferenceError,
                "Can not generate package diffs for a resolved difference.",
                ds_diff.requestPackageDiffs, person)

    def test_package_diff_urls_none(self):
        # URLs to the package diffs are only present when the diffs
        # have been generated.
        ds_diff = self.factory.makeDistroSeriesDifference()

        self.assertEqual(None, ds_diff.package_diff_url)
        self.assertEqual(None, ds_diff.parent_package_diff_url)

    def test_source_package_release_pending(self):
        # source_package_release returns the package release of version
        # source_version with status PUBLISHED or PENDING.
        derived_series = self.factory.makeDistroSeries(
            parent_series=self.factory.makeDistroSeries())
        source_package_name = self.factory.getOrMakeSourcePackageName('foo')
        versions = {'derived': u'1.2', 'parent': u'1.3'}

        ds_diff = self.factory.makeDistroSeriesDifference(
            derived_series=derived_series,
            source_package_name_str=source_package_name.name,
            versions=versions)

        # Create pending source package releases.
        self.factory.makeSourcePackagePublishingHistory(
            distroseries=derived_series,
            version='1.4',
            sourcepackagename=source_package_name,
            status=PackagePublishingStatus.PENDING)
        self.factory.makeSourcePackagePublishingHistory(
            distroseries=derived_series.parent_series,
            version='1.5',
            sourcepackagename=source_package_name,
            status=PackagePublishingStatus.PENDING)

        # Manually change the diff's source_version and
        # parent_source_version.
        naked_ds_diff = removeSecurityProxy(ds_diff)
        naked_ds_diff.source_version = '1.4'
        naked_ds_diff.parent_source_version = '1.5'

        self.assertEqual(ds_diff.source_package_release.version, '1.4')
        self.assertEqual(ds_diff.parent_source_package_release.version, '1.5')


class DistroSeriesDifferenceLibrarianTestCase(TestCaseWithFactory):

    layer = LaunchpadFunctionalLayer

    def test_package_diff_urls(self):
        # Only completed package diffs have urls.
        ds_diff = self.factory.makeDistroSeriesDifference()
        naked_dsdiff = removeSecurityProxy(ds_diff)
        naked_dsdiff.package_diff = self.factory.makePackageDiff(
            status=PackageDiffStatus.PENDING)
        naked_dsdiff.parent_package_diff = self.factory.makePackageDiff()

        self.assertEqual(None, ds_diff.package_diff_url)
        self.assertTrue(ds_diff.parent_package_diff_url is not None)


class DistroSeriesDifferenceSourceTestCase(TestCaseWithFactory):

    layer = DatabaseFunctionalLayer

    def test_implements_interface(self):
        # The implementation implements the interface correctly.
        dsd_source = getUtility(IDistroSeriesDifferenceSource)

        verifyObject(IDistroSeriesDifferenceSource, dsd_source)

    def makeDiffsForDistroSeries(self, derived_series):
        # Helper that creates a range of differences for a derived
        # series.
        diffs = {
            'normal': [],
            'unique': [],
            'ignored': [],
            }
        diffs['normal'].append(
            self.factory.makeDistroSeriesDifference(
                derived_series=derived_series))
        diffs['unique'].append(
            self.factory.makeDistroSeriesDifference(
                derived_series=derived_series,
                difference_type=(
                    DistroSeriesDifferenceType.UNIQUE_TO_DERIVED_SERIES)))
        diffs['ignored'].append(
            self.factory.makeDistroSeriesDifference(
                derived_series=derived_series,
                status=DistroSeriesDifferenceStatus.BLACKLISTED_CURRENT))
        return diffs

    def makeDerivedSeries(self):
        # Keep tests DRY.
        return self.factory.makeDistroSeries(
            parent_series=self.factory.makeDistroSeries())

    def test_getForDistroSeries_default(self):
        # By default all differences needing attention for the given
        # series are returned.
        derived_series = self.makeDerivedSeries()
        diffs = self.makeDiffsForDistroSeries(derived_series)

        result = getUtility(IDistroSeriesDifferenceSource).getForDistroSeries(
            derived_series)

        self.assertContentEqual(
            diffs['normal'], result)

    def test_getForDistroSeries_filters_by_distroseries(self):
        # Differences for other series are not included.
        derived_series = self.makeDerivedSeries()
        diffs = self.makeDiffsForDistroSeries(derived_series)
        diff_for_other_series = self.factory.makeDistroSeriesDifference()

        result = getUtility(IDistroSeriesDifferenceSource).getForDistroSeries(
            derived_series)

        self.assertFalse(diff_for_other_series in result)

    def test_getForDistroSeries_filters_by_type(self):
        # Only differences for the specified types are returned.
        derived_series = self.makeDerivedSeries()
        diffs = self.makeDiffsForDistroSeries(derived_series)

        result = getUtility(IDistroSeriesDifferenceSource).getForDistroSeries(
            derived_series,
            DistroSeriesDifferenceType.UNIQUE_TO_DERIVED_SERIES)

    def test_getForDistroSeries_filters_by_status(self):
        # A single status can be used to filter results.
        derived_series = self.makeDerivedSeries()
        diffs = self.makeDiffsForDistroSeries(derived_series)

        result = getUtility(IDistroSeriesDifferenceSource).getForDistroSeries(
            derived_series,
            status=DistroSeriesDifferenceStatus.BLACKLISTED_CURRENT)

        self.assertContentEqual(diffs['ignored'], result)

    def test_getForDistroSeries_filters_by_multiple_statuses(self):
        # Multiple statuses can be passed for filtering.
        derived_series = self.makeDerivedSeries()
        diffs = self.makeDiffsForDistroSeries(derived_series)

        result = getUtility(IDistroSeriesDifferenceSource).getForDistroSeries(
            derived_series,
            status=(
                DistroSeriesDifferenceStatus.BLACKLISTED_CURRENT,
                DistroSeriesDifferenceStatus.NEEDS_ATTENTION,
                ))

        self.assertContentEqual(diffs['normal'] + diffs['ignored'], result)

    def test_getForDistroSeries_sorted_by_package_name(self):
        # The differences are sorted by package name.
        derived_series = self.makeDerivedSeries()
        names = []
        for i in range(10):
            diff = self.factory.makeDistroSeriesDifference(
                derived_series=derived_series)
            names.append(diff.source_package_name.name)

        results = getUtility(
            IDistroSeriesDifferenceSource).getForDistroSeries(derived_series)

        self.assertContentEqual(
            sorted(names),
            [result.source_package_name.name for result in results])

    def test_getByDistroSeriesAndName(self):
        # An individual difference is obtained using the name.
        ds_diff = self.factory.makeDistroSeriesDifference(
            source_package_name_str='fooname')

        dsd_source = getUtility(IDistroSeriesDifferenceSource)
        result = dsd_source.getByDistroSeriesAndName(
            ds_diff.derived_series, 'fooname')

        self.assertEqual(ds_diff, result)


class TestMostRecentComments(TestCaseWithFactory):

    layer = DatabaseFunctionalLayer

    def test_most_recent_comments(self):
        derived_series = self.factory.makeDistroSeries(
            parent_series=self.factory.makeDistroSeries())
        dsds = set(
            self.factory.makeDistroSeriesDifference(
                derived_series=derived_series) for index in xrange(5))
        expected_comments = set()
        for dsd in dsds:
            # Add a couple of comments.
            self.factory.makeDistroSeriesDifferenceComment(dsd)
            expected_comments.add(
                self.factory.makeDistroSeriesDifferenceComment(dsd))
        self.assertContentEqual(
            expected_comments, most_recent_comments(dsds))


class TestMostRecentPublications(TestCaseWithFactory):

    layer = DatabaseFunctionalLayer

    def create_difference(self, derived_series):
        # Create a new DistroSeriesDifference
        version = self.factory.getUniqueInteger()
        versions = {
            'base': u'1.%d' % version,
            'derived': u'1.%dderived1' % version,
            'parent': u'1.%d-1' % version,
            }
        dsd = self.factory.makeDistroSeriesDifference(
            derived_series=derived_series,
            versions=versions)
        # Push a base_version in... not sure how better to do it.
        removeSecurityProxy(dsd).base_version = versions["base"]
        return dsd

    def test_simple(self):
        derived_series = self.factory.makeDistroSeries(
            parent_series=self.factory.makeDistroSeries())
        dsds = [
            self.create_difference(derived_series),
            self.create_difference(derived_series),
            ]
        # Derived publication.
        source_pubs_by_spn_id_expected = set(
            (dsd.source_package_name.id, dsd.source_pub)
            for dsd in dsds)
        source_pubs_by_spn_id_found = most_recent_publications(
            dsds, in_parent=False, statuses=(
                PackagePublishingStatus.PUBLISHED,
                PackagePublishingStatus.PENDING))
        self.assertContentEqual(
            source_pubs_by_spn_id_expected,
            source_pubs_by_spn_id_found)
        # Parent publication
        parent_source_pubs_by_spn_id_expected = set(
            (dsd.source_package_name.id, dsd.parent_source_pub)
            for dsd in dsds)
        parent_source_pubs_by_spn_id_found = most_recent_publications(
            dsds, in_parent=True, statuses=(
                PackagePublishingStatus.PUBLISHED,
                PackagePublishingStatus.PENDING))
        self.assertContentEqual(
            parent_source_pubs_by_spn_id_expected,
            parent_source_pubs_by_spn_id_found)

    def test_statuses(self):
        derived_series = self.factory.makeDistroSeries(
            parent_series=self.factory.makeDistroSeries())
        dsd = self.create_difference(derived_series)
        # Change the derived source publication to DELETED.
        removeSecurityProxy(dsd.source_pub).status = (
            PackagePublishingStatus.DELETED)
        # Searching for DELETED will find the source publication.
        self.assertContentEqual(
            [(dsd.source_package_name.id, dsd.source_pub)],
            most_recent_publications(
                [dsd], in_parent=False, statuses=(
                    PackagePublishingStatus.DELETED,)))
        # Searched for DELETED will *not* find the parent publication.
        self.assertContentEqual(
            [], most_recent_publications(
                [dsd], in_parent=True, statuses=(
                    PackagePublishingStatus.DELETED,)))

    def test_match_version(self):
        # When match_version is True, the version of the publications (well,
        # the release) must exactly match those recorded on the
        # DistroSeriesDifference.
        derived_series = self.factory.makeDistroSeries(
            parent_series=self.factory.makeDistroSeries())
        dsd = self.create_difference(derived_series)
        # Modify the release version.
        removeSecurityProxy(
            dsd.source_package_release.sourcepackagerelease).version += u"2"
        # Searching with match_version=False finds the publication.
        self.assertContentEqual(
            [(dsd.source_package_name.id, dsd.source_pub)],
            most_recent_publications(
                [dsd], in_parent=False, match_version=False,
                statuses=(PackagePublishingStatus.PUBLISHED,)))
        # Searching with match_version=True does not find the publication.
        self.assertContentEqual(
            [], most_recent_publications(
                [dsd], in_parent=False, match_version=True,
                statuses=(PackagePublishingStatus.PUBLISHED,)))<|MERGE_RESOLUTION|>--- conflicted
+++ resolved
@@ -326,7 +326,6 @@
         self.assertEqual(
             [dsd_comment_2, dsd_comment], list(ds_diff.getComments()))
 
-<<<<<<< HEAD
     def test_latest_comment(self):
         # latest_comment is a property containing the most recent comment.
         ds_diff = self.factory.makeDistroSeriesDifference()
@@ -341,18 +340,6 @@
 
         self.assertEqual(comments[-1], ds_diff.latest_comment)
 
-    def test_addComment_not_public(self):
-        # Comments cannot be added with launchpad.View.
-        ds_diff = self.factory.makeDistroSeriesDifference()
-        person = self.factory.makePerson()
-
-        with person_logged_in(person):
-            self.assertTrue(check_permission('launchpad.View', ds_diff))
-            self.assertFalse(check_permission('launchpad.Edit', ds_diff))
-            self.assertRaises(Unauthorized, getattr, ds_diff, 'addComment')
-
-=======
->>>>>>> 4296dae3
     def test_addComment_for_owners(self):
         # Comments can be added by any of the owners of the derived
         # series.
