# Copyright 2009-2011 Canonical Ltd.  This software is licensed under the
# GNU Affero General Public License version 3 (see the file LICENSE).

# pylint: disable-msg=E0611,W0212

__metaclass__ = type

__all__ = [
    'Builder',
    'BuilderSet',
    'ProxyWithConnectionTimeout',
    'rescueBuilderIfLost',
    'updateBuilderStatus',
    ]

import gzip
import logging
import os
import socket
import tempfile
import xmlrpclib

from lazr.restful.utils import safe_hasattr
from sqlobject import (
    BoolCol,
    ForeignKey,
    IntCol,
    SQLObjectNotFound,
    StringCol,
    )
from storm.expr import (
    Coalesce,
    Count,
    Sum,
    )
import transaction
from twisted.internet import (
    defer,
    reactor as default_reactor,
    )
from twisted.web import xmlrpc
from twisted.web.client import downloadPage
from zope.component import getUtility
from zope.interface import implements

from lp.app.errors import NotFoundError
from lp.buildmaster.interfaces.builder import (
    BuildDaemonError,
    BuildSlaveFailure,
    CannotFetchFile,
    CannotResumeHost,
    CorruptBuildCookie,
    IBuilder,
    IBuilderSet,
    )
from lp.buildmaster.interfaces.buildfarmjob import IBuildFarmJobSet
from lp.buildmaster.interfaces.buildqueue import IBuildQueueSet
from lp.buildmaster.model.buildfarmjobbehavior import IdleBuildBehavior
from lp.buildmaster.model.buildqueue import (
    BuildQueue,
    specific_job_classes,
    )
from lp.registry.interfaces.person import validate_public_person
<<<<<<< HEAD
from lp.services.database.transaction_policy import DatabaseTransactionPolicy
=======
from lp.services.config import config
from lp.services.database.sqlbase import (
    SQLBase,
    sqlvalues,
    )
from lp.services.helpers import filenameToContentType
>>>>>>> e46dd8ab
from lp.services.job.interfaces.job import JobStatus
from lp.services.job.model.job import Job
from lp.services.librarian.interfaces import ILibraryFileAliasSet
from lp.services.librarian.utils import copy_and_close
from lp.services.propertycache import (
    cachedproperty,
    get_property_cache,
    )
from lp.services.twistedsupport import cancel_on_timeout
from lp.services.twistedsupport.processmonitor import ProcessWithTimeout
from lp.services.webapp import urlappend
from lp.services.webapp.interfaces import (
    DEFAULT_FLAVOR,
    IStoreSelector,
    MAIN_STORE,
    SLAVE_FLAVOR,
    )
# XXX Michael Nelson 2010-01-13 bug=491330
# These dependencies on soyuz will be removed when getBuildRecords()
# is moved.
from lp.soyuz.interfaces.binarypackagebuild import IBinaryPackageBuildSet
from lp.soyuz.interfaces.buildrecords import (
    IHasBuildRecords,
    IncompatibleArguments,
    )
from lp.soyuz.model.processor import Processor


class QuietQueryFactory(xmlrpc._QueryFactory):
    """XMLRPC client factory that doesn't splatter the log with junk."""
    noisy = False


class ProxyWithConnectionTimeout(xmlrpc.Proxy):
    """Extend Twisted's Proxy to provide a configurable connection timeout."""

    def __init__(self, url, user=None, password=None, allowNone=False,
                 useDateTime=False, timeout=None):
        xmlrpc.Proxy.__init__(
            self, url, user, password, allowNone, useDateTime)
        if timeout is None:
            self.timeout = config.builddmaster.socket_timeout
        else:
            self.timeout = timeout

    def callRemote(self, method, *args):
        """Basically a carbon copy of the parent but passes the timeout
        to connectTCP."""

        def cancel(d):
            factory.deferred = None
            connector.disconnect()
        factory = self.queryFactory(
            self.path, self.host, method, self.user,
            self.password, self.allowNone, args, cancel, self.useDateTime)
        if self.secure:
            from twisted.internet import ssl
            connector = default_reactor.connectSSL(
                self.host, self.port or 443, factory,
                ssl.ClientContextFactory(),
                timeout=self.timeout)
        else:
            connector = default_reactor.connectTCP(
                self.host, self.port or 80, factory,
                timeout=self.timeout)
        return factory.deferred


class BuilderSlave(object):
    """Add in a few useful methods for the XMLRPC slave.

    :ivar url: The URL of the actual builder. The XML-RPC resource and
        the filecache live beneath this.
    """

    # WARNING: If you change the API for this, you should also change the APIs
    # of the mocks in soyuzbuilderhelpers to match. Otherwise, you will have
    # many false positives in your test run and will most likely break
    # production.

    def __init__(self, proxy, builder_url, vm_host, reactor=None):
        """Initialize a BuilderSlave.

        :param proxy: An XML-RPC proxy, implementing 'callRemote'. It must
            support passing and returning None objects.
        :param builder_url: The URL of the builder.
        :param vm_host: The VM host to use when resuming.
        """
        self.url = builder_url
        self._vm_host = vm_host
        self._file_cache_url = urlappend(builder_url, 'filecache')
        self._server = proxy

        if reactor is None:
            self.reactor = default_reactor
        else:
            self.reactor = reactor

    @classmethod
    def makeBuilderSlave(cls, builder_url, vm_host, reactor=None, proxy=None):
        """Create and return a `BuilderSlave`.

        :param builder_url: The URL of the slave buildd machine,
            e.g. http://localhost:8221
        :param vm_host: If the slave is virtual, specify its host machine
            here.
        :param reactor: Used by tests to override the Twisted reactor.
        :param proxy: Used By tests to override the xmlrpc.Proxy.
        """
        rpc_url = urlappend(builder_url.encode('utf-8'), 'rpc')
        if proxy is None:
            server_proxy = ProxyWithConnectionTimeout(rpc_url, allowNone=True)
            server_proxy.queryFactory = QuietQueryFactory
        else:
            server_proxy = proxy
        return cls(server_proxy, builder_url, vm_host, reactor)

    def _with_timeout(self, d):
        TIMEOUT = config.builddmaster.socket_timeout
        return cancel_on_timeout(d, TIMEOUT, self.reactor)

    def abort(self):
        """Abort the current build."""
        return self._with_timeout(self._server.callRemote('abort'))

    def clean(self):
        """Clean up the waiting files and reset the slave's internal state."""
        return self._with_timeout(self._server.callRemote('clean'))

    def echo(self, *args):
        """Echo the arguments back."""
        return self._with_timeout(self._server.callRemote('echo', *args))

    def info(self):
        """Return the protocol version and the builder methods supported."""
        return self._with_timeout(self._server.callRemote('info'))

    def status(self):
        """Return the status of the build daemon."""
        return self._with_timeout(self._server.callRemote('status'))

    def ensurepresent(self, sha1sum, url, username, password):
        # XXX: Nothing external calls this. Make it private.
        """Attempt to ensure the given file is present."""
        return self._with_timeout(self._server.callRemote(
            'ensurepresent', sha1sum, url, username, password))

    def getFile(self, sha_sum, file_to_write):
        """Fetch a file from the builder.

        :param sha_sum: The sha of the file (which is also its name on the
            builder)
        :param file_to_write: A file name or file-like object to write
            the file to
        :return: A Deferred that calls back when the download is done, or
            errback with the error string.
        """
        file_url = urlappend(self._file_cache_url, sha_sum).encode('utf8')
        # If desired we can pass a param "timeout" here but let's leave
        # it at the default value if it becomes obvious we need to
        # change it.
        return downloadPage(file_url, file_to_write, followRedirect=0)

    def getFiles(self, filemap):
        """Fetch many files from the builder.

        :param filemap: A Dictionary containing key values of the builder
            file name to retrieve, which maps to a value containing the
            file name or file object to write the file to.

        :return: A DeferredList that calls back when the download is done.
        """
        dl = defer.gatherResults([
            self.getFile(builder_file, filemap[builder_file])
            for builder_file in filemap])
        return dl

    def resume(self, clock=None):
        """Resume the builder in an asynchronous fashion.

        We use the builddmaster configuration 'socket_timeout' as
        the process timeout.

        :param clock: An optional twisted.internet.task.Clock to override
                      the default clock.  For use in tests.

        :return: a Deferred that returns a
            (stdout, stderr, subprocess exitcode) triple
        """
        resume_command = config.builddmaster.vm_resume_command % {
            'vm_host': self._vm_host}
        # Twisted API requires string but the configuration provides unicode.
        resume_argv = [
            term.encode('utf-8') for term in resume_command.split()]
        d = defer.Deferred()
        p = ProcessWithTimeout(
            d, config.builddmaster.socket_timeout, clock=clock)
        p.spawnProcess(resume_argv[0], tuple(resume_argv))
        return d

    def cacheFile(self, logger, libraryfilealias):
        """Make sure that the file at 'libraryfilealias' is on the slave.

        :param logger: A python `Logger` object.
        :param libraryfilealias: An `ILibraryFileAlias`.
        """
        url = libraryfilealias.http_url
        logger.info(
            "Asking builder on %s to ensure it has file %s (%s, %s)" % (
                self._file_cache_url, libraryfilealias.filename, url,
                libraryfilealias.content.sha1))
        return self.sendFileToSlave(libraryfilealias.content.sha1, url)

    def sendFileToSlave(self, sha1, url, username="", password=""):
        """Helper to send the file at 'url' with 'sha1' to this builder."""
        d = self.ensurepresent(sha1, url, username, password)

        def check_present((present, info)):
            if not present:
                raise CannotFetchFile(url, info)
        return d.addCallback(check_present)

    def build(self, buildid, builder_type, chroot_sha1, filemap, args):
        """Build a thing on this build slave.

        :param buildid: A string identifying this build.
        :param builder_type: The type of builder needed.
        :param chroot_sha1: XXX
        :param filemap: A dictionary mapping from paths to SHA-1 hashes of
            the file contents.
        :param args: A dictionary of extra arguments. The contents depend on
            the build job type.
        """
        d = self._with_timeout(self._server.callRemote(
            'build', buildid, builder_type, chroot_sha1, filemap, args))

        def got_fault(failure):
            failure.trap(xmlrpclib.Fault)
            raise BuildSlaveFailure(failure.value)
        return d.addErrback(got_fault)


# This is a separate function since MockBuilder needs to use it too.
# Do not use it -- (Mock)Builder.rescueIfLost should be used instead.
def rescueBuilderIfLost(builder, logger=None):
    """See `IBuilder`."""
    # 'ident_position' dict relates the position of the job identifier
    # token in the sentence received from status(), according the
    # two status we care about. See lp:launchpad-buildd
    # for further information about sentence format.
    ident_position = {
        'BuilderStatus.BUILDING': 1,
        'BuilderStatus.WAITING': 2
        }

    d = builder.slaveStatusSentence()

    def got_status(status_sentence):
        """After we get the status, clean if we have to.

        Always return status_sentence.
        """
        # Isolate the BuilderStatus string, always the first token in
        # IBuilder.slaveStatusSentence().
        status = status_sentence[0]

        # If the cookie test below fails, it will request an abort of the
        # builder.  This will leave the builder in the aborted state and
        # with no assigned job, and we should now "clean" the slave which
        # will reset its state back to IDLE, ready to accept new builds.
        # This situation is usually caused by a temporary loss of
        # communications with the slave and the build manager had to reset
        # the job.
        if status == 'BuilderStatus.ABORTED' and builder.currentjob is None:
            if not builder.virtualized:
                # We can't reset non-virtual builders reliably as the
                # abort() function doesn't kill the actual build job,
                # only the sbuild process!  All we can do here is fail
                # the builder with a message indicating the problem and
                # wait for an admin to reboot it.
                builder.failBuilder(
                    "Non-virtual builder in ABORTED state, requires admin to "
                    "restart")
                return "dummy status"
            if logger is not None:
                logger.info(
                    "Builder '%s' being cleaned up from ABORTED" %
                    (builder.name,))
            d = builder.cleanSlave()
            return d.addCallback(lambda ignored: status_sentence)
        else:
            return status_sentence

    def rescue_slave(status_sentence):
        # If slave is not building nor waiting, it's not in need of rescuing.
        status = status_sentence[0]
        if status not in ident_position.keys():
            return
        slave_build_id = status_sentence[ident_position[status]]
        try:
            builder.verifySlaveBuildCookie(slave_build_id)
        except CorruptBuildCookie, reason:
            if status == 'BuilderStatus.WAITING':
                d = builder.cleanSlave()
            else:
                d = builder.requestAbort()

            def log_rescue(ignored):
                if logger:
                    logger.info(
                        "Builder '%s' rescued from '%s': '%s'" %
                        (builder.name, slave_build_id, reason))
            return d.addCallback(log_rescue)

    d.addCallback(got_status)
    d.addCallback(rescue_slave)
    return d


def updateBuilderStatus(builder, logger=None):
    """See `IBuilder`."""
    if logger:
        logger.debug('Checking %s' % builder.name)

    return builder.rescueIfLost(logger)


class Builder(SQLBase):

    implements(IBuilder, IHasBuildRecords)
    _table = 'Builder'

    _defaultOrder = ['id']

    processor = ForeignKey(dbName='processor', foreignKey='Processor',
                           notNull=True)
    url = StringCol(dbName='url', notNull=True)
    name = StringCol(dbName='name', notNull=True)
    title = StringCol(dbName='title', notNull=True)
    description = StringCol(dbName='description', notNull=True)
    owner = ForeignKey(
        dbName='owner', foreignKey='Person',
        storm_validator=validate_public_person, notNull=True)
    _builderok = BoolCol(dbName='builderok', notNull=True)
    failnotes = StringCol(dbName='failnotes')
    virtualized = BoolCol(dbName='virtualized', default=True, notNull=True)
    speedindex = IntCol(dbName='speedindex')
    manual = BoolCol(dbName='manual', default=False)
    vm_host = StringCol(dbName='vm_host')
    active = BoolCol(dbName='active', notNull=True, default=True)
    failure_count = IntCol(dbName='failure_count', default=0, notNull=True)

    # The number of times a builder can consecutively fail before we
    # give up and mark it builderok=False.
    FAILURE_THRESHOLD = 5

    def __storm_invalidated__(self):
        """Clear cached properties."""
        super(Builder, self).__storm_invalidated__()
        self._current_build_behavior = None

    def _getCurrentBuildBehavior(self):
        """Return the current build behavior."""
        if not safe_hasattr(self, '_current_build_behavior'):
            self._current_build_behavior = None

        if (self._current_build_behavior is None or
            isinstance(self._current_build_behavior, IdleBuildBehavior)):
            # If we don't currently have a current build behavior set,
            # or we are currently idle, then...
            currentjob = self.currentjob
            if currentjob is not None:
                # ...we'll set it based on our current job.
                self._current_build_behavior = (
                    currentjob.required_build_behavior)
                self._current_build_behavior.setBuilder(self)
                return self._current_build_behavior
            elif self._current_build_behavior is None:
                # If we don't have a current job or an idle behavior
                # already set, then we just set the idle behavior
                # before returning.
                self._current_build_behavior = IdleBuildBehavior()
            return self._current_build_behavior

        else:
            # We did have a current non-idle build behavior set, so
            # we just return it.
            return self._current_build_behavior

    def _setCurrentBuildBehavior(self, new_behavior):
        """Set the current build behavior."""
        self._current_build_behavior = new_behavior
        if self._current_build_behavior is not None:
            self._current_build_behavior.setBuilder(self)

    current_build_behavior = property(
        _getCurrentBuildBehavior, _setCurrentBuildBehavior)

    def _getBuilderok(self):
        return self._builderok

    def _setBuilderok(self, value):
        self._builderok = value
        if value is True:
            self.resetFailureCount()

    builderok = property(_getBuilderok, _setBuilderok)

    def gotFailure(self):
        """See `IBuilder`."""
        self.failure_count += 1

    def resetFailureCount(self):
        """See `IBuilder`."""
        self.failure_count = 0

    def rescueIfLost(self, logger=None):
        """See `IBuilder`."""
        return rescueBuilderIfLost(self, logger)

    def updateStatus(self, logger=None):
        """See `IBuilder`."""
        return updateBuilderStatus(self, logger)

    def cleanSlave(self):
        """See IBuilder."""
        return self.slave.clean()

    # XXX 2010-08-24 Julian bug=623281
    # This should not be a property!  It's masking a complicated query.
    @property
    def currentjob(self):
        """See IBuilder"""
        return getUtility(IBuildQueueSet).getByBuilder(self)

    def requestAbort(self):
        """See IBuilder."""
        return self.slave.abort()

    def resumeSlaveHost(self):
        """See IBuilder."""
        if not self.virtualized:
            return defer.fail(CannotResumeHost('Builder is not virtualized.'))

        if not self.vm_host:
            return defer.fail(CannotResumeHost('Undefined vm_host.'))

        logger = self._getSlaveScannerLogger()
        logger.info("Resuming %s (%s)" % (self.name, self.url))

        d = self.slave.resume()

        def got_resume_ok((stdout, stderr, returncode)):
            return stdout, stderr

        def got_resume_bad(failure):
            stdout, stderr, code = failure.value
            raise CannotResumeHost(
                "Resuming failed:\nOUT:\n%s\nERR:\n%s\n" % (stdout, stderr))

        return d.addCallback(got_resume_ok).addErrback(got_resume_bad)

    _testing_slave = None

    @cachedproperty
    def slave(self):
        """See IBuilder."""
        # When testing it's possible to substitute the slave object, which is
        # usually an XMLRPC client, with a stub object that removes the need
        # to actually create a buildd slave in various states - which can be
        # hard to create. We cannot use the property cache because it is
        # cleared on transaction boundaries, hence the low tech approach.
        if self._testing_slave is not None:
            return self._testing_slave
        return BuilderSlave.makeBuilderSlave(self.url, self.vm_host)

    def setSlaveForTesting(self, proxy):
        """See IBuilder."""
        # XXX JeroenVermeulen 2011-11-09, bug=888010: Don't use this.
        # It's a trap.  See bug for details.
        self._testing_slave = proxy
        del get_property_cache(self).slave

    def startBuild(self, build_queue_item, logger):
        """See IBuilder."""
        self.current_build_behavior = build_queue_item.required_build_behavior
        self.current_build_behavior.logStartBuild(logger)

        # Make sure the request is valid; an exception is raised if it's not.
        self.current_build_behavior.verifyBuildRequest(logger)

        # Set the build behavior depending on the provided build queue item.
        if not self.builderok:
            raise BuildDaemonError(
                "Attempted to start a build on a known-bad builder.")

        # If we are building a virtual build, resume the virtual machine.
        if self.virtualized:
            d = self.resumeSlaveHost()
        else:
            d = defer.succeed(None)

        def ping_done(ignored):
            return self.current_build_behavior.dispatchBuildToSlave(
                build_queue_item.id, logger)

        def resume_done(ignored):
            # Before we try and contact the resumed slave, we're going
            # to send it a message.  This is to ensure it's accepting
            # packets from the outside world, because testing has shown
            # that the first packet will randomly fail for no apparent
            # reason.  This could be a quirk of the Xen guest, we're not
            # sure.  We also don't care about the result from this message,
            # just that it's sent, hence the "addBoth".
            # See bug 586359.
            if self.virtualized:
                d = self.slave.echo("ping")
            else:
                d = defer.succeed(None)
            d.addBoth(ping_done)
            return d

        d.addCallback(resume_done)
        return d

    def failBuilder(self, reason):
        """See IBuilder"""
        # XXX cprov 2007-04-17: ideally we should be able to notify the
        # the buildd-admins about FAILED builders. One alternative is to
        # make the buildd_cronscript (slave-scanner, in this case) to exit
        # with error, for those cases buildd-sequencer automatically sends
        # an email to admins with the script output.
        self.builderok = False
        self.failnotes = reason

    def getBuildRecords(self, build_state=None, name=None, arch_tag=None,
                        user=None, binary_only=True):
        """See IHasBuildRecords."""
        if binary_only:
            return getUtility(IBinaryPackageBuildSet).getBuildsForBuilder(
                self.id, build_state, name, arch_tag, user)
        else:
            if arch_tag is not None or name is not None:
                raise IncompatibleArguments(
                    "The 'arch_tag' and 'name' parameters can be used only "
                    "with binary_only=True.")
            return getUtility(IBuildFarmJobSet).getBuildsForBuilder(
                self, status=build_state, user=user)

    def slaveStatus(self):
        """See IBuilder."""
        d = self.slave.status()

        def got_status(status_sentence):
            status = {'builder_status': status_sentence[0]}

            # Extract detailed status and log information if present.
            # Although build_id is also easily extractable here, there is no
            # valid reason for anything to use it, so we exclude it.
            if status['builder_status'] == 'BuilderStatus.WAITING':
                status['build_status'] = status_sentence[1]
            else:
                if status['builder_status'] == 'BuilderStatus.BUILDING':
                    status['logtail'] = status_sentence[2]

            self.current_build_behavior.updateSlaveStatus(
                status_sentence, status)
            return status

        return d.addCallback(got_status)

    def slaveStatusSentence(self):
        """See IBuilder."""
        return self.slave.status()

    def verifySlaveBuildCookie(self, slave_build_id):
        """See `IBuilder`."""
        return self.current_build_behavior.verifySlaveBuildCookie(
            slave_build_id)

    def updateBuild(self, queueItem):
        """See `IBuilder`."""
        return self.current_build_behavior.updateBuild(queueItem)

    def transferSlaveFileToLibrarian(self, file_sha1, filename, private):
        """See IBuilder."""
        out_file_fd, out_file_name = tempfile.mkstemp(suffix=".buildlog")
        out_file = os.fdopen(out_file_fd, "r+")

        def got_file(ignored, filename, out_file, out_file_name):
            try:
                # If the requested file is the 'buildlog' compress it
                # using gzip before storing in Librarian.
                if file_sha1 == 'buildlog':
                    out_file = open(out_file_name)
                    filename += '.gz'
                    out_file_name += '.gz'
                    gz_file = gzip.GzipFile(out_file_name, mode='wb')
                    copy_and_close(out_file, gz_file)
                    os.remove(out_file_name.replace('.gz', ''))

                # Reopen the file, seek to its end position, count and seek
                # to beginning, ready for adding to the Librarian.
                out_file = open(out_file_name)
                out_file.seek(0, 2)
                bytes_written = out_file.tell()
                out_file.seek(0)

                transaction.commit()
                with DatabaseTransactionPolicy(read_only=False):
                    library_file = getUtility(ILibraryFileAliasSet).create(
                        filename, bytes_written, out_file,
                        contentType=filenameToContentType(filename),
                        restricted=private)
                    transaction.commit()
            finally:
                # Remove the temporary file.  getFile() closes the file
                # object.
                os.remove(out_file_name)

            return library_file.id

        d = self.slave.getFile(file_sha1, out_file)
        d.addCallback(got_file, filename, out_file, out_file_name)
        return d

    def isAvailable(self):
        """See `IBuilder`."""
        if not self.builderok:
            return defer.succeed(False)
        d = self.slaveStatusSentence()

        def catch_fault(failure):
            failure.trap(xmlrpclib.Fault, socket.error)
            return False

        def check_available(status):
            return status[0] == 'BuilderStatus.IDLE'
        return d.addCallbacks(check_available, catch_fault)

    def _getSlaveScannerLogger(self):
        """Return the logger instance from buildd-slave-scanner.py."""
        # XXX cprov 20071120: Ideally the Launchpad logging system
        # should be able to configure the root-logger instead of creating
        # a new object, then the logger lookups won't require the specific
        # name argument anymore. See bug 164203.
        logger = logging.getLogger('slave-scanner')
        return logger

    def acquireBuildCandidate(self):
        """Acquire a build candidate in an atomic fashion.

        When retrieving a candidate we need to mark it as building
        immediately so that it is not dispatched by another builder in the
        build manager.

        We can consider this to be atomic because although the build manager
        is a Twisted app and gives the appearance of doing lots of things at
        once, it's still single-threaded so no more than one builder scan
        can be in this code at the same time.

        If there's ever more than one build manager running at once, then
        this code will need some sort of mutex, or run in a single
        transaction.
        """
        candidate = self._findBuildCandidate()
        if candidate is not None:
            transaction.commit()
            with DatabaseTransactionPolicy(read_only=False):
                candidate.markAsBuilding(self)
                transaction.commit()
        return candidate

    def _findBuildCandidate(self):
        """Find a candidate job for dispatch to an idle buildd slave.

        The pending BuildQueue item with the highest score for this builder
        or None if no candidate is available.

        :return: A candidate job.
        """
        def qualify_subquery(job_type, sub_query):
            """Put the sub-query into a job type context."""
            qualified_query = """
                ((BuildQueue.job_type != %s) OR EXISTS(%%s))
            """ % sqlvalues(job_type)
            qualified_query %= sub_query
            return qualified_query

        logger = self._getSlaveScannerLogger()
        candidate = None

        general_query = """
            SELECT buildqueue.id FROM buildqueue, job
            WHERE
                buildqueue.job = job.id
                AND job.status = %s
                AND (
                    -- The processor values either match or the candidate
                    -- job is processor-independent.
                    buildqueue.processor = %s OR
                    buildqueue.processor IS NULL)
                AND (
                    -- The virtualized values either match or the candidate
                    -- job does not care about virtualization and the idle
                    -- builder *is* virtualized (the latter is a security
                    -- precaution preventing the execution of untrusted code
                    -- on native builders).
                    buildqueue.virtualized = %s OR
                    (buildqueue.virtualized IS NULL AND %s = TRUE))
                AND buildqueue.builder IS NULL
        """ % sqlvalues(
            JobStatus.WAITING, self.processor, self.virtualized,
            self.virtualized)
        order_clause = " ORDER BY buildqueue.lastscore DESC, buildqueue.id"

        extra_queries = []
        job_classes = specific_job_classes()
        for job_type, job_class in job_classes.iteritems():
            query = job_class.addCandidateSelectionCriteria(
                self.processor, self.virtualized)
            if query == '':
                # This job class does not need to refine candidate jobs
                # further.
                continue

            # The sub-query should only apply to jobs of the right type.
            extra_queries.append(qualify_subquery(job_type, query))
        query = ' AND '.join([general_query] + extra_queries) + order_clause

        store = getUtility(IStoreSelector).get(MAIN_STORE, DEFAULT_FLAVOR)
        candidate_jobs = store.execute(query).get_all()

        transaction.commit()
        with DatabaseTransactionPolicy(read_only=False):
            for (candidate_id,) in candidate_jobs:
                candidate = getUtility(IBuildQueueSet).get(candidate_id)
                job_class = job_classes[candidate.job_type]
                candidate_approved = job_class.postprocessCandidate(
                    candidate, logger)
                if candidate_approved:
                    transaction.commit()
                    return candidate
            transaction.commit()

        return None

    def _dispatchBuildCandidate(self, candidate):
        """Dispatch the pending job to the associated buildd slave.

        This method can only be executed in the builddmaster machine, since
        it will actually issues the XMLRPC call to the buildd-slave.

        :param candidate: The job to dispatch.
        """
        logger = self._getSlaveScannerLogger()
        # Using maybeDeferred ensures that any exceptions are also
        # wrapped up and caught later.
        d = defer.maybeDeferred(self.startBuild, candidate, logger)
        return d

    def handleTimeout(self, logger, error_message):
        """See IBuilder."""
        if self.virtualized:
            # Virtualized/PPA builder: attempt a reset.
            logger.warn(
                "Resetting builder: %s -- %s" % (self.url, error_message),
                exc_info=True)
            d = self.resumeSlaveHost()
            return d
        else:
            # XXX: This should really let the failure bubble up to the
            # scan() method that does the failure counting.
            # Mark builder as 'failed'.
            logger.warn(
                "Disabling builder: %s -- %s" % (self.url, error_message))
            self.failBuilder(error_message)
            return defer.succeed(None)

    def findAndStartJob(self, buildd_slave=None):
        """See IBuilder."""
        # XXX This method should be removed in favour of two separately
        # called methods that find and dispatch the job.  It will
        # require a lot of test fixing.
        logger = self._getSlaveScannerLogger()
        candidate = self.acquireBuildCandidate()

        if candidate is None:
            logger.debug("No build candidates available for builder.")
            return defer.succeed(None)

        if buildd_slave is not None:
            self.setSlaveForTesting(buildd_slave)

        d = self._dispatchBuildCandidate(candidate)
        return d.addCallback(lambda ignored: candidate)

    def getBuildQueue(self):
        """See `IBuilder`."""
        # Return a single BuildQueue for the builder provided it's
        # currently running a job.
        store = getUtility(IStoreSelector).get(MAIN_STORE, DEFAULT_FLAVOR)
        return store.find(
            BuildQueue,
            BuildQueue.job == Job.id,
            BuildQueue.builder == self.id,
            Job._status == JobStatus.RUNNING,
            Job.date_started != None).one()

    def getCurrentBuildFarmJob(self):
        """See `IBuilder`."""
        # Don't make this a property, it's masking a few queries.
        return self.currentjob.specific_job.build


class BuilderSet(object):
    """See IBuilderSet"""
    implements(IBuilderSet)

    def __init__(self):
        self.title = "The Launchpad build farm"

    def __iter__(self):
        return iter(Builder.select())

    def getByName(self, name):
        """See IBuilderSet."""
        try:
            return Builder.selectOneBy(name=name)
        except SQLObjectNotFound:
            raise NotFoundError(name)

    def __getitem__(self, name):
        return self.getByName(name)

    def new(self, processor, url, name, title, description, owner,
            active=True, virtualized=False, vm_host=None, manual=True):
        """See IBuilderSet."""
        return Builder(processor=processor, url=url, name=name, title=title,
                       description=description, owner=owner, active=active,
                       virtualized=virtualized, vm_host=vm_host,
                       _builderok=True, manual=manual)

    def get(self, builder_id):
        """See IBuilderSet."""
        return Builder.get(builder_id)

    def count(self):
        """See IBuilderSet."""
        return Builder.select().count()

    def getBuilders(self):
        """See IBuilderSet."""
        return Builder.selectBy(
            active=True, orderBy=['virtualized', 'processor', 'name'])

    def getBuildQueueSizes(self):
        """See `IBuilderSet`."""
        store = getUtility(IStoreSelector).get(MAIN_STORE, SLAVE_FLAVOR)
        results = store.find((
            Count(),
            Sum(BuildQueue.estimated_duration),
            Processor,
            Coalesce(BuildQueue.virtualized, True)),
            Processor.id == BuildQueue.processorID,
            Job.id == BuildQueue.jobID,
            Job._status == JobStatus.WAITING).group_by(
                Processor, Coalesce(BuildQueue.virtualized, True))

        result_dict = {'virt': {}, 'nonvirt': {}}
        for size, duration, processor, virtualized in results:
            if virtualized is False:
                virt_str = 'nonvirt'
            else:
                virt_str = 'virt'
            result_dict[virt_str][processor.name] = (
                size, duration)

        return result_dict

    def getBuildersForQueue(self, processor, virtualized):
        """See `IBuilderSet`."""
        return Builder.selectBy(_builderok=True, processor=processor,
                                virtualized=virtualized)<|MERGE_RESOLUTION|>--- conflicted
+++ resolved
@@ -61,16 +61,13 @@
     specific_job_classes,
     )
 from lp.registry.interfaces.person import validate_public_person
-<<<<<<< HEAD
-from lp.services.database.transaction_policy import DatabaseTransactionPolicy
-=======
 from lp.services.config import config
 from lp.services.database.sqlbase import (
     SQLBase,
     sqlvalues,
     )
+from lp.services.database.transaction_policy import DatabaseTransactionPolicy
 from lp.services.helpers import filenameToContentType
->>>>>>> e46dd8ab
 from lp.services.job.interfaces.job import JobStatus
 from lp.services.job.model.job import Job
 from lp.services.librarian.interfaces import ILibraryFileAliasSet
