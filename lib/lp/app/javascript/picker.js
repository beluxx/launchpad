YUI.add('lp.app.picker', function(Y) {

var namespace = Y.namespace('lp.app.picker');

var BATCH_SIZE = 6;
var MAX_BATCHES = 20;

<<<<<<< HEAD
=======
function get_pathname(url) {
     return Y.Node.create('<a>junk</a>').set('href', url).get('pathname');
}

>>>>>>> fdc5c664
/* Add a picker widget which will PATCH a given attribute on
 * a given resource.
 *
 * @method addPickerPatcher
 * @param {String} vocabulary Name of the vocabulary to query.
 * @param {String} resource_uri The object being modified.
 * @param {String} attribute_name The attribute on the resource being
 *                                modified.
 * @param {String} content_box_id
 * @param {Object} config Object literal of config name/value pairs.
 *     config.header: a line of text at the top of the widget.
 *     config.step_title: overrides the subtitle.
 *     config.remove_button_text: Override the default 'Remove' text.
 *     config.null_display_value: Override the default 'None' text.
 *     config.show_remove_button: Should the remove button be shown?
 *         Defaults to false, should be a boolean.
 *     config.show_assign_me_botton: Should the 'assign me' button be shown?
 *         Defaults to false, should be a boolean.
 *     config.show_search_box: Should the search box be shown.
 *         Vocabularies that are not huge should not have a search box.
 */
namespace.addPickerPatcher = function (
    vocabulary, resource_uri, attribute_name,
    content_box_id, config) {

    if (Y.UA.ie) {
        return;
    }

    var show_remove_button = false;
    var show_assign_me_button = false;
    var remove_button_text = 'Remove';
    var null_display_value = 'None';
    var show_search_box = true;
    resource_uri = Y.lp.client.normalize_uri(resource_uri)

    if (config !== undefined) {
        if (config.remove_button_text !== undefined) {
            remove_button_text = config.remove_button_text;
        }

        if (config.null_display_value !== undefined) {
            null_display_value = config.null_display_value;
        }

        if (config.show_remove_button !== undefined) {
            show_remove_button = config.show_remove_button;
        }

        if (config.show_assign_me_button !== undefined) {
            show_assign_me_button = config.show_assign_me_button;
        }

        if (config.show_search_box !== undefined) {
            show_search_box = config.show_search_box;
        }
    }

    var content_box = Y.one('#' + content_box_id);

    var activator = new Y.lazr.activator.Activator(
        {contentBox: content_box});

    var failure_handler = function (xid, response, args) {
        activator.renderFailure(
            Y.Node.create(
                '<div>' + response.statusText +
                    '<pre>' + response.responseText + '</pre>' +
                '</div>'));
    };

    var show_hide_buttons = function () {
        var link = content_box.one('.yui3-activator-data-box a');
        if (remove_button) {
            if (link === null || !show_remove_button) {
                remove_button.addClass('yui-picker-hidden');
            } else {
                remove_button.removeClass('yui-picker-hidden');
            }
        }

        if (assign_me_button) {
            if (link !== null
                && link.get('href').indexOf(LP.links.me + '/') != -1) {
                assign_me_button.addClass('yui-picker-hidden');
            } else {
                assign_me_button.removeClass('yui-picker-hidden');
            }
        }
    };

    var save = function (picker_result) {
        activator.renderProcessing();
        var success_handler = function (entry) {
          activator.renderSuccess(entry.getHTML(attribute_name));
          show_hide_buttons();
          return;
        };

        var patch_payload = {};
        patch_payload[attribute_name] = Y.lp.client.get_absolute_uri(
            picker_result.api_uri);

        var client = new Y.lp.client.Launchpad();
        client.patch(picker._resource_uri, patch_payload, {
            accept: 'application/json;include=lp_html',
            on: {
                success: success_handler,
                failure: failure_handler
            }
        });
    };

    var assign_me = function () {
        picker.hide();
        save({
            image: '/@@/person',
            title: 'Me',
            api_uri: LP.links.me
        });
    };

    var remove = function () {
        picker.hide();
        activator.renderProcessing();
        var success_handler = function (entry) {
            activator.renderSuccess(Y.Node.create(null_display_value));
            show_hide_buttons();
        };

        var patch_payload = {};
        patch_payload[attribute_name] = null;

        var client = new Y.lp.client.Launchpad();
        // Use picker._resource_uri, since it might have been changed
        // from the outside after the widget has already been initialized.
        client.patch(picker._resource_uri, patch_payload, {
            accept: 'application/json;include=lp_html',
            on: {
                success: success_handler,
                failure: failure_handler
            }
        });
    };

    config.save = save;
    var picker = namespace.create(vocabulary, config);
    picker._resource_uri = resource_uri;
    var extra_buttons = Y.Node.create(
        '<div style="text-align: center; height: 3em; ' +
        'white-space: nowrap"/>');
    var remove_button, assign_me_button;
    if (show_remove_button) {
        remove_button = Y.Node.create(
            '<a class="yui-picker-remove-button bg-image" ' +
            'href="javascript:void(0)" ' +
            'style="background-image: url(/@@/remove); padding-right: 1em">' +
            remove_button_text + '</a>');
        remove_button.on('click', remove);
        extra_buttons.appendChild(remove_button);
    }
    if (show_assign_me_button) {
        assign_me_button = Y.Node.create(
            '<a class="yui-picker-assign-me-button bg-image" ' +
            'href="javascript:void(0)" ' +
            'style="background-image: url(/@@/person)">' +
            'Assign Me</a>');
        assign_me_button.on('click', assign_me);
        extra_buttons.appendChild(assign_me_button);
    }
    picker.set('footer_slot', extra_buttons);

    // If we are to pre-load the vocab, we need a spinner.
    // We set it up here because we only want to do it once and the
    // activator.subscribe callback below is called each time the picker
    // is activated.
    if( !show_search_box ) {
        // The spinner displays a "Loading..." message while vocab loads.
        config.temp_spinner = create_temporary_spinner(picker);
    }

    activator.subscribe('act', function (e) {
        if (!show_search_box) {
          config.temp_spinner.removeClass('unseen');
          picker.set('min_search_chars', 0);
          picker.fire('search', '');
          picker.get('contentBox').one('.yui3-picker-search-box').addClass('unseen');
        }
        picker.show();
    });
    activator.render();

    show_hide_buttons();

    return picker;
};

/*
 * Show the Loading.... spinner (used when we preload the entire vocab).
 */
function create_temporary_spinner(picker) {
    var node = picker.get('contentBox').one('.yui3-picker-batches');
    var temp_spinner = Y.Node.create([
    '<div class="unseen" align="center">',
    '<img src="/@@/spinner"/>Loading...',
    '</div>'].join(''));
    node.insert(temp_spinner, node);
    return temp_spinner;
}

/*
 * Remove the Loading.... spinner (if it exists).
 */
function hide_temporary_spinner(temp_spinner) {
    if( temp_spinner != null )
        temp_spinner.addClass('unseen');
}

/**
  * Creates a picker widget that has already been rendered and hidden.
  *
  * @requires dom, dump, lazr.overlay, lazr.picker
  * @method create
  * @param {String} vocabulary Name of the vocabulary to query.
  * @param {Object} config Optional Object literal of config name/value pairs.
  *                        config.header is a line of text at the top of
  *                        the widget.
  *                        config.step_title overrides the subtitle.
  *                        config.save is a Function (optional) which takes
  *                        a single string argument.
  */
namespace.create = function (vocabulary, config) {
    if (Y.UA.ie) {
        return;
    }

    if (config !== undefined) {
        var header = 'Choose an item.';
        if (config.header !== undefined) {
            header = config.header;
        }

        var step_title = "Enter search terms";
        if (config.step_title !== undefined) {
            step_title = config.step_title;
        }
    }

    if (typeof vocabulary != 'string') {
        throw new TypeError(
            "vocabulary argument for Y.lp.picker.create() must be a " +
            "string: " + vocabulary);
    }

    var new_config = Y.merge(config, {
        align: {
            points: [Y.WidgetPositionAlign.CC,
                     Y.WidgetPositionAlign.CC]
        },
        progressbar: true,
        progress: 100,
        headerContent: "<h2>" + header + "</h2>",
        steptitle: step_title,
        zIndex: 1000,
        visible: false
        });
    var picker = new Y.lazr.Picker(new_config);

    picker.subscribe('save', function (e) {
        Y.log('Got save event.');
        if (Y.Lang.isFunction(config.save)) {
            config.save(e.details[Y.lazr.Picker.SAVE_RESULT]);
        }
    });

    picker.subscribe('cancel', function (e) {
        Y.log('Got cancel event.');
    });

    // Search for results, create batches and update the display.
    // in the widget.
    var search_handler = function (e) {
        Y.log('Got search event:' + Y.dump(e.details));
        var search_text = e.details[0];
        var selected_batch = e.details[1] || 0;
        var start = BATCH_SIZE * selected_batch;
        var client = new Y.lp.client.Launchpad();

        var success_handler = function (ignore, response, args) {
            var entry = Y.JSON.parse(response.responseText);
            var total_size = entry.total_size;
            var start = entry.start;
            var results = entry.entries;

            hide_temporary_spinner(config.temp_spinner);
            if (total_size > (MAX_BATCHES * BATCH_SIZE))  {
                picker.set('error',
                    'Too many matches. Please try to narrow your search.');
                // Display a single empty result item so that the picker
                // doesn't say that no items matched, which is contradictory.
                picker.set('results', [{}]);
                picker.set('batches', []);
            } else {
                picker.set('results', results);

                // Update the batches only if it's a new search.
                if (e.details[1] === undefined) {
                    var batches = [];
                    var stop = Math.ceil(total_size / BATCH_SIZE);
                    if (stop > 1) {
                        for (var i=0; i<stop; i++) {
                            batches.push({
                                    name: i+1,
                                    value: i
                                });
                        }
                    }

                    picker.set('batches', batches);
                }
            }
        };

        var qs = '';
        qs = Y.lp.client.append_qs(qs, 'name', vocabulary);
        qs = Y.lp.client.append_qs(qs, 'search_text', search_text);
        qs = Y.lp.client.append_qs(qs, 'batch', BATCH_SIZE);
        qs = Y.lp.client.append_qs(qs, 'start', start);

        // The uri needs to be relative, so that the vocabulary
        // has the same context as the form. Some vocabularies
        // use the context to limit the results to the same project.

        var uri = '';
        if (Y.Lang.isValue(config['context'])){
<<<<<<< HEAD
            uri += Y.lp.get_url_path(config['context'].get('web_link')) + '/'
=======
            uri += get_pathname(config['context'].get('web_link')) + '/';
>>>>>>> fdc5c664
        }
        uri += '@@+huge-vocabulary?' + qs;

        Y.io(uri, {
            headers: {'Accept': 'application/json'},
            timeout: 20000,
            on: {
                success: success_handler,
                failure: function (arg) {
                    hide_temporary_spinner(config.temp_spinner);
                    picker.set('error', 'Loading results failed.');
                    picker.set('search_mode', false);
                    Y.log("Loading " + uri + " failed.");
                }
            }
        });
    };

    picker.after('search', search_handler);

    picker.render();
    picker.hide();
    return picker;
};

}, "0.1", {"requires": [
    "io", "dom", "dump", "lazr.picker", "lazr.activator", "json-parse",
    "lp.client"
    ]});<|MERGE_RESOLUTION|>--- conflicted
+++ resolved
@@ -5,13 +5,6 @@
 var BATCH_SIZE = 6;
 var MAX_BATCHES = 20;
 
-<<<<<<< HEAD
-=======
-function get_pathname(url) {
-     return Y.Node.create('<a>junk</a>').set('href', url).get('pathname');
-}
-
->>>>>>> fdc5c664
 /* Add a picker widget which will PATCH a given attribute on
  * a given resource.
  *
@@ -347,11 +340,7 @@
 
         var uri = '';
         if (Y.Lang.isValue(config['context'])){
-<<<<<<< HEAD
-            uri += Y.lp.get_url_path(config['context'].get('web_link')) + '/'
-=======
-            uri += get_pathname(config['context'].get('web_link')) + '/';
->>>>>>> fdc5c664
+            uri += Y.lp.get_url_path(config['context'].get('web_link')) + '/';
         }
         uri += '@@+huge-vocabulary?' + qs;
 
