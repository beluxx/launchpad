--- conflicted
+++ resolved
@@ -48,7 +48,6 @@
 from lp.testing import (
     BrowserTestCase,
     login_person,
-    normalize_whitespace,
     person_logged_in,
     TestCase,
     TestCaseWithFactory,
@@ -430,78 +429,11 @@
         self.assertIs(None, branches)
 
 
-<<<<<<< HEAD
-class TestProjectGroupBranchesPage(TestCaseWithFactory):
-    """Test for the project group branches page."""
-=======
 class TestProjectBranchListing(TestCaseWithFactory):
->>>>>>> 39753c36
 
     layer = DatabaseFunctionalLayer
 
     def setUp(self):
-<<<<<<< HEAD
-        TestCaseWithFactory.setUp(self)
-        self.project = self.factory.makeProject()
-
-    def test_project_with_no_branch_visibility_rule(self):
-        view = create_initialized_view(self.project,
-                                       name="+branches",
-                                       rootsite='code')
-        privacy_portlet = find_tag_by_id(view(), 'privacy')
-        text = extract_text(privacy_portlet)
-        expected = """
-            Inherited branch visibility for all projects in .* is Public.
-            """
-        self.assertTextMatchesExpressionIgnoreWhitespace(
-            expected, text)
-
-    def test_project_with_private_branch_visibility_rule(self):
-        self.project.setBranchVisibilityTeamPolicy(
-            None, BranchVisibilityRule.FORBIDDEN)
-        view = create_initialized_view(self.project,
-                                       name="+branches",
-                                       rootsite='code')
-        privacy_portlet = find_tag_by_id(view(), 'privacy')
-        text = extract_text(privacy_portlet)
-        expected = """
-            Inherited branch visibility for all projects in .* is Forbidden.
-            """
-        self.assertTextMatchesExpressionIgnoreWhitespace(
-            expected, text)
-
-    def _testBranchVisibilityLink(self, user):
-        login_person(user)
-        view = create_initialized_view(self.project,
-                                       name="+branches",
-                                       rootsite='code',
-                                       principal=user)
-        action_portlet = find_tag_by_id(view(), 'action-portlet')
-        text = extract_text(action_portlet)
-        expected = '.*Define branch visibility.*'
-        self.assertTextMatchesExpressionIgnoreWhitespace(
-            expected, text)
-
-    def test_branch_visibility_link_admin(self):
-        # An admin will be displayed a link to define branch visibility in the
-        # action portlet.
-        admin = getUtility(IPersonSet).getByEmail(ADMIN_EMAIL)
-        self._testBranchVisibilityLink(admin)
-
-    def test_branch_visibility_link_commercial_admin(self):
-        # An commercial admin will be displayed a link to define branch
-        # visibility in the action portlet.
-        admin = getUtility(IPersonSet).getByEmail(COMMERCIAL_ADMIN_EMAIL)
-        self._testBranchVisibilityLink(admin)
-
-    def test_branch_visibility_link_non_admin(self):
-        # A non-admin will not see the action portlet.
-        view = create_initialized_view(self.project,
-                                       name="+branches",
-                                       rootsite='code')
-        action_portlet = find_tag_by_id(view(), 'action-portlet')
-        self.assertIs(None, action_portlet)
-=======
         super(TestProjectBranchListing, self).setUp()
         self.project = self.factory.makeProject()
         self.product = self.factory.makeProduct(project=self.project)
@@ -527,7 +459,6 @@
             canonical_url(self.project, rootsite='code'))
         table = find_tag_by_id(browser.contents, "branchtable")
         self.assertIsNot(None, table)
->>>>>>> 39753c36
 
 
 def test_suite():
