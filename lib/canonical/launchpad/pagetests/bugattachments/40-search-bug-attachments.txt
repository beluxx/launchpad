First we add some more attachments.

  >>> print http(r"""
  ... POST /products/firefox/+bug/1/+addattachment HTTP/1.1
  ... Authorization: Basic dGVzdEBjYW5vbmljYWwuY29tOnRlc3Q=
  ... Content-Length: 615
  ... Content-Type: multipart/form-data; boundary=----------P7v4Oj3X8teE7hHMyHGM69
  ... 
  ... ------------P7v4Oj3X8teE7hHMyHGM69
  ... Content-Disposition: form-data; name="field.filecontent"; filename="foo.txt"
  ... Content-Type: text/plain
  ... 
  ... Traceback...
  ... 
  ... ------------P7v4Oj3X8teE7hHMyHGM69
  ... Content-Disposition: form-data; name="field.patch.used"
  ... 
  ... 
  ... ------------P7v4Oj3X8teE7hHMyHGM69
  ... Content-Disposition: form-data; name="field.title"
  ... 
  ... Some information.
  ... ------------P7v4Oj3X8teE7hHMyHGM69
  ... Content-Disposition: form-data; name="field.comment"
  ... 
  ... Added some information.
  ... ------------P7v4Oj3X8teE7hHMyHGM69
  ... Content-Disposition: form-data; name="UPDATE_SUBMIT"
  ... 
  ... Add
  ... ------------P7v4Oj3X8teE7hHMyHGM69--
  ... """)
  HTTP/1.1 303 See Other
  Content-Length: 0
  ...
  Location: http://localhost:9000/products/firefox/+bug/1

  >>> print http(r"""
  ... POST /distros/debian/+source/mozilla-firefox/+bug/2/+addattachment HTTP/1.1
  ... Authorization: Basic dGVzdEBjYW5vbmljYWwuY29tOnRlc3Q=
  ... Content-Length: 714
  ... Content-Type: multipart/form-data; boundary=----------vvmutbqRtMHDsEUHOtf3gM
  ... 
  ... ------------vvmutbqRtMHDsEUHOtf3gM
  ... Content-Disposition: form-data; name="field.filecontent"; filename="foo.patch"
  ... Content-Type: application/octet-stream
  ... 
  ... Patch...
  ... 
  ... ------------vvmutbqRtMHDsEUHOtf3gM
  ... Content-Disposition: form-data; name="field.patch.used"
  ... 
  ... 
  ... ------------vvmutbqRtMHDsEUHOtf3gM
  ... Content-Disposition: form-data; name="field.patch"
  ... 
  ... on
  ... ------------vvmutbqRtMHDsEUHOtf3gM
  ... Content-Disposition: form-data; name="field.title"
  ... 
  ... A patch.
  ... ------------vvmutbqRtMHDsEUHOtf3gM
  ... Content-Disposition: form-data; name="field.comment"
  ... 
  ... This patch fixes the bug.
  ... ------------vvmutbqRtMHDsEUHOtf3gM
  ... Content-Disposition: form-data; name="UPDATE_SUBMIT"
  ... 
  ... Add
  ... ------------vvmutbqRtMHDsEUHOtf3gM--
  ... """)
  HTTP/1.1 303 See Other
  Content-Length: 0
  ...
  Location: http://localhost:9000/distros/debian/+source/mozilla-firefox/+bug/2

  >>> print http(r"""
  ... POST /products/firefox/+bug/4/+addattachment HTTP/1.1
  ... Authorization: Basic dGVzdEBjYW5vbmljYWwuY29tOnRlc3Q=
  ... Content-Length: 714
  ... Content-Type: multipart/form-data; boundary=----------KNGhOUqXp3rG7Nr29s6MiJ
  ... 
  ... ------------KNGhOUqXp3rG7Nr29s6MiJ
  ... Content-Disposition: form-data; name="field.filecontent"; filename="foo.patch"
  ... Content-Type: application/octet-stream
  ... 
  ... Patch...
  ... 
  ... ------------KNGhOUqXp3rG7Nr29s6MiJ
  ... Content-Disposition: form-data; name="field.patch.used"
  ... 
  ... 
  ... ------------KNGhOUqXp3rG7Nr29s6MiJ
  ... Content-Disposition: form-data; name="field.patch"
  ... 
  ... on
  ... ------------KNGhOUqXp3rG7Nr29s6MiJ
  ... Content-Disposition: form-data; name="field.title"
  ... 
  ... A patch.
  ... ------------KNGhOUqXp3rG7Nr29s6MiJ
  ... Content-Disposition: form-data; name="field.comment"
  ... 
  ... This patch fixes the bug.
  ... ------------KNGhOUqXp3rG7Nr29s6MiJ
  ... Content-Disposition: form-data; name="UPDATE_SUBMIT"
  ... 
  ... Add
  ... ------------KNGhOUqXp3rG7Nr29s6MiJ--
  ... """)
  HTTP/1.1 303 See Other
  Content-Length: 0
  ...
  Location: http://localhost:9000/products/firefox/+bug/4

And now we search for patches for firefox bugs.

  >>> print http(r"""
<<<<<<< HEAD
  ... GET /malone/products/firefox?field.searchtext=&advanced=%5Bu%27Advanced%27%2C+u%27%27%5D&field.milestone_assignment=&field.milestone_assignment-empty-marker=1&field.status%3Alist=Unconfirmed&field.status%3Alist=Confirmed&field.status-empty-marker=1&field.severity-empty-marker=1&field.attachmenttype%3Alist=Patch&field.attachmenttype-empty-marker=1&field.assignee=&field.unassigned.used=&field.milestone-empty-marker=1&search=Search HTTP/1.1
=======
  ... GET /malone/products/firefox?field.searchtext=&advanced=%5Bu%27Advanced%27%2C+u%27%27%5D&field.milestone_assignment=&field.milestone_assignment-empty-marker=1&field.status%3Alist=Unconfirmed&field.status%3Alist=Confirmed&field.status-empty-marker=1&field.severity-empty-marker=1&field.has_patch=on&field.assignee=&field.unassigned.used=&field.milestone-empty-marker=1&search=Search HTTP/1.1
>>>>>>> d330cfb6
  ... """)
  HTTP/1.1 200 Ok
  ...
  ...<a...>...4...</a>...
  ...
  ...<a...>...1...</a>...
  ...
  ...2 results...
  ...

<<<<<<< HEAD
Let's search for unspecified attachments for firefox bugs.

  >>> print http(r"""
  ... GET /malone/products/firefox?field.searchtext=&advanced=%5Bu%27Advanced%27%2C+u%27%27%5D&field.milestone_assignment=&field.milestone_assignment-empty-marker=1&field.status%3Alist=Unconfirmed&field.status%3Alist=Confirmed&field.status-empty-marker=1&field.severity-empty-marker=1&field.attachmenttype%3Alist=Unspecified&field.attachmenttype-empty-marker=1&field.assignee=&field.unassigned.used=&field.milestone-empty-marker=1&search=Search HTTP/1.1
  ... """)
  HTTP/1.1 200 Ok
  ...
  ...<a...>...1...</a>...
  ...
  ...1 result...
  ...


=======
>>>>>>> d330cfb6
Let's search for patches and unspecified attachments for firefox bugs.


XXX: This test is disabled in wait for SQLObject being fixed to accept
     both distinct=True and an orderBy argument.
     -- Bjorn Tillenius, 2005-08-01
  XXX print http(r"""
<<<<<<< HEAD
  ... GET /malone/products/firefox?field.searchtext=&advanced=%5Bu%27Advanced%27%2C+u%27%27%5D&field.milestone_assignment=&field.milestone_assignment-empty-marker=1&field.status%3Alist=Unconfirmed&field.status%3Alist=Confirmed&field.status-empty-marker=1&field.severity-empty-marker=1&field.attachmenttype%3Alist=Unspecified&field.attachmenttype%3Alist=Patch&field.attachmenttype-empty-marker=1&field.assignee=&field.unassigned.used=&field.milestone-empty-marker=1&search=Search HTTP/1.1
=======
  ... GET /malone/products/firefox?field.searchtext=&advanced=%5Bu%27Advanced%27%2C+u%27%27%5D&field.milestone_assignment=&field.milestone_assignment-empty-marker=1&field.status%3Alist=Unconfirmed&field.status%3Alist=Confirmed&field.status-empty-marker=1&field.severity-empty-marker=1&field.has_patch=on&field.attachmenttype-empty-marker=1&field.assignee=&field.unassigned.used=&field.milestone-empty-marker=1&search=Search HTTP/1.1
>>>>>>> d330cfb6
  ... """)
  HTTP/1.1 200 Ok
  ...
  ...<a...>...4...</a>...
  ...
  ...<a...>...1...</a>...
  ...
  ...2 results...
  ...

Shut down the Librarian.

  >>> from canonical.librarian.ftests.harness import LibrarianTestSetup
  >>> LibrarianTestSetup().tearDown()<|MERGE_RESOLUTION|>--- conflicted
+++ resolved
@@ -6,29 +6,29 @@
   ... Content-Length: 615
   ... Content-Type: multipart/form-data; boundary=----------P7v4Oj3X8teE7hHMyHGM69
   ... 
-  ... ------------P7v4Oj3X8teE7hHMyHGM69
-  ... Content-Disposition: form-data; name="field.filecontent"; filename="foo.txt"
-  ... Content-Type: text/plain
-  ... 
+  ... ------------P7v4Oj3X8teE7hHMyHGM69
+  ... Content-Disposition: form-data; name="field.filecontent"; filename="foo.txt"
+  ... Content-Type: text/plain
+  ... 
   ... Traceback...
-  ... 
-  ... ------------P7v4Oj3X8teE7hHMyHGM69
-  ... Content-Disposition: form-data; name="field.patch.used"
-  ... 
-  ... 
-  ... ------------P7v4Oj3X8teE7hHMyHGM69
-  ... Content-Disposition: form-data; name="field.title"
-  ... 
-  ... Some information.
-  ... ------------P7v4Oj3X8teE7hHMyHGM69
-  ... Content-Disposition: form-data; name="field.comment"
-  ... 
-  ... Added some information.
-  ... ------------P7v4Oj3X8teE7hHMyHGM69
-  ... Content-Disposition: form-data; name="UPDATE_SUBMIT"
-  ... 
-  ... Add
-  ... ------------P7v4Oj3X8teE7hHMyHGM69--
+  ... 
+  ... ------------P7v4Oj3X8teE7hHMyHGM69
+  ... Content-Disposition: form-data; name="field.patch.used"
+  ... 
+  ... 
+  ... ------------P7v4Oj3X8teE7hHMyHGM69
+  ... Content-Disposition: form-data; name="field.title"
+  ... 
+  ... Some information.
+  ... ------------P7v4Oj3X8teE7hHMyHGM69
+  ... Content-Disposition: form-data; name="field.comment"
+  ... 
+  ... Added some information.
+  ... ------------P7v4Oj3X8teE7hHMyHGM69
+  ... Content-Disposition: form-data; name="UPDATE_SUBMIT"
+  ... 
+  ... Add
+  ... ------------P7v4Oj3X8teE7hHMyHGM69--
   ... """)
   HTTP/1.1 303 See Other
   Content-Length: 0
@@ -41,33 +41,33 @@
   ... Content-Length: 714
   ... Content-Type: multipart/form-data; boundary=----------vvmutbqRtMHDsEUHOtf3gM
   ... 
-  ... ------------vvmutbqRtMHDsEUHOtf3gM
-  ... Content-Disposition: form-data; name="field.filecontent"; filename="foo.patch"
-  ... Content-Type: application/octet-stream
-  ... 
+  ... ------------vvmutbqRtMHDsEUHOtf3gM
+  ... Content-Disposition: form-data; name="field.filecontent"; filename="foo.patch"
+  ... Content-Type: application/octet-stream
+  ... 
   ... Patch...
-  ... 
-  ... ------------vvmutbqRtMHDsEUHOtf3gM
-  ... Content-Disposition: form-data; name="field.patch.used"
-  ... 
-  ... 
-  ... ------------vvmutbqRtMHDsEUHOtf3gM
-  ... Content-Disposition: form-data; name="field.patch"
-  ... 
-  ... on
-  ... ------------vvmutbqRtMHDsEUHOtf3gM
-  ... Content-Disposition: form-data; name="field.title"
-  ... 
-  ... A patch.
-  ... ------------vvmutbqRtMHDsEUHOtf3gM
-  ... Content-Disposition: form-data; name="field.comment"
-  ... 
-  ... This patch fixes the bug.
-  ... ------------vvmutbqRtMHDsEUHOtf3gM
-  ... Content-Disposition: form-data; name="UPDATE_SUBMIT"
-  ... 
-  ... Add
-  ... ------------vvmutbqRtMHDsEUHOtf3gM--
+  ... 
+  ... ------------vvmutbqRtMHDsEUHOtf3gM
+  ... Content-Disposition: form-data; name="field.patch.used"
+  ... 
+  ... 
+  ... ------------vvmutbqRtMHDsEUHOtf3gM
+  ... Content-Disposition: form-data; name="field.patch"
+  ... 
+  ... on
+  ... ------------vvmutbqRtMHDsEUHOtf3gM
+  ... Content-Disposition: form-data; name="field.title"
+  ... 
+  ... A patch.
+  ... ------------vvmutbqRtMHDsEUHOtf3gM
+  ... Content-Disposition: form-data; name="field.comment"
+  ... 
+  ... This patch fixes the bug.
+  ... ------------vvmutbqRtMHDsEUHOtf3gM
+  ... Content-Disposition: form-data; name="UPDATE_SUBMIT"
+  ... 
+  ... Add
+  ... ------------vvmutbqRtMHDsEUHOtf3gM--
   ... """)
   HTTP/1.1 303 See Other
   Content-Length: 0
@@ -80,33 +80,33 @@
   ... Content-Length: 714
   ... Content-Type: multipart/form-data; boundary=----------KNGhOUqXp3rG7Nr29s6MiJ
   ... 
-  ... ------------KNGhOUqXp3rG7Nr29s6MiJ
-  ... Content-Disposition: form-data; name="field.filecontent"; filename="foo.patch"
-  ... Content-Type: application/octet-stream
-  ... 
+  ... ------------KNGhOUqXp3rG7Nr29s6MiJ
+  ... Content-Disposition: form-data; name="field.filecontent"; filename="foo.patch"
+  ... Content-Type: application/octet-stream
+  ... 
   ... Patch...
-  ... 
-  ... ------------KNGhOUqXp3rG7Nr29s6MiJ
-  ... Content-Disposition: form-data; name="field.patch.used"
-  ... 
-  ... 
-  ... ------------KNGhOUqXp3rG7Nr29s6MiJ
-  ... Content-Disposition: form-data; name="field.patch"
-  ... 
-  ... on
-  ... ------------KNGhOUqXp3rG7Nr29s6MiJ
-  ... Content-Disposition: form-data; name="field.title"
-  ... 
-  ... A patch.
-  ... ------------KNGhOUqXp3rG7Nr29s6MiJ
-  ... Content-Disposition: form-data; name="field.comment"
-  ... 
-  ... This patch fixes the bug.
-  ... ------------KNGhOUqXp3rG7Nr29s6MiJ
-  ... Content-Disposition: form-data; name="UPDATE_SUBMIT"
-  ... 
-  ... Add
-  ... ------------KNGhOUqXp3rG7Nr29s6MiJ--
+  ... 
+  ... ------------KNGhOUqXp3rG7Nr29s6MiJ
+  ... Content-Disposition: form-data; name="field.patch.used"
+  ... 
+  ... 
+  ... ------------KNGhOUqXp3rG7Nr29s6MiJ
+  ... Content-Disposition: form-data; name="field.patch"
+  ... 
+  ... on
+  ... ------------KNGhOUqXp3rG7Nr29s6MiJ
+  ... Content-Disposition: form-data; name="field.title"
+  ... 
+  ... A patch.
+  ... ------------KNGhOUqXp3rG7Nr29s6MiJ
+  ... Content-Disposition: form-data; name="field.comment"
+  ... 
+  ... This patch fixes the bug.
+  ... ------------KNGhOUqXp3rG7Nr29s6MiJ
+  ... Content-Disposition: form-data; name="UPDATE_SUBMIT"
+  ... 
+  ... Add
+  ... ------------KNGhOUqXp3rG7Nr29s6MiJ--
   ... """)
   HTTP/1.1 303 See Other
   Content-Length: 0
@@ -116,11 +116,7 @@
 And now we search for patches for firefox bugs.
 
   >>> print http(r"""
-<<<<<<< HEAD
-  ... GET /malone/products/firefox?field.searchtext=&advanced=%5Bu%27Advanced%27%2C+u%27%27%5D&field.milestone_assignment=&field.milestone_assignment-empty-marker=1&field.status%3Alist=Unconfirmed&field.status%3Alist=Confirmed&field.status-empty-marker=1&field.severity-empty-marker=1&field.attachmenttype%3Alist=Patch&field.attachmenttype-empty-marker=1&field.assignee=&field.unassigned.used=&field.milestone-empty-marker=1&search=Search HTTP/1.1
-=======
   ... GET /malone/products/firefox?field.searchtext=&advanced=%5Bu%27Advanced%27%2C+u%27%27%5D&field.milestone_assignment=&field.milestone_assignment-empty-marker=1&field.status%3Alist=Unconfirmed&field.status%3Alist=Confirmed&field.status-empty-marker=1&field.severity-empty-marker=1&field.has_patch=on&field.assignee=&field.unassigned.used=&field.milestone-empty-marker=1&search=Search HTTP/1.1
->>>>>>> d330cfb6
   ... """)
   HTTP/1.1 200 Ok
   ...
@@ -131,22 +127,6 @@
   ...2 results...
   ...
 
-<<<<<<< HEAD
-Let's search for unspecified attachments for firefox bugs.
-
-  >>> print http(r"""
-  ... GET /malone/products/firefox?field.searchtext=&advanced=%5Bu%27Advanced%27%2C+u%27%27%5D&field.milestone_assignment=&field.milestone_assignment-empty-marker=1&field.status%3Alist=Unconfirmed&field.status%3Alist=Confirmed&field.status-empty-marker=1&field.severity-empty-marker=1&field.attachmenttype%3Alist=Unspecified&field.attachmenttype-empty-marker=1&field.assignee=&field.unassigned.used=&field.milestone-empty-marker=1&search=Search HTTP/1.1
-  ... """)
-  HTTP/1.1 200 Ok
-  ...
-  ...<a...>...1...</a>...
-  ...
-  ...1 result...
-  ...
-
-
-=======
->>>>>>> d330cfb6
 Let's search for patches and unspecified attachments for firefox bugs.
 
 
@@ -154,11 +134,7 @@
      both distinct=True and an orderBy argument.
      -- Bjorn Tillenius, 2005-08-01
   XXX print http(r"""
-<<<<<<< HEAD
-  ... GET /malone/products/firefox?field.searchtext=&advanced=%5Bu%27Advanced%27%2C+u%27%27%5D&field.milestone_assignment=&field.milestone_assignment-empty-marker=1&field.status%3Alist=Unconfirmed&field.status%3Alist=Confirmed&field.status-empty-marker=1&field.severity-empty-marker=1&field.attachmenttype%3Alist=Unspecified&field.attachmenttype%3Alist=Patch&field.attachmenttype-empty-marker=1&field.assignee=&field.unassigned.used=&field.milestone-empty-marker=1&search=Search HTTP/1.1
-=======
   ... GET /malone/products/firefox?field.searchtext=&advanced=%5Bu%27Advanced%27%2C+u%27%27%5D&field.milestone_assignment=&field.milestone_assignment-empty-marker=1&field.status%3Alist=Unconfirmed&field.status%3Alist=Confirmed&field.status-empty-marker=1&field.severity-empty-marker=1&field.has_patch=on&field.attachmenttype-empty-marker=1&field.assignee=&field.unassigned.used=&field.milestone-empty-marker=1&search=Search HTTP/1.1
->>>>>>> d330cfb6
   ... """)
   HTTP/1.1 200 Ok
   ...
