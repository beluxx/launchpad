= Distribution series translations =

This page shows a list of PO templates contained within all source
packages in a particular distibution series.

We are going to work with visible (Spanish) and non visible
(Spanish (Spain)) languages.

Here we can see that Spanish (Spain) is not visible.

  >>> admin_browser.open(
  ...     'http://translations.launchpad.dev/+languages/es_ES/+admin')
  >>> print admin_browser.url
  http://translations.launchpad.dev/+languages/es_ES/+admin
  >>> print admin_browser.getControl('The English name').value
  Spanish (Spain)
  >>> admin_browser.getControl('Visible').selected
  False

But Spanish is visible.

  >>> admin_browser.open(
  ...     'http://translations.launchpad.dev/+languages/es/+admin')
  >>> print admin_browser.url
  http://translations.launchpad.dev/+languages/es/+admin
  >>> print admin_browser.getControl('The English name').value
  Spanish
  >>> admin_browser.getControl('Visible').selected
  True

In this case, we're asking for the translation overview for Hoary.

  >>> anon_browser.open('http://translations.launchpad.dev/ubuntu/hoary')
  >>> anon_browser.url
  'http://translations.launchpad.dev/ubuntu/hoary'

The system is not showing non visible languages:

  >>> anon_browser.getLink('Spanish (Spain)')
  Traceback (most recent call last):
  ...
  LinkNotFoundError

The system will not show English because it is not translatable:

  >>> anon_browser.getLink('English')
  Traceback (most recent call last):
  ...
  LinkNotFoundError

But it shows the ones not hidden:

  >>> print anon_browser.getLink('Spanish').url
  http://translations.launchpad.dev/ubuntu/hoary/+lang/es

Launchpad has an option to hide all of the translations for a distribution
series.  The link to hide translations is not available to anonymous users:

<<<<<<< HEAD
    >>> anon_browser.getLink('Admin translation options')
    Traceback (most recent call last):
    ...
    LinkNotFoundError
=======
  >>> anon_browser.getLink('Edit translation options')
  Traceback (most recent call last):
  ...
  LinkNotFoundError
>>>>>>> af9feb35

And the page is not available either:

  >>> anon_browser.open('http://translations.launchpad.dev/ubuntu/hoary/+admin')
  Traceback (most recent call last):
  ...
  Unauthorized:...

... but the link is available to administrators:

  >>> admin_browser.open('http://translations.launchpad.dev/ubuntu/hoary')
  >>> print admin_browser.url
  http://translations.launchpad.dev/ubuntu/hoary

  >>> admin_browser.getLink('Admin translation options').click()
  >>> print admin_browser.url
  http://translations.launchpad.dev/ubuntu/hoary/+admin

Once the administrator hides all translations...

  >>> admin_browser.getControl(
  ...     'Hide translations for this release').selected = True
  >>> admin_browser.getControl('Change').click()
  >>> print admin_browser.url
  http://translations.launchpad.dev/ubuntu/hoary

... the translation status page will not display any languages.

  >>> admin_browser.getLink('Spanish')
  Traceback (most recent call last):
  ...
  LinkNotFoundError

  >>> main_content = find_main_content(admin_browser.contents)
  >>> 'hoary/+lang/' in main_content
  False

And the page tells the user that the translations are not available.

  >>> user_browser.open('http://translations.launchpad.dev/ubuntu/hoary')
  >>> main_content = find_main_content(user_browser.contents)
  >>> print main_content.findNext('p').renderContents()
  Translation status for Hoary is not available because we are updating
  translations in bulk. You will be able to see the status once the update
  process is finished. Try again in several hours.

Also, if the user tries to navigate directly to launchpad pages,
the system tells him that he's not allowed to see those pages.

  >>> user_browser.handleErrors = True
  >>> user_browser.open(
  ...     'http://translations.launchpad.dev/ubuntu/hoary/+lang/es')
  Traceback (most recent call last):
  ...
  HTTPError: HTTP Error 503: Service Unavailable
  >>> main_content = find_main_content(user_browser.contents)
  >>> print main_content.findNext('p').renderContents()
  Translation status for Hoary is not available because we are updating
  translations in bulk. You will be able to see the status once the update
  process is finished. Try again in several hours.
  >>> user_browser.handleErrors = False

Although, an administrator can see the same page.

  >>> admin_browser.open(
  ...     'http://translations.launchpad.dev/ubuntu/hoary/+lang/es')
  >>> print admin_browser.url
  http://translations.launchpad.dev/ubuntu/hoary/+lang/es

Non existing languages are still notified.

  >>> user_browser.open(
  ...     'http://translations.launchpad.dev/ubuntu/hoary/+lang/notexists')
  Traceback (most recent call last):
  ...
  NotFound: ...

Translation pages for source packages are also unavailable to
non-administrative users.

  >>> user_browser.open(
  ...     'http://translations.launchpad.dev/ubuntu/hoary/+sources/evolution/'
  ...     '+pots/evolution-2.2')
  Traceback (most recent call last):
  ...
  TranslationUnavailable: ...

However, source package translations are still available to the
administrators.

<<<<<<< HEAD
    >>> admin_browser.open(
    ...     'http://translations.launchpad.dev/ubuntu/hoary/'
    ...     '+sources/evolution')
    >>> print admin_browser.url
    http://translations.launchpad.dev/ubuntu/hoary/+sources/evolution

There is also an option to set/unset whether translation imports for a
distribution should be deferred. That option is set also from the same
form where we hide all translations and an admin is able to change it:

  >>> admin_browser.open('http://translations.launchpad.dev/ubuntu/hoary')
  >>> print admin_browser.url
  http://translations.launchpad.dev/ubuntu/hoary
  >>> admin_browser.getLink('Admin translation options').click()
  >>> print admin_browser.url
  http://translations.launchpad.dev/ubuntu/hoary/+admin

  >>> admin_browser.getControl(
  ...     'Defer translation imports').selected
  False
  >>> admin_browser.getControl(
  ...     'Defer translation imports').selected = True
  >>> admin_browser.getControl('Change').click()
  >>> print admin_browser.url
  http://translations.launchpad.dev/ubuntu/hoary

Once the system accepts the submission, we can see such change applied.

  >>> admin_browser.getLink('Admin translation options').click()
  >>> print admin_browser.url
  http://translations.launchpad.dev/ubuntu/hoary/+admin
  >>> admin_browser.getControl(
  ...     'Defer translation imports').selected
  True
=======
  >>> admin_browser.open(
  ...     'http://translations.launchpad.dev/ubuntu/hoary/'
  ...     '+sources/evolution')
  >>> print admin_browser.url
  http://translations.launchpad.dev/ubuntu/hoary/+sources/evolution
>>>>>>> af9feb35
<|MERGE_RESOLUTION|>--- conflicted
+++ resolved
@@ -8,156 +8,149 @@
 
 Here we can see that Spanish (Spain) is not visible.
 
-  >>> admin_browser.open(
-  ...     'http://translations.launchpad.dev/+languages/es_ES/+admin')
-  >>> print admin_browser.url
-  http://translations.launchpad.dev/+languages/es_ES/+admin
-  >>> print admin_browser.getControl('The English name').value
-  Spanish (Spain)
-  >>> admin_browser.getControl('Visible').selected
-  False
+    >>> admin_browser.open(
+    ...     'http://translations.launchpad.dev/+languages/es_ES/+admin')
+    >>> print admin_browser.url
+    http://translations.launchpad.dev/+languages/es_ES/+admin
+    >>> print admin_browser.getControl('The English name').value
+    Spanish (Spain)
+    >>> admin_browser.getControl('Visible').selected
+    False
 
 But Spanish is visible.
 
-  >>> admin_browser.open(
-  ...     'http://translations.launchpad.dev/+languages/es/+admin')
-  >>> print admin_browser.url
-  http://translations.launchpad.dev/+languages/es/+admin
-  >>> print admin_browser.getControl('The English name').value
-  Spanish
-  >>> admin_browser.getControl('Visible').selected
-  True
+    >>> admin_browser.open(
+    ...     'http://translations.launchpad.dev/+languages/es/+admin')
+    >>> print admin_browser.url
+    http://translations.launchpad.dev/+languages/es/+admin
+    >>> print admin_browser.getControl('The English name').value
+    Spanish
+    >>> admin_browser.getControl('Visible').selected
+    True
 
 In this case, we're asking for the translation overview for Hoary.
 
-  >>> anon_browser.open('http://translations.launchpad.dev/ubuntu/hoary')
-  >>> anon_browser.url
-  'http://translations.launchpad.dev/ubuntu/hoary'
+    >>> anon_browser.open('http://translations.launchpad.dev/ubuntu/hoary')
+    >>> anon_browser.url
+    'http://translations.launchpad.dev/ubuntu/hoary'
 
 The system is not showing non visible languages:
 
-  >>> anon_browser.getLink('Spanish (Spain)')
-  Traceback (most recent call last):
-  ...
-  LinkNotFoundError
+    >>> anon_browser.getLink('Spanish (Spain)')
+    Traceback (most recent call last):
+    ...
+    LinkNotFoundError
 
 The system will not show English because it is not translatable:
 
-  >>> anon_browser.getLink('English')
-  Traceback (most recent call last):
-  ...
-  LinkNotFoundError
+    >>> anon_browser.getLink('English')
+    Traceback (most recent call last):
+    ...
+    LinkNotFoundError
 
 But it shows the ones not hidden:
 
-  >>> print anon_browser.getLink('Spanish').url
-  http://translations.launchpad.dev/ubuntu/hoary/+lang/es
+    >>> print anon_browser.getLink('Spanish').url
+    http://translations.launchpad.dev/ubuntu/hoary/+lang/es
 
 Launchpad has an option to hide all of the translations for a distribution
 series.  The link to hide translations is not available to anonymous users:
 
-<<<<<<< HEAD
     >>> anon_browser.getLink('Admin translation options')
     Traceback (most recent call last):
     ...
     LinkNotFoundError
-=======
-  >>> anon_browser.getLink('Edit translation options')
-  Traceback (most recent call last):
-  ...
-  LinkNotFoundError
->>>>>>> af9feb35
 
 And the page is not available either:
 
-  >>> anon_browser.open('http://translations.launchpad.dev/ubuntu/hoary/+admin')
-  Traceback (most recent call last):
-  ...
-  Unauthorized:...
+    >>> anon_browser.open(
+    ...     'http://translations.launchpad.dev/ubuntu/hoary/+admin')
+    Traceback (most recent call last):
+    ...
+    Unauthorized:...
 
 ... but the link is available to administrators:
 
-  >>> admin_browser.open('http://translations.launchpad.dev/ubuntu/hoary')
-  >>> print admin_browser.url
-  http://translations.launchpad.dev/ubuntu/hoary
+    >>> admin_browser.open('http://translations.launchpad.dev/ubuntu/hoary')
+    >>> print admin_browser.url
+    http://translations.launchpad.dev/ubuntu/hoary
 
-  >>> admin_browser.getLink('Admin translation options').click()
-  >>> print admin_browser.url
-  http://translations.launchpad.dev/ubuntu/hoary/+admin
+    >>> admin_browser.getLink('Admin translation options').click()
+    >>> print admin_browser.url
+    http://translations.launchpad.dev/ubuntu/hoary/+admin
 
 Once the administrator hides all translations...
 
-  >>> admin_browser.getControl(
-  ...     'Hide translations for this release').selected = True
-  >>> admin_browser.getControl('Change').click()
-  >>> print admin_browser.url
-  http://translations.launchpad.dev/ubuntu/hoary
+    >>> admin_browser.getControl(
+    ...     'Hide translations for this release').selected = True
+    >>> admin_browser.getControl('Change').click()
+    >>> print admin_browser.url
+    http://translations.launchpad.dev/ubuntu/hoary
 
 ... the translation status page will not display any languages.
 
-  >>> admin_browser.getLink('Spanish')
-  Traceback (most recent call last):
+    >>> admin_browser.getLink('Spanish')
+    Traceback (most recent call last):
   ...
   LinkNotFoundError
 
-  >>> main_content = find_main_content(admin_browser.contents)
-  >>> 'hoary/+lang/' in main_content
-  False
+    >>> main_content = find_main_content(admin_browser.contents)
+    >>> 'hoary/+lang/' in main_content
+    False
 
 And the page tells the user that the translations are not available.
 
-  >>> user_browser.open('http://translations.launchpad.dev/ubuntu/hoary')
-  >>> main_content = find_main_content(user_browser.contents)
-  >>> print main_content.findNext('p').renderContents()
-  Translation status for Hoary is not available because we are updating
-  translations in bulk. You will be able to see the status once the update
-  process is finished. Try again in several hours.
+    >>> user_browser.open('http://translations.launchpad.dev/ubuntu/hoary')
+    >>> main_content = find_main_content(user_browser.contents)
+    >>> print main_content.findNext('p').renderContents()
+    Translation status for Hoary is not available because we are updating
+    translations in bulk. You will be able to see the status once the update
+    process is finished. Try again in several hours.
 
 Also, if the user tries to navigate directly to launchpad pages,
 the system tells him that he's not allowed to see those pages.
 
-  >>> user_browser.handleErrors = True
-  >>> user_browser.open(
-  ...     'http://translations.launchpad.dev/ubuntu/hoary/+lang/es')
-  Traceback (most recent call last):
-  ...
-  HTTPError: HTTP Error 503: Service Unavailable
-  >>> main_content = find_main_content(user_browser.contents)
-  >>> print main_content.findNext('p').renderContents()
-  Translation status for Hoary is not available because we are updating
-  translations in bulk. You will be able to see the status once the update
-  process is finished. Try again in several hours.
-  >>> user_browser.handleErrors = False
+    >>> user_browser.handleErrors = True
+    >>> user_browser.open(
+    ...     'http://translations.launchpad.dev/ubuntu/hoary/+lang/es')
+    Traceback (most recent call last):
+    ...
+    HTTPError: HTTP Error 503: Service Unavailable
+    >>> main_content = find_main_content(user_browser.contents)
+    >>> print main_content.findNext('p').renderContents()
+    Translation status for Hoary is not available because we are updating
+    translations in bulk. You will be able to see the status once the update
+    process is finished. Try again in several hours.
+    >>> user_browser.handleErrors = False
 
 Although, an administrator can see the same page.
 
-  >>> admin_browser.open(
-  ...     'http://translations.launchpad.dev/ubuntu/hoary/+lang/es')
-  >>> print admin_browser.url
-  http://translations.launchpad.dev/ubuntu/hoary/+lang/es
+    >>> admin_browser.open(
+    ...     'http://translations.launchpad.dev/ubuntu/hoary/+lang/es')
+    >>> print admin_browser.url
+    http://translations.launchpad.dev/ubuntu/hoary/+lang/es
 
 Non existing languages are still notified.
 
-  >>> user_browser.open(
-  ...     'http://translations.launchpad.dev/ubuntu/hoary/+lang/notexists')
-  Traceback (most recent call last):
-  ...
-  NotFound: ...
+    >>> user_browser.open(
+    ...     'http://translations.launchpad.dev/ubuntu/hoary/+lang/notexists')
+    Traceback (most recent call last):
+    ...
+    NotFound: ...
 
 Translation pages for source packages are also unavailable to
 non-administrative users.
 
-  >>> user_browser.open(
-  ...     'http://translations.launchpad.dev/ubuntu/hoary/+sources/evolution/'
-  ...     '+pots/evolution-2.2')
-  Traceback (most recent call last):
-  ...
-  TranslationUnavailable: ...
+    >>> user_browser.open(
+    ...     'http://translations.launchpad.dev/ubuntu/hoary/+sources/evolution/'
+    ...     '+pots/evolution-2.2')
+    Traceback (most recent call last):
+    ...
+    TranslationUnavailable: ...
 
 However, source package translations are still available to the
 administrators.
 
-<<<<<<< HEAD
     >>> admin_browser.open(
     ...     'http://translations.launchpad.dev/ubuntu/hoary/'
     ...     '+sources/evolution')
@@ -168,34 +161,27 @@
 distribution should be deferred. That option is set also from the same
 form where we hide all translations and an admin is able to change it:
 
-  >>> admin_browser.open('http://translations.launchpad.dev/ubuntu/hoary')
-  >>> print admin_browser.url
-  http://translations.launchpad.dev/ubuntu/hoary
-  >>> admin_browser.getLink('Admin translation options').click()
-  >>> print admin_browser.url
-  http://translations.launchpad.dev/ubuntu/hoary/+admin
+    >>> admin_browser.open('http://translations.launchpad.dev/ubuntu/hoary')
+    >>> print admin_browser.url
+    http://translations.launchpad.dev/ubuntu/hoary
+    >>> admin_browser.getLink('Admin translation options').click()
+    >>> print admin_browser.url
+    http://translations.launchpad.dev/ubuntu/hoary/+admin
 
-  >>> admin_browser.getControl(
-  ...     'Defer translation imports').selected
-  False
-  >>> admin_browser.getControl(
-  ...     'Defer translation imports').selected = True
-  >>> admin_browser.getControl('Change').click()
-  >>> print admin_browser.url
-  http://translations.launchpad.dev/ubuntu/hoary
+    >>> admin_browser.getControl(
+    ...     'Defer translation imports').selected
+    False
+    >>> admin_browser.getControl(
+    ...     'Defer translation imports').selected = True
+    >>> admin_browser.getControl('Change').click()
+    >>> print admin_browser.url
+    http://translations.launchpad.dev/ubuntu/hoary
 
 Once the system accepts the submission, we can see such change applied.
 
-  >>> admin_browser.getLink('Admin translation options').click()
-  >>> print admin_browser.url
-  http://translations.launchpad.dev/ubuntu/hoary/+admin
-  >>> admin_browser.getControl(
-  ...     'Defer translation imports').selected
-  True
-=======
-  >>> admin_browser.open(
-  ...     'http://translations.launchpad.dev/ubuntu/hoary/'
-  ...     '+sources/evolution')
-  >>> print admin_browser.url
-  http://translations.launchpad.dev/ubuntu/hoary/+sources/evolution
->>>>>>> af9feb35
+    >>> admin_browser.getLink('Admin translation options').click()
+    >>> print admin_browser.url
+    http://translations.launchpad.dev/ubuntu/hoary/+admin
+    >>> admin_browser.getControl(
+    ...     'Defer translation imports').selected
+    True