--- conflicted
+++ resolved
@@ -78,18 +78,9 @@
     ITranslationFileData,
     )
 from lp.translations.interfaces.translationexporter import (
-<<<<<<< HEAD
-    ITranslationExporter)
-from lp.translations.interfaces.translationgroup import (
-    TranslationPermission)
-=======
     ITranslationExporter,
     )
-from lp.translations.interfaces.translationfileformat import (
-    TranslationFileFormat,
-    )
 from lp.translations.interfaces.translationgroup import TranslationPermission
->>>>>>> d6034d62
 from lp.translations.interfaces.translationimporter import (
     ITranslationImporter,
     NotExportedFromLaunchpad,
