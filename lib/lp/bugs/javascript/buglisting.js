--- conflicted
+++ resolved
@@ -286,20 +286,11 @@
      * query is the query string for the URL, as a mapping.  (See
      * get_batch_query).
      */
-<<<<<<< HEAD
-    load_model: function(config) {
-        var query = this.get_batch_query(config);
-        var load_model_config;
-        load_model_config = {
-            on: {
-                success: Y.bind(this.update_from_model, this),
-                failure: this.get('failure_handler')
-=======
     load_model: function(query) {
         var load_model_config = {
             on: {
                 success: Y.bind(this.update_from_new_model, this, query)
->>>>>>> 8670246a
+                failure: this.get('failure_handler')
             }
         };
         var context = this.get('current_batch').context;
@@ -370,8 +361,4 @@
 };
 
 
-<<<<<<< HEAD
-}, "0.1", {"requires": ["node", 'lp.client', 'lp.app.errors']});
-=======
-}, "0.1", {"requires": ["history", "node", 'lp.client']});
->>>>>>> 8670246a
+}, "0.1", {"requires": ["history", "node", 'lp.client', 'lp.app.errors']});