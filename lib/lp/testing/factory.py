--- conflicted
+++ resolved
@@ -1625,10 +1625,7 @@
         return series
 
     def makeLanguage(self, language_code=None, name=None):
-<<<<<<< HEAD
         """Makes a language given the language_code and name."""
-=======
->>>>>>> a0f9eb7d
         if language_code is None:
             language_code = self.getUniqueString('lang')
         if name is None:
