--- conflicted
+++ resolved
@@ -27,17 +27,9 @@
 
 from canonical.config import config
 from canonical.launchpad.interfaces import (
-<<<<<<< HEAD
-    IPerson, IBugSet, NotFoundError
-    )
-from canonical.launchpad.webapp.interfaces import (
-    IFacetMenu, IApplicationMenu, IContextMenu, NoCanonicalUrl, ILaunchBag
-    )
-=======
     IPerson, IBugSet, NotFoundError, IBug, IBugAttachment, IBugExternalRef)
 from canonical.launchpad.webapp.interfaces import (
     IFacetMenu, IApplicationMenu, IContextMenu, NoCanonicalUrl, ILaunchBag)
->>>>>>> 418bbaec
 import canonical.launchpad.pagetitles
 from canonical.lp import dbschema
 from canonical.launchpad.webapp import canonical_url, nearest_menu
