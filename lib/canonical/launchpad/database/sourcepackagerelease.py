# Copyright 2004-2005 Canonical Ltd.  All rights reserved.

__metaclass__ = type
__all__ = ['SourcePackageRelease']

import sets
import tarfile
from StringIO import StringIO

from zope.interface import implements
from zope.component import getUtility

from sqlobject import StringCol, ForeignKey, MultipleJoin

from canonical.launchpad.helpers import shortlist
from canonical.database.sqlbase import SQLBase, sqlvalues
from canonical.database.constants import UTC_NOW
from canonical.database.datetimecol import UtcDateTimeCol
from canonical.lp.dbschema import (
    EnumCol, SourcePackageUrgency, SourcePackageFormat,
    SourcePackageFileType, BuildStatus, TicketStatus)

from canonical.launchpad.interfaces import (
    ISourcePackageRelease, ILaunchpadCelebrities, ITranslationImportQueue)

from canonical.launchpad.database.binarypackagerelease import (
     BinaryPackageRelease)

from canonical.launchpad.database.ticket import Ticket
from canonical.launchpad.database.build import Build
from canonical.launchpad.database.publishing import (
    SourcePackagePublishing)

from canonical.launchpad.database.files import SourcePackageReleaseFile
from canonical.librarian.interfaces import ILibrarianClient

class SourcePackageRelease(SQLBase):
    implements(ISourcePackageRelease)
    _table = 'SourcePackageRelease'

    section = ForeignKey(foreignKey='Section', dbName='section')
    creator = ForeignKey(foreignKey='Person', dbName='creator', notNull=True)
    component = ForeignKey(foreignKey='Component', dbName='component')
    sourcepackagename = ForeignKey(foreignKey='SourcePackageName',
        dbName='sourcepackagename', notNull=True)
    maintainer = ForeignKey(foreignKey='Person', dbName='maintainer',
        notNull=True)
    dscsigningkey = ForeignKey(foreignKey='GPGKey', dbName='dscsigningkey')
    manifest = ForeignKey(foreignKey='Manifest', dbName='manifest')
    urgency = EnumCol(dbName='urgency', schema=SourcePackageUrgency,
        default=SourcePackageUrgency.LOW, notNull=True)
    dateuploaded = UtcDateTimeCol(dbName='dateuploaded', notNull=True,
        default=UTC_NOW)
    dsc = StringCol(dbName='dsc')
    version = StringCol(dbName='version', notNull=True)
    changelog = StringCol(dbName='changelog')
    builddepends = StringCol(dbName='builddepends')
    builddependsindep = StringCol(dbName='builddependsindep')
    architecturehintlist = StringCol(dbName='architecturehintlist')
    format = EnumCol(dbName='format', schema=SourcePackageFormat,
        default=SourcePackageFormat.DPKG, notNull=True)
    uploaddistrorelease = ForeignKey(foreignKey='DistroRelease',
        dbName='uploaddistrorelease')

    builds = MultipleJoin('Build', joinColumn='sourcepackagerelease',
        orderBy=['-datecreated'])
    files = MultipleJoin('SourcePackageReleaseFile',
        joinColumn='sourcepackagerelease')
    publishings = MultipleJoin('SourcePackagePublishing',
        joinColumn='sourcepackagerelease')

    @property
    def latest_build(self):
        builds = self.builds
        if len(builds) > 0:
            return builds[0]
        return None

    @property
    def name(self):
        return self.sourcepackagename.name

    @property
    def sourcepackage(self):
        """See ISourcePackageRelease."""
        return self.uploaddistrorelease.getSourcePackage(self.name)

    @property
    def title(self):
        return '%s - %s' % (self.sourcepackagename.name, self.version)

    @property
    def productrelease(self):
        """See ISourcePackageRelease."""
        series = None

        # Use any published source package to find the product series.
        # We can do this because if we ever find out that a source package
        # release in two product series, we've almost certainly got a data
        # problem there.
        publishings = SourcePackagePublishing.selectBy(
            sourcepackagereleaseID=self.id)
        for publishing in publishings:
            # imports us, so avoid circular import
            from canonical.launchpad.database.sourcepackage import \
                 SourcePackage
            sp = SourcePackage(self.sourcepackagename,
                               publishing.distrorelease)
            sp_series = sp.productseries
            if sp_series is not None:
                if series is None:
                    series = sp_series
                elif series != sp_series:
                    # XXX: we could warn about this --keybuk 22jun05
                    pass

        # No series -- no release
        if series is None:
            return None

        # XXX: find any release with the exact same version, or which
        # we begin with and after a dash.  We could be more intelligent
        # about this, but for now this will work for most. --keybuk 22jun05
        for release in series.releases:
            if release.version == self.version:
                return release
            elif self.version.startswith("%s-" % release.version):
                return release
        else:
            return None

    @property
    def open_tickets_count(self):
        """See ISourcePackageRelease."""
        results = Ticket.select("""
            status IN (%s, %s) AND
            distribution = %s AND
            sourcepackagename = %s
            """ % sqlvalues(TicketStatus.NEW, TicketStatus.OPEN,
                            self.uploaddistrorelease.distribution.id,
                            self.sourcepackagename.id))
        return results.count()

    @property
    def binaries(self):
        clauseTables = ['SourcePackageRelease', 'BinaryPackageRelease',
                        'Build']
        query = ('SourcePackageRelease.id = Build.sourcepackagerelease'
                 ' AND BinaryPackageRelease.build = Build.id '
                 ' AND Build.sourcepackagerelease = %i' % self.id)
        return BinaryPackageRelease.select(query, clauseTables=clauseTables)

    @property
    def meta_binaries(self):
        """See ISourcePackageRelease."""
        return [binary.build.distroarchrelease.distrorelease.getBinaryPackage(
                                    binary.binarypackagename)
                for binary in self.binaries]

    @property
    def current_publishings(self):
        """See ISourcePackageRelease."""
        from canonical.launchpad.database.distroreleasesourcepackagerelease \
            import DistroReleaseSourcePackageRelease
        return[DistroReleaseSourcePackageRelease(
            publishing.distrorelease,
            self) for publishing in self.publishings]


    def architecturesReleased(self, distroRelease):
        # The import is here to avoid a circular import. See top of module.
        from canonical.launchpad.database.soyuz import DistroArchRelease
        clauseTables = ['BinaryPackagePublishing', 'BinaryPackageRelease',
                        'Build']

        archReleases = sets.Set(DistroArchRelease.select(
            'BinaryPackagePublishing.distroarchrelease = DistroArchRelease.id '
            'AND DistroArchRelease.distrorelease = %d '
            'AND BinaryPackagePublishing.binarypackagerelease = '
            'BinaryPackageRelease.id '
            'AND BinaryPackageRelease.build = Build.id '
            'AND Build.sourcepackagerelease = %d'
            % (distroRelease.id, self.id),
            clauseTables=clauseTables))
        return archReleases

    def addFile(self, file):
        """See ISourcePackageRelease."""
        determined_filetype = None
        if file.filename.endswith(".dsc"):
            determined_filetype = SourcePackageFileType.DSC
        elif file.filename.endswith(".orig.tar.gz"):
            determined_filetype = SourcePackageFileType.ORIG
        elif file.filename.endswith(".diff.gz"):
            determined_filetype = SourcePackageFileType.DIFF
        elif file.filename.endswith(".tar.gz"):
            determined_filetype = SourcePackageFileType.TARBALL

        return SourcePackageReleaseFile(sourcepackagerelease=self.id,
                                        filetype=determined_filetype,
                                        libraryfile=file.id)

    def createBuild(self, distroarchrelease, processor=None,
                    status=BuildStatus.NEEDSBUILD):
        """See ISourcePackageRelease."""
        # Guess a processor if one is not provided
        if processor is None:
            pf = distroarchrelease.processorfamily
            # We guess at the first processor in the family
            processor = shortlist(pf.processors)[0]

        return Build(distroarchrelease=distroarchrelease.id,
                     sourcepackagerelease=self.id,
                     processor=processor.id, buildstate=status)


    def getBuildByArch(self, distroarchrelease):
        """See ISourcePackageRelease."""
        return Build.selectOneBy(sourcepackagereleaseID=self.id,
                                 distroarchreleaseID=distroarchrelease.id)

<<<<<<< HEAD
    def override(self, component=None, section=None, urgency=None):
        """See ISourcePackageRelease."""
        if component:
            self.component = component
        if section:
            self.section = section
        if urgency:
            self.urgency = urgency
=======
    def attachTranslationFiles(self, tarball_alias, is_published,
        importer=None):
        """See ISourcePackageRelease."""
        client = getUtility(ILibrarianClient)

        tarball_file = client.getFileByAlias(tarball_alias)
        tarball = tarfile.open('', 'r', StringIO(tarball_file.read()))

        # Get the list of files to attach.
        filenames = [name for name in tarball.getnames()
                     if name.startswith('source/') or name.startswith('./source/')
                     if name.endswith('.pot') or name.endswith('.po')
                     ]

        if importer is None:
            importer = getUtility(ILaunchpadCelebrities).rosetta_expert

        translation_import_queue_set = getUtility(ITranslationImportQueue)

        # Attach all files
        for filename in filenames:
            # Fetch the file
            content = tarball.extractfile(filename).read()
            # Add it to the queue.
            translation_import_queue_set.addOrUpdateEntry(
                filename, content, is_published, importer,
                sourcepackagename=self.sourcepackagename,
                distrorelease=self.uploaddistrorelease)

>>>>>>> a70b0fc3
<|MERGE_RESOLUTION|>--- conflicted
+++ resolved
@@ -219,7 +219,6 @@
         return Build.selectOneBy(sourcepackagereleaseID=self.id,
                                  distroarchreleaseID=distroarchrelease.id)
 
-<<<<<<< HEAD
     def override(self, component=None, section=None, urgency=None):
         """See ISourcePackageRelease."""
         if component:
@@ -228,7 +227,7 @@
             self.section = section
         if urgency:
             self.urgency = urgency
-=======
+
     def attachTranslationFiles(self, tarball_alias, is_published,
         importer=None):
         """See ISourcePackageRelease."""
@@ -256,6 +255,4 @@
             translation_import_queue_set.addOrUpdateEntry(
                 filename, content, is_published, importer,
                 sourcepackagename=self.sourcepackagename,
-                distrorelease=self.uploaddistrorelease)
-
->>>>>>> a70b0fc3
+                distrorelease=self.uploaddistrorelease)