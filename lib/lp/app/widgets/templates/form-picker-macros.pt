<tal:root
  xmlns:tal="http://xml.zope.org/namespaces/tal"
  xmlns:metal="http://xml.zope.org/namespaces/metal"
  omit-tag="">

  <metal:form-picker define-macro="form-picker">
    <tal:input replace="structure view/inputField" />

    <tal:search_results condition="not: view/hasValidInput"
      define="suggestion_id string:${view/name}-suggestions">
      <select tal:condition="view/matches"
        tal:attributes="id string:${suggestion_id}">
        <option value="">Did you mean...</option>
        <option
            tal:repeat="match view/matches"
            tal:attributes="value match/token;
                selected python:path('match/token') == path('view/formToken');"
            tal:content="string:${match/title} (${match/token})"
            />
      </select>
      <script type="text/javascript" tal:content="string:
          LPS.use('node', 'lp.app.picker', function(Y) {
              var text_input = Y.DOM.byId('${view/name}');
              var select_menu = Y.DOM.byId('${suggestion_id}');
              Y.lp.app.picker.connect_select_menu(
                  select_menu, text_input);
          });">
      </script>
    </tal:search_results>

    <tal:chooseLink replace="structure view/chooseLink" />
    <script tal:content="structure string:
    LPS.use('node', 'lp.app.picker', 'plugin', function(Y) {
        if (Y.UA.ie) {
            return;
        }

        // The vocabulary picker, created when used for the first time.
        function make_picker() {
<<<<<<< HEAD
            config = ${view/config}
            var picker = Y.lp.app.picker.create(config);
=======
            var config = ${view/json_config};
            var picker = Y.lp.app.picker.create('${view/vocabulary_name}', config);
>>>>>>> 234ff2e5
            if (config.extra_no_results_message !== null) {
                picker.before('resultsChange', function (e) {
                    var new_results = e.details[0].newVal;
                    if (new_results.length === 0) {
                        picker.set('footer_slot',
                                   Y.Node.create(config.extra_no_results_message));
                    }
                    else {
                        picker.set('footer_slot', null);
                    }
                });
            }
            picker.plug(Y.lazr.picker.TextFieldPickerPlugin,
                        {input_element: '[id=\x22${view/input_id}\x22]'});
            return picker;
        }
        var picker = null;
        Y.on('domready', function(e) {
            // Sort out the Choose... link.
            var show_widget_node = Y.one('#${view/show_widget_id}');

            show_widget_node.set('innerHTML', 'Choose&hellip;');
            show_widget_node.addClass('js-action');
            show_widget_node.get('parentNode').removeClass('unseen');
            show_widget_node.on('click', function (e) {
                if (picker === null) {
                    picker = make_picker();
                }
                picker.show();
                e.preventDefault();
            });
        });
    });
    "/>
  </metal:form-picker>
</tal:root><|MERGE_RESOLUTION|>--- conflicted
+++ resolved
@@ -37,13 +37,8 @@
 
         // The vocabulary picker, created when used for the first time.
         function make_picker() {
-<<<<<<< HEAD
-            config = ${view/config}
-            var picker = Y.lp.app.picker.create(config);
-=======
             var config = ${view/json_config};
             var picker = Y.lp.app.picker.create('${view/vocabulary_name}', config);
->>>>>>> 234ff2e5
             if (config.extra_no_results_message !== null) {
                 picker.before('resultsChange', function (e) {
                     var new_results = e.details[0].newVal;
