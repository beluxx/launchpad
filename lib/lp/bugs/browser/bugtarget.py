--- conflicted
+++ resolved
@@ -1423,7 +1423,6 @@
                 omit_duplicates=True, has_patch=True),
             self.request)
 
-<<<<<<< HEAD
     def targetName(self):
         """Return the name of the current context's target type, or None.
 
@@ -1435,18 +1434,19 @@
         if (IDistribution.providedBy(self.context) or
             IDistroSeries.providedBy(self.context)):
             return "Package"
-        elif IProject.providedBy(self.context):
-            return "Project"  # meaning Product
+        elif (IProject.providedBy(self.context) or
+              IPerson.providedBy(self.context)):
+            # In the case of an IPerson, the target column can vary
+            # row-by-row, showing both packages and products.  We
+            # decided to go with the table header "Project" for both,
+            # as its meaning is broad and could conceivably cover
+            # packages too.  We also considered "Target", but rejected
+            # it because it's used as a verb elsewhere in Launchpad's
+            # UI, with a totally different meaning.  If anyone can
+            # think of a better term than "Project", please JFDI here.
+            return "Project"  # "Project" meaning Product, of course
         else:
             return None
-=======
-    def shouldShowTargetName(self):
-        """Return True if current context can have different bugtargets."""
-        return (IDistribution.providedBy(self.context) or
-                IDistroSeries.providedBy(self.context) or
-                IProject.providedBy(self.context) or
-                IPerson.providedBy(self.context))
->>>>>>> ec7b5c5b
 
     def youngestPatch(self, bug):
         """Return the youngest patch attached to a bug, else error."""
