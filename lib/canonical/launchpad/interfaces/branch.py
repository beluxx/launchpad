--- conflicted
+++ resolved
@@ -8,13 +8,9 @@
     'DEFAULT_BRANCH_STATUS_IN_LISTING',
     'IBranch',
     'IBranchSet',
-<<<<<<< HEAD
     'IBranchDelta',
-    'IBranchLifecycleFilter'
-=======
     'IBranchLifecycleFilter',
     'IBranchBatchNavigator',
->>>>>>> 18446ad9
     ]
 
 from zope.interface import Interface, Attribute
