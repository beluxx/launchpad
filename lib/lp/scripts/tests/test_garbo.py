# Copyright 2009-2012 Canonical Ltd.  This software is licensed under the
# GNU Affero General Public License version 3 (see the file LICENSE).

"""Test the database garbage collector."""

__metaclass__ = type
__all__ = []

from datetime import (
    datetime,
    timedelta,
    )
import logging
from StringIO import StringIO
import time

from pytz import UTC
from storm.expr import (
    In,
    Min,
    Not,
    SQL,
    )
from storm.locals import (
    Int,
    Storm,
    )
from storm.store import Store
from testtools.matchers import (
    Equals,
    GreaterThan,
    )
import transaction
from zope.component import getUtility
from zope.security.proxy import removeSecurityProxy

from lp.answers.model.answercontact import AnswerContact
from lp.bugs.model.bugnotification import (
    BugNotification,
    BugNotificationRecipient,
    )
from lp.code.bzr import (
    BranchFormat,
    RepositoryFormat,
    )
from lp.code.enums import CodeImportResultStatus
from lp.code.interfaces.codeimportevent import ICodeImportEventSet
from lp.code.model.branchjob import (
    BranchJob,
    BranchUpgradeJob,
    )
from lp.code.model.codeimportevent import CodeImportEvent
from lp.code.model.codeimportresult import CodeImportResult
from lp.registry.enums import (
    BranchSharingPolicy,
    BugSharingPolicy,
    InformationType,
    )
from lp.registry.interfaces.accesspolicy import IAccessPolicySource
from lp.registry.interfaces.person import IPersonSet
from lp.scripts.garbo import (
    AntiqueSessionPruner,
    BulkPruner,
    DailyDatabaseGarbageCollector,
    DuplicateSessionPruner,
    FrequentDatabaseGarbageCollector,
    HourlyDatabaseGarbageCollector,
    LoginTokenPruner,
    OpenIDConsumerAssociationPruner,
    UnusedSessionPruner,
    )
from lp.services.config import config
from lp.services.database import sqlbase
from lp.services.database.constants import (
    ONE_DAY_AGO,
    SEVEN_DAYS_AGO,
    THIRTY_DAYS_AGO,
    UTC_NOW,
    )
from lp.services.database.lpstorm import IMasterStore
from lp.services.features.model import FeatureFlag
from lp.services.identity.interfaces.account import AccountStatus
from lp.services.identity.interfaces.emailaddress import EmailAddressStatus
from lp.services.job.model.job import Job
from lp.services.librarian.model import TimeLimitedToken
from lp.services.log.logger import NullHandler
from lp.services.messages.model.message import Message
from lp.services.oauth.model import (
    OAuthAccessToken,
    OAuthNonce,
    )
from lp.services.openid.model.openidconsumer import OpenIDConsumerNonce
from lp.services.scripts.tests import run_script
from lp.services.session.model import (
    SessionData,
    SessionPkgData,
    )
from lp.services.verification.interfaces.authtoken import LoginTokenType
from lp.services.verification.model.logintoken import LoginToken
from lp.services.webapp.interfaces import (
    IStoreSelector,
    MAIN_STORE,
    MASTER_FLAVOR,
    )
from lp.services.worlddata.interfaces.language import ILanguageSet
from lp.testing import (
    person_logged_in,
    TestCase,
    TestCaseWithFactory,
    )
from lp.testing.dbuser import switch_dbuser
from lp.testing.layers import (
    DatabaseLayer,
    LaunchpadScriptLayer,
    LaunchpadZopelessLayer,
    ZopelessDatabaseLayer,
    )
from lp.translations.model.potmsgset import POTMsgSet
from lp.translations.model.translationtemplateitem import (
    TranslationTemplateItem,
    )


class TestGarboScript(TestCase):
    layer = LaunchpadScriptLayer

    def test_daily_script(self):
        """Ensure garbo-daily.py actually runs."""
        rv, out, err = run_script(
            "cronscripts/garbo-daily.py", ["-q"], expect_returncode=0)
        self.failIf(out.strip(), "Output to stdout: %s" % out)
        self.failIf(err.strip(), "Output to stderr: %s" % err)
        DatabaseLayer.force_dirty_database()

    def test_hourly_script(self):
        """Ensure garbo-hourly.py actually runs."""
        rv, out, err = run_script(
            "cronscripts/garbo-hourly.py", ["-q"], expect_returncode=0)
        self.failIf(out.strip(), "Output to stdout: %s" % out)
        self.failIf(err.strip(), "Output to stderr: %s" % err)
        DatabaseLayer.force_dirty_database()


class BulkFoo(Storm):
    __storm_table__ = 'bulkfoo'
    id = Int(primary=True)


class BulkFooPruner(BulkPruner):
    target_table_class = BulkFoo
    ids_to_prune_query = "SELECT id FROM BulkFoo WHERE id < 5"
    maximum_chunk_size = 2


class TestBulkPruner(TestCase):
    layer = ZopelessDatabaseLayer

    def setUp(self):
        super(TestBulkPruner, self).setUp()

        self.store = getUtility(IStoreSelector).get(MAIN_STORE, MASTER_FLAVOR)
        self.store.execute("CREATE TABLE BulkFoo (id serial PRIMARY KEY)")

        for i in range(10):
            self.store.add(BulkFoo())

        self.log = logging.getLogger('garbo')

    def test_bulkpruner(self):
        pruner = BulkFooPruner(self.log)

        # The loop thinks there is stuff to do. Confirm the initial
        # state is sane.
        self.assertFalse(pruner.isDone())

        # An arbitrary chunk size.
        chunk_size = 2

        # Determine how many items to prune and to leave rather than
        # hardcode these numbers.
        num_to_prune = self.store.find(
            BulkFoo, BulkFoo.id < 5).count()
        num_to_leave = self.store.find(
            BulkFoo, BulkFoo.id >= 5).count()
        self.assertTrue(num_to_prune > chunk_size)
        self.assertTrue(num_to_leave > 0)

        # Run one loop. Make sure it committed by throwing away
        # uncommitted changes.
        pruner(chunk_size)
        transaction.abort()

        # Confirm 'chunk_size' items where removed; no more, no less.
        num_remaining = self.store.find(BulkFoo).count()
        expected_num_remaining = num_to_leave + num_to_prune - chunk_size
        self.assertEqual(num_remaining, expected_num_remaining)

        # The loop thinks there is more stuff to do.
        self.assertFalse(pruner.isDone())

        # Run the loop to completion, removing the remaining targetted
        # rows.
        while not pruner.isDone():
            pruner(1000000)
        transaction.abort()

        # Confirm we have removed all targetted rows.
        self.assertEqual(self.store.find(BulkFoo, BulkFoo.id < 5).count(), 0)

        # Confirm we have the expected number of remaining rows.
        # With the previous check, this means no untargetted rows
        # where removed.
        self.assertEqual(
            self.store.find(BulkFoo, BulkFoo.id >= 5).count(), num_to_leave)

        # Cleanup clears up our resources.
        pruner.cleanUp()

        # We can run it again - temporary objects cleaned up.
        pruner = BulkFooPruner(self.log)
        while not pruner.isDone():
            pruner(chunk_size)


class TestSessionPruner(TestCase):
    layer = ZopelessDatabaseLayer

    def setUp(self):
        super(TestCase, self).setUp()

        # Session database isn't reset between tests. We need to do this
        # manually.
        nuke_all_sessions = IMasterStore(SessionData).find(SessionData).remove
        nuke_all_sessions()
        self.addCleanup(nuke_all_sessions)

        recent = datetime.now(UTC)
        yesterday = recent - timedelta(days=1)
        ancient = recent - timedelta(days=61)

        self.make_session(u'recent_auth', recent, 'auth1')
        self.make_session(u'recent_unauth', recent, False)
        self.make_session(u'yesterday_auth', yesterday, 'auth2')
        self.make_session(u'yesterday_unauth', yesterday, False)
        self.make_session(u'ancient_auth', ancient, 'auth3')
        self.make_session(u'ancient_unauth', ancient, False)

        self.log = logging.getLogger('garbo')

    def make_session(self, client_id, accessed, authenticated=None):
        session_data = SessionData()
        session_data.client_id = client_id
        session_data.last_accessed = accessed
        IMasterStore(SessionData).add(session_data)

        if authenticated:
            # Add login time information.
            session_pkg_data = SessionPkgData()
            session_pkg_data.client_id = client_id
            session_pkg_data.product_id = u'launchpad.authenticateduser'
            session_pkg_data.key = u'logintime'
            session_pkg_data.pickle = 'value is ignored'
            IMasterStore(SessionPkgData).add(session_pkg_data)

            # Add authenticated as information.
            session_pkg_data = SessionPkgData()
            session_pkg_data.client_id = client_id
            session_pkg_data.product_id = u'launchpad.authenticateduser'
            session_pkg_data.key = u'accountid'
            # Normally Account.id, but the session pruning works
            # at the SQL level and doesn't unpickle anything.
            session_pkg_data.pickle = authenticated
            IMasterStore(SessionPkgData).add(session_pkg_data)

    def sessionExists(self, client_id):
        store = IMasterStore(SessionData)
        return not store.find(
            SessionData, SessionData.client_id == client_id).is_empty()

    def test_antique_session_pruner(self):
        chunk_size = 2
        pruner = AntiqueSessionPruner(self.log)
        try:
            while not pruner.isDone():
                pruner(chunk_size)
        finally:
            pruner.cleanUp()

        expected_sessions = set([
            u'recent_auth',
            u'recent_unauth',
            u'yesterday_auth',
            u'yesterday_unauth',
            # u'ancient_auth',
            # u'ancient_unauth',
            ])

        found_sessions = set(
            IMasterStore(SessionData).find(SessionData.client_id))

        self.assertEqual(expected_sessions, found_sessions)

    def test_unused_session_pruner(self):
        chunk_size = 2
        pruner = UnusedSessionPruner(self.log)
        try:
            while not pruner.isDone():
                pruner(chunk_size)
        finally:
            pruner.cleanUp()

        expected_sessions = set([
            u'recent_auth',
            u'recent_unauth',
            u'yesterday_auth',
            # u'yesterday_unauth',
            u'ancient_auth',
            # u'ancient_unauth',
            ])

        found_sessions = set(
            IMasterStore(SessionData).find(SessionData.client_id))

        self.assertEqual(expected_sessions, found_sessions)

    def test_duplicate_session_pruner(self):
        # None of the sessions created in setUp() are duplicates, so
        # they will all survive the pruning.
        expected_sessions = set([
            u'recent_auth',
            u'recent_unauth',
            u'yesterday_auth',
            u'yesterday_unauth',
            u'ancient_auth',
            u'ancient_unauth',
            ])

        now = datetime.now(UTC)

        # Make some duplicate logins from a few days ago.
        # Only the most recent 6 will be kept. Oldest is 'old dupe 9',
        # most recent 'old dupe 1'.
        for count in range(1, 10):
            self.make_session(
                u'old dupe %d' % count,
                now - timedelta(days=2, seconds=count),
                'old dupe')
        for count in range(1, 7):
            expected_sessions.add(u'old dupe %d' % count)

        # Make some other duplicate logins less than an hour old.
        # All of these will be kept.
        for count in range(1, 10):
            self.make_session(u'new dupe %d' % count, now, 'new dupe')
            expected_sessions.add(u'new dupe %d' % count)

        chunk_size = 2
        pruner = DuplicateSessionPruner(self.log)
        try:
            while not pruner.isDone():
                pruner(chunk_size)
        finally:
            pruner.cleanUp()

        found_sessions = set(
            IMasterStore(SessionData).find(SessionData.client_id))

        self.assertEqual(expected_sessions, found_sessions)


class TestGarbo(TestCaseWithFactory):
    layer = LaunchpadZopelessLayer

    def setUp(self):
        super(TestGarbo, self).setUp()

        # Silence the root Logger by instructing the garbo logger to not
        # propagate messages.
        self.log = logging.getLogger('garbo')
        self.log.addHandler(NullHandler())
        self.log.propagate = 0

        # Run the garbage collectors to remove any existing garbage,
        # starting us in a known state.
        self.runDaily()
        self.runHourly()
        self.runFrequently()

        # Capture garbo log output to tests can examine it.
        self.log_buffer = StringIO()
        handler = logging.StreamHandler(self.log_buffer)
        self.log.addHandler(handler)

    def runFrequently(self, maximum_chunk_size=2, test_args=()):
        switch_dbuser('garbo_daily')
        collector = FrequentDatabaseGarbageCollector(
            test_args=list(test_args))
        collector._maximum_chunk_size = maximum_chunk_size
        collector.logger = self.log
        collector.main()
        return collector

    def runDaily(self, maximum_chunk_size=2, test_args=()):
        switch_dbuser('garbo_daily')
        collector = DailyDatabaseGarbageCollector(test_args=list(test_args))
        collector._maximum_chunk_size = maximum_chunk_size
        collector.logger = self.log
        collector.main()
        return collector

    def runHourly(self, maximum_chunk_size=2, test_args=()):
        switch_dbuser('garbo_hourly')
        collector = HourlyDatabaseGarbageCollector(test_args=list(test_args))
        collector._maximum_chunk_size = maximum_chunk_size
        collector.logger = self.log
        collector.main()
        return collector

    def test_OAuthNoncePruner(self):
        now = datetime.now(UTC)
        timestamps = [
            now - timedelta(days=2),  # Garbage
            now - timedelta(days=1) - timedelta(seconds=60),  # Garbage
            now - timedelta(days=1) + timedelta(seconds=60),  # Not garbage
            now,  # Not garbage
            ]
        switch_dbuser('testadmin')
        store = IMasterStore(OAuthNonce)

        # Make sure we start with 0 nonces.
        self.failUnlessEqual(store.find(OAuthNonce).count(), 0)

        for timestamp in timestamps:
            store.add(OAuthNonce(
                access_token=OAuthAccessToken.get(1),
                request_timestamp=timestamp,
                nonce=str(timestamp)))
        transaction.commit()

        # Make sure we have 4 nonces now.
        self.failUnlessEqual(store.find(OAuthNonce).count(), 4)

        self.runFrequently(
            maximum_chunk_size=60)  # 1 minute maximum chunk size

        store = IMasterStore(OAuthNonce)

        # Now back to two, having removed the two garbage entries.
        self.failUnlessEqual(store.find(OAuthNonce).count(), 2)

        # And none of them are older than a day.
        # Hmm... why is it I'm putting tz aware datetimes in and getting
        # naive datetimes back? Bug in the SQLObject compatibility layer?
        # Test is still fine as we know the timezone.
        self.failUnless(
            store.find(
                Min(OAuthNonce.request_timestamp)).one().replace(tzinfo=UTC)
            >= now - timedelta(days=1))

    def test_OpenIDConsumerNoncePruner(self):
        now = int(time.mktime(time.gmtime()))
        MINUTES = 60
        HOURS = 60 * 60
        DAYS = 24 * HOURS
        timestamps = [
            now - 2 * DAYS,  # Garbage
            now - 1 * DAYS - 1 * MINUTES,  # Garbage
            now - 1 * DAYS + 1 * MINUTES,  # Not garbage
            now,  # Not garbage
            ]
        switch_dbuser('testadmin')

        store = IMasterStore(OpenIDConsumerNonce)

        # Make sure we start with 0 nonces.
        self.failUnlessEqual(store.find(OpenIDConsumerNonce).count(), 0)

        for timestamp in timestamps:
            store.add(OpenIDConsumerNonce(
                    u'http://server/', timestamp, u'aa'))
        transaction.commit()

        # Make sure we have 4 nonces now.
        self.failUnlessEqual(store.find(OpenIDConsumerNonce).count(), 4)

        # Run the garbage collector.
        self.runFrequently(maximum_chunk_size=60)  # 1 minute maximum chunks.

        store = IMasterStore(OpenIDConsumerNonce)

        # We should now have 2 nonces.
        self.failUnlessEqual(store.find(OpenIDConsumerNonce).count(), 2)

        # And none of them are older than 1 day
        earliest = store.find(Min(OpenIDConsumerNonce.timestamp)).one()
        self.failUnless(
            earliest >= now - 24 * 60 * 60, 'Still have old nonces')

    def test_CodeImportResultPruner(self):
        now = datetime.now(UTC)
        store = IMasterStore(CodeImportResult)

        results_to_keep_count = (
            config.codeimport.consecutive_failure_limit - 1)

        switch_dbuser('testadmin')
        code_import_id = self.factory.makeCodeImport().id
        machine_id = self.factory.makeCodeImportMachine().id
        requester_id = self.factory.makePerson().id
        transaction.commit()

        def new_code_import_result(timestamp):
            switch_dbuser('testadmin')
            CodeImportResult(
                date_created=timestamp,
                code_importID=code_import_id, machineID=machine_id,
                requesting_userID=requester_id,
                status=CodeImportResultStatus.FAILURE,
                date_job_started=timestamp)
            transaction.commit()

        new_code_import_result(now - timedelta(days=60))
        for i in range(results_to_keep_count - 1):
            new_code_import_result(now - timedelta(days=19 + i))

        # Run the garbage collector
        self.runDaily()

        # Nothing is removed, because we always keep the
        # ``results_to_keep_count`` latest.
        store = IMasterStore(CodeImportResult)
        self.failUnlessEqual(
            results_to_keep_count,
            store.find(CodeImportResult).count())

        new_code_import_result(now - timedelta(days=31))
        self.runDaily()
        store = IMasterStore(CodeImportResult)
        self.failUnlessEqual(
            results_to_keep_count,
            store.find(CodeImportResult).count())

        new_code_import_result(now - timedelta(days=29))
        self.runDaily()
        store = IMasterStore(CodeImportResult)
        self.failUnlessEqual(
            results_to_keep_count,
            store.find(CodeImportResult).count())

        # We now have no CodeImportResults older than 30 days
        self.failUnless(
            store.find(
                Min(CodeImportResult.date_created)).one().replace(tzinfo=UTC)
            >= now - timedelta(days=30))

    def test_CodeImportEventPruner(self):
        now = datetime.now(UTC)
        store = IMasterStore(CodeImportResult)

        switch_dbuser('testadmin')
        machine = self.factory.makeCodeImportMachine()
        requester = self.factory.makePerson()
        # Create 6 code import events for this machine, 3 on each side of 30
        # days. Use the event set to the extra event data rows get created
        # too.
        event_set = getUtility(ICodeImportEventSet)
        for age in (35, 33, 31, 29, 27, 15):
            event_set.newOnline(
                machine, user=requester, message='Hello',
                _date_created=(now - timedelta(days=age)))
        transaction.commit()

        # Run the garbage collector
        self.runDaily()

        # Only the three most recent results are left.
        events = list(machine.events)
        self.assertEqual(3, len(events))
        # We now have no CodeImportEvents older than 30 days
        self.failUnless(
            store.find(
                Min(CodeImportEvent.date_created)).one().replace(tzinfo=UTC)
            >= now - timedelta(days=30))

    def test_OpenIDConsumerAssociationPruner(self):
        pruner = OpenIDConsumerAssociationPruner
        table_name = pruner.table_name
        switch_dbuser('testadmin')
        store_selector = getUtility(IStoreSelector)
        store = store_selector.get(MAIN_STORE, MASTER_FLAVOR)
        now = time.time()
        # Create some associations in the past with lifetimes
        for delta in range(0, 20):
            store.execute("""
                INSERT INTO %s (server_url, handle, issued, lifetime)
                VALUES (%s, %s, %d, %d)
                """ % (table_name, str(delta), str(delta), now - 10, delta))
        transaction.commit()

        # Ensure that we created at least one expirable row (using the
        # test start time as 'now').
        num_expired = store.execute("""
            SELECT COUNT(*) FROM %s
            WHERE issued + lifetime < %f
            """ % (table_name, now)).get_one()[0]
        self.failUnless(num_expired > 0)

        # Expire all those expirable rows, and possibly a few more if this
        # test is running slow.
        self.runFrequently()

        switch_dbuser('testadmin')
        store = store_selector.get(MAIN_STORE, MASTER_FLAVOR)
        # Confirm all the rows we know should have been expired have
        # been expired. These are the ones that would be expired using
        # the test start time as 'now'.
        num_expired = store.execute("""
            SELECT COUNT(*) FROM %s
            WHERE issued + lifetime < %f
            """ % (table_name, now)).get_one()[0]
        self.failUnlessEqual(num_expired, 0)

        # Confirm that we haven't expired everything. This test will fail
        # if it has taken 10 seconds to get this far.
        num_unexpired = store.execute(
            "SELECT COUNT(*) FROM %s" % table_name).get_one()[0]
        self.failUnless(num_unexpired > 0)

    def test_RevisionAuthorEmailLinker(self):
        switch_dbuser('testadmin')
        rev1 = self.factory.makeRevision('Author 1 <author-1@Example.Org>')
        rev2 = self.factory.makeRevision('Author 2 <author-2@Example.Org>')

        person1 = self.factory.makePerson(email='Author-1@example.org')
        person2 = self.factory.makePerson(
            email='Author-2@example.org',
            email_address_status=EmailAddressStatus.NEW)

        self.assertEqual(rev1.revision_author.person, None)
        self.assertEqual(rev2.revision_author.person, None)

        self.runDaily()

        # Only the validated email address associated with a Person
        # causes a linkage.
        switch_dbuser('testadmin')
        self.assertEqual(rev1.revision_author.person, person1)
        self.assertEqual(rev2.revision_author.person, None)

        # Validating an email address creates a linkage.
        person2.validateAndEnsurePreferredEmail(person2.guessedemails[0])
        self.assertEqual(rev2.revision_author.person, None)

        self.runDaily()
        switch_dbuser('testadmin')
        self.assertEqual(rev2.revision_author.person, person2)

    def test_HWSubmissionEmailLinker(self):
        switch_dbuser('testadmin')
        sub1 = self.factory.makeHWSubmission(
            emailaddress='author-1@Example.Org')
        sub2 = self.factory.makeHWSubmission(
            emailaddress='author-2@Example.Org')

        person1 = self.factory.makePerson(email='Author-1@example.org')
        person2 = self.factory.makePerson(
            email='Author-2@example.org',
            email_address_status=EmailAddressStatus.NEW)

        self.assertEqual(sub1.owner, None)
        self.assertEqual(sub2.owner, None)

        self.runDaily()

        # Only the validated email address associated with a Person
        # causes a linkage.
        switch_dbuser('testadmin')
        self.assertEqual(sub1.owner, person1)
        self.assertEqual(sub2.owner, None)

        # Validating an email address creates a linkage.
        person2.validateAndEnsurePreferredEmail(person2.guessedemails[0])
        self.assertEqual(sub2.owner, None)

        self.runDaily()
        switch_dbuser('testadmin')
        self.assertEqual(sub2.owner, person2)

    def test_PersonPruner(self):
        personset = getUtility(IPersonSet)
        # Switch the DB user because the garbo_daily user isn't allowed to
        # create person entries.
        switch_dbuser('testadmin')

        # Create two new person entries, both not linked to anything. One of
        # them will have the present day as its date created, and so will not
        # be deleted, whereas the other will have a creation date far in the
        # past, so it will be deleted.
        self.factory.makePerson(name='test-unlinked-person-new')
        person_old = self.factory.makePerson(name='test-unlinked-person-old')
        removeSecurityProxy(person_old).datecreated = datetime(
            2008, 01, 01, tzinfo=UTC)

        # Normally, the garbage collector will do nothing because the
        # PersonPruner is experimental
        self.runDaily()
        self.assertIsNot(
            personset.getByName('test-unlinked-person-new'), None)
        self.assertIsNot(
            personset.getByName('test-unlinked-person-old'), None)

        # When we run the garbage collector with experimental jobs turned
        # on, the old unlinked Person is removed.
        self.runDaily(test_args=['--experimental'])
        self.assertIsNot(
            personset.getByName('test-unlinked-person-new'), None)
        self.assertIs(personset.getByName('test-unlinked-person-old'), None)

    def test_BugNotificationPruner(self):
        # Create some sample data
        switch_dbuser('testadmin')
        notification = BugNotification(
            messageID=1,
            bugID=1,
            is_comment=True,
            date_emailed=None)
        BugNotificationRecipient(
            bug_notification=notification,
            personID=1,
            reason_header='Whatever',
            reason_body='Whatever')
        # We don't create an entry exactly 30 days old to avoid
        # races in the test.
        for delta in range(-45, -14, 2):
            message = Message(rfc822msgid=str(delta))
            notification = BugNotification(
                message=message,
                bugID=1,
                is_comment=True,
                date_emailed=UTC_NOW + SQL("interval '%d days'" % delta))
            BugNotificationRecipient(
                bug_notification=notification,
                personID=1,
                reason_header='Whatever',
                reason_body='Whatever')

        store = IMasterStore(BugNotification)

        # Ensure we are at a known starting point.
        num_unsent = store.find(
            BugNotification,
            BugNotification.date_emailed == None).count()
        num_old = store.find(
            BugNotification,
            BugNotification.date_emailed < THIRTY_DAYS_AGO).count()
        num_new = store.find(
            BugNotification,
            BugNotification.date_emailed > THIRTY_DAYS_AGO).count()

        self.assertEqual(num_unsent, 1)
        self.assertEqual(num_old, 8)
        self.assertEqual(num_new, 8)

        # Run the garbage collector.
        self.runDaily()

        # We should have 9 BugNotifications left.
        self.assertEqual(
            store.find(
                BugNotification,
                BugNotification.date_emailed == None).count(),
            num_unsent)
        self.assertEqual(
            store.find(
                BugNotification,
                BugNotification.date_emailed > THIRTY_DAYS_AGO).count(),
            num_new)
        self.assertEqual(
            store.find(
                BugNotification,
                BugNotification.date_emailed < THIRTY_DAYS_AGO).count(),
            0)

    def _test_AnswerContactPruner(self, status, interval, expected_count=0):
        # Garbo should remove answer contacts for accounts with given 'status'
        # which was set more than 'interval' days ago.
        switch_dbuser('testadmin')
        store = IMasterStore(AnswerContact)

        person = self.factory.makePerson()
        person.addLanguage(getUtility(ILanguageSet)['en'])
        question = self.factory.makeQuestion()
        with person_logged_in(question.owner):
            question.target.addAnswerContact(person, person)
        Store.of(question).flush()
        self.assertEqual(
            store.find(
                AnswerContact,
                AnswerContact.person == person.id).count(),
                1)

        account = person.account
        account.status = status
        # We flush because a trigger sets the date_status_set and we need to
        # modify it ourselves.
        Store.of(account).flush()
        if interval is not None:
            account.date_status_set = interval

        self.runDaily()

        switch_dbuser('testadmin')
        self.assertEqual(
            store.find(
                AnswerContact,
                AnswerContact.person == person.id).count(),
                expected_count)

    def test_AnswerContactPruner_deactivated_accounts(self):
        # Answer contacts with an account deactivated at least one day ago
        # should be pruned.
        self._test_AnswerContactPruner(AccountStatus.DEACTIVATED, ONE_DAY_AGO)

    def test_AnswerContactPruner_suspended_accounts(self):
        # Answer contacts with an account suspended at least seven days ago
        # should be pruned.
        self._test_AnswerContactPruner(
            AccountStatus.SUSPENDED, SEVEN_DAYS_AGO)

    def test_AnswerContactPruner_doesnt_prune_recently_changed_accounts(self):
        # Answer contacts which are suspended or deactivated inside the
        # minimum time interval are not pruned.
        self._test_AnswerContactPruner(
            AccountStatus.DEACTIVATED, None, expected_count=1)
        self._test_AnswerContactPruner(
            AccountStatus.SUSPENDED, ONE_DAY_AGO, expected_count=1)

    def test_BranchJobPruner(self):
        # Garbo should remove jobs completed over 30 days ago.
        switch_dbuser('testadmin')
        store = IMasterStore(Job)

        db_branch = self.factory.makeAnyBranch()
        db_branch.branch_format = BranchFormat.BZR_BRANCH_5
        db_branch.repository_format = RepositoryFormat.BZR_KNIT_1
        Store.of(db_branch).flush()
        branch_job = BranchUpgradeJob.create(
            db_branch, self.factory.makePerson())
        branch_job.job.date_finished = THIRTY_DAYS_AGO

        self.assertEqual(
            store.find(
                BranchJob,
                BranchJob.branch == db_branch.id).count(),
                1)

        self.runDaily()

        switch_dbuser('testadmin')
        self.assertEqual(
            store.find(
                BranchJob,
                BranchJob.branch == db_branch.id).count(),
                0)

    def test_BranchJobPruner_doesnt_prune_recent_jobs(self):
        # Check to make sure the garbo doesn't remove jobs that aren't more
        # than thirty days old.
        switch_dbuser('testadmin')
        store = IMasterStore(Job)

        db_branch = self.factory.makeAnyBranch(
            branch_format=BranchFormat.BZR_BRANCH_5,
            repository_format=RepositoryFormat.BZR_KNIT_1)

        branch_job = BranchUpgradeJob.create(
            db_branch, self.factory.makePerson())
        branch_job.job.date_finished = THIRTY_DAYS_AGO

        db_branch2 = self.factory.makeAnyBranch(
            branch_format=BranchFormat.BZR_BRANCH_5,
            repository_format=RepositoryFormat.BZR_KNIT_1)
        BranchUpgradeJob.create(db_branch2, self.factory.makePerson())

        self.runDaily()

        switch_dbuser('testadmin')
        self.assertEqual(store.find(BranchJob).count(), 1)

    def test_ObsoleteBugAttachmentPruner(self):
        # Bug attachments without a LibraryFileContent record are removed.

        switch_dbuser('testadmin')
        bug = self.factory.makeBug()
        attachment = self.factory.makeBugAttachment(bug=bug)
        transaction.commit()

        # Bug attachments that have a LibraryFileContent record are
        # not deleted.
        self.assertIsNot(attachment.libraryfile.content, None)
        self.runDaily()
        self.assertEqual(bug.attachments.count(), 1)

        # But once we delete the LfC record, the attachment is deleted
        # in the next daily garbo run.
        switch_dbuser('testadmin')
        removeSecurityProxy(attachment.libraryfile).content = None
        transaction.commit()
        self.runDaily()
        switch_dbuser('testadmin')
        self.assertEqual(bug.attachments.count(), 0)

    def test_TimeLimitedTokenPruner(self):
        # Ensure there are no tokens
        store = sqlbase.session_store()
        map(store.remove, store.find(TimeLimitedToken))
        store.flush()
        self.assertEqual(0, len(list(store.find(TimeLimitedToken,
            path="sample path"))))
        # One to clean and one to keep
        store.add(TimeLimitedToken(path="sample path", token="foo",
            created=datetime(2008, 01, 01, tzinfo=UTC)))
        store.add(TimeLimitedToken(path="sample path", token="bar")),
        store.commit()
        self.assertEqual(2, len(list(store.find(TimeLimitedToken,
            path="sample path"))))
        self.runDaily()
        self.assertEqual(0, len(list(store.find(TimeLimitedToken,
            path="sample path", token="foo"))))
        self.assertEqual(1, len(list(store.find(TimeLimitedToken,
            path="sample path", token="bar"))))

    def test_CacheSuggestivePOTemplates(self):
        switch_dbuser('testadmin')
        template = self.factory.makePOTemplate()
        self.runDaily()

        store = getUtility(IStoreSelector).get(MAIN_STORE, MASTER_FLAVOR)
        count, = store.execute("""
            SELECT count(*)
            FROM SuggestivePOTemplate
            WHERE potemplate = %s
            """ % sqlbase.quote(template.id)).get_one()

        self.assertEqual(1, count)

    def test_BugSummaryJournalRollup(self):
        switch_dbuser('testadmin')
        store = getUtility(IStoreSelector).get(MAIN_STORE, MASTER_FLAVOR)

        # Generate a load of entries in BugSummaryJournal.
        store.execute("UPDATE BugTask SET status=42")

        # We only need a few to test.
        num_rows = store.execute(
            "SELECT COUNT(*) FROM BugSummaryJournal").get_one()[0]
        self.assertThat(num_rows, GreaterThan(10))

        self.runFrequently()

        # We just care that the rows have been removed. The bugsummary
        # tests confirm that the rollup stored method is working correctly.
        num_rows = store.execute(
            "SELECT COUNT(*) FROM BugSummaryJournal").get_one()[0]
        self.assertThat(num_rows, Equals(0))

    def test_UnusedPOTMsgSetPruner_removes_obsolete_message_sets(self):
        # UnusedPOTMsgSetPruner removes any POTMsgSet that are
        # participating in a POTemplate only as obsolete messages.
        switch_dbuser('testadmin')
        pofile = self.factory.makePOFile()
        translation_message = self.factory.makeCurrentTranslationMessage(
            pofile=pofile)
        translation_message.potmsgset.setSequence(
            pofile.potemplate, 0)
        transaction.commit()
        store = IMasterStore(POTMsgSet)
        obsolete_msgsets = store.find(
            POTMsgSet,
            TranslationTemplateItem.potmsgset == POTMsgSet.id,
            TranslationTemplateItem.sequence == 0)
        self.assertNotEqual(0, obsolete_msgsets.count())
        self.runDaily()
        self.assertEqual(0, obsolete_msgsets.count())

    def test_UnusedPOTMsgSetPruner_removes_unreferenced_message_sets(self):
        # If a POTMsgSet is not referenced by any templates the
        # UnusedPOTMsgSetPruner will remove it.
        switch_dbuser('testadmin')
        potmsgset = self.factory.makePOTMsgSet()
        # Cheekily drop any references to the POTMsgSet we just created.
        store = IMasterStore(POTMsgSet)
        store.execute(
            "DELETE FROM TranslationTemplateItem WHERE potmsgset = %s"
            % potmsgset.id)
        transaction.commit()
        unreferenced_msgsets = store.find(
            POTMsgSet,
            Not(In(
                POTMsgSet.id,
                SQL("SELECT potmsgset FROM TranslationTemplateItem"))))
        self.assertNotEqual(0, unreferenced_msgsets.count())
        self.runDaily()
        self.assertEqual(0, unreferenced_msgsets.count())

    def test_BugHeatUpdater_sees_feature_flag(self):
        # BugHeatUpdater can see its feature flag even though it's
        # running in a thread. garbo sets up a feature controller for
        # each worker.
        switch_dbuser('testadmin')
        bug = self.factory.makeBug()
        now = datetime.now(UTC)
        cutoff = now - timedelta(days=1)
        old_update = now - timedelta(days=2)
        naked_bug = removeSecurityProxy(bug)
        naked_bug.heat_last_updated = old_update
        IMasterStore(FeatureFlag).add(FeatureFlag(
            u'default', 0, u'bugs.heat_updates.cutoff',
            cutoff.isoformat().decode('ascii')))
        transaction.commit()
        self.assertEqual(old_update, naked_bug.heat_last_updated)
        self.runHourly()
        self.assertNotEqual(old_update, naked_bug.heat_last_updated)

<<<<<<< HEAD
    def test_PopulateProjectSharingPolicies(self):
        # Non commercial projects have their bug and branch sharing policies
        # set.
        with dbuser('testadmin'):
            non_commercial_products = [
                self.factory.makeLegacyProduct()
                for i in range(10)]
            commercial_project = self.factory.makeLegacyProduct()
            self.factory.makeCommercialSubscription(commercial_project)
            configured_project = self.factory.makeProduct(
                bug_sharing_policy=BugSharingPolicy.PROPRIETARY)
            removeSecurityProxy(
                configured_project).branch_sharing_policy = None
            private_project = self.factory.makeLegacyProduct(private_bugs=True)
            project_with_bvp = self.factory.makeLegacyProduct()
            project_with_bvp.setBranchVisibilityTeamPolicy(
                None, BranchVisibilityRule.FORBIDDEN)

        def get_non_migrated_products():
            return IMasterStore(Product).find(
                Product,
                Or(
                    Product.bug_sharing_policy == None,
                    Product.branch_sharing_policy == None))

        self.runHourly()

        # Check only the expected projects have been migrated.
        # landscape and launchpad are projects in the test database which have
        # non public branch visibility policies so are also not migrated.
        product_set = getUtility(IProductSet)
        landscape = product_set.getByName('landscape')
        launchpad = product_set.getByName('launchpad')
        self.assertContentEqual(
            [commercial_project, configured_project, private_project,
             project_with_bvp, landscape, launchpad],
            get_non_migrated_products())
        # The non migrated projects still have their original policies.
        self.assertIsNone(commercial_project.bug_sharing_policy)
        self.assertIsNone(commercial_project.branch_sharing_policy)
        self.assertIsNone(private_project.bug_sharing_policy)
        self.assertIsNone(private_project.branch_sharing_policy)
        self.assertIsNone(project_with_bvp.bug_sharing_policy)
        self.assertIsNone(project_with_bvp.branch_sharing_policy)
        self.assertIsNone(configured_project.branch_sharing_policy)
        self.assertEquals(
            BugSharingPolicy.PROPRIETARY,
            configured_project.bug_sharing_policy)
        # The migrated projects have the expected policies.
        for product in non_commercial_products:
            self.assertEqual(
                BranchSharingPolicy.PUBLIC, product.branch_sharing_policy)
            self.assertEqual(
                BugSharingPolicy.PUBLIC, product.bug_sharing_policy)

=======
>>>>>>> 8f90e0bb
    def getAccessPolicyTypes(self, pillar):
        return [
            ap.type
            for ap in getUtility(IAccessPolicySource).findByPillar([pillar])]

    def test_UnusedAccessPolicyPruner(self):
        # UnusedAccessPolicyPruner removes access policies that aren't
        # in use by artifacts or allowed by the project sharing policy.
        switch_dbuser('testadmin')
        product = self.factory.makeProduct()
        self.factory.makeCommercialSubscription(product=product)
        self.factory.makeAccessPolicy(product, InformationType.PROPRIETARY)
        naked_product = removeSecurityProxy(product)
        naked_product.bug_sharing_policy = BugSharingPolicy.PROPRIETARY
        naked_product.branch_sharing_policy = BranchSharingPolicy.PROPRIETARY
        [ap] = getUtility(IAccessPolicySource).find(
            [(product, InformationType.PRIVATESECURITY)])
        self.factory.makeAccessPolicyArtifact(policy=ap)

        # Private and Private Security were created with the project.
        # Proprietary was created when the branch sharing policy was set.
        self.assertContentEqual(
            [InformationType.PRIVATESECURITY, InformationType.USERDATA,
             InformationType.PROPRIETARY],
            self.getAccessPolicyTypes(product))

        self.runDaily()

        # Proprietary is permitted by the sharing policy, and there's a
        # Private Security artifact. But Private isn't in use or allowed
        # by a sharing policy, so garbo deleted it.
        self.assertContentEqual(
            [InformationType.PRIVATESECURITY, InformationType.PROPRIETARY],
            self.getAccessPolicyTypes(product))


class TestGarboTasks(TestCaseWithFactory):
    layer = LaunchpadZopelessLayer

    def test_LoginTokenPruner(self):
        store = IMasterStore(LoginToken)
        now = datetime.now(UTC)
        switch_dbuser('testadmin')

        # It is configured as a daily task.
        self.assertTrue(
            LoginTokenPruner in DailyDatabaseGarbageCollector.tunable_loops)

        # Create a token that will be pruned.
        old_token = LoginToken(
            email='whatever', tokentype=LoginTokenType.NEWACCOUNT)
        old_token.date_created = now - timedelta(days=666)
        old_token_id = old_token.id
        store.add(old_token)

        # Create a token that will not be pruned.
        current_token = LoginToken(
            email='whatever', tokentype=LoginTokenType.NEWACCOUNT)
        current_token_id = current_token.id
        store.add(current_token)

        # Run the pruner. Batching is tested by the BulkPruner tests so
        # no need to repeat here.
        switch_dbuser('garbo_daily')
        pruner = LoginTokenPruner(logging.getLogger('garbo'))
        while not pruner.isDone():
            pruner(10)
        pruner.cleanUp()

        # Only the old LoginToken is gone.
        self.assertEqual(
            store.find(LoginToken, id=old_token_id).count(), 0)
        self.assertEqual(
            store.find(LoginToken, id=current_token_id).count(), 1)<|MERGE_RESOLUTION|>--- conflicted
+++ resolved
@@ -1022,64 +1022,6 @@
         self.runHourly()
         self.assertNotEqual(old_update, naked_bug.heat_last_updated)
 
-<<<<<<< HEAD
-    def test_PopulateProjectSharingPolicies(self):
-        # Non commercial projects have their bug and branch sharing policies
-        # set.
-        with dbuser('testadmin'):
-            non_commercial_products = [
-                self.factory.makeLegacyProduct()
-                for i in range(10)]
-            commercial_project = self.factory.makeLegacyProduct()
-            self.factory.makeCommercialSubscription(commercial_project)
-            configured_project = self.factory.makeProduct(
-                bug_sharing_policy=BugSharingPolicy.PROPRIETARY)
-            removeSecurityProxy(
-                configured_project).branch_sharing_policy = None
-            private_project = self.factory.makeLegacyProduct(private_bugs=True)
-            project_with_bvp = self.factory.makeLegacyProduct()
-            project_with_bvp.setBranchVisibilityTeamPolicy(
-                None, BranchVisibilityRule.FORBIDDEN)
-
-        def get_non_migrated_products():
-            return IMasterStore(Product).find(
-                Product,
-                Or(
-                    Product.bug_sharing_policy == None,
-                    Product.branch_sharing_policy == None))
-
-        self.runHourly()
-
-        # Check only the expected projects have been migrated.
-        # landscape and launchpad are projects in the test database which have
-        # non public branch visibility policies so are also not migrated.
-        product_set = getUtility(IProductSet)
-        landscape = product_set.getByName('landscape')
-        launchpad = product_set.getByName('launchpad')
-        self.assertContentEqual(
-            [commercial_project, configured_project, private_project,
-             project_with_bvp, landscape, launchpad],
-            get_non_migrated_products())
-        # The non migrated projects still have their original policies.
-        self.assertIsNone(commercial_project.bug_sharing_policy)
-        self.assertIsNone(commercial_project.branch_sharing_policy)
-        self.assertIsNone(private_project.bug_sharing_policy)
-        self.assertIsNone(private_project.branch_sharing_policy)
-        self.assertIsNone(project_with_bvp.bug_sharing_policy)
-        self.assertIsNone(project_with_bvp.branch_sharing_policy)
-        self.assertIsNone(configured_project.branch_sharing_policy)
-        self.assertEquals(
-            BugSharingPolicy.PROPRIETARY,
-            configured_project.bug_sharing_policy)
-        # The migrated projects have the expected policies.
-        for product in non_commercial_products:
-            self.assertEqual(
-                BranchSharingPolicy.PUBLIC, product.branch_sharing_policy)
-            self.assertEqual(
-                BugSharingPolicy.PUBLIC, product.bug_sharing_policy)
-
-=======
->>>>>>> 8f90e0bb
     def getAccessPolicyTypes(self, pillar):
         return [
             ap.type
