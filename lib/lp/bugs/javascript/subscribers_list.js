/* Copyright 2011 Canonical Ltd.  This software is licensed under the
 * GNU Affero General Public License version 3 (see the file LICENSE).
 *
 * Functions for managing the subscribers list.
 *
 * @module bugs
 * @submodule subscribers_list
 */

YUI.add('lp.bugs.subscribers_list', function(Y) {

var namespace = Y.namespace('lp.bugs.subscribers_list');

/**
 * Reset the subscribers list if needed.
 *
 * Adds the "None" div to the subscribers list if
 * there aren't any subscribers left, and clears up
 * the duplicate subscribers list if empty.
 *
 * @method reset
 */
function reset() {
    var subscriber_list = Y.one('#subscribers-links');
    // Assume if subscriber_list has no child divs
    // then the list of subscribers is empty.
    if (!Y.Lang.isValue(subscriber_list.one('div')) &&
        !Y.Lang.isValue(Y.one('#none-subscribers'))) {
        var none_div = Y.Node.create(
            '<div id="none-subscribers">No subscribers.</div>');
        var subscribers = subscriber_list.get('parentNode');
        subscribers.appendChild(none_div);
    }

    // Clear the empty duplicate subscribers list if it exists.
    var dup_list = Y.one('#subscribers-from-duplicates');
    if (Y.Lang.isValue(dup_list) &&
        !Y.Lang.isValue(dup_list.one('div'))) {
        dup_list.remove();
    }
}
namespace._reset = reset;

/**
 * Remove the user's name from the subscribers list.
 * It uses the green-flash animation to indicate successful removal.
 *
 * @method remove_user_link
 * @param subscriber {Subscriber} Subscriber that you want to remove.
 * @param is_dupe {Boolean} Uses subscription link from the duplicates
 *     instead.
 */
function remove_user_link(subscriber, is_dupe) {
    var user_node_id;
    var user_name = subscriber.get('css_name');
    if (is_dupe === true) {
        user_node_id = '#dupe-' + user_name;
    } else {
        user_node_id = '#direct-' + user_name;
    }
    var user_node = Y.one(user_node_id);
    if (Y.Lang.isValue(user_node)) {
        // If there's an icon, we remove it prior to animation
        // so animation looks better.
        var unsub_icon = user_node.one('#unsubscribe-icon-' + user_name);
        if (Y.Lang.isValue(unsub_icon)) {
            unsub_icon.remove();
        }
        var anim = Y.lazr.anim.green_flash({ node: user_node });
        anim.on('end', function() {
            user_node.remove();
            reset();
        });
        anim.run();
    }
}
namespace.remove_user_link = remove_user_link;


var CSS_CLASSES = {
    section : 'subscribers-section',
    list: 'subscribers-list',
    subscriber: 'subscriber',
    no_subscribers: 'no-subscribers-indicator',
    activity: 'global-activity-indicator',
    activity_text: 'global-activity-text',
    subscriber_activity: 'subscriber-activity-indicator',
    actions: 'subscriber-actions',
    unsubscribe: 'unsubscribe-action'
};

/**
 * Possible subscriber levels with descriptive headers for
 * sections that will hold them.
 */
var subscriber_levels = {
    'Discussion': 'Notified of all changes',
    'Details': 'Notified of all changes except comments',
    'Lifecycle': 'Notified when the bug is closed or reopened',
    'Maybe': 'Maybe notified'
};

/**
 * Order of subscribers sections.
 */
var subscriber_level_order = ['Discussion', 'Details', 'Lifecycle', 'Maybe'];


/**
 * Checks if the subscription level is one of the acceptable ones.
 * Throws an error if not, otherwise returns true.
 */
function checkSubscriptionLevel(level) {
    if (!subscriber_levels.hasOwnProperty(level)) {
        Y.error(
            'Level "' + level + '" is not an acceptable subscription level.');
    }
    return true;
}

<<<<<<< HEAD
function get_person(uri, config) {
    var absolute_uri = Y.lp.client.get_absolute_uri(uri);
    var lp_client = new Y.lp.client.Launchpad();
    lp_client.get(absolute_uri, config);
}

/**
 * Initialize click handler for the subscribe someone else link.
 *
 * @method setup_subscribe_someone_else_handler
 * @param subscribers_list {Object} A SubscribersList object.
 */
function setup_subscribe_someone_else_handler(subscribers_list) {
    var config = {
        header: 'Subscribe someone else',
        step_title: 'Search',
        picker_activator: '.menu-link-addsubscriber'
    };

    config.save = function(result) {
        get_person(result.api_uri, {
            on: {
                success: function(person) {
                    subscribe_someone_else(
                        subscribers_list, person);
                },
                failure: function() {
                    // Failed to get person/team details, thus
                    // they have not been subscribed.
                }
            } });
    };
    var picker = Y.lp.app.picker.create('ValidPersonOrTeam', config);
}

function addUnsubscribeLinkIfTeamMember(subscribers_list, team) {
    if (team.is_team) {

        function on_success(members) {
            var team_member = false;
            var i;
            for (i=0; i<members.entries.length; i++) {
                if (members.entries[i].get('member_link') ===
                    Y.lp.client.get_absolute_uri(LP.links.me)) {
                    team_member = true;
                    break;
                }
            }
            if (team_member === true) {
                // Add unsubscribe action for the team member.
                subscribers_list._addUnsubscribeAction(team,
                                                       unsubscribe_callback);
            }
        }

        var config = {
            on: { success: on_success }
        };

        var members_link = team.members_details_collection_link;
        var lp_client = new Y.lp.client.Launchpad();
        lp_client.get(members_link, config);
    }
}

/**
 * Subscribe a person or team to the bug.
 * This is a callback for the subscribe someone else picker.
 *
 * @method subscribe_someone_else
 * @return {Object} The object representing a person returned by the API.
 */
function subscribe_someone_else(subscribers_list, person) {
    var subscriber = person.getAttrs();
    subscribers_list.addSubscriber(subscriber, 'Discussion');
    subscribers_list.indicateSubscriberActivity(subscriber);

    function on_success() {
        subscribers_list.stopSubscriberActivity(subscriber, true);
        addUnsubscribeLinkIfTeamMember(subscribers_list, subscriber);
    }
    function on_failure() {
        subscribers_list.stopSubscriberActivity(
            subscriber, false, function() {
                subscribers_list.removeSubscriber(subscriber);
            }
        );
    }
    var lp_client = new Y.lp.client.Launchpad();
    var config = {
        on: { success: on_success,
              failure: on_failure },
        parameters: { person: subscriber.self_link } };
    // Simulate the subscribing dance taking longer.
    setTimeout(function() {
        lp_client.named_post(LP.cache.bug.self_link, 'subscribe', config);
    }, 2400);
}

var unsubscribe_callback = function(subscribers_list, subscriber) {
    function on_success() {
        subscribers_list.stopSubscriberActivity(subscriber, true, function() {
            subscribers_list.removeSubscriber(subscriber);
        });
    }
    function on_failure() {
        subscribers_list.stopSubscriberActivity(subscriber, false);
    }

    var config = {
        on: { success: on_success,
              failure: on_failure },
        parameters: { person: subscriber.self_link }
    };
    subscribers_list.indicateSubscriberActivity(subscriber);
    var lp_client = new Y.lp.client.Launchpad();
    // Simulated delay in unsubscribing action for prototyping the UI.
    setTimeout(function() {
        lp_client.named_post(LP.cache.bug.self_link, 'unsubscribe', config);
    }, 2400);
};
=======
/**
 * Load subscribers for a bug from Launchpad and put them in the web page.
 *
 * Uses SubscribersList class to manage actual node construction
 * and handling, and is mostly in charge of communication with Launchpad.
 *
 * Loading is triggered automatically on instance construction.
 *
 * @class BugSubscribersLoader
 * @param config {Object} Defines `container_box' CSS selector for the
 *     SubscribersList container box, `bug' holding bug metadata (at
 *     least with `web_link') and `subscribers_details_view' holding
 *     a relative URI to load subscribers' details from.
 */
function BugSubscribersLoader(config) {
    var sl = this.subscribers_list = new SubscribersList(config);
    if (!Y.Lang.isValue(config.bug) ||
        !Y.Lang.isString(config.bug.web_link)) {
        Y.error(
            "No bug specified in `config' or bug.web_link is invalid.");
    }
    this.bug = config.bug;
>>>>>>> 45a17783

    if (!Y.Lang.isString(config.subscribers_details_view)) {
        Y.error(
            "No config.subscribers_details_view specified to load " +
                "other bug subscribers from.");
    }
    this.subscribers_portlet_uri = (
        this.bug.web_link + config.subscribers_details_view);

<<<<<<< HEAD
    setup_subscribe_someone_else_handler(sl);

    var uri = config.bug.web_link + '/+bug-portlet-subscribers-details';
=======
    this.error_handler = new Y.lp.client.FormErrorHandler();
    this.error_handler.showError = function (error_msg) {
        sl.stopActivity("Problem loading subscribers. " + error_msg);
    };
    this._loadSubscribers();
}
namespace.BugSubscribersLoader = BugSubscribersLoader;

/**
 * Adds a subscriber along with the unsubscribe callback if needed.
 *
 * @method _addSubscriber
 * @param subscriber {Object} A common subscriber object passed
 *     directly to SubscribersList.addSubscriber().
 *     If subscriber.can_edit === true, adds an unsubscribe callback
 *     as returned by this._getUnsubscribeCallback().
 * @param level {String} A bug subscription level (one of
 *     subscriber_levels values).  When level doesn't match any of the
 *     supported levels, 'Maybe' is used instead.
 */
BugSubscribersLoader.prototype._addSubscriber = function(subscriber, level) {
    if (!subscriber_levels.hasOwnProperty(level)) {
        // Default to 'subscribed at unknown level' for unrecognized
        // subscription levels.
        level = 'Maybe';
    }

    var unsubscribe_callback = this._getUnsubscribeCallback();

    if (subscriber.can_edit === true) {
        this.subscribers_list.addSubscriber(subscriber, level, {
            unsubscribe_callback: unsubscribe_callback});
    } else {
        this.subscribers_list.addSubscriber(subscriber, level);
    }
}

/**
 * Load bug subscribers from the JSON string and add subscriber rows
 * for them.
 *
 * JSON string should be of the following form:
 *
 *     [ { "subscriber": {
 *           "name": "foobar",
 *           "display_name": "Foo Bar",
 *           "can_edit": true/false,
 *           "is_team": false/false,
 *           "web_link": "https://launchpad.dev/~foobar"
 *           },
 *         "subscription_level": "Details"},
 *       { "subscriber": ... }
 *     ]
 *
 * @method _loadSubscribersFromJSON
 * @param json_text {String} JSON text to parse and add subscribers for.
 */
BugSubscribersLoader.prototype._loadSubscribersFromJSON = function(
    json_text) {
    var details = Y.JSON.parse(json_text);
    var index, subscriber, level;
    for (index = 0; index < details.length; index++) {
        subscriber = details[index].subscriber;
        this._addSubscriber(subscriber,
                            details[index].subscription_level);
    }
}

/**
 * Load subscribers from the JSON portlet with details, adding them
 * to the actual subscribers list managed by this class.
 *
 * Uses SubscribersList startActivity/stopActivity methods to indicate
 * progress and/or any errors it hits.
 *
 * @method _loadSubscribers
 */
BugSubscribersLoader.prototype._loadSubscribers = function() {
    var sl = this.subscribers_list;
    var loader = this;
>>>>>>> 45a17783

    // Fetch the person and add a subscription.
    function on_success(transactionid, response, args) {
        loader._loadSubscribersFromJSON(response.responseText);
        loader.subscribers_list.stopActivity();
    }

    var config = { on: {
        success: on_success,
        failure: this.error_handler.getFailureHandler()
    } };

    sl.startActivity("Loading subscribers...");
    Y.io(this.subscribers_portlet_uri, config);
};

/**
 * Return a function object that accepts SubscribersList and subscriber
 * objects as parameters.
 *
 * @method _getUnsubscribeCallback
 */
BugSubscribersLoader.prototype._getUnsubscribeCallback = function() {
    return function(subscribers_list, subscriber) {
        subscribers_list.indicateSubscriberActivity(subscriber);
        // Simulated unsubscribing action for prototyping the UI.
        setTimeout(function() {
            subscribers_list.stopSubscriberActivity(
                subscriber, true, function() {
                    subscribers_list.removeSubscriber(subscriber);
                });
        }, 2400);
    };
};


/**
 * Manages entire subscribers' list for a single bug.
 *
 * If the passed in container_box is not present, or if there are multiple
 * nodes matching it, it throws an exception.
 *
 * @class SubscribersList
 * @param config {Object} Configuration object containing at least
 *   container_box value with the container div CSS selector
 *   where to add the subscribers list.
 */
function SubscribersList(config) {
    var container_nodes = Y.all(config.container_box);
    if (container_nodes.size() === 0) {
        Y.error('Container node must be specified in config.container_box.');
    } else if (container_nodes.size() > 1) {
        Y.error("Multiple container nodes for selector '" +
                config.container_box + "' present in the page. " +
                "You need to be more explicit.");
    } else {
        this.container_node = container_nodes.item(0);
    }
}
namespace.SubscribersList = SubscribersList;

/**
 * Reset the subscribers list:
 *  - If no sections with subscribers are left, it adds an indication
 *    of no subscribers.
 *  - If there are subscribers left, it ensures there is no indication
 *    of no subscribers.
 *
 * @method resetNoSubscribers
 * @param force_hide {Boolean} Whether to force hiding of the "no subscribers"
 *     indication.
 */
SubscribersList.prototype.resetNoSubscribers = function(force_hide) {
    var has_sections = (
        this.container_node.one('.' + CSS_CLASSES.section) !== null);
    var no_subs;
    if (has_sections || force_hide === true) {
        // Make sure the indicator for no subscribers is not there.
        no_subs = this.container_node.one('.' + CSS_CLASSES.no_subscribers);
        if (no_subs !== null) {
            no_subs.remove();
        }
    } else {
        no_subs = Y.Node.create('<div></div>')
            .addClass(CSS_CLASSES.no_subscribers)
            .set('text', 'No other subscribers.');
        this.container_node.appendChild(no_subs);
    }
};

SubscribersList.prototype._ensureActivityNode = function(error) {
    var activity_node = this.container_node.one('.' + CSS_CLASSES.activity);
    if (activity_node === null) {
        activity_node = Y.Node.create('<div></div>')
            .addClass(CSS_CLASSES.activity);
        progress_icon = Y.Node.create('<img></img>')
            .set('src', '/@@/spinner');
        activity_node.appendChild(progress_icon);
        activity_node.appendChild(
            Y.Node.create('<span></span>')
                .addClass(CSS_CLASSES.activity_text));
        this.container_node.prepend(activity_node);
    }
    return activity_node;
}

SubscribersList.prototype._setActivityErrorIcon = function(node, error) {
    var progress_icon = node.one('img');
    if (error === true) {
        progress_icon.set('src', '/@@/error');
    } else {
        progress_icon.set('src', '/@@/spinner');
    }
}

SubscribersList.prototype._setActivityText = function(node, text) {
    var text_node = node.one('.' + CSS_CLASSES.activity_text);
    text_node.set('text', ' ' + text);
}

SubscribersList.prototype.startActivity = function(text) {
    // We don't ever want "No subscribers" to be shown when loading is in
    // progress.
    this.resetNoSubscribers(true);

    var activity_node = this._ensureActivityNode();
    // Ensure the icon is back to the spinner.
    this._setActivityErrorIcon(activity_node, false);
    this._setActivityText(activity_node, text);
}

SubscribersList.prototype.stopActivity = function(error_text) {
    var activity_node = this.container_node.one('.' + CSS_CLASSES.activity);
    if (Y.Lang.isString(error_text)) {
        // There is an error message, keep the node visible with
        // the error message in.
        activity_node = this._ensureActivityNode(true);
        this._setActivityErrorIcon(activity_node, true);
        this._setActivityText(activity_node, error_text);
    } else {
        // No errors, remove the activity node if present.
        if (activity_node !== null) {
            activity_node.remove();
        }
        // Restore "No subscribers" indication if needed.
        this.resetNoSubscribers();
    }
}

/**
 * Get a CSS class to use for the section of the subscribers' list
 * with subscriptions with the level `level`.
 *
 * @method _getSectionCSSClass
 * @param level {String} Level of the subscription.
 * @return {String} CSS class to use for the section for the `level`.
 */
SubscribersList.prototype._getSectionCSSClass = function(level) {
    return CSS_CLASSES.section + '-' + level.toLowerCase();
};

/**
 * Return the section node for a subscription level.
 *
 * @method _getSection
 * @param level {String} Level of the subscription.
 * @return {Object} Node containing the section or null.
 */
SubscribersList.prototype._getSection = function(level) {
    return this.container_node.one('.' + this._getSectionCSSClass(level));
};

/**
 * Create a subscribers section node depending on their level.
 *
 * @method _createSectionNode
 * @param level {String} Level of the subscription.
 * @return {Object} Node containing the entire section.
 */
SubscribersList.prototype._createSectionNode = function(level) {
    // Container node for the entire section.
    var node = Y.Node.create('<div></div>')
        .addClass(CSS_CLASSES.section)
        .addClass(this._getSectionCSSClass(level));
    // Header.
    node.appendChild(
        Y.Node.create('<h3></h3>')
            .set('text', subscriber_levels[level]));
    // Node listing the actual subscribers.
    node.appendChild(
        Y.Node.create('<div></div>')
            .addClass(CSS_CLASSES.list));
    return node;
};


/**
 * Inserts the section node in the appropriate place in the subscribers list.
 * Uses `subscriber_level_order` to figure out what position should a section
 * with subscribers on `level` hold.
 *
 * @method _insertSectionNode
 * @param level {String} Level of the subscription.
 * @param section_node {Object} Node to insert (containing
 *   the entire section).
 */
SubscribersList.prototype._insertSectionNode = function(level, section_node) {
    var index, existing_level;
    var existing_level_node = null;
    for (index=0; index < subscriber_level_order.length; index++) {
        existing_level = subscriber_level_order[index];
        if (existing_level === level) {
            // Insert either at the beginning of the list,
            // or after the last section which comes before this one.
            if (existing_level_node === null) {
                this.container_node.prepend(section_node);
            } else {
                existing_level_node.insert(section_node, 'after');
            }
        } else {
            existing_level_node = this._getSection(existing_level);
        }
    }
};


/**
 * Create a subscribers section depending on their level and
 * add it to the other subscribers list.
 * If section is already there, returns the existing node for it.
 *
 * @method _getOrCreateSection
 * @param level {String} Level of the subscription.
 * @return {Object} Node containing the entire section.
 */
SubscribersList.prototype._getOrCreateSection = function(level) {
    var section_node = this._getSection(level);
    if (section_node === null) {
        section_node = this._createSectionNode(level);
        this._insertSectionNode(level, section_node);
    }
    // Remove the indication of no subscribers if it's present.
    this.resetNoSubscribers();
    return section_node;
};

/**
 * Return whether subscribers section has any subscribers or not.
 *
 * @method _sectionHasSubscribers
 * @param node {Y.Node} Node containing the subscribers section.
 * @return {Boolean} True if there are still subscribers in the section.
 */
SubscribersList.prototype._sectionNodeHasSubscribers = function(node) {
    var list = node.one('.' + CSS_CLASSES.list);
    if (list !== null) {
        var has_any = (list.one('.' + CSS_CLASSES.subscriber) !== null);
        return has_any;
    } else {
        Y.error(
            'No div.subscribers-list found inside the passed `node`.');
    }
};

/**
 * Removes a subscribers section node if there are no remaining subscribers.
 * Silently passes if nothing to remove.
 *
 * @method _removeSectionNodeIfEmpty
 * @param node {Object} Section node containing all the subscribers.
 */
SubscribersList.prototype._removeSectionNodeIfEmpty = function(node) {
    if (node !== null && !node.hasClass(CSS_CLASSES.section)) {
        Y.error('Node is not a section node.');
    }
    if (node !== null && !this._sectionNodeHasSubscribers(node)) {
        node.remove();
        // Add the indication of no subscribers if this was the last section.
        this.resetNoSubscribers();
    }
};

/**
 * Get a string value usable as the ID for the node based on
 * the subscriber name.
 */
SubscribersList.prototype._getNodeIdForSubscriberName = function(name) {
    return CSS_CLASSES.subscriber + '-' + Y.lp.names.launchpad_to_css(name);
};

/**
 * Validate and sanitize a subscriber object.
 * It must have at least a `name` attribute.
 * If `display_name` is not set, the value from `name` is used instead.
 *
 * @method _validateSubscriber
 * @param subscriber {Object} Object containing `name`, `display_name`,
 *    `web_link` and `is_team` indicator for the subscriber.
 *    If `display_name` is undefined, sets it to the same value as `name`.
 *    If `web_link` is not set, sets it to "/~name".
 * @return {Object} Modified `subscriber` object.
 */
SubscribersList.prototype._validateSubscriber = function(subscriber) {
    if (!Y.Lang.isString(subscriber.name)) {
        Y.error('No `name` passed in `subscriber`.');
    }
    if (!Y.Lang.isString(subscriber.display_name)) {
        // Default to `name` for display_name.
        subscriber.display_name = subscriber.name;
    }
    if (!Y.Lang.isString(subscriber.web_link)) {
        // Default to `/~name` for web_link.
        subscriber.web_link = '/~' + subscriber.name;
    }
    return subscriber;
}

/**
 * Creates and returns a node for the `subscriber`.
 *
 * It makes a link using subscriber.display_name as the link text,
 * and linking to /~`subscriber.name`.
 * Everything is wrapped in a div.subscriber node.
 *
 * @method _createSubscriberNode
 * @param subscriber {Object} Object containing `name`, `display_name`
 *    `web_link` and `is_team` attributes.
 * @return {Object} Node containing a subscriber link.
 */
SubscribersList.prototype._createSubscriberNode = function(subscriber) {
    var subscriber_node = Y.Node.create('<div></div>')
        .addClass(CSS_CLASSES.subscriber);

    var subscriber_link = Y.Node.create('<a></a>');
    subscriber_link.set('href', subscriber.web_link);

    var subscriber_text = Y.Node.create('<span></span>')
        .addClass('sprite')
        .set('text', subscriber.display_name);
    if (subscriber.is_team === true) {
        subscriber_text.addClass('team');
    } else {
        subscriber_text.addClass('person');
    }
    subscriber_link.appendChild(subscriber_text);

    subscriber_node.appendChild(subscriber_link);
    return subscriber_node;
};

/**
 * Add or change a subscriber in the subscribers list.
 *
 * If subscriber is already in the list and in a different subscription
 * level section, it is moved to the appropriate section indicated by
 * `level` parameter.  If subscriber is already in the list and subscribed
 * at the same level, nothing happens.
 *
 * @method addSubscriber
 * @param subscriber {Object} Object containing `name`, `display_name`
 *    `web_link` and `is_team` attributes describing the subscriber.
 * @param level {String} Level of the subscription.
 * @param config {Object} Object containing potential 'unsubscribe' callback
 *     in the `unsubscribe_callback` attribute.
 */
SubscribersList.prototype.addSubscriber = function(subscriber, level,
                                                   config) {
    checkSubscriptionLevel(level);
    subscriber = this._validateSubscriber(subscriber);

    var section_node = this._getOrCreateSection(level);
    var list_node = section_node.one('.' + CSS_CLASSES.list);

    var subscriber_id = this._getNodeIdForSubscriberName(subscriber.name);
    var subscriber_node = this.container_node.one('#' + subscriber_id);

    if (subscriber_node === null) {
        var subscriber_node = this._createSubscriberNode(subscriber);
        subscriber_node.set('id', subscriber_id);
        // Insert the subscriber at the start of the list.
        list_node.prepend(subscriber_node);
        // Add the unsubscribe action if needed.
        if (Y.Lang.isValue(config) &&
            Y.Lang.isFunction(config.unsubscribe_callback)) {
            this.addUnsubscribeAction(
                subscriber, config.unsubscribe_callback);
        }
    } else {
        // Move the subscriber node from the existing section to the new one.
        var existing_section = subscriber_node.ancestor(
            '.' + CSS_CLASSES.section);
        if (existing_section === null) {
            Y.error("Matching subscriber node doesn't seem to be in any " +
                    "subscribers list sections.");
        }
        if (existing_section !== section_node) {
            // We do not destroy the node so we can insert it into
            // the appropriate position.
            subscriber_node.remove();
            this._removeSectionNodeIfEmpty(existing_section);
            // Insert the subscriber at the start of the list.
            list_node.prepend(subscriber_node);
        } else {
            // Subscriber is already there in the same section.
            // A no-op.
        }
    }

    return subscriber_node;
};

/**
 * Get a subscriber node for the passed in subscriber.
 *
 * If subscriber is not in the list already, it fails with an exception.
 *
 * @method _getSubscriberNode
 * @param subscriber {Object} Object containing at least `name`
 *     for the subscriber.
 */
SubscribersList.prototype._getSubscriberNode = function(subscriber) {
    subscriber = this._validateSubscriber(subscriber);

    var subscriber_id = this._getNodeIdForSubscriberName(subscriber.name);
    var subscriber_node = this.container_node.one('#' + subscriber_id);

    if (subscriber_node === null) {
        Y.error('Subscriber is not present in the subscribers list. ' +
                'Please call addSubscriber(subscriber) first.');
    }
    return subscriber_node;
};

/**
 * Create a subscriber actions node to hold actions like unsubscribe.
 * If the node already exists, returns it instead.
 *
 * @method _getOrCreateActionsNode
 * @param subscriber_node {Object} Node for a particular subscriber.
 * @return {Object} A node suitable for putting subscriber actions in.
 */
SubscribersList.prototype._getOrCreateActionsNode = function(subscriber_node)
{
    var actions_node = subscriber_node.one('.' + CSS_CLASSES.actions);
    if (actions_node === null) {
        // Create a node to hold all the actions.
        actions_node = Y.Node.create('<span></span>')
            .addClass(CSS_CLASSES.actions)
            .setStyle('float', 'right');
        subscriber_node.appendChild(actions_node);
    }
    return actions_node;
};

/**
 * Adds an unsubscribe action for the subscriber.
 *
 * It creates a separate actions node which will hold any actions
 * (including unsubscribe one), and creates a "remove" link with the
 * on.click action set to call `callback` function with subscriber
 * passed in as the parameter.
 *
 * If `subscriber` does not have at least the `name` attribute,
 * an exception is thrown.
 * If `callback` is not a function, it throws an exception.
 *
 * @method addUnsubscribeAction
 * @param subscriber {Object} Object containing `name`, `display_name`
 *    `web_link` and `is_team` attributes describing the subscriber.
 * @param callback {Function} Function to call on clicking the unsubscribe
 *     button.  It will be passed `this` (a SubscribersList) as the first,
 *     and `subscriber` as the second parameter.
 */
SubscribersList.prototype.addUnsubscribeAction = function(subscriber,
                                                          callback) {
    subscriber = this._validateSubscriber(subscriber);
    if (!Y.Lang.isFunction(callback)) {
        Y.error('Passed in callback for unsubscribe action ' +
                'is not a function.');
    }
    var subscriber_node = this._getSubscriberNode(subscriber);
    var actions_node = this._getOrCreateActionsNode(subscriber_node);
    var unsubscribe_node = actions_node.one('.' + CSS_CLASSES.unsubscribe);
    if (unsubscribe_node === null) {
        unsubscribe_node = Y.Node.create('<a></a>')
            .addClass(CSS_CLASSES.unsubscribe)
            .set('href', '+subscribe')
            .set('title', 'Unsubscribe ' + subscriber.display_name);
        unsubscribe_node.appendChild(
            Y.Node.create('<img></img>')
                .set('src', '/@@/remove')
                .set('alt', 'Remove'));
        var subscriber_list = this;
        unsubscribe_node.on('click', function(e) {
            e.halt();
            callback(subscriber_list, subscriber);
        });
        actions_node.appendChild(unsubscribe_node);
    }
};

/**
 * Remove a subscriber node for the `subscriber`.
 *
 * If subscriber is not in the list already, it fails with an exception.
 *
 * @method removeSubscriber
 * @param subscriber {Object} Object containing at least `name`
 *     for the subscriber.
 */
SubscribersList.prototype.removeSubscriber = function(subscriber) {
    subscriber = this._validateSubscriber(subscriber);
    var subscriber_node = this._getSubscriberNode(subscriber);
    var existing_section = subscriber_node.ancestor(
        '.' + CSS_CLASSES.section);
    subscriber_node.remove(true);
    if (existing_section === null) {
        Y.error("Matching subscriber node doesn't seem to be in any " +
                "subscribers list sections.");
    }
    this._removeSectionNodeIfEmpty(existing_section);
};

/**
 * Indicates some activity for a subscriber in the subscribers list.
 * Uses a regular Launchpad progress spinner UI.
 *
 * If subscriber is not in the list already, it fails with an exception.
 * If there are any actions available for the subscriber (such as unsubscribe
 * action), they are hidden.
 *
 * @method indicateSubscriberActivity
 * @param subscriber {Object} Object containing at least `name`
 *     for the subscriber.
 */
SubscribersList.prototype.indicateSubscriberActivity = function(subscriber) {
    var subscriber_node = this._getSubscriberNode(subscriber);
    var progress_node = subscriber_node.one(
        '.' + CSS_CLASSES.subscriber_activity);

    // No-op if there is already indication of progress,
    // and creates a new node with the spinner if there isn't.
    if (progress_node === null) {
        var actions_node = subscriber_node.one('.' + CSS_CLASSES.actions);
        if (actions_node !== null) {
            actions_node.setStyle('display', 'none');
        }
        var progress_icon = Y.Node.create('<img></img>')
            .set('src', '/@@/spinner');

        progress_node = Y.Node.create('<span></span>')
            .addClass(CSS_CLASSES.subscriber_activity)
            .setStyle('float', 'right');
        progress_node.appendChild(progress_icon);
        subscriber_node.appendChild(progress_node);
    }
};

/**
 * Stop any indication of activity for a subscriber in the subscribers list.
 *
 * If the spinner is present, it removes it.  If `success` parameter is
 * passed in, it determines if success or failure animation will be shown
 * as well.
 *
 * If subscriber is not in the list already, it fails with an exception.
 * If there are any actions available for the subscriber (such as unsubscribe
 * action), they are re-displayed if hidden.
 *
 * @method stopSubscriberActivity
 * @param subscriber {Object} Object containing at least `name`
 *     for the subscriber.
 * @param success {Boolean} Whether to indicate success (`success` == true,
 *     flash green) or failure (false, red).  Otherwise, perform no
 *     animation.
 * @param callback {Function} Function to call if and when success/failure
 *     animation completes.
 */
SubscribersList.prototype.stopSubscriberActivity = function(subscriber,
                                                            success,
                                                            callback) {
    var subscriber_node = this._getSubscriberNode(subscriber);
    var progress_node = subscriber_node.one(
        '.' + CSS_CLASSES.subscriber_activity);
    if (progress_node !== null) {
        // Remove and destroy the node if present.
        progress_node.remove(true);
    }
    // If actions node is present and hidden, show it.
    var actions_node = subscriber_node.one('.' + CSS_CLASSES.actions);
    if (actions_node !== null) {
        actions_node.setStyle('display', 'inline');
    }

    if (success === true || success === false) {
        var anim;
        if (success === true) {
            anim = Y.lazr.anim.green_flash({ node: subscriber_node });
        } else {
            anim = Y.lazr.anim.red_flash({ node: subscriber_node });
        }
        anim.on('end', callback);
        anim.run();
    }
};


}, "0.1", {"requires": ["node", "lazr.anim", "lp.app.picker", "lp.client",
                        "lp.names"]});<|MERGE_RESOLUTION|>--- conflicted
+++ resolved
@@ -118,7 +118,6 @@
     return true;
 }
 
-<<<<<<< HEAD
 function get_person(uri, config) {
     var absolute_uri = Y.lp.client.get_absolute_uri(uri);
     var lp_client = new Y.lp.client.Launchpad();
@@ -169,8 +168,8 @@
             }
             if (team_member === true) {
                 // Add unsubscribe action for the team member.
-                subscribers_list._addUnsubscribeAction(team,
-                                                       unsubscribe_callback);
+                subscribers_list.addUnsubscribeAction(
+                    team, global_unsubscribe_callback);
             }
         }
 
@@ -218,7 +217,7 @@
     }, 2400);
 }
 
-var unsubscribe_callback = function(subscribers_list, subscriber) {
+var global_unsubscribe_callback = function(subscribers_list, subscriber) {
     function on_success() {
         subscribers_list.stopSubscriberActivity(subscriber, true, function() {
             subscribers_list.removeSubscriber(subscriber);
@@ -240,7 +239,7 @@
         lp_client.named_post(LP.cache.bug.self_link, 'unsubscribe', config);
     }, 2400);
 };
-=======
+
 /**
  * Load subscribers for a bug from Launchpad and put them in the web page.
  *
@@ -257,13 +256,13 @@
  */
 function BugSubscribersLoader(config) {
     var sl = this.subscribers_list = new SubscribersList(config);
+    setup_subscribe_someone_else_handler(sl);
     if (!Y.Lang.isValue(config.bug) ||
         !Y.Lang.isString(config.bug.web_link)) {
         Y.error(
             "No bug specified in `config' or bug.web_link is invalid.");
     }
     this.bug = config.bug;
->>>>>>> 45a17783
 
     if (!Y.Lang.isString(config.subscribers_details_view)) {
         Y.error(
@@ -273,11 +272,6 @@
     this.subscribers_portlet_uri = (
         this.bug.web_link + config.subscribers_details_view);
 
-<<<<<<< HEAD
-    setup_subscribe_someone_else_handler(sl);
-
-    var uri = config.bug.web_link + '/+bug-portlet-subscribers-details';
-=======
     this.error_handler = new Y.lp.client.FormErrorHandler();
     this.error_handler.showError = function (error_msg) {
         sl.stopActivity("Problem loading subscribers. " + error_msg);
@@ -358,7 +352,6 @@
 BugSubscribersLoader.prototype._loadSubscribers = function() {
     var sl = this.subscribers_list;
     var loader = this;
->>>>>>> 45a17783
 
     // Fetch the person and add a subscription.
     function on_success(transactionid, response, args) {
@@ -382,6 +375,7 @@
  * @method _getUnsubscribeCallback
  */
 BugSubscribersLoader.prototype._getUnsubscribeCallback = function() {
+    return global_unsubscribe_callback;
     return function(subscribers_list, subscriber) {
         subscribers_list.indicateSubscriberActivity(subscriber);
         // Simulated unsubscribing action for prototyping the UI.
