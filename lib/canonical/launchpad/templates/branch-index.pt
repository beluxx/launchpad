<html xmlns="http://www.w3.org/1999/xhtml" xml:lang="en"
      lang="en"
      metal:use-macro="context/@@main_template/master"
      i18n:domain="launchpad">

<body>

<metal:main_template fill-slot="titleheader">
   <tal:display_name replace="view/display_name" />
</metal:main_template>

<metal:leftportlets fill-slot="portlets_one">
  <div tal:replace="structure context/@@+portlet-details" />
  <div tal:replace="structure context/@@+portlet-subscribers" />
</metal:leftportlets>

<div metal:fill-slot="main">

  <p tal:repeat="notice view/notices" tal:content="notice"
     class="portalMessage">
    notice goes here
  </p>

  <p tal:condition="context/summary"
     tal:content="context/summary">
    $Branch.summary goes here. This should be quite short, just a single
    paragraph of text really, giving the branch highlights.
  </p>
  <p tal:condition="not:context/summary">
    <tal:comment condition="nothing">
      <!-- XXX: That duplicates the 'edit' link from the action portlet and
           should be changed when bug #5313 is fixed to comply with DNRY.
           -- DavidAllouche 2005-12-02 -->
    </tal:comment>
    <img src="/++resource++edit.gif" />
    <a tal:attributes="href view/edit_link_url">Edit branch details</a>.
    This branch has no summary. 
  </p>

  <table>
    <tbody>
      <tr>
<<<<<<< HEAD
        <th>URL:</th>
        <td><tt><a tal:attributes="href context/url"
                   tal:content="context/url"
=======
        <th>Branch URL:</th>
        <td><tt><a tal:attributes="href view/url"
                   tal:content="view/url"
>>>>>>> 6159bf98
          >http://example.com/software/hello.devel</a></tt></td>
      </tr>
      <tr>
        <th>Status:</th>
        <td tal:content="context/lifecycle_status/title">Stable</td>
      </tr>
      <tr tal:condition="context/whiteboard">
        <td><b>Whiteboard:</b></td>
        <td tal:content="context/whiteboard">whiteboard</td>
      </tr>
    </tbody>
  </table>

  <h2>Recent revisions</h2>

  <p tal:condition="not:context/revision_count">
    This branch has not been scanned for revisions yet, or no revisions were
    found on the last scan. Branches are scanned at least once a day.
  </p>

  <tal:history_available condition="context/revision_count">
  <table class="listing">
    <thead>
      <tr>
        <th colspan="2">Revision</th>
        <th tal:condition="view/user">Author</th>
        <th>Message</th>
      </tr>
    </thead>
    <tbody>
      <tr tal:repeat="rev_no context/latest_revisions">
        <td tal:content="rev_no/sequence">1</td>
        <td tal:content="rev_no/revision/revision_date/fmt:date">2005-10-05</td>
        <td tal:condition="view/user" tal:content="rev_no/revision/revision_author/name">John Doe &lt;jdoe@example.com&gt;</td>
        <td tal:content="rev_no/revision/log_body">The revision commit message.</td>
      </tr>
    </tbody>
  </table>
  </tal:history_available>

      <h1>Nearby</h1>
      <ul>
        <li tal:condition="context/product">
          <a tal:attributes="href string:${context/product/fmt:url}/+branches">
            Other <tal:product replace="context/product/displayname" />
            branches
          </a>
        </li>
        <li>
          <a tal:attributes="href string:${context/owner/fmt:url}/+branches">
            Other branches by
            <tal:person replace="context/owner/displayname" />
          </a>
        </li>
      </ul>
</div>
</body>
</html><|MERGE_RESOLUTION|>--- conflicted
+++ resolved
@@ -40,15 +40,9 @@
   <table>
     <tbody>
       <tr>
-<<<<<<< HEAD
         <th>URL:</th>
-        <td><tt><a tal:attributes="href context/url"
-                   tal:content="context/url"
-=======
-        <th>Branch URL:</th>
         <td><tt><a tal:attributes="href view/url"
                    tal:content="view/url"
->>>>>>> 6159bf98
           >http://example.com/software/hello.devel</a></tt></td>
       </tr>
       <tr>
