--- conflicted
+++ resolved
@@ -3,15 +3,13 @@
 
 __metaclass__ = type
 __all__ = [
-<<<<<<< HEAD
     'DistroSeriesDifferenceError',
-    'NotADerivedSeriesError',
-=======
     'PrivatePersonLinkageError',
     'NameAlreadyTaken',
     'NoSuchDistroSeries',
     'UserCannotChangeMembershipSilently',
     'NoSuchSourcePackageName',
+    'NotADerivedSeriesError',
     'CannotTransitionToCountryMirror',
     'CountryMirrorAlreadySet',
     'MirrorNotOfficial',
@@ -19,7 +17,6 @@
     'MirrorNotProbed',
     'DeleteSubscriptionError',
     'UserCannotSubscribePerson',
->>>>>>> e20d5ad7
     'TeamMembershipTransitionError',
     ]
 
