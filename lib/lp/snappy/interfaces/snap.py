--- conflicted
+++ resolved
@@ -917,14 +917,12 @@
     def isValidPrivacy(private, owner, branch=None, git_ref=None):
         """Whether or not the privacy context is valid."""
 
-<<<<<<< HEAD
     def findByIds(snap_ids):
         """Return all snap packages with the given ids."""
-=======
+
     def isValidInformationType(
             information_type, owner, branch=None, git_ref=None):
         """Whether or not the information type context is valid."""
->>>>>>> f5585751
 
     @operation_parameters(
         owner=Reference(IPerson, title=_("Owner"), required=True),
