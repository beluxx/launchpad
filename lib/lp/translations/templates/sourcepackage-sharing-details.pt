<html
  xmlns="http://www.w3.org/1999/xhtml"
  xmlns:tal="http://xml.zope.org/namespaces/tal"
  xmlns:metal="http://xml.zope.org/namespaces/metal"
  xmlns:i18n="http://xml.zope.org/namespaces/i18n"
  metal:use-macro="view/macro:page/main_only"
  i18n:domain="launchpad"
>
  <body>
    <metal:block fill-slot="head_epilogue">
      <script type="text/javascript">
        LPS.use('lp.translations.sourcepackage_sharing_details', function(Y) {
          Y.on('domready', function() {
              Y.lp.translations.sourcepackage_sharing_details.prepare(
                LP.cache);
          });
        });
      </script>
    </metal:block>
    <div metal:fill-slot="heading">
      <h1>Translation sharing details</h1>
    </div>
    <div metal:fill-slot="main">
      <dl id="sharing-checklist">
        <dt><span tal:attributes="class view/configuration_incomplete_class"
                  id="configuration-incomplete">
            Translation sharing configuration is incomplete.
          </span>
          <span tal:attributes="class view/configuration_complete_class"
                id="configuration-complete">
            Translation sharing with upstream is active.
          </span>
        </dt>
        <dd>
          <ul>
            <li tal:attributes="class view/packaging_incomplete_class"
                id="packaging-incomplete">
                No upstream project series has been linked.
                <span id="packaging-incomplete-picker">
                  <a tal:replace="structure context/menu:overview/set_upstream/fmt:icon" />
                </span>
            </li>
            <li tal:attributes="class view/packaging_complete_class"
                id="packaging-complete">
              Linked upstream series is
              <span class="link">
                  <a tal:replace="structure context/productseries/fmt:link">
                      Gimp trunk</a>
                  <a tal:condition="not:context/productseries" href="#"></a>
              </span>.
              <span id="packaging-complete-picker">
                <a tal:replace="structure context/menu:overview/edit_packaging/fmt:icon" />
              </span>
              <a tal:replace="structure context/menu:overview/remove_packaging/fmt:icon" />
            </li>
            <li tal:attributes="class view/branch_incomplete_class"
                id="branch-incomplete">
              No source branch exists for the upstream series.
              <span id="branch-incomplete-picker">
                <a tal:replace="structure view/new_branch_link/escapedtext" />
              </span>
            </li>
            <li tal:attributes="class view/branch_complete_class"
                id="branch-complete">
            Upstream source branch is
              <span class="link"><a tal:replace="structure
                      view/branch_link">lp:gimp</a></span>
              <span id="branch-complete-picker">
<<<<<<< HEAD
                <a tal:replace="structure view/change_branch_link" />
=======
                <a tal:replace="structure view/branch_link/escapedtext">lp:gimp</a>
                <a tal:replace="structure view/change_branch_link/escapedtext" />
>>>>>>> 41fe3110
              </span>
            </li>
            <li tal:attributes="class view/translations_disabled_class"
                id="translation-incomplete">
              Translations are not enabled on the upstream project.
              <a tal:replace="structure view/configure_translations_link_unconfigured/escapedtext" />
            </li>
            <li tal:attributes="class view/translations_enabled_class"
                id="translation-complete">
<<<<<<< HEAD
                Translations are enabled on the upstream project.
              <span id="translation-complete-picker">
              <a tal:condition="view/is_packaging_configured"
                 tal:replace="structure
                 context/productseries/product/menu:translations/settings/fmt:icon"
                 />
               <a tal:condition="not: view/is_packaging_configured"
                 href="#"></a>
             </span>
=======
              Translations are enabled on the upstream project.
              <a tal:replace="structure view/configure_translations_link_configured/escapedtext" />
>>>>>>> 41fe3110
            </li>
            <li tal:attributes="class view/upstream_sync_disabled_class"
                id="upstream-sync-incomplete">
              Automatic synchronization of translations is not enabled.
<<<<<<< HEAD
              <span id="upstream-sync-incomplete-picker">
              <a tal:condition="view/is_packaging_configured"
                  tal:replace="structure context/productseries/menu:translations/settings/fmt:icon" />

               <a tal:condition="not: view/is_packaging_configured"
                 href="#"></a>
              </span>
=======
              <a tal:replace="structure view/translation_sync_link_unconfigured/escapedtext" />
>>>>>>> 41fe3110
            </li>
            <li tal:attributes="class view/upstream_sync_enabled_class"
                id="upstream-sync-complete">
              Automatic synchronization of translations is enabled.
<<<<<<< HEAD
              <span id="upstream-sync-complete-picker">
              <a tal:condition="view/is_packaging_configured"
                  tal:replace="structure context/productseries/menu:translations/settings/fmt:icon" />
              </span>
=======
              <a tal:replace="structure view/translation_sync_link_configured/escapedtext" />
>>>>>>> 41fe3110
            </li>
          </ul>
        </dd>
      </dl>
      <table class="listing" id="template-table">
        <thead>
          <tr>
            <th class="name_column" rowspan="2">Template name</th>
            <th class="state_column" rowspan="2">State</th>
            <th style="text-align: center" colspan="2">Ubuntu</th>
            <th style="text-align: center" colspan="3">Upstream</th>
          </tr>
          <tr>
            <th class="length_ubuntu_column">Length</th>
            <th class="updated_ubuntu_column">Updated</th>
            <th class="length_upstream_column">Length</th>
            <th class="updated_upstream_column">Updated</th>
            <th class="upstream_link_column">Upstream template</th>
          </tr>
        </thead>
        <tbody>
          <tr tal:repeat="info view/template_info">
            <td class="name_column">
              <a tal:content="info/name"
                 tal:attributes="href info/package_template/fmt:url"
                 tal:omit-tag="not:info/package_template">gimp20</a></td>
            <td class="state_column" tal:content="info/status">sharing</td>
            <td class="length_ubuntu_column">
                <tal:content tal:condition="info/package_template"
                             tal:content="info/package_template/messagecount">82</tal:content></td>
            <td class="updated_ubuntu_column">
                <tal:content tal:condition="info/package_template"
                             tal:content="info/package_template/date_last_updated/fmt:approximatedate">2 minutes ago</tal:content></td>
            <td class="length_upstream_column">
                <tal:content tal:condition="info/upstream_template"
                             tal:content="info/upstream_template/messagecount">85</tal:content></td>
            <td class="updated_upstream_column">
                <tal:content tal:condition="info/upstream_template"
                             tal:content="info/upstream_template/date_last_updated/fmt:approximatedate">2 minutes ago</tal:content></td>
            <td class="upstream_link_column">
              <a tal:condition="info/upstream_template"
                 tal:attributes="href info/upstream_template/fmt:url">View upstream</a></td>
          </tr>
        </tbody>
      </table>
    </div>
  </body>
</html><|MERGE_RESOLUTION|>--- conflicted
+++ resolved
@@ -63,15 +63,11 @@
             <li tal:attributes="class view/branch_complete_class"
                 id="branch-complete">
             Upstream source branch is
-              <span class="link"><a tal:replace="structure
-                      view/branch_link">lp:gimp</a></span>
+            <span class="link">
+                <a tal:replace="structure view/branch_link/escapedtext">lp:gimp</a>
+</span>
               <span id="branch-complete-picker">
-<<<<<<< HEAD
-                <a tal:replace="structure view/change_branch_link" />
-=======
-                <a tal:replace="structure view/branch_link/escapedtext">lp:gimp</a>
                 <a tal:replace="structure view/change_branch_link/escapedtext" />
->>>>>>> 41fe3110
               </span>
             </li>
             <li tal:attributes="class view/translations_disabled_class"
@@ -81,47 +77,24 @@
             </li>
             <li tal:attributes="class view/translations_enabled_class"
                 id="translation-complete">
-<<<<<<< HEAD
                 Translations are enabled on the upstream project.
               <span id="translation-complete-picker">
-              <a tal:condition="view/is_packaging_configured"
-                 tal:replace="structure
-                 context/productseries/product/menu:translations/settings/fmt:icon"
-                 />
-               <a tal:condition="not: view/is_packaging_configured"
-                 href="#"></a>
+              <a tal:replace="structure view/configure_translations_link_configured/escapedtext" />
              </span>
-=======
-              Translations are enabled on the upstream project.
-              <a tal:replace="structure view/configure_translations_link_configured/escapedtext" />
->>>>>>> 41fe3110
             </li>
             <li tal:attributes="class view/upstream_sync_disabled_class"
                 id="upstream-sync-incomplete">
               Automatic synchronization of translations is not enabled.
-<<<<<<< HEAD
               <span id="upstream-sync-incomplete-picker">
-              <a tal:condition="view/is_packaging_configured"
-                  tal:replace="structure context/productseries/menu:translations/settings/fmt:icon" />
-
-               <a tal:condition="not: view/is_packaging_configured"
-                 href="#"></a>
+              <a tal:replace="structure view/translation_sync_link_unconfigured/escapedtext" />
               </span>
-=======
-              <a tal:replace="structure view/translation_sync_link_unconfigured/escapedtext" />
->>>>>>> 41fe3110
             </li>
             <li tal:attributes="class view/upstream_sync_enabled_class"
                 id="upstream-sync-complete">
               Automatic synchronization of translations is enabled.
-<<<<<<< HEAD
               <span id="upstream-sync-complete-picker">
-              <a tal:condition="view/is_packaging_configured"
-                  tal:replace="structure context/productseries/menu:translations/settings/fmt:icon" />
+              <a tal:replace="structure view/translation_sync_link_configured/escapedtext" />
               </span>
-=======
-              <a tal:replace="structure view/translation_sync_link_configured/escapedtext" />
->>>>>>> 41fe3110
             </li>
           </ul>
         </dd>
