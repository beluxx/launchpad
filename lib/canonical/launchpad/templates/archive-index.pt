<html
  xmlns="http://www.w3.org/1999/xhtml"
  xmlns:tal="http://xml.zope.org/namespaces/tal"
  xmlns:metal="http://xml.zope.org/namespaces/metal"
  xmlns:i18n="http://xml.zope.org/namespaces/i18n"
  xml:lang="en"
  lang="en"
  dir="ltr"
  metal:use-macro="view/macro:page/onecolumn"
  i18n:domain="launchpad"
  >
<body>
    <metal:block fill-slot="head_epilogue">
      <tal:devmode condition="devmode">
        <tal:archive_js define="lp_js string:${icingroot}/build">
          <script type="text/javascript"
                  tal:attributes="src string:${lp_js}/soyuz/lp_dynamic_dom_updater.js">
          </script>
          <script type="text/javascript"
                  tal:attributes="src string:${lp_js}/soyuz/update_archive_build_statuses.js">
          </script>
        </tal:archive_js>
      </tal:devmode>
      <script type="text/javascript">
          YUI().use('node', 'soyuz.update_archive_build_statuses');
      </script>
    </metal:block>

    <div metal:fill-slot="main"
         tal:define="archive_active view/is_active;
                     archive_label view/archive_label">

      <tal:privacy replace="structure context/@@+portlet-privacy" />

      <h1 tal:content="CONTEXTS/fmt:pagetitle">PPA for user</h1>

      <div class="actions" style="float:right;">
        <tal:administer
          define="link context/menu:context/admin"
          condition="link/enabled"
          replace="structure link/render" />
        <tal:edit
          define="link context/menu:context/edit"
          condition="link/enabled"
          replace="structure link/render" />
        <tal:edit-dependencies
          define="link context/menu:context/edit_dependencies"
          condition="link/enabled"
          replace="structure link/render" />
      </div>

      <h2 style="margin-top: 0" tal:condition="not: context/is_copy">
        URL:
        <a tal:condition="archive_active"
           tal:attributes="href view/archive_url"
           tal:content="view/archive_url">url</a>
        <tal:no-link
           condition="not: archive_active"
           content="context/archive_url">url</tal:no-link>
      </h2>

      <tal:whiteboard condition="context/required:launchpad.Edit">
         <div id="whiteboard" class="informational"
              tal:condition="context/whiteboard">
           <p><tal:archive_label replace="archive_label" /> whiteboard:</p>
           <tal:archive-whiteboard
              replace="structure context/whiteboard/fmt:text-to-html" />
         </div>
      </tal:whiteboard>

      <div tal:define="archive context"
           tal:condition="archive_active"
           id="build-status-summary">
        <h2>
          <tal:archive_label replace="archive_label" /> build status
        </h2>

        <metal:build-status-summary
            use-macro="archive/@@+macros/build-status-summary" />
      </div>

      <div id="description">
         <tal:archive-description condition="context/description"
            replace="structure context/description/fmt:text-to-html" />

        <tal:package-copy-request-list tal:condition="context/is_copy">
          <metal:package-copy-request-list
              use-macro="context/@@+macros/package-copy-request-list" />
        </tal:package-copy-request-list>
      </div>

<<<<<<< HEAD
      <div tal:condition="archive_active">

        <h2>apt sources.list entries</h2>
        <tal:entries replace="structure view/sources_list_entries" />
=======
      <tal:non_copy_only condition="not: context/is_copy">
        <div tal:condition="archive_active" >

          <h2>apt sources.list entries</h2>
          <tal:entries replace="structure view/sources_list_entries" />

        </div>
      </tal:non_copy_only>
>>>>>>> 04dfed0a

      <div id="signing-key"
           tal:define="signing_key context/signing_key"
	   tal:condition="signing_key">
        <p>This repository is signed with
          <a tal:attributes="href signing_key/keyserverURL">
            <code tal:content="signing_key/fingerprint">
              0123456789012345678901234567890123456789
            </code></a> OpenPGP key.
          <a href="https://help.launchpad.net/Packaging/PPA#Adding%20a%20PPA%20to%20your%20Ubuntu%20repositories"
          >Follow these instructions</a>
          for installing packages from this PPA.</p>
      </div> <!-- signing-key -->

<<<<<<< HEAD
      <div id="signing-key"
           tal:define="signing_key context/signing_key"
	   tal:condition="signing_key">
        <p>This repository is signed with
          <a tal:attributes="href signing_key/keyserverURL">
            <code tal:content="signing_key/fingerprint">
              0123456789012345678901234567890123456789
            </code></a> OpenPGP key.
          <a href="https://help.launchpad.net/Packaging/PPA#Adding%20a%20PPA%20to%20your%20Ubuntu%20repositories"
          >Follow these instructions</a>
          for installing packages from this PPA.</p>
      </div> <!-- signing-key -->

=======
>>>>>>> 04dfed0a
      <div id="archive-dependencies" tal:condition="context/dependencies">

        <h3><tal:archive_label replace="archive_label" /> dependencies</h3>

        <ul>
           <li tal:repeat="dependency context/dependencies">
             <a tal:attributes="href dependency/dependency/fmt:url"
                tal:content="dependency/title" />
             (included <span
               tal:replace="dependency/date_created/fmt:displaydate" />)
           </li>
        </ul>

      </div> <!-- archive-dependencies -->

      <p tal:condition="not: archive_active">
        This <tal:archive_label replace="archive_label" /> does not contain
        any packages yet.
      </p>

      <tal:active_archive condition="archive_active">

      <!--Disabled section due to performance issues. -->
      <tal:contents tal:define="archive context"
                    tal:condition="python: False">
        <metal:package-counters
          use-macro="context/@@+macros/package-counters" />
      </tal:contents>
      <p id="package_counters" class="discreet">
        Package counters and estimated archive size temporarily unavailable.
      </p>

      <div class="actions" style="clear:right;float:right;">
        <tal:builds
          define="link context/menu:context/builds"
          condition="link/enabled"
          replace="structure link/render" />
        <tal:copy
          define="link context/menu:context/copy"
          condition="link/enabled"
          replace="structure link/render" />
        <tal:delete
          define="link context/menu:context/delete"
          condition="link/enabled"
          replace="structure link/render" />
      </div>

      <metal:package-list
          use-macro="context/@@+macros/source-package-list" />

      </tal:active_archive>

    </div> <!--main -->

  </body>
</html><|MERGE_RESOLUTION|>--- conflicted
+++ resolved
@@ -89,12 +89,6 @@
         </tal:package-copy-request-list>
       </div>
 
-<<<<<<< HEAD
-      <div tal:condition="archive_active">
-
-        <h2>apt sources.list entries</h2>
-        <tal:entries replace="structure view/sources_list_entries" />
-=======
       <tal:non_copy_only condition="not: context/is_copy">
         <div tal:condition="archive_active" >
 
@@ -103,7 +97,6 @@
 
         </div>
       </tal:non_copy_only>
->>>>>>> 04dfed0a
 
       <div id="signing-key"
            tal:define="signing_key context/signing_key"
@@ -118,22 +111,6 @@
           for installing packages from this PPA.</p>
       </div> <!-- signing-key -->
 
-<<<<<<< HEAD
-      <div id="signing-key"
-           tal:define="signing_key context/signing_key"
-	   tal:condition="signing_key">
-        <p>This repository is signed with
-          <a tal:attributes="href signing_key/keyserverURL">
-            <code tal:content="signing_key/fingerprint">
-              0123456789012345678901234567890123456789
-            </code></a> OpenPGP key.
-          <a href="https://help.launchpad.net/Packaging/PPA#Adding%20a%20PPA%20to%20your%20Ubuntu%20repositories"
-          >Follow these instructions</a>
-          for installing packages from this PPA.</p>
-      </div> <!-- signing-key -->
-
-=======
->>>>>>> 04dfed0a
       <div id="archive-dependencies" tal:condition="context/dependencies">
 
         <h3><tal:archive_label replace="archive_label" /> dependencies</h3>
