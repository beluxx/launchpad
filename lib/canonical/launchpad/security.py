# Copyright 2004 Canonical Ltd.  All rights reserved.
"""Security policies for using content objects.

"""
__metaclass__ = type

from zope.interface import implements, Interface
from zope.component import getUtility

from canonical.launchpad.interfaces import (
    IAuthorization, IHasOwner, IPerson, ITeam, ISprintSpecification,
    IDistribution, ITeamMembership, IProductSeriesSource,
    IProductSeriesSourceAdmin, IMilestone, IBug, IBugTask, ITranslator,
    IProduct, IProductSeries, IPOTemplate, IPOFile, IPOTemplateName,
    IPOTemplateNameSet, ISourcePackage, ILaunchpadCelebrities, IDistroRelease,
    IBugTracker, IBugAttachment, IPoll, IPollSubset, IPollOption,
    IProductRelease, IShippingRequest, IShippingRequestSet, IRequestedCDs,
    IStandardShipItRequestSet, IStandardShipItRequest, IShipItApplication,
<<<<<<< HEAD
    IShippingRun, ISpecification, ISprintSpecification, IDistributionMirror)
=======
    IShippingRun, ISpecification, ITranslationImportQueueEntry,
    ITranslationImportQueue)
>>>>>>> 0f0a77de

class AuthorizationBase:
    implements(IAuthorization)
    permission = None
    usedfor = None

    def __init__(self, obj):
        self.obj = obj

    def checkUnauthenticated(self):
        """Must return True or False.  See IAuthorization.checkUnauthenticated.
        """
        return False

    def checkAuthenticated(self, user):
        """Must return True or False.  See IAuthorization.checkAuthenticated.
        """
        return False


class AdminByAdminsTeam(AuthorizationBase):
    permission = 'launchpad.Admin'
    usedfor = Interface

    def checkAuthenticated(self, user):
        admins = getUtility(ILaunchpadCelebrities).admin
        return user.inTeam(admins)


class EditByOwnersOrAdmins(AuthorizationBase):
    permission = 'launchpad.Edit'
    usedfor = IHasOwner

    def checkAuthenticated(self, user):
        admins = getUtility(ILaunchpadCelebrities).admin
        return user.inTeam(self.obj.owner) or user.inTeam(admins)


class AdminDistributionMirrorByMirrorAdmins(AuthorizationBase):
    permission = 'launchpad.Admin'
    usedfor = IDistributionMirror

    def checkAuthenticated(self, user):
        return user.inTeam(getUtility(ILaunchpadCelebrities).mirror_admin)


class EditDistributionMirrorByOwnerOrMirrorAdmins(AuthorizationBase):
    permission = 'launchpad.Edit'
    usedfor = IDistributionMirror

    def checkAuthenticated(self, user):
        mirror_admins = getUtility(ILaunchpadCelebrities).mirror_admin
        return user.inTeam(self.obj.owner) or user.inTeam(mirror_admins)


class EditSpecificationByTargetOwnerOrOwnersOrAdmins(AuthorizationBase):
    permission = 'launchpad.Edit'
    usedfor = ISpecification

    def checkAuthenticated(self, user):
        assert self.obj.target
        admins = getUtility(ILaunchpadCelebrities).admin
        return (user.inTeam(self.obj.target.owner) or 
                user.inTeam(self.obj.owner) or 
                user.inTeam(self.obj.drafter) or 
                user.inTeam(self.obj.assignee) or 
                user.inTeam(self.obj.approver) or 
                user.inTeam(admins))


class AdminSpecification(AuthorizationBase):
    permission = 'launchpad.Admin'
    usedfor = ISpecification

    def checkAuthenticated(self, user):
        assert self.obj.target
        admins = getUtility(ILaunchpadCelebrities).admin
        return (user.inTeam(self.obj.target.owner) or 
                user.inTeam(admins))


class EditSprintSpecification(AuthorizationBase):
    """The sprint owner can say what makes it onto the agenda for the
    sprint.
    """
    permission = 'launchpad.Edit'
    usedfor = ISprintSpecification

    def checkAuthenticated(self, user):
        admins = getUtility(ILaunchpadCelebrities).admin
        return (user.inTeam(self.obj.sprint.owner) or
                user.inTeam(admins))


class AdminSeriesSourceByButtSource(AuthorizationBase):
    permission = 'launchpad.Admin'
    usedfor = IProductSeriesSourceAdmin

    def checkAuthenticated(self, user):
        buttsource = getUtility(ILaunchpadCelebrities).buttsource
        return user.inTeam(buttsource)


class EditRequestedCDsByRecipientOrShipItAdmins(AuthorizationBase):
    permission = 'launchpad.Edit'
    usedfor = IRequestedCDs

    def checkAuthenticated(self, user):
        shipitadmins = getUtility(ILaunchpadCelebrities).shipit_admin
        return user == self.obj.request.recipient or user.inTeam(shipitadmins)


class EditShippingRequestByRecipientOrShipItAdmins(AuthorizationBase):
    permission = 'launchpad.Edit'
    usedfor = IShippingRequest

    def checkAuthenticated(self, user):
        shipitadmins = getUtility(ILaunchpadCelebrities).shipit_admin
        return user == self.obj.recipient or user.inTeam(shipitadmins)


class AdminShippingRequestByShipItAdmins(AuthorizationBase):
    permission = 'launchpad.Admin'
    usedfor = IShippingRequest

    def checkAuthenticated(self, user):
        shipitadmins = getUtility(ILaunchpadCelebrities).shipit_admin
        return user.inTeam(shipitadmins)


class AdminShippingRunByShipItAdmins(AdminShippingRequestByShipItAdmins):
    usedfor = IShippingRun


class AdminStandardShipItOrderSetByShipItAdmins(
        AdminShippingRequestByShipItAdmins):
    usedfor = IStandardShipItRequestSet


class AdminStandardShipItOrderByShipItAdmins(
        AdminShippingRequestByShipItAdmins):
    usedfor = IStandardShipItRequest


class AdminShipItApplicationByShipItAdmins(
        AdminShippingRequestByShipItAdmins):
    usedfor = IShipItApplication


class AdminShippingRequestSetByShipItAdmins(AdminShippingRequestByShipItAdmins):
    permission = 'launchpad.Admin'
    usedfor = IShippingRequestSet


class EditSeriesSourceByButtSource(AuthorizationBase):
    permission = 'launchpad.Edit'
    usedfor = IProductSeriesSource

    def checkAuthenticated(self, user):
        buttsource = getUtility(ILaunchpadCelebrities).buttsource
        if user.inTeam(buttsource):
            return True
        elif not self.obj.syncCertified():
            return True
        return False


class EditMilestoneByTargetOwnerOrAdmins(AuthorizationBase):
    permission = 'launchpad.Edit'
    usedfor = IMilestone

    def checkAuthenticated(self, user):
        """Authorize the product or distribution owner."""
        admins = getUtility(ILaunchpadCelebrities).admin
        if user.inTeam(admins):
            return True
        return user.inTeam(self.obj.target.owner)


class AdminTeamByTeamOwnerOrLaunchpadAdmins(AuthorizationBase):
    permission = 'launchpad.Admin'
    usedfor = ITeam

    def checkAuthenticated(self, user):
        """Only the team owner and Launchpad admins have launchpad.Admin on a
        team.
        """
        admins = getUtility(ILaunchpadCelebrities).admin
        return user.inTeam(self.obj.teamowner) or user.inTeam(admins)


class EditTeamByTeamOwnerOrTeamAdminsOrAdmins(AuthorizationBase):
    permission = 'launchpad.Edit'
    usedfor = ITeam

    def checkAuthenticated(self, user):
        """The team owner and all team admins have launchpad.Edit on that team.

        The Launchpad admins also have launchpad.Edit on all teams.
        """
        admins = getUtility(ILaunchpadCelebrities).admin
        if user.inTeam(self.obj.teamowner) or user.inTeam(admins):
            return True
        else:
            for team in self.obj.administrators:
                if user.inTeam(team):
                    return True

        return False


class EditTeamMembershipByTeamOwnerOrTeamAdminsOrAdmins(AuthorizationBase):
    permission = 'launchpad.Edit'
    usedfor = ITeamMembership

    def checkAuthenticated(self, user):
        admins = getUtility(ILaunchpadCelebrities).admin
        if user.inTeam(self.obj.team.teamowner) or user.inTeam(admins):
            return True
        else:
            for team in self.obj.team.administrators:
                if user.inTeam(team):
                    return True

        return False


class EditPersonBySelfOrAdmins(AuthorizationBase):
    permission = 'launchpad.Edit'
    usedfor = IPerson

    def checkAuthenticated(self, user):
        """A user can edit the Person who is herself.

        The admin team can also edit any Person.
        """
        admins = getUtility(ILaunchpadCelebrities).admin
        return self.obj.id == user.id or user.inTeam(admins)


class EditPersonBySelf(AuthorizationBase):
    permission = 'launchpad.Special'
    usedfor = IPerson

    def checkAuthenticated(self, user):
        """A user can edit the Person who is herself."""
        return self.obj.id == user.id


class EditPollByTeamOwnerOrTeamAdminsOrAdmins(
        EditTeamMembershipByTeamOwnerOrTeamAdminsOrAdmins):
    permission = 'launchpad.Edit'
    usedfor = IPoll


class EditPollSubsetByTeamOwnerOrTeamAdminsOrAdmins(
        EditPollByTeamOwnerOrTeamAdminsOrAdmins):
    permission = 'launchpad.Edit'
    usedfor = IPollSubset


class EditPollOptionByTeamOwnerOrTeamAdminsOrAdmins(AuthorizationBase):
    permission = 'launchpad.Edit'
    usedfor = IPollOption

    def checkAuthenticated(self, user):
        admins = getUtility(ILaunchpadCelebrities).admin
        if user.inTeam(self.obj.poll.team.teamowner) or user.inTeam(admins):
            return True
        else:
            for team in self.obj.poll.team.administrators:
                if user.inTeam(team):
                    return True

        return False


class AdminDistribution(AdminByAdminsTeam):
    """Soyuz involves huge chunks of data in the archive and librarian,
    so for the moment we are locking down admin and edit on distributions
    and distroreleases to the Launchpad admin team."""
    permission = 'launchpad.Admin'
    usedfor = IDistribution


class EditDistribution(AdminByAdminsTeam):
    """Soyuz involves huge chunks of data in the archive and librarian,
    so for the moment we are locking down admin and edit on distributions
    and distroreleases to the Launchpad admin team."""
    permission = 'launchpad.Edit'
    usedfor = IDistribution


class AdminDistroRelease(AdminByAdminsTeam):
    """Soyuz involves huge chunks of data in the archive and librarian,
    so for the moment we are locking down admin and edit on distributions
    and distroreleases to the Launchpad admin team."""
    permission = 'launchpad.Admin'
    usedfor = IDistroRelease


class EditDistroRelease(AdminByAdminsTeam):
    """Soyuz involves huge chunks of data in the archive and librarian,
    so for the moment we are locking down admin and edit on distributions
    and distroreleases to the Launchpad admin team."""
    permission = 'launchpad.Edit'
    usedfor = IDistroRelease


# Mark Shuttleworth - I've commented out the below configuration, because
# of the risk of a distrorelease edit causing huge movements of files in the
# archive and publisher and librarian. Please discuss with me before
# changing it.
#
#class EditDistroReleaseByOwnersOrDistroOwnersOrAdmins(AuthorizationBase):
#    permission = 'launchpad.Edit'
#    usedfor = IDistroRelease
#
#    def checkAuthenticated(self, user):
#        admins = getUtility(ILaunchpadCelebrities).admin
#        return (user.inTeam(self.obj.owner) or
#                user.inTeam(self.obj.distribution.owner) or
#                user.inTeam(admins))


class EditBugTask(AuthorizationBase):
    """Permission checker for IBugTask editing.

    Allow any logged-in user to edit public bugtasks. Allow only
    explicit subscribers to edit private bugtasks.
    """
    permission = 'launchpad.Edit'
    usedfor = IBugTask

    def checkAuthenticated(self, user):
        """Check whether the user has permissions to edit this IBugTask."""
        admins = getUtility(ILaunchpadCelebrities).admin

        if user.inTeam(admins):
            # Admins can always edit bugtasks, whether they're reported on a
            # private bug or not.
            return True

        if not self.obj.bug.private:
            # This is a public bug, so anyone can edit it.
            return True
        else:
            # This is a private bug, and we know the user isn't an admin, so
            # we'll only allow editing if the user is explicitly subscribed to
            # this bug.
            for subscription in self.obj.bug.subscriptions:
                if user.inTeam(subscription.person):
                    return True

            return False


class PublicToAllOrPrivateToExplicitSubscribersForBugTask(AuthorizationBase):
    permission = 'launchpad.View'
    usedfor = IBugTask

    def checkAuthenticated(self, user):
        """Check whether the user has permissions to view this IBugTask."""
        admins = getUtility(ILaunchpadCelebrities).admin

        if user.inTeam(admins):
            # Admins can always edit bugtasks, whether they're reported on a
            # private bug or not.
            return True

        if not self.obj.bug.private:
            # This is a public bug.
            return True
        else:
            # This is a private bug
            for subscription in self.obj.bug.subscriptions:
                if user.inTeam(subscription.person):
                    return True

            return False

    def checkUnauthenticated(self):
        """Allow anonymous users to see non-private bugs only."""
        return not self.obj.bug.private


class EditPublicByLoggedInUserAndPrivateByExplicitSubscribers(
    AuthorizationBase):
    permission = 'launchpad.Edit'
    usedfor = IBug

    def checkAuthenticated(self, user):
        """Allow any logged in user to edit a public bug, and only
        explicit subscribers to edit private bugs.
        """
        admins = getUtility(ILaunchpadCelebrities).admin
        if not self.obj.private:
            # This is a public bug.
            return True
        elif user.inTeam(admins):
            # Admins can edit all bugs.
            return True
        else:
            # This is a private bug. Only explicit subscribers may edit it.
            for subscription in self.obj.subscriptions:
                if user.inTeam(subscription.person):
                    return True

        return False

    def checkUnauthenticated(self):
        """Never allow unauthenticated users to edit a bug."""
        return False


class PublicToAllOrPrivateToExplicitSubscribersForBug(AuthorizationBase):
    permission = 'launchpad.View'
    usedfor = IBug

    def checkAuthenticated(self, user):
        """Allow any user to see non-private bugs, but only explicit
        subscribers to see private bugs.
        """
        admins = getUtility(ILaunchpadCelebrities).admin
        if not self.obj.private:
            # This is a public bug.
            return True
        elif user.inTeam(admins):
            # Admins can view all bugs.
            return True
        else:
            # This is a private bug. Only explicit subscribers may view it.
            for subscription in self.obj.subscriptions:
                if user.inTeam(subscription.person):
                    return True

        return False

    def checkUnauthenticated(self):
        """Allow anonymous users to see non-private bugs only."""
        return not self.obj.private


class ViewBugAttachment(PublicToAllOrPrivateToExplicitSubscribersForBug):
    """Security adapter for viewing a bug attachment.

    If the user is authorized to view the bug, he's allowed to view the
    attachment.
    """
    permission = 'launchpad.View'
    usedfor = IBugAttachment

    def __init__(self, bugattachment):
        self.obj = bugattachment.bug


class EditBugAttachment(
    EditPublicByLoggedInUserAndPrivateByExplicitSubscribers):
    """Security adapter for editing a bug attachment.

    If the user is authorized to view the bug, he's allowed to edit the
    attachment.
    """
    permission = 'launchpad.Edit'
    usedfor = IBugAttachment

    def __init__(self, bugattachment):
        self.obj = bugattachment.bug


class UseApiDoc(AuthorizationBase):
    permission = 'zope.app.apidoc.UseAPIDoc'
    usedfor = Interface

    def checkAuthenticated(self, user):
        return True


class OnlyRosettaExpertsAndAdmins(AuthorizationBase):
    """Base class that allow access to Rosetta experts and Launchpad admins.
    """

    def checkAuthenticated(self, user):
        """Allow Launchpad's admins and Rosetta experts edit all fields."""
        admins = getUtility(ILaunchpadCelebrities).admin
        rosetta_experts = getUtility(ILaunchpadCelebrities).rosetta_expert
        return user.inTeam(admins) or user.inTeam(rosetta_experts)


class EditPOTemplateDetails(EditByOwnersOrAdmins):
    usedfor = IPOTemplate

    def checkAuthenticated(self, user):
        """Allow product/sourcepackage/potemplate owner, experts and admis.
        """
        if (self.obj.productseries is not None and
            user.inTeam(self.obj.productseries.product.owner)):
            # The user is the owner of the product.
            return True

        rosetta_experts = getUtility(ILaunchpadCelebrities).rosetta_expert

        return (EditByOwnersOrAdmins.checkAuthenticated(self, user) or
                user.inTeam(rosetta_experts))


class AdminPOTemplateDetails(OnlyRosettaExpertsAndAdmins):
    """Permissions to edit all aspects of an IPOTemplate."""
    permission = 'launchpad.Admin'
    usedfor = IPOTemplate


# XXX: Carlos Perello Marin 2005-05-24: This should be using
# SuperSpecialPermissions when implemented.
# See: https://launchpad.ubuntu.com/malone/bugs/753/
class AddPOTemplate(OnlyRosettaExpertsAndAdmins):
    permission = 'launchpad.Append'
    usedfor = IProductSeries


class EditPOFileDetails(EditByOwnersOrAdmins):
    usedfor = IPOFile

    def checkAuthenticated(self, user):
        """Allow anyone that can edit translations, owner, experts and admis.
        """
        rosetta_experts = getUtility(ILaunchpadCelebrities).rosetta_expert

        return (EditByOwnersOrAdmins.checkAuthenticated(self, user) or
                self.obj.canEditTranslations(user) or
                user.inTeam(rosetta_experts))


class ChangeTranslatorInGroup(OnlyRosettaExpertsAndAdmins):
    permission = 'launchpad.Edit'
    usedfor = ITranslator

    def checkAuthenticated(self, user):
        """Allow the owner of a translation group to edit the translator
        of any language in the group."""
        return (user.inTeam(self.obj.translationgroup.owner) or
                OnlyRosettaExpertsAndAdmins.checkAuthenticated(self, user))


# XXX: Carlos Perello Marin 2005-05-24: This should be using
# SuperSpecialPermissions when implemented.
# See: https://launchpad.ubuntu.com/malone/bugs/753/
class ListProductPOTemplateNames(OnlyRosettaExpertsAndAdmins):
    permission = 'launchpad.Admin'
    usedfor = IProduct

# XXX: Carlos Perello Marin 2005-05-24: This should be using
# SuperSpecialPermissions when implemented.
# See: https://launchpad.ubuntu.com/malone/bugs/753/
class ListSourcePackagePOTemplateNames(OnlyRosettaExpertsAndAdmins):
    permission = 'launchpad.Admin'
    usedfor = ISourcePackage

class EditPOTemplateName(OnlyRosettaExpertsAndAdmins):
    permission = 'launchpad.Edit'
    usedfor = IPOTemplateName


class EditPOTemplateNameSet(OnlyRosettaExpertsAndAdmins):
    permission = 'launchpad.Edit'
    usedfor = IPOTemplateNameSet


class EditBugTracker(EditByOwnersOrAdmins):
    permission = 'launchpad.Edit'
    usedfor = IBugTracker

class EditProductRelease(EditByOwnersOrAdmins):
    permission = 'launchpad.Edit'
    usedfor = IProductRelease

class EditTranslationImportQueueEntry(OnlyRosettaExpertsAndAdmins):
    permission = 'launchpad.Edit'
    usedfor = ITranslationImportQueueEntry

    def checkAuthenticated(self, user):
        """Allow who added the entry, experts and admis.
        """
        rosetta_experts = getUtility(ILaunchpadCelebrities).rosetta_expert

        return (OnlyRosettaExpertsAndAdmins.checkAuthenticated(self, user) or
                user.inTeam(self.obj.importer))

class AdminTranslationImportQueueEntry(OnlyRosettaExpertsAndAdmins):
    permission = 'launchpad.Admin'
    usedfor = ITranslationImportQueueEntry

class AdminTranslationImportQueue(OnlyRosettaExpertsAndAdmins):
    permission = 'launchpad.Admin'
    usedfor = ITranslationImportQueue<|MERGE_RESOLUTION|>--- conflicted
+++ resolved
@@ -16,12 +16,8 @@
     IBugTracker, IBugAttachment, IPoll, IPollSubset, IPollOption,
     IProductRelease, IShippingRequest, IShippingRequestSet, IRequestedCDs,
     IStandardShipItRequestSet, IStandardShipItRequest, IShipItApplication,
-<<<<<<< HEAD
-    IShippingRun, ISpecification, ISprintSpecification, IDistributionMirror)
-=======
     IShippingRun, ISpecification, ITranslationImportQueueEntry,
-    ITranslationImportQueue)
->>>>>>> 0f0a77de
+    ITranslationImportQueue, IDistributionMirror)
 
 class AuthorizationBase:
     implements(IAuthorization)
