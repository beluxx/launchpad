--- conflicted
+++ resolved
@@ -105,11 +105,7 @@
         self.assertEqual(
             TranslationTemplatesBuildState.GENERATE, self.getState())
         expected_command = [
-<<<<<<< HEAD
-            'generatepath', 'generatepath', self.buildid, url,
-=======
             'generatepath', 'generatepath', self.buildid, url, 'resultarchive'
->>>>>>> 060e9d9a
             ]
         self.assertEqual(expected_command, self.buildmanager.commands[-1])
         self.assertFalse(self.slave.wasCalled('chrootFail'))
@@ -119,7 +115,6 @@
         expected_command = [
             'processscanpath', 'processscanpath', self.buildid
             ]
-<<<<<<< HEAD
         self.assertEqual(
             TranslationTemplatesBuildState.REAP, self.getState())
         self.assertEqual(expected_command, self.buildmanager.commands[-1])
@@ -138,26 +133,6 @@
         # The buildmanager fails and iterates to the UMOUNT state.
         self.buildmanager.iterate(-1)
         self.assertEqual(
-=======
-        self.assertEqual(
-            TranslationTemplatesBuildState.REAP, self.getState())
-        self.assertEqual(expected_command, self.buildmanager.commands[-1])
-        self.assertFalse(self.slave.wasCalled('buildFail'))
-
-    def test_iterate_fail_INSTALL(self):
-        # See that a failing INSTALL is handled properly.
-        url = 'lp:~my/branch'
-        # The build manager's iterate() kicks off the consecutive states
-        # after INIT.
-        self.buildmanager.initiate({}, 'chroot.tar.gz', {'branch_url': url})
-
-        # Skip states to the INSTALL state.
-        self.buildmanager._state = TranslationTemplatesBuildState.INSTALL
-
-        # The buildmanager fails and iterates to the UMOUNT state.
-        self.buildmanager.iterate(-1)
-        self.assertEqual(
->>>>>>> 060e9d9a
             TranslationTemplatesBuildState.UMOUNT, self.getState())
         expected_command = [
             'umountpath', 'umount-chroot', self.buildid
