# Copyright 2009-2020 Canonical Ltd.  This software is licensed under the
# GNU Affero General Public License version 3 (see the file LICENSE).

"""Browser views for package queue."""

__metaclass__ = type

__all__ = [
    'PackageUploadNavigation',
    'QueueItemsView',
    ]

from collections import defaultdict
from operator import attrgetter

from lazr.delegates import delegate_to
from zope.component import getUtility
from zope.security.proxy import removeSecurityProxy

from lp.app.errors import (
    NotFoundError,
    UnexpectedFormData,
    )
from lp.registry.interfaces.person import IPersonSet
from lp.registry.model.distribution import Distribution
from lp.services.database.bulk import (
    load_referencing,
    load_related,
    )
from lp.services.job.model.job import Job
from lp.services.librarian.browser import (
    FileNavigationMixin,
    ProxiedLibraryFileAlias,
    )
from lp.services.librarian.model import (
    LibraryFileAlias,
    LibraryFileContent,
    )
from lp.services.webapp import (
    GetitemNavigation,
    LaunchpadView,
    )
from lp.services.webapp.authorization import check_permission
from lp.services.webapp.batching import BatchNavigator
from lp.services.webapp.escaping import structured
from lp.soyuz.enums import (
    PackagePublishingPriority,
    PackageUploadStatus,
    )
from lp.soyuz.interfaces.archivepermission import IArchivePermissionSet
from lp.soyuz.interfaces.binarypackagename import IBinaryPackageNameSet
from lp.soyuz.interfaces.component import IComponentSet
from lp.soyuz.interfaces.packageset import IPackagesetSet
from lp.soyuz.interfaces.publishing import name_priority_map
from lp.soyuz.interfaces.queue import (
    IPackageUpload,
    IPackageUploadSet,
    QueueAdminUnauthorizedError,
    QueueInconsistentStateError,
    )
from lp.soyuz.interfaces.section import ISectionSet
from lp.soyuz.model.archive import Archive
from lp.soyuz.model.binarypackagebuild import BinaryPackageBuild
from lp.soyuz.model.binarypackagerelease import BinaryPackageRelease
from lp.soyuz.model.files import (
    BinaryPackageFile,
    SourcePackageReleaseFile,
    )
from lp.soyuz.model.packagecopyjob import PackageCopyJob
from lp.soyuz.model.queue import (
    PackageUploadBuild,
    PackageUploadLog,
    PackageUploadSource,
    )
from lp.soyuz.model.sourcepackagerelease import SourcePackageRelease


QUEUE_SIZE = 30


class QueueItemsView(LaunchpadView):
    """Base class used to present objects that contain queue items.

    It retrieves the UI queue_state selector action and sets up a proper
    batched list with the requested results. See further UI details in
    template/distroseries-queue.pt and callsite details in DistroSeries
    view classes.
    """

    def setupQueueList(self):
        """Setup a batched queue list.

        Returns None, so use tal:condition="not: view/setupQueueList" to
        invoke it in template.
        """

        # recover selected queue state and name filter
        self.name_filter = self.request.get('queue_text', '')

        try:
            state_value = int(self.request.get('queue_state', ''))
        except ValueError:
            state_value = PackageUploadStatus.NEW.value

        try:
            self.state = PackageUploadStatus.items[state_value]
        except KeyError:
            raise UnexpectedFormData(
                'No suitable status found for value "%s"' % state_value)

        self.queue = self.context.getPackageUploadQueue(self.state)

        valid_states = [
            PackageUploadStatus.NEW,
            PackageUploadStatus.ACCEPTED,
            PackageUploadStatus.REJECTED,
            PackageUploadStatus.DONE,
            PackageUploadStatus.UNAPPROVED,
            ]

        self.filtered_options = []

        for state in valid_states:
            selected = (state == self.state)
            self.filtered_options.append(
                dict(name=state.title, value=state.value, selected=selected))

        queue_items = self.context.getPackageUploads(
            status=self.state, name=self.name_filter)
        self.batchnav = BatchNavigator(
            queue_items, self.request, size=QUEUE_SIZE)

    def builds_dict(self, upload_ids, binary_files):
        """Return a dictionary of PackageUploadBuild keyed on build ID.

        :param upload_ids: A list of PackageUpload IDs.
        :param binary_files: A list of BinaryPackageReleaseFiles.
        """
        build_ids = [binary_file.binarypackagerelease.build.id
                     for binary_file in binary_files]
        upload_set = getUtility(IPackageUploadSet)
        package_upload_builds = upload_set.getBuildByBuildIDs(build_ids)
        package_upload_builds_dict = {}
        for package_upload_build in package_upload_builds:
            package_upload_builds_dict[
                package_upload_build.build.id] = package_upload_build
        return package_upload_builds_dict

    def binary_files_dict(self, package_upload_builds_dict, binary_files):
        """Build a dictionary of lists of binary files keyed by upload ID.

        To do this efficiently we need to get all the PackageUploadBuild
        records at once, otherwise the IBuild.package_upload property
        causes one query per iteration of the loop.
        """
        build_upload_files = {}
        binary_package_names = set()
        for binary_file in binary_files:
            binary_package_names.add(
                binary_file.binarypackagerelease.binarypackagename.id)
            build_id = binary_file.binarypackagerelease.build.id
            upload_id = package_upload_builds_dict[build_id].packageupload.id
            if upload_id not in build_upload_files:
                build_upload_files[upload_id] = []
            build_upload_files[upload_id].append(binary_file)
        return build_upload_files, binary_package_names

    def source_files_dict(self, package_upload_source_dict, source_files):
        """Return a dictionary of source files keyed on PackageUpload ID."""
        source_upload_files = {}
        for source_file in source_files:
            upload_id = package_upload_source_dict[
                source_file.sourcepackagerelease.id].packageupload.id
            if upload_id not in source_upload_files:
                source_upload_files[upload_id] = []
            source_upload_files[upload_id].append(source_file)
        return source_upload_files

    def calculateOldBinaries(self, binary_package_names):
        """Calculate uploaded binary files in this batch that are old."""
        name_set = getUtility(IBinaryPackageNameSet)
        # removeSecurityProxy is needed because sqlvalues() inside
        # getNotNewByIDs can't handle a security-wrapped list of
        # integers.
        archive_ids = removeSecurityProxy(
            self.context.distribution.all_distro_archive_ids)
        old_binary_packages = name_set.getNotNewByNames(
            binary_package_names, self.context, archive_ids)
        # Listify to avoid repeated queries.
        return list(old_binary_packages)

    def getPackagesetsFor(self, source_package_releases):
        """Find associated `Packagesets`.

        :param source_package_releases: A sequence of `SourcePackageRelease`s.
        """
        sprs = [spr for spr in source_package_releases if spr is not None]
        return getUtility(IPackagesetSet).getForPackages(
            self.context, set(spr.sourcepackagenameID for spr in sprs))

    def loadPackageCopyJobs(self, uploads):
        """Batch-load `PackageCopyJob`s and related information."""
        package_copy_jobs = load_related(
            PackageCopyJob, uploads, ['package_copy_job_id'])
        archives = load_related(
            Archive, package_copy_jobs, ['source_archive_id'])
        load_related(Distribution, archives, ['distributionID'])
        person_ids = map(attrgetter('ownerID'), archives)
        jobs = load_related(Job, package_copy_jobs, ['job_id'])
        person_ids.extend(map(attrgetter('requester_id'), jobs))
        list(getUtility(IPersonSet).getPrecachedPersonsFromIDs(
            person_ids, need_validity=True))
<<<<<<< HEAD

    def _getPreloadedLogs(self, uploads):
        """Returns a dict of preloaded PackageUploadLog

        The keys from the returning dict are the package_upload_id, and the
        values are lists of log entries
        """
        logs = load_referencing(
            PackageUploadLog, uploads, ['package_upload_id'])

        # Preload users from log entries
        # Not using `need_icon` since the log's reviewers are always persons,
        # and fetching icons should be only needed for teams
        list(getUtility(IPersonSet).getPrecachedPersonsFromIDs(
            [log.reviewer_id for log in logs],
            need_validity=True))
        logs_dict = defaultdict(list)
        for log in logs:
            logs_dict[log.package_upload_id].append(log)
        return logs_dict
=======
>>>>>>> 3306b083

    def decoratedQueueBatch(self):
        """Return the current batch, converted to decorated objects.

        Each batch item, a PackageUpload, is converted to a
        CompletePackageUpload.  This avoids many additional SQL queries
        in the +queue template.
        """
        uploads = list(self.batchnav.currentBatch())

        if len(uploads) == 0:
            return None

        upload_ids = [upload.id for upload in uploads]

        # Both "u.sources" and "u.builds" below are preloaded by
        # self.context.getPackageUploads (which uses PackageUploadSet.getAll)
        # when building self.batchnav.
        puses = sum([removeSecurityProxy(u.sources) for u in uploads], [])
        pubs = sum([removeSecurityProxy(u.builds) for u in uploads], [])

        logs_dict = self._getPreloadedLogs(uploads)

        source_sprs = load_related(
            SourcePackageRelease, puses, ['sourcepackagereleaseID'])
        bpbs = load_related(BinaryPackageBuild, pubs, ['buildID'])
        bprs = load_referencing(BinaryPackageRelease, bpbs, ['buildID'])
        source_files = load_referencing(
            SourcePackageReleaseFile, source_sprs, ['sourcepackagereleaseID'])
        binary_files = load_referencing(
            BinaryPackageFile, bprs, ['binarypackagereleaseID'])
        file_lfas = load_related(
            LibraryFileAlias, source_files + binary_files, ['libraryfileID'])
        load_related(LibraryFileContent, file_lfas, ['contentID'])

        # Get a dictionary of lists of binary files keyed by upload ID.
        package_upload_builds_dict = self.builds_dict(upload_ids, binary_files)

        build_upload_files, binary_package_names = self.binary_files_dict(
            package_upload_builds_dict, binary_files)

        # Get a dictionary of lists of source files keyed by upload ID.
        package_upload_source_dict = {}
        for pus in puses:
            package_upload_source_dict[pus.sourcepackagereleaseID] = pus
        source_upload_files = self.source_files_dict(
            package_upload_source_dict, source_files)

        # Get a list of binary package names that already exist in
        # the distribution.  The avoids multiple queries to is_new
        # on IBinaryPackageRelease.
        self.old_binary_packages = self.calculateOldBinaries(
            binary_package_names)

        package_sets = self.getPackagesetsFor(source_sprs)

        self.loadPackageCopyJobs(uploads)

        return [
            CompletePackageUpload(
                item, build_upload_files, source_upload_files, package_sets,
                sorted(logs_dict[item.id], key=attrgetter("date_created"),
                       reverse=True))
            for item in uploads]

    def is_new(self, binarypackagerelease):
        """Return True if the binarypackagerelease has no ancestry."""
        return (
            binarypackagerelease.binarypackagename
            not in self.old_binary_packages)

    def availableActions(self):
        """Return the available actions according to the selected queue state.

        Returns a list of labelled actions or an empty list.
        """
        # States that support actions.
        mutable_states = [
            PackageUploadStatus.NEW,
            PackageUploadStatus.REJECTED,
            PackageUploadStatus.UNAPPROVED
            ]

        # Return actions only for supported states and require
        # edit permission.
        if (self.state in mutable_states and
            check_permission('launchpad.Edit', self.queue)):
            return ['Accept', 'Reject']

        # No actions for unsupported states.
        return []

    def performQueueAction(self):
        """Execute the designed action over the selected queue items.

        Returns a message describing the action executed or None if nothing
        was done.
        """
        # Immediately bail out if the page is not the result of a submission.
        if self.request.method != "POST":
            return

        # Also bail out if an unauthorised user is faking submissions.
        if not check_permission('launchpad.Edit', self.queue):
            self.error = 'You do not have permission to act on queue items.'
            return

        # Retrieve the form data.
        accept = self.request.form.get('Accept', '')
        reject = self.request.form.get('Reject', '')
        rejection_comment = self.request.form.get('rejection_comment', '')
        component_override = self.request.form.get('component_override', '')
        section_override = self.request.form.get('section_override', '')
        priority_override = self.request.form.get('priority_override', '')
        queue_ids = self.request.form.get('QUEUE_ID', '')

        # If no boxes were checked, bail out.
        if (not accept and not reject) or not queue_ids:
            return

        # If we're asked to reject with no comment, bail.
        if reject and not rejection_comment:
            self.error = 'Rejection comment required.'
            return

        # Determine if there is a source override requested.
        new_component = None
        new_section = None
        try:
            if component_override:
                new_component = getUtility(IComponentSet)[component_override]
        except NotFoundError:
            self.error = "Invalid component: %s" % component_override
            return

        # Get a list of components for which the user has rights to
        # override to or from.
        permission_set = getUtility(IArchivePermissionSet)
        component_permissions = permission_set.componentsForQueueAdmin(
            self.context.main_archive, self.user)
        allowed_components = set(
            permission.component for permission in component_permissions)
        pocket_permissions = permission_set.pocketsForQueueAdmin(
            self.context.main_archive, self.user)

        try:
            if section_override:
                new_section = getUtility(ISectionSet)[section_override]
        except NotFoundError:
            self.error = "Invalid section: %s" % section_override
            return

        # Determine if there is a binary override requested.
        new_priority = None
        if priority_override not in name_priority_map:
            self.error = "Invalid priority: %s" % priority_override
            return

        new_priority = name_priority_map[priority_override]

        # Process the requested action.
        if not isinstance(queue_ids, list):
            queue_ids = [queue_ids]

        queue_set = getUtility(IPackageUploadSet)

        if accept:
            action = "accept"
        elif reject:
            action = "reject"

        success = []
        failure = []
        for queue_id in queue_ids:
            queue_item = queue_set.get(int(queue_id))
            # First check that the user has rights to accept/reject this
            # item by virtue of which component it has.
            if not check_permission('launchpad.Edit', queue_item):
                existing_component_names = ", ".join(
                    component.name for component in queue_item.components)
                failure.append(
                    "FAILED: %s (You have no rights to %s component(s) "
                    "'%s')" % (queue_item.displayname,
                               action,
                               existing_component_names))
                continue

            # Sources and binaries are mutually exclusive when it comes to
            # overriding, so only one of these will be set.
            try:
                for permission in pocket_permissions:
                    if (permission.pocket == queue_item.pocket and
                        permission.distroseries in (
                            None, queue_item.distroseries)):
                        item_allowed_components = (
                            queue_item.distroseries.upload_components)
                else:
                    item_allowed_components = allowed_components
                source_overridden = queue_item.overrideSource(
                    new_component, new_section, item_allowed_components)
                binary_changes = [{
                    "component": new_component,
                    "section": new_section,
                    "priority": new_priority,
                    }]
                binary_overridden = queue_item.overrideBinaries(
                    binary_changes, item_allowed_components)
            except (QueueAdminUnauthorizedError,
                    QueueInconsistentStateError) as info:
                failure.append("FAILED: %s (%s)" %
                               (queue_item.displayname, info))
                continue

            feedback_interpolations = {
                "name": queue_item.displayname,
                "component": "(unchanged)",
                "section": "(unchanged)",
                "priority": "(unchanged)",
                }
            if new_component:
                feedback_interpolations['component'] = new_component.name
            if new_section:
                feedback_interpolations['section'] = new_section.name
            if new_priority:
                feedback_interpolations[
                    'priority'] = new_priority.title.lower()

            try:
                if action == 'accept':
                    queue_item.acceptFromQueue(user=self.user)
                elif action == 'reject':
                    queue_item.rejectFromQueue(
                        user=self.user, comment=rejection_comment)
            except (QueueAdminUnauthorizedError,
                    QueueInconsistentStateError) as info:
                failure.append('FAILED: %s (%s)' %
                               (queue_item.displayname, info))
            else:
                if source_overridden:
                    desc = "%(name)s(%(component)s/%(section)s)"
                elif binary_overridden:
                    desc = "%(name)s(%(component)s/%(section)s/%(priority)s)"
                else:
                    desc = "%(name)s"
                success.append(
                    "OK: " + desc % feedback_interpolations)

        for message in success:
            self.request.response.addInfoNotification(message)
        for message in failure:
            self.request.response.addErrorNotification(message)
        # Greasy hack!  Is there a better way of setting GET data in the
        # response?
        # (This is needed to make the user see the same queue page
        # after the redirection)
        url = str(self.request.URL) + "?queue_state=%s" % self.state.value
        self.request.response.redirect(url)

    def sortedSections(self):
        """Possible sections for the context distroseries.

        Return an iterable of possible sections for the context distroseries
        sorted by their name.
        """
        return sorted(
            self.context.sections, key=attrgetter('name'))

    def priorities(self):
        """An iterable of priorities from PackagePublishingPriority."""
        return (priority for priority in PackagePublishingPriority)


class PackageUploadNavigation(GetitemNavigation, FileNavigationMixin):
    usedfor = IPackageUpload


@delegate_to(IPackageUpload)
class CompletePackageUpload:
    """A decorated `PackageUpload` including sources, builds and packages.

    This acts effectively as a view for package uploads.  Some properties of
    the class are cached here to reduce the number of queries that the +queue
    template has to make.  Others are added here exclusively.
    """
    # These need to be predeclared to avoid delegates taking them over.
    # Would be nice if there was a way of allowing writes to just work
    # (i.e. no proxying of __set__).
    pocket = None
    date_created = None
<<<<<<< HEAD
    sources = None
    builds = None
    logs = None
=======
>>>>>>> 3306b083
    customfiles = None
    contains_source = None
    contains_build = None
    sourcepackagerelease = None

    def __init__(self, packageupload, build_upload_files,
                 source_upload_files, package_sets, logs=None):
        self.pocket = packageupload.pocket
        self.date_created = packageupload.date_created
        self.context = packageupload
        self.contains_source = len(self.sources) > 0
        self.contains_build = len(self.builds) > 0
        self.logs = list(logs) if logs is not None else []
        self.customfiles = list(packageupload.customfiles)

        # Create a dictionary of binary files keyed by
        # binarypackagerelease.
        self.binary_packages = {}
        for binary in build_upload_files.get(self.id, []):
            package = binary.binarypackagerelease
            self.binary_packages.setdefault(package, []).append(binary)

        # Create a list of source files if this is a source upload.
        self.source_files = source_upload_files.get(self.id, None)

        if self.contains_source:
            self.sourcepackagerelease = self.sources[0].sourcepackagerelease
            self.package_sets = package_sets.get(
                self.sourcepackagerelease.sourcepackagenameID, [])
        else:
            self.package_sets = []

    @property
    def display_package_sets(self):
        """Package sets, if any, for display on the +queue page."""
        return ' '.join(sorted(
            packageset.name for packageset in self.package_sets))

    @property
    def display_component(self):
        """Component name, if any, for display on the +queue page."""
        component_name = self.component_name
        if component_name is None:
            return ""
        else:
            return component_name.lower()

    @property
    def display_section(self):
        """Section name, if any, for display on the +queue page."""
        section_name = self.section_name
        if section_name is None:
            return ""
        else:
            return section_name.lower()

    @property
    def display_priority(self):
        """Priority name, if any, for display on the +queue page."""
        if self.contains_source:
            return self.sourcepackagerelease.urgency.name.lower()
        else:
            return ""

    def composeIcon(self, alt, icon, title=None):
        """Compose an icon for the package's icon list."""
        # These should really be sprites!
        if title is None:
            title = alt
        return structured(
            '<img alt="[%s]" src="/@@/%s" title="%s" />', alt, icon, title)

    def composeIconList(self):
        """List icons that should be shown for this upload."""
        ddtp = "Debian Description Translation Project Indexes"
        potential_icons = [
            (self.contains_source, ("Source", 'package-source')),
            (self.contains_build, ("Build", 'package-binary', "Binary")),
            (self.package_copy_job, ("Sync", 'package-sync')),
            (self.contains_translation, ("Translation", 'translation-file')),
            (self.contains_installer, ("Installer", 'ubuntu-icon')),
            (self.contains_upgrader, ("Upgrader", 'ubuntu-icon')),
            (self.contains_ddtp, (ddtp, 'ubuntu-icon')),
            (self.contains_uefi, ("UEFI Objects for Signing", 'ubuntu-icon')),
            (self.contains_signing, ("Objects for Signing", 'ubuntu-icon')),
            ]
        return [
            self.composeIcon(*details)
            for condition, details in potential_icons if condition]

    def composeNameAndChangesLink(self):
        """Compose HTML: upload name and link to changes file."""
        if self.changesfile is None:
            return self.displayname
        else:
            return structured(
                '<a href="%s" title="Changes file for %s">%s</a>',
                self.proxiedFile(self.changesfile).http_url, self.displayname,
                self.displayname)

    @property
    def icons_and_name(self):
        """Icon list and name, linked to changes file if appropriate."""
        iconlist_id = "queue%d-iconlist" % self.id
        icons = self.composeIconList()
        icon_string = structured('\n'.join(['%s'] * len(icons)), *icons)
        link = self.composeNameAndChangesLink()
        return structured(
            """<div id="%s"> %s %s (%s)</div>""",
            iconlist_id, icon_string, link, self.displayarchs).escapedtext

    def proxiedFile(self, libraryfile):
        """Return a librarian file proxied in the context of this upload."""
        return ProxiedLibraryFileAlias(libraryfile, self.context)<|MERGE_RESOLUTION|>--- conflicted
+++ resolved
@@ -69,7 +69,6 @@
 from lp.soyuz.model.packagecopyjob import PackageCopyJob
 from lp.soyuz.model.queue import (
     PackageUploadBuild,
-    PackageUploadLog,
     PackageUploadSource,
     )
 from lp.soyuz.model.sourcepackagerelease import SourcePackageRelease
@@ -210,29 +209,6 @@
         person_ids.extend(map(attrgetter('requester_id'), jobs))
         list(getUtility(IPersonSet).getPrecachedPersonsFromIDs(
             person_ids, need_validity=True))
-<<<<<<< HEAD
-
-    def _getPreloadedLogs(self, uploads):
-        """Returns a dict of preloaded PackageUploadLog
-
-        The keys from the returning dict are the package_upload_id, and the
-        values are lists of log entries
-        """
-        logs = load_referencing(
-            PackageUploadLog, uploads, ['package_upload_id'])
-
-        # Preload users from log entries
-        # Not using `need_icon` since the log's reviewers are always persons,
-        # and fetching icons should be only needed for teams
-        list(getUtility(IPersonSet).getPrecachedPersonsFromIDs(
-            [log.reviewer_id for log in logs],
-            need_validity=True))
-        logs_dict = defaultdict(list)
-        for log in logs:
-            logs_dict[log.package_upload_id].append(log)
-        return logs_dict
-=======
->>>>>>> 3306b083
 
     def decoratedQueueBatch(self):
         """Return the current batch, converted to decorated objects.
@@ -253,8 +229,6 @@
         # when building self.batchnav.
         puses = sum([removeSecurityProxy(u.sources) for u in uploads], [])
         pubs = sum([removeSecurityProxy(u.builds) for u in uploads], [])
-
-        logs_dict = self._getPreloadedLogs(uploads)
 
         source_sprs = load_related(
             SourcePackageRelease, puses, ['sourcepackagereleaseID'])
@@ -293,9 +267,7 @@
 
         return [
             CompletePackageUpload(
-                item, build_upload_files, source_upload_files, package_sets,
-                sorted(logs_dict[item.id], key=attrgetter("date_created"),
-                       reverse=True))
+                item, build_upload_files, source_upload_files, package_sets)
             for item in uploads]
 
     def is_new(self, binarypackagerelease):
@@ -522,25 +494,18 @@
     # (i.e. no proxying of __set__).
     pocket = None
     date_created = None
-<<<<<<< HEAD
-    sources = None
-    builds = None
-    logs = None
-=======
->>>>>>> 3306b083
     customfiles = None
     contains_source = None
     contains_build = None
     sourcepackagerelease = None
 
     def __init__(self, packageupload, build_upload_files,
-                 source_upload_files, package_sets, logs=None):
+                 source_upload_files, package_sets):
         self.pocket = packageupload.pocket
         self.date_created = packageupload.date_created
         self.context = packageupload
         self.contains_source = len(self.sources) > 0
         self.contains_build = len(self.builds) > 0
-        self.logs = list(logs) if logs is not None else []
         self.customfiles = list(packageupload.customfiles)
 
         # Create a dictionary of binary files keyed by
