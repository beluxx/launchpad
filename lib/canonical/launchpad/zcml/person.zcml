<configure
    xmlns="http://namespaces.zope.org/zope"
    xmlns:browser="http://namespaces.zope.org/browser"
    xmlns:i18n="http://namespaces.zope.org/i18n"
    i18n_domain="launchpad">

<facet facet="overview">

  <!-- Person -->

  <browser:navigation
      module="canonical.launchpad.browser"
      classes="TeamNavigation PersonNavigation"
      />

  <adapter
      provides="canonical.launchpad.interfaces.IStructuralObjectPresentation"
      for="canonical.launchpad.interfaces.IPerson"
      factory="canonical.launchpad.browser.PersonSOP"
      permission="zope.Public"
      />

  <content class="canonical.launchpad.database.Person">
      <allow interface="canonical.launchpad.interfaces.IPerson" />
      <allow interface="canonical.launchpad.interfaces.ICalendarOwner" />
      <allow attributes="
          default_gotchi_resource default_gotchi_heading_resource
          default_emblem_resource" />
      <require
          permission="launchpad.Edit"
          set_schema="canonical.launchpad.interfaces.IPerson" />
  </content>

  <browser:defaultView
      for="canonical.launchpad.interfaces.IPerson"
      name="+index" />
  <browser:defaultView
      for="canonical.launchpad.interfaces.IPerson"
      name="+specs"
      layer="canonical.launchpad.layers.BlueprintLayer"
      />
  <browser:defaultView
      for="canonical.launchpad.interfaces.IPerson"
      layer="canonical.launchpad.layers.AnswersLayer"
      name="+tickets"
      />
  <browser:defaultView
      for="canonical.launchpad.interfaces.IPerson"
<<<<<<< HEAD
=======
      layer="canonical.launchpad.layers.CodeLayer"
      name="+branches"
      />
  <browser:defaultView
      for="canonical.launchpad.interfaces.IPerson"
>>>>>>> 418bbaec
      layer="canonical.launchpad.layers.BugsLayer"
      name="+assignedbugs"
      />

  <browser:menus
      module="canonical.launchpad.browser.person"
      classes="PersonFacets PersonOverviewMenu TeamOverviewMenu PersonBugsMenu
          PersonSpecsMenu TeamBugsMenu PersonBranchesMenu
          PersonSetFacets PersonSetContextMenu"
      />

  <browser:url
      for="canonical.launchpad.interfaces.IPerson"
      path_expression="string:~${name}"
      parent_utility="canonical.launchpad.interfaces.ILaunchpadRoot"
      />

  <browser:editform
      name="+review"
      for="canonical.launchpad.interfaces.IPerson"
      schema="canonical.launchpad.interfaces.IPerson"
      label="Review person"
      fields="name displayname password"
      permission="launchpad.Admin"
      template="../templates/person-review.pt"
      >
      <browser:widget
          field="password"
          class="canonical.widgets.PasswordChangeWidget"
          />
  </browser:editform>

  <browser:page
      name="+claim"
      for="canonical.launchpad.interfaces.IPerson"
      class="canonical.launchpad.browser.PersonClaimView"
      permission="zope.Public"
      template="../templates/person-claim.pt">
  </browser:page>

  <browser:page
      name="+changepassword"
      for="canonical.launchpad.interfaces.IPerson"
      class="canonical.launchpad.browser.PersonChangePasswordView"
      permission="launchpad.Edit"
      template="../templates/person-changepassword.pt">
  </browser:page>

  <browser:page
      name="+editlanguages"
      for="canonical.launchpad.interfaces.IPerson"
      class="canonical.launchpad.browser.PersonLanguagesView"
      permission="launchpad.Edit"
      template="../templates/person-editlanguages.pt">
  </browser:page>

  <browser:page
      name="+edit"
      for="canonical.launchpad.interfaces.IPerson"
      class="canonical.launchpad.browser.PersonEditView"
      permission="launchpad.Edit"
      template="../templates/person-edit.pt" />

  <browser:page
      name="+edithomepage"
      for="canonical.launchpad.interfaces.IPerson"
      class="canonical.launchpad.browser.PersonEditHomePageView"
      permission="launchpad.Edit"
      template="../templates/person-edithomepage.pt" />

  <browser:pages
      for="canonical.launchpad.interfaces.IPerson"
      permission="zope.Public"
      class="canonical.launchpad.browser.PersonView">
      <browser:page
          name="+index"
          template="../templates/person-index.pt"
          />
      <browser:page
          name="+packages"
          template="../templates/person-packages.pt"
          />
      <browser:page
          name="+karma"
          template="../templates/person-karma.pt"
          />
      <browser:page
          name="+sshkeys"
          attribute="showSSHKeys"
          />
      <browser:page
          name="+bounties"
          facet="bounties"
          template="../templates/person-bounties.pt"
          />
      <browser:page
          name="+portlet-emails"
          template="../templates/person-portlet-emails.pt"
          />
      <browser:page
          name="+portlet-team-assignedbugs"
          template="../templates/person-portlet-team-assignedbugs.pt"
          />
      <browser:page
          name="+portlet-details"
          template="../templates/person-portlet-details.pt"
          />
      <!-- this should be on IPerson because we don't always know if it is a
      team or a person -->
      <browser:page
        name="+teamlist"
        template="../templates/team-listing.pt" />
  </browser:pages>

  <browser:page
    for="canonical.launchpad.interfaces.IPerson"
    name="+table-specworkload"
    permission="zope.Public"
    class="canonical.launchpad.browser.PersonSpecWorkLoadView"
    template="../templates/person-table-specworkload.pt"
    />

  <browser:page
    for="canonical.launchpad.interfaces.IPerson"
    name="+translations"
    facet="translations"
    class="canonical.launchpad.browser.PersonTranslationView"
    permission="zope.Public"
    template="../templates/person-translations.pt" />

  <browser:page
    for="canonical.launchpad.interfaces.IPerson"
    name="+specfeedback"
    facet="specifications"
    class="canonical.launchpad.browser.PersonSpecFeedbackView"
    permission="zope.Public"
    template="../templates/person-specfeedback.pt"
    />

  <browser:page
    for="canonical.launchpad.interfaces.IPerson"
    name="+specworkload"
    facet="specifications"
    permission="zope.Public"
    template="../templates/person-specworkload.pt"
    />

  <!-- This portlet is a generalform because its view uses widgets to
  calculate the current distribution source package. This information
  is stored in the query, to avoid a complex URL scheme.
  -->
  <browser:generalform
     for="canonical.launchpad.interfaces.IPerson"
     schema="canonical.launchpad.interfaces.IPersonBugTaskSearch"
     name="+portlet-otherpackages"
     permission="zope.Public"
     class="canonical.launchpad.browser.BugContactPackageBugsSearchListingView"
     fields="distribution sourcepackagename"
     template="../templates/person-portlet-otherpackages.pt"
     />

  <browser:page
      for="canonical.launchpad.interfaces.IPerson"
      name="+rdf"
      permission="zope.Public"
      class="canonical.launchpad.browser.PersonRdfView"
      attribute="__call__"
      />

  <browser:page
      name="+bugs"
      for="canonical.launchpad.interfaces.IPerson"
      facet="bugs"
      class="canonical.launchpad.browser.RedirectToAssignedBugsView"
      permission="zope.Public"
      attribute="__call__"
      />

  <browser:generalform
      name="+assignedbugs"
      for="canonical.launchpad.interfaces.IPerson"
      schema="canonical.launchpad.interfaces.IPersonBugTaskSearch"
      facet="bugs"
      class="canonical.launchpad.browser.PersonAssignedBugTaskSearchListingView"
      fields="status importance assignee owner milestone
              omit_dupes has_patch component has_no_package"
      permission="zope.Public"
      template="../templates/buglisting-embedded-advanced-search.pt"
      />

  <browser:generalform
      name="+packagebugs-search"
      for="canonical.launchpad.interfaces.IPerson"
      schema="canonical.launchpad.interfaces.IBugTaskSearch"
      facet="bugs"
      class="canonical.launchpad.browser.BugContactPackageBugsSearchListingView"
      fields="status importance assignee owner milestone
              omit_dupes has_patch component has_no_package"
      permission="zope.Public"
      template="../templates/person-packagebugs-search.pt" />

  <!-- This page is a generalform because it uses widget values to
  figure out what the "current package" is. This information is stored
  in the URL rather than the context, to avoid a complex URL scheme.
  -->
  <browser:generalform
      name="+packagebugs"
      for="canonical.launchpad.interfaces.IPerson"
      schema="canonical.launchpad.interfaces.IPersonBugTaskSearch"
      fields="distribution sourcepackagename"
      facet="bugs"
      class="canonical.launchpad.browser.BugContactPackageBugsSearchListingView"
      permission="zope.Public"
      template="../templates/person-packagebugs-overview.pt" />

  <browser:generalform
      name="+reportedbugs"
      for="canonical.launchpad.interfaces.IPerson"
      schema="canonical.launchpad.interfaces.IPersonBugTaskSearch"
      facet="bugs"
      class="canonical.launchpad.browser.ReportedBugTaskSearchListingView"
      fields="status importance assignee owner milestone
              omit_dupes has_patch component has_no_package"
      permission="zope.Public"
      template="../templates/buglisting-embedded-advanced-search.pt"
      />

  <browser:generalform
      name="+subscribedbugs"
      for="canonical.launchpad.interfaces.IPerson"
      schema="canonical.launchpad.interfaces.IPersonBugTaskSearch"
      facet="bugs"
      class="canonical.launchpad.browser.SubscribedBugTaskSearchListingView"
      fields="status importance assignee owner milestone
              omit_dupes has_patch component has_no_package"
      permission="zope.Public"
      template="../templates/buglisting-embedded-advanced-search.pt"
      />



  <!-- Adding SSH keys is the only possibly harmful thing that can be done
  without the user's password, so we use a special permission here to make
  sure only the user (and not launchpad admins) will be able to edit her own
  ssh keys. Another option would be to require the user's password on this
  page. GuilhermeSalgado 25/08/2005 -->
  <browser:page
      name="+editsshkeys"
      for="canonical.launchpad.interfaces.IPerson"
      permission="launchpad.Special"
      class="canonical.launchpad.browser.PersonEditSSHKeysView"
      template="../templates/person-editsshkeys.pt" />

  <browser:page
      name="+codesofconduct"
      for="canonical.launchpad.interfaces.IPerson"
      permission="launchpad.Edit"
      class="canonical.launchpad.browser.PersonCodeOfConductEditView"
      template="../templates/person-codesofconduct.pt" />

  <browser:page
      name="+editwikinames"
      for="canonical.launchpad.interfaces.IPerson"
      permission="launchpad.Edit"
      class="canonical.launchpad.browser.PersonEditWikiNamesView"
      template="../templates/person-editwikinames.pt" />

  <browser:page
      name="+editircnicknames"
      for="canonical.launchpad.interfaces.IPerson"
      permission="launchpad.Edit"
      class="canonical.launchpad.browser.PersonEditIRCNicknamesView"
      template="../templates/person-editircnicknames.pt" />

  <browser:page
      name="+editjabberids"
      for="canonical.launchpad.interfaces.IPerson"
      permission="launchpad.Edit"
      class="canonical.launchpad.browser.PersonEditJabberIDsView"
      template="../templates/person-editjabberids.pt" />

  <browser:page
      for="canonical.launchpad.interfaces.IPerson"
      permission="launchpad.Edit"
      class="canonical.launchpad.browser.PersonGPGView"
      name="+editpgpkeys"
      template="../templates/person-editpgpkeys.pt"
      />

  <browser:pages
      for="canonical.launchpad.interfaces.IPerson"
      permission="launchpad.Edit"
      class="canonical.launchpad.browser.PersonEditEmailsView">
      <browser:page
          name="+editemails"
          template="../templates/person-editemails.pt"
          />
  </browser:pages>

  <browser:page
    for="canonical.launchpad.interfaces.IPerson"
    class="canonical.launchpad.browser.PersonBranchesView"
    permission="zope.Public"
    facet="branches"
    name="+branches"
    template="../templates/person-branches.pt" />

  <browser:page
    for="canonical.launchpad.interfaces.IPerson"
    class="canonical.launchpad.browser.PersonAuthoredBranchesView"
    permission="zope.Public"
    facet="branches"
    name="+authoredbranches"
    template="../templates/person-branches.pt" />

  <browser:page
    for="canonical.launchpad.interfaces.IPerson"
    class="canonical.launchpad.browser.PersonSubscribedBranchesView"
    permission="zope.Public"
    facet="branches"
    name="+subscribedbranches"
    template="../templates/person-branches.pt" />

  <browser:page
    for="canonical.launchpad.interfaces.IPerson"
    class="canonical.launchpad.browser.PersonRegisteredBranchesView"
    permission="zope.Public"
    facet="branches"
    name="+registeredbranches"
    template="../templates/person-branches.pt" />
 
  <browser:page
      for="canonical.launchpad.interfaces.IPerson"
      permission="zope.Public"
      class="canonical.launchpad.browser.PersonView"
      name="+teamhierarchy"
      template="../templates/person-teamhierarchy.pt"
      />

  <!-- Team Views -->

  <browser:page
      for="canonical.launchpad.interfaces.ITeam"
      permission="zope.Public"
      class="canonical.launchpad.browser.PersonView"
      name="+teamhierarchy"
      template="../templates/person-teamhierarchy.pt"
      />

  <browser:page
      for="canonical.launchpad.interfaces.ITeam"
      permission="launchpad.Edit"
      class="canonical.launchpad.browser.TeamEmailView"
      name="+editemail"
      template="../templates/team-editemail.pt"
      />

  <browser:page
      name="+edit"
      for="canonical.launchpad.interfaces.ITeam"
      class="canonical.launchpad.browser.TeamEditView"
      permission="launchpad.Edit"
      template="../templates/team-edit.pt" />

  <browser:page
      for="canonical.launchpad.interfaces.ITeam"
      permission="launchpad.Admin"
      class="canonical.launchpad.browser.TeamReassignmentView"
      name="+reassign"
      template="../templates/object-reassignment.pt"
      />

  <browser:page
      for="canonical.launchpad.interfaces.ITeam"
      permission="launchpad.AnyPerson"
      class="canonical.launchpad.browser.TeamJoinView"
      name="+join"
      template="../templates/team-join.pt"
      />

  <browser:page
      for="canonical.launchpad.interfaces.ITeam"
      permission="launchpad.AnyPerson"
      class="canonical.launchpad.browser.TeamLeaveView"
      name="+leave"
      template="../templates/team-leave.pt"
      />

  <browser:page
      for="canonical.launchpad.interfaces.ITeam"
      permission="zope.Public"
      class="canonical.launchpad.browser.PersonView"
      name="+polls"
      template="../templates/team-polls.pt"
      />      

  <browser:generalform
      name="+newpoll"
      for="canonical.launchpad.interfaces.ITeam"
      class="canonical.launchpad.browser.PollAddView"
      schema="canonical.launchpad.interfaces.IPoll"
      fields="name title proposition secrecy allowspoilt
              dateopens datecloses"
      keyword_arguments="name title proposition secrecy allowspoilt
              dateopens datecloses"
      label="Create a new poll"
      permission="launchpad.Edit"
      template="../templates/team-newpoll.pt"
      />

  <browser:page
      name="+members"
      for="canonical.launchpad.interfaces.ITeam"
      permission="zope.Public"
      class="canonical.launchpad.browser.TeamMembersView"
      template="../templates/team-members.pt"
      />

  <browser:addform
      name="+addmember"
      for="canonical.launchpad.interfaces.ITeam"
      schema="canonical.launchpad.interfaces.ITeamMember"
      fields="newmember"
      class="canonical.launchpad.browser.TeamMemberAddView"
      permission="launchpad.Edit"
      template="../templates/team-addmember.pt"
      />

  <browser:page
      name="+editproposedmembers"
      for="canonical.launchpad.interfaces.ITeam"
      permission="launchpad.Edit"
      class="canonical.launchpad.browser.ProposedTeamMembersEditView"
      template="../templates/team-editproposed.pt"
      />

  <browser:page
      name="+addbranch"
      for="canonical.launchpad.interfaces.IPerson"
      class="canonical.launchpad.browser.PersonBranchAddView"
      facet="branches"
      permission="launchpad.AnyPerson"
      template="../templates/person-branch-add.pt" />

  <!-- PersonSet -->
  <content class="canonical.launchpad.database.PersonSet">
      <allow interface="canonical.launchpad.interfaces.IPersonSet" />
  </content>

  <securedutility
      class="canonical.launchpad.database.PersonSet"
      provides="canonical.launchpad.interfaces.IPersonSet">
      <allow interface="canonical.launchpad.interfaces.IPersonSet" />
  </securedutility>

  <adapter
      provides="canonical.launchpad.interfaces.IStructuralObjectPresentation"
      for="canonical.launchpad.interfaces.IPersonSet"
      factory="canonical.launchpad.browser.PersonSetSOP"
      permission="zope.Public"
      />

  <browser:defaultView
      for="canonical.launchpad.interfaces.IPersonSet"
      name="+index" />

  <browser:navigation
      module="canonical.launchpad.browser"
      classes="PersonSetNavigation"
      />

  <browser:page
      name="+newperson"
      for="canonical.launchpad.interfaces.IPersonSet"
      class="canonical.launchpad.browser.PersonAddView"
      permission="launchpad.Admin"
      template="../templates/people-newperson.pt" />

  <browser:addform
      name="+newteam"
      for="canonical.launchpad.interfaces.IPersonSet"
      schema="canonical.launchpad.interfaces.ITeamCreation"
      fields="name displayname contactemail teamdescription
              defaultmembershipperiod defaultrenewalperiod subscriptionpolicy"
      class="canonical.launchpad.browser.TeamAddView"
      permission="launchpad.AnyPerson"
      template="../templates/people-newteam.pt"
      >
      <browser:widget
          field="teamdescription"
          class="zope.app.form.browser.TextAreaWidget"
          displayWidth="30"
          height="10" />
  </browser:addform>

  <browser:pages
      for="canonical.launchpad.interfaces.IPersonSet"
      permission="zope.Public"
      class="canonical.launchpad.browser.PeopleListView">
      <browser:page
          name="+peoplelist"
          template="../templates/people-list.pt"
          />
  </browser:pages>

  <browser:pages
      for="canonical.launchpad.interfaces.IPersonSet"
      permission="zope.Public"
      class="canonical.launchpad.browser.TeamListView">
      <browser:page
          name="+teamlist"
          template="../templates/people-list.pt"
          />
  </browser:pages>

  <browser:pages
      for="canonical.launchpad.interfaces.IPersonSet"
      permission="zope.Public"
      class="canonical.launchpad.browser.UbunteroListView">
      <browser:page
          name="+ubunterolist"
          template="../templates/people-list.pt"
          />
  </browser:pages>

  <browser:pages
      for="canonical.launchpad.interfaces.IPersonSet"
      permission="zope.Public"
      class="canonical.launchpad.browser.FOAFSearchView">
      <browser:page
          name="+index"
          template="../templates/people-index.pt"
          />
      <browser:page
        name="+portlet-stats"
        template="../templates/people-portlet-stats.pt" />
  </browser:pages>

  <browser:addform
      name="+requestmerge"
      for="canonical.launchpad.interfaces.IPersonSet"
      schema="canonical.launchpad.interfaces.person.IRequestPeopleMerge"
      fields="dupeaccount"
      class="canonical.launchpad.browser.RequestPeopleMergeView"
      permission="launchpad.AnyPerson"
      template="../templates/people-requestmerge.pt"
      />

  <browser:pages
      for="canonical.launchpad.interfaces.IPersonSet"
      permission="launchpad.Admin"
      class="canonical.launchpad.browser.AdminRequestPeopleMergeView">
      <browser:page
          name="+adminrequestmerge"
          template="../templates/people-adminrequestmerge.pt"
          />
  </browser:pages>

  <browser:pages
      for="canonical.launchpad.interfaces.IPersonSet"
      permission="launchpad.AnyPerson"
      class="canonical.launchpad.browser.RequestPeopleMergeMultipleEmailsView">
      <browser:page
          name="+requestmerge-multiple"
          template="../templates/people-requestmerge-multiple.pt"
          />
  </browser:pages>

  <browser:pages
      for="canonical.launchpad.interfaces.IPersonSet"
      permission="launchpad.AnyPerson"
      class="canonical.launchpad.browser.FinishedPeopleMergeRequestView">
      <browser:page
          name="+mergerequest-sent"
          template="../templates/people-mergerequest-sent.pt"
          />
  </browser:pages>

  <browser:pages
    for="canonical.launchpad.interfaces.IPersonSet"
    permission="zope.Public">
      <browser:page
        name="+portlet-about"
        template="../templates/people-portlet-about.pt" />
  </browser:pages>
</facet>

<facet facet="answers">
  <browser:page
      for="canonical.launchpad.interfaces.IPerson"
      class="canonical.launchpad.browser.PersonLatestQuestionsView"
      name="+portlet-latestquestions"
      permission="zope.Public"
      template="../templates/questiontarget-portlet-latestquestions.pt"
      />
  <browser:page
    for="canonical.launchpad.interfaces.IPerson"
    class="canonical.launchpad.browser.PersonSearchQuestionsView"
    name="+tickets"
    permission="zope.Public"
    />
  <browser:page
    for="canonical.launchpad.interfaces.IPerson"
    class="canonical.launchpad.browser.SearchAnsweredQuestionsView"
    name="+answeredtickets"
    permission="zope.Public"
    />
  <browser:page
    for="canonical.launchpad.interfaces.IPerson"
    class="canonical.launchpad.browser.SearchAssignedQuestionsView"
    name="+assignedtickets"
    permission="zope.Public"
    />
  <browser:page
    for="canonical.launchpad.interfaces.IPerson"
    class="canonical.launchpad.browser.SearchCommentedQuestionsView"
    name="+commentedtickets"
    permission="zope.Public"
    />
  <browser:page
    for="canonical.launchpad.interfaces.IPerson"
    class="canonical.launchpad.browser.SearchCreatedQuestionsView"
    name="+createdtickets"
    permission="zope.Public"
    />
  <browser:page
    for="canonical.launchpad.interfaces.IPerson"
    class="canonical.launchpad.browser.SearchNeedAttentionQuestionsView"
    name="+needattentiontickets"
    permission="zope.Public"
    />
  <browser:page
    for="canonical.launchpad.interfaces.IPerson"
    class="canonical.launchpad.browser.SearchSubscribedQuestionsView"
    name="+subscribedtickets"
    permission="zope.Public"
    />

  <browser:menus
    module="canonical.launchpad.browser"
    classes="PersonAnswersMenu"
    />
</facet>

<adapter for="canonical.launchpad.webapp.interfaces.ILaunchpadPrincipal"
    provides="canonical.launchpad.interfaces.IPerson"
    factory="canonical.launchpad.components.person.personFromPrincipal" />

</configure><|MERGE_RESOLUTION|>--- conflicted
+++ resolved
@@ -46,14 +46,11 @@
       />
   <browser:defaultView
       for="canonical.launchpad.interfaces.IPerson"
-<<<<<<< HEAD
-=======
       layer="canonical.launchpad.layers.CodeLayer"
       name="+branches"
       />
   <browser:defaultView
       for="canonical.launchpad.interfaces.IPerson"
->>>>>>> 418bbaec
       layer="canonical.launchpad.layers.BugsLayer"
       name="+assignedbugs"
       />
