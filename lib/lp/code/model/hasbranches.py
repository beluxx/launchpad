--- conflicted
+++ resolved
@@ -6,7 +6,6 @@
 __metaclass__ = type
 __all__ = [
     'HasBranchesMixin',
-    'HasCodeImportsMixin',
     'HasMergeProposalsMixin',
     'HasRequestedReviewsMixin',
     ]
@@ -17,7 +16,6 @@
 from lp.code.interfaces.branch import DEFAULT_BRANCH_STATUS_IN_LISTING
 from lp.code.interfaces.branchcollection import (
     IAllBranches, IBranchCollection)
-from lp.code.interfaces.codeimport import ICodeImportSet
 
 
 class HasBranchesMixin:
@@ -61,20 +59,5 @@
 
         visible_branches = getUtility(IAllBranches).visibleByUser(
             visible_by_user)
-<<<<<<< HEAD
-        proposals = visible_branches.getMergeProposalsForPerson(self, status)
-        return proposals
-
-
-class HasCodeImportsMixin:
-
-    def newCodeImport(self, registrant=None, branch_name=None,
-            rcs_type=None, url=None, cvs_root=None, cvs_module=None):
-        """See `IHasCodeImports`."""
-        import_set = getUtility(ICodeImportSet)
-        return import_set.new(registrant, self, branch_name,
-                rcs_type, url=url, cvs_root=cvs_root, cvs_module=cvs_module)
-=======
         proposals = visible_branches.getMergeProposalsForReviewer(self, status)
-        return proposals
->>>>>>> 1a5911c4
+        return proposals