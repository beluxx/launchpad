# Copyright 2007 Canonical Ltd.  All rights reserved.

"""Browser views for archive."""

__metaclass__ = type

__all__ = [
    'archive_to_structualheading',
    'ArchiveAdminView',
    'ArchiveActivateView',
    'ArchiveBuildsView',
    'ArchiveContextMenu',
    'ArchiveEditDependenciesView',
    'ArchiveEditView',
    'ArchiveNavigation',
    'ArchivePackageDeletionView',
    'ArchiveView',
    ]

from zope.app.form.browser import TextAreaWidget
from zope.app.form.interfaces import IInputWidget
from zope.app.form.utility import setUpWidget
from zope.component import getUtility
from zope.formlib import form
from zope.schema import Choice, List
from zope.schema.vocabulary import SimpleVocabulary, SimpleTerm

from canonical.cachedproperty import cachedproperty
from canonical.database.sqlbase import flush_database_caches
from canonical.launchpad import _
from canonical.launchpad.browser.build import BuildRecordsView
from canonical.launchpad.browser.sourceslist import (
    SourcesListEntries, SourcesListEntriesView)
from canonical.launchpad.interfaces import (
    ArchivePurpose, BuildStatus, IArchive, IArchiveEditDependenciesForm,
    IArchivePackageDeletionForm, IArchiveSet, IBuildSet, IHasBuildRecords,
    ILaunchpadCelebrities, IPPAActivateForm, IStructuralHeaderPresentation,
    NotFoundError, PackagePublishingStatus)
from canonical.launchpad.webapp import (
    action, canonical_url, custom_widget, enabled_with_permission,
    stepthrough, ContextMenu, LaunchpadEditFormView,
    LaunchpadFormView, LaunchpadView, Link, Navigation)
from canonical.launchpad.webapp.batching import BatchNavigator
from canonical.launchpad.webapp.menu import structured
from canonical.widgets import LabeledMultiCheckBoxWidget
from canonical.widgets.textwidgets import StrippedTextWidget


class ArchiveNavigation(Navigation):
    """Navigation methods for IArchive."""

    usedfor = IArchive

    @stepthrough('+build')
    def traverse_build(self, name):
        try:
            build_id = int(name)
        except ValueError:
            return None
        try:
            return getUtility(IBuildSet).getByBuildID(build_id)
        except NotFoundError:
            return None


class ArchiveContextMenu(ContextMenu):
    """Overview Menu for IArchive."""

    usedfor = IArchive
    links = ['ppa', 'admin', 'edit', 'builds', 'delete', 'edit_dependencies']

    def ppa(self):
        text = 'View PPA'
        return Link(canonical_url(self.context), text, icon='info')

    @enabled_with_permission('launchpad.Admin')
    def admin(self):
        text = 'Administer archive'
        return Link('+admin', text, icon='edit')

    @enabled_with_permission('launchpad.Edit')
    def edit(self):
        text = 'Change details'
        return Link('+edit', text, icon='edit')

    def builds(self):
        text = 'View build records'
        return Link('+builds', text, icon='info')

    @enabled_with_permission('launchpad.Edit')
    def delete(self):
        text = 'Delete packages'
        return Link('+delete-packages', text, icon='edit')

    @enabled_with_permission('launchpad.Edit')
    def edit_dependencies(self):
        text = 'Edit dependencies'
        return Link('+edit-dependencies', text, icon='edit')



class ArchiveViewBase:
    """Common features for Archive view classes."""

    def isPrivate(self):
        """Return whether the archive is private or not."""
        # This is used by the main container template to decide whether
        # to render the privacy graphics or not.
        return self.context.private

    @property
    def is_active(self):
        """Whether or not this PPA already have publications in it."""
        return bool(self.context.getPublishedSources())

    @property
    def source_count_text(self):
        """Return the correct form of the source counter notice."""
        if self.context.number_of_sources == 1:
            return '%s source package' % self.context.number_of_sources
        else:
            return '%s source packages' % self.context.number_of_sources

    @property
    def binary_count_text(self):
        """Return the correct form of the binary counter notice."""
        if self.context.number_of_binaries == 1:
            return '%s binary package' % self.context.number_of_binaries
        else:
            return '%s binary packages' % self.context.number_of_binaries


class ArchiveView(ArchiveViewBase, LaunchpadView):
    """Default Archive view class.

    Implements useful actions and collects useful sets for the page template.
    """

    __used_for__ = IArchive

    def initialize(self):
        """Setup infrastructure for the PPA index page.

        Setup sources list entries widget, package filter widget and the
        search result list.
        """
        self.setupSourcesListEntries()
        self.setupStatusFilterWidget()
        self.setupPackageBatchResult()

    def setupStatusFilterWidget(self):
        """Build a customized publishing status select widget.

        Receives the one of the established field values:

        ('published', 'superseded', 'any').

        Allow user to select between:

         * Published:  PENDING and PUBLISHED records,
         * Superseded: SUPERSEDED and DELETED records,
         * Any Status
        """
        class StatusCollection:
            def __init__(self, collection=None):
                self.collection = collection

        published_status = [PackagePublishingStatus.PENDING,
                            PackagePublishingStatus.PUBLISHED]
        superseded_status = [PackagePublishingStatus.SUPERSEDED,
                             PackagePublishingStatus.DELETED]

        status_terms = [
            SimpleTerm(StatusCollection(published_status),
                       'published', 'Published'),
            SimpleTerm(StatusCollection(superseded_status),
                       'superseded', 'Superseded'),
            SimpleTerm(StatusCollection(), 'any', 'Any Status')
            ]
        status_vocabulary = SimpleVocabulary(status_terms)

        status_filter = self.request.get('field.status_filter', 'published')
        self.selected_status_filter = status_vocabulary.getTermByToken(
            status_filter)

        field = Choice(
            __name__='status_filter', title=_("Status Filter"),
            vocabulary=status_vocabulary, required=True)
        setUpWidget(self, 'status_filter',  field, IInputWidget)

    @property
    def plain_status_filter_widget(self):
        """Render a <select> control with no <div>s around it."""
        return self.status_filter_widget.renderValue(
            self.selected_status_filter.value)

    def setupSourcesListEntries(self):
        """Setup of the sources list entries widget."""
        entries = SourcesListEntries(
            self.context.distribution, self.context.archive_url,
            self.context.series_with_sources)
        self.sources_list_entries = SourcesListEntriesView(
            entries, self.request)

    @property
    def search_requested(self):
        """Whether or not the search form was used."""
        return self.request.get('field.name_filter') is not None

    def getPublishingRecords(self):
        """Return the publishing records results.

        It requests 'self.selected_status_filter' to be set.
        """
        name_filter = self.request.get('field.name_filter')
        return self.context.getPublishedSources(
            name=name_filter,
            status=self.selected_status_filter.value.collection)

    def setupPackageBatchResult(self):
        """Setup of the package search results."""
        self.batchnav = BatchNavigator(
            self.getPublishingRecords(), self.request)
        self.search_results = self.batchnav.currentBatch()


class ArchivePackageDeletionView(ArchiveViewBase, LaunchpadFormView):
    """Archive package deletion view class.

    This view presents a package selection slot in a POST form implementing
    deletion action that could be performed upon a set of selected packages.
    """

    schema = IArchivePackageDeletionForm

    # Maximum number of 'sources' presented.
    max_sources_presented = 50

    custom_widget('deletion_comment', StrippedTextWidget, displayWidth=50)
    custom_widget('selected_sources', LabeledMultiCheckBoxWidget)

    def setUpFields(self):
        """Override `LaunchpadFormView`.

        In addition to setting schema fields, also initialize the
        'name_filter' widget required to setup 'selected_sources' field.

        See `createSelectedSourcesField` method.
        """
        LaunchpadFormView.setUpFields(self)
        self.widgets = form.setUpWidgets(
            self.form_fields.select('name_filter'),
            self.prefix, self.context, self.request,
            data=self.initial_values, ignore_request=False)

        self.form_fields = (
            self.createSelectedSourcesField() + self.form_fields)

    def setUpWidgets(self):
        """Override `LaunchpadFormView`.

        Omitting the fields already processed in setUpFields ('name_filter').
        """
        self.widgets += form.setUpWidgets(
            self.form_fields.omit('name_filter'),
            self.prefix, self.context, self.request,
            data=self.initial_values, ignore_request=False)

    def focusedElementScript(self):
        """Override `LaunchpadFormView`.

        Ensure focus is only set if there are sources actually presented.
        """
        if not self.has_sources_for_deletion:
            return ''
        return LaunchpadFormView.focusedElementScript(self)

    def createSelectedSourcesField(self):
        """Creates the 'selected_sources' field.

        'selected_sources' is a list of elements of a vocabulary based on
        the source publications that will be presented. This way zope
        infrastructure will do the validation for us.
        """
        terms = []
        for pub in self.sources[:self.max_sources_presented]:
            terms.append(SimpleTerm(pub, str(pub.id), pub.displayname))
        return form.Fields(
            List(__name__='selected_sources',
                 title=_('Available sources'),
                 value_type=Choice(vocabulary=SimpleVocabulary(terms)),
                 required=False,
                 default=[],
                 description=_('Select one or more sources to be submitted '
                               'to an action.')),
            custom_widget=self.custom_widgets['selected_sources'],
            render_context=self.render_context)

    def refreshSelectedSourcesWidget(self):
        """Refresh 'selected_sources' widget.

        It's called after deletions to eliminate the just-deleted records
        from the widget presented.
        """
        flush_database_caches()
        self.form_fields = self.form_fields.omit('selected_sources')
        self.form_fields = (
            self.createSelectedSourcesField() + self.form_fields)
        self.widgets = form.setUpWidgets(
            self.form_fields, self.prefix, self.context, self.request,
            data=self.initial_values, ignore_request=False)

    @property
    def sources(self):
        """Query undeleted source publishing records.

        Consider the 'name_filter' form value.
        """
        if self.widgets['name_filter'].hasInput():
            name_filter = self.widgets['name_filter'].getInputValue()
        else:
            name_filter = None

        return self.context.getSourcesForDeletion(name=name_filter)

    @cachedproperty
    def has_sources_for_deletion(self):
        """Whether or not the PPA has published source packages."""
        undeleted_sources = self.context.getSourcesForDeletion()
        return bool(undeleted_sources)

    @property
    def available_sources_size(self):
        """Number of available sources."""
        return self.sources.count()

    @property
    def has_undisplayed_sources(self):
        """Whether of not some sources are not displayed in the widget."""
        return self.available_sources_size > self.max_sources_presented

    @action(_("Update"), name="update")
    def action_update(self, action, data):
        """Simply re-issue the form with the new values."""
        # The 'selected_sources' widget will always be updated
        # considering 'name_filter' input value when the page is loaded.
        pass

    def validate_delete(self, action, data):
        """Validate deletion parameters.

        Ensure we have, at least, one source selected and deletion_comment
        is given.
        """
        form.getWidgetsData(self.widgets, 'field', data)

        if len(data.get('selected_sources', [])) == 0:
            self.setFieldError('selected_sources', 'No sources selected.')

        if data.get('deletion_comment') is None:
            self.setFieldError(
                'deletion_comment', 'Deletion comment is required.')

    @action(_("Request Deletion"), name="delete", validator="validate_delete")
    def action_delete(self, action, data):
        """Perform the deletion of the selected packages.

        The deletion will be performed upon the 'selected_sources' contents
        storing the given 'deletion_comment'.
        """
        if len(self.errors) != 0:
            return

        comment = data.get('deletion_comment')
        selected_sources = data.get('selected_sources')

        # Perform deletion of the source and its binaries.
        for source in selected_sources:
            source.requestDeletion(self.user, comment)
            for bin in source.getPublishedBinaries():
                bin.requestDeletion(self.user, comment)

        # We end up issuing the published_source query twice this way,
        # because we need the original available source vocabulary to
        # validade the the submitted deletion request. Once the deletion
        # request is validated and performed we call 'flush_database_caches'
        # and rebuild the 'selected_sources' widget.
        self.refreshSelectedSourcesWidget()

        # Present a page notification describing the action.
        messages = []
        messages.append(
            '<p>Source and binaries deleted by %s request:'
            % self.user.displayname)
        for source in selected_sources:
            messages.append('<br/>%s' % source.displayname)
        messages.append('</p>')
        # Replace the 'comment' content added by the user via structured(),
        # so it will be quoted appropriately.
        messages.append("<p>Deletion comment: %(comment)s</p>")

        notification = "\n".join(messages)
        self.request.response.addNotification(
            structured(notification, comment=comment))


class ArchiveEditDependenciesView(ArchiveViewBase, LaunchpadFormView):
    """Archive dependencies view class."""

    schema = IArchiveEditDependenciesForm

    custom_widget('selected_dependencies', LabeledMultiCheckBoxWidget)

    def setUpFields(self):
        """Override `LaunchpadFormView`.

        In addition to setting schema fields, also initialize the
        'selected_dependencies' field.

        See `createSelectedSourcesField` method.
        """
        LaunchpadFormView.setUpFields(self)

        self.form_fields = (
            self.createSelectedDependenciesField() + self.form_fields)

    def focusedElementScript(self):
        """Override `LaunchpadFormView`.

        Move focus to the 'dependency_candidate' input field when there is
        no recorded dependency to present. Otherwise it will default to
        the first recorded dependency checkbox.
        """
        if not self.has_dependencies:
            self.initial_focus_widget = "dependency_candidate"
        return LaunchpadFormView.focusedElementScript(self)

    def createSelectedDependenciesField(self):
        """Creates the 'selected_dependencies' field.

        'selected_dependencies' is a list of elements of a vocabulary
        containing all the current recorded dependencies for the context
        PPA.
        """
        terms = []
        for archive_dependency in self.context.dependencies:
            dependency = archive_dependency.dependency
            dependency_label = '<a href="%s">%s</a>' % (
                canonical_url(dependency), dependency.title)
            term = SimpleTerm(
                dependency, dependency.owner.name, dependency_label)
            terms.append(term)
        return form.Fields(
            List(__name__='selected_dependencies',
                 title=_('Recorded dependencies'),
                 value_type=Choice(vocabulary=SimpleVocabulary(terms)),
                 required=False,
                 default=[],
                 description=_(
                    'Select one or more dependencies to be removed.')),
            custom_widget=self.custom_widgets['selected_dependencies'],
            render_context=self.render_context)

    def refreshSelectedDependenciesWidget(self):
        """Refresh 'selected_dependencies' widget.

        It's called after removals or additions to present up-to-date results.
        """
        flush_database_caches()
        self.form_fields = self.form_fields.omit('selected_dependencies')
        self.form_fields = (
            self.createSelectedDependenciesField() + self.form_fields)
        self.widgets = form.setUpWidgets(
            self.form_fields, self.prefix, self.context, self.request,
            data=self.initial_values, ignore_request=False)

    @cachedproperty
    def has_dependencies(self):
        """Whether or not the PPA has recorded dependencies."""
        return bool(self.context.dependencies)

    def validate_remove(self, action, data):
        """Validate dependency removal parameters.

        Ensure we have at least one dependency selected.
        """
        form.getWidgetsData(self.widgets, 'field', data)

        if len(data.get('selected_dependencies', [])) == 0:
            self.setFieldError(
                'selected_dependencies', 'No dependencies selected.')

    @action(_("Remove Dependencies"), name="remove",
            validator="validate_remove")
    def action_remove(self, action, data):
        """Perform the removal of the selected dependencies."""
        if len(self.errors) != 0:
            return

        selected_dependencies = data.get('selected_dependencies')

        # Perform deletion of the source and its binaries.
        for dependency in selected_dependencies:
            self.context.removeArchiveDependency(dependency)

        self.refreshSelectedDependenciesWidget()

        # Present a page notification describing the action.
        messages = []
        messages.append('<p>Dependencies removed:')
        for dependency in selected_dependencies:
            messages.append('<br/>%s' % dependency.title)
        messages.append('</p>')
        notification = "\n".join(messages)
        self.request.response.addNotification(structured(notification))

    def validate_add(self, action, data):
        """Validate 'add dependency' parameters.

        Ensure the following conditions

         * The dependency_candidate exists (was chosen by the user);
         * The dependency_candidate is not the context PPA (recursive);
         * The dependency_candidate is not yet recorded (duplication).

        A error message is rendered if any of those checks fails.
        """
        form.getWidgetsData(self.widgets, 'field', data)

        dependency_candidate = data.get('dependency_candidate')
        if dependency_candidate is None:
            self.setFieldError(
                'dependency_candidate', 'Choose one dependency to add.')
            return

        if dependency_candidate == self.context:
            self.setFieldError('dependency_candidate',
                               "An archive should not depend on itself.")
            return

        if self.context.getArchiveDependency(dependency_candidate):
            self.setFieldError('dependency_candidate',
                               "This dependency is already recorded.")
            return

    @action(_("Add Dependency"), name="add", validator="validate_add")
    def action_add(self, action, data):
        """Record the selected dependency."""
        if len(self.errors) != 0:
            return

        dependency_candidate = data.get('dependency_candidate')
        self.context.addArchiveDependency(dependency_candidate)
        self.refreshSelectedDependenciesWidget()

        self.request.response.addNotification(
            structured(
                '<p>Dependency added: %s</p>' % dependency_candidate.title))


class ArchiveActivateView(LaunchpadFormView):
    """PPA activation view class.

    Ensure user has accepted the PPA Terms of Use by clicking in the
    'accepted' checkbox.

    It redirects to PPA page when PPA is already activated.
    """

    schema = IPPAActivateForm
    custom_widget('description', TextAreaWidget, height=3)

    def initialize(self):
        """Redirects user to the PPA page if it is already activated."""
        LaunchpadFormView.initialize(self)
        self.distribution = getUtility(ILaunchpadCelebrities).ubuntu
        if self.context.archive is not None:
            self.request.response.redirect(
                canonical_url(self.context.archive))

    def validate(self, data):
        """Ensure user has checked the 'accepted' checkbox."""
        if len(self.errors) == 0:
            if not data.get('accepted'):
                self.addError(
                    "PPA Terms of Service must be accepted to activate "
                    "your PPA.")

    @action(_("Activate"), name="activate")
    def action_save(self, action, data):
        """Activate PPA and moves to its page."""
        ppa = getUtility(IArchiveSet).ensure(
            owner=self.context, purpose=ArchivePurpose.PPA,
            description=data['description'], distribution=None)
        self.next_url = canonical_url(ppa)

    @action(_("Cancel"), name="cancel", validator='validate_cancel')
    def action_cancel(self, action, data):
        self.next_url = canonical_url(self.context)


class ArchiveBuildsView(ArchiveViewBase, BuildRecordsView):
    """Build Records View for IArchive."""

    __used_for__ = IHasBuildRecords

    @property
    def default_build_state(self):
        """See `IBuildRecordsView`.

        Present NEEDSBUILD build records by default for PPAs.
        """
        return BuildStatus.NEEDSBUILD


class BaseArchiveEditView(ArchiveViewBase, LaunchpadEditFormView):

    schema = IArchive
    field_names = []

    @action(_("Save"), name="save", validator="validate_save")
    def action_save(self, action, data):
        self.updateContextFromData(data)
        self.next_url = canonical_url(self.context)

    @action(_("Cancel"), name="cancel", validator='validate_cancel')
    def action_cancel(self, action, data):
        self.next_url = canonical_url(self.context)

    def validate_save(self, action, data):
        """Default save validation does nothing."""
        pass

class ArchiveEditView(BaseArchiveEditView):

    field_names = ['description', 'whiteboard']
    custom_widget(
        'description', TextAreaWidget, height=10, width=30)


class ArchiveAdminView(BaseArchiveEditView):

    field_names = ['enabled', 'private', 'require_virtualized',
<<<<<<< HEAD
                   'authorized_size', 'whiteboard']
=======
                   'buildd_secret', 'authorized_size', 'whiteboard']
>>>>>>> d97b5ffa
    custom_widget(
        'whiteboard', TextAreaWidget, height=10, width=30)

    def validate_save(self, action, data):
        """Validate the save action on ArchiveAdminView.

        buildd_secret can only be set, and must be set, when
        this is a private archive.
        """
        form.getWidgetsData(self.widgets, 'field', data)

        if data.get('buildd_secret') is None and data['private']:
            self.setFieldError(
                'buildd_secret',
                'Required for private archives.')

        if data.get('buildd_secret') is not None and not data['private']:
            self.setFieldError(
                'buildd_secret',
                'Do not specify for non-private archives')


def archive_to_structualheading(archive):
    """Adapts an `IArchive` into an `IStructuralHeaderPresentation`."""
    if archive.owner is not None:
        return IStructuralHeaderPresentation(archive.owner)
    else:
        return IStructuralHeaderPresentation(archive.distribution)
<|MERGE_RESOLUTION|>--- conflicted
+++ resolved
@@ -641,11 +641,7 @@
 class ArchiveAdminView(BaseArchiveEditView):
 
     field_names = ['enabled', 'private', 'require_virtualized',
-<<<<<<< HEAD
-                   'authorized_size', 'whiteboard']
-=======
                    'buildd_secret', 'authorized_size', 'whiteboard']
->>>>>>> d97b5ffa
     custom_widget(
         'whiteboard', TextAreaWidget, height=10, width=30)
 
