# Copyright 2009 Canonical Ltd.  This software is licensed under the
# GNU Affero General Public License version 3 (see the file LICENSE).

"""*** PLEASE STOP ADDING TO THIS FILE ***

Use the page_title attribute of the view.

This module is used as a last resort by the Launchpad webapp to determine
titles for pages.

https://launchpad.canonical.com/LaunchpadTitles

** IMPORTANT ** (Brad Bollenbach, 2006-07-20) This module should not be
put in webapp, because webapp is not domain-specific, and should not be
put in browser, because this would make webapp depend on browser. SteveA
has a plan to fix this overall soon.

This module contains string or unicode literals assigned to names, or
functions such as this one:

  def bug_index(context, view):
      return 'Bug %s: %s' % (context.id, context.title)

The names of string or unicode literals and functions are the names of
the page templates, but with hyphens changed to underscores.  So, the
function bug_index given about is for the page template bug-index.pt.

If the function needs to include details from the request, this is
available from view.request.  However, these functions should not access
view.request.  Instead, the view class should make a function or
attribute available that provides the required information.

If the function returns None, it means that the default page title for
the whole of Launchpad should be used.  This is defined in the variable
DEFAULT_LAUNCHPAD_TITLE.

There are shortcuts for some common substitutions at the top of this
module.

The strings and functions for page titles are arranged in alphabetical
order after the helpers.

"""
__metaclass__ = type

from zope.component import getUtility

from canonical.launchpad.interfaces import (
    ILaunchBag, IMaloneApplication, IPerson, IStructuralObjectPresentation)
from canonical.lazr.utils import smartquote

DEFAULT_LAUNCHPAD_TITLE = 'Launchpad'

# Helpers.

class BugTaskPageTitle:
    """Return the page title for a BugTask."""
    def __call__(self, context, view):
        return smartquote('%s: "%s"') % (
            IStructuralObjectPresentation(context).getMainHeading(),
            context.bug.title)


class SubstitutionHelper:
    """An abstract class for substituting values into formatted strings."""
    def __init__(self, text):
        self.text = text

    def __call__(self, context, view):
        raise NotImplementedError


class ContextDisplayName(SubstitutionHelper):
    """Return the formatted string with context's displayname."""
    def __call__(self, context, view):
        return self.text % context.displayname


class ContextId(SubstitutionHelper):
    """Return the formatted string with context's id."""
    def __call__(self, context, view):
        return self.text % context.id


class ContextTitle(SubstitutionHelper):
    """Return the formatted string with context's title."""
    def __call__(self, context, view):
        return self.text % context.title

class ContextBrowsername(SubstitutionHelper):
    """Return the formatted string with context's browsername."""
    def __call__(self, context, view):
        return self.text % context.displayname


class LaunchbagBugID(SubstitutionHelper):
    """Return the formatted string with the bug's id from LaunchBag."""
    def __call__(self, context, view):
        return self.text % getUtility(ILaunchBag).bug.id


class ContextBugId(SubstitutionHelper):
    """Helper to include the context's bug id in the title."""

    def __call__(self, context, view):
        return self.text % context.bug.id


class ViewLabel:
    """Helper to use the view's label as the title."""
    def __call__(self, context, view):
        return view.label


# Functions and strings used as the titles of pages.

archive_admin = ContextDisplayName('Administer %s')

archive_activate = 'Activate Personal Package Archive'

archive_builds = ContextDisplayName('Builds for %s')

archive_copy_packages = ContextDisplayName('Copy packages from %s')

archive_delete_packages = ContextDisplayName('Delete packages from %s')

archive_edit = ContextDisplayName('Edit %s')

archive_edit_dependencies = ContextDisplayName('Edit dependencies for %s')

archive_index = ContextDisplayName('%s')

archive_subscriber_edit = ContextDisplayName('Edit %s')

archive_subscribers = ContextDisplayName('Manage access to %s')

bazaar_all_branches = 'All branches in the Launchpad Bazaar'

bazaar_index = 'Launchpad Code'

bazaar_sync_review = (
    'Review upstream repositories for Launchpad Bazaar syncing')

def binarypackagerelease_index(context, view):
    """Return the page title for context's binary packages."""
    return "%s binary package in Launchpad" % context.title

binarypackagenames_index = 'Binary package name set'

branch_bug_links = ContextDisplayName(smartquote('Bug links for %s'))

branch_index = ContextDisplayName(smartquote(
    '"%s" branch in Launchpad'))

def branch_merges(context, view):
    return 'Merges involving "%s" in Launchpad' % context.bzr_identity

branch_landing_candidates = ContextDisplayName(smartquote(
    'Landing candidates for "%s"'))

def branchmergeproposal_index(context, view):
    return 'Proposal to merge %s' % context.source_branch.bzr_identity

bug_activity = ContextBugId('Bug #%s - Activity log')

bug_addsubscriber = LaunchbagBugID("Bug #%d - Add a subscriber")

bug_branch_add = LaunchbagBugID('Bug #%d - Add branch')

bug_edit = ContextBugId('Bug #%d - Edit')

bug_edit_confirm = ContextBugId('Bug #%d - Edit confirmation')

bug_extref_add = LaunchbagBugID("Bug #%d - Add a web link")

def bug_extref_edit(context, view):
    """Return the page title for editing a bugs external web link."""
    return smartquote('Bug #%d - Edit web link "%s"') % (
        context.bug.id, context.title)

bug_mark_as_duplicate = ContextBugId('Bug #%d - Mark as duplicate')

bug_mark_as_affecting_user = ContextBugId(
    'Bug #%d - does this bug affect you?')

bug_nominate_for_series = ViewLabel()

bug_secrecy = ContextBugId('Bug #%d - Set visibility')

bug_subscription = LaunchbagBugID('Bug #%d - Subscription options')

bugbranch_delete = 'Delete bug branch link'

bugbranch_edit = "Edit branch fix status"

buglinktarget_linkbug = 'Link to bug report'

buglinktarget_unlinkbugs = 'Remove links to bug reports'

buglisting_advanced = ContextTitle("Bugs in %s")

buglisting_default = ContextTitle("Bugs in %s")

def buglisting_embedded_advanced_search(context, view):
    """Return the view's page heading."""
    return view.getSearchPageHeading()

def bugnomination_edit(context, view):
    """Return the title for the page to manage bug nominations."""
    return 'Manage nomination for bug #%d in %s' % (
        context.bug.id, context.target.bugtargetdisplayname)

def bugs_assigned(context, view):
    """Return the page title for the bugs assigned to the logged-in user."""
    if view.user:
        return 'Bugs assigned to %s' % view.user.displayname
    else:
        return 'No-one to display bugs for'

bugtarget_advanced_search = ContextTitle("Search bugs in %s")

bugtarget_bugs = ContextTitle('Bugs in %s')

def bugtarget_filebug_advanced(context, view):
    """Return the page title for reporting a bug."""
    if IMaloneApplication.providedBy(context):
        # We're generating a title for a top-level, contextless bug
        # filing page.
        return 'Report a bug'
    else:
        # We're generating a title for a contextual bug filing page.
        return 'Report a bug about %s' % context.title

bugtarget_filebug_search = bugtarget_filebug_advanced

bugtarget_filebug_submit_bug = bugtarget_filebug_advanced

bugtask_affects_new_product = LaunchbagBugID(
    'Bug #%d - Record as affecting another project')

bugtask_choose_affected_product = bugtask_affects_new_product

# This page is used for both projects/distros so we have to say 'software'
# rather than distro or project here.
bugtask_confirm_bugtracker_creation = LaunchbagBugID(
    'Bug #%d - Record as affecting another software')

bugtask_edit = BugTaskPageTitle()

bugtask_index = BugTaskPageTitle()

bugtask_requestfix = LaunchbagBugID(
    'Bug #%d - Record as affecting another distribution/package')

bugtask_requestfix_upstream = LaunchbagBugID('Bug #%d - Confirm project')

bugtask_view = BugTaskPageTitle()

# bugtask_macros_buglisting contains only macros
# bugtasks_index is a redirect

build_buildlog = ContextTitle('Build log for %s')

build_changes = ContextTitle('Changes in %s')

build_index = ContextTitle('%s')

build_retry = ContextTitle('Retry %s')

build_rescore = ContextTitle('Rescore %s')

builders_index = 'Launchpad build farm'

calendar_index = ContextTitle('%s')

calendar_event_addform = ContextTitle('Add event to %s')

calendar_event_display = ContextTitle(smartquote('Event "%s"'))

calendar_event_editform = ContextTitle(
    smartquote('Change "%s" event details'))

calendar_subscribe = ContextTitle(smartquote('Subscribe to "%s"'))

calendar_subscriptions = 'Calendar subscriptions'

def calendar_view(context, view):
    """Return calendar's page title with the date."""
    return '%s - %s' % (context.calendar.title, view.datestring)

calendar_view_day = calendar_view
calendar_view_week = calendar_view
calendar_view_month = calendar_view
calendar_view_year = calendar_view

canbementored_mentoringoffer = 'Offer to mentor this work'

canbementored_retractmentoring = 'Retract offer of mentorship'

code_in_branches = 'Projects with active branches'

def codeimport(context, view):
    """Return the view's title."""
    return view.title

codeimport_list = 'Code Imports'

codeimport_machines = ViewLabel()

def codeimport_machine_index(context, view):
    return smartquote('Code Import machine "%s"' % context.hostname)

codeimport_new = ViewLabel()

codeofconduct_admin = 'Administer Codes of Conduct'

codeofconduct_index = ContextTitle('%s')

codeofconduct_list = 'Ubuntu Codes of Conduct'

def contact_user(context, view):
    return view.specific_contact_title_text

cveset_all = 'All CVE entries registered in Launchpad'

cveset_index = 'Launchpad CVE tracker'

cve_index = ContextDisplayName('%s')

cve_linkbug = ContextDisplayName('Link %s to a bug report')

cve_unlinkbugs = ContextDisplayName('Remove links between %s and bug reports')

debug_root_index = 'Launchpad Debug Home Page'

default_editform = 'Default "Edit" Page'

distributionmirror_index = ContextTitle('Mirror %s')

distribution_archive_list = ContextTitle('%s Copy Archives')

distribution_upstream_bug_report = ContextTitle('Upstream Bug Report for %s')

distribution_cvereport = ContextTitle('CVE reports for %s')

distribution_members = ContextTitle('%s distribution members')

distribution_mirrors = ContextTitle("Mirrors of %s")

distribution_translations = ContextDisplayName('Translating %s')

distribution_translation_settings = ContextTitle(
    smartquote("Change %s's translation settings"))

distribution_search = ContextDisplayName(smartquote("Search %s's packages"))

distribution_index = ContextTitle('%s in Launchpad')

distribution_builds = ContextTitle('%s builds')

distributionsourcepackage_bugs = ContextTitle('Bugs in %s')

distributionsourcepackage_index = ContextTitle('%s')

distributionsourcepackage_publishinghistory = ContextTitle(
    'Publishing history of %s')

structural_subscriptions_manage = ContextTitle(
    'Bug subscriptions for %s')

distroarchseries_index = ContextTitle('%s in Launchpad')

distroarchseries_builds = ContextTitle('%s builds')

distroarchseries_search = ContextTitle(
    smartquote("Search %s's binary packages"))

distroarchseriesbinarypackage_index = ContextTitle('%s')

distroarchseriesbinarypackagerelease_index = ContextTitle('%s')

distroseries_bugs = ContextTitle('Bugs in %s')

distroseries_cvereport = ContextDisplayName('CVE report for %s')

def distroseries_language_packs(context, view):
    return view.page_title

distroseries_translations = ContextTitle('Translations of %s in Launchpad')

distroseries_queue = ContextTitle('Queue for %s')

distroseriessourcepackagerelease_index = ContextTitle('%s')

errorservice_config = 'Configure error log'

errorservice_entry = 'Error log entry'

errorservice_index = 'Error log report'

errorservice_tbentry = 'Traceback entry'

faq = 'Launchpad Frequently Asked Questions'

def faq_index(context, view):
    """Return the FAQ index page title."""
    return (
        smartquote('%s FAQ #%d: "%s"') %
        (context.target.displayname, context.id, context.title))

def faq_listing(context, view):
    """Return the FAQ lising page title."""
    return view.heading

def hasmentoringoffers_mentoring(context, view):
    """Return the mentoring title for the context."""
    if IPerson.providedBy(context):
        if context.teamowner is None:
            return 'Mentoring offered by %s' % context.title
        else:
            return ('Mentoring available for newcomers to %s'  %
                    context.displayname)
    else:
        return 'Mentoring available in %s' % context.displayname

hasannouncements_index = ContextDisplayName('%s news and announcements')

def hasspecifications_specs(context, view):
    """Return the secifications title for the context."""
    if IPerson.providedBy(context):
        return "Blueprints involving %s" % context.title
    else:
        return "Blueprints for %s" % context.title

hassprints_sprints = ContextTitle("Events related to %s")

hwdb_fingerprint_submissions = (
    "Hardware Database submissions for a fingerprint")

hwdb_submit_hardware_data = (
    'Submit New Data to the Launchpad Hardware Database')

language_index = ContextDisplayName("%s in Launchpad")

languageset_index = 'Languages in Launchpad'

# launchpad_debug doesn't need a title.

def launchpad_addform(context, view):
    """Return the page_title of the view, or None."""
    # Returning None results in the default Launchpad page title being used.
    return getattr(view, 'page_title', None)

launchpad_editform = launchpad_addform

launchpad_feedback = 'Help improve Launchpad'

launchpad_forbidden = 'Forbidden'

launchpad_forgottenpassword = 'Need a new Launchpad password?'

launchpad_graphics = 'Overview of Launchpad graphics and icons'

template_form = 'XXX PLEASE DO NOT USE THIS TEMPLATE XXX'

# launchpad_css is a css file

# launchpad_js is standard javascript

launchpad_legal = 'Launchpad legalese'

launchpad_login = 'Log in or register with Launchpad'

launchpad_onezerostatus = 'One-Zero Page Template Status'

def launchpad_search(context, view):
    """Return the page title corresponding to the user's search."""
    return view.page_title

launchpad_unexpectedformdata = 'Error: Unexpected form data'

launchpad_librarianfailure = "Sorry, you can't do this right now"

# launchpad_widget_macros doesn't need a title.

launchpadstatisticset_index = 'Launchpad statistics'

loginservice_email_sent = 'Launchpad Login Service - Email sent'

def loginservice_authorize(context, view):
    """Return the page title for authenticating to a system."""
    rpconfig = view.rpconfig
    if rpconfig is None:
        displayname = view.openid_request.trust_root
    else:
        displayname = rpconfig.displayname
    return 'Authenticate to %s' % displayname

loginservice_login = 'Launchpad Login Service'

logintoken_claimprofile = 'Claim Launchpad profile'

logintoken_claimteam = 'Claim Launchpad team'

# This page will always redirect the user to another page specific to the
# login token in question, except when the token has been consumed already, in
# which case the user will see the title.
logintoken_index = 'You have already done this'

logintoken_mergepeople = 'Merge Launchpad accounts'

logintoken_newaccount = 'Create a new Launchpad account'

logintoken_resetpassword = 'Forgotten your password?'

loginservice_standalone_login = loginservice_login

logintoken_validateemail = 'Confirm e-mail address'

logintoken_validategpg = 'Confirm OpenPGP key'

logintoken_validatesignonlygpg = 'Confirm sign-only OpenPGP key'

logintoken_validateteamemail = 'Confirm e-mail address'

# main_template has the code to insert one of these titles.

malone_about = 'About Launchpad Bugs'

malone_distros_index = 'Report a bug about a distribution'

malone_index = 'Launchpad Bugs'

# malone_people_index is a redirect

# malone_template is a means to include the mainmaster template

# marketing_about_template is used by the marketing pages

marketing_answers_about = "About Answers"

marketing_answers_faq = "FAQs about Answers"

marketing_blueprints_about = "About Blueprints"

marketing_blueprints_faq = "FAQs about Blueprints"

marketing_bugs_about = "About Bugs"

marketing_bugs_faq = "FAQs about Bugs"

marketing_code_about = "About Code"

marketing_code_faq = "FAQs about Code"

# marketing_faq_template is used by the marketing pages

marketing_home = "About Launchpad"

# marketing_main_template is used by the marketing pages

def marketing_tour(context, view):
    """Return the view's pagetitle."""
    return view.pagetitle

marketing_translations_faq = "FAQs about Translations"

mentoringofferset_success = "Successful mentorships over the past year."

# messagechunk_snippet is a fragment

# messages_index is a redirect

message_add = ContextBugId('Bug #%d - Add a comment')

milestone_add = ContextTitle('Add new milestone for %s')

milestone_edit = ContextTitle('Edit %s')

milestone_delete = ContextTitle('Delete %s')

announcement_add = 'Make an announcement'

announcement_delete = 'Permanently delete this announcement'

announcement_edit = 'Modify this announcement'

def announcement_index(context, view):
    return '%s announcement' % context.target.displayname

announcement_publish = 'Publish this announcement'

announcement_retarget = 'Move this announcement to a different project'

announcement_retract = 'Retract this announcement'

announcements_all = 'Announcements from all projects hosted in Launchpad'

notification_test = 'Notification test'

oauth_authorize = 'Authorize application to access Launchpad on your behalf'

def object_driver(context, view):
    """Return the page title to change the driver."""
    return view.page_title

# object_pots is a fragment.

object_translations = ContextDisplayName('Translation templates for %s')

object_templates = ContextDisplayName('Translation templates for %s')

oops = 'Oops!'

openid_account_change_password = 'Change your password'

def openid_account_edit(context, view):
    return smartquote("%s's details") % view.account.displayname

def openid_account_edit_emails(context, view):
    return smartquote("%s's e-mail addresses") % view.account.displayname

openid_default = 'OpenID Endpoint'

def openid_index(context, view):
    return 'Welcome %s' % view.account.displayname

def openid_invalid_identity(context, view):
    """Return the page title to the invalid identity page."""
    return 'Invalid OpenID identity %s' % view.openid_request.identity

openidrpconfig_add = 'Add an OpenID Relying Party Configuration'

openidrpconfig_edit = ContextDisplayName(
    'Edit Relying Party Configuration for %s')

openidrpconfigset_index = 'OpenID Relying Party Configurations'

def package_bugs(context, view):
    """Return the page title bug in a package."""
    return 'Bugs in %s' % context.name

people_adminrequestmerge = 'Merge Launchpad accounts'

def people_list(context, view):
    """Return the view's header."""
    return view.header

people_mergerequest_sent = 'Merge request sent'

people_requestmerge = 'Merge Launchpad accounts'

people_requestmerge_multiple = 'Merge Launchpad accounts'

person_archive_subscription = ContextDisplayName('%s')

person_archive_subscriptions = 'Private PPA access'

person_answer_contact_for = ContextDisplayName(
    'Projects for which %s is an answer contact')

person_changepassword = 'Change your password'

person_claim = 'Claim account'

person_claim_team = 'Claim team'

person_deactivate_account = 'Deactivate your Launchpad account'

person_codesofconduct = ContextDisplayName(
    smartquote("%s's code of conduct signatures"))

person_edit = ContextDisplayName(smartquote("%s's details"))

person_editemails = ContextDisplayName(smartquote("%s's e-mail addresses"))

# person_foaf is an rdf file

person_hwdb_submissions = ContextDisplayName(
    "Hardware Database submissions by %s")

person_images = ContextDisplayName(smartquote("%s's hackergotchi and emblem"))

def person_index(context, view):
    """Return the page title to the person index page."""
    if context.is_valid_person_or_team:
        return '%s in Launchpad' % context.displayname
    else:
        return "%s does not use Launchpad" % context.displayname

person_karma = ContextDisplayName(smartquote("%s's karma in Launchpad"))

person_mentoringoffers = ContextTitle('Mentoring offered by %s')

def person_mergeproposals(context, view):
    """Return the view's heading."""
    return view.heading

person_oauth_tokens = "Applications you authorized to access Launchpad"

person_packagebugs = ContextDisplayName("%s's package bug reports")

person_packagebugs_overview = person_packagebugs

person_packagebugs_search = person_packagebugs

person_participation = ContextTitle("Team participation by %s")

person_review = ContextDisplayName("Review %s")

person_specfeedback = ContextDisplayName('Feature feedback requests for %s')

person_specworkload = ContextDisplayName('Blueprint workload for %s')

person_translations_to_review = ContextDisplayName(
    'Translations for review by %s')

person_teamhierarchy = ContextDisplayName('Team hierarchy for %s')

pofile_index = ContextTitle(smartquote('Translation overview for "%s"'))

def pofile_translate(context, view):
    """Return the page to translate a template into a language."""
    return 'Translating %s into %s' % (
        context.potemplate.displayname, context.language.englishname)

# portlet_* are portlets

poll_edit = ContextTitle(smartquote('Edit poll "%s"'))

poll_index = ContextTitle(smartquote('Poll: "%s"'))

poll_newoption = ContextTitle(smartquote('New option for poll "%s"'))

def poll_new(context, view):
    """Return a page title to create a new poll."""
    return 'Create a new Poll in team %s' % context.team.displayname

def polloption_edit(context, view):
    """Return the page title to edit a poll's option."""
    return 'Edit option: %s' % context.title

poll_options = ContextTitle(smartquote('Options for poll "%s"'))

poll_vote_condorcet = ContextTitle(smartquote('Vote in poll "%s"'))

poll_vote_simple = ContextTitle(smartquote('Vote in poll "%s"'))

potemplate_index = ContextTitle(smartquote('Translation status for "%s"'))

product_admin = ContextTitle('Administer %s in Launchpad')

product_bugs = ContextDisplayName('Bugs in %s')

product_code_index = ContextDisplayName("Bazaar branches of %s")

product_cvereport = ContextTitle('CVE reports for %s')

product_edit = 'Change project details'
# We don't mention its name here, because that might be what you're changing.

product_edit_people = "Change the roles of people"

product_index = ContextTitle('%s in Launchpad')

def product_mergeproposals(context, view):
    """Return the view's heading."""
    return view.heading

product_new_guided = 'Before you register your project...'

product_purchase_subscription = ContextDisplayName(
    'Purchase Subscription for %s')

product_review_license = ContextTitle('Review %s')

product_timeline = ContextTitle('Timeline Diagram for %s')

product_translations = ContextTitle('Translations of %s in Launchpad')

productrelease_admin = ContextTitle('Administer %s in Launchpad')

productrelease_index = ContextDisplayName('%s in Launchpad')

productseries_translations = ContextTitle('Translations overview for %s')

productseries_translations_settings = 'Settings for translations'

project_index = ContextTitle('%s in Launchpad')

project_bugs = ContextTitle('Bugs in %s')

project_edit = 'Change project group details'
# We don't mention its name here, because that might be what you're changing.

project_filebug_search = bugtarget_filebug_advanced

project_interest = 'Launchpad Translations: Project group not translatable'

project_rosetta_index = ContextTitle('Launchpad Translations: %s')

project_specs = ContextTitle('Blueprints for %s')

project_translations = ContextTitle('Translatable projects for %s')

projects_request = 'Launchpad Translations: Request a project group'

projects_search = 'Search for project groups in Launchpad'

rdf_index = "Launchpad RDF"

# redirect_up is a redirect

def reference_index(context, view):
    """Return the page title for bug reference web links."""
    return 'Web links for bug %s' % context.bug.id

# references_index is a redirect

registry_about = 'About the Launchpad Registry'

registry_index = 'Project and group registration in Launchpad'

remotebug_index = ContextTitle('%s')

root_featuredprojects = 'Manage featured projects in Launchpad'

root_index = 'Launchpad'

rosetta_about = 'About Launchpad Translations'

rosetta_index = 'Launchpad Translations'

rosetta_products = 'Projects with Translations in Launchpad'

question_confirm_answer = ContextId('Confirm an answer to question #%s')

def question_listing(context, view):
    """Return the page title list questions."""
    return view.pagetitle

questions_index = 'Launchpad Answers'

series_bug_nominations = ContextDisplayName('Bugs nominated for %s')

shipit_adminrequest = 'ShipIt admin request'

shipit_exports = 'ShipIt exports'

shipit_forbidden = 'Forbidden'

shipit_index = 'ShipIt'

shipit_index_edubuntu = 'Getting Edubuntu'

shipit_index_ubuntu = 'Request an Ubuntu CD'

shipit_login = 'ShipIt'

shipit_login_error = 'ShipIt - Unsuccessful login'

shipit_myrequest = "Your ShipIt order"

shipit_oops = 'Error: Oops'

shipit_reports = 'ShipIt reports'

shipit_requestcds = 'Your ShipIt Request'

shipit_survey = 'ShipIt Survey'

shipitrequests_index = 'ShipIt requests'

shipitrequests_search = 'Search ShipIt requests'

shipitrequest_edit = 'Edit ShipIt request'

shipit_notfound = 'Error: Page not found'

signedcodeofconduct_index = ContextDisplayName('%s')

signedcodeofconduct_add = ContextTitle('Sign %s')

signedcodeofconduct_acknowledge = 'Acknowledge code of conduct signature'

signedcodeofconduct_activate = ContextDisplayName('Activating %s')

signedcodeofconduct_deactivate = ContextDisplayName('Deactivating %s')

sourcepackage_bugs = ContextDisplayName('Bugs in %s')

sourcepackage_builds = ContextTitle('Builds for %s')

sourcepackage_translate = ContextTitle('Help translate %s')

sourcepackage_changelog = 'Source package changelog'

sourcepackage_filebug = ContextTitle("Report a bug about %s")

sourcepackage_translate = ContextTitle('Help translate %s')

sourcepackagenames_index = 'Source package name set'

sourcepackagerelease_index = ContextTitle('Source package %s')

def sourcepackages(context, view):
    """Return the page title for a source package in a distroseries."""
    return '%s source packages' % context.distroseries.title

sources_index = 'Bazaar: Upstream revision control imports to Bazaar'

sources_list = 'Available code imports'

sourcesource_index = 'Upstream source import'

specification_add = 'Register a blueprint in Launchpad'

specification_addsubscriber = 'Subscribe someone else to this blueprint'

specification_linkbug = ContextTitle(
  u'Link blueprint \N{left double quotation mark}%s'
  u'\N{right double quotation mark} to a bug report')

specification_new = 'Register a proposal as a blueprint in Launchpad'

specification_unlinkbugs = 'Remove links to bug reports'

specification_retargeting = 'Attach blueprint to a different project'

specification_superseding = 'Mark blueprint as superseded by another'

specification_goaldecide = 'Approve or decline blueprint goal'

specification_dependency = 'Create a blueprint dependency'

specification_deptree = 'Complete dependency tree'

specification_distroseries = ('Target blueprint to a distribution release')

specification_productseries = 'Target blueprint to a series'

specification_removedep = 'Remove a dependency'

specification_givefeedback = 'Clear feedback requests'

specification_requestfeedback = 'Request feedback on this blueprint'

specification_edit = 'Edit blueprint details'

specification_linksprint = 'Put blueprint on sprint agenda'

specification_index = ContextTitle(smartquote('Blueprint: "%s"'))

specification_subscription = 'Subscribe to blueprint'

specification_queue = 'Queue blueprint for review'

specification_linkbranch = 'Link branch to blueprint'

specifications_index = 'Launchpad Blueprints'

specificationbranch_status = 'Edit blueprint branch status'

specificationgoal_specs = ContextTitle('List goals for %s')

specificationgoal_setgoals = ContextTitle('Set goals for %s')

def specificationsubscription_edit(context, view):
    """Return the page title for subscribing to a specification."""
    return "Subscription of %s" % context.person.displayname

specificationtarget_documentation = ContextTitle('Documentation for %s')

specificationtarget_index = ContextTitle('Blueprint listing for %s')

def specificationtarget_specs(context, view):
    """Return the page title for a specificationtarget."""
    return view.title

specificationtarget_assignments = ContextTitle('Blueprint assignments for %s')

specificationtarget_workload = ContextTitle('Blueprint workload in %s')

sprint_attend = ContextTitle('Register your attendance at %s')

sprint_edit = ContextTitle(smartquote('Edit "%s" details'))

sprint_index = ContextTitle('%s (sprint or meeting)')

sprint_new = 'Register a meeting or sprint in Launchpad'

sprint_register = 'Register someone to attend this meeting'

sprint_specs = ContextTitle('Blueprints for %s')

sprint_settopics = ContextTitle('Review topics proposed for discussion at %s')

sprint_workload = ContextTitle('Workload at %s')

sprintspecification_decide = 'Consider spec for sprint agenda'

sprintspecification_admin = 'Approve blueprint for sprint agenda'

standardshipitrequests_index = 'Standard ShipIt options'

standardshipitrequest_new = 'Create a new standard option'

standardshipitrequest_edit = 'Edit standard option'

team_index = ContextBrowsername('%s in Launchpad')

team_invitations = ContextBrowsername("Invitations sent to %s")

team_mailinglist = 'Configure mailing list'

<<<<<<< HEAD
team_mailinglist_moderate = 'Moderate mailing list'

team_mailinglist_subscribers = ContextBrowsername(
    'Mailing list subscribers for the %s team')
=======
team_map = ContextBrowsername('Map of %s participants')

team_members = ContextBrowsername(smartquote('"%s" members'))

team_mugshots = ContextBrowsername(smartquote('Mugshots in the "%s" team'))
>>>>>>> 96964d52

def teammembership_index(context, view):
    """Return the page title to the persons status in a team."""
    return smartquote("%s's membership status in %s") % (
        context.person.displayname, context.team.displayname)

team_mentoringoffers = ContextTitle('Mentoring available for newcomers to %s')

team_newpoll = ContextTitle('New poll for team %s')

team_polls = ContextTitle('Polls for team %s')

template_auto_add = 'Launchpad Auto-Add Form'

template_auto_edit = 'Launchpad Auto-Edit Form'

template_edit = 'EXAMPLE EDIT TITLE'

template_index = '%EXAMPLE TITLE'

template_new = 'EXAMPLE NEW TITLE'

temporaryblobstorage_storeblob = 'Store a BLOB temporarily in Launchpad'

token_authorized = 'Almost finished ...'

translationgroup_index = ContextTitle(
    smartquote('"%s" Launchpad translation group'))

translationgroup_appoint = ContextTitle(
    smartquote('Appoint a new translator to "%s"'))

translationgroup_edit = ContextTitle(smartquote(
    'Edit "%s" translation group details'))

translationgroup_reassignment = ContextTitle(smartquote(
    'Change the owner of "%s" translation group'))

translationgroups_index = 'Launchpad translation groups'

translationimportqueueentry_index = 'Translation import queue entry'

def translationmessage_translate(context, view):
    """Return the page to translate a template into a language per message."""
    return 'Translating %s into %s' % (
        context.pofile.potemplate.displayname,
        context.pofile.language.englishname)

unauthorized = 'Error: Not authorized'<|MERGE_RESOLUTION|>--- conflicted
+++ resolved
@@ -1013,19 +1013,6 @@
 
 team_mailinglist = 'Configure mailing list'
 
-<<<<<<< HEAD
-team_mailinglist_moderate = 'Moderate mailing list'
-
-team_mailinglist_subscribers = ContextBrowsername(
-    'Mailing list subscribers for the %s team')
-=======
-team_map = ContextBrowsername('Map of %s participants')
-
-team_members = ContextBrowsername(smartquote('"%s" members'))
-
-team_mugshots = ContextBrowsername(smartquote('Mugshots in the "%s" team'))
->>>>>>> 96964d52
-
 def teammembership_index(context, view):
     """Return the page title to the persons status in a team."""
     return smartquote("%s's membership status in %s") % (
