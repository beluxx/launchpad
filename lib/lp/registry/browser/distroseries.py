--- conflicted
+++ resolved
@@ -1076,22 +1076,15 @@
         copies = [
             (
                 dsd.source_package_name.name,
-<<<<<<< HEAD
                 dsd.parent_source_version,
                 dsd.parent_series.main_archive,
                 target_distroseries.main_archive,
-                PackagePublishingPocket.UPDATES,
+                PackagePublishingPocket.RELEASE,
             )
             for dsd in self.getUpgrades()]
         getUtility(IPlainPackageCopyJobSource).createMultiple(
             target_distroseries, copies,
             copy_policy=PackageCopyPolicy.MASS_SYNC)
-=======
-                dsd.parent_series.main_archive, target_archive,
-                target_distroseries, PackagePublishingPocket.RELEASE,
-                package_version=dsd.parent_source_version,
-                copy_policy=PackageCopyPolicy.MASS_SYNC)
->>>>>>> a70d824c
 
         self.request.response.addInfoNotification(
             (u"Upgrades of {context.displayname} packages have been "
