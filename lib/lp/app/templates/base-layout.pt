--- conflicted
+++ resolved
@@ -116,11 +116,7 @@
               lang view/lang|default_language|default;
               xml:lang view/lang|default_language|default;
               dir view/dir|string:ltr">
-<<<<<<< HEAD
-            <tal:location condition="view/macro:pagehas/applicationtabs">
-=======
             <div tal:condition="view/macro:pagehas/applicationtabs">
->>>>>>> b9e9b5e7
               <h2
                 tal:condition="context/title|nothing"
                 tal:content="context/title"
@@ -128,11 +124,7 @@
               <tal:breadcrumbs>
                 <!-- future breadcrumb rule -->
               </tal:breadcrumbs>
-<<<<<<< HEAD
-            </tal:location>
-=======
             </div>
->>>>>>> b9e9b5e7
             <metal:main define-slot="main" />
           </div><!-- yui-b -->
         </div><!-- yui-main -->
