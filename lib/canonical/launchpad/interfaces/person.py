--- conflicted
+++ resolved
@@ -641,13 +641,7 @@
         will be equal to union of all the languages known by its members.
         """
 
-<<<<<<< HEAD
-    def searchQuestions(search_text=None, status=QUESTION_STATUS_DEFAULT_SEARCH,
-                        language=None, sort=None, participation=None,
-                        needs_attention=False):
-=======
     def searchQuestions(**search_criteria):
->>>>>>> 26056d66
         """Search the person's questions.
 
         See IQuestionCollection for the description of the standard search
