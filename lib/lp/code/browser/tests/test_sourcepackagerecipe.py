--- conflicted
+++ resolved
@@ -141,11 +141,7 @@
             .*
 
             Recipe contents
-<<<<<<< HEAD
-            # bzr-builder format 0.3 deb-version 0\+\{revno\}
-=======
-            # bzr-builder format 0.2 deb-version {debupstream}-0~{revno}
->>>>>>> 81773a70
+            # bzr-builder format 0.3 deb-version {debupstream}-0~{revno}
             lp://dev/~chef/ratatouille/veggies"""
         main_text = extract_text(find_main_content(browser.contents))
         self.assertTextMatchesExpressionIgnoreWhitespace(
@@ -295,11 +291,7 @@
 
         browser = self.createRecipe(
             dedent('''
-<<<<<<< HEAD
-                # bzr-builder format 0.3 deb-version 0+{revno}
-=======
-                # bzr-builder format 0.2 deb-version {debupstream}-0~{revno}
->>>>>>> 81773a70
+                # bzr-builder format 0.3 deb-version {debupstream}-0~{revno}
                 %(branch)s
                 merge %(package_branch)s
                 ''' % {
@@ -454,11 +446,7 @@
             .*
 
             Recipe contents
-<<<<<<< HEAD
-            # bzr-builder format 0.3 deb-version 0\+\{revno\}
-=======
-            # bzr-builder format 0.2 deb-version {debupstream}-0~{revno}
->>>>>>> 81773a70
+            # bzr-builder format 0.3 deb-version {debupstream}-0~{revno}
             lp://dev/~chef/ratatouille/meat"""
         main_text = extract_text(find_main_content(browser.contents))
         self.assertTextMatchesExpressionIgnoreWhitespace(
@@ -518,11 +506,7 @@
             .*
 
             Recipe contents
-<<<<<<< HEAD
-            # bzr-builder format 0.3 deb-version 0\+\{revno\}
-=======
-            # bzr-builder format 0.2 deb-version {debupstream}-0~{revno}
->>>>>>> 81773a70
+            # bzr-builder format 0.3 deb-version {debupstream}-0~{revno}
             lp://dev/~chef/ratatouille/meat"""
         main_text = extract_text(find_main_content(browser.contents))
         self.assertTextMatchesExpressionIgnoreWhitespace(
@@ -662,11 +646,7 @@
             .*
 
             Recipe contents
-<<<<<<< HEAD
-            # bzr-builder format 0.3 deb-version 0\+\{revno\}
-=======
-            # bzr-builder format 0.2 deb-version {debupstream}-0~{revno}
->>>>>>> 81773a70
+            # bzr-builder format 0.3 deb-version {debupstream}-0~{revno}
             lp://dev/~chef/ratatouille/meat"""
         main_text = extract_text(find_main_content(browser.contents))
         self.assertTextMatchesExpressionIgnoreWhitespace(
@@ -720,11 +700,7 @@
             Request build\(s\)
 
             Recipe contents
-<<<<<<< HEAD
-            # bzr-builder format 0.3 deb-version 0\+\{revno\}
-=======
-            # bzr-builder format 0.2 deb-version {debupstream}-0~{revno}
->>>>>>> 81773a70
+            # bzr-builder format 0.3 deb-version {debupstream}-0~{revno}
             lp://dev/~chef/chocolate/cake""", self.getMainText(recipe))
 
     def test_index_no_builds(self):
