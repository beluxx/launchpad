# Copyright 2018 Canonical Ltd.  This software is licensed under the
# GNU Affero General Public License version 3 (see the file LICENSE).

"""Tests for Git repository access rules."""

from __future__ import absolute_import, print_function, unicode_literals

__metaclass__ = type

from lazr.lifecycle.event import ObjectModifiedEvent
from lazr.lifecycle.snapshot import Snapshot
from storm.store import Store
from testtools.matchers import (
    Equals,
    Is,
    MatchesDict,
    MatchesSetwise,
    MatchesStructure,
    )
from zope.event import notify
from zope.interface import providedBy

<<<<<<< HEAD
from lp.code.enums import (
    GitActivityType,
    GitGranteeType,
    )
from lp.code.interfaces.gitrule import IGitRule
=======
from lp.code.enums import GitGranteeType
from lp.code.interfaces.gitrule import (
    IGitRule,
    IGitRuleGrant,
    )
>>>>>>> ee9ff907
from lp.services.database.sqlbase import get_transaction_timestamp
from lp.testing import (
    person_logged_in,
    TestCaseWithFactory,
    verifyObject,
    )
from lp.testing.layers import DatabaseFunctionalLayer


class TestGitRule(TestCaseWithFactory):

    layer = DatabaseFunctionalLayer

    def test_implements_IGitRule(self):
        rule = self.factory.makeGitRule()
        verifyObject(IGitRule, rule)

    def test_properties(self):
        owner = self.factory.makeTeam()
        member = self.factory.makePerson(member_of=[owner])
        repository = self.factory.makeGitRepository(owner=owner)
        rule = self.factory.makeGitRule(
            repository=repository, ref_pattern="refs/heads/stable/*",
            creator=member)
        now = get_transaction_timestamp(Store.of(rule))
        self.assertThat(rule, MatchesStructure.byEquality(
            repository=repository,
            ref_pattern="refs/heads/stable/*",
            creator=member,
            date_created=now,
            date_last_modified=now))

    def test_repr(self):
        repository = self.factory.makeGitRepository()
        rule = self.factory.makeGitRule(repository=repository)
        self.assertEqual(
            "<GitRule 'refs/heads/*'> for %r" % repository, repr(rule))

<<<<<<< HEAD
    def test_position(self):
        repository = self.factory.makeGitRepository()
        rules = [
            self.factory.makeGitRule(
                repository=repository,
                ref_pattern=self.factory.getUniqueUnicode(
                    prefix="refs/heads/"))
            for _ in range(2)]
        for i, rule in enumerate(rules):
            self.assertEqual(i, rule.position)

    def test_move(self):
        repository = self.factory.makeGitRepository()
        rules = [
            self.factory.makeGitRule(
                repository=repository,
                ref_pattern=self.factory.getUniqueUnicode(
                    prefix="refs/heads/"))
            for _ in range(4)]
        with person_logged_in(repository.owner):
            self.assertEqual(rules, repository.rules)
            rules[0].move(3, repository.owner)
            self.assertEqual(rules[1:] + [rules[0]], repository.rules)
            rules[0].move(0, repository.owner)
            self.assertEqual(rules, repository.rules)
            rules[2].move(1, repository.owner)
            self.assertEqual(
                [rules[0], rules[2], rules[1], rules[3]], repository.rules)

    def test_move_non_negative(self):
        rule = self.factory.makeGitRule()
        with person_logged_in(rule.repository.owner):
            self.assertRaises(
                ValueError, rule.move, -1, rule.repository.owner)

=======
>>>>>>> ee9ff907
    def test_grants(self):
        rule = self.factory.makeGitRule()
        other_rule = self.factory.makeGitRule(
            repository=rule.repository, ref_pattern="refs/heads/stable/*")
        grantees = [self.factory.makePerson() for _ in range(2)]
        self.factory.makeGitRuleGrant(
            rule=rule, grantee=GitGranteeType.REPOSITORY_OWNER,
            can_create=True)
        self.factory.makeGitRuleGrant(
            rule=rule, grantee=grantees[0], can_push=True)
        self.factory.makeGitRuleGrant(
            rule=rule, grantee=grantees[1], can_force_push=True)
        self.factory.makeGitRuleGrant(
            rule=other_rule, grantee=grantees[0], can_push=True)
        self.assertThat(rule.grants, MatchesSetwise(
            MatchesStructure(
                rule=Equals(rule),
                grantee_type=Equals(GitGranteeType.REPOSITORY_OWNER),
                grantee=Is(None),
                can_create=Is(True),
                can_push=Is(False),
                can_force_push=Is(False)),
            MatchesStructure(
                rule=Equals(rule),
                grantee_type=Equals(GitGranteeType.PERSON),
                grantee=Equals(grantees[0]),
                can_create=Is(False),
                can_push=Is(True),
                can_force_push=Is(False)),
            MatchesStructure(
                rule=Equals(rule),
                grantee_type=Equals(GitGranteeType.PERSON),
                grantee=Equals(grantees[1]),
                can_create=Is(False),
                can_push=Is(False),
                can_force_push=Is(True))))

<<<<<<< HEAD
    def test_activity_rule_added(self):
        owner = self.factory.makeTeam()
        member = self.factory.makePerson(member_of=[owner])
        repository = self.factory.makeGitRepository(owner=owner)
        self.factory.makeGitRule(repository=repository, creator=member)
        self.factory.makeGitRule(
            repository=repository, ref_pattern="refs/heads/stable/*",
            creator=member)
        self.assertThat(repository.getActivity().first(), MatchesStructure(
            repository=Equals(repository),
            changer=Equals(member),
            changee=Is(None),
            what_changed=Equals(GitActivityType.RULE_ADDED),
            old_value=Is(None),
            new_value=MatchesDict({
                "ref_pattern": Equals("refs/heads/stable/*"),
                "position": Equals(1),
                })))

    def test_activity_rule_changed(self):
        owner = self.factory.makeTeam()
        member = self.factory.makePerson(member_of=[owner])
        repository = self.factory.makeGitRepository(owner=owner)
        rule = self.factory.makeGitRule(
            repository=repository, ref_pattern="refs/heads/*")
        rule_before_modification = Snapshot(rule, providing=providedBy(rule))
        with person_logged_in(member):
            rule.ref_pattern = "refs/heads/other/*"
            notify(ObjectModifiedEvent(
                rule, rule_before_modification, ["ref_pattern"]))
        self.assertThat(repository.getActivity().first(), MatchesStructure(
            repository=Equals(repository),
            changer=Equals(member),
            changee=Is(None),
            what_changed=Equals(GitActivityType.RULE_CHANGED),
            old_value=MatchesDict({
                "ref_pattern": Equals("refs/heads/*"),
                "position": Equals(0),
                }),
            new_value=MatchesDict({
                "ref_pattern": Equals("refs/heads/other/*"),
                "position": Equals(0),
                })))

    def test_activity_rule_removed(self):
        owner = self.factory.makeTeam()
        member = self.factory.makePerson(member_of=[owner])
        repository = self.factory.makeGitRepository(owner=owner)
        rule = self.factory.makeGitRule(
            repository=repository, ref_pattern="refs/heads/*")
        with person_logged_in(member):
            rule.destroySelf(member)
        self.assertThat(repository.getActivity().first(), MatchesStructure(
            repository=Equals(repository),
            changer=Equals(member),
            changee=Is(None),
            what_changed=Equals(GitActivityType.RULE_REMOVED),
            old_value=MatchesDict({
                "ref_pattern": Equals("refs/heads/*"),
                "position": Equals(0),
                }),
            new_value=Is(None)))

    def test_activity_rule_moved(self):
        owner = self.factory.makeTeam()
        member = self.factory.makePerson(member_of=[owner])
        repository = self.factory.makeGitRepository(owner=owner)
        self.factory.makeGitRule(
            repository=repository, ref_pattern="refs/heads/*")
        rule = self.factory.makeGitRule(
            repository=repository, ref_pattern="refs/heads/stable/*")
        with person_logged_in(member):
            rule.move(0, member)
        self.assertThat(repository.getActivity().first(), MatchesStructure(
            repository=Equals(repository),
            changer=Equals(member),
            changee=Is(None),
            what_changed=Equals(GitActivityType.RULE_MOVED),
            old_value=MatchesDict({
                "ref_pattern": Equals("refs/heads/stable/*"),
                "position": Equals(1),
                }),
            new_value=MatchesDict({
                "ref_pattern": Equals("refs/heads/stable/*"),
                "position": Equals(0),
                })))
=======
    def test_destroySelf(self):
        repository = self.factory.makeGitRepository()
        rules = [
            self.factory.makeGitRule(
                repository=repository,
                ref_pattern=self.factory.getUniqueUnicode(
                    prefix="refs/heads/"))
            for _ in range(4)]
        self.assertEqual([0, 1, 2, 3], [rule.position for rule in rules])
        self.assertEqual(rules, list(repository.rules))
        with person_logged_in(repository.owner):
            rules[1].destroySelf()
        del rules[1]
        self.assertEqual([0, 1, 2], [rule.position for rule in rules])
        self.assertEqual(rules, list(repository.rules))

    def test_destroySelf_removes_grants(self):
        repository = self.factory.makeGitRepository()
        rule = self.factory.makeGitRule(repository=repository)
        grant = self.factory.makeGitRuleGrant(rule=rule)
        self.assertEqual([grant], list(repository.grants))
        with person_logged_in(repository.owner):
            rule.destroySelf()
        self.assertEqual([], list(repository.grants))


class TestGitRuleGrant(TestCaseWithFactory):

    layer = DatabaseFunctionalLayer

    def test_implements_IGitRuleGrant(self):
        grant = self.factory.makeGitRuleGrant()
        verifyObject(IGitRuleGrant, grant)

    def test_properties_owner(self):
        owner = self.factory.makeTeam()
        member = self.factory.makePerson(member_of=[owner])
        rule = self.factory.makeGitRule(owner=owner)
        grant = self.factory.makeGitRuleGrant(
            rule=rule, grantee=GitGranteeType.REPOSITORY_OWNER, grantor=member,
            can_create=True, can_force_push=True)
        now = get_transaction_timestamp(Store.of(grant))
        self.assertThat(grant, MatchesStructure(
            repository=Equals(rule.repository),
            rule=Equals(rule),
            grantee_type=Equals(GitGranteeType.REPOSITORY_OWNER),
            grantee=Is(None),
            can_create=Is(True),
            can_push=Is(False),
            can_force_push=Is(True),
            grantor=Equals(member),
            date_created=Equals(now),
            date_last_modified=Equals(now)))

    def test_properties_person(self):
        owner = self.factory.makeTeam()
        member = self.factory.makePerson(member_of=[owner])
        rule = self.factory.makeGitRule(owner=owner)
        grantee = self.factory.makePerson()
        grant = self.factory.makeGitRuleGrant(
            rule=rule, grantee=grantee, grantor=member, can_push=True)
        now = get_transaction_timestamp(Store.of(rule))
        self.assertThat(grant, MatchesStructure(
            repository=Equals(rule.repository),
            rule=Equals(rule),
            grantee_type=Equals(GitGranteeType.PERSON),
            grantee=Equals(grantee),
            can_create=Is(False),
            can_push=Is(True),
            can_force_push=Is(False),
            grantor=Equals(member),
            date_created=Equals(now),
            date_last_modified=Equals(now)))

    def test_repr_owner(self):
        rule = self.factory.makeGitRule()
        grant = self.factory.makeGitRuleGrant(
            rule=rule, grantee=GitGranteeType.REPOSITORY_OWNER,
            can_create=True, can_push=True)
        self.assertEqual(
            "<GitRuleGrant [create, push] to repository owner> for %r" % rule,
            repr(grant))

    def test_repr_person(self):
        rule = self.factory.makeGitRule()
        grantee = self.factory.makePerson()
        grant = self.factory.makeGitRuleGrant(
            rule=rule, grantee=grantee, can_push=True)
        self.assertEqual(
            "<GitRuleGrant [push] to ~%s> for %r" % (grantee.name, rule),
            repr(grant))

    def test_destroySelf(self):
        rule = self.factory.makeGitRule()
        grants = [
            self.factory.makeGitRuleGrant(
                rule=rule, grantee=GitGranteeType.REPOSITORY_OWNER,
                can_create=True),
            self.factory.makeGitRuleGrant(rule=rule, can_push=True),
            ]
        with person_logged_in(rule.repository.owner):
            grants[1].destroySelf()
        self.assertThat(rule.grants, MatchesSetwise(Equals(grants[0])))
>>>>>>> ee9ff907
<|MERGE_RESOLUTION|>--- conflicted
+++ resolved
@@ -20,19 +20,14 @@
 from zope.event import notify
 from zope.interface import providedBy
 
-<<<<<<< HEAD
 from lp.code.enums import (
     GitActivityType,
     GitGranteeType,
     )
-from lp.code.interfaces.gitrule import IGitRule
-=======
-from lp.code.enums import GitGranteeType
 from lp.code.interfaces.gitrule import (
     IGitRule,
     IGitRuleGrant,
     )
->>>>>>> ee9ff907
 from lp.services.database.sqlbase import get_transaction_timestamp
 from lp.testing import (
     person_logged_in,
@@ -71,44 +66,6 @@
         self.assertEqual(
             "<GitRule 'refs/heads/*'> for %r" % repository, repr(rule))
 
-<<<<<<< HEAD
-    def test_position(self):
-        repository = self.factory.makeGitRepository()
-        rules = [
-            self.factory.makeGitRule(
-                repository=repository,
-                ref_pattern=self.factory.getUniqueUnicode(
-                    prefix="refs/heads/"))
-            for _ in range(2)]
-        for i, rule in enumerate(rules):
-            self.assertEqual(i, rule.position)
-
-    def test_move(self):
-        repository = self.factory.makeGitRepository()
-        rules = [
-            self.factory.makeGitRule(
-                repository=repository,
-                ref_pattern=self.factory.getUniqueUnicode(
-                    prefix="refs/heads/"))
-            for _ in range(4)]
-        with person_logged_in(repository.owner):
-            self.assertEqual(rules, repository.rules)
-            rules[0].move(3, repository.owner)
-            self.assertEqual(rules[1:] + [rules[0]], repository.rules)
-            rules[0].move(0, repository.owner)
-            self.assertEqual(rules, repository.rules)
-            rules[2].move(1, repository.owner)
-            self.assertEqual(
-                [rules[0], rules[2], rules[1], rules[3]], repository.rules)
-
-    def test_move_non_negative(self):
-        rule = self.factory.makeGitRule()
-        with person_logged_in(rule.repository.owner):
-            self.assertRaises(
-                ValueError, rule.move, -1, rule.repository.owner)
-
-=======
->>>>>>> ee9ff907
     def test_grants(self):
         rule = self.factory.makeGitRule()
         other_rule = self.factory.makeGitRule(
@@ -146,7 +103,6 @@
                 can_push=Is(False),
                 can_force_push=Is(True))))
 
-<<<<<<< HEAD
     def test_activity_rule_added(self):
         owner = self.factory.makeTeam()
         member = self.factory.makePerson(member_of=[owner])
@@ -219,7 +175,7 @@
         rule = self.factory.makeGitRule(
             repository=repository, ref_pattern="refs/heads/stable/*")
         with person_logged_in(member):
-            rule.move(0, member)
+            repository.moveRule(rule, 0, member)
         self.assertThat(repository.getActivity().first(), MatchesStructure(
             repository=Equals(repository),
             changer=Equals(member),
@@ -233,7 +189,7 @@
                 "ref_pattern": Equals("refs/heads/stable/*"),
                 "position": Equals(0),
                 })))
-=======
+
     def test_destroySelf(self):
         repository = self.factory.makeGitRepository()
         rules = [
@@ -245,7 +201,7 @@
         self.assertEqual([0, 1, 2, 3], [rule.position for rule in rules])
         self.assertEqual(rules, list(repository.rules))
         with person_logged_in(repository.owner):
-            rules[1].destroySelf()
+            rules[1].destroySelf(repository.owner)
         del rules[1]
         self.assertEqual([0, 1, 2], [rule.position for rule in rules])
         self.assertEqual(rules, list(repository.rules))
@@ -256,7 +212,7 @@
         grant = self.factory.makeGitRuleGrant(rule=rule)
         self.assertEqual([grant], list(repository.grants))
         with person_logged_in(repository.owner):
-            rule.destroySelf()
+            rule.destroySelf(repository.owner)
         self.assertEqual([], list(repository.grants))
 
 
@@ -326,6 +282,84 @@
             "<GitRuleGrant [push] to ~%s> for %r" % (grantee.name, rule),
             repr(grant))
 
+    def test_activity_grant_added(self):
+        owner = self.factory.makeTeam()
+        member = self.factory.makePerson(member_of=[owner])
+        repository = self.factory.makeGitRepository(owner=owner)
+        grant = self.factory.makeGitRuleGrant(
+            repository=repository, grantor=member, can_push=True)
+        self.assertThat(repository.getActivity().first(), MatchesStructure(
+            repository=Equals(repository),
+            changer=Equals(member),
+            changee=Equals(grant.grantee),
+            what_changed=Equals(GitActivityType.GRANT_ADDED),
+            old_value=Is(None),
+            new_value=MatchesDict({
+                "changee_type": Equals("Person"),
+                "ref_pattern": Equals("refs/heads/*"),
+                "can_create": Is(False),
+                "can_push": Is(True),
+                "can_force_push": Is(False),
+                })))
+
+    def test_activity_grant_changed(self):
+        owner = self.factory.makeTeam()
+        member = self.factory.makePerson(member_of=[owner])
+        repository = self.factory.makeGitRepository(owner=owner)
+        grant = self.factory.makeGitRuleGrant(
+            repository=repository, grantee=GitGranteeType.REPOSITORY_OWNER,
+            can_create=True)
+        grant_before_modification = Snapshot(
+            grant, providing=providedBy(grant))
+        with person_logged_in(member):
+            grant.can_create = False
+            grant.can_force_push = True
+            notify(ObjectModifiedEvent(
+                grant, grant_before_modification,
+                ["can_create", "can_force_push"]))
+        self.assertThat(repository.getActivity().first(), MatchesStructure(
+            repository=Equals(repository),
+            changer=Equals(member),
+            changee=Is(None),
+            what_changed=Equals(GitActivityType.GRANT_CHANGED),
+            old_value=MatchesDict({
+                "changee_type": Equals("Repository owner"),
+                "ref_pattern": Equals("refs/heads/*"),
+                "can_create": Is(True),
+                "can_push": Is(False),
+                "can_force_push": Is(False),
+                }),
+            new_value=MatchesDict({
+                "changee_type": Equals("Repository owner"),
+                "ref_pattern": Equals("refs/heads/*"),
+                "can_create": Is(False),
+                "can_push": Is(False),
+                "can_force_push": Is(True),
+                })))
+
+    def test_activity_grant_removed(self):
+        owner = self.factory.makeTeam()
+        member = self.factory.makePerson(member_of=[owner])
+        repository = self.factory.makeGitRepository(owner=owner)
+        grant = self.factory.makeGitRuleGrant(
+            repository=repository, can_create=True, can_push=True)
+        grantee = grant.grantee
+        with person_logged_in(member):
+            grant.destroySelf(member)
+        self.assertThat(repository.getActivity().first(), MatchesStructure(
+            repository=Equals(repository),
+            changer=Equals(member),
+            changee=Equals(grantee),
+            what_changed=Equals(GitActivityType.GRANT_REMOVED),
+            old_value=MatchesDict({
+                "changee_type": Equals("Person"),
+                "ref_pattern": Equals("refs/heads/*"),
+                "can_create": Is(True),
+                "can_push": Is(True),
+                "can_force_push": Is(False),
+                }),
+            new_value=Is(None)))
+
     def test_destroySelf(self):
         rule = self.factory.makeGitRule()
         grants = [
@@ -335,6 +369,5 @@
             self.factory.makeGitRuleGrant(rule=rule, can_push=True),
             ]
         with person_logged_in(rule.repository.owner):
-            grants[1].destroySelf()
-        self.assertThat(rule.grants, MatchesSetwise(Equals(grants[0])))
->>>>>>> ee9ff907
+            grants[1].destroySelf(rule.repository.owner)
+        self.assertThat(rule.grants, MatchesSetwise(Equals(grants[0])))