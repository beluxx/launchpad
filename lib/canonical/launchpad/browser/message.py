--- conflicted
+++ resolved
@@ -69,19 +69,6 @@
     # Circular imports
     from lp.bugs.interfaces.bugmessage import IBugMessage
     from lp.answers.interfaces.questionmessage import IQuestionMessage
-<<<<<<< HEAD
-
-    if IBugMessage.providedBy(message):
-        if IIndexedMessage.providedBy(message):
-            return IndexedBugMessageCanonicalUrlData(message)
-        else:
-            if message.bugs.count() == 0:
-                # Will result in a ComponentLookupError
-                return None
-        return BugMessageCanonicalUrlData(message.bugs[0], message)
-    if IQuestionMessage.providedBy(message):
-        return QuestionMessageCanonicalUrlData(message.question, message)
-=======
     if IIndexedMessage.providedBy(message):
         return IndexedBugMessageCanonicalUrlData(message)
     elif IQuestionMessage.providedBy(message):
@@ -90,5 +77,4 @@
         if message.bugs.count() == 0:
         # Will result in a ComponentLookupError
             return None
-        return BugMessageCanonicalUrlData(message.bugs[0], message)
->>>>>>> faa82d74
+        return BugMessageCanonicalUrlData(message.bugs[0], message)