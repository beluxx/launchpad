# Copyright 2009 Canonical Ltd.  This software is licensed under the
# GNU Affero General Public License version 3 (see the file LICENSE).

""" DSCFile and related.

Class representing a DSC file, which encapsulates collections of
files representing a source uploaded.
"""

__metaclass__ = type

__all__ = [
    'SignableTagFile',
    'DSCFile',
    'DSCUploadedFile',
    'find_changelog',
    'find_copyright',
    ]

from cStringIO import StringIO
import errno
import glob
import os
import shutil
import subprocess
import tempfile

import apt_pkg
from zope.component import getUtility

from canonical.encoding import guess as guess_encoding
from canonical.launchpad.interfaces import (
    GPGVerificationError,
    IGPGHandler,
    IGPGKeySet,
    ISourcePackageNameSet,
    )
from canonical.librarian.utils import copy_and_close
from lp.app.errors import NotFoundError
from lp.archiveuploader.nascentuploadfile import (
    NascentUploadFile,
    SourceUploadFile,
    UploadError,
    UploadWarning,
    )
from lp.archiveuploader.tagfiles import (
    parse_tagfile,
    TagFileParseError,
    )
from lp.archiveuploader.utils import (
    determine_source_file_type,
    get_source_file_extension,
    ParseMaintError,
    prefix_multi_line_string,
    re_is_component_orig_tar_ext,
    re_issource,
    re_valid_pkg_name,
    re_valid_version,
    safe_fix_maintainer,
    )
from lp.buildmaster.interfaces.buildbase import BuildStatus
from lp.code.interfaces.sourcepackagerecipebuild import (
    ISourcePackageRecipeBuildSource,
    )
from lp.registry.interfaces.person import (
    IPersonSet,
    PersonCreationRationale,
    )
from lp.registry.interfaces.sourcepackage import SourcePackageFileType
from lp.soyuz.enums import (
    ArchivePurpose,
    SourcePackageFormat,
    )
from lp.soyuz.interfaces.archive import (
    IArchiveSet,
    )


class DpkgSourceError(Exception):

    _fmt = "Unable to unpack source package (%(result)s): %(output)s"

    def __init__(self, output, result):
        Exception.__init__(
            self, self._fmt % {"output": output, "result": result})
        self.output = output
        self.result = result


def unpack_source(dsc_filepath):
    """Unpack a source package into a temporary directory

    :param dsc_filepath: Path to the dsc file
    :return: Path to the temporary directory with the unpacked sources
    """
    # Get a temporary dir together.
    unpacked_dir = tempfile.mkdtemp()
    try:
        # chdir into it
        cwd = os.getcwd()
        os.chdir(unpacked_dir)
        try:
            args = ["dpkg-source", "-sn", "-x", dsc_filepath]
            dpkg_source = subprocess.Popen(args, stdout=subprocess.PIPE,
                                           stderr=subprocess.PIPE)
            output, unused = dpkg_source.communicate()
            result = dpkg_source.wait()
        finally:
            # When all is said and done, chdir out again so that we can
            # clean up the tree with shutil.rmtree without leaving the
            # process in a directory we're trying to remove.
            os.chdir(cwd)

        if result != 0:
            dpkg_output = prefix_multi_line_string(output, "  ")
            raise DpkgSourceError(result=result, output=dpkg_output)
    except:
        shutil.rmtree(unpacked_dir)
        raise

    return unpacked_dir


def cleanup_unpacked_dir(unpacked_dir):
    """Remove the directory with an unpacked source package.

    :param unpacked_dir: Path to the directory.
    """
    try:
        shutil.rmtree(unpacked_dir)
    except OSError, error:
        if errno.errorcode[error.errno] != 'EACCES':
            raise UploadError(
                "couldn't remove tmp dir %s: code %s" % (
                unpacked_dir, error.errno))
        else:
            result = os.system("chmod -R u+rwx " + unpacked_dir)
            if result != 0:
                raise UploadError("chmod failed with %s" % result)
            shutil.rmtree(unpacked_dir)


class SignableTagFile:
    """Base class for signed file verification."""

    fingerprint = None
    signingkey = None
    signer = None

    def processSignature(self):
        """Verify the signature on the filename.

        Stores the fingerprint, the IGPGKey used to sign, the owner of
        the key and a dictionary containing

        Raise UploadError if the signing key cannot be found in launchpad
        or if the GPG verification failed for any other reason.

        Returns the key owner (person object), the key (gpgkey object) and
        the pyme signature as a three-tuple
        """
        self.logger.debug("Verifying signature on %s" % self.filename)
        assert os.path.exists(self.filepath), (
            "File not found: %s" % self.filepath)

        try:
            sig = getUtility(IGPGHandler).getVerifiedSignatureResilient(
                file(self.filepath, "rb").read())
        except GPGVerificationError, error:
            raise UploadError(
                "GPG verification of %s failed: %s" % (
                self.filename, str(error)))

        key = getUtility(IGPGKeySet).getByFingerprint(sig.fingerprint)
        if key is None:
            raise UploadError("Signing key %s not registered in launchpad."
                              % sig.fingerprint)

        if key.active == False:
            raise UploadError("File %s is signed with a deactivated key %s"
                              % (self.filename, key.keyid))

        self.fingerprint = sig.fingerprint
        self.signingkey = key
        self.signer = key.owner
        self.signer_address = self.parseAddress("%s <%s>" % (
            self.signer.displayname, self.signer.preferredemail.email))

    def parseAddress(self, addr, fieldname="Maintainer"):
        """Parse an address, using the policy to decide if we should add a
        non-existent person or not.

        Raise an UploadError if the parsing of the maintainer string fails
        for any reason, or if the email address then cannot be found within
        the launchpad database.

        Return a dict containing the rfc822 and rfc2047 formatted forms of
        the address, the person's name, email address and person record within
        the launchpad database.
        """
        try:
            (rfc822, rfc2047, name, email) = safe_fix_maintainer(
                addr, fieldname)
        except ParseMaintError, error:
            raise UploadError(str(error))

        person = getUtility(IPersonSet).getByEmail(email)
        if person is None and self.policy.create_people:
            package = self._dict['source']
            version = self._dict['version']
            if self.policy.distroseries and self.policy.pocket:
                policy_suite = ('%s/%s' % (self.policy.distroseries.name,
                                           self.policy.pocket.name))
            else:
                policy_suite = '(unknown)'
            person = getUtility(IPersonSet).ensurePerson(
                email, name, PersonCreationRationale.SOURCEPACKAGEUPLOAD,
                comment=('when the %s_%s package was uploaded to %s'
                         % (package, version, policy_suite)))

        if person is None:
            raise UploadError("Unable to identify '%s':<%s> in launchpad"
                              % (name, email))

        return {
            "rfc822": rfc822,
            "rfc2047": rfc2047,
            "name": name,
            "email": email,
            "person": person,
            }


class DSCFile(SourceUploadFile, SignableTagFile):
    """Models a given DSC file and its content."""

    mandatory_fields = set([
        "source",
        "version",
        "binary",
        "maintainer",
        "architecture",
        "files"])

    known_fields = mandatory_fields.union(set([
        "build-depends",
        "build-depends-indep",
        "build-conflicts",
        "build-conflicts-indep",
        "format",
        "standards-version",
        "filecontents",
        "homepage",
        ]))

    # Note that files is actually only set inside verify().
    files = None
    # Copyright and changelog are only set inside unpackAndCheckSource().
    copyright = None
    changelog = None

    def __init__(self, filepath, digest, size, component_and_section,
                 priority, package, version, changes, policy, logger):
        """Construct a DSCFile instance.

        This takes all NascentUploadFile constructor parameters plus package
        and version.

        Can raise UploadError.
        """
        # Avoid circular imports.
        from lp.archiveuploader.nascentupload import EarlyReturnUploadError

        SourceUploadFile.__init__(
            self, filepath, digest, size, component_and_section, priority,
            package, version, changes, policy, logger)
        try:
            self._dict = parse_tagfile(
                self.filepath, dsc_whitespace_rules=1,
                allow_unsigned=self.policy.unsigned_dsc_ok)
        except (IOError, TagFileParseError), error:
            raise UploadError(
                "Unable to parse the dsc %s: %s" % (self.filename, error))

        self.logger.debug("Performing DSC verification.")
        for mandatory_field in self.mandatory_fields:
            if mandatory_field not in self._dict:
                raise UploadError(
                    "Unable to find mandatory field %s in %s" % (
                    mandatory_field, self.filename))

        self.maintainer = self.parseAddress(self._dict['maintainer'])

        # If format is not present, assume 1.0. At least one tool in
        # the wild generates dsc files with format missing, and we need
        # to accept them.
        if 'format' not in self._dict:
            self._dict['format'] = "1.0"

        if self.format is None:
            raise EarlyReturnUploadError(
                "Unsupported source format: %s" % self._dict['format'])

        if self.policy.unsigned_dsc_ok:
            self.logger.debug("DSC file can be unsigned.")
        else:
            self.processSignature()

    #
    # Useful properties.
    #
    @property
    def source(self):
        """Return the DSC source name."""
        return self._dict['source']

    @property
    def dsc_version(self):
        """Return the DSC source version."""
        return self._dict['version']

    @property
    def format(self):
        """Return the DSC format."""
        try:
            return SourcePackageFormat.getTermByToken(
                self._dict['format']).value
        except LookupError:
            return None

    @property
    def architecture(self):
        """Return the DSC source architecture."""
        return self._dict['architecture']

    @property
    def binary(self):
        """Return the DSC claimed binary line."""
        return self._dict['binary']


    #
    # DSC file checks.
    #
    def verify(self):
        """Verify the uploaded .dsc file.

        This method is an error generator, i.e, it returns an iterator over
        all exceptions that are generated while processing DSC file checks.
        """

        for error in SourceUploadFile.verify(self):
            yield error

        # Check size and checksum of the DSC file itself
        try:
            self.checkSizeAndCheckSum()
        except UploadError, error:
            yield error

        files = []
        for fileline in self._dict['files'].strip().split("\n"):
            # DSC lines are always of the form: CHECKSUM SIZE FILENAME
            digest, size, filename = fileline.strip().split()
            if not re_issource.match(filename):
                # DSC files only really hold on references to source
                # files; they are essentially a description of a source
                # package. Anything else is crack.
                yield UploadError("%s: File %s does not look sourceful." % (
                                  self.filename, filename))
                continue
            filepath = os.path.join(self.dirname, filename)
            try:
                file_instance = DSCUploadedFile(
                    filepath, digest, size, self.policy, self.logger)
            except UploadError, error:
                yield error
            else:
                files.append(file_instance)
        self.files = files

        if not re_valid_pkg_name.match(self.source):
            yield UploadError(
                "%s: invalid source name %s" % (self.filename, self.source))
        if not re_valid_version.match(self.dsc_version):
            yield UploadError(
                "%s: invalid version %s" % (self.filename, self.dsc_version))

        if not self.policy.distroseries.isSourcePackageFormatPermitted(
            self.format):
            yield UploadError(
                "%s: format '%s' is not permitted in %s." %
                (self.filename, self.format, self.policy.distroseries.name))

        # Validate the build dependencies
        for field_name in ['build-depends', 'build-depends-indep']:
            field = self._dict.get(field_name, None)
            if field is not None:
                if field.startswith("ARRAY"):
                    yield UploadError(
                        "%s: invalid %s field produced by a broken version "
                        "of dpkg-dev (1.10.11)" % (self.filename, field_name))
                try:
                    apt_pkg.ParseSrcDepends(field)
                except (SystemExit, KeyboardInterrupt):
                    raise
                except Exception, error:
                    # Swallow everything apt_pkg throws at us because
                    # it is not desperately pythonic and can raise odd
                    # or confusing exceptions at times and is out of
                    # our control.
                    yield UploadError(
                        "%s: invalid %s field; cannot be parsed by apt: %s"
                        % (self.filename, field_name, error))

        # Verify if version declared in changesfile is the same than that
        # in DSC (including epochs).
        if self.dsc_version != self.version:
            yield UploadError(
                "%s: version ('%s') in .dsc does not match version "
                "('%s') in .changes."
                % (self.filename, self.dsc_version, self.version))

        for error in self.checkFiles():
            yield error

    def _getFileByName(self, filename):
        """Return the corresponding file reference in the policy context.

        If the filename ends in '.orig.tar.gz', then we look for it in the
        distribution primary archive as well, with the PPA file taking
        precedence in case it's found in both archives.

        This is needed so that PPA uploaders don't have to waste bandwidth
        uploading huge upstream tarballs that are already published in the
        target distribution.

        When the file reference is found, its corresponding LibraryFileAlias
        and Archive are returned.

        :param filename: string containing the exact name of the wanted file.

        :return: a tuple containing a `ILibraryFileAlias` corresponding to
            the matching file and an `Archive` where it was published.

        :raise: `NotFoundError` when the wanted file could not be found.
        """
        # We cannot check the archive purpose for partner archives here,
        # because the archive override rules have not been applied yet.
        # Uploads destined for the Ubuntu main archive and the 'partner'
        # component will eventually end up in the partner archive though.
        if (self.policy.archive.purpose == ArchivePurpose.PRIMARY and
            self.component_name == 'partner'):
            archives = [
                getUtility(IArchiveSet).getByDistroPurpose(
                distribution=self.policy.distro,
                purpose=ArchivePurpose.PARTNER)]
        elif (self.policy.archive.purpose == ArchivePurpose.PPA and
            determine_source_file_type(filename) in (
                SourcePackageFileType.ORIG_TARBALL,
                SourcePackageFileType.COMPONENT_ORIG_TARBALL)):
            archives = [self.policy.archive, self.policy.distro.main_archive]
        else:
            archives = [self.policy.archive]

        library_file = None
        for archive in archives:
            try:
                library_file = self.policy.distro.getFileByName(
                    filename, source=True, binary=False, archive=archive)
                self.logger.debug(
                    "%s found in %s" % (filename, archive.displayname))
                return library_file, archive
            except NotFoundError:
                pass

        raise NotFoundError(filename)

    def checkFiles(self):
        """Check if mentioned files are present and match.

        We don't use the NascentUploadFile.verify here, only verify size
        and checksum.
        """

        file_type_counts = {
            SourcePackageFileType.DIFF: 0,
            SourcePackageFileType.ORIG_TARBALL: 0,
            SourcePackageFileType.DEBIAN_TARBALL: 0,
            SourcePackageFileType.NATIVE_TARBALL: 0,
            }
        component_orig_tar_counts = {}
        bzip2_count = 0
        files_missing = False

        for sub_dsc_file in self.files:
            file_type = determine_source_file_type(sub_dsc_file.filename)

            if file_type is None:
                yield UploadError('Unknown file: ' + sub_dsc_file.filename)
                continue

            if file_type == SourcePackageFileType.COMPONENT_ORIG_TARBALL:
                # Split the count by component name.
                component = re_is_component_orig_tar_ext.match(
                    get_source_file_extension(sub_dsc_file.filename)).group(1)
                if component not in component_orig_tar_counts:
                    component_orig_tar_counts[component] = 0
                component_orig_tar_counts[component] += 1
            else:
                file_type_counts[file_type] += 1

            if sub_dsc_file.filename.endswith('.bz2'):
                bzip2_count += 1

            try:
                library_file, file_archive = self._getFileByName(
                    sub_dsc_file.filename)
            except NotFoundError, error:
                library_file = None
                file_archive = None
            else:
                # try to check dsc-mentioned file against its copy already
                # in librarian, if it's new (aka not found in librarian)
                # dismiss. It prevent us to have scary duplicated filenames
                # in Librarian and missapplied files in archive, fixes
                # bug # 38636 and friends.
                if sub_dsc_file.digest != library_file.content.md5:
                    yield UploadError(
                        "File %s already exists in %s, but uploaded version "
                        "has different contents. See more information about "
                        "this error in "
                        "https://help.launchpad.net/Packaging/UploadErrors." %
                        (sub_dsc_file.filename, file_archive.displayname))
                    files_missing = True
                    continue

            if not sub_dsc_file.exists_on_disk:
                if library_file is None:
                    # Raises an error if the mentioned DSC file isn't
                    # included in the upload neither published in the
                    # context Distribution.
                    yield UploadError(
                        "Unable to find %s in upload or distribution."
                        % (sub_dsc_file.filename))
                    files_missing = True
                    continue

                # Pump the file through.
                self.logger.debug("Pumping %s out of the librarian" % (
                    sub_dsc_file.filename))
                library_file.open()
                target_file = open(sub_dsc_file.filepath, "wb")
                copy_and_close(library_file, target_file)

            for error in sub_dsc_file.verify():
                yield error
                files_missing = True

        try:
            file_checker = format_to_file_checker_map[self.format]
        except KeyError:
            raise AssertionError(
                "No file checker for source format %s." % self.format)

        for error in file_checker(
            self.filename, file_type_counts, component_orig_tar_counts,
            bzip2_count):
            yield error

        if files_missing:
            yield UploadError(
                "Files specified in DSC are broken or missing, "
                "skipping package unpack verification.")
        else:
            for error in self.unpackAndCheckSource():
                # Pass on errors found when unpacking the source.
                yield error

    def unpackAndCheckSource(self):
        """Verify uploaded source using dpkg-source."""
        self.logger.debug(
            "Verifying uploaded source package by unpacking it.")

        try:
            unpacked_dir = unpack_source(self.filepath)
        except DpkgSourceError, e:
            yield UploadError(
                "dpkg-source failed for %s [return: %s]\n"
                "[dpkg-source output: %s]"
                % (self.filename, e.result, e.output))
            return

        try:
            # Copy debian/copyright file content. It will be stored in the
            # SourcePackageRelease records.

            # Check if 'dpkg-source' created only one directory.
            temp_directories = [
                dirname for dirname in os.listdir(unpacked_dir)
                if os.path.isdir(dirname)]
            if len(temp_directories) > 1:
                yield UploadError(
                    'Unpacked source contains more than one directory: %r'
                    % temp_directories)

            # XXX cprov 20070713: We should access only the expected directory
            # name (<sourcename>-<no_epoch(no_revision(version))>).

            # Locate both the copyright and changelog files for later
            # processing.
            try:
                self.copyright = find_copyright(unpacked_dir, self.logger)
            except UploadError, error:
                yield error
                return
            except UploadWarning, warning:
                yield warning

<<<<<<< HEAD
=======
            try:
                self.changelog = find_changelog(unpacked_dir, self.logger)
            except UploadError, error:
                yield error
                return
            except UploadWarning, warning:
                yield warning
        finally:
            self.logger.debug("Cleaning up source tree.")
            cleanup_unpacked_dir(unpacked_dir)
        self.logger.debug("Done")

>>>>>>> 1f269a45
    def findBuild(self):
        """Find and return the SourcePackageRecipeBuild, if one is specified.

        If by any chance an inconsistent build was found this method will
        raise UploadError resulting in a upload rejection.
        """
        build_id = getattr(self.policy.options, 'buildid', None)
        if build_id is None:
            return None

        build = getUtility(ISourcePackageRecipeBuildSource).getById(build_id)

        # The master verifies the status to confirm successful upload.
        build.status = BuildStatus.FULLYBUILT
        # If this upload is successful, any existing log is wrong and
        # unuseful.
        build.upload_log = None

        # Sanity check; raise an error if the build we've been
        # told to link to makes no sense.
        if (build.pocket != self.policy.pocket or
            build.distroseries != self.policy.distroseries or
            build.archive != self.policy.archive):
            raise UploadError(
                "Attempt to upload source specifying "
                "recipe build %s, where it doesn't fit." % build.id)

        return build

    def storeInDatabase(self, build):
        """Store DSC information as a SourcePackageRelease record.

        It reencodes all fields extracted from DSC, the simulated_changelog
        and the copyright, because old packages contain latin-1 text and
        that sucks.
        """
        # Organize all the parameters requiring encoding transformation.
        pending = self._dict.copy()
        pending['simulated_changelog'] = self.changes.simulated_changelog
        pending['copyright'] = self.copyright

        # We have no way of knowing what encoding the original copyright
        # file is in, unfortunately, and there is no standard, so guess.
        encoded = {}
        for key, value in pending.items():
            if value is not None:
                encoded[key] = guess_encoding(value)
            else:
                encoded[key] = None

        # Lets upload the changelog file to librarian

        # We have to do this separately because we need the librarian file
        # alias id to embed in the SourceReleasePackage

        changelog_lfa = self.librarian.create(
            "changelog",
            len(self.changelog),
            StringIO(self.changelog),
            "text/x-debian-source-changelog",
            restricted=self.policy.archive.private)

        source_name = getUtility(
            ISourcePackageNameSet).getOrCreateByName(self.source)

        user_defined_fields = self.extractUserDefinedFields([
            (field, encoded[field]) for field in self._dict.iterkeys()])

        release = self.policy.distroseries.createUploadedSourcePackageRelease(
            sourcepackagename=source_name,
            version=self.dsc_version,
            maintainer=self.maintainer['person'],
            builddepends=encoded.get('build-depends', ''),
            builddependsindep=encoded.get('build-depends-indep', ''),
            build_conflicts=encoded.get('build-conflicts', ''),
            build_conflicts_indep=encoded.get('build-conflicts-indep', ''),
            architecturehintlist=encoded.get('architecture', ''),
            creator=self.changes.changed_by['person'],
            urgency=self.changes.converted_urgency,
            homepage=encoded.get('homepage'),
            dsc=encoded['filecontents'],
            dscsigningkey=self.signingkey,
            dsc_maintainer_rfc822=encoded['maintainer'],
            dsc_format=encoded['format'],
            dsc_binaries=encoded['binary'],
            dsc_standards_version=encoded.get('standards-version'),
            component=self.component,
            changelog=changelog_lfa,
            changelog_entry=encoded.get('simulated_changelog'),
            section=self.section,
            archive=self.policy.archive,
            source_package_recipe_build=build,
            copyright=encoded.get('copyright'),
            # dateuploaded by default is UTC:now in the database
            user_defined_fields=user_defined_fields,
            )

        # SourcePackageFiles should contain also the DSC
        source_files = self.files + [self]
        for uploaded_file in source_files:
            library_file = self.librarian.create(
                uploaded_file.filename,
                uploaded_file.size,
                open(uploaded_file.filepath, "rb"),
                uploaded_file.content_type,
                restricted=self.policy.archive.private)
            release.addFile(library_file)

        return release


class DSCUploadedFile(NascentUploadFile):
    """Represents a file referred to in a DSC.

    The DSC holds references to files, and it's easier to use regular
    NascentUploadFiles to represent them, since they are in many ways
    similar to a regular NU. However, there are the following warts:
        - Component, section and priority are set to a bogus value and
          do not apply.
        - The actual file instance isn't used for anything but
          validation inside DSCFile.verify(); there is no
          store_in_database() method.
    """

    def __init__(self, filepath, digest, size, policy, logger):
        component_and_section = priority = "--no-value--"
        NascentUploadFile.__init__(
            self, filepath, digest, size, component_and_section,
            priority, policy, logger)

    def verify(self):
        """Check Sub DSCFile mentioned size & checksum."""
        try:
            self.checkSizeAndCheckSum()
        except UploadError, error:
            yield error


def findFile(source_dir, filename):
    """Find and return any file under source_dir

    :param source_file: The directory where the source was extracted
    :param source_dir: The directory where the source was extracted.
    :return fullpath: The full path of the file, else return None if the
                      file is not found.
    """
    # Instead of trying to predict the unpacked source directory name,
    # we simply use glob to retrieve everything like:
    # 'tempdir/*/debian/filename'
    globpath = os.path.join(source_dir, "*", filename)
    for fullpath in glob.glob(globpath):
        if not os.path.exists(fullpath):
            continue
        if os.path.islink(fullpath):
            raise UploadError(
                "Symbolic link for %s not allowed" % filename)
        # Anything returned by this method should be less than 10MiB since it
        # will be stored in the database assuming the source package isn't
        # rejected before hand
        if os.stat(fullpath).st_size > 10485760:
            raise UploadError(
                "%s file too large, 10MiB max" % filename)
        else:
            return fullpath
    return None


<<<<<<< HEAD
def findCopyright(dsc_file, source_dir, logger):
=======
def find_copyright(source_dir, logger):
>>>>>>> 1f269a45
    """Find and store any debian/copyright.

    :param source_dir: The directory where the source was extracted.
    :param logger: A logger object for debug output.
    :return: Contents of copyright file
    """
    copyright_file = findFile(source_dir, 'debian/copyright')
    if copyright_file is None:
        raise UploadWarning("No copyright file found.")

    logger.debug("Copying copyright contents.")
    return open(copyright_file).read().strip()


def find_changelog(source_dir, logger):
    """Find and move any debian/changelog.

    This function finds the changelog file within the source package. The
    changelog file is later uploaded to the librarian by
    DSCFile.storeInDatabase().

    :param source_dir: The directory where the source was extracted.
    :param logger: A logger object for debug output.
    :return: Changelog contents
    """
    changelog_file = findFile(source_dir, 'debian/changelog')
    if changelog_file is None:
        # Policy requires debian/changelog to always exist.
        raise UploadError("No changelog file found.")

    # Move the changelog file out of the package direcotry
    logger.debug("Found changelog")
    return open(changelog_file, 'r').read()



def check_format_1_0_files(filename, file_type_counts, component_counts,
                           bzip2_count):
    """Check that the given counts of each file type suit format 1.0.

    A 1.0 source must be native (with only one tar.gz), or have an orig.tar.gz
    and a diff.gz. It cannot use bzip2 compression.
    """
    if bzip2_count > 0:
        yield UploadError(
            "%s: is format 1.0 but uses bzip2 compression."
            % filename)

    valid_file_type_counts = [
        {
            SourcePackageFileType.NATIVE_TARBALL: 1,
            SourcePackageFileType.ORIG_TARBALL: 0,
            SourcePackageFileType.DEBIAN_TARBALL: 0,
            SourcePackageFileType.DIFF: 0,
        },
        {
            SourcePackageFileType.ORIG_TARBALL: 1,
            SourcePackageFileType.DIFF: 1,
            SourcePackageFileType.NATIVE_TARBALL: 0,
            SourcePackageFileType.DEBIAN_TARBALL: 0,
        },
    ]

    if (file_type_counts not in valid_file_type_counts or
        len(component_counts) > 0):
        yield UploadError(
            "%s: must have exactly one tar.gz, or an orig.tar.gz and diff.gz"
            % filename)


def check_format_3_0_native_files(filename, file_type_counts,
                                  component_counts, bzip2_count):
    """Check that the given counts of each file type suit format 3.0 (native).

    A 3.0 (native) source must have only one tar.*. Both gzip and bzip2
    compression are permissible.
    """

    valid_file_type_counts = [
        {
            SourcePackageFileType.NATIVE_TARBALL: 1,
            SourcePackageFileType.ORIG_TARBALL: 0,
            SourcePackageFileType.DEBIAN_TARBALL: 0,
            SourcePackageFileType.DIFF: 0,
        },
    ]

    if (file_type_counts not in valid_file_type_counts or
        len(component_counts) > 0):
        yield UploadError("%s: must have only a tar.*." % filename)


def check_format_3_0_quilt_files(filename, file_type_counts,
                                 component_counts, bzip2_count):
    """Check that the given counts of each file type suit format 3.0 (native).

    A 3.0 (quilt) source must have exactly one orig.tar.*, one debian.tar.*,
    and at most one orig-COMPONENT.tar.* for each COMPONENT. Both gzip and
    bzip2 compression are permissible.
    """

    valid_file_type_counts = [
        {
            SourcePackageFileType.ORIG_TARBALL: 1,
            SourcePackageFileType.DEBIAN_TARBALL: 1,
            SourcePackageFileType.NATIVE_TARBALL: 0,
            SourcePackageFileType.DIFF: 0,
        },
    ]

    if file_type_counts not in valid_file_type_counts:
        yield UploadError(
            "%s: must have only an orig.tar.*, a debian.tar.*, and "
            "optionally orig-*.tar.*" % filename)

    for component in component_counts:
        if component_counts[component] > 1:
            yield UploadError(
                "%s: has more than one orig-%s.tar.*."
                % (filename, component))


format_to_file_checker_map = {
    SourcePackageFormat.FORMAT_1_0: check_format_1_0_files,
    SourcePackageFormat.FORMAT_3_0_NATIVE: check_format_3_0_native_files,
    SourcePackageFormat.FORMAT_3_0_QUILT: check_format_3_0_quilt_files,
    }<|MERGE_RESOLUTION|>--- conflicted
+++ resolved
@@ -617,8 +617,6 @@
             except UploadWarning, warning:
                 yield warning
 
-<<<<<<< HEAD
-=======
             try:
                 self.changelog = find_changelog(unpacked_dir, self.logger)
             except UploadError, error:
@@ -631,7 +629,6 @@
             cleanup_unpacked_dir(unpacked_dir)
         self.logger.debug("Done")
 
->>>>>>> 1f269a45
     def findBuild(self):
         """Find and return the SourcePackageRecipeBuild, if one is specified.
 
@@ -799,11 +796,7 @@
     return None
 
 
-<<<<<<< HEAD
-def findCopyright(dsc_file, source_dir, logger):
-=======
 def find_copyright(source_dir, logger):
->>>>>>> 1f269a45
     """Find and store any debian/copyright.
 
     :param source_dir: The directory where the source was extracted.
