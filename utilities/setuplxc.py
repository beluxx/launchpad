#!/usr/bin/env python
# Copyright 2012 Canonical Ltd.  This software is licensed under the
# GNU Affero General Public License version 3 (see the file LICENSE).

"""Create an LXC test environment for Launchpad testing."""

__metaclass__ = type
__all__ = [
    'ArgumentParser',
    'cd',
    'create_lxc',
    'create_scripts',
    'file_append',
    'file_prepend',
    'get_container_path',
    'get_user_home',
    'get_user_ids',
    'initialize_host',
    'initialize_lxc',
    'SetupLXCError',
    'ssh',
    'SSHError',
    'stop_lxc',
    'su',
    'user_exists',
    'ValidationError',
    ]

# To run doctests: python -m doctest -v setuplxc.py

from collections import namedtuple, OrderedDict
from contextlib import contextmanager
from email.Utils import parseaddr, formataddr
import argparse
import os
import platform
import pwd
import re
import shutil
import subprocess
import sys
import textwrap
import time
<<<<<<< HEAD
import textwrap
=======
>>>>>>> 6c886c35

APT_REPOSITORIES = (
    'deb http://archive.ubuntu.com/ubuntu {distro} multiverse',
    'deb http://archive.ubuntu.com/ubuntu {distro}-updates multiverse',
    'deb http://archive.ubuntu.com/ubuntu {distro}-security multiverse',
    'ppa:launchpad/ppa',
    'ppa:bzr/ppa',
    )
DEPENDENCIES_DIR = '~/dependencies'
DHCP_FILE = '/etc/dhcp/dhclient.conf'
<<<<<<< HEAD
HOST_PACKAGES = ['ssh', 'lxc', 'libvirt-bin', 'bzr', 'testrepository']
=======
HOST_PACKAGES = ['ssh', 'lxc', 'libvirt-bin', 'bzr', 'testrepository',
    'python-shell-toolbox']
>>>>>>> 6c886c35
HOSTS_FILE = '/etc/hosts'
LP_APACHE_MODULES = 'proxy proxy_http rewrite ssl deflate headers'
LP_APACHE_ROOTS = (
    '/var/tmp/bazaar.launchpad.dev/static',
    '/var/tmp/archive',
    '/var/tmp/ppa',
    )
LP_CHECKOUT = 'devel'
LP_DEB_DEPENDENCIES = (
    'bzr launchpad-developer-dependencies apache2 '
    'apache2-mpm-worker libapache2-mod-wsgi')
LP_REPOSITORIES = (
    'http://bazaar.launchpad.net/~launchpad-pqm/launchpad/devel',
    'lp:launchpad',
    )
LP_SOURCE_DEPS = (
    'http://bazaar.launchpad.net/~launchpad/lp-source-dependencies/trunk')
LXC_CONFIG_TEMPLATE = '/etc/lxc/local.conf'
LXC_GUEST_OS = 'lucid'
LXC_HOSTS_CONTENT = (
    ('127.0.0.88',
        'launchpad.dev answers.launchpad.dev archive.launchpad.dev '
        'api.launchpad.dev bazaar-internal.launchpad.dev beta.launchpad.dev '
        'blueprints.launchpad.dev bugs.launchpad.dev code.launchpad.dev '
        'feeds.launchpad.dev id.launchpad.dev keyserver.launchpad.dev '
        'lists.launchpad.dev openid.launchpad.dev '
        'ubuntu-openid.launchpad.dev ppa.launchpad.dev '
        'private-ppa.launchpad.dev testopenid.dev translations.launchpad.dev '
        'xmlrpc-private.launchpad.dev xmlrpc.launchpad.dev'),
    ('127.0.0.99', 'bazaar.launchpad.dev'),
    )
LXC_NAME = 'lptests'
LXC_OPTIONS = """
lxc.network.type = veth
lxc.network.link = {interface}
lxc.network.flags = up
"""
LXC_PATH = '/var/lib/lxc/'
RESOLV_FILE = '/etc/resolv.conf'
SSH_KEY_NAME = 'id_rsa'


Env = namedtuple('Env', 'uid gid home')


class SetupLXCError(Exception):
    """Base exception for setuplxc."""


class SSHError(SetupLXCError):
    """Errors occurred during SSH connection."""


class ValidationError(SetupLXCError):
    """Argparse invalid arguments."""


def bzr_whois(user):
    """Return fullname and email of bzr `user`.

    Return None if the given `user` does not have a bzr user id.
    """
    with su(user):
        try:
            whoami = subprocess.check_output(['bzr', 'whoami'])
        except (subprocess.CalledProcessError, OSError):
            return None
    return parseaddr(whoami)


@contextmanager
def cd(directory):
    """A context manager to temporary change current working dir, e.g.::

        >>> import os
        >>> os.chdir('/tmp')
        >>> with cd('/bin'): print os.getcwd()
        /bin
        >>> os.getcwd()
        '/tmp'
    """
    cwd = os.getcwd()
    os.chdir(directory)
    yield
    os.chdir(cwd)


def file_append(filename, line):
    r"""Append given `line`, if not present, at the end of `filename`.

    Usage example::

        >>> import tempfile
        >>> f = tempfile.NamedTemporaryFile('w', delete=False)
        >>> f.write('line1\n')
        >>> f.close()
        >>> file_append(f.name, 'new line\n')
        >>> open(f.name).read()
        'line1\nnew line\n'

    Nothing happens if the file already contains the given `line`::

        >>> file_append(f.name, 'new line\n')
        >>> open(f.name).read()
        'line1\nnew line\n'

    A new line is automatically added before the given `line` if it is not
    present at the end of current file content::

        >>> import tempfile
        >>> f = tempfile.NamedTemporaryFile('w', delete=False)
        >>> f.write('line1')
        >>> f.close()
        >>> file_append(f.name, 'new line\n')
        >>> open(f.name).read()
        'line1\nnew line\n'
    """
    with open(filename, 'a+') as f:
        content = f.read()
        if line not in content:
            if content.endswith('\n'):
                f.write(line)
            else:
                f.write('\n' + line)


def file_prepend(filename, line):
    r"""Insert given `line`, if not present, at the beginning of `filename`.

    Usage example::

        >>> import tempfile
        >>> f = tempfile.NamedTemporaryFile('w', delete=False)
        >>> f.write('line1\n')
        >>> f.close()
        >>> file_prepend(f.name, 'line0\n')
        >>> open(f.name).read()
        'line0\nline1\n'

    If the file starts with the given `line`, nothing happens::

        >>> file_prepend(f.name, 'line0\n')
        >>> open(f.name).read()
        'line0\nline1\n'

    If the file contains the given `line`, but not at the beginning,
    the line is moved on top::

        >>> file_prepend(f.name, 'line1\n')
        >>> open(f.name).read()
        'line1\nline0\n'
    """
    with open(filename, 'r+') as f:
        lines = f.readlines()
        if lines[0] != line:
            if line in lines:
                lines.remove(line)
            lines.insert(0, line)
            f.seek(0)
            f.writelines(lines)


def generate_ssh_keys(path):
    """Generate ssh key pair, saving them inside the given `directory`.

        >>> generate_ssh_keys('/tmp/id_rsa')
        0
        >>> open('/tmp/id_rsa').readlines()[0].strip()
        '-----BEGIN RSA PRIVATE KEY-----'
        >>> open('/tmp/id_rsa.pub').read().startswith('ssh-rsa')
        True
        >>> os.remove('/tmp/id_rsa')
        >>> os.remove('/tmp/id_rsa.pub')
    """
    return subprocess.call([
        'ssh-keygen', '-q', '-t', 'rsa', '-N', '', '-f', path])


def get_container_path(lxcname, path='', base_path=LXC_PATH):
    """Return the path of LXC container called `lxcname`.

    If a `path` is given, return that path inside the container, e.g.::

        >>> get_container_path('mycontainer')
        '/var/lib/lxc/mycontainer/rootfs/'
        >>> get_container_path('mycontainer', '/etc/apt/')
        '/var/lib/lxc/mycontainer/rootfs/etc/apt/'
        >>> get_container_path('mycontainer', 'home')
        '/var/lib/lxc/mycontainer/rootfs/home'
    """
    return os.path.join(base_path, lxcname, 'rootfs', path.lstrip('/'))


def get_lxc_gateway():
    """Return a tuple of gateway name and address.

    The gateway name and address will change depending on which version
    of Ubuntu the script is running on.
    """
    release_name = platform.linux_distribution()[2]
    if release_name == 'oneiric':
        return 'virbr0', '192.168.122.1'
    else:
        return 'lxcbr0', '10.0.3.1'


def get_user_ids(user):
    """Return the uid and gid of given `user`, e.g.::

        >>> get_user_ids('root')
        (0, 0)
    """
    userdata = pwd.getpwnam(user)
    return userdata.pw_uid, userdata.pw_gid


def get_user_home(user):
    """Return the home directory of the given `user`.

        >>> get_user_home('root')
        '/root'
    """
    return pwd.getpwnam(user).pw_dir


def ssh(location, user=None, key=None, caller=subprocess.call):
    """Return a callable that can be used to run ssh shell commands.

    The ssh `location` and, optionally, `user` must be given.
    If the user is None then the current user is used for the connection.

    The callable internally uses the given `caller`::

        >>> def caller(cmd):
        ...     print tuple(cmd)
        >>> sshcall = ssh('example.com', 'myuser', caller=caller)
        >>> root_sshcall = ssh('example.com', caller=caller)
        >>> sshcall('ls -l') # doctest: +ELLIPSIS
        ('ssh', '-t', ..., 'myuser@example.com', '--', 'ls -l')
        >>> root_sshcall('ls -l') # doctest: +ELLIPSIS
        ('ssh', '-t', ..., 'example.com', '--', 'ls -l')

    The ssh key path can be optionally provided::

        >>> root_sshcall = ssh('example.com', key='/tmp/foo', caller=caller)
        >>> root_sshcall('ls -l') # doctest: +ELLIPSIS
        ('ssh', '-t', ..., '-i', '/tmp/foo', 'example.com', '--', 'ls -l')


    If the ssh command exits with an error code, an `SSHError` is raised::

        >>> ssh('loc', caller=lambda cmd: 1)('ls -l') # doctest: +ELLIPSIS
        Traceback (most recent call last):
        SSHError: ...

    If ignore_errors is set to True when executing the command, no error
    will be raised, even if the command itself returns an error code.

        >>> sshcall = ssh('loc', caller=lambda cmd: 1)
        >>> sshcall('ls -l', ignore_errors=True)
    """
    sshcmd = [
        'ssh',
        '-t',
        '-t',  # Yes, this second -t is deliberate. See `man ssh`.
        '-o', 'StrictHostKeyChecking=no',
        '-o', 'UserKnownHostsFile=/dev/null',
        ]
    if key is not None:
        sshcmd.extend(['-i', key])
    if user is not None:
        location = '{}@{}'.format(user, location)
    sshcmd.extend([location, '--'])

    def _sshcall(cmd, ignore_errors=False):
        command = sshcmd + [cmd]
        if caller(command) and not ignore_errors:
            raise SSHError('Error running command: ' + ' '.join(command))

    return _sshcall


@contextmanager
def su(user):
    """A context manager to temporary run the script as a different user."""
    uid, gid = get_user_ids(user)
    os.setegid(gid)
    os.seteuid(uid)
    current_home = os.getenv('HOME')
    home = get_user_home(user)
    os.environ['HOME'] = home
    try:
        yield Env(uid, gid, home)
    finally:
        os.setegid(os.getgid())
        os.seteuid(os.getuid())
        if current_home is not None:
            os.environ['HOME'] = current_home


def user_exists(username):
    """Return True if given `username` exists, e.g.::

        >>> user_exists('root')
        True
        >>> user_exists('_this_user_does_not_exist_')
        False
    """
    try:
        pwd.getpwnam(username)
    except KeyError:
        return False
    return True


class ArgumentParser(argparse.ArgumentParser):
    """A customized parser for argparse."""

    validators = ()

    def get_args_from_namespace(self, namespace):
        """Return a list of arguments taking values from `namespace`.

        Having a parser defined as usual::

            >>> parser = ArgumentParser()
            >>> _ = parser.add_argument('--foo')
            >>> _ = parser.add_argument('bar')
            >>> namespace = parser.parse_args('--foo eggs spam'.split())

        It is possible to recreate the argument list taking values from
        a different namespace::

            >>> namespace.foo = 'changed'
            >>> parser.get_args_from_namespace(namespace)
            ['--foo', 'changed', 'spam']
        """
        args = []
        for action in self._actions:
            dest = action.dest
            option_strings = action.option_strings
            value = getattr(namespace, dest, None)
            if value:
                if option_strings:
                    args.append(option_strings[0])
                if isinstance(value, list):
                    args.extend(value)
                elif not isinstance(value, bool):
                    args.append(value)
        return args

    def _validate(self, namespace):
        for validator in self.validators:
            try:
                validator(namespace)
            except ValidationError as err:
                self.error(err.message)

    def parse_args(self, *args, **kwargs):
        """Override to add further arguments cleaning and validation.

        `self.validators` can contain an iterable of objects that are called
        once the arguments namespace is fully populated.
        This allows cleaning and validating arguments that depend on
        each other, or on the current environment.

        Each validator is a callable object, takes the current namespace
        and can raise ValidationError if the arguments are not valid::

            >>> import sys
            >>> stderr, sys.stderr = sys.stderr, sys.stdout
            >>> def validator(namespace):
            ...     raise ValidationError('nothing is going on')
            >>> parser = ArgumentParser()
            >>> parser.validators = [validator]
            >>> parser.parse_args([])
            Traceback (most recent call last):
            SystemExit: 2
            >>> sys.stderr = stderr
        """
        namespace = super(ArgumentParser, self).parse_args(*args, **kwargs)
        self._validate(namespace)
        return namespace


def handle_users(namespace, euid=None):
    """Handle user and lpuser arguments.

    If lpuser is not provided by namespace, the user name is used::

        >>> import getpass
        >>> username = getpass.getuser()

        >>> namespace = argparse.Namespace(user=username, lpuser=None)
        >>> handle_users(namespace)
        >>> namespace.lpuser == username
        True

    This validator populates namespace with `home_dir` and `run_as_root`
    names::

        >>> handle_users(namespace, euid=0)
        >>> namespace.home_dir == '/home/' + username
        True
        >>> namespace.run_as_root
        True

    The validation fails if the current user is root and no user is provided::

        >>> namespace = argparse.Namespace(user=None)
        >>> handle_users(namespace, euid=0) # doctest: +ELLIPSIS
        Traceback (most recent call last):
        ValidationError: argument user ...
    """
    if euid is None:
        euid = os.geteuid()
    if namespace.user is None:
        if not euid:
            raise ValidationError('argument user can not be omitted if '
                                  'the script is run as root.')
        namespace.user = pwd.getpwuid(euid).pw_name
    if namespace.lpuser is None:
        namespace.lpuser = namespace.user
    namespace.home_dir = get_user_home(namespace.user)
    namespace.run_as_root = not euid


def handle_userdata(namespace, whois=bzr_whois):
    """Handle full_name and email arguments.

    If they are not provided, this function tries to obtain them using
    the given `whois` callable::

        >>> namespace = argparse.Namespace(
        ...     full_name=None, email=None, user='foo')
        >>> email = 'email@example.com'
        >>> handle_userdata(namespace, lambda user: (user, email))
        >>> namespace.full_name == namespace.user
        True
        >>> namespace.email == email
        True

    The validation fails if full_name or email are not provided and
    they can not be obtained using the `whois` callable::

        >>> namespace = argparse.Namespace(
        ...     full_name=None, email=None, user='foo')
        >>> handle_userdata(namespace, lambda user: None) # doctest: +ELLIPSIS
        Traceback (most recent call last):
        ValidationError: arguments full-name ...

    It does not make sense to provide only one argument::

        >>> namespace = argparse.Namespace(full_name='Foo Bar', email=None)
        >>> handle_userdata(namespace) # doctest: +ELLIPSIS
        Traceback (most recent call last):
        ValidationError: arguments full-name ...
    """
    args = (namespace.full_name, namespace.email)
    if not all(args):
        if any(args):
            raise ValidationError(
                'arguments full-name and email: '
                'either none or both must be provided.')
        userdata = whois(namespace.user)
        if userdata is None:
            raise ValidationError(
                'arguments full-name and email are required: '
                'bzr user id not found.')
        namespace.full_name, namespace.email = userdata


def handle_ssh_keys(namespace):
    r"""Handle private and public ssh keys.

    Keys contained in the namespace are escaped::

        >>> private = r'PRIVATE\nKEY'
        >>> public = r'PUBLIC\nKEY'
        >>> namespace = argparse.Namespace(
        ...     private_key=private, public_key=public,
        ...     ssh_key_name='id_rsa', home_dir='/tmp/')
        >>> handle_ssh_keys(namespace)
        >>> namespace.private_key == private.decode('string-escape')
        True
        >>> namespace.public_key == public.decode('string-escape')
        True

    After this handler is called, the ssh key path is present as an attribute
    of the namespace::

        >>> namespace.ssh_key_path
        '/tmp/.ssh/id_rsa'

    Keys are None if they are not provided and can not be found in the
    current home directory::

        >>> namespace = argparse.Namespace(
        ...     private_key=None, public_key=None, ssh_key_name='id_rsa',
        ...     home_dir='/tmp/__does_not_exists__')
        >>> handle_ssh_keys(namespace) # doctest: +ELLIPSIS
        >>> print namespace.private_key
        None
        >>> print namespace.public_key
        None

    If only one of private_key and public_key is provided, a
    ValidationError will be raised.

        >>> namespace = argparse.Namespace(
        ...     private_key=private, public_key=None, ssh_key_name='id_rsa',
        ...     home_dir='/tmp/__does_not_exists__')
        >>> handle_ssh_keys(namespace) # doctest: +ELLIPSIS
        Traceback (most recent call last):
        ValidationError: arguments private-key...
    """
    namespace.ssh_key_path = os.path.join(
        namespace.home_dir, '.ssh', namespace.ssh_key_name)
    for attr, path in (
        ('private_key', namespace.ssh_key_path),
        ('public_key', namespace.ssh_key_path + '.pub')):
        value = getattr(namespace, attr)
        if value:
            setattr(namespace, attr, value.decode('string-escape'))
        else:
            try:
                value = open(path).read()
            except IOError:
                value = None
            setattr(namespace, attr, value)
    if bool(namespace.private_key) != bool(namespace.public_key):
        raise ValidationError(
            "arguments private-key and public-key: "
            "both must be provided or neither must be provided.")


def handle_directories(namespace):
    """Handle checkout and dependencies directories.

    The ~ construction is automatically expanded::

        >>> namespace = argparse.Namespace(
        ...     directory='~/launchpad', dependencies_dir='~/launchpad/deps',
        ...     home_dir='/home/foo')
        >>> handle_directories(namespace)
        >>> namespace.directory
        '/home/foo/launchpad'
        >>> namespace.dependencies_dir
        '/home/foo/launchpad/deps'

    The validation fails for directories not residing inside the home::

        >>> namespace = argparse.Namespace(
        ...     directory='/tmp/launchpad',
        ...     dependencies_dir='~/launchpad/deps',
        ...     home_dir='/home/foo')
        >>> handle_directories(namespace) # doctest: +ELLIPSIS
        Traceback (most recent call last):
        ValidationError: argument directory ...

    The validation fails if the directory contains spaces::

        >>> namespace = argparse.Namespace(directory='my directory')
        >>> handle_directories(namespace) # doctest: +ELLIPSIS
        Traceback (most recent call last):
        ValidationError: argument directory ...
    """
    if ' ' in namespace.directory:
        raise ValidationError('argument directory can not contain spaces.')
    for attr in ('directory', 'dependencies_dir'):
        directory = getattr(
            namespace, attr).replace('~', namespace.home_dir)
        if not directory.startswith(namespace.home_dir + os.path.sep):
            raise ValidationError(
                'argument {} does not reside under the home '
                'directory of the system user.'.format(attr))
        setattr(namespace, attr, directory)


parser = ArgumentParser(description=__doc__)
parser.add_argument(
    '-u', '--user',
    help='The name of the system user to be created or updated. '
         'The current user is used if this script is not run as root '
         'and this argument is omitted.')
parser.add_argument(
    '-e', '--email',
    help='The email of the user, used for bzr whoami. This argument can '
         'be omitted if a bzr id exists for current user.')
parser.add_argument(
    '-f', '--full-name',
    help='The full name of the user, used for bzr whoami. This argument can '
         'be omitted if a bzr id exists for current user.')
parser.add_argument(
    '-l', '--lpuser',
    help='The name of the Launchpad user that will be used to check out '
         'dependencies.  If not provided, the system user name is used.')
parser.add_argument(
    '-v', '--private-key',
    help='The SSH private key for the Launchpad user (without passphrase). '
         'If this argument is omitted and a keypair is not found in the '
         'home directory of the system user a new SSH keypair will be '
         'generated and the checkout of the Launchpad code will use HTTP '
         'rather than bzr+ssh.')
parser.add_argument(
    '-b', '--public-key',
    help='The SSH public key for the Launchpad user. '
         'If this argument is omitted and a keypair is not found in the '
         'home directory of the system user a new SSH keypair will be '
         'generated and the checkout of the Launchpad code will use HTTP '
         'rather than bzr+ssh.')
parser.add_argument(
    '-a', '--actions', nargs='+',
    choices=('initialize_host', 'create_scripts', 'create_lxc',
             'initialize_lxc', 'stop_lxc'),
    help='Only for debugging. Call one or more internal functions.')
parser.add_argument(
    '-n', '--lxc-name', default=LXC_NAME,
    metavar='LXC_NAME (default={})'.format(LXC_NAME),
    help='The LXC container name.')
parser.add_argument(
    '-s', '--ssh-key-name', default=SSH_KEY_NAME,
    metavar='SSH_KEY_NAME (default={})'.format(SSH_KEY_NAME),
    help='The ssh key name used to connect to the LXC container.')
parser.add_argument(
    '-d', '--dependencies-dir', default=DEPENDENCIES_DIR,
    metavar='DEPENDENCIES_DIR (default={})'.format(DEPENDENCIES_DIR),
    help='The directory of the Launchpad dependencies to be created. '
         'The directory must reside under the home directory of the '
         'given user (see -u argument).')
parser.add_argument(
    'directory',
    help='The directory of the Launchpad repository to be created. '
         'The directory must reside under the home directory of the '
         'given user (see -u argument).')
parser.validators = (
    handle_users,
    handle_userdata,
    handle_ssh_keys,
    handle_directories,
    )


def initialize_host(
    user, fullname, email, lpuser, private_key, public_key, ssh_key_path,
    dependencies_dir, directory):
    """Initialize host machine."""
    # Install necessary deb packages.  This requires Oneiric or later.
    subprocess.call(['apt-get', 'update'])
    subprocess.call(['apt-get', '-y', 'install'] + HOST_PACKAGES)
    # Create the user (if he does not exist).
    if not user_exists(user):
        subprocess.call(['useradd', '-m', '-s', '/bin/bash', '-U', user])
    with su(user) as env:
        # Set up the user's ssh directory.  The ssh key must be associated
        # with the lpuser's Launchpad account.
        ssh_dir = os.path.join(env.home, '.ssh')
        if not os.path.exists(ssh_dir):
            os.makedirs(ssh_dir)
        # Generate user ssh keys if none are supplied.
        valid_ssh_keys = True
        pub_key_path = ssh_key_path + '.pub'
        if private_key is None:
            generate_ssh_keys(ssh_key_path)
            private_key = open(ssh_key_path).read()
            public_key = open(pub_key_path).read()
            valid_ssh_keys = False
        auth_file = os.path.join(ssh_dir, 'authorized_keys')
        known_hosts = os.path.join(ssh_dir, 'known_hosts')
        known_host_content = subprocess.check_output([
            'ssh-keyscan', '-t', 'rsa', 'bazaar.launchpad.net'])
        for filename, contents, mode in [
            (ssh_key_path, private_key, 'w'),
            (pub_key_path, public_key, 'w'),
            (auth_file, public_key, 'a'),
            (known_hosts, known_host_content, 'a'),
            ]:
            with open(filename, mode) as f:
                f.write('{}\n'.format(contents))
            os.chmod(filename, 0644)
        os.chmod(ssh_key_path, 0600)
        # Set up bzr and Launchpad authentication.
        subprocess.call(['bzr', 'whoami', formataddr((fullname, email))])
        if valid_ssh_keys:
            subprocess.call(['bzr', 'lp-login', lpuser])
        # Set up the repository.
        if not os.path.exists(directory):
            os.makedirs(directory)
        subprocess.call(['bzr', 'init-repo', directory])
        checkout_dir = os.path.join(directory, LP_CHECKOUT)
    # bzr branch does not work well with seteuid.
    repository = LP_REPOSITORIES[1] if valid_ssh_keys else LP_REPOSITORIES[0]
    subprocess.call([
        'su', '-', user, '-c',
        'bzr branch {} "{}"'.format(repository, checkout_dir)])
    with su(user) as env:
        # Set up source dependencies.
        for subdir in ('eggs', 'yui', 'sourcecode'):
            path = os.path.join(dependencies_dir, subdir)
            if not os.path.exists(path):
                os.makedirs(path)
<<<<<<< HEAD
    # We need a script that will run the LP build inside LXC.  It is run as
    # root (see below) but drops root once inside the LXC container.
    build_script_file = '/usr/local/bin/launchpad-lxc-build'
    with open(build_script_file, 'w') as script:
        script.write(textwrap.dedent("""\
            #!/bin/sh
            set -uex
            lxc-start -n lptests -d
            lxc-wait -n lptests -s RUNNING
            sleep 30 # aparently RUNNING isn't quite enough
            su buildbot -c "/usr/bin/ssh -o StrictHostKeyChecking=no lptests \\
                make -C /var/lib/buildbot/lp schema"
            lxc-stop -n lptests
            lxc-wait -n lptests -s STOPPED
            """))
        os.chmod(build_script_file, 0555)
    test_script_file = '/usr/local/bin/launchpad-lxc-test'
    with open(test_script_file, 'w') as script:
        script.write(textwrap.dedent("""
            #!/bin/sh
            set -uex
            lxc-start-ephemeral -o lptests -b $PWD -- xvfb-run \\
                --error-file=/var/tmp/xvfb-errors.log \\
                --server-args='-screen 0 1024x768x24' \\
                -a $PWD/bin/test --subunit $@
            """))
        os.chmod(test_script_file, 0555)
    # Add a file to sudoers.d that will let the buildbot user run the above.
    sudoers_file = '/etc/sudoers.d/launchpad-buildbot'
    with open(sudoers_file, 'w') as sudoers:
        sudoers.write('{} ALL = (ALL) NOPASSWD:'.format(user))
        sudoers.write(' /usr/local/bin/launchpad-lxc-build,')
        sudoers.write(' /usr/local/bin/launchpad-lxc-test\n')
        # The sudoers must have this mode or it will be ignored.
        os.chmod(sudoers_file, 0440)
=======
>>>>>>> 6c886c35
    with cd(dependencies_dir):
        with su(user) as env:
            subprocess.call([
                'bzr', 'co', '--lightweight',
                LP_SOURCE_DEPS, 'download-cache'])


<<<<<<< HEAD
=======
def create_scripts(user, lxcname, ssh_key_path):
    """Create scripts to update the Launchpad environment and run tests."""
    # Leases path in lucid differs from the one in oneiric/precise.
    mapping = {
        'leases1': get_container_path(
            lxcname, '/var/lib/dhcp3/dhclient.eth0.leases'),
        'leases2': get_container_path(
            lxcname, '/var/lib/dhcp/dhclient.eth0.leases'),
        'lxcname': lxcname,
        'pattern':
            r's/.* ([0-9]{1,3}\.[0-9]{1,3}\.[0-9]{1,3}\.[0-9]{1,3}).*/\1/',
        'ssh_key_path': ssh_key_path,
        'user': user,
        }
    # We need a script that will run the LP build inside LXC.  It is run as
    # root (see below) but drops root once inside the LXC container.
    build_script_file = '/usr/local/bin/launchpad-lxc-build'
    with open(build_script_file, 'w') as script:
        script.write(textwrap.dedent("""\
            #!/bin/sh
            set -ux
            truncate -c -s0 {leases1}
            truncate -c -s0 {leases2}

            lxc-start -n {lxcname} -d
            lxc-wait -n {lxcname} -s RUNNING

            delay=30
            while [ "$delay" -gt 0 -a ! -s {leases1} -a ! -s {leases2} ]
            do
                delay=$(( $delay - 1 ))
                sleep 1
            done

            [ -s {leases1} ] && LEASES={leases1} || LEASES={leases2}
            IP_ADDRESS=`grep fixed-address $LEASES | \\
                tail -n 1 | sed -r '{pattern}'`

            if [ 0 -eq $? -a -n "$IP_ADDRESS" ]; then
                for i in $(seq 1 30); do
                    su {user} -c "/usr/bin/ssh -o StrictHostKeyChecking=no \\
                        -i '{ssh_key_path}' $IP_ADDRESS make -C $PWD schema"
                    if [ ! 255 -eq $? ]; then
                        # If ssh returns 255 then its connection failed.
                        # Anything else is either success (status 0) or a
                        # failure from whatever we ran over the SSH connection.
                        # In those cases we want to stop looping, so we break
                        # here.
                        break;
                    fi
                    sleep 1
                done
            else
                echo "could not get IP address - aborting." >&2
                echo "content of $LEASES:" >&2
                cat $LEASES >&2
            fi

            lxc-stop -n {lxcname}
            lxc-wait -n {lxcname} -s STOPPED
            """.format(**mapping)))
        os.chmod(build_script_file, 0555)
    # We need a script to test launchpad using LXC ephemeral instances.
    test_script_file = '/usr/local/bin/launchpad-lxc-test'
    with open(test_script_file, 'w') as script:
        # We intentionally generate a very long line for the
        # lxc-start-ephemeral command below because ssh does not propagate
        # quotes the way we want.  E.g.,
        #     touch a; touch b; ssh localhost -- ls "a b"
        # succeeds, when it should say that the file "a b" does not exist.
        script.write(textwrap.dedent(re.sub(' {2,}', ' ', """\
            #!/bin/sh
            set -uex
            lxc-start-ephemeral -u {user} -S '{ssh_key_path}' -o {lxcname} -- \
                "xvfb-run --error-file=/var/tmp/xvfb-errors.log \
                --server-args='-screen 0 1024x768x24' \
                -a $PWD/bin/test --subunit $@"
            """).format(**mapping)))
        os.chmod(test_script_file, 0555)
    # Add a file to sudoers.d that will let the buildbot user run the above.
    sudoers_file = '/etc/sudoers.d/launchpad-' + user
    with open(sudoers_file, 'w') as sudoers:
        sudoers.write('{} ALL = (ALL) NOPASSWD:'.format(user))
        sudoers.write(' /usr/local/bin/launchpad-lxc-build,')
        sudoers.write(' /usr/local/bin/launchpad-lxc-test\n')
        # The sudoers must have this mode or it will be ignored.
        os.chmod(sudoers_file, 0440)
    # XXX 2012-03-13 frankban bug=944386:
    #     Disable hardlink restriction. This workaround needs
    #     to be removed once the kernel bug is resolved.
    procfile = '/proc/sys/kernel/yama/protected_nonaccess_hardlinks'
    with open(procfile, 'w') as f:
        f.write('0\n')


>>>>>>> 6c886c35
def create_lxc(user, lxcname, ssh_key_path):
    """Create the LXC container that will be used for ephemeral instances."""
    # XXX 2012-02-02 gmb bug=925024:
    #     These calls need to be removed once the lxc vs. apparmor bug
    #     is resolved, since having apparmor enabled for lxc is very
    #     much a Good Thing.
    # Disable the apparmor profiles for lxc so that we don't have
    # problems installing postgres.
    subprocess.call([
        'ln', '-s',
        '/etc/apparmor.d/usr.bin.lxc-start',
        '/etc/apparmor.d/disable/'])
    subprocess.call([
        'apparmor_parser', '-R', '/etc/apparmor.d/usr.bin.lxc-start'])
    # Update resolv file in order to get the ability to ssh into the LXC
    # container using its name.
    lxc_gateway_name, lxc_gateway_address = get_lxc_gateway()
    file_prepend(RESOLV_FILE, 'nameserver {}\n'.format(lxc_gateway_address))
    file_append(
        DHCP_FILE,
        'prepend domain-name-servers {};\n'.format(lxc_gateway_address))
    # Container configuration template.
    content = LXC_OPTIONS.format(interface=lxc_gateway_name)
    with open(LXC_CONFIG_TEMPLATE, 'w') as f:
        f.write(content)
    # Creating container.
    exit_code = subprocess.call([
        'lxc-create',
        '-t', 'ubuntu',
        '-n', lxcname,
        '-f', LXC_CONFIG_TEMPLATE,
        '--',
        '-r {} -a i386 -b {}'.format(LXC_GUEST_OS, user),
        ])
    if exit_code:
        raise SetupLXCError('Unable to create the LXC container.')
    subprocess.call(['lxc-start', '-n', lxcname, '-d'])
    # Set up root ssh key.
    user_authorized_keys = os.path.expanduser(
        '~' + user + '/.ssh/authorized_keys')
    dst = get_container_path(lxcname, '/root/.ssh/')
    if not os.path.exists(dst):
        os.makedirs(dst)
    shutil.copy(user_authorized_keys, dst)
    # SSH into the container.
    sshcall = ssh(lxcname, user, key=ssh_key_path)
    trials = 60
    while True:
        trials -= 1
        try:
            sshcall('true')
        except SSHError:
            if not trials:
                raise
            time.sleep(1)
        else:
            break


def initialize_lxc(user, dependencies_dir, directory, lxcname, ssh_key_path):
    """Set up the Launchpad development environment inside the LXC container.
    """
    root_sshcall = ssh(lxcname, key=ssh_key_path)
    sshcall = ssh(lxcname, user, key=ssh_key_path)
    # APT repository update.
    for apt_repository in APT_REPOSITORIES:
        repository = apt_repository.format(distro=LXC_GUEST_OS)
        assume_yes = '' if LXC_GUEST_OS == 'lucid' else '-y'
        root_sshcall('add-apt-repository {} "{}"'.format(
            assume_yes, repository))
    # XXX frankban 2012-01-13 - Bug 892892: upgrading mountall in LXC
    # containers currently does not work.
    root_sshcall("echo 'mountall hold' | dpkg --set-selections")
    # Upgrading packages.
    root_sshcall(
        'apt-get update && DEBIAN_FRONTEND=noninteractive LANG=C apt-get -y '
        'install {}'.format(LP_DEB_DEPENDENCIES))
    # We install lxc in the guest so that lxc-execute will work on the
    # container.  We use --no-install-recommends at the recommendation
    # of the Canonical lxc maintainers because all we need is a file
    # that the base lxc package installs, and so that packages we
    # don't need and that might even cause problems inside the
    # container are not around.
    root_sshcall(
        'DEBIAN_FRONTEND=noninteractive apt-get -y '
        '--no-install-recommends install lxc')
    # User configuration.
    root_sshcall('adduser {} sudo'.format(user))
    pygetgid = 'import pwd; print pwd.getpwnam("{}").pw_gid'.format(user)
    gid = "`python -c '{}'`".format(pygetgid)
    root_sshcall('addgroup --gid {} {}'.format(gid, user), ignore_errors=True)
    # Set up Launchpad dependencies.
    checkout_dir = os.path.join(directory, LP_CHECKOUT)
    sshcall(
        ('cd {} && utilities/update-sourcecode --use-http '
         '"{}/sourcecode"').format(checkout_dir, dependencies_dir))
    sshcall(
        'cd {} && utilities/link-external-sourcecode "{}"'.format(
        checkout_dir, dependencies_dir))
    # Create Apache document roots, to avoid warnings.
    sshcall(' && '.join('mkdir -p {}'.format(i) for i in LP_APACHE_ROOTS))
    # Set up Apache modules.
    for module in LP_APACHE_MODULES.split():
        root_sshcall('a2enmod {}'.format(module))
    # Launchpad database setup.
    root_sshcall(
        'cd {} && utilities/launchpad-database-setup {}'.format(
        checkout_dir, user))
    sshcall('cd {} && make'.format(checkout_dir))
    # Set up container hosts file.
    lines = ['{}\t{}'.format(ip, names) for ip, names in LXC_HOSTS_CONTENT]
    lxc_hosts_file = get_container_path(lxcname, HOSTS_FILE)
    file_append(lxc_hosts_file, '\n'.join(lines))
    # Make and install launchpad.
    root_sshcall('cd {} && make install'.format(checkout_dir))


def stop_lxc(lxcname, ssh_key_path):
    """Stop the lxc instance named `lxcname`."""
    ssh(lxcname, key=ssh_key_path)('poweroff')
    timeout = 30
    while timeout:
        try:
            output = subprocess.check_output([
                'lxc-info', '-n', lxcname], stderr=subprocess.STDOUT)
        except subprocess.CalledProcessError:
            pass
        else:
            if 'STOPPED' in output:
                break
        timeout -= 1
        time.sleep(1)
    else:
        subprocess.call(['lxc-stop', '-n', lxcname])


def main(
    user, fullname, email, lpuser, private_key, public_key, actions,
    lxc_name, ssh_key_path, dependencies_dir, directory):
    function_args_map = OrderedDict((
        ('initialize_host', (
            user, fullname, email, lpuser, private_key, public_key,
            ssh_key_path, dependencies_dir, directory)),
<<<<<<< HEAD
=======
        ('create_scripts', (user, lxc_name, ssh_key_path)),
>>>>>>> 6c886c35
        ('create_lxc', (user, lxc_name, ssh_key_path)),
        ('initialize_lxc', (
            user, dependencies_dir, directory, lxc_name, ssh_key_path)),
        ('stop_lxc', (lxc_name, ssh_key_path)),
        ))
    if actions is None:
        actions = function_args_map.keys()
    scope = globals()
    for action in actions:
        try:
            scope[action](*function_args_map[action])
        except SetupLXCError as err:
            return err


if __name__ == '__main__':
    args = parser.parse_args()
    if args.run_as_root:
        exit_code = main(
            args.user,
            args.full_name,
            args.email,
            args.lpuser,
            args.private_key,
            args.public_key,
            args.actions,
            args.lxc_name,
            args.ssh_key_path,
            args.dependencies_dir,
            args.directory,
            )
    else:
        # If the script is run as normal user, restart it as root using
        # all the collected arguments. Note that this step requires user
        # interaction: running this script as root is still required
        # for non-interactive setup of the Launchpad environment.
        exit_code = subprocess.call(
            ['sudo', sys.argv[0]] + parser.get_args_from_namespace(args))
    sys.exit(exit_code)<|MERGE_RESOLUTION|>--- conflicted
+++ resolved
@@ -41,10 +41,6 @@
 import sys
 import textwrap
 import time
-<<<<<<< HEAD
-import textwrap
-=======
->>>>>>> 6c886c35
 
 APT_REPOSITORIES = (
     'deb http://archive.ubuntu.com/ubuntu {distro} multiverse',
@@ -55,12 +51,8 @@
     )
 DEPENDENCIES_DIR = '~/dependencies'
 DHCP_FILE = '/etc/dhcp/dhclient.conf'
-<<<<<<< HEAD
-HOST_PACKAGES = ['ssh', 'lxc', 'libvirt-bin', 'bzr', 'testrepository']
-=======
 HOST_PACKAGES = ['ssh', 'lxc', 'libvirt-bin', 'bzr', 'testrepository',
     'python-shell-toolbox']
->>>>>>> 6c886c35
 HOSTS_FILE = '/etc/hosts'
 LP_APACHE_MODULES = 'proxy proxy_http rewrite ssl deflate headers'
 LP_APACHE_ROOTS = (
@@ -762,44 +754,6 @@
             path = os.path.join(dependencies_dir, subdir)
             if not os.path.exists(path):
                 os.makedirs(path)
-<<<<<<< HEAD
-    # We need a script that will run the LP build inside LXC.  It is run as
-    # root (see below) but drops root once inside the LXC container.
-    build_script_file = '/usr/local/bin/launchpad-lxc-build'
-    with open(build_script_file, 'w') as script:
-        script.write(textwrap.dedent("""\
-            #!/bin/sh
-            set -uex
-            lxc-start -n lptests -d
-            lxc-wait -n lptests -s RUNNING
-            sleep 30 # aparently RUNNING isn't quite enough
-            su buildbot -c "/usr/bin/ssh -o StrictHostKeyChecking=no lptests \\
-                make -C /var/lib/buildbot/lp schema"
-            lxc-stop -n lptests
-            lxc-wait -n lptests -s STOPPED
-            """))
-        os.chmod(build_script_file, 0555)
-    test_script_file = '/usr/local/bin/launchpad-lxc-test'
-    with open(test_script_file, 'w') as script:
-        script.write(textwrap.dedent("""
-            #!/bin/sh
-            set -uex
-            lxc-start-ephemeral -o lptests -b $PWD -- xvfb-run \\
-                --error-file=/var/tmp/xvfb-errors.log \\
-                --server-args='-screen 0 1024x768x24' \\
-                -a $PWD/bin/test --subunit $@
-            """))
-        os.chmod(test_script_file, 0555)
-    # Add a file to sudoers.d that will let the buildbot user run the above.
-    sudoers_file = '/etc/sudoers.d/launchpad-buildbot'
-    with open(sudoers_file, 'w') as sudoers:
-        sudoers.write('{} ALL = (ALL) NOPASSWD:'.format(user))
-        sudoers.write(' /usr/local/bin/launchpad-lxc-build,')
-        sudoers.write(' /usr/local/bin/launchpad-lxc-test\n')
-        # The sudoers must have this mode or it will be ignored.
-        os.chmod(sudoers_file, 0440)
-=======
->>>>>>> 6c886c35
     with cd(dependencies_dir):
         with su(user) as env:
             subprocess.call([
@@ -807,8 +761,6 @@
                 LP_SOURCE_DEPS, 'download-cache'])
 
 
-<<<<<<< HEAD
-=======
 def create_scripts(user, lxcname, ssh_key_path):
     """Create scripts to update the Launchpad environment and run tests."""
     # Leases path in lucid differs from the one in oneiric/precise.
@@ -904,7 +856,6 @@
         f.write('0\n')
 
 
->>>>>>> 6c886c35
 def create_lxc(user, lxcname, ssh_key_path):
     """Create the LXC container that will be used for ephemeral instances."""
     # XXX 2012-02-02 gmb bug=925024:
@@ -1048,10 +999,7 @@
         ('initialize_host', (
             user, fullname, email, lpuser, private_key, public_key,
             ssh_key_path, dependencies_dir, directory)),
-<<<<<<< HEAD
-=======
         ('create_scripts', (user, lxc_name, ssh_key_path)),
->>>>>>> 6c886c35
         ('create_lxc', (user, lxc_name, ssh_key_path)),
         ('initialize_lxc', (
             user, dependencies_dir, directory, lxc_name, ssh_key_path)),
