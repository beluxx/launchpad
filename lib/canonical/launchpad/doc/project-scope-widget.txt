--- conflicted
+++ resolved
@@ -104,18 +104,6 @@
     >>> selected_scope.name
     u'mozilla'
 
-<<<<<<< HEAD
-The project is actually selected using a contained widget associated
-with the field's vocabulary. In this case, it is a VocabularyPickerWidget
-which offers a link to Choose the proper project:
-
-    >>> widget.target_widget
-    <...VocabularyPickerWidget...>
-    >>> print widget.target_widget.popupHref()
-    javascript:popup_window('@@popup-vocabulary-picker?vocabulary=Project&...
-
-=======
->>>>>>> b9e9b5e7
 If an non-existant distribution name is provided, a widget error is
 raised:
 
