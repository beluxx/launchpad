--- conflicted
+++ resolved
@@ -182,14 +182,10 @@
     def __iter__():
         """Return an iterator over current IPOTMsgSets in this template."""
 
-<<<<<<< HEAD
     def getHeader():
         """Return an ITranslationHeader representing its header."""
 
-    def getPOTMsgSetByMsgIDText(msgidtext, only_current=False):
-=======
     def getPOTMsgSetByMsgIDText(msgidtext, only_current=False, context=None):
->>>>>>> 7c8a9e85
         """Return the IPOTMesgSet indexed by msgidtext from this template.
 
         If the key is a string or a unicode object, returns the
