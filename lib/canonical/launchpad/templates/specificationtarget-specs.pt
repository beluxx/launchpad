--- conflicted
+++ resolved
@@ -1,11 +1,3 @@
-<<<<<<< HEAD
-<html xmlns="http://www.w3.org/1999/xhtml" xml:lang="en"
-      lang="en"
-      metal:use-macro="context/@@main_template_2col/master"
-      i18n:domain="launchpad">
-
-<body>
-=======
 <html
   xmlns="http://www.w3.org/1999/xhtml"
   xml:lang="en" lang="en"
@@ -16,7 +8,6 @@
     <metal:heading fill-slot="pageheading">
       <h1>Specifications for <tal:thing replace="context/title" /></h1>
     </metal:heading>
->>>>>>> 46779544
 
 <metal:leftportlets fill-slot="portlets_one">
   <div tal:replace="structure context/@@+portlet-details" />
