--- conflicted
+++ resolved
@@ -26,13 +26,11 @@
 from canonical.launchpad.webapp.uri import find_uris_in_text
 
 from canonical.launchpad.interfaces import (
-<<<<<<< HEAD
-    BugTaskImportance, BugTrackerType, IBugTrackerSet, IBugWatch, IBugWatchSet,
-=======
-    BugWatchErrorType, IBugWatch, IBugWatchSet, IBugTrackerSet,
->>>>>>> e817359a
-    ILaunchpadCelebrities, NoBugTrackerFound, NotFoundError,
+    BugTaskImportance, BugTrackerType, IBugTrackerSet, IBugWatch,
+    IBugWatchSet, ILaunchpadCelebrities, NoBugTrackerFound, NotFoundError,
+    UnrecognizedBugTrackerURL,
     UnrecognizedBugTrackerURL)
+    BugWatchErrorType)
 from canonical.launchpad.database.bugset import BugSetBase
 
 
