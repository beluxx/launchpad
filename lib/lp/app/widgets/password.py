--- conflicted
+++ resolved
@@ -79,14 +79,9 @@
         contain the same value. It returns the value encrypted.
 
         >>> request = LaunchpadTestRequest(form={
-<<<<<<< HEAD
         ...     'field.foo': u'My Password',
         ...     'field.foo_dupe': u'My Password',
         ...     })
-=======
-        ...     'field.foo': u'My Password', 'field.foo_dupe': u'My Password'}
-        ...     )
->>>>>>> 7b17ae97
         >>> widget = PasswordChangeWidget(field, request)
         >>> crypted_pw = widget.getInputValue()
         >>> encryptor = getUtility(IPasswordEncryptor)
