--- conflicted
+++ resolved
@@ -252,7 +252,6 @@
                 "Should be DEBUG, CRITICAL, ERROR, FATAL, INFO, WARNING "
                 "as per logging module." % value
                 )
-<<<<<<< HEAD
 
 
 class DatabaseConfig:
@@ -335,6 +334,4 @@
 
 
 dbconfig = DatabaseConfig()
-dbconfig.setConfigSection('launchpad')
-=======
->>>>>>> f97ada08
+dbconfig.setConfigSection('launchpad')