--- conflicted
+++ resolved
@@ -162,7 +162,6 @@
         team_member.join(team, team)
         return team
 
-<<<<<<< HEAD
     def makeTranslationGroup(
         self, owner, name=None, title=None, summary=None):
         """Create a new, arbitrary `TranslationGroup`."""
@@ -175,10 +174,7 @@
         return getUtility(ITranslationGroupSet).new(
             name, title, summary, owner)
 
-    def makeProduct(self, name=None):
-=======
     def makeProduct(self, name=None, project=None):
->>>>>>> 05e9007b
         """Create and return a new, arbitrary Product."""
         owner = self.makePerson()
         if name is None:
