# Copyright 2009-2011 Canonical Ltd.  This software is licensed under the
# GNU Affero General Public License version 3 (see the file LICENSE).

# We like global!
# pylint: disable-msg=W0603,W0702

"""Layers used by Canonical tests.

Layers are the mechanism used by the Zope3 test runner to efficiently
provide environments for tests and are documented in the lib/zope/testing.

Note that every Layer should define all of setUp, tearDown, testSetUp
and testTearDown. If you don't do this, a base class' method will be called
instead probably breaking something.

Preferred style is to not use the 'cls' argument to Layer class methods,
as this is unambguious.

TODO: Make the Zope3 test runner handle multiple layers per test instead
of one, forcing us to attempt to make some sort of layer tree.
-- StuartBishop 20060619
"""

__metaclass__ = type
__all__ = [
    'AppServerLayer',
    'BaseLayer',
    'DatabaseFunctionalLayer',
    'DatabaseLayer',
    'ExperimentalLaunchpadZopelessLayer',
    'FunctionalLayer',
    'GoogleLaunchpadFunctionalLayer',
    'GoogleServiceLayer',
    'LaunchpadFunctionalLayer',
    'LaunchpadLayer',
    'LaunchpadScriptLayer',
    'LaunchpadTestSetup',
    'LaunchpadZopelessLayer',
    'LayerInvariantError',
    'LayerIsolationError',
    'LibrarianLayer',
    'PageTestLayer',
    'TwistedAppServerLayer',
    'TwistedLaunchpadZopelessLayer',
    'TwistedLayer',
    'YUITestLayer',
    'ZopelessAppServerLayer',
    'ZopelessDatabaseLayer',
    'ZopelessLayer',
    'disconnect_stores',
    'reconnect_stores',
    ]

from cProfile import Profile
import datetime
import errno
import gc
import logging
import os
import signal
import socket
import subprocess
import sys
import tempfile
from textwrap import dedent
import threading
import time
from unittest import (
    TestCase,
    TestResult,
    )
from urllib import urlopen

from fixtures import (
    Fixture,
    MonkeyPatch,
    )
import psycopg2
from storm.zope.interfaces import IZStorm
import transaction
import wsgi_intercept
from wsgi_intercept import httplib2_intercept
from zope.app.publication.httpfactory import chooseClasses
import zope.app.testing.functional
from zope.app.testing.functional import (
    FunctionalTestSetup,
    ZopePublication,
    )
from zope.component import (
    getUtility,
    globalregistry,
    provideUtility,
    )
from zope.component.interfaces import ComponentLookupError
import zope.publisher.publish
from zope.security.management import getSecurityPolicy
from zope.security.simplepolicies import PermissiveSecurityPolicy
from zope.server.logger.pythonlogger import PythonLogger

from canonical.config import (
    CanonicalConfig,
    config,
    dbconfig,
    )
from canonical.config.fixture import (
    ConfigFixture,
    ConfigUseFixture,
    )
from canonical.database.sqlbase import (
    session_store,
    ZopelessTransactionManager,
    )
from canonical.launchpad.scripts import execute_zcml_for_scripts
from canonical.launchpad.webapp.interfaces import (
    DEFAULT_FLAVOR,
    IOpenLaunchBag,
    IStoreSelector,
    MAIN_STORE,
    )
from canonical.launchpad.webapp.servers import (
    LaunchpadAccessLogger,
    register_launchpad_request_publication_factories,
    )
import canonical.launchpad.webapp.session
from canonical.lazr import pidfile
from canonical.lazr.testing.layers import MockRootFolder
from canonical.lazr.timeout import (
    get_default_timeout_function,
    set_default_timeout_function,
    )
from canonical.librarian.testing.server import LibrarianServerFixture
from canonical.testing import reset_logging
from canonical.testing.profiled import profiled
from canonical.testing.smtpd import SMTPController
from lp.services.googlesearch.tests.googleserviceharness import (
    GoogleServiceTestSetup,
    )
from lp.services.mail.mailbox import (
    IMailBox,
    TestMailBox,
    )
import lp.services.mail.stub
from lp.services.memcache.client import memcache_client_factory
from lp.services.osutils import kill_by_pidfile
from lp.services.rabbit.server import RabbitServer
from lp.testing import (
    ANONYMOUS,
    is_logged_in,
    login,
    logout,
    )
from lp.testing.pgsql import PgTestSetup


orig__call__ = zope.app.testing.functional.HTTPCaller.__call__
COMMA = ','
WAIT_INTERVAL = datetime.timedelta(seconds=180)


def set_up_functional_test():
    return FunctionalTestSetup('zcml/ftesting.zcml')


class LayerError(Exception):
    pass


class LayerInvariantError(LayerError):
    """Layer self checks have detected a fault. Invariant has been violated.

    This indicates the Layer infrastructure has messed up. The test run
    should be aborted.
    """
    pass


class LayerIsolationError(LayerError):
    """Test isolation has been broken, probably by the test we just ran.

    This generally indicates a test has screwed up by not resetting
    something correctly to the default state.

    The test suite should abort if it cannot clean up the mess as further
    test failures may well be spurious.
    """


def is_ca_available():
    """Returns true if the component architecture has been loaded"""
    try:
        getUtility(IOpenLaunchBag)
    except ComponentLookupError:
        return False
    else:
        return True


def disconnect_stores():
    """Disconnect Storm stores."""
    zstorm = getUtility(IZStorm)
    stores = [
        store for name, store in zstorm.iterstores() if name != 'session']

    # If we have any stores, abort the transaction and close them.
    if stores:
        for store in stores:
            zstorm.remove(store)
        transaction.abort()
        for store in stores:
            store.close()


def reconnect_stores(database_config_section=None):
    """Reconnect Storm stores, resetting the dbconfig to its defaults.

    After reconnecting, the database revision will be checked to make
    sure the right data is available.
    """
    disconnect_stores()
<<<<<<< HEAD
    section = getattr(config, database_config_section)
    dbconfig.override(
        dbuser=getattr(section, 'dbuser', None),
        isolation_level=getattr(section, 'isolation_level', None))
=======
    if database_config_section:
        section = getattr(config, database_config_section)
        dbconfig.override(
            dbuser=getattr(section, 'dbuser', None),
            isolation_level=getattr(section, 'isolation_level', None))
>>>>>>> 43102b10

    main_store = getUtility(IStoreSelector).get(MAIN_STORE, DEFAULT_FLAVOR)
    assert main_store is not None, 'Failed to reconnect'

    # Confirm that SQLOS is again talking to the database (it connects
    # as soon as SQLBase._connection is accessed
    r = main_store.execute('SELECT count(*) FROM LaunchpadDatabaseRevision')
    assert r.get_one()[0] > 0, 'Storm is not talking to the database'
    assert session_store() is not None, 'Failed to reconnect'


def wait_children(seconds=120):
    """Wait for all children to exit.

    :param seconds: Maximum number of seconds to wait.  If None, wait
        forever.
    """
    now = datetime.datetime.now
    if seconds is None:
        until = None
    else:
        until = now() + datetime.timedelta(seconds=seconds)
    while True:
        try:
            os.waitpid(-1, os.WNOHANG)
        except OSError, error:
            if error.errno != errno.ECHILD:
                raise
            break
        if until is not None and now() > until:
            break


class BaseLayer:
    """Base layer.

    All out layers should subclass Base, as this is where we will put
    test isolation checks to ensure that tests to not leave global
    resources in a mess.

    XXX: StuartBishop 2006-07-12: Unit tests (tests with no layer) will not
    get these checks. The Z3 test runner should be updated so that a layer
    can be specified to use for unit tests.
    """
    # Set to True when we are running tests in this layer.
    isSetUp = False

    # The name of this test - this is the same output that the testrunner
    # displays. It is probably unique, but not guaranteed to be so.
    test_name = None

    # A flag to disable a check for threads still running after test
    # completion.  This is hopefully a temporary measure; see the comment
    # in tearTestDown.
    disable_thread_check = False

    # A flag to make services like Librarian and Memcached to persist
    # between test runs. This flag is set in setUp() by looking at the
    # LP_PERSISTENT_TEST_SERVICES environment variable.
    persist_test_services = False

    # Things we need to cleanup.
    fixture = None

    # ConfigFixtures for the configs generated for this layer. Set to None
    # if the layer is not setUp, or if persistent tests services are in use.
    config_fixture = None
    appserver_config_fixture = None

    # The config names that are generated for this layer. Set to None when
    # the layer is not setUp.
    config_name = None
    appserver_config_name = None

    @classmethod
    def make_config(cls, config_name, clone_from, attr_name):
        """Create a temporary config and link it into the layer cleanup."""
        cfg_fixture = ConfigFixture(config_name, clone_from)
        cls.fixture.addCleanup(cfg_fixture.cleanUp)
        cfg_fixture.setUp()
        cls.fixture.addCleanup(setattr, cls, attr_name, None)
        setattr(cls, attr_name, cfg_fixture)

    @classmethod
    @profiled
    def setUp(cls):
        # Set the default appserver config instance name.
        # May be changed as required eg when running parallel tests.
        cls.appserver_config_name = 'testrunner-appserver'
        BaseLayer.isSetUp = True
        cls.fixture = Fixture()
        cls.fixture.setUp()
        cls.fixture.addCleanup(setattr, cls, 'fixture', None)
        BaseLayer.persist_test_services = (
            os.environ.get('LP_PERSISTENT_TEST_SERVICES') is not None)
        # We can only do unique test allocation and parallelisation if
        # LP_PERSISTENT_TEST_SERVICES is off.
        if not BaseLayer.persist_test_services:
            test_instance = str(os.getpid())
            os.environ['LP_TEST_INSTANCE'] = test_instance
            cls.fixture.addCleanup(os.environ.pop, 'LP_TEST_INSTANCE', '')
            # Kill any Memcached or Librarian left running from a previous
            # test run, or from the parent test process if the current
            # layer is being run in a subprocess. No need to be polite
            # about killing memcached - just do it quickly.
            kill_by_pidfile(MemcachedLayer.getPidFile(), num_polls=0)
            config_name = 'testrunner_%s' % test_instance
            cls.make_config(config_name, 'testrunner', 'config_fixture')
            app_config_name = 'testrunner-appserver_%s' % test_instance
            cls.make_config(
                app_config_name, 'testrunner-appserver',
                'appserver_config_fixture')
            cls.appserver_config_name = app_config_name
        else:
            config_name = 'testrunner'
            app_config_name = 'testrunner-appserver'
        cls.config_name = config_name
        cls.fixture.addCleanup(setattr, cls, 'config_name', None)
        cls.appserver_config_name = app_config_name
        cls.fixture.addCleanup(setattr, cls, 'appserver_config_name', None)
        use_fixture = ConfigUseFixture(config_name)
        cls.fixture.addCleanup(use_fixture.cleanUp)
        use_fixture.setUp()
        # Kill any database left lying around from a previous test run.
        db_fixture = LaunchpadTestSetup()
        try:
            db_fixture.connect().close()
        except psycopg2.Error:
            # We assume this means 'no test database exists.'
            pass
        else:
            db_fixture.dropDb()

    @classmethod
    @profiled
    def tearDown(cls):
        cls.fixture.cleanUp()
        BaseLayer.isSetUp = False

    @classmethod
    @profiled
    def testSetUp(cls):
        # Store currently running threads so we can detect if a test
        # leaves new threads running.
        BaseLayer._threads = threading.enumerate()
        BaseLayer.check()
        BaseLayer.original_working_directory = os.getcwd()

        # Tests and test infrastruture sometimes needs to know the test
        # name.  The testrunner doesn't provide this, so we have to do
        # some snooping.
        import inspect
        frame = inspect.currentframe()
        try:
            while frame.f_code.co_name != 'startTest':
                frame = frame.f_back
            BaseLayer.test_name = str(frame.f_locals['test'])
        finally:
            del frame  # As per no-leak stack inspection in Python reference.

    @classmethod
    @profiled
    def testTearDown(cls):
        # Get our current working directory, handling the case where it no
        # longer exists (!).
        try:
            cwd = os.getcwd()
        except OSError:
            cwd = None

        # Handle a changed working directory. If the test succeeded,
        # add an error. Then restore the working directory so the test
        # run can continue.
        if cwd != BaseLayer.original_working_directory:
            BaseLayer.flagTestIsolationFailure(
                    "Test failed to restore working directory.")
            os.chdir(BaseLayer.original_working_directory)

        BaseLayer.original_working_directory = None
        reset_logging()
        del lp.services.mail.stub.test_emails[:]
        BaseLayer.test_name = None
        BaseLayer.check()

        def new_live_threads():
            return [
                thread for thread in threading.enumerate()
                    if thread not in BaseLayer._threads and thread.isAlive()]

        if BaseLayer.disable_thread_check:
            new_threads = None
        else:
            for loop in range(0, 100):
                # Check for tests that leave live threads around early.
                # A live thread may be the cause of other failures, such as
                # uncollectable garbage.
                new_threads = new_live_threads()
                has_live_threads = False
                for new_thread in new_threads:
                    new_thread.join(0.1)
                    if new_thread.isAlive():
                        has_live_threads = True
                if has_live_threads:
                    # Trigger full garbage collection that might be
                    # blocking threads from exiting.
                    gc.collect()
                else:
                    break
            new_threads = new_live_threads()

        if new_threads:
            # BaseLayer.disable_thread_check is a mechanism to stop
            # tests that leave threads behind from failing. Its use
            # should only ever be temporary.
            if BaseLayer.disable_thread_check:
                print (
                    "ERROR DISABLED: "
                    "Test left new live threads: %s") % repr(new_threads)
            else:
                BaseLayer.flagTestIsolationFailure(
                    "Test left new live threads: %s" % repr(new_threads))

        BaseLayer.disable_thread_check = False
        del BaseLayer._threads

        if signal.getsignal(signal.SIGCHLD) != signal.SIG_DFL:
            BaseLayer.flagTestIsolationFailure(
                "Test left SIGCHLD handler.")

        # Objects with __del__ methods cannot participate in refence cycles.
        # Fail tests with memory leaks now rather than when Launchpad crashes
        # due to a leak because someone ignored the warnings.
        if gc.garbage:
            del gc.garbage[:]
            gc.collect()  # Expensive, so only do if there might be garbage.
            if gc.garbage:
                BaseLayer.flagTestIsolationFailure(
                        "Test left uncollectable garbage\n"
                        "%s (referenced from %s)"
                        % (gc.garbage, gc.get_referrers(*gc.garbage)))

    @classmethod
    @profiled
    def check(cls):
        """Check that the environment is working as expected.

        We check here so we can detect tests that, for example,
        initialize the Zopeless or Functional environments and
        are using the incorrect layer.
        """
        if FunctionalLayer.isSetUp and ZopelessLayer.isSetUp:
            raise LayerInvariantError(
                "Both Zopefull and Zopeless CA environments setup")

        # Detect a test that causes the component architecture to be loaded.
        # This breaks test isolation, as it cannot be torn down.
        if (is_ca_available()
            and not FunctionalLayer.isSetUp
            and not ZopelessLayer.isSetUp):
            raise LayerIsolationError(
                "Component architecture should not be loaded by tests. "
                "This should only be loaded by the Layer.")

        # Detect a test that installed the Zopeless database adapter
        # but failed to unregister it. This could be done automatically,
        # but it is better for the tear down to be explicit.
        if ZopelessTransactionManager._installed is not None:
            raise LayerIsolationError(
                "Zopeless environment was setup and not torn down.")

        # Detect a test that forgot to reset the default socket timeout.
        # This safety belt is cheap and protects us from very nasty
        # intermittent test failures: see bug #140068 for an example.
        if socket.getdefaulttimeout() is not None:
            raise LayerIsolationError(
                "Test didn't reset the socket default timeout.")

    @classmethod
    def flagTestIsolationFailure(cls, message):
        """Handle a breakdown in test isolation.

        If the test that broke isolation thinks it succeeded,
        add an error. If the test failed, don't add a notification
        as the isolation breakdown is probably just fallout.

        The layer that detected the isolation failure still needs to
        repair the damage, or in the worst case abort the test run.
        """
        test_result = BaseLayer.getCurrentTestResult()
        if test_result.wasSuccessful():
            test_case = BaseLayer.getCurrentTestCase()
            try:
                raise LayerIsolationError(message)
            except LayerIsolationError:
                test_result.addError(test_case, sys.exc_info())

    @classmethod
    def getCurrentTestResult(cls):
        """Return the TestResult currently in play."""
        import inspect
        frame = inspect.currentframe()
        try:
            while True:
                f_self = frame.f_locals.get('self', None)
                if isinstance(f_self, TestResult):
                    return frame.f_locals['self']
                frame = frame.f_back
        finally:
            del frame  # As per no-leak stack inspection in Python reference.

    @classmethod
    def getCurrentTestCase(cls):
        """Return the test currently in play."""
        import inspect
        frame = inspect.currentframe()
        try:
            while True:
                f_self = frame.f_locals.get('self', None)
                if isinstance(f_self, TestCase):
                    return f_self
                f_test = frame.f_locals.get('test', None)
                if isinstance(f_test, TestCase):
                    return f_test
                frame = frame.f_back
            return frame.f_locals['test']
        finally:
            del frame  # As per no-leak stack inspection in Python reference.

    @classmethod
    def appserver_config(cls):
        """Return a config suitable for AppServer tests."""
        return CanonicalConfig(cls.appserver_config_name)

    @classmethod
    def appserver_root_url(cls, facet='mainsite', ensureSlash=False):
        """Return the correct app server root url for the given facet."""
        return cls.appserver_config().appserver_root_url(
                facet, ensureSlash)


class MemcachedLayer(BaseLayer):
    """Provides tests access to a memcached.

    Most tests needing memcache access will actually need to use
    ZopelessLayer, FunctionalLayer or sublayer as they will be accessing
    memcached using a utility.
    """

    # A memcache.Client instance.
    client = None

    # A subprocess.Popen instance if this process spawned the test
    # memcached.
    _memcached_process = None

    _is_setup = False

    @classmethod
    @profiled
    def setUp(cls):
        cls._is_setup = True
        # Create a client
        MemcachedLayer.client = memcache_client_factory()
        if (BaseLayer.persist_test_services and
            os.path.exists(MemcachedLayer.getPidFile())):
            return

        # First, check to see if there is a memcached already running.
        # This happens when new layers are run as a subprocess.
        test_key = "MemcachedLayer__live_test"
        if MemcachedLayer.client.set(test_key, "live"):
            return

        cmd = [
            'memcached',
            '-m', str(config.memcached.memory_size),
            '-l', str(config.memcached.address),
            '-p', str(config.memcached.port),
            '-U', str(config.memcached.port),
            ]
        if config.memcached.verbose:
            cmd.append('-vv')
            stdout = sys.stdout
            stderr = sys.stderr
        else:
            stdout = tempfile.NamedTemporaryFile()
            stderr = tempfile.NamedTemporaryFile()
        MemcachedLayer._memcached_process = subprocess.Popen(
            cmd, stdin=subprocess.PIPE, stdout=stdout, stderr=stderr)
        MemcachedLayer._memcached_process.stdin.close()

        # Wait for the memcached to become operational.
        while not MemcachedLayer.client.set(test_key, "live"):
            if MemcachedLayer._memcached_process.returncode is not None:
                raise LayerInvariantError(
                    "memcached never started or has died.",
                    MemcachedLayer._memcached_process.stdout.read())
            MemcachedLayer.client.forget_dead_hosts()
            time.sleep(0.1)

        # Store the pidfile for other processes to kill.
        pid_file = MemcachedLayer.getPidFile()
        open(pid_file, 'w').write(str(MemcachedLayer._memcached_process.pid))

    @classmethod
    @profiled
    def tearDown(cls):
        if not cls._is_setup:
            return
        cls._is_setup = False
        MemcachedLayer.client.disconnect_all()
        MemcachedLayer.client = None
        if not BaseLayer.persist_test_services:
            # Kill our memcached, and there is no reason to be nice about it.
            kill_by_pidfile(MemcachedLayer.getPidFile())
            MemcachedLayer._memcached_process = None

    @classmethod
    @profiled
    def testSetUp(cls):
        MemcachedLayer.client.forget_dead_hosts()
        MemcachedLayer.client.flush_all()

    @classmethod
    @profiled
    def testTearDown(cls):
        pass

    @classmethod
    def getPidFile(cls):
        return os.path.join(config.root, '.memcache.pid')

    @classmethod
    def purge(cls):
        "Purge everything from our memcached."
        MemcachedLayer.client.flush_all()  # Only do this in tests!


class RabbitMQLayer(BaseLayer):
    """Provides tests access to a rabbitMQ instance."""

    rabbit = RabbitServer()

    _is_setup = False

    @classmethod
    @profiled
    def setUp(cls):
        cls.rabbit.setUp()
        cls.config_fixture.add_section(
            cls.rabbit.config.service_config)
        cls.appserver_config_fixture.add_section(
            cls.rabbit.config.service_config)
        cls._is_setup = True

    @classmethod
    @profiled
    def tearDown(cls):
        if not cls._is_setup:
            return
        cls.rabbit.cleanUp()
        cls._is_setup = False
        # Can't pop the config above, so bail here and let the test runner
        # start a sub-process.
        raise NotImplementedError

    @classmethod
    @profiled
    def testSetUp(cls):
        pass

    @classmethod
    @profiled
    def testTearDown(cls):
        pass


# We store a reference to the DB-API connect method here when we
# put a proxy in its place.
_org_connect = None


class DatabaseLayer(BaseLayer):
    """Provides tests access to the Launchpad sample database."""

    _is_setup = False
    _db_fixture = None
    # For parallel testing, we allocate a temporary template to prevent worker
    # contention.
    _db_template_fixture = None

    @classmethod
    @profiled
    def setUp(cls):
        cls._is_setup = True
        # Read the sequences we'll need from the test template database.
        reset_sequences_sql = LaunchpadTestSetup(
            dbname='launchpad_ftest_template').generateResetSequencesSQL()
        # Allocate a template for this test instance
        if os.environ.get('LP_TEST_INSTANCE'):
            template_name = '_'.join([LaunchpadTestSetup.template,
                os.environ.get('LP_TEST_INSTANCE')])
            cls._db_template_fixture = LaunchpadTestSetup(
                dbname=template_name, reset_sequences_sql=reset_sequences_sql)
            cls._db_template_fixture.setUp()
        else:
            template_name = LaunchpadTestSetup.template
        cls._db_fixture = LaunchpadTestSetup(template=template_name,
            reset_sequences_sql=reset_sequences_sql)
        cls.force_dirty_database()
        # Nuke any existing DB (for persistent-test-services) [though they
        # prevent this !?]
        cls._db_fixture.tearDown()
        # Force a db creation for unique db names - needed at layer init
        # because appserver using layers run things at layer setup, not
        # test setup.
        cls._db_fixture.setUp()
        # And take it 'down' again to be in the right state for testSetUp
        # - note that this conflicts in principle with layers whose setUp
        # needs the db working, but this is a conceptually cleaner starting
        # point for addressing that mismatch.
        cls._db_fixture.tearDown()
        # Bring up the db, so that it is available for other layers.
        cls._ensure_db()

    @classmethod
    @profiled
    def tearDown(cls):
        if not cls._is_setup:
            return
        cls._is_setup = False
        # Don't leave the DB lying around or it might break tests
        # that depend on it not being there on startup, such as found
        # in test_layers.py
        cls.force_dirty_database()
        cls._db_fixture.tearDown()
        cls._db_fixture = None
        cls._db_template_fixture.tearDown()
        cls._db_template_fixture = None

    @classmethod
    @profiled
    def testSetUp(cls):
        # The DB is already available - setUp and testTearDown both make it
        # available.
        if cls.use_mockdb is True:
            cls.installMockDb()

    @classmethod
    def _ensure_db(cls):
        cls._db_fixture.setUp()
        # Ensure that the database is connectable. Because we might have
        # just created it, keep trying for a few seconds incase PostgreSQL
        # is taking its time getting its house in order.
        attempts = 60
        for count in range(0, attempts):
            try:
                cls.connect().close()
            except psycopg2.Error:
                if count == attempts - 1:
                    raise
                time.sleep(0.5)
            else:
                break

    @classmethod
    @profiled
    def testTearDown(cls):
        if cls.use_mockdb is True:
            cls.uninstallMockDb()

        # Ensure that the database is connectable
        cls.connect().close()

        cls._db_fixture.tearDown()

        # Fail tests that forget to uninstall their database policies.
        from canonical.launchpad.webapp.adapter import StoreSelector
        while StoreSelector.get_current() is not None:
            BaseLayer.flagTestIsolationFailure(
                "Database policy %s still installed"
                % repr(StoreSelector.pop()))
        # Reset/bring up the db - makes it available for either the next test,
        # or a subordinate layer which builds on the db. This wastes one setup
        # per db layer teardown per run, but thats tolerable.
        cls._ensure_db()

    use_mockdb = False
    mockdb_mode = None

    @classmethod
    @profiled
    def installMockDb(cls):
        assert cls.mockdb_mode is None, 'mock db already installed'

        from canonical.testing.mockdb import (
                script_filename, ScriptRecorder, ScriptPlayer,
                )

        # We need a unique key for each test to store the mock db script.
        test_key = BaseLayer.test_name
        assert test_key, "Invalid test_key %r" % (test_key,)

        # Determine if we are in replay or record mode and setup our
        # mock db script.
        filename = script_filename(test_key)
        if os.path.exists(filename):
            cls.mockdb_mode = 'replay'
            cls.script = ScriptPlayer(test_key)
        else:
            cls.mockdb_mode = 'record'
            cls.script = ScriptRecorder(test_key)

        global _org_connect
        _org_connect = psycopg2.connect

        # Proxy real connections with our mockdb.
        def fake_connect(*args, **kw):
            return cls.script.connect(_org_connect, *args, **kw)

        psycopg2.connect = fake_connect

    @classmethod
    @profiled
    def uninstallMockDb(cls):
        if cls.mockdb_mode is None:
            return  # Already uninstalled

        # Store results if we are recording
        if cls.mockdb_mode == 'record':
            cls.script.store()
            assert os.path.exists(cls.script.script_filename), (
                    "Stored results but no script on disk.")

        cls.mockdb_mode = None
        global _org_connect
        psycopg2.connect = _org_connect
        _org_connect = None

    @classmethod
    @profiled
    def force_dirty_database(cls):
        cls._db_fixture.force_dirty_database()

    @classmethod
    @profiled
    def connect(cls):
        return cls._db_fixture.connect()

    @classmethod
    @profiled
    def _dropDb(cls):
        return cls._db_fixture.dropDb()


class LibrarianLayer(DatabaseLayer):
    """Provides tests access to a Librarian instance.

    Calls to the Librarian will fail unless there is also a Launchpad
    database available.
    """

    librarian_fixture = None

    @classmethod
    @profiled
    def setUp(cls):
        cls.librarian_fixture = LibrarianServerFixture(
            BaseLayer.config_fixture)
        cls.librarian_fixture.setUp()
        cls._check_and_reset()

        # Make sure things using the appserver config know the
        # correct Librarian port numbers.
        cls.appserver_config_fixture.add_section(
            cls.librarian_fixture.service_config)

    @classmethod
    @profiled
    def tearDown(cls):
        # Permit multiple teardowns while we sort out the layering
        # responsibilities : not desirable though.
        if cls.librarian_fixture is None:
            return
        try:
            cls._check_and_reset()
        finally:
            librarian = cls.librarian_fixture
            cls.librarian_fixture = None
            librarian.cleanUp()

    @classmethod
    @profiled
    def _check_and_reset(cls):
        """Raise an exception if the Librarian has been killed, else reset."""
        try:
            f = urlopen(config.librarian.download_url)
            f.read()
        except Exception, e:
            raise LayerIsolationError(
                    "Librarian has been killed or has hung."
                    "Tests should use LibrarianLayer.hide() and "
                    "LibrarianLayer.reveal() where possible, and ensure "
                    "the Librarian is restarted if it absolutely must be "
                    "shutdown: " + str(e))
        else:
            cls.librarian_fixture.reset()

    @classmethod
    @profiled
    def testSetUp(cls):
        cls._check_and_reset()

    @classmethod
    @profiled
    def testTearDown(cls):
        if cls._hidden:
            cls.reveal()
        cls._check_and_reset()

    # Flag maintaining state of hide()/reveal() calls
    _hidden = False

    # Fake upload socket used when the librarian is hidden
    _fake_upload_socket = None

    @classmethod
    @profiled
    def hide(cls):
        """Hide the Librarian so nothing can find it. We don't want to
        actually shut it down because starting it up again is expensive.

        We do this by altering the configuration so the Librarian client
        looks for the Librarian server on the wrong port.
        """
        cls._hidden = True
        if cls._fake_upload_socket is None:
            # Bind to a socket, but don't listen to it.  This way we
            # guarantee that connections to the given port will fail.
            cls._fake_upload_socket = socket.socket(
                socket.AF_INET, socket.SOCK_STREAM)
            assert config.librarian.upload_host == 'localhost', (
                'Can only hide librarian if it is running locally')
            cls._fake_upload_socket.bind(('127.0.0.1', 0))

        host, port = cls._fake_upload_socket.getsockname()
        librarian_data = dedent("""
            [librarian]
            upload_port: %s
            """ % port)
        config.push('hide_librarian', librarian_data)

    @classmethod
    @profiled
    def reveal(cls):
        """Reveal a hidden Librarian.

        This just involves restoring the config to the original value.
        """
        cls._hidden = False
        config.pop('hide_librarian')


def test_default_timeout():
    """Don't timeout by default in tests."""
    return None


class LaunchpadLayer(LibrarianLayer, MemcachedLayer, RabbitMQLayer):
    """Provides access to the Launchpad database and daemons.

    We need to ensure that the database setup runs before the daemon
    setup, or the database setup will fail because the daemons are
    already connected to the database.

    This layer is mainly used by tests that call initZopeless() themselves.
    Most tests will use a sublayer such as LaunchpadFunctionalLayer that
    provides access to the Component Architecture.
    """

    @classmethod
    @profiled
    def setUp(cls):
        pass

    @classmethod
    @profiled
    def tearDown(cls):
        pass

    @classmethod
    @profiled
    def testSetUp(cls):
        # By default, don't make external service tests timeout.
        if get_default_timeout_function() is not None:
            raise LayerIsolationError(
                "Global default timeout function should be None.")
        set_default_timeout_function(test_default_timeout)

    @classmethod
    @profiled
    def testTearDown(cls):
        if get_default_timeout_function() is not test_default_timeout:
            raise LayerIsolationError(
                "Test didn't reset default timeout function.")
        set_default_timeout_function(None)

    # A database connection to the session database, created by the first
    # call to resetSessionDb.
    _raw_sessiondb_connection = None

    @classmethod
    @profiled
    def resetSessionDb(cls):
        """Reset the session database.

        Layers that need session database isolation call this explicitly
        in the testSetUp().
        """
        if LaunchpadLayer._raw_sessiondb_connection is None:
            from storm.uri import URI
            from canonical.launchpad.webapp.adapter import (
                LaunchpadSessionDatabase)
            launchpad_session_database = LaunchpadSessionDatabase(
                URI('launchpad-session:'))
            LaunchpadLayer._raw_sessiondb_connection = (
                launchpad_session_database.raw_connect())
        LaunchpadLayer._raw_sessiondb_connection.cursor().execute(
            "DELETE FROM SessionData")


def wsgi_application(environ, start_response):
    """This is a wsgi application for Zope functional testing.

    We use it with wsgi_intercept, which is itself mostly interesting
    for our webservice (lazr.restful) tests.
    """
    # Committing work done up to now is a convenience that the Zope
    # zope.app.testing.functional.HTTPCaller does.  We're replacing that bit,
    # so it is easiest to follow that lead, even if it feels a little loose.
    transaction.commit()
    # Let's support post-mortem debugging.
    if environ.pop('HTTP_X_ZOPE_HANDLE_ERRORS', 'True') == 'False':
        environ['wsgi.handleErrors'] = False
    handle_errors = environ.get('wsgi.handleErrors', True)

    # Make sure the request method is something Launchpad will
    # recognize. httplib2 usually takes care of this, but we've
    # bypassed that code in our test environment.
    environ['REQUEST_METHOD'] = environ['REQUEST_METHOD'].upper()
    # Now we do the proper dance to get the desired request.  This is an
    # almalgam of code from zope.app.testing.functional.HTTPCaller and
    # zope.publisher.paste.Application.
    request_cls, publication_cls = chooseClasses(
        environ['REQUEST_METHOD'], environ)
    publication = publication_cls(set_up_functional_test().db)
    request = request_cls(environ['wsgi.input'], environ)
    request.setPublication(publication)
    # The rest of this function is an amalgam of
    # zope.publisher.paste.Application.__call__ and van.testing.layers.
    request = zope.publisher.publish.publish(
        request, handle_errors=handle_errors)
    response = request.response
    # We sort these, and then put the status first, because
    # zope.testbrowser.testing does--and because it makes it easier to write
    # reliable tests.
    headers = sorted(response.getHeaders())
    status = response.getStatusString()
    headers.insert(0, ('Status', status))
    # Start the WSGI server response.
    start_response(status, headers)
    # Return the result body iterable.
    return response.consumeBodyIter()


class FunctionalLayer(BaseLayer):
    """Loads the Zope3 component architecture in appserver mode."""

    # Set to True if tests using the Functional layer are currently being run.
    isSetUp = False

    @classmethod
    @profiled
    def setUp(cls):
        FunctionalLayer.isSetUp = True
        set_up_functional_test().setUp()

        # Assert that set_up_functional_test did what it says it does
        if not is_ca_available():
            raise LayerInvariantError("Component architecture failed to load")

        # Access the cookie manager's secret to get the cache populated.
        # If we don't, it may issue extra queries depending on test order.
        canonical.launchpad.webapp.session.idmanager.secret
        # If our request publication factories were defined using ZCML,
        # they'd be set up by set_up_functional_test().setUp(). Since
        # they're defined by Python code, we need to call that code
        # here.
        register_launchpad_request_publication_factories()
        wsgi_intercept.add_wsgi_intercept(
            'localhost', 80, lambda: wsgi_application)
        wsgi_intercept.add_wsgi_intercept(
            'api.launchpad.dev', 80, lambda: wsgi_application)
        httplib2_intercept.install()

    @classmethod
    @profiled
    def tearDown(cls):
        FunctionalLayer.isSetUp = False
        wsgi_intercept.remove_wsgi_intercept('localhost', 80)
        wsgi_intercept.remove_wsgi_intercept('api.launchpad.dev', 80)
        httplib2_intercept.uninstall()
        # Signal Layer cannot be torn down fully
        raise NotImplementedError

    @classmethod
    @profiled
    def testSetUp(cls):
        transaction.abort()
        transaction.begin()

        # Fake a root folder to keep Z3 ZODB dependencies happy.
        fs = set_up_functional_test()
        if not fs.connection:
            fs.connection = fs.db.open()
        root = fs.connection.root()
        root[ZopePublication.root_name] = MockRootFolder()

        # Should be impossible, as the CA cannot be unloaded. Something
        # mighty nasty has happened if this is triggered.
        if not is_ca_available():
            raise LayerInvariantError(
                "Component architecture not loaded or totally screwed")

    @classmethod
    @profiled
    def testTearDown(cls):
        # Should be impossible, as the CA cannot be unloaded. Something
        # mighty nasty has happened if this is triggered.
        if not is_ca_available():
            raise LayerInvariantError(
                "Component architecture not loaded or totally screwed")

        transaction.abort()


class ZopelessLayer(BaseLayer):
    """Layer for tests that need the Zopeless component architecture
    loaded using execute_zcml_for_scripts().
    """

    # Set to True if tests in the Zopeless layer are currently being run.
    isSetUp = False

    @classmethod
    @profiled
    def setUp(cls):
        ZopelessLayer.isSetUp = True
        execute_zcml_for_scripts()

        # Assert that execute_zcml_for_scripts did what it says it does.
        if not is_ca_available():
            raise LayerInvariantError(
                "Component architecture not loaded by "
                "execute_zcml_for_scripts")

        # If our request publication factories were defined using
        # ZCML, they'd be set up by execute_zcml_for_scripts(). Since
        # they're defined by Python code, we need to call that code
        # here.
        register_launchpad_request_publication_factories()

    @classmethod
    @profiled
    def tearDown(cls):
        ZopelessLayer.isSetUp = False
        # Signal Layer cannot be torn down fully
        raise NotImplementedError

    @classmethod
    @profiled
    def testSetUp(cls):
        # Should be impossible, as the CA cannot be unloaded. Something
        # mighty nasty has happened if this is triggered.
        if not is_ca_available():
            raise LayerInvariantError(
                "Component architecture not loaded or totally screwed")
        # This should not happen here, it should be caught by the
        # testTearDown() method. If it does, something very nasty
        # happened.
        if getSecurityPolicy() != PermissiveSecurityPolicy:
            raise LayerInvariantError(
                "Previous test removed the PermissiveSecurityPolicy.")

        # execute_zcml_for_scripts() sets up an interaction for the
        # anonymous user. A previous script may have changed or removed
        # the interaction, so set it up again
        login(ANONYMOUS)

    @classmethod
    @profiled
    def testTearDown(cls):
        # Should be impossible, as the CA cannot be unloaded. Something
        # mighty nasty has happened if this is triggered.
        if not is_ca_available():
            raise LayerInvariantError(
                "Component architecture not loaded or totally screwed")
        # Make sure that a test that changed the security policy, reset it
        # back to its default value.
        if getSecurityPolicy() != PermissiveSecurityPolicy:
            raise LayerInvariantError(
                "This test removed the PermissiveSecurityPolicy and didn't "
                "restore it.")
        logout()


class TwistedLayer(BaseLayer):
    """A layer for cleaning up the Twisted thread pool."""

    @classmethod
    @profiled
    def setUp(cls):
        pass

    @classmethod
    @profiled
    def tearDown(cls):
        pass

    @classmethod
    def _save_signals(cls):
        """Save the current signal handlers."""
        TwistedLayer._original_sigint = signal.getsignal(signal.SIGINT)
        TwistedLayer._original_sigterm = signal.getsignal(signal.SIGTERM)
        TwistedLayer._original_sigchld = signal.getsignal(signal.SIGCHLD)
        # XXX MichaelHudson, 2009-07-14, bug=399118: If a test case in this
        # layer launches a process with spawnProcess, there should really be a
        # SIGCHLD handler installed to avoid PotentialZombieWarnings.  But
        # some tests in this layer use tachandler and it is fragile when a
        # SIGCHLD handler is installed.  tachandler needs to be fixed.
        # from twisted.internet import reactor
        # signal.signal(signal.SIGCHLD, reactor._handleSigchld)

    @classmethod
    def _restore_signals(cls):
        """Restore the signal handlers."""
        signal.signal(signal.SIGINT, TwistedLayer._original_sigint)
        signal.signal(signal.SIGTERM, TwistedLayer._original_sigterm)
        signal.signal(signal.SIGCHLD, TwistedLayer._original_sigchld)

    @classmethod
    @profiled
    def testSetUp(cls):
        TwistedLayer._save_signals()
        from twisted.internet import interfaces, reactor
        from twisted.python import threadpool
        # zope.exception demands more of frame objects than
        # twisted.python.failure provides in its fake frames.  This is enough
        # to make it work with them as of 2009-09-16.  See
        # https://bugs.launchpad.net/bugs/425113.
        cls._patch = MonkeyPatch(
            'twisted.python.failure._Frame.f_locals',
            property(lambda self: {}))
        cls._patch.setUp()
        if interfaces.IReactorThreads.providedBy(reactor):
            pool = getattr(reactor, 'threadpool', None)
            # If the Twisted threadpool has been obliterated (probably by
            # testTearDown), then re-build it using the values that Twisted
            # uses.
            if pool is None:
                reactor.threadpool = threadpool.ThreadPool(0, 10)
                reactor.threadpool.start()

    @classmethod
    @profiled
    def testTearDown(cls):
        # Shutdown and obliterate the Twisted threadpool, to plug up leaking
        # threads.
        from twisted.internet import interfaces, reactor
        if interfaces.IReactorThreads.providedBy(reactor):
            reactor.suggestThreadPoolSize(0)
            pool = getattr(reactor, 'threadpool', None)
            if pool is not None:
                reactor.threadpool.stop()
                reactor.threadpool = None
        cls._patch.cleanUp()
        TwistedLayer._restore_signals()


class GoogleServiceLayer(BaseLayer):
    """Tests for Google web service integration."""

    @classmethod
    def setUp(cls):
        google = GoogleServiceTestSetup()
        google.setUp()

    @classmethod
    def tearDown(cls):
        GoogleServiceTestSetup().tearDown()

    @classmethod
    def testSetUp(self):
        # We need to override BaseLayer.testSetUp(), or else we will
        # get a LayerIsolationError.
        pass

    @classmethod
    def testTearDown(self):
        # We need to override BaseLayer.testTearDown(), or else we will
        # get a LayerIsolationError.
        pass


class DatabaseFunctionalLayer(DatabaseLayer, FunctionalLayer):
    """Provides the database and the Zope3 application server environment."""

    @classmethod
    @profiled
    def setUp(cls):
        pass

    @classmethod
    @profiled
    def tearDown(cls):
        pass

    @classmethod
    @profiled
    def testSetUp(cls):
        # Connect Storm
        reconnect_stores('launchpad')

    @classmethod
    @profiled
    def testTearDown(cls):
        getUtility(IOpenLaunchBag).clear()

        # If tests forget to logout, we can do it for them.
        if is_logged_in():
            logout()

        # Disconnect Storm so it doesn't get in the way of database resets
        disconnect_stores()


class LaunchpadFunctionalLayer(LaunchpadLayer, FunctionalLayer):
    """Provides the Launchpad Zope3 application server environment."""

    @classmethod
    @profiled
    def setUp(cls):
        pass

    @classmethod
    @profiled
    def testSetUp(cls):
        # Reset any statistics
        from canonical.launchpad.webapp.opstats import OpStats
        OpStats.resetStats()

        # Connect Storm
        reconnect_stores('launchpad')

    @classmethod
    @profiled
    def testTearDown(cls):
        getUtility(IOpenLaunchBag).clear()

        # If tests forget to logout, we can do it for them.
        if is_logged_in():
            logout()

        # Reset any statistics
        from canonical.launchpad.webapp.opstats import OpStats
        OpStats.resetStats()

        # Disconnect Storm so it doesn't get in the way of database resets
        disconnect_stores()


class GoogleLaunchpadFunctionalLayer(LaunchpadFunctionalLayer,
                                     GoogleServiceLayer):
    """Provides Google service in addition to LaunchpadFunctionalLayer."""

    @classmethod
    @profiled
    def setUp(cls):
        pass

    @classmethod
    @profiled
    def tearDown(cls):
        pass

    @classmethod
    @profiled
    def testSetUp(cls):
        pass

    @classmethod
    @profiled
    def testTearDown(cls):
        pass


class ZopelessDatabaseLayer(ZopelessLayer, DatabaseLayer):
    """Testing layer for unit tests with no need for librarian.

    Can be used wherever you're accustomed to using LaunchpadZopeless
    or LaunchpadScript layers, but there is no need for librarian.
    """

    @classmethod
    @profiled
    def setUp(cls):
        pass

    @classmethod
    @profiled
    def tearDown(cls):
        # Signal Layer cannot be torn down fully
        raise NotImplementedError

    @classmethod
    @profiled
    def testSetUp(cls):
        # LaunchpadZopelessLayer takes care of reconnecting the stores
        if not LaunchpadZopelessLayer.isSetUp:
            reconnect_stores('launchpad')

    @classmethod
    @profiled
    def testTearDown(cls):
        disconnect_stores()

    @classmethod
    @profiled
    def switchDbConfig(cls, database_config_section):
        reconnect_stores(database_config_section=database_config_section)


class LaunchpadScriptLayer(ZopelessLayer, LaunchpadLayer):
    """Testing layer for scripts using the main Launchpad database adapter"""

    @classmethod
    @profiled
    def setUp(cls):
        # Make a TestMailBox available
        # This is registered via ZCML in the LaunchpadFunctionalLayer
        # XXX flacoste 2006-10-25 bug=68189: This should be configured from
        # ZCML but execute_zcml_for_scripts() doesn't cannot support a
        # different testing configuration.
        cls._mailbox = TestMailBox()
        provideUtility(cls._mailbox, IMailBox)

    @classmethod
    @profiled
    def tearDown(cls):
        if not globalregistry.base.unregisterUtility(cls._mailbox):
            raise NotImplementedError('failed to unregister mailbox')

    @classmethod
    @profiled
    def testSetUp(cls):
        # LaunchpadZopelessLayer takes care of reconnecting the stores
        if not LaunchpadZopelessLayer.isSetUp:
            reconnect_stores('launchpad')

    @classmethod
    @profiled
    def testTearDown(cls):
        disconnect_stores()

    @classmethod
    @profiled
    def switchDbConfig(cls, database_config_section):
        reconnect_stores(database_config_section=database_config_section)


class LaunchpadTestSetup(PgTestSetup):
    template = 'launchpad_ftest_template'
    dbuser = 'launchpad'
    host = 'localhost'


class LaunchpadZopelessLayer(LaunchpadScriptLayer):
    """Full Zopeless environment including Component Architecture and
    database connections initialized.
    """

    isSetUp = False
    txn = transaction

    @classmethod
    @profiled
    def setUp(cls):
        LaunchpadZopelessLayer.isSetUp = True

    @classmethod
    @profiled
    def tearDown(cls):
        LaunchpadZopelessLayer.isSetUp = False

    @classmethod
    @profiled
    def testSetUp(cls):
        if ZopelessTransactionManager._installed is not None:
            raise LayerIsolationError(
                "Last test using Zopeless failed to tearDown correctly")
        ZopelessTransactionManager.initZopeless(dbuser='launchpad_main')

        # Connect Storm
        reconnect_stores()

    @classmethod
    @profiled
    def testTearDown(cls):
        ZopelessTransactionManager.uninstall()
        if ZopelessTransactionManager._installed is not None:
            raise LayerInvariantError(
                "Failed to uninstall ZopelessTransactionManager")
        # LaunchpadScriptLayer will disconnect the stores for us.

    @classmethod
    @profiled
    def commit(cls):
        transaction.commit()

    @classmethod
    @profiled
    def abort(cls):
        transaction.abort()

    @classmethod
    @profiled
    def switchDbUser(cls, dbuser):
        LaunchpadZopelessLayer._alterConnection(dbuser=dbuser)

    @classmethod
    @profiled
    def _alterConnection(cls, **kw):
        """Reset the connection, and reopen the connection by calling
        initZopeless with the given keyword arguments.
        """
        ZopelessTransactionManager.uninstall()
        ZopelessTransactionManager.initZopeless(**kw)


class ExperimentalLaunchpadZopelessLayer(LaunchpadZopelessLayer):
    """LaunchpadZopelessLayer using the mock database."""

    @classmethod
    def setUp(cls):
        DatabaseLayer.use_mockdb = True

    @classmethod
    def tearDown(cls):
        DatabaseLayer.use_mockdb = False

    @classmethod
    def testSetUp(cls):
        pass

    @classmethod
    def testTearDown(cls):
        pass


class MockHTTPTask:

    class MockHTTPRequestParser:
        headers = None
        first_line = None

    class MockHTTPServerChannel:
        # This is not important to us, so we can hardcode it here.
        addr = ['127.0.0.88', 80]

    request_data = MockHTTPRequestParser()
    channel = MockHTTPServerChannel()

    def __init__(self, response, first_line):
        self.request = response._request
        # We have no way of knowing when the task started, so we use
        # the current time here. That shouldn't be a problem since we don't
        # care about that for our tests anyway.
        self.start_time = time.time()
        self.status = response.getStatus()
        # When streaming files (see lib/zope/publisher/httpresults.txt)
        # the 'Content-Length' header is missing. When it happens we set
        # 'bytes_written' to an obviously invalid value. This variable is
        # used for logging purposes, see webapp/servers.py.
        content_length = response.getHeader('Content-Length')
        if content_length is not None:
            self.bytes_written = int(content_length)
        else:
            self.bytes_written = -1
        self.request_data.headers = self.request.headers
        self.request_data.first_line = first_line

    def getCGIEnvironment(self):
        return self.request._orig_env


class PageTestLayer(LaunchpadFunctionalLayer, GoogleServiceLayer):
    """Environment for page tests.
    """

    @classmethod
    @profiled
    def setUp(cls):
        if os.environ.get('PROFILE_PAGETESTS_REQUESTS'):
            PageTestLayer.profiler = Profile()
        else:
            PageTestLayer.profiler = None
        file_handler = logging.FileHandler('logs/pagetests-access.log', 'w')
        file_handler.setFormatter(logging.Formatter())
        logger = PythonLogger('pagetests-access')
        logger.logger.addHandler(file_handler)
        logger.logger.setLevel(logging.INFO)
        access_logger = LaunchpadAccessLogger(logger)

        def my__call__(obj, request_string, handle_errors=True, form=None):
            """Call HTTPCaller.__call__ and log the page hit."""
            if PageTestLayer.profiler:
                response = PageTestLayer.profiler.runcall(
                    orig__call__, obj, request_string,
                    handle_errors=handle_errors, form=form)
            else:
                response = orig__call__(
                    obj, request_string, handle_errors=handle_errors,
                    form=form)
            first_line = request_string.strip().splitlines()[0]
            access_logger.log(MockHTTPTask(response._response, first_line))
            return response

        PageTestLayer.orig__call__ = (
                zope.app.testing.functional.HTTPCaller.__call__)
        zope.app.testing.functional.HTTPCaller.__call__ = my__call__

    @classmethod
    @profiled
    def tearDown(cls):
        zope.app.testing.functional.HTTPCaller.__call__ = (
                PageTestLayer.orig__call__)
        if PageTestLayer.profiler:
            PageTestLayer.profiler.dump_stats(
                os.environ.get('PROFILE_PAGETESTS_REQUESTS'))

    @classmethod
    @profiled
    def testSetUp(cls):
        LaunchpadLayer.resetSessionDb()

    @classmethod
    @profiled
    def testTearDown(cls):
        pass


class TwistedLaunchpadZopelessLayer(TwistedLayer, LaunchpadZopelessLayer):
    """A layer for cleaning up the Twisted thread pool."""

    @classmethod
    @profiled
    def setUp(cls):
        pass

    @classmethod
    @profiled
    def tearDown(cls):
        pass

    @classmethod
    @profiled
    def testSetUp(cls):
        pass

    @classmethod
    @profiled
    def testTearDown(cls):
        # XXX 2008-06-11 jamesh bug=239086:
        # Due to bugs in the transaction module's thread local
        # storage, transactions may be reused by new threads in future
        # tests.  Therefore we do some cleanup before the pool is
        # destroyed by TwistedLayer.testTearDown().
        from twisted.internet import interfaces, reactor
        if interfaces.IReactorThreads.providedBy(reactor):
            pool = getattr(reactor, 'threadpool', None)
            if pool is not None and pool.workers > 0:

                def cleanup_thread_stores(event):
                    disconnect_stores()
                    # Don't exit until the event fires.  This ensures
                    # that our thread doesn't get added to
                    # pool.waiters until all threads are processed.
                    event.wait()

                event = threading.Event()
                # Ensure that the pool doesn't grow, and issue one
                # cleanup job for each thread in the pool.
                pool.adjustPoolsize(0, pool.workers)
                for i in range(pool.workers):
                    pool.callInThread(cleanup_thread_stores, event)
                event.set()


class LayerProcessController:
    """Controller for starting and stopping subprocesses.

    Layers which need to start and stop a child process appserver or smtp
    server should call the methods in this class, but should NOT inherit from
    this class.
    """

    # Holds the Popen instance of the spawned app server.
    appserver = None

    # The config used by the spawned app server.
    appserver_config = None

    # The SMTP server for layer tests.  See
    # configs/testrunner-appserver/mail-configure.zcml
    smtp_controller = None

    @classmethod
    def _setConfig(cls):
        """Stash a config for use."""
        cls.appserver_config = CanonicalConfig(
            BaseLayer.appserver_config_name, 'runlaunchpad')

    @classmethod
    def setUp(cls):
        cls._setConfig()
        cls.startSMTPServer()
        cls.startAppServer()

    @classmethod
    @profiled
    def startSMTPServer(cls):
        """Start the SMTP server if it hasn't already been started."""
        if cls.smtp_controller is not None:
            raise LayerInvariantError('SMTP server already running')
        # Ensure that the SMTP server does proper logging.
        log = logging.getLogger('lazr.smtptest')
        log_file = os.path.join(config.mailman.build_var_dir, 'logs', 'smtpd')
        handler = logging.FileHandler(log_file)
        formatter = logging.Formatter(
            fmt='%(asctime)s (%(process)d) %(message)s',
            datefmt='%b %d %H:%M:%S %Y')
        handler.setFormatter(formatter)
        log.setLevel(logging.DEBUG)
        log.addHandler(handler)
        log.propagate = False
        cls.smtp_controller = SMTPController('localhost', 9025)
        cls.smtp_controller.start()

    @classmethod
    @profiled
    def startAppServer(cls):
        """Start the app server if it hasn't already been started."""
        if cls.appserver is not None:
            raise LayerInvariantError('App server already running')
        cls._cleanUpStaleAppServer()
        cls._runAppServer()
        cls._waitUntilAppServerIsReady()

    @classmethod
    @profiled
    def stopSMTPServer(cls):
        """Kill the SMTP server and wait until it's exited."""
        if cls.smtp_controller is not None:
            cls.smtp_controller.reset()
            cls.smtp_controller.stop()
            cls.smtp_controller = None

    @classmethod
    def _kill(cls, sig):
        """Kill the appserver with `sig`.

        :param sig: the signal to kill with
        :type sig: int
        :return: True if the signal was delivered, otherwise False.
        :rtype: bool
        """
        try:
            os.kill(cls.appserver.pid, sig)
        except OSError, error:
            if error.errno == errno.ESRCH:
                # The child process doesn't exist.  Maybe it went away by the
                # time we got here.
                cls.appserver = None
                return False
            else:
                # Something else went wrong.
                raise
        else:
            return True

    @classmethod
    @profiled
    def stopAppServer(cls):
        """Kill the appserver and wait until it's exited."""
        if cls.appserver is not None:
            # Unfortunately, Popen.wait() does not support a timeout, so poll
            # for a little while, then SIGKILL the process if it refuses to
            # exit.  test_on_merge.py will barf if we hang here for too long.
            until = datetime.datetime.now() + WAIT_INTERVAL
            last_chance = False
            if not cls._kill(signal.SIGTERM):
                # The process is already gone.
                return
            while True:
                # Sleep and poll for process exit.
                if cls.appserver.poll() is not None:
                    break
                time.sleep(0.5)
                # If we slept long enough, send a harder kill and wait again.
                # If we already had our last chance, raise an exception.
                if datetime.datetime.now() > until:
                    if last_chance:
                        raise RuntimeError("The appserver just wouldn't die")
                    last_chance = True
                    if not cls._kill(signal.SIGKILL):
                        # The process is already gone.
                        return
                    until = datetime.datetime.now() + WAIT_INTERVAL
            cls.appserver = None

    @classmethod
    @profiled
    def postTestInvariants(cls):
        """Enforce some invariants after each test.

        Must be called in your layer class's `testTearDown()`.
        """
        if cls.appserver.poll() is not None:
            raise LayerIsolationError(
                "App server died in this test (status=%s):\n%s" % (
                    cls.appserver.returncode, cls.appserver.stdout.read()))
        DatabaseLayer.force_dirty_database()

    @classmethod
    def _cleanUpStaleAppServer(cls):
        """Kill any stale app server or pid file."""
        pid = pidfile.get_pid('launchpad', cls.appserver_config)
        if pid is not None:
            # Don't worry if the process no longer exists.
            try:
                os.kill(pid, signal.SIGTERM)
            except OSError, error:
                if error.errno != errno.ESRCH:
                    raise
            pidfile.remove_pidfile('launchpad', cls.appserver_config)

    @classmethod
    def _runAppServer(cls):
        """Start the app server using runlaunchpad.py"""
        _config = cls.appserver_config
        cmd = [
            os.path.join(_config.root, 'bin', 'run'),
            '-C', 'configs/%s/launchpad.conf' % _config.instance_name]
        environ = dict(os.environ)
        environ['LPCONFIG'] = _config.instance_name
        cls.appserver = subprocess.Popen(
            cmd, stdout=subprocess.PIPE, stderr=subprocess.STDOUT,
            env=environ, cwd=_config.root)

    @classmethod
    def _waitUntilAppServerIsReady(cls):
        """Wait until the app server accepts connection."""
        assert cls.appserver is not None, "App server isn't started."
        root_url = cls.appserver_config.vhost.mainsite.rooturl
        until = datetime.datetime.now() + WAIT_INTERVAL
        while until > datetime.datetime.now():
            try:
                connection = urlopen(root_url)
                connection.read()
            except IOError, error:
                # We are interested in a wrapped socket.error.
                # urlopen() really sucks here.
                if len(error.args) <= 1:
                    raise
                if not isinstance(error.args[1], socket.error):
                    raise
                if error.args[1].args[0] != errno.ECONNREFUSED:
                    raise
                returncode = cls.appserver.poll()
                if returncode is not None:
                    raise RuntimeError(
                        'App server failed to start (status=%d):\n%s' % (
                            returncode, cls.appserver.stdout.read()))
                time.sleep(0.5)
            else:
                connection.close()
                break
        else:
            os.kill(cls.appserver.pid, signal.SIGTERM)
            cls.appserver = None
            # Go no further.
            raise AssertionError('App server startup timed out.')


class AppServerLayer(LaunchpadFunctionalLayer):
    """Layer for tests that run in the webapp environment with an app server.
    """

    @classmethod
    @profiled
    def setUp(cls):
        LayerProcessController.setUp()

    @classmethod
    @profiled
    def tearDown(cls):
        LayerProcessController.stopAppServer()
        LayerProcessController.stopSMTPServer()

    @classmethod
    @profiled
    def testSetUp(cls):
        LaunchpadLayer.resetSessionDb()

    @classmethod
    @profiled
    def testTearDown(cls):
        LayerProcessController.postTestInvariants()


class ZopelessAppServerLayer(LaunchpadZopelessLayer):
    """Layer for tests that run in the zopeless environment with an appserver.
    """

    @classmethod
    @profiled
    def setUp(cls):
        LayerProcessController.setUp()

    @classmethod
    @profiled
    def tearDown(cls):
        LayerProcessController.stopAppServer()
        LayerProcessController.stopSMTPServer()

    @classmethod
    @profiled
    def testSetUp(cls):
        LaunchpadLayer.resetSessionDb()

    @classmethod
    @profiled
    def testTearDown(cls):
        LayerProcessController.postTestInvariants()


class TwistedAppServerLayer(TwistedLaunchpadZopelessLayer):
    """Layer for twisted-using zopeless tests that need a running app server.
    """

    @classmethod
    @profiled
    def setUp(cls):
        LayerProcessController.setUp()

    @classmethod
    @profiled
    def tearDown(cls):
        LayerProcessController.stopAppServer()
        LayerProcessController.stopSMTPServer()

    @classmethod
    @profiled
    def testSetUp(cls):
        LaunchpadLayer.resetSessionDb()

    @classmethod
    @profiled
    def testTearDown(cls):
        LayerProcessController.postTestInvariants()


class YUITestLayer(FunctionalLayer):
    """The base class for all YUITests cases."""<|MERGE_RESOLUTION|>--- conflicted
+++ resolved
@@ -217,18 +217,11 @@
     sure the right data is available.
     """
     disconnect_stores()
-<<<<<<< HEAD
-    section = getattr(config, database_config_section)
-    dbconfig.override(
-        dbuser=getattr(section, 'dbuser', None),
-        isolation_level=getattr(section, 'isolation_level', None))
-=======
     if database_config_section:
         section = getattr(config, database_config_section)
         dbconfig.override(
             dbuser=getattr(section, 'dbuser', None),
             isolation_level=getattr(section, 'isolation_level', None))
->>>>>>> 43102b10
 
     main_store = getUtility(IStoreSelector).get(MAIN_STORE, DEFAULT_FLAVOR)
     assert main_store is not None, 'Failed to reconnect'
