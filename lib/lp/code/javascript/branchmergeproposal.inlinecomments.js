--- conflicted
+++ resolved
@@ -160,21 +160,12 @@
     } else {
         comments_div.appendChild(newrow);
     }
-<<<<<<< HEAD
     return newrow;
-=======
-    headerrow.insert(newrow, 'after');
-
-    return headerrow;
 };
 
 namespace.cleanup_comments = function() {
-    // Cleanup previous inline review comments.
-    Y.all('.ict-header').each( function(line) {
-        line.next().remove(true);
-        line.remove(true);
-    });
->>>>>>> 4ddc4348
+    // Cleanup existing inline review comments.
+    Y.all('.inline-comments').remove(true);
 };
 
 namespace.populate_comments = function() {
@@ -233,7 +224,7 @@
     // Store the current diff ID locally.
     namespace.current_previewdiff_id = previewdiff_id;
 
-    Y.all('.inline-comments').remove();
+    namespace.cleanup_comments();
 
     // Draft inline-comments and click-handlers do not need to be
     // loaded for anonymous requests.
