# Copyright 2009-2013 Canonical Ltd.  This software is licensed under the
# GNU Affero General Public License version 3 (see the file LICENSE).

__metaclass__ = type

__all__ = [
    'BuildQueue',
    'BuildQueueSet',
    'specific_job_classes',
    'specific_build_farm_job_sources',
    ]

from datetime import datetime
from itertools import groupby
from operator import attrgetter

import pytz
from sqlobject import (
    BoolCol,
    ForeignKey,
    IntCol,
    IntervalCol,
    StringCol,
    )
from storm.properties import (
    DateTime,
    Int,
    )
from storm.references import Reference
from storm.store import Store
from zope.component import (
    getSiteManager,
    getUtility,
    )
from zope.interface import implements
from zope.security.proxy import removeSecurityProxy

from lp.buildmaster.enums import (
    BuildFarmJobType,
    BuildQueueStatus,
    BuildStatus,
    )
from lp.buildmaster.interfaces.buildfarmjob import (
    IBuildFarmJob,
    ISpecificBuildFarmJobSource,
    )
from lp.buildmaster.interfaces.buildqueue import (
    IBuildQueue,
    IBuildQueueSet,
    )
from lp.services.database.bulk import load_related
from lp.services.database.constants import (
    DEFAULT,
    UTC_NOW,
    )
from lp.services.database.enumcol import EnumCol
from lp.services.database.interfaces import IStore
from lp.services.database.sqlbase import SQLBase
from lp.services.propertycache import (
    cachedproperty,
    get_property_cache,
    )


def specific_job_classes():
    """Job classes that may run on the build farm."""
    job_classes = dict()
    # Get all components that implement the `IBuildFarmJob` interface.
    components = getSiteManager()
    implementations = sorted(components.getUtilitiesFor(IBuildFarmJob))
    # The above yields a collection of 2-tuples where the first element
    # is the name of the `BuildFarmJobType` enum and the second element
    # is the implementing class respectively.
    for job_enum_name, job_class in implementations:
        job_enum = getattr(BuildFarmJobType, job_enum_name)
        job_classes[job_enum] = job_class

    return job_classes


def specific_build_farm_job_sources():
    """Sources for specific jobs that may run on the build farm."""
    job_sources = dict()
    # Get all components that implement the `ISpecificBuildFarmJobSource`
    # interface.
    components = getSiteManager()
    implementations = sorted(
        components.getUtilitiesFor(ISpecificBuildFarmJobSource))
    # The above yields a collection of 2-tuples where the first element
    # is the name of the `BuildFarmJobType` enum and the second element
    # is the implementing class respectively.
    for job_enum_name, job_source in implementations:
        if not job_enum_name:
            continue
        job_enum = getattr(BuildFarmJobType, job_enum_name)
        job_sources[job_enum] = job_source

    return job_sources


class BuildQueue(SQLBase):
    implements(IBuildQueue)
    _table = "BuildQueue"
    _defaultOrder = "id"

    def __init__(self, build_farm_job, estimated_duration=DEFAULT,
                 virtualized=DEFAULT, processor=DEFAULT, lastscore=None):
        super(BuildQueue, self).__init__(
            _build_farm_job=build_farm_job, virtualized=virtualized,
            processor=processor, estimated_duration=estimated_duration,
            lastscore=lastscore)
        if lastscore is None and self.specific_build is not None:
            self.score()

    _build_farm_job_id = Int(name='build_farm_job')
    _build_farm_job = Reference(_build_farm_job_id, 'BuildFarmJob.id')
    status = EnumCol(enum=BuildQueueStatus, default=BuildQueueStatus.WAITING)
    date_started = DateTime(tzinfo=pytz.UTC)

    _job = ForeignKey(dbName='job', foreignKey='Job')
    _job_type = EnumCol(
        enum=BuildFarmJobType, notNull=True,
        default=BuildFarmJobType.PACKAGEBUILD, dbName='job_type')
    builder = ForeignKey(dbName='builder', foreignKey='Builder', default=None)
    logtail = StringCol(dbName='logtail', default=None)
    lastscore = IntCol(dbName='lastscore', default=0)
    manual = BoolCol(dbName='manual', default=False)
    estimated_duration = IntervalCol()
    processor = ForeignKey(dbName='processor', foreignKey='Processor')
    virtualized = BoolCol(dbName='virtualized')

    @cachedproperty
    def specific_build(self):
        """See `IBuildQueue`."""
        bfj = self._build_farm_job
        specific_source = specific_build_farm_job_sources()[bfj.job_type]
        return specific_source.getByBuildFarmJob(bfj)

    def _clear_specific_build_cache(self):
        del get_property_cache(self).specific_build

    @property
    def specific_old_job(self):
        """See `IBuildQueue`."""
        if self._job is None:
            return None
        specific_class = specific_job_classes()[self._job_type]
        return specific_class.getByJob(self._job)

    @staticmethod
    def preloadSpecificBuild(queues):
        from lp.buildmaster.model.buildfarmjob import BuildFarmJob
        queues = [removeSecurityProxy(bq) for bq in queues]
        load_related(BuildFarmJob, queues, ['_build_farm_job_id'])
        bfj_to_bq = dict((bq._build_farm_job, bq) for bq in queues)
        key = attrgetter('_build_farm_job.job_type')
        for job_type, grouped_queues in groupby(queues, key=key):
            source = getUtility(ISpecificBuildFarmJobSource, job_type.name)
            builds = source.getByBuildFarmJobs(
                [bq._build_farm_job for bq in grouped_queues])
            for build in builds:
                bq = bfj_to_bq[removeSecurityProxy(build).build_farm_job]
                get_property_cache(bq).specific_build = build

    @property
    def current_build_duration(self):
        """See `IBuildQueue`."""
        date_started = self.date_started
        if date_started is None:
            return None
        else:
            return self._now() - date_started

    def destroySelf(self):
        """Remove this record."""
        job = self._job
        specific_old_job = self.specific_old_job
        builder = self.builder
        specific_build = self.specific_build
        Store.of(self).remove(self)
        if specific_old_job is not None:
            specific_old_job.cleanUp()
        Store.of(self).flush()
        if job is not None:
            job.destroySelf()
        if builder is not None:
            del get_property_cache(builder).currentjob
<<<<<<< HEAD
=======
        del get_property_cache(specific_build).buildqueue_record
        self._clear_specific_old_job_cache()
>>>>>>> 0dcc8198
        self._clear_specific_build_cache()

    def manualScore(self, value):
        """See `IBuildQueue`."""
        self.lastscore = value
        self.manual = True

    def score(self):
        """See `IBuildQueue`."""
        if self.manual:
            return
        # Allow the `IBuildFarmJob` instance with the data/logic specific to
        # the job at hand to calculate the score as appropriate.
        self.lastscore = self.specific_build.calculateScore()

    def markAsBuilding(self, builder):
        """See `IBuildQueue`."""
        self.builder = builder
        self.status = BuildQueueStatus.RUNNING
        self.date_started = UTC_NOW
        self.specific_build.updateStatus(BuildStatus.BUILDING)
        if builder is not None:
            del get_property_cache(builder).currentjob

    def suspend(self):
        """See `IBuildQueue`."""
        if self.status != BuildQueueStatus.WAITING:
            raise AssertionError("Only waiting jobs can be suspended.")
        self.status = BuildQueueStatus.SUSPENDED

    def resume(self):
        """See `IBuildQueue`."""
        if self.status != BuildQueueStatus.SUSPENDED:
            raise AssertionError("Only suspended jobs can be resumed.")
        self.status = BuildQueueStatus.WAITING

    def reset(self):
        """See `IBuildQueue`."""
        builder = self.builder
        self.builder = None
        self.status = BuildQueueStatus.WAITING
        self.date_started = None
        self.logtail = None
        self.specific_build.updateStatus(BuildStatus.NEEDSBUILD)
        if builder is not None:
            del get_property_cache(builder).currentjob

    def cancel(self):
        """See `IBuildQueue`."""
        self.specific_build.updateStatus(BuildStatus.CANCELLED)
        self.destroySelf()

    def getEstimatedJobStartTime(self, now=None):
        """See `IBuildQueue`."""
        from lp.buildmaster.queuedepth import estimate_job_start_time
        return estimate_job_start_time(self, now or self._now())

    @staticmethod
    def _now():
        """Return current time (UTC).  Overridable for test purposes."""
        return datetime.now(pytz.utc)


class BuildQueueSet(object):
    """Utility to deal with BuildQueue content class."""
    implements(IBuildQueueSet)

    def get(self, buildqueue_id):
        """See `IBuildQueueSet`."""
        return BuildQueue.get(buildqueue_id)

    def getByBuilder(self, builder):
        """See `IBuildQueueSet`."""
        return BuildQueue.selectOneBy(builder=builder)

    def preloadForBuildFarmJobs(self, builds):
        """See `IBuildQueueSet`."""
        from lp.buildmaster.model.builder import Builder
        prefetched_data = dict()
        bqs = list(IStore(BuildQueue).find(
            BuildQueue,
            BuildQueue._build_farm_job_id.is_in(
                [removeSecurityProxy(b).build_farm_job_id for b in builds])))
        load_related(Builder, bqs, ['builderID'])
        prefetched_data = dict(
            (removeSecurityProxy(buildqueue)._build_farm_job_id, buildqueue)
            for buildqueue in bqs)
        for build in builds:
            bq = prefetched_data.get(
                removeSecurityProxy(build).build_farm_job_id)
            get_property_cache(build).buildqueue_record = bq
        return bqs<|MERGE_RESOLUTION|>--- conflicted
+++ resolved
@@ -185,11 +185,7 @@
             job.destroySelf()
         if builder is not None:
             del get_property_cache(builder).currentjob
-<<<<<<< HEAD
-=======
         del get_property_cache(specific_build).buildqueue_record
-        self._clear_specific_old_job_cache()
->>>>>>> 0dcc8198
         self._clear_specific_build_cache()
 
     def manualScore(self, value):
