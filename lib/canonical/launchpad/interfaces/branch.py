--- conflicted
+++ resolved
@@ -5,13 +5,9 @@
 __metaclass__ = type
 
 __all__ = [
-<<<<<<< HEAD
-    'BranchCreationForbidden',
-=======
     'BranchCreationException',
     'BranchCreationForbidden',
     'BranchCreatorNotMemberOfOwnerTeam',
->>>>>>> b4ee8874
     'DEFAULT_BRANCH_STATUS_IN_LISTING',
     'IBranch',
     'IBranchSet',
@@ -44,25 +40,18 @@
     BranchLifecycleStatus.MATURE)
 
 
-<<<<<<< HEAD
-class BranchCreationForbidden(Exception):
-    """Raised when a user is not allowed to create a branch.
-=======
 class BranchCreationException(Exception):
     """Base class for branch creation exceptions."""
 
 
 class BranchCreationForbidden(BranchCreationException):
     """A Branch visibility policy forbids branch creation.
->>>>>>> b4ee8874
 
     The exception is raised if the policy for the product does not allow
     the creator of the branch to create a branch for that product.
     """
 
 
-<<<<<<< HEAD
-=======
 class BranchCreatorNotMemberOfOwnerTeam(BranchCreationException):
     """Branch creator is not a member of the owner team.
 
@@ -71,7 +60,6 @@
     """
 
 
->>>>>>> b4ee8874
 class BranchURIField(URIField):
 
     def _validate(self, value):
