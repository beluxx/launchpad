# Copyright 2009-2012 Canonical Ltd.  This software is licensed under the
# GNU Affero General Public License version 3 (see the file LICENSE).

__metaclass__ = type

from textwrap import dedent
import doctest

import soupmatchers
from storm.expr import LeftJoin
from storm.store import Store
from testtools.matchers import (
    DocTestMatches,
    Equals,
    LessThan,
    Not,
    )
import transaction
from zope.component import getUtility

from lp.app.errors import NotFoundError
from lp.app.interfaces.launchpad import ILaunchpadCelebrities
from lp.bugs.model.bugtask import BugTask
from lp.buildmaster.enums import BuildStatus
from lp.registry.browser.person import PersonView
from lp.registry.browser.team import TeamInvitationView
from lp.registry.interfaces.karma import IKarmaCacheManager
from lp.registry.interfaces.person import (
    IPersonSet,
    PersonVisibility,
    )
from lp.registry.interfaces.persontransferjob import IPersonMergeJobSource
from lp.registry.interfaces.pocket import PackagePublishingPocket
from lp.registry.interfaces.teammembership import (
    ITeamMembershipSet,
    TeamMembershipStatus,
    )
from lp.registry.model.karma import KarmaCategory
from lp.registry.model.milestone import milestone_sort_key
from lp.registry.model.person import Person
from lp.services.config import config
from lp.services.identity.interfaces.account import AccountStatus
from lp.services.verification.interfaces.authtoken import LoginTokenType
from lp.services.verification.interfaces.logintoken import ILoginTokenSet
from lp.services.webapp import canonical_url
from lp.services.webapp.interfaces import ILaunchBag
from lp.services.webapp.servers import LaunchpadTestRequest
from lp.soyuz.enums import (
    ArchivePurpose,
    ArchiveStatus,
    PackagePublishingStatus,
    )
from lp.soyuz.tests.test_publishing import SoyuzTestPublisher
from lp.testing import (
<<<<<<< HEAD
    BrowserTestCase,
=======
    ANONYMOUS,
    login,
    login_celebrity,
>>>>>>> 0027cd8c
    login_person,
    person_logged_in,
    StormStatementRecorder,
    TestCaseWithFactory,
    )
from lp.testing.dbuser import switch_dbuser
from lp.testing.layers import (
    DatabaseFunctionalLayer,
    LaunchpadFunctionalLayer,
    LaunchpadZopelessLayer,
    )
from lp.testing.matchers import HasQueryCount
from lp.testing.pages import (
    extract_text,
    )
from lp.testing.views import (
    create_initialized_view,
    create_view,
    )


class PersonViewOpenidIdentityUrlTestCase(TestCaseWithFactory):
    """Tests for the public OpenID identifier shown on the profile page."""

    layer = DatabaseFunctionalLayer

    def setUp(self):
        TestCaseWithFactory.setUp(self)
        self.user = self.factory.makePerson(name='eris')
        self.request = LaunchpadTestRequest(
            SERVER_URL="http://launchpad.dev/")
        login_person(self.user, self.request)
        self.view = PersonView(self.user, self.request)
        # Marker allowing us to reset the config.
        config.push(self.id(), '')
        self.addCleanup(config.pop, self.id())

    def test_should_be_profile_page_when_delegating(self):
        """The profile page is the OpenID identifier in normal situation."""
        self.assertEquals(
            'http://launchpad.dev/~eris', self.view.openid_identity_url)

    def test_should_be_production_profile_page_when_not_delegating(self):
        """When the profile page is not delegated, the OpenID identity URL
        should be the one on the main production site."""
        config.push('non-delegating', dedent('''
            [vhost.mainsite]
            openid_delegate_profile: False

            [launchpad]
            non_restricted_hostname: prod.launchpad.dev
            '''))
        self.assertEquals(
            'http://prod.launchpad.dev/~eris', self.view.openid_identity_url)


<<<<<<< HEAD
class TestPersonRdfView(BrowserTestCase):
    """Test the RDF view."""

    layer = DatabaseFunctionalLayer

    def test_headers(self):
        """The headers for the RDF view of a person should be as expected."""
        person = self.factory.makePerson()
        content_disposition = 'attachment; filename="%s.rdf"' % person.name
        browser = self.getViewBrowser(person, view_name='+rdf')
        self.assertEqual(
            content_disposition, browser.headers['Content-disposition'])
        self.assertEqual(
            'application/rdf+xml', browser.headers['Content-type'])
=======
class TestPersonIndexView(TestCaseWithFactory):

    layer = DatabaseFunctionalLayer

    def test_is_merge_pending(self):
        dupe_person = self.factory.makePerson(name='finch')
        target_person = self.factory.makePerson()
        job_source = getUtility(IPersonMergeJobSource)
        job_source.create(from_person=dupe_person, to_person=target_person)
        view = create_initialized_view(dupe_person, name="+index")
        notifications = view.request.response.notifications
        message = 'Finch is queued to be be merged in a few minutes.'
        self.assertEqual(1, len(notifications))
        self.assertEqual(message, notifications[0].message)

    def test_display_utcoffset(self):
        person = self.factory.makePerson(time_zone='Asia/Kolkata')
        html = create_initialized_view(person, '+portlet-contact-details')()
        self.assertThat(extract_text(html), DocTestMatches(extract_text(
            "... Asia/Kolkata (UTC+0530) ..."), doctest.ELLIPSIS
            | doctest.NORMALIZE_WHITESPACE | doctest.REPORT_NDIFF))

    def test_person_view_page_description(self):
        person_description = self.factory.getUniqueString()
        person = self.factory.makePerson(
            homepage_content=person_description)
        view = create_initialized_view(person, '+index')
        self.assertThat(view.page_description,
            Equals(person_description))

    def test_team_page_description(self):
        description = self.factory.getUniqueString()
        person = self.factory.makeTeam(
            description=description)
        view = create_initialized_view(person, '+index')
        self.assertThat(
            view.page_description,
            Equals(description))


class TestPersonViewKarma(TestCaseWithFactory):

    layer = LaunchpadZopelessLayer

    def setUp(self):
        super(TestPersonViewKarma, self).setUp()
        person = self.factory.makePerson()
        product = self.factory.makeProduct()
        transaction.commit()
        self.view = PersonView(
            person, LaunchpadTestRequest())
        self._makeKarmaCache(
            person, product, KarmaCategory.byName('bugs'))
        self._makeKarmaCache(
            person, product, KarmaCategory.byName('answers'))
        self._makeKarmaCache(
            person, product, KarmaCategory.byName('code'))

    def test_karma_category_sort(self):
        categories = self.view.contributed_categories
        category_names = []
        for category in categories:
            category_names.append(category.name)

        self.assertEqual(category_names, [u'code', u'bugs', u'answers'],
                         'Categories are not sorted correctly')

    def _makeKarmaCache(self, person, product, category, value=10):
        """ Create and return a KarmaCache entry with the given arguments.

        In order to create the KarmaCache record we must switch to the DB
        user 'karma', so tests that need a different user after calling
        this method should run switch_dbuser() themselves.
        """

        switch_dbuser('karma')

        cache_manager = getUtility(IKarmaCacheManager)
        karmacache = cache_manager.new(
            value, person.id, category.id, product_id=product.id)

        try:
            cache_manager.updateKarmaValue(
                value, person.id, category_id=None, product_id=product.id)
        except NotFoundError:
            cache_manager.new(
                value, person.id, category_id=None, product_id=product.id)

        # We must commit here so that the change is seen in other transactions
        # (e.g. when the callsite issues a switch_dbuser() after we return).
        transaction.commit()
        return karmacache


class TestShouldShowPpaSection(TestCaseWithFactory):

    layer = LaunchpadFunctionalLayer

    def setUp(self):
        TestCaseWithFactory.setUp(self)
        self.owner = self.factory.makePerson(name='mowgli')
        self.person_ppa = self.factory.makeArchive(owner=self.owner)
        self.team = self.factory.makeTeam(name='jbook', owner=self.owner)

        # The team is the owner of the PPA.
        self.team_ppa = self.factory.makeArchive(owner=self.team)
        self.team_view = PersonView(self.team, LaunchpadTestRequest())

    def make_ppa_private(self, ppa):
        """Helper method to privatise a ppa."""
        login('foo.bar@canonical.com')
        ppa.private = True
        ppa.buildd_secret = "secret"
        login(ANONYMOUS)

    def test_viewing_person_with_public_ppa(self):
        # Show PPA section only if context has at least one PPA the user is
        # authorised to view the PPA.
        login(ANONYMOUS)
        person_view = PersonView(self.owner, LaunchpadTestRequest())
        self.failUnless(person_view.should_show_ppa_section)

    def test_viewing_person_without_ppa(self):
        # If the context person does not have a ppa then the section
        # should not display.
        login(ANONYMOUS)
        person_without_ppa = self.factory.makePerson()
        person_view = PersonView(person_without_ppa, LaunchpadTestRequest())
        self.failIf(person_view.should_show_ppa_section)

    def test_viewing_self(self):
        # If the current user has edit access to the context person then
        # the section should always display.
        login_person(self.owner)
        person_view = PersonView(self.owner, LaunchpadTestRequest())
        self.failUnless(person_view.should_show_ppa_section)

        # If the ppa is private, the section is still displayed to
        # a user with edit access to the person.
        self.make_ppa_private(self.person_ppa)
        login_person(self.owner)
        person_view = PersonView(self.owner, LaunchpadTestRequest())
        self.failUnless(person_view.should_show_ppa_section)

        # Even a person without a PPA will see the section when viewing
        # themselves.
        person_without_ppa = self.factory.makePerson()
        login_person(person_without_ppa)
        person_view = PersonView(person_without_ppa, LaunchpadTestRequest())
        self.failUnless(person_view.should_show_ppa_section)

    def test_anon_viewing_person_with_private_ppa(self):
        # If the ppa is private, the ppa section will not be displayed
        # to users without view access to the ppa.
        self.make_ppa_private(self.person_ppa)
        login(ANONYMOUS)
        person_view = PersonView(self.owner, LaunchpadTestRequest())
        self.failIf(person_view.should_show_ppa_section)

        # But if the context person has a second ppa that is public,
        # then anon users will see the section.
        self.factory.makeArchive(owner=self.owner)
        person_view = PersonView(self.owner, LaunchpadTestRequest())
        self.failUnless(person_view.should_show_ppa_section)

    def test_viewing_team_with_private_ppa(self):
        # If a team PPA is private, the ppa section will be displayed
        # to team members.
        self.make_ppa_private(self.team_ppa)
        member = self.factory.makePerson()
        login_person(self.owner)
        self.team.addMember(member, self.owner)
        login_person(member)

        # So the member will see the section.
        person_view = PersonView(self.team, LaunchpadTestRequest())
        self.failUnless(person_view.should_show_ppa_section)

        # But other users who are not members will not.
        non_member = self.factory.makePerson()
        login_person(non_member)
        person_view = PersonView(self.team, LaunchpadTestRequest())
        self.failIf(person_view.should_show_ppa_section)

        # Unless the team also has another ppa which is public.
        self.factory.makeArchive(owner=self.team)
        person_view = PersonView(self.team, LaunchpadTestRequest())
        self.failUnless(person_view.should_show_ppa_section)


class TestPersonRenameFormMixin:

    def test_can_rename_with_empty_PPA(self):
        # If a PPA exists but has no packages, we can rename the
        # person.
        self.view.initialize()
        self.assertFalse(self.view.form_fields['name'].for_display)

    def _publishPPAPackage(self):
        stp = SoyuzTestPublisher()
        stp.setUpDefaultDistroSeries()
        stp.getPubSource(archive=self.ppa)

    def test_cannot_rename_with_non_empty_PPA(self):
        # Publish some packages in the PPA and test that we can't rename
        # the person.
        self._publishPPAPackage()
        self.view.initialize()
        self.assertTrue(self.view.form_fields['name'].for_display)
        self.assertEqual(
            self.view.widgets['name'].hint,
            "This person has an active PPA with packages published and "
            "may not be renamed.")

    def test_cannot_rename_with_deleting_PPA(self):
        # When a PPA is in the DELETING state we should not allow
        # renaming just yet.
        self._publishPPAPackage()
        self.view.initialize()
        self.ppa.delete(self.person)
        self.assertEqual(self.ppa.status, ArchiveStatus.DELETING)
        self.assertTrue(self.view.form_fields['name'].for_display)

    def test_can_rename_with_deleted_PPA(self):
        # Delete a PPA and test that the person can be renamed.
        self._publishPPAPackage()
        # Deleting the PPA will remove the publications, which is
        # necessary for the renaming check.
        self.ppa.delete(self.person)
        # Simulate the external script running and finalising the
        # DELETED status.
        self.ppa.status = ArchiveStatus.DELETED
        self.view.initialize()
        self.assertFalse(self.view.form_fields['name'].for_display)


class TestPersonEditView(TestPersonRenameFormMixin, TestCaseWithFactory):

    layer = LaunchpadFunctionalLayer

    def setUp(self):
        super(TestPersonEditView, self).setUp()
        self.valid_email_address = self.factory.getUniqueEmailAddress()
        self.person = self.factory.makePerson(email=self.valid_email_address)
        login_person(self.person)
        self.ppa = self.factory.makeArchive(owner=self.person)
        self.view = create_initialized_view(self.person, '+edit')

    def test_add_email_good_data(self):
        email_address = self.factory.getUniqueEmailAddress()
        form = {
            'field.VALIDATED_SELECTED': self.valid_email_address,
            'field.VALIDATED_SELECTED-empty-marker': 1,
            'field.actions.add_email': 'Add',
            'field.newemail': email_address,
            }
        create_initialized_view(self.person, "+editemails", form=form)

        # If everything worked, there should now be a login token to validate
        # this email address for this user.
        token = getUtility(ILoginTokenSet).searchByEmailRequesterAndType(
            email_address,
            self.person,
            LoginTokenType.VALIDATEEMAIL)
        self.assertTrue(token is not None)

    def test_add_email_address_taken(self):
        email_address = self.factory.getUniqueEmailAddress()
        self.factory.makePerson(
            name='deadaccount',
            displayname='deadaccount',
            email=email_address,
            account_status=AccountStatus.NOACCOUNT)
        form = {
            'field.VALIDATED_SELECTED': self.valid_email_address,
            'field.VALIDATED_SELECTED-empty-marker': 1,
            'field.actions.add_email': 'Add',
            'field.newemail': email_address,
            }
        view = create_initialized_view(self.person, "+editemails", form=form)
        error_msg = view.errors[0]
        expected_msg = (
            "The email address '%s' is already registered to "
            "<a href=\"http://launchpad.dev/~deadaccount\">deadaccount</a>. "
            "If you think that is a duplicated account, you can "
            "<a href=\"http://launchpad.dev/people/+requestmerge?"
            "field.dupe_person=deadaccount\">merge it</a> into your account."
            % email_address)
        self.assertEqual(expected_msg, error_msg)


class PersonAdministerViewTestCase(TestPersonRenameFormMixin,
                                   TestCaseWithFactory):
    layer = LaunchpadFunctionalLayer

    def setUp(self):
        super(PersonAdministerViewTestCase, self).setUp()
        self.person = self.factory.makePerson()
        login_celebrity('admin')
        self.ppa = self.factory.makeArchive(owner=self.person)
        self.view = create_initialized_view(self.person, '+review')

    def test_init_admin(self):
        # An admin sees all the fields.
        self.assertEqual('Review person', self.view.label)
        self.assertEqual(
            ['name', 'displayname', 'personal_standing',
             'personal_standing_reason'],
            self.view.field_names)

    def test_init_registry_expert(self):
        # Registry experts do not see the the displayname field.
        login_celebrity('registry_experts')
        self.view.setUpFields()
        self.assertEqual(
            ['name', 'personal_standing', 'personal_standing_reason'],
            self.view.field_names)


class TestTeamCreationView(TestCaseWithFactory):

    layer = DatabaseFunctionalLayer

    def setUp(self):
        super(TestTeamCreationView, self).setUp()
        person = self.factory.makePerson()
        login_person(person)

    def test_team_creation_good_data(self):
        form = {
            'field.actions.create': 'Create Team',
            'field.contactemail': 'contactemail@example.com',
            'field.displayname': 'liberty-land',
            'field.name': 'libertyland',
            'field.renewal_policy': 'NONE',
            'field.renewal_policy-empty-marker': 1,
            'field.subscriptionpolicy': 'RESTRICTED',
            'field.subscriptionpolicy-empty-marker': 1,
            }
        person_set = getUtility(IPersonSet)
        create_initialized_view(
            person_set, '+newteam', form=form)
        team = person_set.getByName('libertyland')
        self.assertTrue(team is not None)
        self.assertEqual('libertyland', team.name)

    def test_validate_email_catches_taken_emails(self):
        email_address = self.factory.getUniqueEmailAddress()
        self.factory.makePerson(
            name='libertylandaccount',
            displayname='libertylandaccount',
            email=email_address,
            account_status=AccountStatus.NOACCOUNT)
        form = {
            'field.actions.create': 'Create Team',
            'field.contactemail': email_address,
            'field.displayname': 'liberty-land',
            'field.name': 'libertyland',
            'field.renewal_policy': 'NONE',
            'field.renewal_policy-empty-marker': 1,
            'field.subscriptionpolicy': 'RESTRICTED',
            'field.subscriptionpolicy-empty-marker': 1,
            }
        person_set = getUtility(IPersonSet)
        view = create_initialized_view(person_set, '+newteam', form=form)
        expected_msg = (
            '%s is already registered in Launchpad and is associated with '
            '<a href="http://launchpad.dev/~libertylandaccount">'
            'libertylandaccount</a>.' % email_address)
        error_msg = view.errors[0].errors[0]
        self.assertEqual(expected_msg, error_msg)


class TestPersonParticipationView(TestCaseWithFactory):

    layer = DatabaseFunctionalLayer

    def setUp(self):
        super(TestPersonParticipationView, self).setUp()
        self.user = self.factory.makePerson()
        self.view = create_view(self.user, name='+participation')

    def test__asParticpation_owner(self):
        # Team owners have the role of 'Owner'.
        self.factory.makeTeam(owner=self.user)
        [participation] = self.view.active_participations
        self.assertEqual('Owner', participation['role'])

    def test__asParticpation_admin(self):
        # Team admins have the role of 'Admin'.
        team = self.factory.makeTeam()
        login_person(team.teamowner)
        team.addMember(self.user, team.teamowner)
        for membership in self.user.team_memberships:
            membership.setStatus(
                TeamMembershipStatus.ADMIN, team.teamowner)
        [participation] = self.view.active_participations
        self.assertEqual('Admin', participation['role'])

    def test__asParticpation_member(self):
        # The default team role is 'Member'.
        team = self.factory.makeTeam()
        login_person(team.teamowner)
        team.addMember(self.user, team.teamowner)
        [participation] = self.view.active_participations
        self.assertEqual('Member', participation['role'])

    def test__asParticpation_without_mailing_list(self):
        # The default team role is 'Member'.
        team = self.factory.makeTeam()
        login_person(team.teamowner)
        team.addMember(self.user, team.teamowner)
        [participation] = self.view.active_participations
        self.assertEqual('&mdash;', participation['subscribed'])

    def test__asParticpation_unsubscribed_to_mailing_list(self):
        # The default team role is 'Member'.
        team = self.factory.makeTeam()
        self.factory.makeMailingList(team, team.teamowner)
        login_person(team.teamowner)
        team.addMember(self.user, team.teamowner)
        [participation] = self.view.active_participations
        self.assertEqual('Not subscribed', participation['subscribed'])

    def test__asParticpation_subscribed_to_mailing_list(self):
        # The default team role is 'Member'.
        team = self.factory.makeTeam()
        mailing_list = self.factory.makeMailingList(team, team.teamowner)
        mailing_list.subscribe(self.user)
        login_person(team.teamowner)
        team.addMember(self.user, team.teamowner)
        [participation] = self.view.active_participations
        self.assertEqual('Subscribed', participation['subscribed'])

    def test_active_participations_with_direct_private_team(self):
        # Users cannot see private teams that they are not members of.
        owner = self.factory.makePerson()
        team = self.factory.makeTeam(
            owner=owner, visibility=PersonVisibility.PRIVATE)
        login_person(owner)
        team.addMember(self.user, owner)
        # The team is included in active_participations.
        login_person(self.user)
        view = create_view(
            self.user, name='+participation', principal=self.user)
        self.assertEqual(1, len(view.active_participations))
        # The team is not included in active_participations.
        observer = self.factory.makePerson()
        login_person(observer)
        view = create_view(
            self.user, name='+participation', principal=observer)
        self.assertEqual(0, len(view.active_participations))

    def test_active_participations_with_indirect_private_team(self):
        # Users cannot see private teams that they are not members of.
        owner = self.factory.makePerson()
        team = self.factory.makeTeam(
            owner=owner, visibility=PersonVisibility.PRIVATE)
        direct_team = self.factory.makeTeam(owner=owner)
        login_person(owner)
        direct_team.addMember(self.user, owner)
        team.addMember(direct_team, owner)
        # The team is included in active_participations.
        login_person(self.user)
        view = create_view(
            self.user, name='+participation', principal=self.user)
        self.assertEqual(2, len(view.active_participations))
        # The team is not included in active_participations.
        observer = self.factory.makePerson()
        login_person(observer)
        view = create_view(
            self.user, name='+participation', principal=observer)
        self.assertEqual(1, len(view.active_participations))

    def test_active_participations_indirect_membership(self):
        # Verify the path of indirect membership.
        a_team = self.factory.makeTeam(name='a')
        b_team = self.factory.makeTeam(name='b', owner=a_team)
        self.factory.makeTeam(name='c', owner=b_team)
        login_person(a_team.teamowner)
        a_team.addMember(self.user, a_team.teamowner)
        transaction.commit()
        participations = self.view.active_participations
        self.assertEqual(3, len(participations))
        display_names = [
            participation['displayname'] for participation in participations]
        self.assertEqual(['A', 'B', 'C'], display_names)
        self.assertEqual(None, participations[0]['via'])
        self.assertEqual('A', participations[1]['via'])
        self.assertEqual('B, A', participations[2]['via'])

    def test_has_participations_false(self):
        participations = self.view.active_participations
        self.assertEqual(0, len(participations))
        self.assertEqual(False, self.view.has_participations)

    def test_has_participations_true(self):
        self.factory.makeTeam(owner=self.user)
        participations = self.view.active_participations
        self.assertEqual(1, len(participations))
        self.assertEqual(True, self.view.has_participations)


class TestPersonRelatedSoftwareView(TestCaseWithFactory):
    """Test the related software view."""

    layer = LaunchpadFunctionalLayer

    def setUp(self):
        super(TestPersonRelatedSoftwareView, self).setUp()
        self.user = self.factory.makePerson()
        self.factory.makeGPGKey(self.user)
        self.ubuntu = getUtility(ILaunchpadCelebrities).ubuntu
        self.warty = self.ubuntu.getSeries('warty')
        self.view = create_initialized_view(self.user, '+related-software')

    def publishSources(self, archive, maintainer):
        publisher = SoyuzTestPublisher()
        publisher.person = self.user
        login('foo.bar@canonical.com')
        spphs = []
        for count in range(0, self.view.max_results_to_display + 3):
            source_name = "foo" + str(count)
            spph = publisher.getPubSource(
                sourcename=source_name,
                status=PackagePublishingStatus.PUBLISHED,
                archive=archive,
                maintainer=maintainer,
                creator=self.user,
                distroseries=self.warty)
            spphs.append(spph)
        login(ANONYMOUS)
        return spphs

    def copySources(self, spphs, copier, dest_distroseries):
        self.copier = self.factory.makePerson()
        for spph in spphs:
            spph.copyTo(
                dest_distroseries, creator=copier,
                pocket=PackagePublishingPocket.UPDATES,
                archive=dest_distroseries.main_archive)

    def test_view_helper_attributes(self):
        # Verify view helper attributes.
        self.assertEqual('Related software', self.view.page_title)
        self.assertEqual('summary_list_size', self.view._max_results_key)
        self.assertEqual(
            config.launchpad.summary_list_size,
            self.view.max_results_to_display)

    def test_tableHeaderMessage(self):
        limit = self.view.max_results_to_display
        expected = 'Displaying first %s packages out of 100 total' % limit
        self.assertEqual(expected, self.view._tableHeaderMessage(100))
        expected = '%s packages' % limit
        self.assertEqual(expected, self.view._tableHeaderMessage(limit))
        expected = '1 package'
        self.assertEqual(expected, self.view._tableHeaderMessage(1))

    def test_latest_uploaded_ppa_packages_with_stats(self):
        # Verify number of PPA packages to display.
        ppa = self.factory.makeArchive(owner=self.user)
        self.publishSources(ppa, self.user)
        count = len(self.view.latest_uploaded_ppa_packages_with_stats)
        self.assertEqual(self.view.max_results_to_display, count)

    def test_latest_maintained_packages_with_stats(self):
        # Verify number of maintained packages to display.
        self.publishSources(self.warty.main_archive, self.user)
        count = len(self.view.latest_maintained_packages_with_stats)
        self.assertEqual(self.view.max_results_to_display, count)

    def test_latest_uploaded_nonmaintained_packages_with_stats(self):
        # Verify number of non maintained packages to display.
        maintainer = self.factory.makePerson()
        self.publishSources(self.warty.main_archive, maintainer)
        count = len(
            self.view.latest_uploaded_but_not_maintained_packages_with_stats)
        self.assertEqual(self.view.max_results_to_display, count)

    def test_latest_synchronised_publishings_with_stats(self):
        # Verify number of non synchronised publishings to display.
        creator = self.factory.makePerson()
        spphs = self.publishSources(self.warty.main_archive, creator)
        dest_distroseries = self.factory.makeDistroSeries()
        self.copySources(spphs, self.user, dest_distroseries)
        count = len(
            self.view.latest_synchronised_publishings_with_stats)
        self.assertEqual(self.view.max_results_to_display, count)


class TestPersonMaintainedPackagesView(TestCaseWithFactory):
    """Test the maintained packages view."""

    layer = DatabaseFunctionalLayer

    def setUp(self):
        super(TestPersonMaintainedPackagesView, self).setUp()
        self.user = self.factory.makePerson()
        self.view = create_initialized_view(self.user, '+maintained-packages')

    def test_view_helper_attributes(self):
        # Verify view helper attributes.
        self.assertEqual('Maintained Packages', self.view.page_title)
        self.assertEqual('default_batch_size', self.view._max_results_key)
        self.assertEqual(
            config.launchpad.default_batch_size,
            self.view.max_results_to_display)


class TestPersonUploadedPackagesView(TestCaseWithFactory):
    """Test the maintained packages view."""

    layer = DatabaseFunctionalLayer

    def setUp(self):
        super(TestPersonUploadedPackagesView, self).setUp()
        self.user = self.factory.makePerson()
        archive = self.factory.makeArchive(purpose=ArchivePurpose.PRIMARY)
        spr = self.factory.makeSourcePackageRelease(
            creator=self.user, archive=archive)
        self.spph = self.factory.makeSourcePackagePublishingHistory(
            sourcepackagerelease=spr, archive=archive)
        self.view = create_initialized_view(self.user, '+uploaded-packages')

    def test_view_helper_attributes(self):
        # Verify view helper attributes.
        self.assertEqual('Uploaded packages', self.view.page_title)
        self.assertEqual('default_batch_size', self.view._max_results_key)
        self.assertEqual(
            config.launchpad.default_batch_size,
            self.view.max_results_to_display)

    def test_verify_bugs_and_answers_links(self):
        # Verify the links for bugs and answers point to locations that
        # exist.
        html = self.view()
        expected_base = '/%s/+source/%s' % (
            self.spph.distroseries.distribution.name,
            self.spph.source_package_name)
        self.assertIn('<a href="%s/+bugs">' % expected_base, html)
        self.assertIn('<a href="%s/+questions">' % expected_base, html)


class TestPersonPPAPackagesView(TestCaseWithFactory):
    """Test the maintained packages view."""

    layer = DatabaseFunctionalLayer

    def setUp(self):
        super(TestPersonPPAPackagesView, self).setUp()
        self.user = self.factory.makePerson()
        self.view = create_initialized_view(self.user, '+ppa-packages')

    def test_view_helper_attributes(self):
        # Verify view helper attributes.
        self.assertEqual('PPA packages', self.view.page_title)
        self.assertEqual('default_batch_size', self.view._max_results_key)
        self.assertEqual(
            config.launchpad.default_batch_size,
            self.view.max_results_to_display)


class TestPersonSynchronisedPackagesView(TestCaseWithFactory):
    """Test the synchronised packages view."""

    layer = DatabaseFunctionalLayer

    def setUp(self):
        super(TestPersonSynchronisedPackagesView, self).setUp()
        user = self.factory.makePerson()
        archive = self.factory.makeArchive(purpose=ArchivePurpose.PRIMARY)
        spr = self.factory.makeSourcePackageRelease(
            creator=user, archive=archive)
        spph = self.factory.makeSourcePackagePublishingHistory(
            sourcepackagerelease=spr, archive=archive)
        self.copier = self.factory.makePerson()
        dest_distroseries = self.factory.makeDistroSeries()
        self.copied_spph = spph.copyTo(
            dest_distroseries, creator=self.copier,
            pocket=PackagePublishingPocket.UPDATES,
            archive=dest_distroseries.main_archive)
        self.view = create_initialized_view(
            self.copier, '+synchronised-packages')

    def test_view_helper_attributes(self):
        # Verify view helper attributes.
        self.assertEqual('Synchronised packages', self.view.page_title)
        self.assertEqual('default_batch_size', self.view._max_results_key)
        self.assertEqual(
            config.launchpad.default_batch_size,
            self.view.max_results_to_display)

    def test_verify_bugs_and_answers_links(self):
        # Verify the links for bugs and answers point to locations that
        # exist.
        html = self.view()
        expected_base = '/%s/+source/%s' % (
            self.copied_spph.distroseries.distribution.name,
            self.copied_spph.source_package_name)
        bug_matcher = soupmatchers.HTMLContains(
            soupmatchers.Tag(
                'Bugs link', 'a',
                attrs={'href': expected_base + '/+bugs'}))
        question_matcher = soupmatchers.HTMLContains(
            soupmatchers.Tag(
                'Questions link', 'a',
                attrs={'href': expected_base + '/+questions'}))
        self.assertThat(html, bug_matcher)
        self.assertThat(html, question_matcher)


class TestPersonRelatedProjectsView(TestCaseWithFactory):
    """Test the maintained packages view."""

    layer = DatabaseFunctionalLayer

    def setUp(self):
        super(TestPersonRelatedProjectsView, self).setUp()
        self.user = self.factory.makePerson()
        self.view = create_initialized_view(self.user, '+related-projects')

    def test_view_helper_attributes(self):
        # Verify view helper attributes.
        self.assertEqual('Related projects', self.view.page_title)
        self.assertEqual('default_batch_size', self.view._max_results_key)
        self.assertEqual(
            config.launchpad.default_batch_size,
            self.view.max_results_to_display)


class TestPersonRelatedSoftwareFailedBuild(TestCaseWithFactory):
    """The related software views display links to failed builds."""

    layer = LaunchpadFunctionalLayer

    def setUp(self):
        super(TestPersonRelatedSoftwareFailedBuild, self).setUp()
        self.user = self.factory.makePerson()

        # First we need to publish some PPA packages with failed builds
        # for this person.
        # XXX michaeln 2010-06-10 bug=592050.
        # Strangely, the builds need to be built in the context of a
        # main archive to reproduce bug 591010 for which this test was
        # written to demonstrate.
        login('foo.bar@canonical.com')
        publisher = SoyuzTestPublisher()
        publisher.prepareBreezyAutotest()
        ppa = self.factory.makeArchive(owner=self.user)
        src_pub = publisher.getPubSource(
            creator=self.user, maintainer=self.user, archive=ppa)
        binaries = publisher.getPubBinaries(
            pub_source=src_pub)
        self.build = binaries[0].binarypackagerelease.build
        self.build.status = BuildStatus.FAILEDTOBUILD
        self.build.archive = publisher.distroseries.main_archive
        login(ANONYMOUS)

    def test_related_software_with_failed_build(self):
        # The link to the failed build is displayed.
        self.view = create_view(self.user, name='+related-software')
        html = self.view()
        self.assertTrue(
            '<a href="/ubuntutest/+source/foo/666/+build/%d">i386</a>' % (
                self.build.id) in html)

    def test_related_ppa_packages_with_failed_build(self):
        # The link to the failed build is displayed.
        self.view = create_view(self.user, name='+ppa-packages')
        html = self.view()
        self.assertTrue(
            '<a href="/ubuntutest/+source/foo/666/+build/%d">i386</a>' % (
                self.build.id) in html)


class TestPersonRelatedSoftwareSynchronisedPackages(TestCaseWithFactory):
    """The related software views display links to synchronised packages."""

    layer = LaunchpadFunctionalLayer

    def setUp(self):
        super(TestPersonRelatedSoftwareSynchronisedPackages, self).setUp()
        self.user = self.factory.makePerson()
        self.spph = self.factory.makeSourcePackagePublishingHistory()

    def createCopiedSource(self, copier, spph):
        self.copier = self.factory.makePerson()
        dest_distroseries = self.factory.makeDistroSeries()
        return spph.copyTo(
            dest_distroseries, creator=copier,
            pocket=PackagePublishingPocket.UPDATES,
            archive=dest_distroseries.main_archive)

    def getLinkToSynchronisedMatcher(self):
        person_url = canonical_url(self.user)
        return soupmatchers.HTMLContains(
            soupmatchers.Tag(
                'Synchronised packages link', 'a',
                attrs={'href': person_url + '/+synchronised-packages'},
                text='Synchronised packages'))

    def test_related_software_no_link_synchronised_packages(self):
        # No link to the synchronised packages page if no synchronised
        # packages.
        view = create_view(self.user, name='+related-software')
        synced_package_link_matcher = self.getLinkToSynchronisedMatcher()
        self.assertThat(view(), Not(synced_package_link_matcher))

    def test_related_software_link_synchronised_packages(self):
        # If this person has synced packages, the link to the synchronised
        # packages page is present.
        self.createCopiedSource(self.user, self.spph)
        view = create_view(self.user, name='+related-software')
        synced_package_link_matcher = self.getLinkToSynchronisedMatcher()
        self.assertThat(view(), synced_package_link_matcher)

    def test_related_software_displays_synchronised_packages(self):
        copied_spph = self.createCopiedSource(self.user, self.spph)
        view = create_view(self.user, name='+related-software')
        synced_packages_title = soupmatchers.HTMLContains(
            soupmatchers.Tag(
                'Synchronised packages title', 'h2',
                text='Synchronised packages'))
        expected_base = '/%s/+source/%s' % (
            copied_spph.distroseries.distribution.name,
            copied_spph.source_package_name)
        source_link = soupmatchers.HTMLContains(
            soupmatchers.Tag(
                'Source package link', 'a',
                text=copied_spph.sourcepackagerelease.name,
                attrs={'href': expected_base}))
        version_url = (expected_base + '/%s' %
            copied_spph.sourcepackagerelease.version)
        version_link = soupmatchers.HTMLContains(
            soupmatchers.Tag(
                'Source package version link', 'a',
                text=copied_spph.sourcepackagerelease.version,
                attrs={'href': version_url}))

        self.assertThat(view(), synced_packages_title)
        self.assertThat(view(), source_link)
        self.assertThat(view(), version_link)


class TestPersonDeactivateAccountView(TestCaseWithFactory):
    """Tests for the PersonDeactivateAccountView."""

    layer = DatabaseFunctionalLayer
    form = {
        'field.comment': 'Gotta go.',
        'field.actions.deactivate': 'Deactivate My Account',
        }

    def test_deactivate_user_active(self):
        user = self.factory.makePerson()
        login_person(user)
        view = create_initialized_view(
            user, '+deactivate-account', form=self.form)
        self.assertEqual([], view.errors)
        notifications = view.request.response.notifications
        self.assertEqual(1, len(notifications))
        self.assertEqual(
            'Your account has been deactivated.', notifications[0].message)
        self.assertEqual(AccountStatus.DEACTIVATED, user.account_status)

    def test_deactivate_user_already_deactivated(self):
        deactivated_user = self.factory.makePerson()
        login_person(deactivated_user)
        deactivated_user.deactivateAccount('going.')
        view = create_initialized_view(
            deactivated_user, '+deactivate-account', form=self.form)
        self.assertEqual(1, len(view.errors))
        self.assertEqual(
            'This account is already deactivated.', view.errors[0])
        self.assertEqual(
            None, view.page_description)


class TestTeamInvitationView(TestCaseWithFactory):
    """Tests for TeamInvitationView."""

    layer = DatabaseFunctionalLayer

    def setUp(self):
        super(TestTeamInvitationView, self).setUp()
        self.a_team = self.factory.makeTeam(name="team-a",
                                            displayname="A-Team")
        self.b_team = self.factory.makeTeam(name="team-b",
                                            displayname="B-Team")
        transaction.commit()

    def test_circular_invite(self):
        """Two teams can invite each other without horrifying results."""

        # Make the criss-cross invitations.
        # A invites B.
        login_person(self.a_team.teamowner)
        form = {
            'field.newmember': 'team-b',
            'field.actions.add': 'Add Member',
            }
        view = create_initialized_view(
            self.a_team, "+addmember", form=form)
        self.assertEqual([], view.errors)
        notifications = view.request.response.notifications
        self.assertEqual(1, len(notifications))
        self.assertEqual(
            u'B-Team (team-b) has been invited to join this team.',
            notifications[0].message)

        # B invites A.
        login_person(self.b_team.teamowner)
        form['field.newmember'] = 'team-a'
        view = create_initialized_view(
            self.b_team, "+addmember", form=form)
        self.assertEqual([], view.errors)
        notifications = view.request.response.notifications
        self.assertEqual(1, len(notifications))
        self.assertEqual(
            u'A-Team (team-a) has been invited to join this team.',
            notifications[0].message)

        # Team A accepts the invitation.
        login_person(self.a_team.teamowner)
        form = {
            'field.actions.accept': 'Accept',
            'field.acknowledger_comment': 'Thanks for inviting us.',
            }
        request = LaunchpadTestRequest(form=form, method='POST')
        request.setPrincipal(self.a_team.teamowner)
        membership_set = getUtility(ITeamMembershipSet)
        membership = membership_set.getByPersonAndTeam(self.a_team,
                                                       self.b_team)
        view = TeamInvitationView(membership, request)
        view.initialize()
        self.assertEqual([], view.errors)
        notifications = view.request.response.notifications
        self.assertEqual(1, len(notifications))
        self.assertEqual(
            u'This team is now a member of B-Team.',
            notifications[0].message)

        # Team B attempts to accept the invitation.
        login_person(self.b_team.teamowner)
        request = LaunchpadTestRequest(form=form, method='POST')
        request.setPrincipal(self.b_team.teamowner)
        membership = membership_set.getByPersonAndTeam(self.b_team,
                                                       self.a_team)
        view = TeamInvitationView(membership, request)
        view.initialize()
        self.assertEqual([], view.errors)
        notifications = view.request.response.notifications
        self.assertEqual(1, len(notifications))
        expected = (
            u'This team may not be added to A-Team because it is a member '
            'of B-Team.')
        self.assertEqual(
            expected,
            notifications[0].message)


class TestSubscriptionsView(TestCaseWithFactory):

    layer = LaunchpadFunctionalLayer

    def setUp(self):
        super(TestSubscriptionsView, self).setUp(
            user='test@canonical.com')
        self.user = getUtility(ILaunchBag).user
        self.person = self.factory.makePerson()
        self.other_person = self.factory.makePerson()
        self.team = self.factory.makeTeam(owner=self.user)
        self.team.addMember(self.person, self.user)

    def test_unsubscribe_link_appears_for_user(self):
        login_person(self.person)
        view = create_view(self.person, '+subscriptions')
        self.assertTrue(view.canUnsubscribeFromBugTasks())

    def test_unsubscribe_link_does_not_appear_for_not_user(self):
        login_person(self.other_person)
        view = create_view(self.person, '+subscriptions')
        self.assertFalse(view.canUnsubscribeFromBugTasks())

    def test_unsubscribe_link_appears_for_team_member(self):
        login_person(self.person)
        view = create_initialized_view(self.team, '+subscriptions')
        self.assertTrue(view.canUnsubscribeFromBugTasks())


class BugTaskViewsTestBase:
    """A base class for bugtask search related tests."""

    layer = DatabaseFunctionalLayer

    def setUp(self):
        super(BugTaskViewsTestBase, self).setUp()
        self.person = self.factory.makePerson()
        with person_logged_in(self.person):
            self.subscribed_bug = self.factory.makeBug()
            self.subscribed_bug.subscribe(
                self.person, subscribed_by=self.person)
            self.assigned_bug = self.factory.makeBug()
            self.assigned_bug.default_bugtask.transitionToAssignee(
                self.person)
            self.owned_bug = self.factory.makeBug(owner=self.person)
            self.commented_bug = self.factory.makeBug()
            self.commented_bug.newMessage(owner=self.person)
            self.affecting_bug = self.factory.makeBug()
            self.affecting_bug.markUserAffected(self.person)

        for bug in (self.subscribed_bug, self.assigned_bug, self.owned_bug,
                    self.commented_bug, self.affecting_bug):
            with person_logged_in(bug.default_bugtask.product.owner):
                milestone = self.factory.makeMilestone(
                    product=bug.default_bugtask.product)
                bug.default_bugtask.transitionToMilestone(
                    milestone, bug.default_bugtask.product.owner)

    def test_searchUnbatched(self):
        view = create_initialized_view(self.person, self.view_name)
        self.assertEqual(
            self.expected_for_search_unbatched, list(view.searchUnbatched()))

    def test_searchUnbatched_with_prejoins(self):
        view = create_initialized_view(self.person, self.view_name)
        Store.of(self.subscribed_bug).invalidate()
        with StormStatementRecorder() as recorder:
            prejoins = [
                (Person, LeftJoin(Person, BugTask.owner == Person.id))]
            bugtasks = view.searchUnbatched(prejoins=prejoins)
            [bugtask.owner for bugtask in bugtasks]
        self.assertThat(recorder, HasQueryCount(LessThan(3)))

    def test_getMilestoneWidgetValues(self):
        view = create_initialized_view(self.person, self.view_name)
        milestones = [
            bugtask.milestone
            for bugtask in self.expected_for_search_unbatched]
        milestones = sorted(milestones, key=milestone_sort_key, reverse=True)
        expected = [
            {
                'title': milestone.title,
                'value': milestone.id,
                'checked': False,
                }
            for milestone in milestones]
        Store.of(milestones[0]).invalidate()
        with StormStatementRecorder() as recorder:
            self.assertEqual(expected, view.getMilestoneWidgetValues())
        self.assertThat(recorder, HasQueryCount(LessThan(3)))

    def test_context_description(self):
        # view.context_description returns a string that can be used
        # in texts like "Bugs in $context_descirption"
        view = create_initialized_view(self.person, self.view_name)
        self.assertEqual(
            self.expected_context_description % self.person.displayname,
            view.context_description)


class TestPersonRelatedBugTaskSearchListingView(
    BugTaskViewsTestBase, TestCaseWithFactory):
    """Tests for PersonRelatedBugTaskSearchListingView."""

    view_name = '+bugs'
    expected_context_description = 'related to %s'

    def setUp(self):
        super(TestPersonRelatedBugTaskSearchListingView, self).setUp()
        self.expected_for_search_unbatched = [
            self.subscribed_bug.default_bugtask,
            self.assigned_bug.default_bugtask,
            self.owned_bug.default_bugtask,
            self.commented_bug.default_bugtask,
            ]


class TestPersonAssignedBugTaskSearchListingView(
    BugTaskViewsTestBase, TestCaseWithFactory):
    """Tests for PersonAssignedBugTaskSearchListingView."""

    view_name = '+assignedbugs'
    expected_context_description = 'assigned to %s'

    def setUp(self):
        super(TestPersonAssignedBugTaskSearchListingView, self).setUp()
        self.expected_for_search_unbatched = [
            self.assigned_bug.default_bugtask,
            ]


class TestPersonCommentedBugTaskSearchListingView(
    BugTaskViewsTestBase, TestCaseWithFactory):
    """Tests for PersonAssignedBugTaskSearchListingView."""

    view_name = '+commentedbugs'
    expected_context_description = 'commented on by %s'

    def setUp(self):
        super(TestPersonCommentedBugTaskSearchListingView, self).setUp()
        self.expected_for_search_unbatched = [
            self.commented_bug.default_bugtask,
            ]


class TestPersonReportedBugTaskSearchListingView(
    BugTaskViewsTestBase, TestCaseWithFactory):
    """Tests for PersonAssignedBugTaskSearchListingView."""

    view_name = '+reportedbugs'
    expected_context_description = 'reported by %s'

    def setUp(self):
        super(TestPersonReportedBugTaskSearchListingView, self).setUp()
        self.expected_for_search_unbatched = [
            self.owned_bug.default_bugtask,
            ]


class TestPersonSubscribedBugTaskSearchListingView(
    BugTaskViewsTestBase, TestCaseWithFactory):
    """Tests for PersonAssignedBugTaskSearchListingView."""

    view_name = '+subscribedbugs'
    expected_context_description = '%s is subscribed to'

    def setUp(self):
        super(TestPersonSubscribedBugTaskSearchListingView, self).setUp()
        self.expected_for_search_unbatched = [
            self.subscribed_bug.default_bugtask,
            self.owned_bug.default_bugtask,
            ]


class TestPersonAffectingBugTaskSearchListingView(
    BugTaskViewsTestBase, TestCaseWithFactory):
    """Tests for PersonAffectingBugTaskSearchListingView."""

    view_name = '+affectingbugs'
    expected_context_description = 'affecting %s'

    def setUp(self):
        super(TestPersonAffectingBugTaskSearchListingView, self).setUp()
        # Bugs filed by this user are marked as affecting them by default, so
        # the bug we filed is returned.
        self.expected_for_search_unbatched = [
            self.owned_bug.default_bugtask,
            self.affecting_bug.default_bugtask,
            ]
>>>>>>> 0027cd8c
<|MERGE_RESOLUTION|>--- conflicted
+++ resolved
@@ -52,13 +52,10 @@
     )
 from lp.soyuz.tests.test_publishing import SoyuzTestPublisher
 from lp.testing import (
-<<<<<<< HEAD
+    ANONYMOUS,
     BrowserTestCase,
-=======
-    ANONYMOUS,
     login,
     login_celebrity,
->>>>>>> 0027cd8c
     login_person,
     person_logged_in,
     StormStatementRecorder,
@@ -115,22 +112,6 @@
             'http://prod.launchpad.dev/~eris', self.view.openid_identity_url)
 
 
-<<<<<<< HEAD
-class TestPersonRdfView(BrowserTestCase):
-    """Test the RDF view."""
-
-    layer = DatabaseFunctionalLayer
-
-    def test_headers(self):
-        """The headers for the RDF view of a person should be as expected."""
-        person = self.factory.makePerson()
-        content_disposition = 'attachment; filename="%s.rdf"' % person.name
-        browser = self.getViewBrowser(person, view_name='+rdf')
-        self.assertEqual(
-            content_disposition, browser.headers['Content-disposition'])
-        self.assertEqual(
-            'application/rdf+xml', browser.headers['Content-type'])
-=======
 class TestPersonIndexView(TestCaseWithFactory):
 
     layer = DatabaseFunctionalLayer
@@ -1282,4 +1263,19 @@
             self.owned_bug.default_bugtask,
             self.affecting_bug.default_bugtask,
             ]
->>>>>>> 0027cd8c
+
+
+class TestPersonRdfView(BrowserTestCase):
+    """Test the RDF view."""
+
+    layer = DatabaseFunctionalLayer
+
+    def test_headers(self):
+        """The headers for the RDF view of a person should be as expected."""
+        person = self.factory.makePerson()
+        content_disposition = 'attachment; filename="%s.rdf"' % person.name
+        browser = self.getViewBrowser(person, view_name='+rdf')
+        self.assertEqual(
+            content_disposition, browser.headers['Content-disposition'])
+        self.assertEqual(
+            'application/rdf+xml', browser.headers['Content-type'])