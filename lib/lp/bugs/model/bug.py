--- conflicted
+++ resolved
@@ -1399,14 +1399,13 @@
             if bap.affected != affected:
                 bap.affected = affected
                 self._flushAndInvalidate()
-<<<<<<< HEAD
-        getUtility(ICalculateBugHeatJobSource).create(self)
-=======
+
         # Loop over dupes.
         for dupe in self.duplicates:
             if dupe._getAffectedUser(user) is not None:
                 dupe.markUserAffected(user, affected)
->>>>>>> d1fc1f4b
+
+        getUtility(ICalculateBugHeatJobSource).create(self)
 
     @property
     def readonly_duplicateof(self):
