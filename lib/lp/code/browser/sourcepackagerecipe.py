--- conflicted
+++ resolved
@@ -23,18 +23,11 @@
 from lazr.lifecycle.event import ObjectModifiedEvent
 from lazr.lifecycle.snapshot import Snapshot
 from lazr.restful.interface import use_template
-from lazr.restful.interfaces import (
-    IFieldHTMLRenderer,
-    IReferenceChoice,
-    IWebServiceClientRequest,
-    )
 from storm.locals import Store
-from zope import component
 from zope.component import getUtility
 from zope.event import notify
 from zope.formlib import form
 from zope.interface import (
-    implementer,
     implements,
     Interface,
     providedBy,
@@ -80,10 +73,6 @@
     )
 from lp.app.browser.tales import (
     format_link,
-<<<<<<< HEAD
-    PersonFormatterAPI,
-=======
->>>>>>> 16918876
     )
 from lp.code.errors import (
     BuildAlreadyPending,
@@ -97,25 +86,7 @@
     MINIMAL_RECIPE_TEXT,
     )
 from lp.registry.interfaces.pocket import PackagePublishingPocket
-from lp.services.fields import IPersonChoice
 from lp.soyuz.model.archive import Archive
-
-
-@component.adapter(Interface, IPersonChoice, IWebServiceClientRequest)
-@implementer(IFieldHTMLRenderer)
-def person_renderer(context, field, request):
-    """Render a recipe owner as a link."""
-
-    def render(value):
-        person = getattr(context, field.__name__, None)
-        # person = context.owner
-        if person is None:
-            return ''
-        else:
-            return (
-                '<span>%s</span>' %
-                PersonFormatterAPI(person).link(None))
-    return render
 
 
 RECIPE_BETA_MESSAGE = structured(
