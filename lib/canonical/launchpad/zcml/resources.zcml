--- conflicted
+++ resolved
@@ -30,11 +30,8 @@
     <resource name="add" file="../images/add.gif" />
     <resource name="add-large" file="../images/nyet-large.png" />
     <resource name="architecture" file="../images/architecture.png" />
-<<<<<<< HEAD
-=======
     <!-- arrowBlank is used in lib/contrib/templates/sorttable.js -->
     <resource name="arrowBlank" file="../images/arrowBlank.gif" />
->>>>>>> a15f6ae6
     <resource name="arrowBottom" file="../images/arrowBottom.gif" />
     <resource name="arrowDownAlternative" file="../images/arrowDownAlternative.gif" />
     <resource name="arrowDown" file="../images/arrowDown.gif" />
