<<<<<<< HEAD
<table width="100%">
  <tr>
    <td width="10px">
      <img src="/@@/blueprint" />
    </td>
    <td width="80%">
      <a tal:attributes="
=======
<tr>
  <td class="icon left">
    <img alt="" src="/@@/blueprint" />
  </td>
  <td>
    <div>
      <strong><a tal:attributes="
>>>>>>> 4d262e25
           href context/fmt:url;
           title context/name"
         tal:content="context/title">Spec Title Here</a></strong>
      for <strong tal:content="context/target/displayname" />
    </div>
    <div>
      <tal:spec_summary replace="context/summary/fmt:shorten/320" />
    </div>
  </td>
</tr><|MERGE_RESOLUTION|>--- conflicted
+++ resolved
@@ -1,12 +1,3 @@
-<<<<<<< HEAD
-<table width="100%">
-  <tr>
-    <td width="10px">
-      <img src="/@@/blueprint" />
-    </td>
-    <td width="80%">
-      <a tal:attributes="
-=======
 <tr>
   <td class="icon left">
     <img alt="" src="/@@/blueprint" />
@@ -14,7 +5,6 @@
   <td>
     <div>
       <strong><a tal:attributes="
->>>>>>> 4d262e25
            href context/fmt:url;
            title context/name"
          tal:content="context/title">Spec Title Here</a></strong>
