--- conflicted
+++ resolved
@@ -121,18 +121,10 @@
     )
 from canonical.launchpad.database.logintoken import LoginToken
 from canonical.launchpad.database.oauth import (
-<<<<<<< HEAD
-    OAuthAccessToken, OAuthRequestToken)
-from lp.registry.model.personlocation import PersonLocation
-from lp.registry.model.structuralsubscription import (
-    StructuralSubscription)
-from lp.services.openid.model.openididentifier import OpenIdIdentifier
-=======
     OAuthAccessToken,
     OAuthRequestToken,
     )
 from canonical.launchpad.database.stormsugar import StartsWith
->>>>>>> fc8f3ca5
 from canonical.launchpad.event.interfaces import (
     IJoinTeamEvent,
     ITeamInvitationEvent,
@@ -274,6 +266,7 @@
     TeamMembershipSet,
     TeamParticipation,
     )
+from lp.services.openid.model.openididentifier import OpenIdIdentifier
 from lp.services.salesforce.interfaces import (
     ISalesforceVoucherProxy,
     REDEEMABLE_VOUCHER_STATUSES,
