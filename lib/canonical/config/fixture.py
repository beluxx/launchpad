--- conflicted
+++ resolved
@@ -55,15 +55,7 @@
         source = 'configs/' + self.copy_from_instance
         for basename in os.listdir(source):
             if basename == 'launchpad-lazr.conf':
-<<<<<<< HEAD
-                self.add_section("""[meta]
-extends: ../%s/launchpad-lazr.conf
-
-""" % self.copy_from_instance)
-=======
-                with open(root + '/launchpad-lazr.conf', 'wb') as out:
-                    out.write(self._extend_str % self.copy_from_instance)
->>>>>>> be9a0377
+                self.add_section(self._extend_str % self.copy_from_instance)
                 continue
             with open(source + '/' + basename, 'rb') as input:
                 with open(root + '/' + basename, 'wb') as out:
