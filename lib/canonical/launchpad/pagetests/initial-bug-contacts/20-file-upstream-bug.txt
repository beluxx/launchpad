--- conflicted
+++ resolved
@@ -2,56 +2,16 @@
 well.
 
     >>> browser.addHeader("Authorization", "Basic mark@hbd.com:test")
-<<<<<<< HEAD
-    >>> browser.open("http://localhost:9000/products/firefox/+filebug")
+
+    >>> browser.open("http://launchpad.dev/products/firefox/+filebug")
 
     >>> browser.getControl(name="field.title").value = "bugcontact test"
     >>> browser.getControl(name="field.comment").value = "a public bug"
     >>> browser.getControl("Submit Bug Report").click()
 
     >>> print browser.url
-    http://localhost:9000/products/firefox/+bug/11
-=======
->>>>>>> 9371ac28
+    http://launchpad.dev/products/firefox/+bug/11
 
-    >>> browser.open("http://localhost:9000/products/firefox/+filebug")
-    >>> browser.getControl(name="field.title").value = "bugcontact test"
-    >>> browser.getControl(name="field.comment").value = "a public bug"
-    >>> browser.getControl("Submit Bug Report").click()
-
-<<<<<<< HEAD
-    >>> from zope.component import getUtility
-    >>> from canonical.launchpad.interfaces import IBugSet
-    >>> from canonical.launchpad.ftests import login, logout, ANONYMOUS
-
-    >>> login(ANONYMOUS)
-    >>> bugset = getUtility(IBugSet)
-    >>> sorted([s.person.name for s in bugset.get(11).subscriptions])
-    [u'guadamen', u'sabdfl']
-    >>> logout()
-
-For a private bug, only the reporter will be subscribed. There will be
-mechanisms in the future to subscribe other people to non-disclosed
-bugs. See https://wiki.launchpad.canonical.com/SecurityTeams.
-
-    >>> browser.open("http://localhost:9000/products/firefox/+filebug")
-
-    >>> browser.getControl(name="field.title").value = "bugcontact test"
-    >>> browser.getControl(name="field.comment").value = "a PRIVATE bug"
-    >>> browser.getControl(name="field.private").value = ["on"]
-    >>> browser.getControl("Submit Bug Report").click()
-
-    >>> print browser.url
-    http://localhost:9000/products/firefox/+bug/12
-
-    >>> logout()
-
-    >>> login("mark@hbd.com")
-
-    >>> [s.person.name for s in bugset.get(12).subscriptions]
-    [u'sabdfl']
-
-=======
 Now sabdfl, because he's the bug reporter, and guadamen, because they
 are the product bug contact are subscribed to this bug:
 
@@ -70,13 +30,19 @@
     [u'GuadaMen', u'Mark Shuttleworth']
     >>> logout()
 
-For a PRIVATE bug, only the reporter will be subscribed.
+For a private bug, only the reporter will be subscribed. There will be
+mechanisms in the future to subscribe other people to non-disclosed
+bugs. See https://wiki.launchpad.canonical.com/SecurityTeams.
 
-    >>> browser.open("http://localhost:9000/products/firefox/+filebug")
+    >>> browser.open("http://launchpad.dev/products/firefox/+filebug")
+
     >>> browser.getControl(name="field.title").value = "bugcontact test"
     >>> browser.getControl(name="field.comment").value = "a PRIVATE bug"
-    >>> browser.getControl(name="field.private").value = True
+    >>> browser.getControl(name="field.private").value = ["on"]
     >>> browser.getControl("Submit Bug Report").click()
+
+    >>> print browser.url
+    http://launchpad.dev/products/firefox/+bug/12
 
     >>> logout()
     >>> login("mark@hbd.com")
@@ -84,5 +50,4 @@
     >>> subscriber_names(bugset.get(12))
     [u'Mark Shuttleworth']
 
->>>>>>> 9371ac28
     >>> logout()