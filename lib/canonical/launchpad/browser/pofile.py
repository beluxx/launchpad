# Copyright 2004-2006 Canonical Ltd.  All rights reserved.
"""Browser code for PO files."""

__metaclass__ = type

__all__ = [
    'POFileNavigation',
    'POFileFacets',
    'POFileAppMenus',
    'POFileView',
    'POFileUploadView',
    'POFileTranslateView',
    'BaseExportView',
    'POFileAppMenus',
    'POExportView']

import re
from zope.app.form.browser import DropdownWidget
from zope.component import getUtility
from zope.app import zapi
from zope.publisher.browser import FileUpload

from canonical.lp.dbschema import RosettaFileFormat
from canonical.launchpad.interfaces import (
<<<<<<< HEAD
    IPOFile, IPOExportRequestSet, ILaunchBag, ITranslationImportQueue,
    UnexpectedFormData, NotFoundError)
=======
    IPOFile, IPOExportRequestSet, ILanguageSet, ITranslationImportQueue, 
    UnexpectedFormData, NotFoundError, IPOFileAlternativeLanguage)
>>>>>>> a49d60d0
from canonical.launchpad.webapp import (
    StandardLaunchpadFacets, ApplicationMenu, Link, canonical_url,
    LaunchpadView, Navigation)
from canonical.launchpad.webapp.batching import BatchNavigator
from canonical.launchpad.browser.pomsgset import BaseTranslationView

<<<<<<< HEAD
=======
from canonical.launchpad import _

class CustomDropdownWidget(DropdownWidget):
>>>>>>> a49d60d0

class CustomDropdownWidget(DropdownWidget):
    def _div(self, cssClass, contents, **kw):
        """Render the select widget without the div tag."""
        return contents


class POFileNavigation(Navigation):

    usedfor = IPOFile

    def traverse(self, name):
        """Return the IPOMsgSet associated with the given name."""

        assert self.request.method in ['GET', 'HEAD', 'POST'], (
            'We only know about GET, HEAD, and POST')

        try:
            sequence = int(name)
        except ValueError:
            # The URL does not have a number to do the traversal.
            raise NotFoundError(
                "%r is not a valid sequence number." % name)

        if sequence < 1:
            # We got an invalid sequence number.
            raise NotFoundError(
                "%r is not a valid sequence number." % name)

        potmsgset = self.context.potemplate.getPOTMsgSetBySequence(sequence)

        if potmsgset is None:
            raise NotFoundError(
                "%r is not a valid sequence number." % name)

        # Need to check in our database whether we have already the requested
        # POMsgSet.
        pomsgset = potmsgset.getPOMsgSet(
            self.context.language.code, self.context.variant)

        if pomsgset is not None:
            # Already have a valid POMsgSet entry, just return it.
            return pomsgset
        elif self.request.method in ['GET', 'HEAD']:
            # It's just a query, get a fake one so we don't create new
            # POMsgSet just because someone is browsing the web.
            return potmsgset.getDummyPOMsgSet(
                self.context.language.code, self.context.variant)
        else:
            # It's a POST.
            # XXX CarlosPerelloMarin 2006-04-20: We should check the kind of
            # POST we got, a Log out action will be also a POST and we should
            # not create a POMsgSet in that case. See bug #40275 for more
            # information.
            return self.context.createMessageSetFromMessageSet(potmsgset)


class POFileFacets(StandardLaunchpadFacets):
    usedfor = IPOFile
    defaultlink = 'translations'
    enable_only = ['overview', 'translations']

    def _parent_url(self):
        """Return URL of whatever POTemplate of this POFile is attached to."""
        potemplate = self.context.potemplate
        if potemplate.distrorelease:
            source_package = potemplate.distrorelease.getSourcePackage(
                potemplate.sourcepackagename)
            return canonical_url(source_package)
        else:
            return canonical_url(potemplate.productseries)

    def overview(self):
        target = self._parent_url()
        text = 'Overview'
        return Link(target, text)

    def translations(self):
        target = ''
        text = 'Translations'
        return Link(target, text)


class POFileAppMenus(ApplicationMenu):
    usedfor = IPOFile
    facet = 'translations'
    links = ['overview', 'translate', 'switchlanguages', 'upload', 'download',
        'viewtemplate']

    def overview(self):
        text = 'Overview'
        return Link('', text)

    def translate(self):
        text = 'Translate'
        return Link('+translate', text, icon='languages')

    def switchlanguages(self):
        text = 'Switch Languages'
        return Link('../', text, icon='languages')

    def upload(self):
        text = 'Upload a File'
        return Link('+upload', text, icon='edit')

    def download(self):
        text = 'Download'
        return Link('+export', text, icon='download')

    def viewtemplate(self):
        text = 'View Template'
        return Link('../', text, icon='languages')


class BaseExportView(LaunchpadView):
    """Base class for PO export views."""

    def initialize(self):
        self.request_set = getUtility(IPOExportRequestSet)
        self.processForm()

    def processForm(self):
        """Override in subclass."""
        raise NotImplementedError

    def nextURL(self):
        self.request.response.addInfoNotification(_(
            "Your request has been received. Expect to receive an email "
            "shortly."))
        self.request.response.redirect(canonical_url(self.context))

    def validateFileFormat(self, format_name):
        try:
            return RosettaFileFormat.items[format_name]
        except KeyError:
            self.request.response.addErrorNotification(_(
                'Please select a valid format for download.'))
            return

    def formats(self):
        """Return a list of formats available for translation exports."""

        class BrowserFormat:
            def __init__(self, title, value):
                self.title = title
                self.value = value

        formats = [
            RosettaFileFormat.PO,
            RosettaFileFormat.MO,
        ]

        for format in formats:
            yield BrowserFormat(format.title, format.name)


class POFileView(LaunchpadView):
    """A basic view for a POFile"""
    __used_for__ = IPOFile


class POFileUploadView(POFileView):
    """A basic view for a POFile"""
    __used_for__ = IPOFile

    def initialize(self):
        self.form = self.request.form
        self.process_form()

    def process_form(self):
        """Handle a form submission to request a .po file upload."""
        if self.request.method != 'POST' or self.user is None:
            # The form was not submitted or the user is not logged in.
            return

        file = self.form['file']

        if not isinstance(file, FileUpload):
            if file == '':
                self.request.response.addErrorNotification(
                    "Ignored your upload because you didn't select a file to"
                    " upload.")
            else:
                # XXX: Carlos Perello Marin 2004/12/30
                # Epiphany seems to have an unpredictable bug with upload
                # forms (or perhaps it's launchpad because I never had
                # problems with bugzilla). The fact is that some uploads don't
                # work and we get a unicode object instead of a file-like
                # object in "file". We show an error if we see that behaviour.
                # For more info, look at bug #116.
                self.request.response.addErrorNotification(
                    "The upload failed because there was a problem receiving"
                    " the data.")
            return

        filename = file.filename
        content = file.read()

        if len(content) == 0:
            self.request.response.addWarningNotification(
                "Ignored your upload because the uploaded file is empty.")
            return

        translation_import_queue = getUtility(ITranslationImportQueue)

        if not filename.endswith('.po'):
            self.request.response.addWarningNotification(
                "Ignored your upload because the file you uploaded was not"
                " recognised as a file that can be imported as it does not"
                " ends with the '.po' suffix.")
            return

        # We only set the 'published' flag if the upload is marked as an
        # upstream upload.
        if self.form.get('upload_type') == 'upstream':
            published = True
        else:
            published = False

        if self.context.path is None:
            # The POFile is a dummy one, we use the filename as the path.
            path = filename
        else:
            path = self.context.path
        # Add it to the queue.
        translation_import_queue.addOrUpdateEntry(
            path, content, published, self.user,
            sourcepackagename=self.context.potemplate.sourcepackagename,
            distrorelease=self.context.potemplate.distrorelease,
            productseries=self.context.potemplate.productseries,
            potemplate=self.context.potemplate, pofile=self.context)

        self.request.response.addInfoNotification(
            'Thank you for your upload. The PO file content will be imported'
            ' soon into Rosetta. You can track its status from the'
            ' <a href="%s">Translation Import Queue</a>' %
                canonical_url(translation_import_queue))


class POFileTranslateView(BaseTranslationView):
    """The View class for a POFile or a DummyPOFile.

    This view is based on BaseTranslationView and implements the API
    defined by that class.

    Note that DummyPOFiles are presented if there is no POFile in the
    database but the user wants to translate it. See how POTemplate
    traversal is done for details about how we decide between a POFile
    or a DummyPOFile.
    """

    __used_for__ = IPOFile

    DEFAULT_SHOW = 'all'
    DEFAULT_SIZE = 10

    def initialize(self):
        self.pofile = self.context
        # The handling of errors is slightly tricky here. Because this
        # form displays multiple POMsgSetViews, we need to track the
        # various errors individually. This dictionary is keyed on
        # POTMsgSet; it's a slightly unusual key value but it will be
        # useful for doing display of only widgets with errors when we
        # do that.
        self.errors = {}

        self._initializeShowOption()
        BaseTranslationView.initialize(self)

    #
    # BaseTranslationView API
    #

    def _buildBatchNavigator(self):
        """See BaseTranslationView._buildBatchNavigator."""
        return BatchNavigator(self._getSelectedPOTMsgSets(),
                              self.request, size=self.DEFAULT_SIZE)

    def _initializeSubViews(self):
        """See BaseTranslationView._initializeSubViews."""
        self.pomsgset_views = []
        for potmsgset in self.batchnav.currentBatch():
            self.pomsgset_views.append(self._buildPOMsgSetView(potmsgset))

    def _submitTranslations(self):
        """See BaseTranslationView._submitTranslations."""
        import pdb; pdb.set_trace()
        for key in self.request.form:
            match = re.match('msgset_(\d+)$', key)
            if not match:
                continue

            id = int(match.group(1))
            potmsgset = self.context.potemplate.getPOTMsgSetByID(id)
            if potmsgset is None:
                # This should only happen if someone tries to POST his own
                # form instead of ours, and he uses a POTMsgSet id that
                # does not exist for this POTemplate.
                raise UnexpectedFormData(
                    "Got translation for POTMsgID %d which is not in the "
                    "template." % id)

            # Get hold of an appropriate message set in the PO file,
            # creating it if necessary.
            msgid_text = potmsgset.primemsgid_.msgid
            pomsgset = self.pofile.getPOMsgSet(msgid_text, only_current=False)
            if pomsgset is None:
                pomsgset = self.pofile.createMessageSetFromText(msgid_text)

            error = self._storeTranslations(pomsgset)
            if error and pomsgset.sequence != 0:
                # There is an error, we should store it to be rendered
                # together with its respective view.
                #
                # The check for potmsgset.sequence != 0 is meant to catch
                # messages which are not current anymore. This only
                # happens as part of a race condition, when someone gets
                # a translation form, we get a new template for
                # that context that disables some entries in that
                # translation form, and after that, the user submits the
                # form. We accept the translation, but if it has an
                # error, we cannot render that error so we discard it,
                # that translation is not being used anyway, so it's not
                # a big loss.
                self.errors[pomsgset.potmsgset] = error

        if self.errors:
            if len(self.errors) == 1:
                message = ("There is an error in a translation you provided. "
                           "Please correct it before continuing.")
            else:
                message = ("There are %d errors in the translations you "
                           "provided. Please correct them before "
                           "continuing." % len(self.errors))
            self.request.response.addErrorNotification(message)
            return False

        self._redirectToNextPage()
        return True

    def _submitCopyRequest(self):
        """See BaseTranslationView._submitCopyRequest."""
        search_pattern = 'msgset_(\d+)_(singular|plural'
        for plural_index in range(self.pofile.language.pluralforms):
            search_pattern = '%s|(%s_translation_%d)' % (
                search_pattern, self.context.language.code, plural_index)
            search_pattern = '%s|((\S+)_suggestion_(\d+)_%d)' % (
                search_pattern, plural_index)
        search_pattern = '%s)_copy\.(x|y)' % search_pattern
        found_copy = False
        for key in self.request.form:
            match = re.match(search_pattern, key)
            if match is not None and not found_copy:
                # group #1 is the potmsgset.id
                potmsgset_id = int(match.group(1))
                potmsgset = self.pofile.potemplate.getPOTMsgSetByID(
                    potmsgset_id)
                pomsgset = potmsgset.getPOMsgSet(
                    self.pofile.language.code, self.pofile.variant)
                if pomsgset is None:
                    pomsgset = self.pofile.createMessageSetFromMessageSet(
                        potmsgset)
                self._copyTranslation(pomsgset, key)
                found_copy = True
            else:
                # Let's extract the field values so the user doesn't lose any other
                # change in the form. This will not modify our database, we use them
                # just to display their changes again in the web UI.
                match = re.match('msgset_(\d+)', key)
                if match is not None:
                    potmsgset_id = int(match.group(1))
                    potmsgset = self.pofile.potemplate.getPOTMsgSetByID(
                        potmsgset_id)
                    pomsgset = potmsgset.getPOMsgSet(
                        self.pofile.language.code, self.pofile.variant)
                    if pomsgset is None:
                        pomsgset = self.pofile.createMessageSetFromMessageSet(
                            potmsgset)
                    self._extractFormPostedTranslations(pomsgset)

    def _buildRedirectParams(self):
        parameters = BaseTranslationView._buildRedirectParams(self)
        if self.show and self.show != self.DEFAULT_SHOW:
            parameters['show'] = self.show
        return parameters

    #
    # Specific methods
    #

    def _buildPOMsgSetView(self, potmsgset):
        """Build a POMsgSetView for a given POTMsgSet."""
        language = self.context.language
        variant = self.context.variant
        pomsgset = potmsgset.getPOMsgSet(language.code, variant)
        if pomsgset is None:
            pomsgset = potmsgset.getDummyPOMsgSet(language.code, variant)

        pomsgset_view = zapi.queryMultiAdapter(
            (pomsgset, self.request), name="+translate-one")
        self._prepareView(pomsgset_view, pomsgset,
                          self.errors.get(pomsgset.potmsgset))
        return pomsgset_view

    def _initializeShowOption(self):
        # Get any value given by the user
        self.show = self.request.form.get('show')

        if self.show not in (
            'translated', 'untranslated', 'all', 'need_review'):
            # XXX: should this be an UnexpectedFormData?
            self.show = self.DEFAULT_SHOW
        self.show_all = False
        self.show_need_review = False
        self.show_translated = False
        self.show_untranslated = False
        if self.show == 'all':
            self.show_all = True
            self.shown_count = self.context.messageCount()
        elif self.show == 'translated':
            self.show_translated = True
            self.shown_count = self.context.translatedCount()
        elif self.show == 'untranslated':
            self.show_untranslated = True
            self.shown_count = self.context.untranslatedCount()
        elif self.show == 'need_review':
            self.show_need_review = True
            self.shown_count = self.context.fuzzy_count
        else:
            raise AssertionError("Bug in _initializeShowOption")

    def _getSelectedPOTMsgSets(self):
        """Return a list of the POTMsgSets that will be rendered."""
        # The set of message sets we get is based on the selection of kind
        # of strings we have in our form.
        pofile = self.context
        potemplate = pofile.potemplate
        if self.show == 'all':
            ret = potemplate.getPOTMsgSets()
        elif self.show == 'translated':
            ret = pofile.getPOTMsgSetTranslated()
        elif self.show == 'need_review':
            ret = pofile.getPOTMsgSetFuzzy()
        elif self.show == 'untranslated':
            ret = pofile.getPOTMsgSetUntranslated()
        else:
            raise UnexpectedFormData('show = "%s"' % self.show)
        # We cannot listify the results to avoid additional count queries,
        # because we could end with a list of more than 32000 items with
        # an average list of 5000 items.
        # The batch system will slice the list of items so we will fetch only
        # the exact amount of entries we need to render the page and thus is a
        # waste of resources to fetch all items always.
        return ret

    @property
    def completeness(self):
        return '%.0f%%' % self.context.translatedPercentage()


class POExportView(BaseExportView):

    def processForm(self):
        if self.request.method != 'POST':
            return

<<<<<<< HEAD
        format_name = self.request.form.get('format')
        try:
            format = RosettaFileFormat.items[format_name]
        except KeyError:
            raise RuntimeError("Unsupported format")
=======
        format = self.validateFileFormat(self.request.form.get('format'))
        if not format:
            return
>>>>>>> a49d60d0

        self.request_set.addRequest(
            self.user, pofiles=[self.context], format=format)
        self.nextURL()<|MERGE_RESOLUTION|>--- conflicted
+++ resolved
@@ -22,25 +22,16 @@
 
 from canonical.lp.dbschema import RosettaFileFormat
 from canonical.launchpad.interfaces import (
-<<<<<<< HEAD
-    IPOFile, IPOExportRequestSet, ILaunchBag, ITranslationImportQueue,
-    UnexpectedFormData, NotFoundError)
-=======
-    IPOFile, IPOExportRequestSet, ILanguageSet, ITranslationImportQueue, 
+    IPOFile, IPOExportRequestSet, ITranslationImportQueue, 
     UnexpectedFormData, NotFoundError, IPOFileAlternativeLanguage)
->>>>>>> a49d60d0
 from canonical.launchpad.webapp import (
     StandardLaunchpadFacets, ApplicationMenu, Link, canonical_url,
     LaunchpadView, Navigation)
 from canonical.launchpad.webapp.batching import BatchNavigator
 from canonical.launchpad.browser.pomsgset import BaseTranslationView
 
-<<<<<<< HEAD
-=======
+
 from canonical.launchpad import _
-
-class CustomDropdownWidget(DropdownWidget):
->>>>>>> a49d60d0
 
 class CustomDropdownWidget(DropdownWidget):
     def _div(self, cssClass, contents, **kw):
@@ -507,17 +498,9 @@
         if self.request.method != 'POST':
             return
 
-<<<<<<< HEAD
-        format_name = self.request.form.get('format')
-        try:
-            format = RosettaFileFormat.items[format_name]
-        except KeyError:
-            raise RuntimeError("Unsupported format")
-=======
         format = self.validateFileFormat(self.request.form.get('format'))
         if not format:
             return
->>>>>>> a49d60d0
 
         self.request_set.addRequest(
             self.user, pofiles=[self.context], format=format)
