Open the "Upstream Source Import" page for a series.

  >>> browser.addHeader('Authorization', 'Basic test@canonical.com:test')
  >>> browser.open('http://launchpad.dev/firefox/trunk')
  >>> browser.getLink('Edit Source').click()
  >>> print browser.url
  http://launchpad.dev/firefox/trunk/+source

  >>> print browser.contents
  <...
  ...<h1>Upstream source import</h1>...
  ...


Currently, no revision details are selected.  We can submit the form
as is, which will leave us with no revision control system selected:

  >>> browser.getControl('No revision control system, or Bazaar').selected
  True
  >>> browser.getControl('Update RCS Details').click()
  >>> print browser.url
  http://launchpad.dev/firefox/trunk


Now we'll go back to the edit source form and add some CVS details:

  >>> browser.getLink('Edit Source').click()
  >>> print browser.url
  http://launchpad.dev/firefox/trunk/+source
  >>> browser.getControl('CVS').click()
  >>> browser.getControl('Repository root').value = (
  ...     ':pserver:anonymous@cvs-mirror.mozilla.org:/cvsroot')
  >>> browser.getControl('Module').value = 'mozilla'
  >>> browser.getControl('Branch name').value = 'main'
  >>> browser.getControl('Update RCS Details').click()
  >>> print browser.url
  http://launchpad.dev/firefox/trunk

We check if the info we just entered on the form is displayed correctly

  >>> print find_main_content(browser.contents)
  <...
  <tr>
<<<<<<< HEAD
  <td>Root:</td>
=======
  <th>Root:</th>
>>>>>>> 5c767154
  <td>:pserver:anonymous@cvs-mirror.mozilla.org:/cvsroot</td>
  </tr>
  ...

And we test if the validator is working adding the same CVS details to
another product

  >>> browser.open('http://launchpad.dev/netapplet/trunk/+source')
  >>> browser.getControl('CVS').click()
  >>> browser.getControl('Repository root').value = (
  ...     ':pserver:anonymous@cvs-mirror.mozilla.org:/cvsroot')
  >>> browser.getControl('Module').value = 'mozilla'
  >>> browser.getControl('Branch name').value = 'main'
  >>> browser.getControl('Update RCS Details').click()
  >>> for tag in find_tags_by_class(browser.contents, 'error'):
  ...     print tag
  <...
  ...CVS repository details already in use by another product...
  
Now we test if we can edit again changing the RCS to Subversion:

  >>> browser.open('http://launchpad.dev/firefox/trunk/+source')
  >>> browser.getControl('Subversion').click()
  >>> browser.getControl('Repository', index=1).value = (
  ...     'svn://svn.mozilla.org/firefox/trunk')
  >>> browser.getControl('Update RCS Details').click()
  >>> print browser.url
  http://launchpad.dev/firefox/trunk

  >>> print find_main_content(browser.contents)
  <...
  <tr>
<<<<<<< HEAD
  <td><b>Subversion:</b></td>
=======
  <th>Subversion:</th>
>>>>>>> 5c767154
  <td>svn://svn.mozilla.org/firefox/trunk</td>
  </tr>
  ...


After changing to over to Subversion, the CVS details are unset in the
form:

  >>> browser.open('http://launchpad.dev/firefox/trunk/+source')
  >>> browser.getControl('Repository root').value
  ''
  >>> browser.getControl('Module').value
  ''
  >>> browser.getControl('Branch name').value
  ''


Test if the RCS details validator is working properly by adding the same
svnrepository to another ProductSeries

  >>> browser.open('http://launchpad.dev/netapplet/trunk/+source')
  >>> browser.getControl('Subversion').click()
  >>> browser.getControl('Repository', index=1).value = (
  ...     'svn://svn.mozilla.org/firefox/trunk')
  >>> browser.getControl('Update RCS Details').click()
  >>> for tag in find_tags_by_class(browser.contents, 'error'):
  ...     print tag
  <...
  ...Subversion repository details already in use by another product...


If we set the series back to no upstream details, the subversion
details are blanked:

  >>> browser.open('http://launchpad.dev/firefox/trunk/+source')
  >>> browser.getControl('No revision control system, or Bazaar').click()
  >>> browser.getControl('Update RCS Details').click()
  >>> print browser.url
  http://launchpad.dev/firefox/trunk

  >>> browser.open('http://launchpad.dev/firefox/trunk/+source')
  >>> browser.getControl('No revision control system, or Bazaar').selected
  True
  >>> browser.getControl('Repository', index=1).value
  ''<|MERGE_RESOLUTION|>--- conflicted
+++ resolved
@@ -41,11 +41,7 @@
   >>> print find_main_content(browser.contents)
   <...
   <tr>
-<<<<<<< HEAD
-  <td>Root:</td>
-=======
   <th>Root:</th>
->>>>>>> 5c767154
   <td>:pserver:anonymous@cvs-mirror.mozilla.org:/cvsroot</td>
   </tr>
   ...
@@ -78,11 +74,7 @@
   >>> print find_main_content(browser.contents)
   <...
   <tr>
-<<<<<<< HEAD
-  <td><b>Subversion:</b></td>
-=======
   <th>Subversion:</th>
->>>>>>> 5c767154
   <td>svn://svn.mozilla.org/firefox/trunk</td>
   </tr>
   ...
