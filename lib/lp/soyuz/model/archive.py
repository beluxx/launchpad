# Copyright 2009-2013 Canonical Ltd.  This software is licensed under the
# GNU Affero General Public License version 3 (see the file LICENSE).

"""Database class for table Archive."""

__metaclass__ = type

__all__ = [
    'Archive',
    'ArchiveSet',
    'get_archive_privacy_filter',
    'get_enabled_archive_filter',
    'validate_ppa',
    ]

from operator import attrgetter
import re

from lazr.lifecycle.event import ObjectCreatedEvent
from sqlobject import (
    BoolCol,
    ForeignKey,
    IntCol,
    StringCol,
    )
from sqlobject.sqlbuilder import SQLConstant
from storm.expr import (
    And,
    Desc,
    Not,
    Or,
    Select,
    Sum,
    )
from storm.locals import (
    Count,
    Join,
    )
from storm.store import Store
from zope.component import getUtility
from zope.event import notify
from zope.interface import (
    alsoProvides,
    implements,
    )

from lp.app.errors import NotFoundError
from lp.app.interfaces.launchpad import ILaunchpadCelebrities
from lp.app.validators.name import valid_name
from lp.archivepublisher.debversion import Version
from lp.archivepublisher.interfaces.publisherconfig import IPublisherConfigSet
from lp.archiveuploader.utils import (
    re_isadeb,
    re_issource,
    )
from lp.buildmaster.enums import BuildStatus
from lp.buildmaster.interfaces.buildfarmjob import IBuildFarmJobSet
from lp.registry.enums import (
    INCLUSIVE_TEAM_POLICY,
    PersonVisibility,
    )
from lp.registry.errors import NoSuchDistroSeries
from lp.registry.interfaces.distroseries import IDistroSeriesSet
from lp.registry.interfaces.person import (
    IPersonSet,
    validate_person,
    )
from lp.registry.interfaces.pocket import PackagePublishingPocket
from lp.registry.interfaces.role import (
    IHasOwner,
    IPersonRoles,
    )
from lp.registry.interfaces.series import SeriesStatus
from lp.registry.interfaces.sourcepackagename import ISourcePackageNameSet
from lp.registry.model.sourcepackagename import SourcePackageName
from lp.registry.model.teammembership import TeamParticipation
from lp.services.config import config
from lp.services.database.constants import UTC_NOW
from lp.services.database.datetimecol import UtcDateTimeCol
from lp.services.database.decoratedresultset import DecoratedResultSet
from lp.services.database.enumcol import EnumCol
from lp.services.database.interfaces import (
    DEFAULT_FLAVOR,
    IStoreSelector,
    MAIN_STORE,
    )
from lp.services.database.lpstorm import (
    ISlaveStore,
    IStore,
    )
from lp.services.database.sqlbase import (
    cursor,
    quote,
    quote_like,
    SQLBase,
    sqlvalues,
    )
from lp.services.job.interfaces.job import JobStatus
from lp.services.librarian.model import (
    LibraryFileAlias,
    LibraryFileContent,
    )
from lp.services.propertycache import (
    cachedproperty,
    get_property_cache,
    )
from lp.services.tokens import (
    create_token,
    create_unique_token_for_table,
    )
from lp.services.webapp.authorization import check_permission
from lp.services.webapp.interfaces import ILaunchBag
from lp.services.webapp.url import urlappend
from lp.soyuz.adapters.archivedependencies import expand_dependencies
from lp.soyuz.adapters.packagelocation import PackageLocation
from lp.soyuz.enums import (
    archive_suffixes,
    ArchivePermissionType,
    ArchivePurpose,
    ArchiveStatus,
    ArchiveSubscriberStatus,
    PackageCopyPolicy,
    PackagePublishingStatus,
    PackageUploadStatus,
    )
from lp.soyuz.interfaces.archive import (
    AlreadySubscribed,
    ArchiveDependencyError,
    ArchiveDisabled,
    ArchiveNotPrivate,
    CannotCopy,
    CannotSwitchPrivacy,
    CannotUploadToPocket,
    CannotUploadToPPA,
    ComponentNotFound,
    default_name_by_purpose,
    FULL_COMPONENT_SUPPORT,
    IArchive,
    IArchiveSet,
    IDistributionArchive,
    InsufficientUploadRights,
    InvalidComponent,
    InvalidExternalDependencies,
    InvalidPocketForPartnerArchive,
    InvalidPocketForPPA,
    IPPA,
    MAIN_ARCHIVE_PURPOSES,
    NoRightsForArchive,
    NoRightsForComponent,
    NoSuchPPA,
    NoTokensForTeams,
    PocketNotFound,
    RedirectedPocket,
    validate_external_dependencies,
    VersionRequiresName,
    )
from lp.soyuz.interfaces.archivearch import IArchiveArchSet
from lp.soyuz.interfaces.archiveauthtoken import IArchiveAuthTokenSet
from lp.soyuz.interfaces.archivepermission import IArchivePermissionSet
from lp.soyuz.interfaces.archivesubscriber import (
    ArchiveSubscriptionError,
    IArchiveSubscriberSet,
    )
from lp.soyuz.interfaces.binarypackagebuild import IBinaryPackageBuildSet
from lp.soyuz.interfaces.buildrecords import (
    IHasBuildRecords,
    IncompatibleArguments,
    )
from lp.soyuz.interfaces.component import (
    IComponent,
    IComponentSet,
    )
from lp.soyuz.interfaces.packagecopyjob import IPlainPackageCopyJobSource
from lp.soyuz.interfaces.packagecopyrequest import IPackageCopyRequestSet
from lp.soyuz.interfaces.publishing import (
    active_publishing_status,
    IPublishingSet,
    )
from lp.soyuz.model.archiveauthtoken import ArchiveAuthToken
from lp.soyuz.model.archivedependency import ArchiveDependency
from lp.soyuz.model.archivepermission import ArchivePermission
from lp.soyuz.model.binarypackagebuild import BinaryPackageBuild
from lp.soyuz.model.binarypackagename import BinaryPackageName
from lp.soyuz.model.binarypackagerelease import (
    BinaryPackageRelease,
    BinaryPackageReleaseDownloadCount,
    )
from lp.soyuz.model.component import Component
from lp.soyuz.model.files import (
    BinaryPackageFile,
    SourcePackageReleaseFile,
    )
from lp.soyuz.model.packagediff import PackageDiff
from lp.soyuz.model.publishing import (
    BinaryPackagePublishingHistory,
    SourcePackagePublishingHistory,
    )
from lp.soyuz.model.queue import (
    PackageUpload,
    PackageUploadSource,
    )
from lp.soyuz.model.section import Section
from lp.soyuz.model.sourcepackagerelease import SourcePackageRelease
from lp.soyuz.scripts.packagecopier import check_copy_permissions


def storm_validate_external_dependencies(archive, attr, value):
    assert attr == 'external_dependencies'
    errors = validate_external_dependencies(value)
    if len(errors) > 0:
        raise InvalidExternalDependencies(errors)
    return value


class Archive(SQLBase):
    implements(IArchive, IHasOwner, IHasBuildRecords)
    _table = 'Archive'
    _defaultOrder = 'id'

    owner = ForeignKey(
        dbName='owner', foreignKey='Person',
        storm_validator=validate_person, notNull=True)

    def _validate_archive_name(self, attr, value):
        """Only allow renaming of COPY archives.

        Also assert the name is valid when set via an unproxied object.
        """
        if not self._SO_creating:
            assert self.is_copy, "Only COPY archives can be renamed."
        assert valid_name(value), "Invalid name given to unproxied object."
        return value

    def _validate_archive_privacy(self, attr, value):
        """Require private team owners to have private archives.

        If the owner of the archive is private, then the archive cannot be
        made public.
        """
        if value is False:
            # The archive is transitioning from private to public.
            assert self.owner.visibility != PersonVisibility.PRIVATE, (
                "Private teams may not have public PPAs.")

        # If the privacy is being changed ensure there are no sources
        # published.
        sources_count = self.getPublishedSources().count()
        if sources_count > 0:
            raise CannotSwitchPrivacy(
                "This archive has had %d sources published and therefore "
                "cannot have its privacy switched." % sources_count)

        return value

    name = StringCol(
        dbName='name', notNull=True, storm_validator=_validate_archive_name)

    displayname = StringCol(dbName='displayname', notNull=True)

    description = StringCol(dbName='description', notNull=False, default=None)

    distribution = ForeignKey(
        foreignKey='Distribution', dbName='distribution', notNull=False)

    purpose = EnumCol(
        dbName='purpose', unique=False, notNull=True, schema=ArchivePurpose)

    status = EnumCol(
        dbName="status", unique=False, notNull=True, schema=ArchiveStatus,
        default=ArchiveStatus.ACTIVE)

    _enabled = BoolCol(dbName='enabled', notNull=True, default=True)
    enabled = property(lambda x: x._enabled)

    publish = BoolCol(dbName='publish', notNull=True, default=True)

    _private = BoolCol(dbName='private', notNull=True, default=False,
                      storm_validator=_validate_archive_privacy)

    require_virtualized = BoolCol(
        dbName='require_virtualized', notNull=True, default=True)

    build_debug_symbols = BoolCol(
        dbName='build_debug_symbols', notNull=True, default=False)

    authorized_size = IntCol(
        dbName='authorized_size', notNull=False, default=2048)

    sources_cached = IntCol(
        dbName='sources_cached', notNull=False, default=0)

    binaries_cached = IntCol(
        dbName='binaries_cached', notNull=False, default=0)

    package_description_cache = StringCol(
        dbName='package_description_cache', notNull=False, default=None)

    buildd_secret = StringCol(dbName='buildd_secret', default=None)

    total_count = IntCol(dbName='total_count', notNull=True, default=0)

    pending_count = IntCol(dbName='pending_count', notNull=True, default=0)

    succeeded_count = IntCol(
        dbName='succeeded_count', notNull=True, default=0)

    building_count = IntCol(
        dbName='building_count', notNull=True, default=0)

    failed_count = IntCol(dbName='failed_count', notNull=True, default=0)

    date_created = UtcDateTimeCol(dbName='date_created')

    signing_key = ForeignKey(
        foreignKey='GPGKey', dbName='signing_key', notNull=False)

    relative_build_score = IntCol(
        dbName='relative_build_score', notNull=True, default=0)

    # This field is specifically and only intended for OEM migration to
    # Launchpad and should be re-examined in October 2010 to see if it
    # is still relevant.
    external_dependencies = StringCol(
        dbName='external_dependencies', notNull=False, default=None,
        storm_validator=storm_validate_external_dependencies)

    suppress_subscription_notifications = BoolCol(
        dbName='suppress_subscription_notifications',
        notNull=True, default=False)

    def _init(self, *args, **kw):
        """Provide the right interface for URL traversal."""
        SQLBase._init(self, *args, **kw)

        # Provide the additional marker interface depending on what type
        # of archive this is.  See also the browser:url declarations in
        # zcml/archive.zcml.
        if self.is_ppa:
            alsoProvides(self, IPPA)
        else:
            alsoProvides(self, IDistributionArchive)

    # Note: You may safely ignore lint when it complains about this
    # declaration.  As of Python 2.6, this is a perfectly valid way
    # of adding a setter
    @property
    def private(self):
        return self._private

    @private.setter  # pyflakes:ignore
    def private(self, private):
        self._private = private
        if private:
            if not self.buildd_secret:
                self.buildd_secret = create_token(20)
        else:
            self.buildd_secret = None

    @property
    def title(self):
        """See `IArchive`."""
        return self.displayname

    @property
    def is_ppa(self):
        """See `IArchive`."""
        return self.purpose == ArchivePurpose.PPA

    @property
    def is_partner(self):
        """See `IArchive`."""
        return self.purpose == ArchivePurpose.PARTNER

    @property
    def is_copy(self):
        """See `IArchive`."""
        return self.purpose == ArchivePurpose.COPY

    @property
    def is_main(self):
        """See `IArchive`."""
        return self.purpose in MAIN_ARCHIVE_PURPOSES

    @property
    def is_active(self):
        """See `IArchive`."""
        return self.status == ArchiveStatus.ACTIVE

    @property
    def series_with_sources(self):
        """See `IArchive`."""
        store = getUtility(IStoreSelector).get(MAIN_STORE, DEFAULT_FLAVOR)

        # Import DistroSeries here to avoid circular imports.
        from lp.registry.model.distroseries import DistroSeries

        distro_series = store.find(
            DistroSeries,
            DistroSeries.distribution == self.distribution,
            SourcePackagePublishingHistory.distroseries == DistroSeries.id,
            SourcePackagePublishingHistory.archive == self,
            SourcePackagePublishingHistory.status.is_in(
                active_publishing_status))

        distro_series.config(distinct=True)

        # Ensure the ordering is the same as presented by
        # Distribution.series
        return sorted(
            distro_series, key=lambda a: Version(a.version), reverse=True)

    @property
    def dependencies(self):
        query = """
            ArchiveDependency.dependency = Archive.id AND
            Archive.owner = Person.id AND
            ArchiveDependency.archive = %s
        """ % sqlvalues(self)
        clauseTables = ["Archive", "Person"]
        orderBy = ['Person.displayname']
        dependencies = ArchiveDependency.select(
            query, clauseTables=clauseTables, orderBy=orderBy)
        return dependencies

    @cachedproperty
    def debug_archive(self):
        """See `IArchive`."""
        if self.purpose == ArchivePurpose.PRIMARY:
            return getUtility(IArchiveSet).getByDistroPurpose(
                self.distribution, ArchivePurpose.DEBUG)
        else:
            return self

    @cachedproperty
    def default_component(self):
        """See `IArchive`."""
        if self.is_partner:
            return getUtility(IComponentSet)['partner']
        elif self.is_ppa:
            return getUtility(IComponentSet)['main']
        else:
            return None

    @property
    def archive_url(self):
        """See `IArchive`."""
        if self.is_ppa:
            if self.private:
                url = config.personalpackagearchive.private_base_url
            else:
                url = config.personalpackagearchive.base_url
            return urlappend(
                url, "/".join(
                    (self.owner.name, self.name, self.distribution.name)))

        db_pubconf = getUtility(
            IPublisherConfigSet).getByDistribution(self.distribution)
        if self.is_copy:
            url = urlappend(
                db_pubconf.copy_base_url,
                self.distribution.name + '-' + self.name)
            return urlappend(url, self.distribution.name)

        try:
            postfix = archive_suffixes[self.purpose]
        except KeyError:
            raise AssertionError(
                "archive_url unknown for purpose: %s" % self.purpose)
        return urlappend(
            db_pubconf.base_url, self.distribution.name + postfix)

    @property
    def signing_key_fingerprint(self):
        if self.signing_key is not None:
            return self.signing_key.fingerprint

        return None

    def getBuildRecords(self, build_state=None, name=None, pocket=None,
                        arch_tag=None, user=None, binary_only=True):
        """See IHasBuildRecords"""
        # Ignore "user", since anyone already accessing this archive
        # will implicitly have permission to see it.

        if binary_only:
            return getUtility(IBinaryPackageBuildSet).getBuildsForArchive(
                self, build_state, name, pocket, arch_tag)
        else:
            if arch_tag is not None or name is not None or pocket is not None:
                raise IncompatibleArguments(
                    "The 'arch_tag' and 'name' parameters can be used only "
                    "with binary_only=True.")
            return getUtility(IBuildFarmJobSet).getBuildsForArchive(
                self, status=build_state)

    def getPublishedSources(self, name=None, version=None, status=None,
                            distroseries=None, pocket=None,
                            exact_match=False, created_since_date=None,
                            eager_load=False, component_name=None):
        """See `IArchive`."""
        # clauses contains literal sql expressions for things that don't work
        # easily in storm : this method was migrated from sqlobject but some
        # callers are problematic. (Migrate them and test to see).
        clauses = [
            SourcePackagePublishingHistory.archiveID == self.id,
            SourcePackagePublishingHistory.sourcepackagereleaseID ==
                SourcePackageRelease.id,
            SourcePackagePublishingHistory.sourcepackagenameID ==
                SourcePackageName.id,
            ]
        orderBy = [
            SourcePackageName.name,
            Desc(SourcePackagePublishingHistory.id),
            ]

        if name is not None:
            if type(name) in (str, unicode):
                if exact_match:
                    clauses.append(SourcePackageName.name == name)
                else:
                    clauses.append(
                        SourcePackageName.name.contains_string(name))
            elif len(name) != 0:
                clauses.append(SourcePackageName.name.is_in(name))

        if version is not None:
            if name is None:
                raise VersionRequiresName(
                    "The 'version' parameter can be used only together with"
                    " the 'name' parameter.")
            clauses.append(SourcePackageRelease.version == version)
        else:
            orderBy.insert(1, Desc(SourcePackageRelease.version))

        if component_name is not None:
            clauses.extend(
                [SourcePackagePublishingHistory.componentID == Component.id,
                 Component.name == component_name,
                 ])

        if status is not None:
            try:
                status = tuple(status)
            except TypeError:
                status = (status, )
            clauses.append(SourcePackagePublishingHistory.status.is_in(status))

        if distroseries is not None:
            clauses.append(
                SourcePackagePublishingHistory.distroseriesID ==
                    distroseries.id)

        if pocket is not None:
            try:
                pockets = tuple(pocket)
            except TypeError:
                pockets = (pocket,)
            clauses.append(
                SourcePackagePublishingHistory.pocket.is_in(pockets))

        if created_since_date is not None:
            clauses.append(
                SourcePackagePublishingHistory.datecreated >=
                    created_since_date)

        store = Store.of(self)
        resultset = store.find(
            SourcePackagePublishingHistory, *clauses).order_by(*orderBy)
        if not eager_load:
            return resultset

        # Its not clear that this eager load is necessary or sufficient, it
        # replaces a prejoin that had pathological query plans.
        def eager_load(rows):
            # \o/ circular imports.
            from lp.registry.model.distroseries import DistroSeries
            from lp.registry.model.gpgkey import GPGKey
            ids = set(map(attrgetter('distroseriesID'), rows))
            ids.discard(None)
            if ids:
                list(store.find(DistroSeries, DistroSeries.id.is_in(ids)))
            ids = set(map(attrgetter('sectionID'), rows))
            ids.discard(None)
            if ids:
                list(store.find(Section, Section.id.is_in(ids)))
            ids = set(map(attrgetter('sourcepackagereleaseID'), rows))
            ids.discard(None)
            if not ids:
                return
            releases = list(store.find(
                SourcePackageRelease, SourcePackageRelease.id.is_in(ids)))
            ids = set(map(attrgetter('creatorID'), releases))
            ids.discard(None)
            if ids:
                list(getUtility(IPersonSet).getPrecachedPersonsFromIDs(ids))
            ids = set(map(attrgetter('dscsigningkeyID'), releases))
            ids.discard(None)
            if ids:
                list(store.find(GPGKey, GPGKey.id.is_in(ids)))
        return DecoratedResultSet(resultset, pre_iter_hook=eager_load)

    def getSourcesForDeletion(self, name=None, status=None,
            distroseries=None):
        """See `IArchive`."""
        clauses = ["""
            SourcePackagePublishingHistory.archive = %s AND
            SourcePackagePublishingHistory.sourcepackagerelease =
                SourcePackageRelease.id AND
            SourcePackagePublishingHistory.sourcepackagename =
                SourcePackageName.id
        """ % sqlvalues(self)]

        has_published_binaries_clause = """
            EXISTS (SELECT TRUE FROM
                BinaryPackagePublishingHistory bpph,
                BinaryPackageRelease bpr, BinaryPackageBuild
            WHERE
                bpph.archive = %s AND
                bpph.status = %s AND
                bpph.binarypackagerelease = bpr.id AND
                bpr.build = BinaryPackageBuild.id AND
                BinaryPackageBuild.source_package_release =
                    SourcePackageRelease.id)
        """ % sqlvalues(self, PackagePublishingStatus.PUBLISHED)

        source_deletable_states = (
            PackagePublishingStatus.PENDING,
            PackagePublishingStatus.PUBLISHED,
            )
        clauses.append("""
           (%s OR SourcePackagePublishingHistory.status IN %s)
        """ % (has_published_binaries_clause,
               quote(source_deletable_states)))

        if status is not None:
            try:
                status = tuple(status)
            except TypeError:
                status = (status, )
            clauses.append("""
                SourcePackagePublishingHistory.status IN %s
            """ % sqlvalues(status))

        if distroseries is not None:
            clauses.append("""
                SourcePackagePublishingHistory.distroseries = %s
            """ % sqlvalues(distroseries))

        clauseTables = ['SourcePackageRelease', 'SourcePackageName']

        order_const = "SourcePackageRelease.version"
        desc_version_order = SQLConstant(order_const + " DESC")
        orderBy = ['SourcePackageName.name', desc_version_order,
                   '-SourcePackagePublishingHistory.id']

        if name is not None:
            clauses.append("""
                    SourcePackageName.name LIKE '%%' || %s || '%%'
                """ % quote_like(name))

        preJoins = ['sourcepackagerelease']
        sources = SourcePackagePublishingHistory.select(
            ' AND '.join(clauses), clauseTables=clauseTables, orderBy=orderBy,
            prejoins=preJoins)

        return sources

    @property
    def number_of_sources(self):
        """See `IArchive`."""
        return self.getPublishedSources(
            status=PackagePublishingStatus.PUBLISHED).count()

    @property
    def sources_size(self):
        """See `IArchive`."""
        store = getUtility(IStoreSelector).get(MAIN_STORE, DEFAULT_FLAVOR)
        result = store.find((
            LibraryFileAlias.filename,
            LibraryFileContent.sha1,
            LibraryFileContent.filesize),
            SourcePackagePublishingHistory.archive == self.id,
            SourcePackagePublishingHistory.dateremoved == None,
            SourcePackagePublishingHistory.sourcepackagereleaseID ==
                SourcePackageReleaseFile.sourcepackagereleaseID,
            SourcePackageReleaseFile.libraryfileID == LibraryFileAlias.id,
            LibraryFileAlias.contentID == LibraryFileContent.id)

        # Note: we can't use the LFC.sha1 instead of LFA.filename above
        # because some archives publish the same file content with different
        # names in the archive, so although the duplication will be removed
        # in the librarian by the librarian-gc, we do not (yet) remove
        # this duplication in the pool when the filenames are different.

        # We need to select distinct on the (filename, filesize) result
        # so that we only count duplicate files (with the same filename)
        # once (ie. the same tarball used for different distroseries) as
        # we do avoid this duplication in the pool when the names are
        # the same.
        result = result.config(distinct=True)

        # Using result.sum(LibraryFileContent.filesize) throws errors when
        # the result is empty, so instead:
        return sum(result.values(LibraryFileContent.filesize))

    def _getBinaryPublishingBaseClauses(
        self, name=None, version=None, status=None, distroarchseries=None,
        pocket=None, exact_match=False, created_since_date=None,
        ordered=True):
        """Base clauses and clauseTables for binary publishing queries.

        Returns a list of 'clauses' (to be joined in the callsite) and
        a list of clauseTables required according to the given arguments.
        """
        clauses = ["""
            BinaryPackagePublishingHistory.archive = %s AND
            BinaryPackagePublishingHistory.binarypackagerelease =
                BinaryPackageRelease.id AND
            BinaryPackagePublishingHistory.binarypackagename =
                BinaryPackageName.id
        """ % sqlvalues(self)]
        clauseTables = ['BinaryPackageRelease', 'BinaryPackageName']
        if ordered:
            orderBy = ['BinaryPackageName.name',
                       '-BinaryPackagePublishingHistory.id']
        else:
            # Strictly speaking, this is ordering, but it's an indexed
            # ordering so it will be quick.  It's needed so that we can
            # batch results on the webservice.
            orderBy = ['-BinaryPackagePublishingHistory.id']

        if name is not None:
            if exact_match:
                clauses.append("""
                    BinaryPackageName.name=%s
                """ % sqlvalues(name))
            else:
                clauses.append("""
                    BinaryPackageName.name LIKE '%%' || %s || '%%'
                """ % quote_like(name))

        if version is not None:
            if name is None:
                raise VersionRequiresName(
                    "The 'version' parameter can be used only together with"
                    " the 'name' parameter.")

            clauses.append("""
                BinaryPackageRelease.version = %s
            """ % sqlvalues(version))
        elif ordered:
            order_const = "BinaryPackageRelease.version"
            desc_version_order = SQLConstant(order_const + " DESC")
            orderBy.insert(1, desc_version_order)

        if status is not None:
            try:
                status = tuple(status)
            except TypeError:
                status = (status, )
            clauses.append("""
                BinaryPackagePublishingHistory.status IN %s
            """ % sqlvalues(status))

        if distroarchseries is not None:
            try:
                distroarchseries = tuple(distroarchseries)
            except TypeError:
                distroarchseries = (distroarchseries, )
            # XXX cprov 20071016: there is no sqlrepr for DistroArchSeries
            # uhmm, how so ?
            das_ids = "(%s)" % ", ".join(str(d.id) for d in distroarchseries)
            clauses.append("""
                BinaryPackagePublishingHistory.distroarchseries IN %s
            """ % das_ids)

        if pocket is not None:
            clauses.append("""
                BinaryPackagePublishingHistory.pocket = %s
            """ % sqlvalues(pocket))

        if created_since_date is not None:
            clauses.append(
                "BinaryPackagePublishingHistory.datecreated >= %s"
                % sqlvalues(created_since_date))

        return clauses, clauseTables, orderBy

    def getAllPublishedBinaries(self, name=None, version=None, status=None,
                                distroarchseries=None, pocket=None,
                                exact_match=False, created_since_date=None,
                                ordered=True):
        """See `IArchive`."""
        clauses, clauseTables, orderBy = self._getBinaryPublishingBaseClauses(
            name=name, version=version, status=status, pocket=pocket,
            distroarchseries=distroarchseries, exact_match=exact_match,
            created_since_date=created_since_date, ordered=ordered)

        all_binaries = BinaryPackagePublishingHistory.select(
            ' AND '.join(clauses), clauseTables=clauseTables,
            orderBy=orderBy)

        return all_binaries

    def getPublishedOnDiskBinaries(self, name=None, version=None, status=None,
                                   distroarchseries=None, pocket=None,
                                   exact_match=False,
                                   created_since_date=None):
        """See `IArchive`."""
        clauses, clauseTables, orderBy = self._getBinaryPublishingBaseClauses(
            name=name, version=version, status=status, pocket=pocket,
            distroarchseries=distroarchseries, exact_match=exact_match,
            created_since_date=created_since_date)

        clauses.append("""
            BinaryPackagePublishingHistory.distroarchseries =
                DistroArchSeries.id AND
            DistroArchSeries.distroseries = DistroSeries.id
        """)
        clauseTables.extend(['DistroSeries', 'DistroArchSeries'])

        # Retrieve only the binaries published for the 'nominated architecture
        # independent' (usually i386) in the distroseries in question.
        # It includes all architecture-independent binaries only once and the
        # architecture-specific built for 'nominatedarchindep'.
        nominated_arch_independent_clause = ["""
            DistroSeries.nominatedarchindep =
                BinaryPackagePublishingHistory.distroarchseries
        """]
        nominated_arch_independent_query = ' AND '.join(
            clauses + nominated_arch_independent_clause)
        nominated_arch_independents = BinaryPackagePublishingHistory.select(
            nominated_arch_independent_query, clauseTables=clauseTables)

        # Retrieve all architecture-specific binary publications except
        # 'nominatedarchindep' (already included in the previous query).
        no_nominated_arch_independent_clause = ["""
            DistroSeries.nominatedarchindep !=
                BinaryPackagePublishingHistory.distroarchseries AND
            BinaryPackageRelease.architecturespecific = true
        """]
        no_nominated_arch_independent_query = ' AND '.join(
            clauses + no_nominated_arch_independent_clause)
        no_nominated_arch_independents = (
            BinaryPackagePublishingHistory.select(
            no_nominated_arch_independent_query, clauseTables=clauseTables))

        # XXX cprov 20071016: It's not possible to use the same ordering
        # schema returned by self._getBinaryPublishingBaseClauses.
        # It results in:
        # ERROR:  missing FROM-clause entry for table "binarypackagename"
        unique_binary_publications = nominated_arch_independents.union(
            no_nominated_arch_independents).orderBy("id")

        return unique_binary_publications

    @property
    def number_of_binaries(self):
        """See `IArchive`."""
        return self.getPublishedOnDiskBinaries(
            status=PackagePublishingStatus.PUBLISHED).count()

    @property
    def binaries_size(self):
        """See `IArchive`."""
        store = getUtility(IStoreSelector).get(MAIN_STORE, DEFAULT_FLAVOR)

        clauses = [
            BinaryPackagePublishingHistory.archive == self.id,
            BinaryPackagePublishingHistory.dateremoved == None,
            BinaryPackagePublishingHistory.binarypackagereleaseID ==
                BinaryPackageFile.binarypackagereleaseID,
            BinaryPackageFile.libraryfileID == LibraryFileAlias.id,
            LibraryFileAlias.contentID == LibraryFileContent.id,
            ]
        result = store.find(LibraryFileContent, *clauses)

        # See `IArchive.sources_size`.
        result = result.config(distinct=True)
        size = sum([lfc.filesize for lfc in result])
        return size

    @property
    def estimated_size(self):
        """See `IArchive`."""
        size = self.sources_size + self.binaries_size
        # 'cruft' represents the increase in the size of the archive
        # indexes related to each publication. We assume it is around 1K
        # but that's over-estimated.
        cruft = (
            self.number_of_sources + self.number_of_binaries) * 1024
        return size + cruft

    def allowUpdatesToReleasePocket(self):
        """See `IArchive`."""
        purposeToPermissionMap = {
            ArchivePurpose.COPY: True,
            ArchivePurpose.PARTNER: True,
            ArchivePurpose.PPA: True,
            ArchivePurpose.PRIMARY: False,
        }

        try:
            permission = purposeToPermissionMap[self.purpose]
        except KeyError:
            # Future proofing for when new archive types are added.
            permission = False

        return permission

    def getComponentsForSeries(self, distroseries):
        """See `IArchive`."""
        # DistroSeries.components and Archive.default_component are
        # cachedproperties, so this is fairly cheap.
        if self.purpose in FULL_COMPONENT_SUPPORT:
            return distroseries.components
        else:
            return [self.default_component]

    def updateArchiveCache(self):
        """See `IArchive`."""
        from lp.soyuz.model.distributionsourcepackagecache import (
            DistributionSourcePackageCache,
            )
        from lp.soyuz.model.distroseriespackagecache import (
            DistroSeriesPackageCache)
        # Compiled regexp to remove puntication.
        clean_text = re.compile('(,|;|:|\.|\?|!)')

        # XXX cprov 20080402 bug=207969: The set() is only used because we
        # have a limitation in our FTI setup, it only indexes the first 2500
        # chars of the target columns. When such limitation
        # gets fixed we should probably change it to a normal list and
        # benefit of the FTI rank for ordering.
        cache_contents = set()

        def add_cache_content(content):
            """Sanitise and add contents to the cache."""
            content = clean_text.sub(' ', content)
            terms = [term.lower() for term in content.strip().split()]
            for term in terms:
                cache_contents.add(term)

        # Cache owner name and displayname.
        add_cache_content(self.owner.name)
        add_cache_content(self.owner.displayname)

        # Cache source package name and its binaries information, binary
        # names and summaries.
        sources_cached = DistributionSourcePackageCache.select(
            "archive = %s" % sqlvalues(self), prejoins=["distribution"])
        for cache in sources_cached:
            add_cache_content(cache.distribution.name)
            add_cache_content(cache.name)
            add_cache_content(cache.binpkgnames)
            add_cache_content(cache.binpkgsummaries)

        # Cache distroseries names with binaries.
        binaries_cached = DistroSeriesPackageCache.select(
            "archive = %s" % sqlvalues(self), prejoins=["distroseries"])
        for cache in binaries_cached:
            add_cache_content(cache.distroseries.name)

        # Collapse all relevant terms in 'package_description_cache' and
        # update the package counters.
        self.package_description_cache = " ".join(cache_contents)
        self.sources_cached = sources_cached.count()
        self.binaries_cached = binaries_cached.count()

    def findDepCandidates(self, distro_arch_series, pocket, component,
                          source_package_name, dep_name):
        """See `IArchive`."""
        deps = expand_dependencies(
            self, distro_arch_series, pocket, component, source_package_name)
        archive_clause = Or([And(
            BinaryPackagePublishingHistory.archiveID == archive.id,
            BinaryPackagePublishingHistory.pocket == pocket,
            Component.name.is_in(components))
            for (archive, not_used, pocket, components) in deps])

        store = ISlaveStore(BinaryPackagePublishingHistory)
        return store.find(
            BinaryPackagePublishingHistory,
            BinaryPackageName.name == dep_name,
            BinaryPackagePublishingHistory.binarypackagename ==
                BinaryPackageName.id,
            BinaryPackagePublishingHistory.binarypackagerelease ==
                BinaryPackageRelease.id,
            BinaryPackagePublishingHistory.distroarchseries ==
                distro_arch_series,
            BinaryPackagePublishingHistory.status ==
                PackagePublishingStatus.PUBLISHED,
            BinaryPackagePublishingHistory.componentID == Component.id,
            archive_clause).order_by(
                Desc(BinaryPackagePublishingHistory.id))

    def getArchiveDependency(self, dependency):
        """See `IArchive`."""
        return ArchiveDependency.selectOneBy(
            archive=self, dependency=dependency)

    def removeArchiveDependency(self, dependency):
        """See `IArchive`."""
        dependency = self.getArchiveDependency(dependency)
        if dependency is None:
            raise AssertionError("This dependency does not exist.")
        dependency.destroySelf()

    def addArchiveDependency(self, dependency, pocket, component=None):
        """See `IArchive`."""
        if dependency == self:
            raise ArchiveDependencyError(
                "An archive should not depend on itself.")

        a_dependency = self.getArchiveDependency(dependency)
        if a_dependency is not None:
            raise ArchiveDependencyError(
                "This dependency is already registered.")
        if not check_permission('launchpad.View', dependency):
            raise ArchiveDependencyError(
                "You don't have permission to use this dependency.")
            return
        if dependency.private and not self.private:
            raise ArchiveDependencyError(
                "Public PPAs cannot depend on private ones.")

        if dependency.is_ppa:
            if pocket is not PackagePublishingPocket.RELEASE:
                raise ArchiveDependencyError(
                    "Non-primary archives only support the RELEASE pocket.")
            if (component is not None and
                component != dependency.default_component):
                raise ArchiveDependencyError(
                    "Non-primary archives only support the '%s' component." %
                    dependency.default_component.name)

        return ArchiveDependency(
            archive=self, dependency=dependency, pocket=pocket,
            component=component)

    def _addArchiveDependency(self, dependency, pocket, component=None):
        """See `IArchive`."""
        if isinstance(component, basestring):
            try:
                component = getUtility(IComponentSet)[component]
            except NotFoundError as e:
                raise ComponentNotFound(e)
        return self.addArchiveDependency(dependency, pocket, component)

    def getPermissions(self, user, item, perm_type, distroseries=None):
        """See `IArchive`."""
        permission_set = getUtility(IArchivePermissionSet)
        return permission_set.checkAuthenticated(
            user, self, perm_type, item, distroseries=distroseries)

    def getAllPermissions(self):
        """See `IArchive`."""
        permission_set = getUtility(IArchivePermissionSet)
        return permission_set.permissionsForArchive(self)

    def getPermissionsForPerson(self, person):
        """See `IArchive`."""
        permission_set = getUtility(IArchivePermissionSet)
        return permission_set.permissionsForPerson(self, person)

    def getUploadersForPackage(self, source_package_name):
        """See `IArchive`."""
        permission_set = getUtility(IArchivePermissionSet)
        return permission_set.uploadersForPackage(self, source_package_name)

    def getUploadersForComponent(self, component_name=None):
        """See `IArchive`."""
        permission_set = getUtility(IArchivePermissionSet)
        return permission_set.uploadersForComponent(self, component_name)

    def getUploadersForPocket(self, pocket):
        """See `IArchive`."""
        permission_set = getUtility(IArchivePermissionSet)
        return permission_set.uploadersForPocket(self, pocket)

    def getQueueAdminsForComponent(self, component_name):
        """See `IArchive`."""
        permission_set = getUtility(IArchivePermissionSet)
        return permission_set.queueAdminsForComponent(self, component_name)

    def getComponentsForQueueAdmin(self, person):
        """See `IArchive`."""
        permission_set = getUtility(IArchivePermissionSet)
        return permission_set.componentsForQueueAdmin(self, person)

    def getQueueAdminsForPocket(self, pocket, distroseries=None):
        """See `IArchive`."""
        permission_set = getUtility(IArchivePermissionSet)
        return permission_set.queueAdminsForPocket(
            self, pocket, distroseries=distroseries)

    def getPocketsForQueueAdmin(self, person):
        """See `IArchive`."""
        permission_set = getUtility(IArchivePermissionSet)
        return permission_set.pocketsForQueueAdmin(self, person)

    def hasAnyPermission(self, person):
        """See `IArchive`."""
        any_perm_on_archive = Store.of(self).find(
            TeamParticipation,
            ArchivePermission.archive == self.id,
            TeamParticipation.person == person.id,
            TeamParticipation.teamID == ArchivePermission.personID,
            )
        return not any_perm_on_archive.is_empty()

    def getBuildCounters(self, include_needsbuild=True):
        """See `IArchiveSet`."""

        # First grab a count of each build state for all the builds in
        # this archive:
        store = Store.of(self)
        extra_exprs = []
        if not include_needsbuild:
            extra_exprs.append(
                BinaryPackageBuild._new_status != BuildStatus.NEEDSBUILD)

        find_spec = (
            BinaryPackageBuild._new_status,
            Count(BinaryPackageBuild.id),
            )
        result = store.find(
            find_spec,
            BinaryPackageBuild._new_archive == self,
            *extra_exprs).group_by(BinaryPackageBuild._new_status).order_by(
                BinaryPackageBuild._new_status)

        # Create a map for each count summary to a number of buildstates:
        count_map = {
            'failed': (
                BuildStatus.CHROOTWAIT,
                BuildStatus.FAILEDTOBUILD,
                BuildStatus.FAILEDTOUPLOAD,
                BuildStatus.MANUALDEPWAIT,
                ),
            'pending': [
                BuildStatus.BUILDING,
                BuildStatus.UPLOADING,
                ],
            'succeeded': (
                BuildStatus.FULLYBUILT,
                ),
            'superseded': (
                BuildStatus.SUPERSEDED,
                ),
             # The 'total' count is a list because we may append to it
             # later.
            'total': [
                BuildStatus.CHROOTWAIT,
                BuildStatus.FAILEDTOBUILD,
                BuildStatus.FAILEDTOUPLOAD,
                BuildStatus.MANUALDEPWAIT,
                BuildStatus.BUILDING,
                BuildStatus.UPLOADING,
                BuildStatus.FULLYBUILT,
                BuildStatus.SUPERSEDED,
                ],
            }

        # If we were asked to include builds with the state NEEDSBUILD,
        # then include those builds in the 'pending' and total counts.
        if include_needsbuild:
            count_map['pending'].append(BuildStatus.NEEDSBUILD)
            count_map['total'].append(BuildStatus.NEEDSBUILD)

        # Initialize all the counts in the map to zero:
        build_counts = dict((count_type, 0) for count_type in count_map)

        # For each count type that we want to return ('failed', 'total'),
        # there may be a number of corresponding buildstate counts.
        # So for each buildstate count in the result set...
        for buildstate, count in result:
            # ...go through the count map checking which counts this
            # buildstate belongs to and add it to the aggregated
            # count.
            for count_type, build_states in count_map.items():
                if buildstate in build_states:
                    build_counts[count_type] += count

        return build_counts

    def getBuildSummariesForSourceIds(self, source_ids):
        """See `IArchive`."""
        publishing_set = getUtility(IPublishingSet)
        return publishing_set.getBuildStatusSummariesForSourceIdsAndArchive(
            source_ids,
            archive=self)

    def checkArchivePermission(self, user, item=None):
        """See `IArchive`."""
        # PPA access is immediately granted if the user is in the PPA
        # team.
        if self.is_ppa:
            if user.inTeam(self.owner):
                return True
            else:
                # If the user is not in the PPA team, default to using
                # the main component for further ACL checks.  This is
                # not ideal since PPAs don't use components, but when
                # packagesets replace them for main archive uploads this
                # interface will no longer require them because we can
                # then relax the database constraint on
                # ArchivePermission.
                item = self.default_component

        # Flatly refuse uploads to copy archives, at least for now.
        if self.is_copy:
            return False

        # Otherwise any archive, including PPAs, uses the standard
        # ArchivePermission entries.
        return self._authenticate(user, item, ArchivePermissionType.UPLOAD)

    def canUploadSuiteSourcePackage(self, person, suitesourcepackage):
        """See `IArchive`."""
        sourcepackage = suitesourcepackage.sourcepackage
        pocket = suitesourcepackage.pocket
        distroseries = sourcepackage.distroseries
        sourcepackagename = sourcepackage.sourcepackagename
        component = sourcepackage.latest_published_component
        # strict_component is True because the source package already
        # exists (otherwise we couldn't have a suitesourcepackage
        # object) and nascentupload passes True as a matter of policy
        # when the package exists.
        reason = self.checkUpload(
            person, distroseries, sourcepackagename, component, pocket,
            strict_component=True)
        return reason is None

    def canModifySuite(self, distroseries, pocket):
        """See `IArchive`."""
        # PPA and PARTNER allow everything.
        if self.allowUpdatesToReleasePocket():
            return True

        # Allow everything for distroseries in FROZEN state.
        if distroseries.status == SeriesStatus.FROZEN:
            return True

        # Define stable/released states.
        stable_states = (SeriesStatus.SUPPORTED,
                         SeriesStatus.CURRENT)

        # Deny uploads for RELEASE pocket in stable states.
        if (pocket == PackagePublishingPocket.RELEASE and
            distroseries.status in stable_states):
            return False

        # Deny uploads for post-release-only pockets in unstable states.
        pre_release_pockets = (
            PackagePublishingPocket.RELEASE,
            PackagePublishingPocket.PROPOSED,
            PackagePublishingPocket.BACKPORTS,
            )
        if (pocket not in pre_release_pockets and
            distroseries.status not in stable_states):
            return False

        # Allow anything else.
        return True

    def checkUploadToPocket(self, distroseries, pocket, person=None):
        """See `IArchive`."""
        if self.is_partner:
            if pocket not in (
                PackagePublishingPocket.RELEASE,
                PackagePublishingPocket.PROPOSED):
                return InvalidPocketForPartnerArchive()
        elif self.is_ppa:
            if pocket != PackagePublishingPocket.RELEASE:
                return InvalidPocketForPPA()
        elif self.is_copy:
            # Any pocket is allowed for COPY archives, otherwise it can
            # make the buildd-manager throw exceptions when dispatching
            # existing builds after a series is released.
            return
        else:
            if (self.purpose == ArchivePurpose.PRIMARY and
                person is not None and
                not self.canAdministerQueue(
                    person, pocket=pocket, distroseries=distroseries) and
                pocket == PackagePublishingPocket.RELEASE and
                self.distribution.redirect_release_uploads):
                return RedirectedPocket(
                    distroseries, pocket, PackagePublishingPocket.PROPOSED)
            # Uploads to the partner archive are allowed in any distroseries
            # state.
            # XXX julian 2005-05-29 bug=117557:
            # This is a greasy hack until bug #117557 is fixed.
            if not self.canModifySuite(distroseries, pocket):
                return CannotUploadToPocket(distroseries, pocket)

    def _checkUpload(self, person, distroseries, sourcepackagename, component,
                    pocket, strict_component=True):
        """See `IArchive`."""
        if isinstance(component, basestring):
            component = getUtility(IComponentSet)[component]
        if isinstance(sourcepackagename, basestring):
            sourcepackagename = getUtility(
                ISourcePackageNameSet)[sourcepackagename]
        reason = self.checkUpload(person, distroseries, sourcepackagename,
            component, pocket, strict_component)
        if reason is not None:
            raise reason
        return True

    def checkUpload(self, person, distroseries, sourcepackagename, component,
                    pocket, strict_component=True):
        """See `IArchive`."""
        reason = self.checkUploadToPocket(distroseries, pocket)
        if reason is not None:
            return reason
        return self.verifyUpload(
            person, sourcepackagename, component, distroseries,
            strict_component=strict_component, pocket=pocket)

    def verifyUpload(self, person, sourcepackagename, component,
                     distroseries, strict_component=True, pocket=None):
        """See `IArchive`."""
        if not self.enabled:
            return ArchiveDisabled(self.displayname)

        # For PPAs...
        if self.is_ppa:
            if not self.checkArchivePermission(person):
                return CannotUploadToPPA()
            else:
                return None

        # Users with pocket upload permissions may upload to anything in the
        # given pocket.
        if pocket is not None and self.checkArchivePermission(person, pocket):
            return None

        if sourcepackagename is not None:
            # Check whether user may upload because they hold a permission for
            #   - the given source package directly
            #   - a package set in the correct distro series that includes the
            #     given source package
            source_allowed = self.checkArchivePermission(
                person, sourcepackagename)
            set_allowed = self.isSourceUploadAllowed(
                sourcepackagename, person, distroseries)
            if source_allowed or set_allowed:
                return None

        if not self.getComponentsForUploader(person):
            if self.getPackagesetsForUploader(person).is_empty():
                return NoRightsForArchive()
            else:
                return InsufficientUploadRights()

        if (component is not None
            and strict_component
            and not self.checkArchivePermission(person, component)):
            return NoRightsForComponent(component)

        return None

    def canAdministerQueue(self, user, components=None, pocket=None,
                           distroseries=None):
        """See `IArchive`."""
        if components is None:
            components = []
        elif IComponent.providedBy(components):
            components = [components]
        component_permissions = self.getComponentsForQueueAdmin(user)
        if not component_permissions.is_empty():
            allowed_components = set(
                permission.component for permission in component_permissions)
            # The intersection of allowed_components and components must be
            # equal to components to allow the operation to go ahead.
            if allowed_components.intersection(components) == set(components):
                return True
        if pocket is not None:
            pocket_permissions = self.getPocketsForQueueAdmin(user)
            for permission in pocket_permissions:
                if (permission.pocket == pocket and
                    permission.distroseries in (None, distroseries)):
                    return True
        return False

    def _authenticate(self, user, item, permission, distroseries=None):
        """Private helper method to check permissions."""
        permissions = self.getPermissions(
            user, item, permission, distroseries=distroseries)
        return bool(permissions)

    def newPackageUploader(self, person, source_package_name):
        """See `IArchive`."""
        permission_set = getUtility(IArchivePermissionSet)
        return permission_set.newPackageUploader(
            self, person, source_package_name)

    def newPackagesetUploader(self, person, packageset, explicit=False):
        """See `IArchive`."""
        permission_set = getUtility(IArchivePermissionSet)
        return permission_set.newPackagesetUploader(
            self, person, packageset, explicit)

    def newComponentUploader(self, person, component_name):
        """See `IArchive`."""
        if self.is_ppa:
            if IComponent.providedBy(component_name):
                name = component_name.name
            elif isinstance(component_name, basestring):
                name = component_name
            else:
                name = None

            if name != self.default_component.name:
                raise InvalidComponent(
                    "Component for PPAs should be '%s'" %
                    self.default_component.name)

        permission_set = getUtility(IArchivePermissionSet)
        return permission_set.newComponentUploader(
            self, person, component_name)

    def newPocketUploader(self, person, pocket):
        if self.is_partner:
            if pocket not in (
                PackagePublishingPocket.RELEASE,
                PackagePublishingPocket.PROPOSED):
                raise InvalidPocketForPartnerArchive()
        elif self.is_ppa:
            if pocket != PackagePublishingPocket.RELEASE:
                raise InvalidPocketForPPA()

        permission_set = getUtility(IArchivePermissionSet)
        return permission_set.newPocketUploader(self, person, pocket)

    def newQueueAdmin(self, person, component_name):
        """See `IArchive`."""
        permission_set = getUtility(IArchivePermissionSet)
        return permission_set.newQueueAdmin(self, person, component_name)

    def newPocketQueueAdmin(self, person, pocket, distroseries=None):
        """See `IArchive`."""
        permission_set = getUtility(IArchivePermissionSet)
        return permission_set.newPocketQueueAdmin(
            self, person, pocket, distroseries=distroseries)

    def deletePackageUploader(self, person, source_package_name):
        """See `IArchive`."""
        permission_set = getUtility(IArchivePermissionSet)
        return permission_set.deletePackageUploader(
            self, person, source_package_name)

    def deleteComponentUploader(self, person, component_name):
        """See `IArchive`."""
        permission_set = getUtility(IArchivePermissionSet)
        return permission_set.deleteComponentUploader(
            self, person, component_name)

    def deletePocketUploader(self, person, pocket):
        """See `IArchive`."""
        permission_set = getUtility(IArchivePermissionSet)
        return permission_set.deletePocketUploader(self, person, pocket)

    def deleteQueueAdmin(self, person, component_name):
        """See `IArchive`."""
        permission_set = getUtility(IArchivePermissionSet)
        return permission_set.deleteQueueAdmin(self, person, component_name)

    def deletePocketQueueAdmin(self, person, pocket, distroseries=None):
        """See `IArchive`."""
        permission_set = getUtility(IArchivePermissionSet)
        return permission_set.deletePocketQueueAdmin(
            self, person, pocket, distroseries=distroseries)

    def getUploadersForPackageset(self, packageset, direct_permissions=True):
        """See `IArchive`."""
        permission_set = getUtility(IArchivePermissionSet)
        return permission_set.uploadersForPackageset(
            self, packageset, direct_permissions)

    def deletePackagesetUploader(self, person, packageset, explicit=False):
        """See `IArchive`."""
        permission_set = getUtility(IArchivePermissionSet)
        return permission_set.deletePackagesetUploader(
            self, person, packageset, explicit)

    def getComponentsForUploader(self, person):
        """See `IArchive`."""
        permission_set = getUtility(IArchivePermissionSet)
        return permission_set.componentsForUploader(self, person)

    def getPocketsForUploader(self, person):
        """See `IArchive`."""
        permission_set = getUtility(IArchivePermissionSet)
        return permission_set.pocketsForUploader(self, person)

    def getPackagesetsForUploader(self, person):
        """See `IArchive`."""
        permission_set = getUtility(IArchivePermissionSet)
        return permission_set.packagesetsForUploader(self, person)

    def getPackagesetsForSourceUploader(self, sourcepackagename, person):
        """See `IArchive`."""
        permission_set = getUtility(IArchivePermissionSet)
        return permission_set.packagesetsForSourceUploader(
            self, sourcepackagename, person)

    def getPackagesetsForSource(
        self, sourcepackagename, direct_permissions=True):
        """See `IArchive`."""
        permission_set = getUtility(IArchivePermissionSet)
        return permission_set.packagesetsForSource(
            self, sourcepackagename, direct_permissions)

    def isSourceUploadAllowed(
        self, sourcepackagename, person, distroseries=None):
        """See `IArchive`."""
        permission_set = getUtility(IArchivePermissionSet)
        return permission_set.isSourceUploadAllowed(
            self, sourcepackagename, person, distroseries)

    def getFileByName(self, filename):
        """See `IArchive`."""
        store = getUtility(IStoreSelector).get(MAIN_STORE, DEFAULT_FLAVOR)

        base_clauses = (
            LibraryFileAlias.filename == filename,
            LibraryFileAlias.content != None,
            )

        if re_issource.match(filename):
            clauses = (
                SourcePackagePublishingHistory.archive == self.id,
                SourcePackagePublishingHistory.sourcepackagereleaseID ==
                    SourcePackageReleaseFile.sourcepackagereleaseID,
                SourcePackageReleaseFile.libraryfileID ==
                    LibraryFileAlias.id,
                )
        elif re_isadeb.match(filename):
            clauses = (
                BinaryPackagePublishingHistory.archive == self.id,
                BinaryPackagePublishingHistory.binarypackagereleaseID ==
                    BinaryPackageFile.binarypackagereleaseID,
                BinaryPackageFile.libraryfileID == LibraryFileAlias.id,
                )
        elif filename.endswith('.changes'):
            clauses = (
                SourcePackagePublishingHistory.archive == self.id,
                SourcePackagePublishingHistory.sourcepackagereleaseID ==
                    PackageUploadSource.sourcepackagereleaseID,
                PackageUploadSource.packageuploadID == PackageUpload.id,
                PackageUpload.status == PackageUploadStatus.DONE,
                PackageUpload.changes_file_id == LibraryFileAlias.id,
                )
        else:
            raise NotFoundError(filename)

        def do_query():
            result = store.find((LibraryFileAlias), *(base_clauses + clauses))
            result = result.config(distinct=True)
            result.order_by(LibraryFileAlias.id)
            return result.first()

        archive_file = do_query()

        if archive_file is None:
            # If a diff.gz wasn't found in the source-files domain, try in
            # the PackageDiff domain.
            if filename.endswith('.diff.gz'):
                clauses = (
                    SourcePackagePublishingHistory.archive == self.id,
                    SourcePackagePublishingHistory.sourcepackagereleaseID ==
                        PackageDiff.to_sourceID,
                    PackageDiff.diff_contentID == LibraryFileAlias.id,
                    )
                package_diff_file = do_query()
                if package_diff_file is not None:
                    return package_diff_file

            raise NotFoundError(filename)

        return archive_file

    def getBinaryPackageRelease(self, name, version, archtag):
        """See `IArchive`."""
        from lp.soyuz.model.distroarchseries import DistroArchSeries

        store = getUtility(IStoreSelector).get(MAIN_STORE, DEFAULT_FLAVOR)
        results = store.find(
            BinaryPackageRelease,
            BinaryPackagePublishingHistory.archive == self,
            BinaryPackagePublishingHistory.binarypackagename == name,
            BinaryPackagePublishingHistory.binarypackagereleaseID ==
                BinaryPackageRelease.id,
            BinaryPackageRelease.version == version,
            BinaryPackageBuild.id == BinaryPackageRelease.buildID,
            DistroArchSeries.id == BinaryPackageBuild.distro_arch_series_id,
            DistroArchSeries.architecturetag == archtag,
            ).config(distinct=True)
        if results.count() > 1:
            return None
        return results.one()

    def getBinaryPackageReleaseByFileName(self, filename):
        store = getUtility(IStoreSelector).get(MAIN_STORE, DEFAULT_FLAVOR)
        return store.find(
            BinaryPackageRelease,
            BinaryPackageFile.binarypackagereleaseID ==
                BinaryPackageRelease.id,
            BinaryPackageFile.libraryfileID == LibraryFileAlias.id,
            LibraryFileAlias.filename == filename,
            BinaryPackagePublishingHistory.archive == self,
            BinaryPackagePublishingHistory.binarypackagereleaseID ==
                BinaryPackageRelease.id,
            ).order_by(Desc(BinaryPackagePublishingHistory.id)).first()

    def requestPackageCopy(self, target_location, requestor, suite=None,
        copy_binaries=False, reason=None):
        """See `IArchive`."""
        if suite is None:
            distroseries = self.distribution.currentseries
            pocket = PackagePublishingPocket.RELEASE
        else:
            # Note: a NotFoundError will be raised if it is not found.
            distroseries, pocket = self.distribution.getDistroSeriesAndPocket(
                suite)

        source_location = PackageLocation(self, self.distribution,
                                          distroseries, pocket)

        return getUtility(IPackageCopyRequestSet).new(
            source_location, target_location, requestor, copy_binaries,
            reason)

    def syncSources(self, source_names, from_archive, to_pocket,
                    to_series=None, from_series=None, include_binaries=False,
                    person=None):
        """See `IArchive`."""
        # Find and validate the source package names in source_names.
        sources = self._collectLatestPublishedSources(
            from_archive, from_series, source_names)
        self._copySources(
            sources, to_pocket, to_series, include_binaries,
            person=person)

    def _validateAndFindSource(self, from_archive, source_name, version,
                               from_series=None, from_pocket=None):
        # Check to see if the source package exists, and raise a useful error
        # if it doesn't.
        getUtility(ISourcePackageNameSet)[source_name]
        # Find and validate the source package version required.
        source = from_archive.getPublishedSources(
            name=source_name, version=version, exact_match=True,
            distroseries=from_series, pocket=from_pocket).first()
        if source is None:
            raise CannotCopy(
                "%s is not published in %s." %
                (source_name, from_archive.displayname))
        return source

    def syncSource(self, source_name, version, from_archive, to_pocket,
                   to_series=None, include_binaries=False, person=None):
        """See `IArchive`."""
        source = self._validateAndFindSource(
            from_archive, source_name, version)

        self._copySources(
            [source], to_pocket, to_series, include_binaries,
            person=person)

    def copyPackage(self, source_name, version, from_archive, to_pocket,
                    person, to_series=None, include_binaries=False,
                    sponsored=None, unembargo=False, auto_approve=False,
                    from_pocket=None, from_series=None):
        """See `IArchive`."""
        # Asynchronously copy a package using the job system.
        pocket = self._text_to_pocket(to_pocket)
        series = self._text_to_series(to_series)
        if from_pocket:
            from_pocket = self._text_to_pocket(from_pocket)
        if from_series:
            from_series = self._text_to_series(
                from_series, distribution=from_archive.distribution)
        # Upload permission checks, this will raise CannotCopy as
        # necessary.
        source = self._validateAndFindSource(
            from_archive, source_name, version, from_series=from_series,
            from_pocket=from_pocket)
        if series is None:
            series = source.distroseries
        check_copy_permissions(person, self, series, pocket, [source])

        job_source = getUtility(IPlainPackageCopyJobSource)
        job_source.create(
            package_name=source_name, source_archive=from_archive,
            target_archive=self, target_distroseries=series,
            target_pocket=pocket,
            package_version=version, include_binaries=include_binaries,
            copy_policy=PackageCopyPolicy.INSECURE, requester=person,
            sponsored=sponsored, unembargo=unembargo,
            auto_approve=auto_approve, source_distroseries=from_series,
            source_pocket=from_pocket)

    def copyPackages(self, source_names, from_archive, to_pocket,
                     person, to_series=None, from_series=None,
                     include_binaries=None, sponsored=None, unembargo=False,
                     auto_approve=False):
        """See `IArchive`."""
        sources = self._collectLatestPublishedSources(
            from_archive, from_series, source_names)

        # Now do a mass check of permissions.
        pocket = self._text_to_pocket(to_pocket)
        series = self._text_to_series(to_series)
        check_copy_permissions(person, self, series, pocket, sources)

        # If we get this far then we can create the PackageCopyJob.
        copy_tasks = []
        for source in sources:
            task = (
                source.sourcepackagerelease.sourcepackagename.name,
                source.sourcepackagerelease.version,
                from_archive,
                self,
                series if series is not None else source.distroseries,
                pocket,
                )
            copy_tasks.append(task)

        job_source = getUtility(IPlainPackageCopyJobSource)
        job_source.createMultiple(
            copy_tasks, person, copy_policy=PackageCopyPolicy.MASS_SYNC,
            include_binaries=include_binaries, sponsored=sponsored,
            unembargo=unembargo, auto_approve=auto_approve)

    def _collectLatestPublishedSources(self, from_archive, from_series,
                                       source_names):
        """Private helper to collect the latest published sources for an
        archive.

        :raises NoSuchSourcePackageName: If any of the source_names do not
            exist.
        :raises CannotCopy: If none of the source_names are published in
            from_archive.
        """
        from_series_obj = self._text_to_series(
            from_series, distribution=from_archive.distribution)
        # XXX bigjools bug=810421
        # This code is inefficient.  It should try to bulk load all the
        # sourcepackagenames and publications instead of iterating.
        sources = []
        for name in source_names:
            # Check to see if the source package exists. This will raise
            # a NoSuchSourcePackageName exception if the source package
            # doesn't exist.
            getUtility(ISourcePackageNameSet)[name]
            # Grabbing the item at index 0 ensures it's the most recent
            # publication.
            published_sources = from_archive.getPublishedSources(
                name=name, distroseries=from_series_obj, exact_match=True,
                status=(PackagePublishingStatus.PUBLISHED,
                        PackagePublishingStatus.PENDING))
            first_source = published_sources.first()
            if first_source is not None:
                sources.append(first_source)
        if not sources:
            raise CannotCopy(
                "None of the supplied package names are published in %s." %
                from_archive.displayname)
        return sources

    def _text_to_series(self, to_series, distribution=None):
        if distribution is None:
            distribution = self.distribution
        if to_series is not None:
            result = getUtility(IDistroSeriesSet).queryByName(
                distribution, to_series)
            if result is None:
                raise NoSuchDistroSeries(to_series)
            series = result
        else:
            series = None

        return series

    def _text_to_pocket(self, to_pocket):
        # Convert the to_pocket string to its enum.
        try:
            pocket = PackagePublishingPocket.items[to_pocket.upper()]
        except KeyError:
            raise PocketNotFound(to_pocket.upper())

        return pocket

    def _copySources(self, sources, to_pocket, to_series=None,
                     include_binaries=False, person=None):
        """Private helper function to copy sources to this archive.

        It takes a list of SourcePackagePublishingHistory but the other args
        are strings.
        """
        # Circular imports.
        from lp.soyuz.scripts.packagecopier import do_copy

        pocket = self._text_to_pocket(to_pocket)
        series = self._text_to_series(to_series)
        reason = self.checkUploadToPocket(series, pocket, person=person)
        if reason:
            # Wrap any forbidden-pocket error in CannotCopy.
            raise CannotCopy(unicode(reason))

        # Perform the copy, may raise CannotCopy. Don't do any further
        # permission checking: this method is protected by
        # launchpad.Append, which is mostly more restrictive than archive
        # permissions.
        do_copy(
            sources, self, series, pocket, include_binaries, person=person,
            check_permissions=False, unembargo=True)

    def getAuthToken(self, person):
        """See `IArchive`."""

        token_set = getUtility(IArchiveAuthTokenSet)
        return token_set.getActiveTokenForArchiveAndPerson(self, person)

    def newAuthToken(self, person, token=None, date_created=None):
        """See `IArchive`."""

        # Bail if the archive isn't private
        if not self.private:
            raise ArchiveNotPrivate("Archive must be private.")

        # Tokens can only be created for individuals.
        if person.is_team:
            raise NoTokensForTeams(
                "Subscription tokens can be created for individuals only.")

        # Ensure that the current subscription does not already have a token
        if self.getAuthToken(person) is not None:
            raise ArchiveSubscriptionError(
                "%s already has a token for %s." % (
                    person.displayname, self.displayname))

        # Now onto the actual token creation:
        if token is None:
            token = create_unique_token_for_table(20, ArchiveAuthToken.token)
        archive_auth_token = ArchiveAuthToken()
        archive_auth_token.archive = self
        archive_auth_token.person = person
        archive_auth_token.token = token
        if date_created is not None:
            archive_auth_token.date_created = date_created
        store = getUtility(IStoreSelector).get(MAIN_STORE, DEFAULT_FLAVOR)
        store.add(archive_auth_token)
        return archive_auth_token

    def newSubscription(self, subscriber, registrant, date_expires=None,
                        description=None):
        """See `IArchive`."""
        from lp.soyuz.model.archivesubscriber import ArchiveSubscriber

        # We do not currently allow subscriptions for non-private archives:
        if self.private is False:
            raise ArchiveNotPrivate(
                "Only private archives can have subscriptions.")

        # Ensure there is not already a current subscription for subscriber:
        subscriptions = getUtility(IArchiveSubscriberSet).getBySubscriber(
            subscriber, archive=self)
        if subscriptions.count() > 0:
            raise AlreadySubscribed(
            "%s already has a current subscription for '%s'." % (
                subscriber.displayname, self.displayname))

        subscription = ArchiveSubscriber()
        subscription.archive = self
        subscription.registrant = registrant
        subscription.subscriber = subscriber
        subscription.date_expires = date_expires
        subscription.description = description
        subscription.status = ArchiveSubscriberStatus.CURRENT
        subscription.date_created = UTC_NOW
        store = getUtility(IStoreSelector).get(MAIN_STORE, DEFAULT_FLAVOR)
        store.add(subscription)

        # Notify any listeners that a new subscription was created.
        # This is used currently for sending email notifications.
        notify(ObjectCreatedEvent(subscription))

        return subscription

    @property
    def num_pkgs_building(self):
        """See `IArchive`."""
        store = Store.of(self)

        sprs_building = store.find(
            BinaryPackageBuild.source_package_release_id,
            BinaryPackageBuild._new_archive == self,
            BinaryPackageBuild._new_status == BuildStatus.BUILDING)
        sprs_waiting = store.find(
            BinaryPackageBuild.source_package_release_id,
            BinaryPackageBuild._new_archive == self,
            BinaryPackageBuild._new_status == BuildStatus.NEEDSBUILD)

        # A package is not counted as waiting if it already has at least
        # one build building.
        pkgs_building_count = sprs_building.count()
        pkgs_waiting_count = sprs_waiting.difference(sprs_building).count()

        return pkgs_building_count, pkgs_waiting_count

<<<<<<< HEAD
    def getSourcePackageReleases(self, build_status=None):
        """See `IArchive`."""
        store = Store.of(self)

        extra_exprs = []
        if build_status is not None:
            extra_exprs = [BinaryPackageBuild._new_status == build_status]

        result_set = store.find(
            SourcePackageRelease,
            (BinaryPackageBuild.source_package_release_id ==
                SourcePackageRelease.id),
            BinaryPackageBuild._new_archive == self,
            *extra_exprs)

        result_set.config(distinct=True).order_by(SourcePackageRelease.id)
        return result_set

=======
>>>>>>> b0665180
    def updatePackageDownloadCount(self, bpr, day, country, count):
        """See `IArchive`."""
        store = Store.of(self)
        entry = store.find(
            BinaryPackageReleaseDownloadCount, archive=self,
            binary_package_release=bpr, day=day, country=country).one()
        if entry is None:
            entry = BinaryPackageReleaseDownloadCount(
                archive=self, binary_package_release=bpr, day=day,
                country=country, count=count)
        else:
            entry.count += count

    def getPackageDownloadTotal(self, bpr):
        """See `IArchive`."""
        store = Store.of(self)
        count = store.find(
            Sum(BinaryPackageReleaseDownloadCount.count),
            BinaryPackageReleaseDownloadCount.archive == self,
            BinaryPackageReleaseDownloadCount.binary_package_release == bpr,
            ).one()
        return count or 0

    def getPackageDownloadCount(self, bpr, day, country):
        """See `IArchive`."""
        return Store.of(self).find(
            BinaryPackageReleaseDownloadCount, archive=self,
            binary_package_release=bpr, day=day, country=country).one()

    def _setBuildStatuses(self, status):
        """Update the pending Build Jobs' status for this archive."""

        query = """
            UPDATE Job SET status = %s
            FROM BinaryPackageBuild, BuildPackageJob, BuildQueue
            WHERE
                -- insert self.id here
                BinaryPackageBuild.archive = %s
                AND BuildPackageJob.build = BinaryPackageBuild.id
                AND BuildPackageJob.job = BuildQueue.job
                AND Job.id = BuildQueue.job
                -- Build is in state BuildStatus.NEEDSBUILD (0)
                AND BinaryPackageBuild.status = %s;
        """ % sqlvalues(status, self, BuildStatus.NEEDSBUILD)

        store = Store.of(self)
        store.execute(query)

    def enable(self):
        """See `IArchive`."""
        assert self._enabled == False, "This archive is already enabled."
        self._enabled = True
        self._setBuildStatuses(JobStatus.WAITING)

    def disable(self):
        """See `IArchive`."""
        assert self._enabled == True, "This archive is already disabled."
        self._enabled = False
        self._setBuildStatuses(JobStatus.SUSPENDED)

    def delete(self, deleted_by):
        """See `IArchive`."""
        assert self.status not in (
            ArchiveStatus.DELETING, ArchiveStatus.DELETED,
            "This archive is already deleted.")

        # Set all the publications to DELETED.
        sources = self.getPublishedSources(status=active_publishing_status)
        getUtility(IPublishingSet).requestDeletion(
            sources, removed_by=deleted_by,
            removal_comment="Removed when deleting archive")

        # Mark the archive's status as DELETING so the repository can be
        # removed by the publisher.
        self.status = ArchiveStatus.DELETING
        if self.enabled:
            self.disable()

    def getFilesAndSha1s(self, source_files):
        """See `IArchive`."""
        return dict(Store.of(self).find(
            (LibraryFileAlias.filename, LibraryFileContent.sha1),
            SourcePackagePublishingHistory.archive == self,
            SourcePackageRelease.id ==
                SourcePackagePublishingHistory.sourcepackagereleaseID,
            SourcePackageReleaseFile.sourcepackagerelease ==
                SourcePackageRelease.id,
            LibraryFileAlias.id == SourcePackageReleaseFile.libraryfileID,
            LibraryFileAlias.filename.is_in(source_files),
            LibraryFileContent.id == LibraryFileAlias.contentID).config(
                distinct=True))

    def _getEnabledRestrictedFamilies(self):
        """Retrieve the restricted architecture families this archive can
        build on."""
        families = getUtility(IArchiveArchSet).getRestrictedFamilies(self)
        return [
            family for (family, archive_arch) in families
            if archive_arch is not None]

    def _setEnabledRestrictedFamilies(self, value):
        """Set the restricted architecture families this archive can
        build on."""
        archive_arch_set = getUtility(IArchiveArchSet)
        restricted_families = archive_arch_set.getRestrictedFamilies(self)
        for (family, archive_arch) in restricted_families:
            if family in value and archive_arch is None:
                archive_arch_set.new(self, family)
            if family not in value and archive_arch is not None:
                Store.of(self).remove(archive_arch)

    enabled_restricted_families = property(_getEnabledRestrictedFamilies,
                                           _setEnabledRestrictedFamilies)

    def enableRestrictedFamily(self, family):
        """See `IArchive`."""
        restricted = set(self.enabled_restricted_families)
        restricted.add(family)
        self.enabled_restricted_families = restricted

    def getPockets(self):
        """See `IArchive`."""
        if self.is_ppa:
            return [PackagePublishingPocket.RELEASE]

        # Cast to a list so we don't trip up with the security proxy not
        # understandiung EnumItems.
        return list(PackagePublishingPocket.items)

    def getOverridePolicy(self):
        """See `IArchive`."""
        # Circular imports.
        from lp.soyuz.adapters.overrides import UbuntuOverridePolicy
        # XXX StevenK: bug=785004 2011-05-19 Return PPAOverridePolicy() for
        # a PPA that overrides the component/pocket to main/RELEASE.
        if self.purpose in MAIN_ARCHIVE_PURPOSES:
            return UbuntuOverridePolicy()
        return None

    def removeCopyNotification(self, job_id):
        """See `IArchive`."""
        # Circular imports R us.
        from lp.soyuz.model.packagecopyjob import PlainPackageCopyJob
        pcj = PlainPackageCopyJob.get(job_id)
        job = pcj.job
        if job.status != JobStatus.FAILED:
            raise AssertionError("Job is not failed")
        Store.of(pcj.context).remove(pcj.context)
        job.destroySelf()


def validate_ppa(owner, proposed_name, private=False):
    """Can 'person' create a PPA called 'proposed_name'?

    :param owner: The proposed owner of the PPA.
    :param proposed_name: The proposed name.
    :param private: Whether or not to make it private.
    """
    creator = getUtility(ILaunchBag).user
    ubuntu = getUtility(ILaunchpadCelebrities).ubuntu
    if private:
        # NOTE: This duplicates the policy in lp/soyuz/configure.zcml which
        # says that one needs 'launchpad.Commercial' permission to set
        # 'private', and the logic in `AdminByCommercialTeamOrAdmins` which
        # determines who is granted launchpad.Commercial permissions. The
        # difference is that here we grant ability to set 'private' to people
        # with a commercial subscription.
        if not (owner.private or creator.checkAllowVisibility()):
            return '%s is not allowed to make private PPAs' % creator.name
    elif owner.private:
        return 'Private teams may not have public archives.'
    if owner.is_team and (
        owner.membership_policy in INCLUSIVE_TEAM_POLICY):
        return "Open teams cannot have PPAs."
    if proposed_name is not None and proposed_name == ubuntu.name:
        return (
            "A PPA cannot have the same name as its distribution.")
    if proposed_name is None:
        proposed_name = 'ppa'
    try:
        owner.getPPAByName(proposed_name)
    except NoSuchPPA:
        return None
    else:
        text = "You already have a PPA named '%s'." % proposed_name
        if owner.is_team:
            text = "%s already has a PPA named '%s'." % (
                owner.displayname, proposed_name)
        return text


class ArchiveSet:
    implements(IArchiveSet)
    title = "Archives registered in Launchpad"

    def get(self, archive_id):
        """See `IArchiveSet`."""
        return Archive.get(archive_id)

    def getPPAByDistributionAndOwnerName(self, distribution, person_name,
                                         ppa_name):
        """See `IArchiveSet`"""
        query = """
            Archive.purpose = %s AND
            Archive.distribution = %s AND
            Person.id = Archive.owner AND
            Archive.name = %s AND
            Person.name = %s
        """ % sqlvalues(
                ArchivePurpose.PPA, distribution, ppa_name, person_name)

        return Archive.selectOne(query, clauseTables=['Person'])

    def _getDefaultArchiveNameByPurpose(self, purpose):
        """Return the default for a archive in a given purpose.

        The default names are:

         * PRIMARY: 'primary';
         * PARTNER: 'partner';
         * PPA: 'ppa'.

        :param purpose: queried `ArchivePurpose`.

        :raise: `AssertionError` If the given purpose is not in this list,
            i.e. doesn't have a default name.

        :return: the name text to be used as name.
        """
        if purpose not in default_name_by_purpose.keys():
            raise AssertionError(
                "'%s' purpose has no default name." % purpose.name)

        return default_name_by_purpose[purpose]

    def getByDistroPurpose(self, distribution, purpose, name=None):
        """See `IArchiveSet`."""
        if purpose == ArchivePurpose.PPA:
            raise AssertionError(
                "This method should not be used to lookup PPAs. "
                "Use 'getPPAByDistributionAndOwnerName' instead.")

        if name is None:
            name = self._getDefaultArchiveNameByPurpose(purpose)

        return Archive.selectOneBy(
            distribution=distribution, purpose=purpose, name=name)

    def getByDistroAndName(self, distribution, name):
        """See `IArchiveSet`."""
        return Archive.selectOne("""
            Archive.distribution = %s AND
            Archive.name = %s AND
            Archive.purpose != %s
            """ % sqlvalues(distribution, name, ArchivePurpose.PPA))

    def _getDefaultDisplayname(self, name, owner, distribution, purpose):
        """See `IArchive`."""
        if purpose == ArchivePurpose.PPA:
            if name == default_name_by_purpose.get(purpose):
                displayname = 'PPA for %s' % owner.displayname
            else:
                displayname = 'PPA named %s for %s' % (
                    name, owner.displayname)
            return displayname

        if purpose == ArchivePurpose.COPY:
            displayname = "Copy archive %s for %s" % (
                name, owner.displayname)
            return displayname

        return '%s for %s' % (purpose.title, distribution.title)

    def new(self, purpose, owner, name=None, displayname=None,
            distribution=None, description=None, enabled=True,
            require_virtualized=True, private=False,
            suppress_subscription_notifications=False):
        """See `IArchiveSet`."""
        if distribution is None:
            distribution = getUtility(ILaunchpadCelebrities).ubuntu

        if name is None:
            name = self._getDefaultArchiveNameByPurpose(purpose)

        # Deny Archives names equal their distribution names. This conflict
        # results in archives with awkward repository URLs
        if name == distribution.name:
            raise AssertionError(
                'Archives cannot have the same name as their distribution.')

        # If displayname is not given, create a default one.
        if displayname is None:
            displayname = self._getDefaultDisplayname(
                name=name, owner=owner, distribution=distribution,
                purpose=purpose)

        # Copy archives are to be instantiated with the 'publish' flag turned
        # off.
        if purpose == ArchivePurpose.COPY:
            publish = False
        else:
            publish = True

        # For non-PPA archives we enforce unique names within the context of a
        # distribution.
        if purpose != ArchivePurpose.PPA:
            archive = Archive.selectOne(
                "Archive.distribution = %s AND Archive.name = %s" %
                sqlvalues(distribution, name))
            if archive is not None:
                raise AssertionError(
                    "archive '%s' exists already in '%s'." %
                    (name, distribution.name))
        else:
            archive = Archive.selectOneBy(
                owner=owner, name=name, purpose=ArchivePurpose.PPA)
            if archive is not None:
                raise AssertionError(
                    "Person '%s' already has a PPA named '%s'." %
                    (owner.name, name))

        # Signing-key for the default PPA is reused when it's already present.
        signing_key = None
        if purpose == ArchivePurpose.PPA:
            if owner.archive is not None:
                signing_key = owner.archive.signing_key
            else:
                # owner.archive is a cached property and we've just cached it.
                del get_property_cache(owner).archive

        new_archive = Archive(
            owner=owner, distribution=distribution, name=name,
            displayname=displayname, description=description,
            purpose=purpose, publish=publish, signing_key=signing_key,
            require_virtualized=require_virtualized)

        # Upon creation archives are enabled by default.
        if enabled == False:
            new_archive.disable()

        if purpose == ArchivePurpose.DEBUG:
            if distribution.main_archive is not None:
                del get_property_cache(
                    distribution.main_archive).debug_archive

        # Private teams cannot have public PPAs.
        if owner.visibility == PersonVisibility.PRIVATE:
            new_archive.buildd_secret = create_unique_token_for_table(
                20, Archive.buildd_secret)
            new_archive.private = True
        else:
            new_archive.private = private

        new_archive.suppress_subscription_notifications = (
            suppress_subscription_notifications)

        return new_archive

    def __iter__(self):
        """See `IArchiveSet`."""
        return iter(Archive.select())

    def getPPAOwnedByPerson(self, person, name=None, statuses=None,
                            has_packages=False):
        """See `IArchiveSet`."""
        # See Person._members which also directly queries this.
        store = Store.of(person)
        clause = [
            Archive.purpose == ArchivePurpose.PPA,
            Archive.owner == person]
        if name is not None:
            clause.append(Archive.name == name)
        if statuses is not None:
            clause.append(Archive.status.is_in(statuses))
        if has_packages:
            clause.append(
                    SourcePackagePublishingHistory.archive == Archive.id)
        result = store.find(Archive, *clause).order_by(Archive.id).first()
        if name is not None and result is None:
            raise NoSuchPPA(name)
        return result

    def getPPAsForUser(self, user):
        """See `IArchiveSet`."""
        # If there's no user logged in, then there's no archives.
        if user is None:
            return []
        store = Store.of(user)
        direct_membership = store.find(
            Archive,
            Archive.purpose == ArchivePurpose.PPA,
            TeamParticipation.team == Archive.ownerID,
            TeamParticipation.person == user,
            )
        third_party_upload_acl = store.find(
            Archive,
            Archive.purpose == ArchivePurpose.PPA,
            ArchivePermission.archiveID == Archive.id,
            TeamParticipation.person == user,
            TeamParticipation.team == ArchivePermission.personID,
            )

        result = direct_membership.union(third_party_upload_acl)
        result.order_by(Archive.displayname)

        return result

    def getPPAsPendingSigningKey(self):
        """See `IArchiveSet`."""
        store = getUtility(IStoreSelector).get(MAIN_STORE, DEFAULT_FLAVOR)
        origin = (
            Archive,
            Join(SourcePackagePublishingHistory,
                 SourcePackagePublishingHistory.archive == Archive.id),
            )
        results = store.using(*origin).find(
            Archive,
            Archive.signing_key == None,
            Archive.purpose == ArchivePurpose.PPA,
            Archive._enabled == True)
        results.order_by(Archive.date_created)
        return results.config(distinct=True)

    def getLatestPPASourcePublicationsForDistribution(self, distribution):
        """See `IArchiveSet`."""
        query = """
            SourcePackagePublishingHistory.archive = Archive.id AND
            SourcePackagePublishingHistory.distroseries =
                DistroSeries.id AND
            Archive.private = FALSE AND
            Archive.enabled = TRUE AND
            DistroSeries.distribution = %s AND
            Archive.purpose = %s
        """ % sqlvalues(distribution, ArchivePurpose.PPA)

        return SourcePackagePublishingHistory.select(
            query, limit=5, clauseTables=['Archive', 'DistroSeries'],
            orderBy=['-datecreated', '-id'])

    def getMostActivePPAsForDistribution(self, distribution):
        """See `IArchiveSet`."""
        cur = cursor()
        query = """
             SELECT a.id, count(*) as C
             FROM Archive a, SourcePackagePublishingHistory spph
             WHERE
                 spph.archive = a.id AND
                 a.private = FALSE AND
                 spph.datecreated >= now() - INTERVAL '1 week' AND
                 a.distribution = %s AND
                 a.purpose = %s
             GROUP BY a.id
             ORDER BY C DESC, a.id
             LIMIT 5
        """ % sqlvalues(distribution, ArchivePurpose.PPA)

        cur.execute(query)

        most_active = []
        for archive_id, number_of_uploads in cur.fetchall():
            archive = Archive.get(int(archive_id))
            the_dict = {'archive': archive, 'uploads': number_of_uploads}
            most_active.append(the_dict)

        return most_active

<<<<<<< HEAD
    def getBuildCountersForArchitecture(self, archive, distroarchseries):
        """See `IArchiveSet`."""
        result = IStore(BinaryPackageBuild).find(
            (BinaryPackageBuild._new_status, Count(BinaryPackageBuild.id)),
            BinaryPackageBuild._new_archive == archive,
            BinaryPackageBuild.distro_arch_series == distroarchseries,
            ).group_by(
                BinaryPackageBuild._new_status
            ).order_by(BinaryPackageBuild._new_status)

        status_map = {
            'failed': (
                BuildStatus.CHROOTWAIT,
                BuildStatus.FAILEDTOBUILD,
                BuildStatus.FAILEDTOUPLOAD,
                BuildStatus.MANUALDEPWAIT,
                ),
            'pending': (
                BuildStatus.BUILDING,
                BuildStatus.UPLOADING,
                BuildStatus.NEEDSBUILD,
                ),
            'succeeded': (
                BuildStatus.FULLYBUILT,
                ),
            }

        status_and_counters = {}

        # Set 'total' counter
        status_and_counters['total'] = sum(
            [counter for status, counter in result])

        # Set each counter according 'status_map'
        for key, status in status_map.iteritems():
            status_and_counters[key] = 0
            for status_value, status_counter in result:
                if status_value in status:
                    status_and_counters[key] += status_counter

        return status_and_counters

=======
>>>>>>> b0665180
    def getPrivatePPAs(self):
        """See `IArchiveSet`."""
        store = getUtility(IStoreSelector).get(MAIN_STORE, DEFAULT_FLAVOR)
        return store.find(
            Archive,
            Archive._private == True,
            Archive.purpose == ArchivePurpose.PPA)

    def getArchivesForDistribution(self, distribution, name=None,
                                   purposes=None, user=None,
                                   exclude_disabled=True):
        """See `IArchiveSet`."""
        extra_exprs = []

        # If a single purpose is passed in, convert it into a tuple,
        # otherwise assume a list was passed in.
        if purposes in ArchivePurpose:
            purposes = (purposes, )

        if purposes:
            extra_exprs.append(Archive.purpose.is_in(purposes))

        if name is not None:
            extra_exprs.append(Archive.name == name)

        public_archive = And(Archive._private == False,
                             Archive._enabled == True)

        if user is not None:
            admins = getUtility(ILaunchpadCelebrities).admin
            if not user.inTeam(admins):
                # Enforce privacy-awareness for logged-in, non-admin users,
                # so that they can only see the private archives that they're
                # allowed to see.

                # Create a subselect to capture all the teams that are
                # owners of archives AND the user is a member of:
                user_teams_subselect = Select(
                    TeamParticipation.teamID,
                    where=And(
                       TeamParticipation.personID == user.id,
                       TeamParticipation.teamID == Archive.ownerID))

                # Append the extra expression to capture either public
                # archives, or archives owned by the user, or archives
                # owned by a team of which the user is a member:
                # Note: 'Archive.ownerID == user.id'
                # is unnecessary below because there is a TeamParticipation
                # entry showing that each person is a member of the "team"
                # that consists of themselves.

                # FIXME: Include private PPA's if user is an uploader
                extra_exprs.append(
                    Or(public_archive,
                       Archive.ownerID.is_in(user_teams_subselect)))
        else:
            # Anonymous user; filter to include only public archives in
            # the results.
            extra_exprs.append(public_archive)

        if exclude_disabled:
            extra_exprs.append(Archive._enabled == True)

        query = Store.of(distribution).find(
            Archive,
            Archive.distribution == distribution,
            *extra_exprs)

        return query.order_by(Archive.name)

    def getPublicationsInArchives(self, source_package_name, archive_list,
                                  distribution):
        """See `IArchiveSet`."""
        archive_ids = [archive.id for archive in archive_list]

        store = Store.of(source_package_name)

        # Return all the published source pubs for the given name in the
        # given list of archives. Note: importing DistroSeries here to
        # avoid circular imports.
        from lp.registry.model.distroseries import DistroSeries
        results = store.find(
            SourcePackagePublishingHistory,
            Archive.id.is_in(archive_ids),
            SourcePackagePublishingHistory.archive == Archive.id,
            (SourcePackagePublishingHistory.status ==
                PackagePublishingStatus.PUBLISHED),
            SourcePackagePublishingHistory.sourcepackagename ==
                source_package_name,
            SourcePackagePublishingHistory.distroseries == DistroSeries.id,
            DistroSeries.distribution == distribution,
            )

        return results.order_by(SourcePackagePublishingHistory.id)


def get_archive_privacy_filter(user):
    if user is None:
        privacy_filter = Not(Archive._private)
    elif IPersonRoles(user).in_admin:
        privacy_filter = True
    else:
        privacy_filter = Or(
            Not(Archive._private),
            Archive.ownerID.is_in(
                Select(
                    TeamParticipation.teamID,
                    where=(TeamParticipation.person == user))))
    return privacy_filter


def get_enabled_archive_filter(user, purpose=None,
                            include_public=False, include_subscribed=False):
    """ Return a filter that can be used with a Storm query to filter Archives.

    The archive must be enabled, plus satisfy the other specified conditions.
    """
    purpose_term = True
    if purpose:
        purpose_term = Archive.purpose == purpose
    if user is None:
        if include_public:
            terms = [
                purpose_term, Archive._private == False,
                Archive._enabled == True]
            return And(*terms)
        else:
            return False

    # Administrator are allowed to view private archives.
    roles = IPersonRoles(user)
    if roles.in_admin or roles.in_commercial_admin:
        return purpose_term

    main = getUtility(IComponentSet)['main']
    user_teams = Select(
                TeamParticipation.teamID,
                where=TeamParticipation.person == user)

    is_owner = Archive.ownerID.is_in(user_teams)

    from lp.soyuz.model.archivesubscriber import ArchiveSubscriber

    is_allowed = Select(
        ArchivePermission.archiveID, where=And(
            ArchivePermission.permission == ArchivePermissionType.UPLOAD,
            ArchivePermission.component == main,
            ArchivePermission.personID.is_in(user_teams)),
        tables=ArchivePermission, distinct=True)

    is_subscribed = Select(
        ArchiveSubscriber.archive_id, where=And(
            ArchiveSubscriber.status == ArchiveSubscriberStatus.CURRENT,
            ArchiveSubscriber.subscriber_id.is_in(user_teams)),
        tables=ArchiveSubscriber, distinct=True)

    filter_terms = [
        is_owner,
        And(
            Archive.purpose == ArchivePurpose.PPA,
            Archive.id.is_in(is_allowed))]
    if include_subscribed:
        filter_terms.append(And(
            Archive.purpose == ArchivePurpose.PPA,
            Archive.id.is_in(is_subscribed)))

    if include_public:
        filter_terms.append(
            And(Archive._enabled == True, Archive._private == False))
    return And(purpose_term, Or(*filter_terms))<|MERGE_RESOLUTION|>--- conflicted
+++ resolved
@@ -84,10 +84,7 @@
     IStoreSelector,
     MAIN_STORE,
     )
-from lp.services.database.lpstorm import (
-    ISlaveStore,
-    IStore,
-    )
+from lp.services.database.lpstorm import ISlaveStore
 from lp.services.database.sqlbase import (
     cursor,
     quote,
@@ -1912,27 +1909,6 @@
 
         return pkgs_building_count, pkgs_waiting_count
 
-<<<<<<< HEAD
-    def getSourcePackageReleases(self, build_status=None):
-        """See `IArchive`."""
-        store = Store.of(self)
-
-        extra_exprs = []
-        if build_status is not None:
-            extra_exprs = [BinaryPackageBuild._new_status == build_status]
-
-        result_set = store.find(
-            SourcePackageRelease,
-            (BinaryPackageBuild.source_package_release_id ==
-                SourcePackageRelease.id),
-            BinaryPackageBuild._new_archive == self,
-            *extra_exprs)
-
-        result_set.config(distinct=True).order_by(SourcePackageRelease.id)
-        return result_set
-
-=======
->>>>>>> b0665180
     def updatePackageDownloadCount(self, bpr, day, country, count):
         """See `IArchive`."""
         store = Store.of(self)
@@ -2399,51 +2375,6 @@
 
         return most_active
 
-<<<<<<< HEAD
-    def getBuildCountersForArchitecture(self, archive, distroarchseries):
-        """See `IArchiveSet`."""
-        result = IStore(BinaryPackageBuild).find(
-            (BinaryPackageBuild._new_status, Count(BinaryPackageBuild.id)),
-            BinaryPackageBuild._new_archive == archive,
-            BinaryPackageBuild.distro_arch_series == distroarchseries,
-            ).group_by(
-                BinaryPackageBuild._new_status
-            ).order_by(BinaryPackageBuild._new_status)
-
-        status_map = {
-            'failed': (
-                BuildStatus.CHROOTWAIT,
-                BuildStatus.FAILEDTOBUILD,
-                BuildStatus.FAILEDTOUPLOAD,
-                BuildStatus.MANUALDEPWAIT,
-                ),
-            'pending': (
-                BuildStatus.BUILDING,
-                BuildStatus.UPLOADING,
-                BuildStatus.NEEDSBUILD,
-                ),
-            'succeeded': (
-                BuildStatus.FULLYBUILT,
-                ),
-            }
-
-        status_and_counters = {}
-
-        # Set 'total' counter
-        status_and_counters['total'] = sum(
-            [counter for status, counter in result])
-
-        # Set each counter according 'status_map'
-        for key, status in status_map.iteritems():
-            status_and_counters[key] = 0
-            for status_value, status_counter in result:
-                if status_value in status:
-                    status_and_counters[key] += status_counter
-
-        return status_and_counters
-
-=======
->>>>>>> b0665180
     def getPrivatePPAs(self):
         """See `IArchiveSet`."""
         store = getUtility(IStoreSelector).get(MAIN_STORE, DEFAULT_FLAVOR)
