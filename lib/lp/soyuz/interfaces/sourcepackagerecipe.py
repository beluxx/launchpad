--- conflicted
+++ resolved
@@ -13,14 +13,8 @@
 
 from lazr.restful.fields import Reference
 
-<<<<<<< HEAD
-from zope.interface import Interface
-from zope.schema import Datetime, Text, TextLine
-=======
 from zope.interface import Attribute, Interface
-
 from zope.schema import Datetime, TextLine
->>>>>>> dbee412a
 
 from canonical.launchpad import _
 from canonical.launchpad.validators.name import name_validator
