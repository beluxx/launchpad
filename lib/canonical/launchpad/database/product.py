# Copyright 2004-2007 Canonical Ltd.  All rights reserved.

"""Database classes including and related to Product."""

__metaclass__ = type
__all__ = ['Product', 'ProductSet']


from zope.interface import implements
from zope.component import getUtility

from sqlobject import (
    ForeignKey, StringCol, BoolCol, SQLMultipleJoin, SQLRelatedJoin,
    SQLObjectNotFound, AND)

from canonical.database.sqlbase import quote, SQLBase, sqlvalues
from canonical.database.constants import UTC_NOW
from canonical.database.datetimecol import UtcDateTimeCol
from canonical.database.enumcol import EnumCol

from canonical.cachedproperty import cachedproperty

from canonical.lp.dbschema import (
    TranslationPermission, SpecificationSort, SpecificationFilter,
    SpecificationStatus, RosettaImportStatus)

from canonical.launchpad.helpers import shortlist

from canonical.launchpad.database.branch import BranchSet
from canonical.launchpad.database.branchvisibilitypolicy import (
    BranchVisibilityPolicyMixin)
from canonical.launchpad.database.bugtarget import BugTargetBase
from canonical.launchpad.database.karma import KarmaContextMixin
from canonical.launchpad.database.bug import (
    BugSet, get_bug_tags, get_bug_tags_open_count)
from canonical.launchpad.database.bugtask import BugTask
from canonical.launchpad.database.faq import FAQ
from canonical.launchpad.database.productseries import ProductSeries
from canonical.launchpad.database.productbounty import ProductBounty
from canonical.launchpad.database.distribution import Distribution
from canonical.launchpad.database.productrelease import ProductRelease
from canonical.launchpad.database.bugtask import BugTaskSet
from canonical.launchpad.database.packaging import Packaging
from canonical.launchpad.database.mentoringoffer import MentoringOffer
from canonical.launchpad.database.question import (
    QuestionTargetSearch, QuestionTargetMixin)
from canonical.launchpad.database.milestone import Milestone
from canonical.launchpad.database.specification import (
    HasSpecificationsMixin, Specification)
from canonical.launchpad.database.sprint import HasSprintsMixin
from canonical.launchpad.database.translationimportqueue import (
    TranslationImportQueueEntry)
from canonical.launchpad.database.cal import Calendar
from canonical.launchpad.interfaces import (
    ICalendarOwner,
    IFAQTarget,
    IHasIcon,
    IHasLogo,
    IHasMugshot,
    IHasTranslationImports,
    ILaunchpadCelebrities,
    ILaunchpadStatisticSet,
    IPersonSet,
    IProduct,
    IProductSet,
    IQuestionTarget,
    NotFoundError,
    QUESTION_STATUS_DEFAULT_SEARCH,
    )


class Product(SQLBase, BugTargetBase, HasSpecificationsMixin, HasSprintsMixin,
              KarmaContextMixin, BranchVisibilityPolicyMixin,
              QuestionTargetMixin):
    """A Product."""

    implements(IProduct, ICalendarOwner, IFAQTarget, IQuestionTarget,
               IHasLogo, IHasMugshot, IHasIcon, IHasTranslationImports)

    _table = 'Product'

    project = ForeignKey(
        foreignKey="Project", dbName="project", notNull=False, default=None)
    owner = ForeignKey(
        foreignKey="Person", dbName="owner", notNull=True)
    bugcontact = ForeignKey(
        dbName='bugcontact', foreignKey='Person', notNull=False, default=None)
    security_contact = ForeignKey(
        dbName='security_contact', foreignKey='Person', notNull=False,
        default=None)
    driver = ForeignKey(
        foreignKey="Person", dbName="driver", notNull=False, default=None)
    name = StringCol(
        dbName='name', notNull=True, alternateID=True, unique=True)
    displayname = StringCol(dbName='displayname', notNull=True)
    title = StringCol(dbName='title', notNull=True)
    summary = StringCol(dbName='summary', notNull=True)
    description = StringCol(notNull=False, default=None)
    datecreated = UtcDateTimeCol(
        dbName='datecreated', notNull=True, default=UTC_NOW)
    homepageurl = StringCol(dbName='homepageurl', notNull=False, default=None)
    homepage_content = StringCol(default=None)
    icon = ForeignKey(
        dbName='icon', foreignKey='LibraryFileAlias', default=None)
    logo = ForeignKey(
        dbName='logo', foreignKey='LibraryFileAlias', default=None)
    mugshot = ForeignKey(
        dbName='mugshot', foreignKey='LibraryFileAlias', default=None)
    screenshotsurl = StringCol(
        dbName='screenshotsurl', notNull=False, default=None)
    wikiurl =  StringCol(dbName='wikiurl', notNull=False, default=None)
    programminglang = StringCol(
        dbName='programminglang', notNull=False, default=None)
    downloadurl = StringCol(dbName='downloadurl', notNull=False, default=None)
    lastdoap = StringCol(dbName='lastdoap', notNull=False, default=None)
    translationgroup = ForeignKey(
        dbName='translationgroup', foreignKey='TranslationGroup',
        notNull=False, default=None)
    translationpermission = EnumCol(
        dbName='translationpermission', notNull=True,
        schema=TranslationPermission, default=TranslationPermission.OPEN)
    bugtracker = ForeignKey(
        foreignKey="BugTracker", dbName="bugtracker", notNull=False,
        default=None)
    official_answers = BoolCol(
        dbName='official_answers', notNull=True, default=False)
    official_malone = BoolCol(
        dbName='official_malone', notNull=True, default=False)
    official_rosetta = BoolCol(
        dbName='official_rosetta', notNull=True, default=False)
    active = BoolCol(dbName='active', notNull=True, default=True)
    reviewed = BoolCol(dbName='reviewed', notNull=True, default=False)
    private_bugs = BoolCol(
        dbName='private_bugs', notNull=True, default=False)
    autoupdate = BoolCol(dbName='autoupdate', notNull=True, default=False)
    freshmeatproject = StringCol(notNull=False, default=None)
    sourceforgeproject = StringCol(notNull=False, default=None)
    # While the interface defines this field as required, we need to
    # allow it to be NULL so we can create new product records before
    # the corresponding series records.
    development_focus = ForeignKey(
        foreignKey="ProductSeries", dbName="development_focus", notNull=False,
        default=None)

    calendar = ForeignKey(
        dbName='calendar', foreignKey='Calendar', default=None,
        forceDBName=True)

    def _getBugTaskContextWhereClause(self):
        """See BugTargetBase."""
        return "BugTask.product = %d" % self.id

    def getExternalBugTracker(self):
        """See `IProduct`."""
        if self.official_malone:
            return None
        elif self.bugtracker is not None:
            return self.bugtracker
        elif self.project is not None:
            return self.project.bugtracker
        else:
            return None

    def searchTasks(self, search_params):
        """See canonical.launchpad.interfaces.IBugTarget."""
        search_params.setProduct(self)
        return BugTaskSet().search(search_params)

    def getUsedBugTags(self):
        """See `IBugTarget`."""
        return get_bug_tags("BugTask.product = %s" % sqlvalues(self))

    def getUsedBugTagsWithOpenCounts(self, user):
        """See `IBugTarget`."""
        return get_bug_tags_open_count(
            "BugTask.product = %s" % sqlvalues(self), user)

    def getOrCreateCalendar(self):
        if not self.calendar:
            self.calendar = Calendar(
                title='%s Product Calendar' % self.displayname,
                revision=0)
        return self.calendar

    branches = SQLMultipleJoin('Branch', joinColumn='product',
        orderBy='id')
    serieses = SQLMultipleJoin('ProductSeries', joinColumn='product',
        orderBy='name')

    @property
    def name_with_project(self):
        """See lib.canonical.launchpad.interfaces.IProduct"""
        if self.project and self.project.name != self.name:
            return self.project.name + ": " + self.name
        return self.name

    @property
    def releases(self):
        return ProductRelease.select(
            AND(ProductRelease.q.productseriesID == ProductSeries.q.id,
                ProductSeries.q.productID == self.id),
            clauseTables=['ProductSeries'],
            orderBy=['version']
            )

    @property
    def drivers(self):
        """See `IProduct`."""
        drivers = set()
        drivers.add(self.driver)
        if self.project is not None:
            drivers.add(self.project.driver)
        drivers.discard(None)
        if len(drivers) == 0:
            if self.project is not None:
                drivers.add(self.project.owner)
            else:
                drivers.add(self.owner)
        return sorted(drivers, key=lambda driver: driver.browsername)

    bounties = SQLRelatedJoin(
        'Bounty', joinColumn='product', otherColumn='bounty',
        intermediateTable='ProductBounty')

    @property
    def all_milestones(self):
        """See `IProduct`."""
        return Milestone.selectBy(
            product=self, orderBy=['dateexpected', 'name'])

    @property
    def milestones(self):
        """See `IProduct`."""
        return Milestone.selectBy(
            product=self, visible=True, orderBy=['dateexpected', 'name'])

    @property
    def sourcepackages(self):
        from canonical.launchpad.database.sourcepackage import SourcePackage
        clause = """ProductSeries.id=Packaging.productseries AND
                    ProductSeries.product = %s
                    """ % sqlvalues(self.id)
        clauseTables = ['ProductSeries']
        ret = Packaging.select(clause, clauseTables,
            prejoins=["sourcepackagename", "distroseries.distribution"])
        sps = [SourcePackage(sourcepackagename=r.sourcepackagename,
                             distroseries=r.distroseries) for r in ret]
        return sorted(sps, key=lambda x:
            (x.sourcepackagename.name, x.distroseries.name,
             x.distroseries.distribution.name))

    @property
    def distrosourcepackages(self):
        from canonical.launchpad.database.distributionsourcepackage \
            import DistributionSourcePackage
        clause = """ProductSeries.id=Packaging.productseries AND
                    ProductSeries.product = %s
                    """ % sqlvalues(self.id)
        clauseTables = ['ProductSeries']
        ret = Packaging.select(clause, clauseTables,
            prejoins=["sourcepackagename", "distroseries.distribution"])
        distros = set()
        dsps = []
        for packaging in ret:
            distro = packaging.distroseries.distribution
            if distro in distros:
                continue
            distros.add(distro)
            dsps.append(DistributionSourcePackage(
                sourcepackagename=packaging.sourcepackagename,
                distribution=distro))
        return sorted(dsps, key=lambda x:
            (x.sourcepackagename.name, x.distribution.name))

    @property
    def bugtargetname(self):
        """See `IBugTarget`."""
        return '%s (upstream)' % self.name

    def getLatestBranches(self, quantity=5, visible_by_user=None):
        """See `IProduct`."""
        return shortlist(
            BranchSet().getLatestBranchesForProduct(
                self, quantity, visible_by_user))

    def getPackage(self, distroseries):
        """See `IProduct`."""
        if isinstance(distroseries, Distribution):
            distroseries = distroseries.currentrelease
        for pkg in self.sourcepackages:
            if pkg.distroseries == distroseries:
                return pkg
        else:
            raise NotFoundError(distroseries)

    def getMilestone(self, name):
        """See `IProduct`."""
        return Milestone.selectOne("""
            product = %s AND
            name = %s
            """ % sqlvalues(self.id, name))

    def createBug(self, bug_params):
        """See `IBugTarget`."""
        bug_params.setBugTarget(product=self)
        return BugSet().createBug(bug_params)

    def _getBugTaskContextClause(self):
        """See BugTargetBase."""
        return 'BugTask.product = %s' % sqlvalues(self)

    def searchQuestions(self, search_text=None,
                        status=QUESTION_STATUS_DEFAULT_SEARCH,
                        language=None, sort=None, owner=None,
                        needs_attention_from=None, unsupported=False):
        """See `IQuestionCollection`."""
        if unsupported:
            unsupported_target = self
        else:
            unsupported_target = None

        return QuestionTargetSearch(
            product=self,
            search_text=search_text, status=status,
            language=language, sort=sort, owner=owner,
            needs_attention_from=needs_attention_from,
            unsupported_target=unsupported_target).getResults()

    def getTargetTypes(self):
        """See `QuestionTargetMixin`.
        
        Defines product as self.
        """
        return {'product': self}

<<<<<<< HEAD
    def removeAnswerContact(self, person):
        """See IQuestionTarget."""
        if person not in self.answer_contacts:
            return False
        answer_contact = AnswerContact.selectOneBy(
            product=self, person=person)
        answer_contact.destroySelf()
        return True

    @property
    def answer_contacts(self):
        """See IQuestionTarget."""
        answer_contacts = AnswerContact.selectBy(product=self)
        return sorted(
            [answer_contact.person for answer_contact in answer_contacts],
            key=attrgetter('displayname'))

    @property
    def direct_answer_contacts(self):
        """See IQuestionTarget."""
        return self.answer_contacts

    def getQuestionLanguages(self):
        """See IQuestionTarget."""
        return set(Language.select(
            'Language.id = Question.language AND '
            'Question.product = %s' % sqlvalues(self.id),
            clauseTables=['Question'], distinct=True))
    
    def newFAQ(self, owner, title, summary, content=None, url=None,
               date_created=None):
        """See `IFAQTarget`."""
        return FAQ.new(
            owner=owner, title=title, summary=summary, content=content,
            url=url, date_created=date_created, product=self)
    
    def findSimilarFAQs(self, summary):
        """See `IFAQTarget`."""
        return FAQ.findSimilar(summary, product=self)
    
    def getFAQ(self, id):
        """See `IFAQTarget`."""
        return FAQ.getForTarget(id, self)

=======
>>>>>>> 73cbefa1
    @property
    def translatable_packages(self):
        """See `IProduct`."""
        packages = set(package for package in self.sourcepackages
                       if len(package.currentpotemplates) > 0)
        # Sort packages by distroseries.name and package.name
        return sorted(packages, key=lambda p: (p.distroseries.name, p.name))

    @property
    def translatable_series(self):
        """See `IProduct`."""
        series = ProductSeries.select('''
            POTemplate.productseries = ProductSeries.id AND
            ProductSeries.product = %d
            ''' % self.id,
            clauseTables=['POTemplate'],
            orderBy='datecreated', distinct=True)
        return list(series)

    @property
    def primary_translatable(self):
        """See `IProduct`."""
        packages = self.translatable_packages
        ubuntu = getUtility(ILaunchpadCelebrities).ubuntu
        targetseries = ubuntu.currentseries
        # First, go with the latest product series that has templates:
        series = self.translatable_series
        if series:
            return series[0]
        # Otherwise, look for an Ubuntu package in the current distroseries:
        for package in packages:
            if package.distroseries == targetseries:
                return package
        # now let's make do with any ubuntu package
        for package in packages:
            if package.distribution == ubuntu:
                return package
        # or just any package
        if len(packages) > 0:
            return packages[0]
        # capitulate
        return None

    @property
    def mentoring_offers(self):
        """See `IProduct`"""
        via_specs = MentoringOffer.select("""
            Specification.product = %s AND
            Specification.id = MentoringOffer.specification
            """ % sqlvalues(self.id) + """ AND NOT
            (""" + Specification.completeness_clause +")",
            clauseTables=['Specification'],
            distinct=True)
        via_bugs = MentoringOffer.select("""
            BugTask.product = %s AND
            BugTask.bug = MentoringOffer.bug AND
            BugTask.bug = Bug.id AND
            Bug.private IS FALSE
            """ % sqlvalues(self.id) + """ AND NOT (
            """ + BugTask.completeness_clause + ")",
            clauseTables=['BugTask', 'Bug'],
            distinct=True)
        return via_specs.union(via_bugs, orderBy=['-date_created', '-id'])

    @property
    def translationgroups(self):
        tg = []
        if self.translationgroup:
            tg.append(self.translationgroup)
        if self.project:
            if self.project.translationgroup:
                if self.project.translationgroup not in tg:
                    tg.append(self.project.translationgroup)

    @property
    def aggregatetranslationpermission(self):
        perms = [self.translationpermission]
        if self.project:
            perms.append(self.project.translationpermission)
        # XXX reviewer please describe a better way to explicitly order
        # the enums. The spec describes the order, and the values make
        # it work, and there is space left for new values so we can
        # ensure a consistent sort order in future, but there should be
        # a better way.
        return max(perms)

    @property
    def has_any_specifications(self):
        """See `IHasSpecifications`."""
        return self.all_specifications.count()

    @property
    def all_specifications(self):
        return self.specifications(filter=[SpecificationFilter.ALL])

    @property
    def valid_specifications(self):
        return self.specifications(filter=[SpecificationFilter.VALID])

    def specifications(self, sort=None, quantity=None, filter=None):
        """See `IHasSpecifications`."""

        # Make a new list of the filter, so that we do not mutate what we
        # were passed as a filter
        if not filter:
            # filter could be None or [] then we decide the default
            # which for a product is to show incomplete specs
            filter = [SpecificationFilter.INCOMPLETE]

        # now look at the filter and fill in the unsaid bits

        # defaults for completeness: if nothing is said about completeness
        # then we want to show INCOMPLETE
        completeness = False
        for option in [
            SpecificationFilter.COMPLETE,
            SpecificationFilter.INCOMPLETE]:
            if option in filter:
                completeness = True
        if completeness is False:
            filter.append(SpecificationFilter.INCOMPLETE)

        # defaults for acceptance: in this case we have nothing to do
        # because specs are not accepted/declined against a distro

        # defaults for informationalness: we don't have to do anything
        # because the default if nothing is said is ANY

        # sort by priority descending, by default
        if sort is None or sort == SpecificationSort.PRIORITY:
            order = (
                ['-priority', 'Specification.status', 'Specification.name'])
        elif sort == SpecificationSort.DATE:
            order = ['-Specification.datecreated', 'Specification.id']

        # figure out what set of specifications we are interested in. for
        # products, we need to be able to filter on the basis of:
        #
        #  - completeness.
        #  - informational.
        #
        base = 'Specification.product = %s' % self.id
        query = base
        # look for informational specs
        if SpecificationFilter.INFORMATIONAL in filter:
            query += ' AND Specification.informational IS TRUE'

        # filter based on completion. see the implementation of
        # Specification.is_complete() for more details
        completeness =  Specification.completeness_clause

        if SpecificationFilter.COMPLETE in filter:
            query += ' AND ( %s ) ' % completeness
        elif SpecificationFilter.INCOMPLETE in filter:
            query += ' AND NOT ( %s ) ' % completeness

        # Filter for validity. If we want valid specs only then we should
        # exclude all OBSOLETE or SUPERSEDED specs
        if SpecificationFilter.VALID in filter:
            query += ' AND Specification.status NOT IN ( %s, %s ) ' % \
                sqlvalues(SpecificationStatus.OBSOLETE,
                          SpecificationStatus.SUPERSEDED)

        # ALL is the trump card
        if SpecificationFilter.ALL in filter:
            query = base

        # Filter for specification text
        for constraint in filter:
            if isinstance(constraint, basestring):
                # a string in the filter is a text search filter
                query += ' AND Specification.fti @@ ftq(%s) ' % quote(
                    constraint)

        # now do the query, and remember to prejoin to people
        results = Specification.select(query, orderBy=order, limit=quantity)
        return results.prejoin(['assignee', 'approver', 'drafter'])

    def getSpecification(self, name):
        """See `ISpecificationTarget`."""
        return Specification.selectOneBy(product=self, name=name)

    def getSeries(self, name):
        """See `IProduct`."""
        return ProductSeries.selectOneBy(product=self, name=name)

    def newSeries(self, owner, name, summary, branch=None):
        return ProductSeries(product=self, owner=owner, name=name,
                             summary=summary, user_branch=branch)

    def getRelease(self, version):
        return ProductRelease.selectOne("""
            ProductRelease.productseries = ProductSeries.id AND
            ProductSeries.product = %s AND
            ProductRelease.version = %s
            """ % sqlvalues(self.id, version),
            clauseTables=['ProductSeries'])

    def packagedInDistros(self):
        distros = Distribution.select(
            "Packaging.productseries = ProductSeries.id AND "
            "ProductSeries.product = %s AND "
            "Packaging.distrorelease = DistroRelease.id AND "
            "DistroRelease.distribution = Distribution.id"
            "" % sqlvalues(self.id),
            clauseTables=['Packaging', 'ProductSeries', 'DistroRelease'],
            orderBy='name',
            distinct=True
            )
        return distros

    def ensureRelatedBounty(self, bounty):
        """See `IProduct`."""
        for curr_bounty in self.bounties:
            if bounty.id == curr_bounty.id:
                return None
        ProductBounty(product=self, bounty=bounty)
        return None

    def newBranch(self, name, title, url, home_page, lifecycle_status,
                  summary, whiteboard):
        """See `IProduct`."""
        # XXX thumper-angry - FIX THIS!!!!
        # use BranchSet
        from canonical.launchpad.database import Branch
        return Branch(
            product=self, name=name, title=title, url=url,
            home_page=home_page, lifecycle_status=lifecycle_status,
            summary=summary, whiteboard=whiteboard)

    def getFirstEntryToImport(self):
        """See `IHasTranslationImports`."""
        return TranslationImportQueueEntry.selectFirst(
            '''status=%s AND
            productseries=ProductSeries.id AND
            ProductSeries.product=%s''' % sqlvalues(
            RosettaImportStatus.APPROVED,
            self.id),
            clauseTables=['ProductSeries'],
            orderBy='TranslationImportQueueEntry.dateimported')


class ProductSet:
    implements(IProductSet)

    def __init__(self):
        self.title = "Projects in Launchpad"

    def __getitem__(self, name):
        """See canonical.launchpad.interfaces.product.IProductSet."""
        item = Product.selectOneBy(name=name, active=True)
        if item is None:
            raise NotFoundError(name)
        return item

    def __iter__(self):
        """See canonical.launchpad.interfaces.product.IProductSet."""
        return iter(self.all_active)

    @property
    def people(self):
        return getUtility(IPersonSet)

    def latest(self, quantity=5):
        return self.all_active[:quantity]

    @property
    def all_active(self):
        results = Product.selectBy(
            active=True, orderBy="-Product.datecreated")
        # The main product listings include owner, so we prejoin it in
        return results.prejoin(["owner"])

    def get(self, productid):
        """See canonical.launchpad.interfaces.product.IProductSet."""
        try:
            return Product.get(productid)
        except SQLObjectNotFound:
            raise NotFoundError("Product with ID %s does not exist" %
                                str(productid))

    def getByName(self, name, default=None, ignore_inactive=False):
        """See canonical.launchpad.interfaces.product.IProductSet."""
        if ignore_inactive:
            product = Product.selectOneBy(name=name, active=True)
        else:
            product = Product.selectOneBy(name=name)
        if product is None:
            return default
        return product

    def getProductsWithBranches(self):
        """See `IProductSet`."""
        return Product.select(
            'Product.id in (select distinct(product) from Branch)',
            orderBy='name')

    def createProduct(self, owner, name, displayname, title, summary,
                      description=None, project=None, homepageurl=None,
                      screenshotsurl=None, wikiurl=None,
                      downloadurl=None, freshmeatproject=None,
                      sourceforgeproject=None, programminglang=None,
                      reviewed=False, mugshot=None, logo=None,
                      icon=None):
        """See canonical.launchpad.interfaces.product.IProductSet."""
        product = Product(
            owner=owner, name=name, displayname=displayname,
            title=title, project=project, summary=summary,
            description=description, homepageurl=homepageurl,
            screenshotsurl=screenshotsurl, wikiurl=wikiurl,
            downloadurl=downloadurl, freshmeatproject=freshmeatproject,
            sourceforgeproject=sourceforgeproject,
            programminglang=programminglang, reviewed=reviewed,
            icon=icon, logo=logo, mugshot=mugshot)

        # Create a default trunk series and set it as the development focus
        trunk = product.newSeries(owner, 'trunk', 'The "trunk" series '
            'represents the primary line of development rather than '
            'a stable release branch. This is sometimes also called MAIN '
            'or HEAD.')
        product.development_focus = trunk

        return product

    def forReview(self):
        """See canonical.launchpad.interfaces.product.IProductSet."""
        return Product.select("reviewed IS FALSE")

    def search(self, text=None, soyuz=None,
               rosetta=None, malone=None,
               bazaar=None,
               show_inactive=False):
        """See canonical.launchpad.interfaces.product.IProductSet."""
        # XXX: the soyuz argument is unused
        #   -- kiko, 2006-03-22
        clauseTables = set()
        clauseTables.add('Product')
        queries = []
        if text:
            queries.append("Product.fti @@ ftq(%s) " % sqlvalues(text))
        if rosetta:
            clauseTables.add('POTemplate')
            clauseTables.add('ProductRelease')
            clauseTables.add('ProductSeries')
            queries.append("POTemplate.productrelease=ProductRelease.id")
            queries.append("ProductRelease.productseries=ProductSeries.id")
            queries.append("ProductSeries.product=product.id")
        if malone:
            clauseTables.add('BugTask')
            queries.append('BugTask.product=Product.id')
        if bazaar:
            clauseTables.add('ProductSeries')
            queries.append('(ProductSeries.import_branch IS NOT NULL OR '
                           'ProductSeries.user_branch IS NOT NULL)')
        if 'ProductSeries' in clauseTables:
            queries.append('ProductSeries.product=Product.id')
        if not show_inactive:
            queries.append('Product.active IS TRUE')
        query = " AND ".join(queries)
        return Product.select(query, distinct=True,
                              prejoins=["owner"],
                              clauseTables=clauseTables)

    def getTranslatables(self):
        """See `IProductSet`"""
        upstream = Product.select('''
            Product.id = ProductSeries.product AND
            POTemplate.productseries = ProductSeries.id AND
            Product.official_rosetta
            ''',
            clauseTables=['ProductSeries', 'POTemplate'],
            orderBy='Product.title',
            distinct=True)
        return upstream

    def featuredTranslatables(self, maximumproducts=8):
        """See `IProductSet`"""
        randomresults = Product.select('''id IN
            (SELECT Product.id FROM Product, ProductSeries, POTemplate
               WHERE Product.id = ProductSeries.product AND
                     POTemplate.productseries = ProductSeries.id AND
                     Product.official_rosetta
               ORDER BY random())
            ''',
            distinct=True)

        results = list(randomresults[:maximumproducts])
        results.sort(lambda a, b: cmp(a.title, b.title))
        return results

    @cachedproperty
    def stats(self):
        return getUtility(ILaunchpadStatisticSet)

    def count_all(self):
        return self.stats.value('active_products')

    def count_translatable(self):
        return self.stats.value('products_with_translations')

    def count_reviewed(self):
        return self.stats.value('reviewed_products')

    def count_buggy(self):
        return self.stats.value('products_with_translations')

    def count_featureful(self):
        return self.stats.value('products_with_blueprints')

    def count_answered(self):
        return self.stats.value('products_with_questions')

    def count_codified(self):
        return self.stats.value('products_with_branches')

<|MERGE_RESOLUTION|>--- conflicted
+++ resolved
@@ -333,36 +333,6 @@
         """
         return {'product': self}
 
-<<<<<<< HEAD
-    def removeAnswerContact(self, person):
-        """See IQuestionTarget."""
-        if person not in self.answer_contacts:
-            return False
-        answer_contact = AnswerContact.selectOneBy(
-            product=self, person=person)
-        answer_contact.destroySelf()
-        return True
-
-    @property
-    def answer_contacts(self):
-        """See IQuestionTarget."""
-        answer_contacts = AnswerContact.selectBy(product=self)
-        return sorted(
-            [answer_contact.person for answer_contact in answer_contacts],
-            key=attrgetter('displayname'))
-
-    @property
-    def direct_answer_contacts(self):
-        """See IQuestionTarget."""
-        return self.answer_contacts
-
-    def getQuestionLanguages(self):
-        """See IQuestionTarget."""
-        return set(Language.select(
-            'Language.id = Question.language AND '
-            'Question.product = %s' % sqlvalues(self.id),
-            clauseTables=['Question'], distinct=True))
-    
     def newFAQ(self, owner, title, summary, content=None, url=None,
                date_created=None):
         """See `IFAQTarget`."""
@@ -378,8 +348,6 @@
         """See `IFAQTarget`."""
         return FAQ.getForTarget(id, self)
 
-=======
->>>>>>> 73cbefa1
     @property
     def translatable_packages(self):
         """See `IProduct`."""
