# Copyright 2008 Canonical Ltd.  All rights reserved.
#
"""Implementation of the ws: namespace in TALES."""

__metaclass__ = type

import textwrap
import urllib

from epydoc.markup.restructuredtext import parse_docstring

from zope.app.zapi import getGlobalSiteManager
from zope.interface.interfaces import IInterface
from zope.schema import getFields
from zope.schema.interfaces import IBytes, IChoice, IObject
from zope.security.proxy import removeSecurityProxy

from canonical.launchpad.webapp import canonical_url
from canonical.launchpad.webapp.publisher import get_current_browser_request

from canonical.lazr.enum import IEnumeratedType
from canonical.lazr.interfaces import (
    ICollection, ICollectionField, IEntry, IResourceGETOperation,
    IResourceOperation, IResourcePOSTOperation, IScopedCollection)
from canonical.lazr.interfaces.rest import WebServiceLayer
from canonical.lazr.rest import CollectionResource

class WadlAPI:
    """Base class for WADL-related function namespaces."""

    def _service_root_url(self):
        """Return the URL to the service root."""
        request = get_current_browser_request()
        return canonical_url(request.publication.getApplication(request))

    def _entry_adapter_for_schema(self, model_schema):
        """Retrieve an entry adapter for a model interface.

        This method locates the IEntry subclass corresponding to the
        model interface, and creates a WadlEntryAdapterAPI for it.
        """
        entry_class = getGlobalSiteManager().adapters.lookup(
            (model_schema,), IEntry)
        return WadlEntryAdapterAPI(entry_class)

    def docstringToXHTML(self, doc):
        """Convert an epydoc docstring to XHTML."""
        if doc is None:
            return None
        doc = textwrap.dedent(doc)
        if doc == '':
            return None
        errors = []
        parsed = parse_docstring(doc, errors)
        if len(errors) > 0:
            messages = [str(error) for error in errors]
            raise AssertionError(
                "Invalid docstring %s:\n %s" % (doc, "\n ".join(messages)))
        return parsed.to_html(None)


class WadlResourceAPI(WadlAPI):
    "Namespace for WADL functions that operate on resources."

    def __init__(self, resource):
        "Initialize with a resource."
        self.resource = resource
        underlying_resource = removeSecurityProxy(resource)
        self.context = underlying_resource.context

    @property
    def url(self):
        """Return the full URL to the resource."""
        return canonical_url(self.context)


class WadlEntryResourceAPI(WadlResourceAPI):
    "Namespace for WADL functions that operate on entry resources."

    def __init__(self, entry_resource):
        "Initialize with an entry resource."
        super(WadlEntryResourceAPI, self).__init__(entry_resource)
        self.entry = self.resource.entry
        self.schema = self.entry.schema

    @property
    def type_link(self):
        "The URL to the resource type for the object."
        return "%s#%s" % (self._service_root_url(),
                          self.entry.__class__.__name__)


class WadlCollectionResourceAPI(WadlResourceAPI):
    "Namespace for WADL functions that operate on collection resources."

    @property
    def url(self):
        """The full URL to the resource.

        Scoped collections don't know their own URLs, so we have to
        figure it out for them here.
        """
        if IScopedCollection.providedBy(self.context):
            # Check whether the field has been exported with a different name
            # and use that if so.
            webservice_tag = self.context.relationship.queryTaggedValue(
                'lazr.webservice.exported')
            if webservice_tag is not None:
                relationship_name = webservice_tag['as']
            else:
                relationship_name = self.context.relationship.__name__
            return (canonical_url(self.context.context) + '/' +
                    urllib.quote(relationship_name))
        else:
            return super(WadlCollectionResourceAPI, self).url

    @property
    def type_link(self):
        "The URL to the resource type for the object."
        if IScopedCollection.providedBy(self.resource.collection):
            adapter = self._entry_adapter_for_schema(
                self.context.relationship.value_type.schema)
            return adapter.scoped_collection_type_link
        else:
            collection_class = self.resource.collection.__class__
            adapter = WadlCollectionAdapterAPI(collection_class)
            return adapter.type_link


<<<<<<< HEAD
=======
class WadlByteStorageResourceAPI(WadlResourceAPI):
    """Namespace for functions that operate on byte storage resources."""

    def type_link(self):
        "The URL to the resource type for the object."
        return "%s#HostedFile" % self._service_root_url()


>>>>>>> 3435f795
class WadlServiceRootResourceAPI(WadlAPI):
    """Namespace for functions that operate on the service root resource.

    This class doesn't subclass WadlResourceAPI because that class
    assumes there's an underlying 'context' object that's being
    published. The service root resource is unique in not having a
    'context'. Methods like url() need to be implemented specially
    with that in mind.
    """

    def __init__(self, resource):
        """Initialize the helper class with a resource."""
        self.resource = resource

    @property
    def url(self):
        """Return the full URL to the resource."""
        return self._service_root_url()

    @property
    def top_level_resources(self):
        """Return a list of dicts describing the top-level resources."""
        resource_dicts = []
        top_level = self.resource.getTopLevelPublications()
        for link_name, publication in top_level.items():
            # We only expose collection resources for now.
            resource = CollectionResource(publication, self.resource.request)
            resource_dicts.append({'name' : link_name,
                                   'path' : "$['%s']" % link_name,
                                   'resource' : resource})
        return resource_dicts


class WadlResourceAdapterAPI(WadlAPI):
    """Namespace for functions that operate on resource adapter classes."""

    def __init__(self, adapter, adapter_interface):
        "Initialize with an adapter class."
        self.adapter = adapter
        self.adapter_interface = adapter_interface
<<<<<<< HEAD

    @property
    def doc(self):
        """Human-readable XHTML documentation for this object type."""
        return self.docstringToXHTML(self.adapter.__doc__)

    @property
=======

    @property
    def doc(self):
        """Human-readable XHTML documentation for this object type."""
        return self.docstringToXHTML(self.adapter.__doc__)

    @property
>>>>>>> 3435f795
    def named_operations(self):
        """Return all named operations registered on the resource.

        :return: a dict containing 'name' and 'op' keys. 'name' is the
            name of the operation and 'op' is the ResourceOperation
            object.
        """
        # Our 'adapter' is the resource adapter class, generated with
        # reference to some underlying model class. Named operations
        # are registered in ZCML under the model class. To find them,
        # we need to locate the model class that our 'adapter' is
        # adapting.
        registrations = [
            reg for reg in getGlobalSiteManager().registrations()
            if (IInterface.providedBy(reg.provided)
                and reg.provided.isOrExtends(self.adapter_interface)
                and reg.value == self.adapter)]
        # If there's more than one model class (because the 'adapter' was
        # registered to adapt more than one model class to ICollection or
        # IEntry), we don't know which model class to search for named
        # operations. Treat this as an error.
        if len(registrations) != 1:
            raise AssertionError(
                "There must be one (and only one) adapter from %s to %s." % (
                    self.adapter.__name__,
                    self.adapter_interface.__name__))
        model_class = registrations[0].required[0]
        operations = getGlobalSiteManager().adapters.lookupAll(
            (model_class, WebServiceLayer), IResourceOperation)
        ops = [{'name' : name, 'op' : op} for name, op in operations]
        return ops


class WadlEntryAdapterAPI(WadlResourceAdapterAPI):
    """Namespace for WADL functions that operate on entry adapter classes.

    The entry adapter class is used to describe entries of a certain
    type, and scoped collections full of entries of that type.
    """
<<<<<<< HEAD

    def __init__(self, adapter):
        super(WadlEntryAdapterAPI, self).__init__(adapter, IEntry)

=======

    def __init__(self, adapter):
        super(WadlEntryAdapterAPI, self).__init__(adapter, IEntry)

>>>>>>> 3435f795
    @property
    def singular_type(self):
        """Return the singular name for this object type."""
        return self.adapter.__name__

    @property
    def type_link(self):
        """The URL to the type definition for this kind of resource."""
        return "%s#%s" % (
            self._service_root_url(), self.singular_type)

    @property
    def full_representation_link(self):
        """The URL to the description of the object's full representation."""
        return "%s#%s-full" % (
            self._service_root_url(), self.singular_type)

    @property
    def patch_representation_link(self):
        """The URL to the description of the object's patch representation."""
        return "%s#%s-diff" % (
            self._service_root_url(), self.singular_type)
<<<<<<< HEAD

    @property
    def scoped_collection_type(self):
        """The definition of a collection of this kind of object."""
        return "%s-scoped-collection" % self.singular_type

    @property
    def scoped_collection_type_link(self):
        "The URL to the definition of a collection of this kind of object."
        return "%s#%s" % (
            self._service_root_url(), self.scoped_collection_type)

    @property
    def entry_page_representation_id(self):
        "The name of the description of a colleciton of this kind of object."
        return "%s-page" % self.singular_type

    @property
=======

    @property
    def scoped_collection_type(self):
        """The definition of a collection of this kind of object."""
        return "%s-scoped-collection" % self.singular_type

    @property
    def scoped_collection_type_link(self):
        "The URL to the definition of a collection of this kind of object."
        return "%s#%s" % (
            self._service_root_url(), self.scoped_collection_type)

    @property
    def entry_page_representation_id(self):
        "The name of the description of a colleciton of this kind of object."
        return "%s-page" % self.singular_type

    @property
>>>>>>> 3435f795
    def entry_page_representation_link(self):
        "The URL to the description of a collection of this kind of object."
        return "%s#%s" % (
            self._service_root_url(),
            self.entry_page_representation_id)

    @property
    def all_fields(self):
        "Return all schema fields for the object."
        return getFields(self.adapter.schema).values()

    @property
    def all_writable_fields(self):
        """Return all writable schema fields for the object.

        Read-only fields and collections are excluded.
        """
        return [field for field in self.all_fields
                if (not ICollectionField.providedBy(field)
                    or field.readonly)]


class WadlCollectionAdapterAPI(WadlResourceAdapterAPI):
    "Namespace for WADL functions that operate on collection adapters."

    def __init__(self, adapter):
        super(WadlCollectionAdapterAPI, self).__init__(adapter, ICollection)

    @property
    def collection_type(self):
        """The name of this kind of resource."""
        return self.adapter.__name__

    @property
    def type_link(self):
        "The URL to the resource type for the object."
        return "%s#%s" % (self._service_root_url(),
                          self.collection_type)

    @property
    def entry_schema(self):
        """The schema interface for the kind of entry in this collection."""
        return self.adapter.entry_schema


class WadlFieldAPI(WadlAPI):
    "Namespace for WADL functions that operate on schema fields."

    def __init__(self, field):
        """Initialize with a field."""
        self.field = field

    @property
    def name(self):
        """The name of this field."""
        # It would be nice to farm this out to IFieldMarshaller, but
        # IFieldMarshaller can't be instantiated except on a field
        # that's been bound to an object. Here there's no object since
        # we're doing introspection on the class. A possible solution is
        # to split IFieldMarshaller.representation_name() into a
        # separate interface.

        name = self.field.__name__
        if ICollectionField.providedBy(self.field):
            return name + '_collection_link'
        elif IObject.providedBy(self.field) or IBytes.providedBy(self.field):
            return name + '_link'
        else:
            return name

    @property
    def doc(self):
        """The docstring for this field."""
        title = self.field.title
        if title != '':
            title = "<strong>%s</strong>" % title
            if self.field.description != '':
                return "%s: %s" % (self.field.title, self.field.description)
            else:
                return title
        return self.field.description

    @property
    def path(self):
        """The JSONPath path to this field within a JSON document."""
        return "$['%s']" % self.name

    @property
    def is_link(self):
        """Is this field a link to another resource?"""
        return (IObject.providedBy(self.field) or
                ICollectionField.providedBy(self.field) or
                IBytes.providedBy(self.field))

    @property
    def type_link(self):
        """The URL of the description of the type this field is a link to."""
        # Handle externally-hosted binary documents.
        if IBytes.providedBy(self.field):
            return "%s#HostedFile" % self._service_root_url()

        # Handle entries and collections of entries.
        if ICollectionField.providedBy(self.field):
            schema = self.field.value_type.schema
        elif IObject.providedBy(self.field):
            schema = self.field.schema
        else:
            raise AssertionError("Field is not a link to another resource.")
        adapter = self._entry_adapter_for_schema(schema)
<<<<<<< HEAD

        if ICollectionField.providedBy(self.field):
            return adapter.scoped_collection_type_link
        else:
            return adapter.type_link

=======

        if ICollectionField.providedBy(self.field):
            return adapter.scoped_collection_type_link
        else:
            return adapter.type_link

>>>>>>> 3435f795
    @property
    def options(self):
        """An enumeration of acceptable values for this field.

        :return: An iterable of Items if the field implements IChoice
            and its vocabulary implements IEnumeratedType. Otherwise, None.
        """
        if (IChoice.providedBy(self.field) and
            IEnumeratedType.providedBy(self.field.vocabulary)):
            return self.field.vocabulary.items
        return None


class WadlOperationAPI(WadlAPI):
    "Namespace for WADL functions that operate on named operations."

    def __init__(self, operation):
        """Initialize with an operation."""
        self.operation = operation

    @property
    def http_method(self):
        """The HTTP method used to invoke this operation."""
        if IResourceGETOperation.implementedBy(self.operation):
            return "GET"
        elif IResourcePOSTOperation.implementedBy(self.operation):
            return "POST"
        else:
            raise AssertionError("Named operations must use GET or POST.")

    @property
    def doc(self):
        """Human-readable documentation for this operation."""
        return self.docstringToXHTML(self.operation.__doc__)<|MERGE_RESOLUTION|>--- conflicted
+++ resolved
@@ -127,8 +127,6 @@
             return adapter.type_link
 
 
-<<<<<<< HEAD
-=======
 class WadlByteStorageResourceAPI(WadlResourceAPI):
     """Namespace for functions that operate on byte storage resources."""
 
@@ -137,7 +135,6 @@
         return "%s#HostedFile" % self._service_root_url()
 
 
->>>>>>> 3435f795
 class WadlServiceRootResourceAPI(WadlAPI):
     """Namespace for functions that operate on the service root resource.
 
@@ -178,7 +175,6 @@
         "Initialize with an adapter class."
         self.adapter = adapter
         self.adapter_interface = adapter_interface
-<<<<<<< HEAD
 
     @property
     def doc(self):
@@ -186,15 +182,6 @@
         return self.docstringToXHTML(self.adapter.__doc__)
 
     @property
-=======
-
-    @property
-    def doc(self):
-        """Human-readable XHTML documentation for this object type."""
-        return self.docstringToXHTML(self.adapter.__doc__)
-
-    @property
->>>>>>> 3435f795
     def named_operations(self):
         """Return all named operations registered on the resource.
 
@@ -234,17 +221,10 @@
     The entry adapter class is used to describe entries of a certain
     type, and scoped collections full of entries of that type.
     """
-<<<<<<< HEAD
 
     def __init__(self, adapter):
         super(WadlEntryAdapterAPI, self).__init__(adapter, IEntry)
 
-=======
-
-    def __init__(self, adapter):
-        super(WadlEntryAdapterAPI, self).__init__(adapter, IEntry)
-
->>>>>>> 3435f795
     @property
     def singular_type(self):
         """Return the singular name for this object type."""
@@ -267,7 +247,6 @@
         """The URL to the description of the object's patch representation."""
         return "%s#%s-diff" % (
             self._service_root_url(), self.singular_type)
-<<<<<<< HEAD
 
     @property
     def scoped_collection_type(self):
@@ -286,26 +265,6 @@
         return "%s-page" % self.singular_type
 
     @property
-=======
-
-    @property
-    def scoped_collection_type(self):
-        """The definition of a collection of this kind of object."""
-        return "%s-scoped-collection" % self.singular_type
-
-    @property
-    def scoped_collection_type_link(self):
-        "The URL to the definition of a collection of this kind of object."
-        return "%s#%s" % (
-            self._service_root_url(), self.scoped_collection_type)
-
-    @property
-    def entry_page_representation_id(self):
-        "The name of the description of a colleciton of this kind of object."
-        return "%s-page" % self.singular_type
-
-    @property
->>>>>>> 3435f795
     def entry_page_representation_link(self):
         "The URL to the description of a collection of this kind of object."
         return "%s#%s" % (
@@ -415,21 +374,12 @@
         else:
             raise AssertionError("Field is not a link to another resource.")
         adapter = self._entry_adapter_for_schema(schema)
-<<<<<<< HEAD
 
         if ICollectionField.providedBy(self.field):
             return adapter.scoped_collection_type_link
         else:
             return adapter.type_link
 
-=======
-
-        if ICollectionField.providedBy(self.field):
-            return adapter.scoped_collection_type_link
-        else:
-            return adapter.type_link
-
->>>>>>> 3435f795
     @property
     def options(self):
         """An enumeration of acceptable values for this field.
