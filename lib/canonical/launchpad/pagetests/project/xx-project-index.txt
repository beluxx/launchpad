--- conflicted
+++ resolved
@@ -149,19 +149,9 @@
   >>> browser.open('http://launchpad.dev/mozilla/firefox')
   >>> browser.title
   'Mozilla Firefox in Launchpad'
-<<<<<<< HEAD
-  >>> print find_main_content(browser.contents)
-  <...
-  ...The Mozilla Firefox web browser...
-  ...
-  ...Part of:...The Mozilla Project...
-  ...
-=======
   >>> print extract_text(find_main_content(browser.contents))
   Mozilla Firefox
   ...Part of: the Mozilla Project...
->>>>>>> 42f6183a
-
 
 == Project bug subscriptions ==
 
