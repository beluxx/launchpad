# Copyright 2009 Canonical Ltd.  This software is licensed under the
# GNU Affero General Public License version 3 (see the file LICENSE).
#
# Possible permissions: SELECT, INSERT, UPDATE, EXECUTE
#
# Note that we can't have INSERT only tables if we are using SQLObject, as it
# creates new entries by first doing an insert (to get the id) and then
# issuing an update
[DEFAULT]
# Objects in these schemas are publicly readable or executable. *not* writable
public_schemas=ts2

[public]
# The public role is automatically granted to all users by PostgreSQL
type=group
public.activity()                          = EXECUTE
public.person_sort_key(text, text)         = EXECUTE
public.debversion_sort_key(text)           = EXECUTE
public.null_count(anyarray)                = EXECUTE
public.valid_name(text)                    = EXECUTE
public.valid_bug_name(text)                = EXECUTE
public.valid_branch_name(text)             = EXECUTE
public.valid_debian_version(text)          = EXECUTE
public.valid_cve(text)                     = EXECUTE
public.valid_absolute_url(text)            = EXECUTE
public.valid_fingerprint(text)             = EXECUTE
public.valid_keyid(text)                   = EXECUTE
public.valid_regexp(text)                  = EXECUTE
public.sane_version(text)                  = EXECUTE
public.sha1(text)                          = EXECUTE
public.is_blacklisted_name(text)           = EXECUTE
public.is_person(text)                     = EXECUTE
public.is_team(integer)                    = EXECUTE
public.is_team(text)                       = EXECUTE
public.is_printable_ascii(text)            = EXECUTE
public.launchpaddatabaserevision           = SELECT
public.name_blacklist_match(text)          = EXECUTE
public.fticache                            =
public.pillarname                          = SELECT
public.ulower(text)                        = EXECUTE
public._killall_backends(text)             =
public.generate_openid_identifier()        = EXECUTE
public.getlocalnodeid()                    = EXECUTE
public.replication_lag()                   = EXECUTE
public.replication_lag(integer)            = EXECUTE
public.assert_patch_applied(integer, integer, integer) = EXECUTE
public.exclusivelocks                      =
public.alllocks                            =
public.pgstattuple(oid)                    =
public.pgstattuple(text)                   =
public.bugnotificationarchive              =

[ro]
# A user with full readonly access to the database. Generally used for
# interactive querying
type=user
groups=read

[testadmin]
# A user with full admin privileges used by the test suite
type=user
groups=admin

[sso_auth]
# authdb replication set write access from the SSO service.
type=user
public.account                          = SELECT, INSERT, UPDATE, DELETE
public.accountpassword                  = SELECT, INSERT, UPDATE, DELETE
public.authtoken                        = SELECT, INSERT, UPDATE, DELETE
public.emailaddress                     = SELECT, INSERT, UPDATE, DELETE
public.openidrpsummary                  = SELECT, INSERT, UPDATE
public.openidassociation                = SELECT, INSERT, DELETE
public.openidnonce                      = SELECT, INSERT, DELETE
public.openidauthorization              = SELECT, INSERT, UPDATE, DELETE
public.person                           = SELECT
public.personlocation                   = SELECT
public.teamparticipation                = SELECT

[sso_main]
# main replication set access from the SSO service login.launchpad.net
type=user
public.language                         = SELECT
public.openidrpconfig                   = SELECT
public.person                           = SELECT
public.personlanguage                   = SELECT
public.personlocation                   = SELECT
public.shippingrequest                  = SELECT
public.teammembership                   = SELECT
public.teamparticipation                = SELECT
public.validpersoncache                 = SELECT
# Needed for person.preferredemail to work.
public.emailaddress                     = SELECT
# Needed for OpenID login to work - Bug #352727
public.country                          = SELECT
# Needed for display of OpenID consumer logo per Bug #353926
public.libraryfilealias                 = SELECT
public.libraryfilecontent               = SELECT

[launchpad_auth]
# authdb replication set access from the main Z3 application.
type=user
public.account                          = SELECT, INSERT, UPDATE, DELETE
public.accountpassword                  = SELECT, INSERT, UPDATE, DELETE
public.authtoken                        = SELECT, INSERT, UPDATE
public.emailaddress                     = SELECT, INSERT, UPDATE, DELETE
public.language                         = SELECT
public.openidrpconfig                   = SELECT
public.openidrpsummary                  = SELECT
public.person                           = SELECT
public.personlanguage                   = SELECT
public.teammembership                   = SELECT
public.teamparticipation                = SELECT
# XXX 2009-05-07 stub bug=373252: SELECT and DELETE permissions required
# for garbo.py. INSERT permission needed for the tests.
public.openidassociation                = SELECT, INSERT, DELETE

[launchpad_main]
# lpmain replication set access from the main Z3 application.
type=user
groups=write,script
public.account                          = SELECT
public.announcement                     = SELECT, INSERT, UPDATE, DELETE
public.answercontact                    = SELECT, INSERT, UPDATE, DELETE
public.archive                          = SELECT, INSERT, UPDATE
public.archiveauthtoken                 = SELECT, INSERT, UPDATE
public.archivesubscriber                = SELECT, INSERT, UPDATE
public.archivearch                      = SELECT, INSERT, UPDATE
public.archivedependency                = SELECT, INSERT, DELETE
public.archivepermission                = SELECT, INSERT, UPDATE, DELETE
public.authtoken                        = SELECT, INSERT, UPDATE, DELETE
public.binaryandsourcepackagenameview   = SELECT
public.binarypackagepublishinghistory   = SELECT
public.bountysubscription               = SELECT, INSERT, UPDATE, DELETE
public.branchrevision                   = SELECT, INSERT, UPDATE, DELETE
public.branch                           = SELECT, INSERT, UPDATE, DELETE
public.branchjob                        = SELECT, INSERT, UPDATE, DELETE
public.branchmergeproposal              = SELECT, INSERT, UPDATE, DELETE
public.branchmergeproposaljob           = SELECT, INSERT, UPDATE, DELETE
public.branchmergerobot                 = SELECT, INSERT, UPDATE, DELETE
public.branchsubscription               = SELECT, INSERT, UPDATE, DELETE
public.branchvisibilitypolicy           = SELECT, INSERT, UPDATE, DELETE
public.branchwithsortkeys               = SELECT
public.bugaffectsperson                 = SELECT, INSERT, UPDATE, DELETE
public.bugattachment                    = SELECT, INSERT, UPDATE, DELETE
public.bugbranch                        = SELECT, INSERT, UPDATE, DELETE
public.bugcve                           = SELECT, INSERT, DELETE
public.bugnomination                    = SELECT, UPDATE
public.bugnotification                  = SELECT, INSERT, UPDATE, DELETE
public.bugnotificationattachment        = SELECT, INSERT
public.bugnotificationrecipient         = SELECT, INSERT, UPDATE, DELETE
public.bugnotificationrecipientarchive  = SELECT, UPDATE
public.bugtag                           = SELECT, INSERT, DELETE
public.bugtrackerperson                 = SELECT, UPDATE
public.codeimport                       = SELECT, INSERT, UPDATE, DELETE
public.codeimportevent                  = SELECT, INSERT, UPDATE
public.codeimporteventdata              = SELECT, INSERT
public.codeimportjob                    = SELECT, INSERT, UPDATE, DELETE
public.codeimportmachine                = SELECT, INSERT, UPDATE
public.codeimportresult                 = SELECT, INSERT, UPDATE, DELETE
public.codereviewmessage                = SELECT, INSERT, DELETE
public.codereviewvote                   = SELECT, INSERT, UPDATE, DELETE
public.commercialsubscription           = SELECT, INSERT, UPDATE, DELETE
public.continent                        = SELECT
public.cvereference                     = SELECT, INSERT
public.cve                              = SELECT, INSERT, UPDATE
public.customlanguagecode               = SELECT, INSERT, UPDATE, DELETE
public.diff                             = SELECT, INSERT, UPDATE
public.distributionbounty               = SELECT, INSERT, UPDATE
public.distributionmirror               = SELECT, INSERT, UPDATE, DELETE
public.distributionsourcepackage        = SELECT, INSERT, UPDATE, DELETE
public.distributionsourcepackagecache   = SELECT
public.distroserieslanguage             = SELECT, INSERT, UPDATE
public.distroseriespackagecache         = SELECT
public.emailaddress                     = SELECT
public.entitlement                      = SELECT, INSERT, UPDATE, DELETE
public.faq                              = SELECT, INSERT, UPDATE, DELETE
public.featuredproject                  = SELECT, INSERT, DELETE
public.hwdevicedriverlink               = SELECT
public.hwdevicenamevariant              = SELECT
public.hwdevice                         = SELECT
public.hwdeviceclass                    = SELECT, INSERT, DELETE
public.hwdriver                         = SELECT, INSERT
public.hwdrivernames                    = SELECT
public.hwdriverpackagenames             = SELECT
public.hwsubmissiondevice               = SELECT
public.hwsubmission                     = SELECT, INSERT, UPDATE
public.hwsubmissionbug                  = SELECT, INSERT, UPDATE, DELETE
public.hwsystemfingerprint              = SELECT, INSERT
public.hwtestanswerchoice               = SELECT
public.hwtestanswercountdevice          = SELECT
public.hwtestanswercount                = SELECT
public.hwtestanswerdevice               = SELECT
public.hwtestanswer                     = SELECT
public.hwtest                           = SELECT
public.hwvendorid                       = SELECT
public.hwvendorname                     = SELECT
public.job                              = SELECT, INSERT, UPDATE, DELETE
public.karmacache                       = SELECT
public.karmacategory                    = SELECT
public.karmatotalcache                  = SELECT
public.language                         = SELECT
public.languagepack                     = SELECT, INSERT, UPDATE
public.launchpadstatistic               = SELECT
public.libraryfilealias                 = SELECT, INSERT, UPDATE, DELETE
public.libraryfiledownloadcount         = SELECT, INSERT, UPDATE
public.logintoken                       = SELECT, INSERT, UPDATE, DELETE
public.mailinglist                      = SELECT, INSERT, UPDATE, DELETE
public.mailinglistban                   = SELECT, INSERT, UPDATE, DELETE
public.mailinglistsubscription          = SELECT, INSERT, UPDATE, DELETE
public.mentoringoffer                   = SELECT, INSERT, UPDATE, DELETE
public.mergedirectivejob                = SELECT, INSERT, UPDATE, DELETE
public.messagechunk                     = SELECT, INSERT
public.messageapproval                  = SELECT, INSERT, UPDATE, DELETE
public.milestone                        = SELECT, INSERT, UPDATE, DELETE
public.mirrorcdimagedistroseries        = SELECT, INSERT, DELETE
public.mirrordistroarchseries           = SELECT, INSERT, DELETE, UPDATE
public.mirrordistroseriessource         = SELECT, INSERT, UPDATE, DELETE
public.mirrorproberecord                = SELECT, INSERT, DELETE
public.nameblacklist                    = SELECT, INSERT, UPDATE, DELETE
public.oauthaccesstoken                 = SELECT, INSERT, UPDATE, DELETE
public.oauthconsumer                    = SELECT, INSERT
public.oauthnonce                       = SELECT, INSERT
public.oauthrequesttoken                = SELECT, INSERT, UPDATE, DELETE
public.openidconsumerassociation        = SELECT, INSERT, UPDATE, DELETE
public.openidconsumernonce              = SELECT, INSERT, UPDATE
public.officialbugtag                   = SELECT, INSERT, UPDATE, DELETE
public.openidrpconfig                   = SELECT, INSERT, UPDATE, DELETE
public.packagebugsupervisor             = SELECT, INSERT, UPDATE, DELETE
public.packagecopyrequest               = SELECT, INSERT, UPDATE
public.packagediff                      = SELECT, INSERT, UPDATE, DELETE
public.packagediff                      = SELECT, INSERT, UPDATE, DELETE
public.packageset                       = SELECT, INSERT, UPDATE, DELETE
public.packagesetgroup                  = SELECT, INSERT, UPDATE, DELETE
public.packagesetsources                = SELECT, INSERT, UPDATE, DELETE
public.packagesetinclusion              = SELECT, INSERT, UPDATE, DELETE
public.flatpackagesetinclusion          = SELECT, INSERT, UPDATE, DELETE
public.packaging                        = SELECT, INSERT, UPDATE, DELETE
public.personlanguage                   = SELECT, INSERT, UPDATE, DELETE
public.personlocation                   = SELECT, INSERT, UPDATE, DELETE
public.personnotification               = SELECT, INSERT, UPDATE, DELETE
public.pillarname                       = SELECT, INSERT, DELETE
public.poexportrequest                  = SELECT, INSERT, UPDATE, DELETE
public.pofiletranslator                 = SELECT
public.polloption                       = SELECT, INSERT, UPDATE, DELETE
public.poll                             = SELECT, INSERT, UPDATE
public.potexport                        = SELECT
public.previewdiff                      = SELECT, INSERT, UPDATE, DELETE
public.productbounty                    = SELECT, INSERT, UPDATE
public.productrelease                   = SELECT, INSERT, UPDATE, DELETE
public.productreleasefile               = SELECT, INSERT, DELETE
public.productseriescodeimport          = SELECT, INSERT, UPDATE
public.project                          = SELECT
public.projectbounty                    = SELECT, INSERT, UPDATE
public.questionbug                      = SELECT, INSERT, DELETE
public.questionmessage                  = SELECT, INSERT
public.questionreopening                = SELECT, INSERT, UPDATE
public.question                         = SELECT, INSERT, UPDATE
public.questionsubscription             = SELECT, INSERT, UPDATE, DELETE
public.translationrelicensingagreement  = SELECT, INSERT, UPDATE
public.requestedcds                     = SELECT, INSERT, UPDATE, DELETE
public.revision                         = SELECT, INSERT, UPDATE
public.revisionauthor                   = SELECT, INSERT, UPDATE
public.revisioncache                    = SELECT, INSERT, UPDATE, DELETE
public.revisionnumber                   = SELECT, INSERT
public.revisionparent                   = SELECT, INSERT
public.scriptactivity                   = SELECT
public.shipitreport                     = SELECT, INSERT
public.shipitsurvey                     = SELECT, INSERT, UPDATE
public.shipitsurveyquestion             = SELECT, INSERT
public.shipitsurveyanswer               = SELECT, INSERT
public.shipitsurveyresult               = SELECT, INSERT
public.shipment                         = SELECT, INSERT, UPDATE
public.shippingrequest                  = SELECT, INSERT, UPDATE, DELETE
public.shippingrun                      = SELECT, INSERT, UPDATE
public.sourcepackagepublishinghistory   = SELECT
public.seriessourcepackagebranch        = SELECT, INSERT, UPDATE, DELETE
public.sourcepackageformatselection     = SELECT
public.sourcepackagerecipe              = SELECT, INSERT, UPDATE, DELETE
<<<<<<< HEAD
=======
public.sourcepackagerecipebuild         = SELECT, INSERT, UPDATE, DELETE
public.sourcepackagerecipebuildupload   = SELECT, INSERT, UPDATE, DELETE
>>>>>>> 2f54453d
public.sourcepackagerecipedata          = SELECT, INSERT, UPDATE, DELETE
public.sourcepackagerecipedatainstruction = SELECT, INSERT, UPDATE, DELETE
public.specificationbranch              = SELECT, INSERT, UPDATE, DELETE
public.specificationbug                 = SELECT, INSERT, DELETE
public.specificationdependency          = SELECT, INSERT, DELETE
public.specificationfeedback            = SELECT, INSERT, UPDATE, DELETE
public.specificationmessage             = SELECT, INSERT
public.specification                    = SELECT, INSERT, UPDATE
public.specificationsubscription        = SELECT, INSERT, UPDATE, DELETE
public.spokenin                         = SELECT, INSERT, DELETE
public.sprintattendance                 = SELECT, INSERT, UPDATE, DELETE
public.sprint                           = SELECT, INSERT, UPDATE
public.sprintspecification              = SELECT, INSERT, UPDATE, DELETE
public.standardshipitrequest            = SELECT, INSERT, UPDATE, DELETE
public.staticdiff                       = SELECT, INSERT, UPDATE
public.structuralsubscription           = SELECT, INSERT, UPDATE, DELETE
public.temporaryblobstorage             = SELECT, INSERT, DELETE
public.translationgroup                 = SELECT, INSERT, UPDATE
public.translationimportqueueentry      = SELECT, INSERT, UPDATE, DELETE
public.translationmessage               = SELECT, INSERT, UPDATE
public.translator                       = SELECT, INSERT, UPDATE, DELETE
public.usertouseremail                  = SELECT, UPDATE
public.validpersoncache                 = SELECT
public.validpersonorteamcache           = SELECT
public.votecast                         = SELECT, INSERT
public.vote                             = SELECT, INSERT, UPDATE
public.webserviceban                    = SELECT, INSERT, UPDATE, DELETE
public.wikiname                         = SELECT, INSERT, UPDATE, DELETE
public.usertouseremail                  = SELECT, INSERT, UPDATE

[launchpad]
# This user exists for backwards compatibility - it is an alias to
# lanunchpad_main. There are a number of users in production that
# have been assigned this role that I don't want to recreate just now.
type=user
groups=launchpad_main

[script]
# Permissions required by all scripts.
type=group
public.scriptactivity                   = SELECT, INSERT

[statistician]
type=user
groups=script
public.archive                          = SELECT, UPDATE
public.archivearch                      = SELECT, UPDATE
public.binarypackagename                = SELECT
public.binarypackagepublishinghistory   = SELECT
public.binarypackagerelease             = SELECT
public.branch                           = SELECT
public.bug                              = SELECT
public.bugaffectsperson                 = SELECT, INSERT, UPDATE, DELETE
public.bugtask                          = SELECT
public.build                            = SELECT
public.distribution                     = SELECT
public.distributionsourcepackagecache   = SELECT, INSERT, UPDATE, DELETE
public.distroarchseries                 = SELECT, UPDATE
public.distroseries                     = SELECT, UPDATE
public.distroserieslanguage             = SELECT, INSERT, UPDATE, DELETE
public.distroseriespackagecache         = SELECT, INSERT, UPDATE, DELETE
public.language                         = SELECT
public.launchpadstatistic               = SELECT, INSERT, UPDATE, DELETE
public.person                           = SELECT
public.validpersoncache                 = SELECT
public.validpersonorteamcache           = SELECT
public.potemplate                       = SELECT
public.pofile                           = SELECT
public.pofiletranslator                 = SELECT
public.pomsgid                          = SELECT
public.potmsgset                        = SELECT
public.product                          = SELECT
public.productseries                    = SELECT
public.question                         = SELECT
public.sourcepackagename                = SELECT
public.sourcepackagepublishinghistory   = SELECT
public.sourcepackagerelease             = SELECT
public.specification                    = SELECT
public.translationmessage               = SELECT, INSERT, UPDATE
public.translationtemplateitem          = SELECT

[librarian]
type=user
public.libraryfilealias                 = SELECT, INSERT, UPDATE
public.libraryfilecontent               = SELECT, INSERT

[librarianlogparser]
type=user
groups=script
public.country                          = SELECT
public.libraryfilealias                 = SELECT, UPDATE
public.libraryfiledownloadcount         = SELECT, INSERT, UPDATE
public.parsedapachelog                  = SELECT, INSERT, UPDATE

[librariangc]
type=user
groups=script
public.libraryfilealias                 = SELECT, UPDATE, DELETE
public.libraryfilecontent               = SELECT, UPDATE, DELETE
# This user needs select on every table that references LibraryFileAlias
public.binarypackagefile                = SELECT
public.branchmergeproposal              = SELECT
public.bugattachment                    = SELECT
public.build                            = SELECT
public.codeimportresult                 = SELECT
public.diff                             = SELECT
public.distribution                     = SELECT
public.distributionmirror               = SELECT
public.languagepack                     = SELECT
public.hwsubmission                     = SELECT
public.mergedirectivejob                = SELECT
public.message                          = SELECT
public.messagechunk                     = SELECT
public.messageapproval                  = SELECT
public.mirrorproberecord                = SELECT
public.openidrpconfig                   = SELECT
public.packagediff                      = SELECT
public.packageupload                    = SELECT
public.packageuploadcustom              = SELECT
public.person                           = SELECT
public.pocketchroot                     = SELECT
public.pofile                           = SELECT
public.potemplate                       = SELECT
public.product                          = SELECT
public.productreleasefile               = SELECT
public.project                          = SELECT
public.shipitreport                     = SELECT
public.shippingrun                      = SELECT
public.sprint                           = SELECT
public.sourcepackagereleasefile         = SELECT
public.sourcepackagerecipebuild         = SELECT
public.sourcepackagerecipebuildupload   = SELECT
public.temporaryblobstorage             = SELECT, DELETE
public.translationimportqueueentry      = SELECT

[productreleasefinder]
# Dyson release import script
type=user
groups=script
public.product                          = SELECT
public.productseries                    = SELECT
public.productrelease                   = SELECT, INSERT, UPDATE
public.productreleasefile               = SELECT, INSERT, UPDATE
# Needed only because SQLobject does things...
public.person                           = SELECT
# Needed to write to the librarian
public.libraryfilealias                 = SELECT, INSERT
public.libraryfilecontent               = SELECT, INSERT
public.milestone                        = SELECT, INSERT

[pofilestats]
# Translations POFile statistics verification/update script
type=user
groups=script
public.language                         = SELECT
public.pofile                           = SELECT, UPDATE
public.potemplate                       = SELECT
public.potmsgset                        = SELECT
public.translationmessage               = SELECT
public.translationtemplateitem          = SELECT

[pofilestats_daily]
# Daily POFile statistics verification/update script
type=user
groups=pofilestats
public.productseries   = SELECT
public.distroseries   = SELECT


[poimport]
# Rosetta import script
type=user
groups=write,script
public.account                          = SELECT, INSERT
public.customlanguagecode               = SELECT
public.translationgroup                 = SELECT
public.translationimportqueueentry      = SELECT
public.translationmessage               = SELECT, INSERT, UPDATE
public.translationrelicensingagreement  = SELECT
public.translator                       = SELECT
public.validpersoncache                 = SELECT
public.validpersonorteamcache           = SELECT

[translations_import_queue_gardener]
# Translations import queue management
type=user
groups=script,translations_approval
public.karma                            = SELECT, INSERT, UPDATE
public.karmaaction                      = SELECT
public.potranslation                    = SELECT, INSERT
public.translationimportqueueentry      = SELECT, DELETE, UPDATE
public.translationmessage               = SELECT, INSERT, UPDATE
public.validpersoncache                 = SELECT

[poexport]
# Rosetta export script
type=user
groups=script
public.distribution                     = SELECT
public.distroseries                     = SELECT
public.emailaddress                     = SELECT
public.language                         = SELECT
public.libraryfilealias                 = SELECT, INSERT
public.libraryfilecontent               = SELECT, INSERT
public.person                           = SELECT
public.poexportrequest                  = SELECT, DELETE
public.pofile                           = SELECT, UPDATE
public.pofiletranslator                 = SELECT
public.pomsgid                          = SELECT
public.potemplate                       = SELECT
public.potexport                        = SELECT
public.potmsgset                        = SELECT
public.potranslation                    = SELECT
public.product                          = SELECT
public.productseries                    = SELECT
public.sourcepackagename                = SELECT
public.translationgroup                 = SELECT
public.translationmessage               = SELECT
public.translationtemplateitem          = SELECT
public.translator                       = SELECT
public.validpersoncache                 = SELECT
public.validpersonorteamcache           = SELECT

[langpack]
# Language pack exporter script
type=user
groups=script
public.distribution                     = SELECT
public.distroseries                     = SELECT, UPDATE
public.emailaddress                     = SELECT
public.language                         = SELECT
public.languagepack                     = SELECT, INSERT
public.libraryfilealias                 = SELECT, INSERT
public.libraryfilecontent               = SELECT, INSERT
public.person                           = SELECT
public.pofile                           = SELECT, UPDATE
public.pofiletranslator                 = SELECT
public.pomsgid                          = SELECT
public.potemplate                       = SELECT
public.potexport                        = SELECT
public.potmsgset                        = SELECT
public.potranslation                    = SELECT
public.product                          = SELECT
public.productseries                    = SELECT
public.sourcepackagename                = SELECT
public.translationgroup                 = SELECT
public.translationmessage               = SELECT
public.translationtemplateitem          = SELECT
public.translator                       = SELECT
public.validpersoncache                 = SELECT
public.validpersonorteamcache           = SELECT

[checkwatches]
# Malone bug watch script
type=user
groups=script
public.account                          = SELECT, INSERT
public.accountpassword                  = SELECT, INSERT
public.answercontact                    = SELECT
public.bug                              = SELECT, INSERT, UPDATE
public.bugactivity                      = SELECT, INSERT
public.bugaffectsperson                 = SELECT, INSERT, UPDATE, DELETE
public.bugcve                           = SELECT, INSERT
public.bugmessage                       = SELECT, INSERT, UPDATE
public.bugnomination                    = SELECT
public.bugnotification                  = SELECT, INSERT
public.bugnotificationrecipient         = SELECT, INSERT
public.bugsubscription                  = SELECT
public.bugtask                          = SELECT, INSERT, UPDATE
public.bugtracker                       = SELECT, INSERT
public.bugtrackeralias                  = SELECT
public.bugtrackerperson                 = SELECT, INSERT
public.bugwatch                         = SELECT, INSERT, UPDATE
public.cve                              = SELECT, INSERT, UPDATE
public.cvereference                     = SELECT, INSERT, UPDATE
public.distribution                     = SELECT
public.distroseries                     = SELECT
public.emailaddress                     = SELECT, INSERT
public.language                         = SELECT
public.libraryfilealias                 = SELECT, INSERT
public.libraryfilecontent               = SELECT, INSERT
public.messagechunk                     = SELECT, INSERT
public.message                          = SELECT, INSERT
public.milestone                        = SELECT
public.packagebugsupervisor             = SELECT
public.person                           = SELECT, INSERT, UPDATE
public.personlanguage                   = SELECT
public.product                          = SELECT
public.productseries                    = SELECT
public.project                          = SELECT
public.questionbug                      = SELECT
public.question                         = SELECT
public.questionsubscription             = SELECT
public.sourcepackagename                = SELECT
public.structuralsubscription           = SELECT
public.teammembership                   = SELECT
public.teamparticipation                = SELECT, INSERT
public.validpersoncache                 = SELECT
public.validpersonorteamcache           = SELECT
public.wikiname                         = SELECT, INSERT

[codeimportworker]
type=user
public.branch                           = SELECT, UPDATE
public.branchsubscription               = SELECT
public.codeimport                       = SELECT, UPDATE
public.codeimportevent                  = SELECT, INSERT, UPDATE
public.codeimporteventdata              = SELECT, INSERT
public.codeimportmachine                = SELECT
public.codeimportresult                 = SELECT, INSERT, UPDATE
public.codeimportjob                    = SELECT, INSERT, UPDATE, DELETE
public.distribution                     = SELECT
public.distroseries                     = SELECT
public.emailaddress                     = SELECT
public.libraryfilealias                 = SELECT, INSERT, UPDATE
public.libraryfilecontent               = SELECT, INSERT
public.person                           = SELECT
public.product                          = SELECT
public.productseries                    = SELECT
public.productseriescodeimport          = SELECT
public.sourcepackagename                = SELECT
public.teammembership                   = SELECT

[branchscanner]
type=user
groups=write, script
public.account                          = SELECT, INSERT
public.accountpassword                  = SELECT, INSERT
public.branch                           = SELECT, UPDATE
public.branchjob                        = SELECT, INSERT, UPDATE, DELETE
public.branchmergeproposal              = SELECT, UPDATE
public.branchmergeproposaljob           = SELECT, INSERT
public.branchrevision                   = SELECT, INSERT, UPDATE, DELETE
public.branchsubscription               = SELECT
public.branchvisibilitypolicy           = SELECT
public.bugbranch                        = SELECT, INSERT, UPDATE
public.diff                             = SELECT, INSERT, DELETE
public.distroseries                     = SELECT
public.distribution                     = SELECT
public.emailaddress                     = SELECT
public.job                              = SELECT, INSERT, UPDATE, DELETE
# Karma
public.karma                            = SELECT, INSERT
public.karmaaction                      = SELECT
public.person                           = SELECT
public.revision                         = SELECT, INSERT, UPDATE
public.revisionauthor                   = SELECT, INSERT, UPDATE
public.revisioncache                    = SELECT, INSERT
public.revisionparent                   = SELECT, INSERT
public.revisionproperty                 = SELECT, INSERT
public.seriessourcepackagebranch        = SELECT
public.sourcepackagename                = SELECT
public.staticdiff                       = SELECT, INSERT, DELETE
public.validpersoncache                 = SELECT
public.validpersonorteamcache           = SELECT
# Bug notifications
public.bugactivity                      = SELECT, INSERT
public.bugaffectsperson                 = SELECT, INSERT, UPDATE, DELETE
public.bugsubscription                  = SELECT
public.bugnotification                  = SELECT, INSERT
public.bugnotificationrecipient         = SELECT, INSERT
public.structuralsubscription           = SELECT
public.message                          = SELECT, INSERT
public.messagechunk                     = SELECT, INSERT
# Merge notifications
public.codereviewvote                   = SELECT
public.codereviewmessage                = SELECT

[branch-distro]
type=user
public.branch                    = SELECT, INSERT
public.branchsubscription        = SELECT, INSERT
public.distribution              = SELECT
public.distroseries              = SELECT
public.karma                     = SELECT, INSERT
public.karmaaction               = SELECT
public.person                    = SELECT
public.product                   = SELECT
public.seriessourcepackagebranch = SELECT, INSERT, DELETE
public.sourcepackagename         = SELECT
public.teamparticipation         = SELECT
public.validpersoncache          = SELECT


[targetnamecacheupdater]
type=user
groups=script
public.bugtask                                  = SELECT, UPDATE
public.product                                  = SELECT
public.productseries                            = SELECT
public.distribution                             = SELECT
public.distroseries                             = SELECT
public.sourcepackagename                        = SELECT
public.binarypackagename                        = SELECT
public.potemplate                               = SELECT, UPDATE

[distributionmirror]
type=user
groups=script
public.archive                                  = SELECT
public.archivearch                              = SELECT
public.binarypackagefile                        = SELECT
public.binarypackagename                        = SELECT
public.binarypackagerelease                     = SELECT
public.build                                    = SELECT
public.component                                = SELECT
public.componentselection                       = SELECT
public.distribution                             = SELECT
public.distributionmirror                       = SELECT, UPDATE
public.distroseries                             = SELECT
public.distroarchseries                         = SELECT
public.emailaddress                             = SELECT
public.libraryfilealias                         = SELECT, INSERT
public.libraryfilecontent                       = SELECT, INSERT
public.mirrorcdimagedistroseries                = SELECT, INSERT, UPDATE, DELETE
public.mirrordistroarchseries                   = SELECT, UPDATE, DELETE, INSERT
public.mirrordistroseriessource                 = SELECT, UPDATE, DELETE, INSERT
public.mirrorproberecord                        = SELECT, INSERT
public.person                                   = SELECT
public.processorfamily                          = SELECT
public.securesourcepackagepublishinghistory     = SELECT
public.securebinarypackagepublishinghistory     = SELECT
public.sourcepackagerelease                     = SELECT
public.sourcepackagereleasefile                 = SELECT
public.sourcepackagename                        = SELECT
public.teammembership                           = SELECT

[teammembership]
# Update the TeamMembership table setting expired members
type=user
groups=script
public.teammembership                           = SELECT, UPDATE
public.teamparticipation                        = SELECT, DELETE
public.person                                   = SELECT
public.emailaddress                             = SELECT

[karma]
# Update the KarmaCache table
type=user
groups=script
public.karmacache                               = SELECT, INSERT, UPDATE, DELETE
public.karma                                    = SELECT
public.karmacategory                            = SELECT
public.karmaaction                              = SELECT
public.karmatotalcache                          = SELECT, INSERT, UPDATE, DELETE
public.emailaddress                             = SELECT
public.person                                   = SELECT
public.product                                  = SELECT
public.validpersoncache                         = SELECT
public.validpersonorteamcache                   = SELECT

[revisionkarma]
# Allocate karma for revisions.
type=user
groups=script
public.branch                                   = SELECT
public.branchrevision                           = SELECT
public.distribution                             = SELECT
public.distroseries                             = SELECT
public.karma                                    = SELECT, INSERT
public.karmacategory                            = SELECT
public.karmaaction                              = SELECT
public.person                                   = SELECT
public.product                                  = SELECT
public.productseries                            = SELECT
public.revision                                 = SELECT, UPDATE
public.revisionauthor                           = SELECT
public.sourcepackagename                        = SELECT
public.validpersoncache                         = SELECT

[cve]
type=user
groups=script
public.cve                                      = SELECT, INSERT, UPDATE
public.cvereference                             = SELECT, INSERT, UPDATE, DELETE


[gina]
# Unpack sourcepackages and extract metadata
type=user
groups=write,script
public.account                                  = SELECT, INSERT
public.accountpassword                          = SELECT, INSERT
public.archive                                  = SELECT, UPDATE
public.archivearch                              = SELECT, UPDATE
public.distribution                             = SELECT
public.packagediff                              = SELECT, INSERT, UPDATE
public.securebinarypackagepublishinghistory     = SELECT, INSERT, UPDATE, DELETE
public.securesourcepackagepublishinghistory     = SELECT, INSERT, UPDATE, DELETE

[lucille]
# Soyuz archive publisher.
type=user
groups=write,script
public.archive                                  = SELECT, UPDATE
public.archivearch                              = SELECT
public.archiveauthtoken                         = SELECT, UPDATE
public.archivesubscriber                        = SELECT, UPDATE
public.binarypackagepublishinghistory           = SELECT
public.gpgkey                                   = SELECT, INSERT, UPDATE
public.packagecopyrequest                       = SELECT, INSERT, UPDATE
public.packagediff                              = SELECT, INSERT, UPDATE
public.packageset                               = SELECT
public.packagesetgroup                          = SELECT
public.packagesetsources                        = SELECT, INSERT, UPDATE, DELETE
public.packagesetinclusion                      = SELECT, INSERT, UPDATE, DELETE
public.flatpackagesetinclusion                  = SELECT, INSERT, UPDATE, DELETE
public.securebinarypackagepublishinghistory     = SELECT, INSERT, UPDATE, DELETE
public.securesourcepackagepublishinghistory     = SELECT, INSERT, UPDATE, DELETE
public.sourcepackagepublishinghistory           = SELECT

# Closing bugs for publication copies.
public.bug                              = SELECT, UPDATE
public.bugactivity                      = SELECT, INSERT
public.bugaffectsperson                 = SELECT, INSERT, UPDATE, DELETE
public.bugsubscription                  = SELECT
public.bugnotification                  = SELECT, INSERT
public.bugnotificationrecipient         = SELECT, INSERT
public.bugnomination                    = SELECT
public.bugtask                          = SELECT, UPDATE
public.product                          = SELECT
public.project                          = SELECT
public.bugmessage                       = SELECT, INSERT
public.message                          = SELECT, INSERT
public.messagechunk                     = SELECT, INSERT
public.productseries                    = SELECT
public.validpersoncache                 = SELECT
public.validpersonorteamcache           = SELECT
public.karmaaction                      = SELECT
public.karma                            = SELECT, INSERT
public.questionbug                      = SELECT
public.question                         = SELECT
public.packagebugsupervisor             = SELECT
public.milestone                        = SELECT
public.bugwatch                         = SELECT, INSERT
public.bugtracker                       = SELECT, INSERT
public.bugtrackeralias                  = SELECT, INSERT
public.cve                              = SELECT, INSERT
public.bugcve                           = SELECT, INSERT
public.language                         = SELECT
public.questionsubscription             = SELECT
public.answercontact                    = SELECT
public.personlanguage                   = SELECT
public.structuralsubscription           = SELECT

[fiera]
type=user
groups=script
public.account                                  = SELECT
public.archive                                  = SELECT, UPDATE
public.archivearch                              = SELECT, UPDATE
public.archivedependency                        = SELECT
public.buildqueue                               = SELECT, INSERT, UPDATE, DELETE
public.job                                      = SELECT, INSERT, UPDATE, DELETE
public.buildpackagejob                          = SELECT, INSERT, UPDATE, DELETE
public.builder                                  = SELECT, INSERT, UPDATE
public.build                                    = SELECT, INSERT, UPDATE
public.distribution                             = SELECT, UPDATE
public.distroseries                             = SELECT, UPDATE
public.distroarchseries                         = SELECT, UPDATE
public.sourcepackagepublishinghistory           = SELECT
public.securesourcepackagepublishinghistory     = SELECT
public.sourcepackagerelease                     = SELECT
public.sourcepackagereleasefile                 = SELECT
public.sourcepackagename                        = SELECT
public.binarypackagepublishinghistory           = SELECT
public.securebinarypackagepublishinghistory     = SELECT
public.binarypackagerelease                     = SELECT
public.binarypackagefile                        = SELECT
public.binarypackagename                        = SELECT
public.libraryfilealias                         = SELECT, INSERT
public.libraryfilecontent                       = SELECT, INSERT
public.processor                                = SELECT
public.processorfamily                          = SELECT
public.pocketchroot                             = SELECT, INSERT, UPDATE
public.component                                = SELECT
public.section                                  = SELECT
public.publishedpackage                         = SELECT
public.person                                   = SELECT
public.emailaddress                             = SELECT
public.teammembership                           = SELECT
public.gpgkey                                   = SELECT
public.packageset                               = SELECT
public.packagesetgroup                          = SELECT
public.packagesetsources                        = SELECT
public.packagesetinclusion                      = SELECT
public.flatpackagesetinclusion                  = SELECT
public.teamparticipation                        = SELECT

[sourcerer]
type=user
groups=script
public.archive                                  = SELECT
public.archivearch                              = SELECT
public.branch                                   = SELECT, INSERT, UPDATE
public.revision                                 = SELECT, INSERT, UPDATE
# Karma
public.karma                                    = SELECT, INSERT
public.karmaaction                              = SELECT
# To get at a source package's manifest
public.distribution                             = SELECT
public.distroseries                             = SELECT
public.sourcepackagename                        = SELECT
public.sourcepackagepublishinghistory           = SELECT
public.sourcepackagerelease                     = SELECT, UPDATE
public.sourcepackagereleasefile                 = SELECT
# To get at an upstream product's manifest
public.product                                  = SELECT
public.productseries                            = SELECT
public.productrelease                           = SELECT, UPDATE
public.productreleasefile                       = SELECT
# To get from source package to upstream
public.packaging                                = SELECT
# To get stuff from the librarian
public.libraryfilealias                         = SELECT
public.libraryfilecontent                       = SELECT

[write]
type=group
# Full access except for tables that are exclusively updated by
# certain processes, such as the librarian tables. This group is deprecated -
# access should be explicitly granted to users.
public.archive                          = SELECT, INSERT, UPDATE
public.archivearch                      = SELECT, INSERT, UPDATE
public.binarypackagerelease             = SELECT, INSERT, UPDATE
public.binarypackagefile                = SELECT, INSERT, UPDATE
public.binarypackagefilepublishing      = SELECT, INSERT, UPDATE
public.binarypackagename                = SELECT, INSERT, UPDATE
public.bounty                           = SELECT, INSERT, UPDATE
public.bountymessage                    = SELECT, INSERT
public.branch                           = SELECT, INSERT, UPDATE
public.bug                              = SELECT, INSERT, UPDATE
public.bugactivity                      = SELECT, INSERT, UPDATE
public.bugattachment                    = SELECT, INSERT, UPDATE
public.bugmessage                       = SELECT, INSERT, UPDATE
public.bugnomination                    = SELECT, INSERT, UPDATE
public.bugpackageinfestation            = SELECT, INSERT, UPDATE
public.bugproductinfestation            = SELECT, INSERT, UPDATE
public.bugsubscription                  = SELECT, INSERT, UPDATE, DELETE
public.bugtask                          = SELECT, INSERT, UPDATE, DELETE
public.bugtracker                       = SELECT, INSERT, UPDATE, DELETE
public.bugtrackeralias                  = SELECT, INSERT, UPDATE, DELETE
public.bugwatch                         = SELECT, INSERT, UPDATE, DELETE
public.build                            = SELECT, INSERT, UPDATE
public.builder                          = SELECT, INSERT, UPDATE
public.buildqueue                       = SELECT, INSERT, UPDATE, DELETE
public.job                              = SELECT, INSERT, UPDATE, DELETE
public.buildpackagejob                  = SELECT, INSERT, UPDATE, DELETE
public.component                        = SELECT, INSERT, UPDATE
public.componentselection               = SELECT, INSERT, UPDATE
public.country                          = SELECT, INSERT, UPDATE
public.distribution                     = SELECT, INSERT, UPDATE
public.distroarchseries                 = SELECT, INSERT, UPDATE
public.distroseries                     = SELECT, INSERT, UPDATE
public.packageupload                    = SELECT, INSERT, UPDATE
public.packageuploadbuild               = SELECT, INSERT, UPDATE
public.packageuploadsource              = SELECT, INSERT, UPDATE
public.packageuploadcustom              = SELECT, INSERT, UPDATE
public.distrocomponentuploader          = SELECT, INSERT, UPDATE
public.emailaddress                     = SELECT, INSERT, UPDATE
public.ircid                            = SELECT, INSERT, UPDATE, DELETE
public.jabberid                         = SELECT, INSERT, UPDATE, DELETE
public.karma                            = SELECT, INSERT, UPDATE
public.karmaaction                      = SELECT, INSERT, UPDATE
public.language                         = SELECT, INSERT, UPDATE
public.launchpaddatabaserevision        = SELECT, INSERT, UPDATE
public.libraryfilealias                 = SELECT, INSERT
public.libraryfilecontent               = SELECT, INSERT
public.logintoken                       = SELECT, INSERT, UPDATE
public.mirror                           = SELECT, INSERT, UPDATE, DELETE
public.mirrorcontent                    = SELECT, INSERT, UPDATE, DELETE
public.mirrorsourcecontent              = SELECT, INSERT, UPDATE, DELETE
public.teammembership                   = SELECT, INSERT, UPDATE, DELETE
public.message                          = SELECT, INSERT, UPDATE
public.milestone                        = SELECT, INSERT, UPDATE
public.binarypackagepublishinghistory   = SELECT
public.securebinarypackagepublishinghistory = SELECT, INSERT, UPDATE, DELETE
public.packageselection                 = SELECT, INSERT, UPDATE
public.packaging                        = SELECT, INSERT, UPDATE
public.person                           = SELECT, INSERT, UPDATE
public.personlanguage                   = SELECT, INSERT, UPDATE
public.pocketchroot                     = SELECT, INSERT, UPDATE
public.pocomment                        = SELECT, INSERT, UPDATE
public.pofile                           = SELECT, INSERT, UPDATE
public.pofiletranslator                 = SELECT, INSERT, UPDATE
public.pomsgid                          = SELECT, INSERT, UPDATE
public.posubscription                   = SELECT, INSERT, UPDATE, DELETE
public.potemplate                       = SELECT, INSERT, UPDATE
public.potmsgset                        = SELECT, INSERT, UPDATE
public.potranslation                    = SELECT, INSERT, UPDATE
public.processor                        = SELECT, INSERT, UPDATE
public.processorfamily                  = SELECT, INSERT, UPDATE
public.product                          = SELECT, INSERT, UPDATE
public.productlicense                   = SELECT, INSERT, UPDATE, DELETE
public.productcvsmodule                 = SELECT, INSERT, UPDATE
public.productrelease                   = SELECT, INSERT, UPDATE
public.productreleasefile               = SELECT, INSERT, UPDATE
public.productseries                    = SELECT, INSERT, UPDATE
public.productsvnmodule                 = SELECT, INSERT, UPDATE
public.project                          = SELECT, INSERT, UPDATE
public.projectrelationship              = SELECT, INSERT, UPDATE
public.publishedpackage                 = SELECT
public.pushmirroraccess                 = SELECT, INSERT, UPDATE
public.section                          = SELECT, INSERT, UPDATE
public.sectionselection                 = SELECT, INSERT, UPDATE
public.signedcodeofconduct              = SELECT, INSERT, UPDATE
public.sourcepackagefilepublishing      = SELECT, INSERT, UPDATE
public.sourcepackageformatselection     = SELECT, INSERT
public.sourcepackagename                = SELECT, INSERT, UPDATE
public.sourcepackagepublishinghistory   = SELECT
public.securesourcepackagepublishinghistory = SELECT, INSERT, UPDATE
public.sourcepackagerelease             = SELECT, INSERT, UPDATE
public.sourcepackagereleasefile         = SELECT, INSERT, UPDATE
public.spokenin                         = SELECT, INSERT, UPDATE
public.gpgkey                           = SELECT, INSERT, UPDATE, DELETE
public.sshkey                           = SELECT, INSERT, UPDATE, DELETE
public.teamparticipation                = SELECT, INSERT, UPDATE, DELETE
public.translationimportqueueentry      = SELECT, INSERT, UPDATE, DELETE
public.translationtemplateitem          = SELECT, INSERT, UPDATE, DELETE
public.wikiname                         = SELECT, INSERT, UPDATE, DELETE

[shipit]
type=user
groups=script
public.account                          = SELECT
public.continent                        = SELECT
public.country                          = SELECT
public.emailaddress                     = SELECT
public.karma                            = SELECT
public.libraryfilealias                 = SELECT, INSERT
public.libraryfilecontent               = SELECT, INSERT
public.person                           = SELECT
public.requestedcds                     = SELECT, INSERT, UPDATE
public.shipitreport                     = SELECT, INSERT
public.shipment                         = SELECT, INSERT
public.shippingrequest                  = SELECT, UPDATE
public.shippingrun                      = SELECT, INSERT, UPDATE
public.standardshipitrequest            = SELECT
public.validpersoncache                 = SELECT
public.validpersonorteamcache           = SELECT

[standingupdater]
# For the personal standing updater cron script.
type=user
groups=script
public.emailaddress                     = SELECT
public.mailinglist                      = SELECT
public.message                          = SELECT
public.messageapproval                  = SELECT
public.person                           = SELECT, UPDATE
public.teamparticipation                = SELECT

[answertracker]
# User running expire-questions.py
type=user
groups=script
public.account                          = SELECT, INSERT
public.accountpassword                  = SELECT, INSERT
public.answercontact                    = SELECT
public.bug                              = SELECT
public.bugaffectsperson                 = SELECT, INSERT, UPDATE, DELETE
public.bugtask                          = SELECT
public.distribution                     = SELECT
public.faq                              = SELECT
public.emailaddress                     = SELECT
public.language                         = SELECT
public.message                          = SELECT, INSERT
public.messagechunk                     = SELECT, INSERT
public.person                           = SELECT, UPDATE
public.personlanguage                   = SELECT
public.product                          = SELECT
public.question                         = SELECT, UPDATE
public.questionbug                      = SELECT
public.questionmessage                  = SELECT, INSERT
public.questionsubscription             = SELECT
public.sourcepackagename                = SELECT
public.teammembership                   = SELECT
public.validpersoncache                 = SELECT
public.validpersonorteamcache           = SELECT

[uploader]
type=user
groups=script
# Everything is keyed off an archive
public.archive                          = SELECT, INSERT, UPDATE
public.archivearch                      = SELECT, INSERT, UPDATE
public.packageset                       = SELECT
public.packagesetgroup                  = SELECT
public.packagesetsources                = SELECT
public.packagesetinclusion              = SELECT
public.flatpackagesetinclusion          = SELECT

# This block is granted insert in order to be able to create maintainers
# on the fly when we encounter them.
public.account                          = SELECT, INSERT
public.accountpassword                  = SELECT, INSERT
public.person                           = SELECT, INSERT, UPDATE
public.emailaddress                     = SELECT, INSERT
public.teamparticipation                = SELECT, INSERT
public.teammembership                   = SELECT
public.wikiname                         = SELECT, INSERT
public.validpersoncache                 = SELECT
public.validpersonorteamcache           = SELECT

# I didn't want to give it INSERT and if someone can fix the gpg-coc story
# So that it works with my key in place then nascentupload.txt won't have
# to insert it.
public.gpgkey                           = SELECT, INSERT
public.signedcodeofconduct              = SELECT
public.distribution                     = SELECT
public.distroseries                     = SELECT, UPDATE
public.distroarchseries                 = SELECT
public.sourcepackagepublishinghistory   = SELECT
public.sourcepackagefilepublishing      = SELECT
public.binarypackagefilepublishing      = SELECT
public.binarypackagepublishinghistory   = SELECT
public.component                        = SELECT, INSERT
public.section                          = SELECT, INSERT
public.componentselection               = SELECT
public.sectionselection                 = SELECT
public.distrocomponentuploader          = SELECT
public.archivepermission                = SELECT
public.processor                        = SELECT
public.processorfamily                  = SELECT
public.sourcepackageformatselection     = SELECT

# Source and Binary packages and builds
public.sourcepackagename                = SELECT, INSERT
public.sourcepackagerelease             = SELECT, INSERT
public.binarypackagename                = SELECT, INSERT
public.binarypackagerelease             = SELECT, INSERT
public.sourcepackagereleasefile         = SELECT, INSERT
public.binarypackagefile                = SELECT, INSERT
public.pocketchroot                     = SELECT
public.build                            = SELECT, INSERT, UPDATE
public.buildqueue                       = SELECT, INSERT, UPDATE
public.job                              = SELECT, INSERT, UPDATE
public.buildpackagejob                  = SELECT, INSERT, UPDATE

# Thusly the librarian
public.libraryfilecontent               = SELECT, INSERT
public.libraryfilealias                 = SELECT, INSERT

# The queue
public.packageupload                    = SELECT, INSERT, UPDATE
public.packageuploadsource              = SELECT, INSERT
public.packageuploadbuild               = SELECT, INSERT
public.packageuploadcustom              = SELECT, INSERT

# For premature source-only publication
public.securesourcepackagepublishinghistory = SELECT, INSERT

# Closing bugs for premature source-only publication
public.bug                              = SELECT, UPDATE
public.bugactivity                      = SELECT, INSERT
public.bugaffectsperson                 = SELECT, INSERT, UPDATE, DELETE
public.bugsubscription                  = SELECT
public.bugnotification                  = SELECT, INSERT
public.bugnotificationrecipient         = SELECT, INSERT
public.bugnomination                    = SELECT
public.bugtask                          = SELECT, UPDATE
public.product                          = SELECT
public.project                          = SELECT
public.bugmessage                       = SELECT, INSERT
public.message                          = SELECT, INSERT
public.messagechunk                     = SELECT, INSERT
public.productseries                    = SELECT
public.validpersoncache                 = SELECT
public.validpersonorteamcache           = SELECT
public.karmaaction                      = SELECT
public.karma                            = SELECT, INSERT
public.questionbug                      = SELECT
public.question                         = SELECT
public.packagebugsupervisor             = SELECT
public.milestone                        = SELECT
public.bugwatch                         = SELECT, INSERT
public.bugtracker                       = SELECT, INSERT
public.bugtrackeralias                  = SELECT, INSERT
public.cve                              = SELECT, INSERT
public.bugcve                           = SELECT, INSERT
public.language                         = SELECT
public.questionsubscription             = SELECT
public.answercontact                    = SELECT
public.personlanguage                   = SELECT
public.structuralsubscription           = SELECT

# Diffing against ancestry and maintenance tasks.
public.packagediff                      = SELECT, INSERT, UPDATE, DELETE

[queued]
type=user
groups=script
# Announce handling
public.account                          = SELECT, INSERT
public.person                           = SELECT, INSERT
public.emailaddress                     = SELECT, INSERT
public.teamparticipation                = SELECT, INSERT
public.teammembership                   = SELECT
public.distrocomponentuploader          = SELECT
public.gpgkey                           = SELECT

# The Queue
public.packageupload                    = SELECT, UPDATE
public.packageuploadsource              = SELECT
public.packageuploadbuild               = SELECT
public.packageuploadcustom              = SELECT, UPDATE

# Distribution/Publishing stuff
public.archive                          = SELECT, UPDATE
public.archivearch                      = SELECT, UPDATE
public.archivepermission                = SELECT
public.distribution                     = SELECT
public.distroseries                     = SELECT
public.distroarchseries                 = SELECT
public.processor                        = SELECT
public.processorfamily                  = SELECT
public.distrocomponentuploader          = SELECT
public.build                            = SELECT, INSERT, UPDATE
public.buildqueue                       = SELECT, INSERT, UPDATE
public.job                              = SELECT, INSERT, UPDATE
public.buildpackagejob                  = SELECT, INSERT, UPDATE
public.pocketchroot                     = SELECT
public.sourcepackagerelease             = SELECT, UPDATE
public.binarypackagerelease             = SELECT, UPDATE
public.sourcepackagereleasefile         = SELECT, UPDATE
public.binarypackagefile                = SELECT, UPDATE
public.sourcepackagename                = SELECT
public.binarypackagename                = SELECT
public.binarypackagepublishinghistory   = SELECT
public.sourcepackagepublishinghistory   = SELECT
public.sourcepackagefilepublishing      = SELECT
public.binarypackagefilepublishing      = SELECT
public.securesourcepackagepublishinghistory = SELECT, INSERT, UPDATE
public.securebinarypackagepublishinghistory = SELECT, INSERT, UPDATE
public.component                        = SELECT
public.section                          = SELECT
public.componentselection               = SELECT
public.sectionselection                 = SELECT
public.packagediff                      = SELECT, UPDATE

# Librarian stuff
public.libraryfilealias                 = SELECT, INSERT
public.libraryfilecontent               = SELECT, INSERT

# rosetta auto imports
public.pofile                           = SELECT
public.potemplate                       = SELECT
public.translationgroup                 = SELECT
public.translationimportqueueentry      = SELECT, INSERT, UPDATE

# Closing bugs.
public.bug                              = SELECT, UPDATE
public.bugactivity                      = SELECT, INSERT
public.bugaffectsperson                 = SELECT, INSERT, UPDATE, DELETE
public.bugsubscription                  = SELECT
public.bugnotification                  = SELECT, INSERT
public.bugnotificationrecipient         = SELECT, INSERT
public.bugnomination                    = SELECT
public.bugtask                          = SELECT, UPDATE
public.product                          = SELECT
public.project                          = SELECT
public.bugmessage                       = SELECT, INSERT
public.message                          = SELECT, INSERT
public.messagechunk                     = SELECT, INSERT
public.productseries                    = SELECT
public.validpersoncache                 = SELECT
public.validpersonorteamcache           = SELECT
public.karmaaction                      = SELECT
public.karma                            = SELECT, INSERT
public.questionbug                      = SELECT
public.question                         = SELECT
public.packagebugsupervisor             = SELECT
public.milestone                        = SELECT
public.bugwatch                         = SELECT, INSERT
public.bugtracker                       = SELECT, INSERT
public.bugtrackeralias                  = SELECT, INSERT
public.cve                              = SELECT, INSERT
public.bugcve                           = SELECT, INSERT
public.language                         = SELECT
public.questionsubscription             = SELECT
public.answercontact                    = SELECT
public.personlanguage                   = SELECT
public.structuralsubscription           = SELECT
public.packageset                       = SELECT
public.packagesetgroup                  = SELECT
public.packagesetsources                = SELECT
public.packagesetinclusion              = SELECT
public.flatpackagesetinclusion          = SELECT


[ppad]
type=user
groups=script
public.archive                          = SELECT
public.archivearch                      = SELECT
public.person                           = SELECT

[session]
# This user doesn't have access to any tables in the main launchpad
# database - it has permissions on the seperate session database only,
# which are not maintained by this script. User is just here so it gets
# created if necessary.
type=user

[bugnotification]
# Sends bug notifications.
# XXX: BjornT 2006-03-31:
#       All the INSERT permissions, and the UPDATE permission for the bug
#       table are necessary only because the test that test
#       send-bug-notifications.py needs them. They should be removed
#       when bug 37456 is fixed.
type=user
groups=script
public.account                          = SELECT
public.archive                          = SELECT
public.archivearch                      = SELECT
public.bugnotification                  = SELECT, INSERT, UPDATE
public.bugnotificationrecipient         = SELECT, INSERT, UPDATE
public.bugsubscription                  = SELECT, INSERT
public.bugnomination                    = SELECT
public.bug                              = SELECT, INSERT, UPDATE
public.bugactivity                      = SELECT, INSERT
public.bugaffectsperson                 = SELECT, INSERT, UPDATE, DELETE
public.bugmessage                       = SELECT, INSERT
public.bugtag                           = SELECT
public.bugtask                          = SELECT, INSERT, UPDATE
public.bugwatch                         = SELECT
public.component                        = SELECT
public.packagebugsupervisor             = SELECT
public.person                           = SELECT
public.product                          = SELECT
public.project                          = SELECT
public.productseries                    = SELECT
public.question                         = SELECT
public.questionbug                      = SELECT
public.distribution                     = SELECT
public.distroseries                     = SELECT
public.sourcepackagename                = SELECT
public.sourcepackagerelease             = SELECT
public.sourcepackagepublishinghistory   = SELECT
public.emailaddress                     = SELECT
public.libraryfilealias                 = SELECT
public.libraryfilecontent               = SELECT
public.message                          = SELECT, INSERT
public.messagechunk                     = SELECT, INSERT
public.milestone                        = SELECT
public.structuralsubscription           = SELECT
public.teammembership                   = SELECT
public.teamparticipation                = SELECT
public.validpersoncache                 = SELECT
public.validpersonorteamcache           = SELECT

[personnotification]
type=user
groups=script
public.personnotification               = SELECT, UPDATE, DELETE
public.person                           = SELECT
public.emailaddress                     = SELECT
public.libraryfilealias                 = SELECT
public.libraryfilecontent               = SELECT
public.message                          = SELECT
public.messagechunk                     = SELECT
public.teammembership                   = SELECT
public.teamparticipation                = SELECT
public.validpersoncache                 = SELECT
public.validpersonorteamcache           = SELECT

[rosettaadmin]
type=user
groups=script
public.customlanguagecode               = SELECT, INSERT, UPDATE, DELETE
public.distribution                     = SELECT
public.distroseries                     = SELECT
public.distroserieslanguage             = SELECT, INSERT, UPDATE
public.karma                            = SELECT, INSERT
public.karmaaction                      = SELECT
public.language                         = SELECT
public.packaging                        = SELECT
public.person                           = SELECT
public.pofile                           = SELECT, INSERT, UPDATE, DELETE
public.pofiletranslator                 = SELECT, INSERT, UPDATE, DELETE
public.pomsgid                          = SELECT
public.potemplate                       = SELECT, INSERT, DELETE
public.potmsgset                        = SELECT, INSERT, DELETE
public.potranslation                    = SELECT, INSERT
public.product                          = SELECT
public.productseries                    = SELECT
public.project                          = SELECT
public.sourcepackagename                = SELECT
public.teamparticipation                = SELECT
public.translationgroup                 = SELECT
public.translationimportqueueentry      = SELECT, INSERT, UPDATE, DELETE
public.translationmessage               = SELECT, INSERT, UPDATE, DELETE
public.translationrelicensingagreement  = SELECT
public.translationtemplateitem          = SELECT, INSERT, UPDATE, DELETE
public.validpersoncache                 = SELECT
public.translator                       = SELECT

# Any script that approves translation uploads.
[translations_approval]
type=group
public.customlanguagecode               = SELECT
public.distribution                     = SELECT
public.distroseries                     = SELECT
public.language                         = SELECT
public.person                           = SELECT
public.pofile                           = SELECT, INSERT, UPDATE
public.pomsgid                          = SELECT
public.potemplate                       = SELECT, INSERT, UPDATE
public.potmsgset                        = SELECT
public.product                          = SELECT
public.productseries                    = SELECT
public.project                          = SELECT
public.sourcepackagename                = SELECT
public.teamparticipation                = SELECT
public.translationgroup                 = SELECT
public.translationimportqueueentry      = SELECT, UPDATE
public.translationmessage               = SELECT
public.translationrelicensingagreement  = SELECT
public.translationtemplateitem          = SELECT
public.translator                       = SELECT

[translationsbranchscanner]
type=user
groups=branchscanner,translations_approval

[translationstobranch]
type=user
groups=script
public.branch                           = SELECT, UPDATE
public.branchjob                        = SELECT
public.emailaddress                     = SELECT
public.job                              = SELECT
public.language                         = SELECT
public.person                           = SELECT
public.pofile                           = SELECT
public.pofiletranslator                 = SELECT
public.pomsgid                          = SELECT
public.potemplate                       = SELECT
public.potmsgset                        = SELECT
public.potranslation                    = SELECT
public.product                          = SELECT
public.productseries                    = SELECT
public.translationmessage               = SELECT
public.translationtemplateitem          = SELECT

[oopsprune]
type=user
groups=script
public.bug                              = SELECT
public.bugtask                          = SELECT
public.message                          = SELECT
public.messagechunk                     = SELECT
public.question                         = SELECT

[listteammembers]
type=user
public.emailaddress                     = SELECT
public.person                           = SELECT
public.signedcodeofconduct              = SELECT
public.sshkey                           = SELECT
public.teamparticipation                = SELECT

# This group is now created automatically
# Readonly access to everything
#[read]
#type=group

# This group is now created automatically
# Full access to everything.
# [admin]
# type=group

[processmail]
type=user
groups=script

# Incoming emails are stored in the librarian
public.libraryfilealias                 = SELECT, INSERT
public.libraryfilecontent               = SELECT, INSERT

# Access to people
public.account                          = SELECT, INSERT
public.accountpassword                  = SELECT, INSERT
public.emailaddress                     = SELECT
public.gpgkey                           = SELECT
public.language                         = SELECT
public.person                           = SELECT, UPDATE
public.personlanguage                   = SELECT
public.teammembership                   = SELECT
public.teamparticipation                = SELECT
public.validpersoncache                 = SELECT
public.validpersonorteamcache           = SELECT

# Access to BugTargets, QuestionTarget and SpecTarget
public.archive                          = SELECT
public.archivearch                      = SELECT
public.component                        = SELECT
public.distribution                     = SELECT
public.distrocomponentuploader          = SELECT
public.archivepermission                = SELECT
public.distroseries                     = SELECT
public.project                          = SELECT
public.product                          = SELECT
public.productseries                    = SELECT
public.packagebugsupervisor             = SELECT
public.sourcepackagename                = SELECT
public.sourcepackagerelease             = SELECT
public.sourcepackagepublishinghistory   = SELECT
public.structuralsubscription           = SELECT

# Karma
public.karma                            = SELECT, INSERT
public.karmaaction                      = SELECT

# Creation of messages (bug & question comments)
public.message                          = SELECT, INSERT
public.messagechunk                     = SELECT, INSERT

# Bug update
public.bug                              = SELECT, INSERT, UPDATE
public.bugactivity                      = SELECT, INSERT
public.bugaffectsperson                 = SELECT, INSERT, UPDATE, DELETE
public.bugsubscription                  = SELECT, INSERT
public.bugnotification                  = SELECT, INSERT
public.bugnotificationattachment        = SELECT
public.bugnotificationrecipient         = SELECT, INSERT
public.bugnomination                    = SELECT, INSERT, UPDATE
public.bugtag                           = SELECT, INSERT, DELETE
public.bugtask                          = SELECT, INSERT, UPDATE
public.bugmessage                       = SELECT, INSERT
public.bugsubscription                  = SELECT, INSERT, UPDATE, DELETE
public.bugtracker                       = SELECT, INSERT
public.bugtrackeralias                  = SELECT, INSERT
public.bugwatch                         = SELECT, INSERT
public.milestone                        = SELECT

# CVE updates
public.cve                              = SELECT, INSERT
public.bugcve                           = SELECT, INSERT

# Adding comment to question
public.faq                              = SELECT
public.question                         = SELECT, UPDATE
public.questionmessage                  = SELECT, INSERT
public.questionbug                      = SELECT

# Question notifications
public.answercontact                    = SELECT
public.questionsubscription             = SELECT

# Specification notifications
public.specification                    = SELECT
public.specificationsubscription        = SELECT
public.structuralsubscription           = SELECT

# Emails may have files attached.
public.bugattachment                    = SELECT, INSERT

# Emails for code reviews.
public.branch                           = SELECT, INSERT, UPDATE
public.branchmergeproposal              = SELECT, INSERT, UPDATE
public.branchmergeproposaljob           = SELECT, INSERT
public.branchsubscription               = SELECT, INSERT
public.branchvisibilitypolicy           = SELECT
public.bugbranch                        = SELECT
public.codereviewmessage                = SELECT, INSERT
public.codereviewvote                   = SELECT, INSERT, UPDATE
public.diff                             = SELECT, INSERT, UPDATE
public.distribution                     = SELECT
public.distroseries                     = SELECT
public.job                              = SELECT, INSERT, UPDATE
public.mergedirectivejob                = SELECT, INSERT
public.previewdiff                      = SELECT
public.staticdiff                       = SELECT, INSERT, UPDATE
public.sourcepackagename                = SELECT
public.seriessourcepackagebranch        = SELECT


[mlist-sync]
# The mailing list sync user
type=user
groups=script
public.mailinglist                      = SELECT
public.person                           = SELECT
public.emailaddress                     = SELECT, UPDATE

[mlist-import]
# The mailing list import user
type=user
public.emailaddress                     = SELECT, INSERT, UPDATE
public.mailinglist                      = SELECT, INSERT, UPDATE
public.mailinglistsubscription          = SELECT, INSERT, UPDATE
public.person                           = SELECT, INSERT, UPDATE
public.teammembership                   = SELECT, INSERT, UPDATE
public.teamparticipation                = SELECT, INSERT, UPDATE

[hwdb-submission-processor]
# The user that updates the HWDB with data from new submissions
type=user
groups=script
public.person                           = SELECT
public.hwdevicedriverlink               = SELECT, INSERT
public.hwdevicenamevariant              = SELECT, INSERT
public.hwdevice                         = SELECT, INSERT
public.hwdeviceclass                    = SELECT, INSERT
public.hwdmivalue                       = SELECT, INSERT
public.hwdmihandle                      = SELECT, INSERT
public.hwdriver                         = SELECT, INSERT
public.hwsubmissiondevice               = SELECT, INSERT
public.hwsubmission                     = SELECT, UPDATE
public.hwtestanswerchoice               = SELECT
public.hwtestanswercountdevice          = SELECT
public.hwtestanswercount                = SELECT
public.hwtestanswerdevice               = SELECT
public.hwtestanswer                     = SELECT
public.hwtest                           = SELECT
public.hwvendorid                       = SELECT, INSERT
public.hwvendorname                     = SELECT, INSERT
public.libraryfilealias                 = SELECT
public.libraryfilecontent               = SELECT
public.teamparticipation                = SELECT

[builddcontroller]
# The user than runs the buildd controller.
type=user
public.processor                        = SELECT
public.builder                          = SELECT, UPDATE

[binaryfile-expire]
# The user that expires binary files from the librarian.
type=user
groups=script
public.archive                          = SELECT
public.binarypackagefile                = SELECT
public.binarypackagepublishinghistory   = SELECT
public.binarypackagerelease             = SELECT
public.distribution                     = SELECT
public.person                           = SELECT
public.libraryfilealias                 = SELECT, UPDATE
public.securebinarypackagepublishinghistory = SELECT

[create-merge-proposals]
type=user
groups=script
public.account                          = SELECT
public.accountpassword                  = SELECT
public.branch                           = SELECT, INSERT, UPDATE
public.branchjob                        = SELECT
public.branchmergeproposal              = SELECT, INSERT, UPDATE
public.branchmergeproposaljob           = SELECT, INSERT
public.branchsubscription               = SELECT, INSERT
public.branchvisibilitypolicy           = SELECT
public.codereviewmessage                = SELECT, INSERT
public.codereviewvote                   = SELECT, INSERT
public.diff                             = SELECT, INSERT
public.distribution                     = SELECT
public.distroseries                     = SELECT
public.emailaddress                     = SELECT
public.gpgkey                           = SELECT
public.job                              = SELECT, INSERT, UPDATE
public.karmaaction                      = SELECT
public.karma                            = SELECT, INSERT
public.libraryfilealias                 = SELECT, INSERT
public.libraryfilecontent               = SELECT, INSERT
public.mergedirectivejob                = SELECT
public.message                          = SELECT, INSERT
public.messagechunk                     = SELECT, INSERT
public.person                           = SELECT
public.product                          = SELECT
public.productseries                    = SELECT
public.project                          = SELECT
public.sourcepackagename                = SELECT
public.staticdiff                       = SELECT, INSERT
public.teamparticipation                = SELECT
public.validpersoncache                 = SELECT

[mp-creation-job]
type=user
groups=script
public.account                          = SELECT
public.accountpassword                  = SELECT
public.branch                           = SELECT
public.branchjob                        = SELECT
public.branchmergeproposal              = SELECT, INSERT, UPDATE
public.branchmergeproposaljob           = SELECT, INSERT
public.branchsubscription               = SELECT
public.bug                              = SELECT
public.bugbranch                        = SELECT
public.codereviewmessage                = SELECT, INSERT
public.codereviewvote                   = SELECT, INSERT
public.diff                             = SELECT, INSERT
public.distribution                     = SELECT
public.distroseries                     = SELECT
public.emailaddress                     = SELECT
public.job                              = SELECT, INSERT, UPDATE
public.karmaaction                      = SELECT
public.karma                            = SELECT, INSERT
public.libraryfilealias                 = SELECT, INSERT
public.libraryfilecontent               = SELECT, INSERT
public.mergedirectivejob                = SELECT
public.message                          = SELECT, INSERT
public.messagechunk                     = SELECT, INSERT
public.person                           = SELECT
public.previewdiff                      = SELECT, INSERT
public.product                          = SELECT
public.productseries                    = SELECT
public.seriessourcepackagebranch        = SELECT
public.sourcepackagename                = SELECT
public.staticdiff                       = SELECT, INSERT
public.teammembership                   = SELECT
public.teamparticipation                = SELECT
public.validpersoncache                 = SELECT

[update-preview-diffs]
type=user
groups=script
public.branch                           = SELECT
public.branchmergeproposal              = SELECT, UPDATE
public.branchmergeproposaljob           = SELECT
public.diff                             = SELECT, INSERT
public.job                              = SELECT, UPDATE
public.libraryfilealias                 = SELECT, INSERT
public.libraryfilecontent               = SELECT, INSERT
public.previewdiff                      = SELECT, INSERT

[upgrade-branches]
type=user
groups=script
public.branch                           = SELECT
public.branchjob                        = SELECT
public.job                              = SELECT, UPDATE

[send-branch-mail]
type=user
groups=script
public.account                          = SELECT
public.accountpassword                  = SELECT
public.branch                           = SELECT
public.branchjob                        = SELECT
public.branchmergeproposal              = SELECT, INSERT, UPDATE
public.branchmergeproposaljob           = SELECT, INSERT
public.branchsubscription               = SELECT
public.branchrevision                   = SELECT
public.codereviewmessage                = SELECT, INSERT
public.codereviewvote                   = SELECT, INSERT
public.diff                             = SELECT, INSERT
public.distribution                     = SELECT
public.distroseries                     = SELECT
public.emailaddress                     = SELECT
public.job                              = SELECT, INSERT, UPDATE
public.karmaaction                      = SELECT
public.karma                            = SELECT, INSERT
public.libraryfilealias                 = SELECT, INSERT
public.libraryfilecontent               = SELECT, INSERT
public.mergedirectivejob                = SELECT
public.message                          = SELECT, INSERT
public.messagechunk                     = SELECT, INSERT
public.person                           = SELECT
public.product                          = SELECT
public.productseries                    = SELECT
public.revision                         = SELECT
public.revisionauthor                   = SELECT, INSERT
public.seriessourcepackagebranch        = SELECT
public.sourcepackagename                = SELECT
public.staticdiff                       = SELECT, INSERT
public.teammembership                   = SELECT
public.teamparticipation                = SELECT
public.validpersoncache                 = SELECT

[reclaim-branch-space]
type=user
groups=script
public.branchjob                        = SELECT
public.job                              = SELECT, UPDATE

[updateremoteproduct]
# Updates Product.remote_product using bug watch information.
type=user
groups=script
public.account                          = SELECT, INSERT, UPDATE
public.person                           = SELECT, INSERT
public.product                          = SELECT, INSERT, UPDATE
public.productseries                    = SELECT, INSERT
public.productlicense                   = SELECT, INSERT
public.bugtracker                       = SELECT, INSERT
public.bugwatch                         = SELECT, INSERT
public.bug                              = SELECT, INSERT, UPDATE
public.bugaffectsperson                 = SELECT, INSERT, UPDATE, DELETE
public.bugtask                          = SELECT, INSERT, UPDATE
public.accountpassword                  = SELECT, INSERT
public.teamparticipation                = SELECT, INSERT
public.emailaddress                     = SELECT, INSERT, UPDATE
public.hwsubmission                     = SELECT
public.revisionauthor                   = SELECT
public.bugtrackeralias                  = SELECT
public.message                          = SELECT, INSERT
public.messagechunk                     = SELECT, INSERT
public.bugsubscription                  = SELECT, INSERT
public.bugmessage                       = SELECT, INSERT
public.sourcepackagename                = SELECT

[updatesourceforgeremoteproduct]
# Updates Product.remote_product using SourceForge project data.
type=user
groups=script
public.product                          = SELECT, UPDATE
public.bugtracker                       = SELECT

[weblogstats]
# For the script that parses our Apache/Squid logfiles and updates statistics
type=user
public.libraryfilealias                 = SELECT
public.libraryfiledownloadcount         = SELECT, INSERT, UPDATE, DELETE

[garbo]
# garbo_hourly and garbo_daily script permissions. We define the
# permissions here in this group instead of in the users, so tasks can
# be shuffled around between the daily and hourly sections without
# changing DB permissions.
type=user
groups=script,read
public.bugnotification                  = SELECT, DELETE
public.bugnotificationrecipientarchive  = SELECT
public.codeimportresult                 = SELECT, DELETE
public.emailaddress                     = SELECT
public.oauthnonce                       = SELECT, DELETE
public.openidassociation                = SELECT, DELETE
public.openidconsumerassociation        = SELECT, DELETE
public.openidconsumernonce              = SELECT, DELETE
public.revisioncache                    = SELECT, DELETE
public.person                           = SELECT, DELETE
public.revisionauthor                   = SELECT, UPDATE
public.hwsubmission                     = SELECT, UPDATE
public.mailinglistsubscription          = SELECT, DELETE
public.teamparticipation                = SELECT, DELETE
public.emailaddress                     = SELECT, UPDATE
public.job                              = SELECT, DELETE
public.branchjob                        = SELECT, DELETE

[garbo_daily]
type=user
groups=garbo

[garbo_hourly]
type=user
groups=garbo

[generateppahtaccess]
# For the generate_ppa_htaccess.py cronscript.
type=user
groups=script
public.archive                          = SELECT
public.archiveauthtoken                 = SELECT, UPDATE
public.archivesubscriber                = SELECT, UPDATE
public.distribution                     = SELECT
public.distroarchseries                 = SELECT
public.distroseries                     = SELECT
public.emailaddress                     = SELECT
public.person                           = SELECT
public.teammembership                   = SELECT
public.teamparticipation                = SELECT

[branch-rewrite]
type=user
public.branch                           = SELECT

[nagios]
type=user
public.archive                          = SELECT
public.build                            = SELECT
public.buildqueue                       = SELECT
public.buildpackagejob                  = SELECT
public.job                              = SELECT
public.libraryfilecontent               = SELECT
public.openidrpconfig                   = SELECT
public.branch                           = SELECT

[modified-branches]
type=user
public.branch                           = SELECT<|MERGE_RESOLUTION|>--- conflicted
+++ resolved
@@ -276,11 +276,8 @@
 public.seriessourcepackagebranch        = SELECT, INSERT, UPDATE, DELETE
 public.sourcepackageformatselection     = SELECT
 public.sourcepackagerecipe              = SELECT, INSERT, UPDATE, DELETE
-<<<<<<< HEAD
-=======
 public.sourcepackagerecipebuild         = SELECT, INSERT, UPDATE, DELETE
 public.sourcepackagerecipebuildupload   = SELECT, INSERT, UPDATE, DELETE
->>>>>>> 2f54453d
 public.sourcepackagerecipedata          = SELECT, INSERT, UPDATE, DELETE
 public.sourcepackagerecipedatainstruction = SELECT, INSERT, UPDATE, DELETE
 public.specificationbranch              = SELECT, INSERT, UPDATE, DELETE
