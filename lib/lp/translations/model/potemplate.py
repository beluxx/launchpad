--- conflicted
+++ resolved
@@ -101,17 +101,7 @@
     TranslationFormatInvalidInputError,
     TranslationFormatSyntaxError,
     )
-<<<<<<< HEAD
-from lp.translations.interfaces.translationimportqueue import (
-    RosettaImportStatus,
-    )
 from lp.translations.model.pofile import POFile
-=======
-from lp.translations.model.pofile import (
-    DummyPOFile,
-    POFile,
-    )
->>>>>>> 564721a0
 from lp.translations.model.pomsgid import POMsgID
 from lp.translations.model.potmsgset import POTMsgSet
 from lp.translations.model.translationimportqueue import collect_import_info
