# Copyright 2004-2005 Canonical Ltd.  All rights reserved.

"""Interfaces including and related to IDistribution."""

__metaclass__ = type

__all__ = [
    'IDistribution',
    'IDistributionSet',
    ]

from zope.schema import Choice, Int, TextLine, Bool
from zope.interface import Interface, Attribute

from canonical.launchpad.fields import Title, Summary, Description
from canonical.launchpad.interfaces import (
<<<<<<< HEAD
    IHasOwner, IBugTarget, ISpecificationTarget, ITicketTarget)
from canonical.launchpad import _
=======
    IHasOwner, IBugTarget, ISpecificationTarget, IHasSecurityContact,
    ITicketTarget)

_ = MessageIDFactory('launchpad')
>>>>>>> 1960ba17


class IDistribution(IHasOwner, IBugTarget, ISpecificationTarget,
                    IHasSecurityContact, ITicketTarget):
    """An operating system distribution."""

    id = Attribute("The distro's unique number.")
    name = TextLine(
        title=_("Name"),
        description=_("The distro's name."), required=True)
    displayname = TextLine(
        title=_("Display Name"),
        description=_("The displayable name of the distribution."),
        required=True)
    title = Title(
        title=_("Title"),
        description=_("The distro's title."), required=True)
    summary = Summary(
        title=_("Summary"),
        description=_(
            "The distribution summary. A short paragraph "
            "describing the goals and highlights of the distro."),
        required=True)
    description = Description(
        title=_("Description"),
        description=_("The distro's description."),
        required=True)
    domainname = TextLine(
        title=_("Domain name"),
        description=_("The distro's domain name."), required=True)
    translationgroup = Choice(
        title = _("Translation group"),
        description = _("The translation group for this distribution. This group "
            "is made up of a set of translators for all the languages "
            "approved by the group manager. These translators then have "
            "permission to edit the groups translation files, based on the "
            "permission system selected below."),
        required=False,
        vocabulary='TranslationGroup')
    translationpermission = Choice(
        title=_("Translation Permission System"),
        description=_("The permissions this group requires for "
            "translators. If 'Open', then anybody can edit translations "
            "in any language. If 'Reviewed', then anybody can make "
            "suggestions but only the designated translators can edit "
            "or confirm translations. And if 'Closed' then only the "
            "designated translation group will be able to touch the "
            "translation files at all."),
        required=True,
        vocabulary='TranslationPermission')
    owner = Int(
        title=_("Owner"),
        description=_("The distro's owner."), required=True)
    bugcontact = Choice(
        title=_("Bug Contact"),
        description=_(
            "The person or team who will receive all bugmail for this "
            "distribution"),
        required=False, vocabulary='ValidPersonOrTeam')
    security_contact = Choice(
        title=_("Security Contact"),
        description=_(
            "The person or team who handles security-related issues "
            "for this distribution"),
        required=False, vocabulary='ValidPersonOrTeam')
    members = Choice(
        title=_("Members"),
        description=_("The distro's members team."), required=True,
        vocabulary='ValidPersonOrTeam')
    lucilleconfig = TextLine(
        title=_("Lucille Config"),
        description=_("The Lucille Config."), required=False)

    enabled_official_mirrors = Attribute(
        "All enabled official mirrors of this Distribution.")
    enabled_mirrors = Attribute(
        "All enabled mirrors of this Distribution.")
    releases = Attribute("DistroReleases inside this Distributions")
    bounties = Attribute(_("The bounties that are related to this distro."))
    bugCounter = Attribute("The distro bug counter")
    milestones = Attribute(_(
        "The release milestones associated with this distribution. "
        "Release milestones are primarily used by the QA team to assign "
        "specific bugs for fixing by specific milestones."))
    source_package_caches = Attribute("The set of all source package "
        "info caches for this distribution.")

    uploadsender = Attribute(_("The default upload processor sender name."))
    uploadadmin = Attribute(_("The distribution's upload admin."))

    uploaders = Attribute(_(
        "DistroComponentUploader records associated with this distribution."))

    official_malone = Bool(title=_('Uses Malone Officially'),
        required=True, description=_('Check this box to indicate that '
        'this distribution officially uses Malone for bug tracking.'))

    official_rosetta = Bool(title=_('Uses Rosetta Officially'),
        required=True, description=_('Check this box to indicate that '
        'this distribution officially uses Rosetta for translation.'))

    # properties
    currentrelease = Attribute(
        "The current development release of this distribution. Note that "
        "all maintainerships refer to the current release. When people ask "
        "about the state of packages in the distribution, we should "
        "interpret that query in the context of the currentrelease.")

    open_cve_bugtasks = Attribute(
        "Any bugtasks on this distribution that are for bugs with "
        "CVE references, and are still open.")

    resolved_cve_bugtasks = Attribute(
        "Any bugtasks on this distribution that are for bugs with "
        "CVE references, and are resolved.")

    def traverse(name):
        """Traverse the distribution. Check for special names, and return
        appropriately, otherwise use __getitem__"""

    def __getitem__(name):
        """Returns a DistroRelease that matches name, or raises and
        exception if none exists."""

    def __iter__():
        """Iterate over the distribution releases for this distribution."""

    def getDevelopmentReleases():
        """Return the DistroReleases which are marked as in development."""

    def getRelease(name_or_version):
        """Return the distribution release with the name or version
        given.
        """

    def getMirrorByName(name):
        """Return the mirror with the given name for this distribution or None
        if it's not found.
        """

    def newMirror(owner, name, speed, country, content, pulse_type,
                  displayname=None, description=None, http_base_url=None,
                  ftp_base_url=None, rsync_base_url=None, file_list=None,
                  official_candidate=False, enabled=False, pulse_source=None):
        """Create a new DistributionMirror for this distribution."""

    def getMilestone(name):
        """Return a milestone with the given name for this distribution, or
        None.
        """

    def getSourcePackage(name):
        """Return a DistributionSourcePackage with the given name for this
        distribution, or None.
        """

    def getSourcePackageRelease(sourcepackagerelease):
        """Returns an IDistributionSourcePackageRelease

        Receives a sourcepackagerelease.
        """

    def ensureRelatedBounty(bounty):
        """Ensure that the bounty is linked to this distribution. Return
        None.
        """

    def getDistroReleaseAndPocket(distroreleasename):
        """Return a (distrorelease,pocket) tuple which is the given textual
        distroreleasename in this distribution."""

    def removeOldCacheItems():
        """Delete any cache records that are no longer needed for this
        distribution, perhaps because all of the binary packages have been
        removed from the archives.
        """

    def updateCompleteSourcePackageCache():
        """Update the source package cache, for all source packages in the
        distribution.
        """

    def updateSourcePackageCache(name):
        """Update the cached source package details that are stored in
        DistributionSourcePackageDetailsCache, for the source package with
        name given as 'name'.
        """

    def searchSourcePackages(text):
        """Search for source packages that correspond to the given text.
        Returns a list of DistributionSourcePackage objects, in order of
        matching.
        """

    def getFileByName(filename, source=True, binary=True):
        """Find and return a LibraryFileAlias for the filename supplied.

        The file returned will be one of those published in the distribution.

        If searching both source and binary, and the file is found in the
        source packages it'll return that over a file for a binary package.

        At least one of source and binary must be true.

        Raises NotFoundError if it fails to find the named file.
        """

    def getPackageNames(pkgname):
        """Find the actual source and binary package names to use when all
        we have is a name, that could be either a source or a binary package
        name. Returns a tuple of (sourcepackagename, binarypackagename)
        based on the current publishing status of these binary / source
        packages. Raises NotFoundError if it fails to find a package
        published in the distribution, which can happen for different
        reasons.
        """


class IDistributionSet(Interface):
    """Interface for DistrosSet"""

    title = Attribute('Title')

    def __iter__():
        """Iterate over distributions."""

    def __getitem__(name):
        """Retrieve a distribution by name"""

    def count():
        """Return the number of distributions in the system."""

    def get(distributionid):
        """Return the IDistribution with the given distributionid."""

    def getByName(distroname):
        """Return the IDistribution with the given name."""

    def new(name, displayname, title, description, summary, domainname,
            members, owner):
        """Creaste a new distribution."""
<|MERGE_RESOLUTION|>--- conflicted
+++ resolved
@@ -14,15 +14,9 @@
 
 from canonical.launchpad.fields import Title, Summary, Description
 from canonical.launchpad.interfaces import (
-<<<<<<< HEAD
-    IHasOwner, IBugTarget, ISpecificationTarget, ITicketTarget)
-from canonical.launchpad import _
-=======
     IHasOwner, IBugTarget, ISpecificationTarget, IHasSecurityContact,
     ITicketTarget)
-
-_ = MessageIDFactory('launchpad')
->>>>>>> 1960ba17
+from canonical.launchpad import _
 
 
 class IDistribution(IHasOwner, IBugTarget, ISpecificationTarget,
