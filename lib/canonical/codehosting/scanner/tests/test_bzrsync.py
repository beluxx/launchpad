--- conflicted
+++ resolved
@@ -11,13 +11,9 @@
 import time
 import unittest
 
-<<<<<<< HEAD
-from bzrlib.revision import NULL_REVISION
+from bzrlib.revision import NULL_REVISION, Revision as BzrRevision
 from bzrlib.transport import register_transport, unregister_transport
 from bzrlib.transport.local import LocalTransport
-=======
-from bzrlib.revision import NULL_REVISION, Revision as BzrRevision
->>>>>>> 2f6c2065
 from bzrlib.uncommit import uncommit
 from bzrlib.urlutils import (
     local_path_from_url, join as urljoin)
