--- conflicted
+++ resolved
@@ -165,15 +165,6 @@
         # need another way of knowing whether the user typed them.
         self.explicit_ids_specified = False
 
-<<<<<<< HEAD
-        num_filters = len(self.terms) - self.terms_start_index
-        if num_filters == 0:
-            # If no argument is passed, present all available results in
-            # the selected queue.
-            self.terms.append('')
-
-        for term in self.terms[self.terms_start_index:]:
-=======
         terms = self.terms[self.terms_start_index:]
         if len(terms) == 0:
             # If no argument is passed, present all available results in
@@ -181,7 +172,6 @@
             terms.append('')
 
         for term in terms:
->>>>>>> f7149ebc
             # refuse old-style '*' argument since we do not support
             # wildcards yet.
             if term == '*':
@@ -214,7 +204,6 @@
                 version = None
                 if '/' in term:
                     term, version = term.strip().split('/')
-<<<<<<< HEAD
 
                 # Expand SQLObject results.
                 for item in self.distroseries.getQueueItems(
@@ -223,16 +212,6 @@
                     self.items.append(item)
                 self.package_names.append(term)
 
-=======
-
-                # Expand SQLObject results.
-                for item in self.distroseries.getQueueItems(
-                    status=self.queue, name=term, version=version,
-                    exact_match=self.exact_match, pocket=self.pocket):
-                    self.items.append(item)
-                self.package_names.append(term)
-
->>>>>>> f7149ebc
         self.items_size = len(self.items)
 
     def run(self):
@@ -869,7 +848,6 @@
                                         priority=priority)
                         # break loop, just in case
                         break
-<<<<<<< HEAD
                 # See if the new component requires a new archive on the build:
                 if component:
                     new_archive = getUtility(IArchiveSet).getByDistroComponent(
@@ -877,8 +855,6 @@
                         self.component_name)
                     if new_archive is not None:
                         build.build.overrideArchive(new_archive)
-=======
->>>>>>> f7149ebc
                 self.displayInfo(queue_item, only=binary.name)
 
         not_overridden = set(self.package_names) - set(overridden)
