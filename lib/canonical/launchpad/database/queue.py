--- conflicted
+++ resolved
@@ -137,12 +137,8 @@
             # See bug #31038 & #62976 for details.
             for distrorelease in self.distrorelease.distribution:
                 if distrorelease.getQueueItems(
-<<<<<<< HEAD
-                    status=PackageUploadStatus.ACCEPTED,
-=======
-                    status=[DistroReleaseQueueStatus.ACCEPTED,
-                            DistroReleaseQueueStatus.DONE],
->>>>>>> 700d2875
+                    status=[PackageUploadStatus.ACCEPTED,
+                            PackageUploadStatus.DONE],
                     name=source.sourcepackagerelease.name,
                     version=source.sourcepackagerelease.version,
                     exact_match=True).count() > 0:
