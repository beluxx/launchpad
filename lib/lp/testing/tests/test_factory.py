# Copyright 2010 Canonical Ltd.  This software is licensed under the
# GNU Affero General Public License version 3 (see the file LICENSE).

"""Tests for the Launchpad object factory."""

__metaclass__ = type

from datetime import datetime

import pytz
from zope.component import getUtility
from zope.security.proxy import removeSecurityProxy

from canonical.launchpad.webapp.interfaces import ILaunchBag
from canonical.testing.layers import (
    DatabaseFunctionalLayer,
    LaunchpadZopelessLayer,
    )
from lp.bugs.interfaces.cve import (
    CveStatus,
    ICve,
    )
from lp.buildmaster.enums import BuildStatus
from lp.code.enums import (
    BranchType,
    CodeImportReviewStatus,
    )
from lp.registry.interfaces.distribution import IDistribution
from lp.registry.interfaces.distroseries import IDistroSeries
from lp.registry.interfaces.sourcepackage import SourcePackageFileType
from lp.registry.interfaces.suitesourcepackage import ISuiteSourcePackage
from lp.services.worlddata.interfaces.language import ILanguage
from lp.soyuz.enums import (
    BinaryPackageFileType,
    BinaryPackageFormat,
    PackagePublishingPriority,
    PackagePublishingStatus,
    PackageUploadStatus,
    )
from lp.soyuz.interfaces.binarypackagebuild import IBinaryPackageBuild
from lp.soyuz.interfaces.binarypackagename import IBinaryPackageName
from lp.soyuz.interfaces.binarypackagerelease import IBinaryPackageRelease
from lp.soyuz.interfaces.files import (
    IBinaryPackageFile,
    ISourcePackageReleaseFile,
    )
from lp.soyuz.interfaces.publishing import (
    IBinaryPackagePublishingHistory,
    ISourcePackagePublishingHistory,
    PackagePublishingPocket,
    )
from lp.soyuz.interfaces.queue import IPackageUpload
from lp.soyuz.interfaces.sourcepackagerelease import ISourcePackageRelease
from lp.testing import TestCaseWithFactory
from lp.testing.factory import is_security_proxied_or_harmless
from lp.testing.matchers import (
    IsProxied,
    Provides,
    ProvidesAndIsProxied,
    StartsWith,
    )


class TestFactory(TestCaseWithFactory):

    layer = DatabaseFunctionalLayer

    # getOrMakeBinaryPackageName
    def test_getOrMakeBinaryPackageName_returns_proxied_IBPN(self):
        binarypackagename = self.factory.getOrMakeBinaryPackageName()
        self.assertThat(
            binarypackagename, ProvidesAndIsProxied(IBinaryPackageName))

    def test_getOrMakeBinaryPackageName_returns_existing_name(self):
        binarypackagename1 = self.factory.getOrMakeBinaryPackageName(
            name="foo")
        binarypackagename2 = self.factory.getOrMakeBinaryPackageName(
            name="foo")
        self.assertEqual(binarypackagename1, binarypackagename2)

    # loginAsAnyone
    def test_loginAsAnyone(self):
        # Login as anyone logs you in as any user.
        person = self.factory.loginAsAnyone()
        current_person = getUtility(ILaunchBag).user
        self.assertIsNot(None, person)
        self.assertEqual(person, current_person)

    # makeBinaryPackageBuild
    def test_makeBinaryPackageBuild_returns_IBinaryPackageBuild(self):
        bpb = self.factory.makeBinaryPackageBuild()
        self.assertThat(
            removeSecurityProxy(bpb), Provides(IBinaryPackageBuild))

    def test_makeBinaryPackageBuild_returns_proxy(self):
        bpb = self.factory.makeBinaryPackageBuild()
        self.assertThat(bpb, IsProxied())

    def test_makeBinaryPackageBuild_created_SPR_is_published(self):
        # It is expected that every build references an SPR that is
        # published in the target archive. Check that a created
        # SPR is also published.
        bpb = self.factory.makeBinaryPackageBuild()
        self.assertIn(
            bpb.archive, bpb.source_package_release.published_archives)

    def test_makeBinaryPackageBuild_uses_status(self):
        bpb = self.factory.makeBinaryPackageBuild(
            status=BuildStatus.NEEDSBUILD)
        self.assertEqual(BuildStatus.NEEDSBUILD, bpb.status)
        bpb = self.factory.makeBinaryPackageBuild(
            status=BuildStatus.FULLYBUILT)
        self.assertEqual(BuildStatus.FULLYBUILT, bpb.status)

    def test_makeBinaryPackageBuild_uses_pocket(self):
        bpb = self.factory.makeBinaryPackageBuild(
            pocket=PackagePublishingPocket.UPDATES)
        self.assertEqual(PackagePublishingPocket.UPDATES, bpb.pocket)

    def test_makeBinaryPackageBuild_can_be_queued(self):
        build = self.factory.makeBinaryPackageBuild()
        # Just check that makeBinaryPackageBuild returns a build that can be
        # queued.
        build.queueBuild()

    # makeBinaryPackageName
    def test_makeBinaryPackageName_returns_proxied_IBinaryPackageName(self):
        binarypackagename = self.factory.makeBinaryPackageName()
        self.assertThat(
            binarypackagename, ProvidesAndIsProxied(IBinaryPackageName))

    # makeBinaryPackagePublishingHistory
    def test_makeBinaryPackagePublishingHistory_returns_IBPPH(self):
        bpph = self.factory.makeBinaryPackagePublishingHistory()
        self.assertThat(
            removeSecurityProxy(bpph),
            Provides(IBinaryPackagePublishingHistory))

    def test_makeBinaryPackagePublishingHistory_returns_proxied(self):
        bpph = self.factory.makeBinaryPackagePublishingHistory()
        self.assertThat(bpph, IsProxied())

    def test_makeBinaryPackagePublishingHistory_uses_status(self):
        bpph = self.factory.makeBinaryPackagePublishingHistory(
            status=PackagePublishingStatus.PENDING)
        self.assertEquals(PackagePublishingStatus.PENDING, bpph.status)
        bpph = self.factory.makeBinaryPackagePublishingHistory(
            status=PackagePublishingStatus.PUBLISHED)
        self.assertEquals(PackagePublishingStatus.PUBLISHED, bpph.status)

    def test_makeBinaryPackagePublishingHistory_uses_dateremoved(self):
        dateremoved = datetime.now(pytz.UTC)
        bpph = self.factory.makeBinaryPackagePublishingHistory(
            dateremoved=dateremoved)
        self.assertEquals(dateremoved, bpph.dateremoved)

    def test_makeBinaryPackagePublishingHistory_scheduleddeletiondate(self):
        scheduleddeletiondate = datetime.now(pytz.UTC)
        bpph = self.factory.makeBinaryPackagePublishingHistory(
            scheduleddeletiondate=scheduleddeletiondate)
        self.assertEquals(scheduleddeletiondate, bpph.scheduleddeletiondate)

    def test_makeBinaryPackagePublishingHistory_uses_priority(self):
        bpph = self.factory.makeBinaryPackagePublishingHistory(
            priority=PackagePublishingPriority.OPTIONAL)
        self.assertEquals(PackagePublishingPriority.OPTIONAL, bpph.priority)
        bpph = self.factory.makeBinaryPackagePublishingHistory(
            priority=PackagePublishingPriority.EXTRA)
        self.assertEquals(PackagePublishingPriority.EXTRA, bpph.priority)

    def test_makeBinaryPackagePublishingHistory_sets_datecreated(self):
        bpph = self.factory.makeBinaryPackagePublishingHistory()
        self.assertNotEqual(None, bpph.datecreated)

    def test_makeBinaryPackagePublishingHistory_sets_datepub_PENDING(self):
        bpph = self.factory.makeBinaryPackagePublishingHistory(
            status=PackagePublishingStatus.PENDING)
        self.assertEqual(None, bpph.datepublished)

    def test_makeBinaryPackagePublishingHistory_sets_datepub_PUBLISHED(self):
        bpph = self.factory.makeBinaryPackagePublishingHistory(
            status=PackagePublishingStatus.PUBLISHED)
        self.assertNotEqual(None, bpph.datepublished)

    # makeBinaryPackageRelease
    def test_makeBinaryPackageRelease_returns_IBinaryPackageRelease(self):
        bpr = self.factory.makeBinaryPackageRelease()
        self.assertThat(bpr, ProvidesAndIsProxied(IBinaryPackageRelease))

    def test_makeBinaryPackageRelease_uses_build(self):
        build = self.factory.makeBinaryPackageBuild()
        bpr = self.factory.makeBinaryPackageRelease(build=build)
        self.assertEqual(build, bpr.build)

    def test_makeBinaryPackageRelease_uses_build_version(self):
        build = self.factory.makeBinaryPackageBuild()
        bpr = self.factory.makeBinaryPackageRelease(build=build)
        self.assertEqual(
            build.source_package_release.version, bpr.version)

    def test_makeBinaryPackageRelease_uses_build_component(self):
        build = self.factory.makeBinaryPackageBuild()
        bpr = self.factory.makeBinaryPackageRelease(build=build)
        self.assertEqual(
            build.source_package_release.component, bpr.component)

    def test_makeBinaryPackageRelease_uses_build_section(self):
        build = self.factory.makeBinaryPackageBuild()
        bpr = self.factory.makeBinaryPackageRelease(build=build)
        self.assertEqual(
            build.source_package_release.section, bpr.section)

    def test_makeBinaryPackageRelease_matches_build_version(self):
        bpr = self.factory.makeBinaryPackageRelease()
        self.assertEqual(
            bpr.build.source_package_release.version, bpr.version)

    def test_makeBinaryPackageRelease_matches_build_component(self):
        bpr = self.factory.makeBinaryPackageRelease()
        self.assertEqual(
            bpr.build.source_package_release.component, bpr.component)

    def test_makeBinaryPackageRelease_matches_build_section(self):
        bpr = self.factory.makeBinaryPackageRelease()
        self.assertEqual(
            bpr.build.source_package_release.section, bpr.section)

    def test_makeBinaryPackageRelease_uses_shlibdeps(self):
        bpr = self.factory.makeBinaryPackageRelease(shlibdeps="foo bar")
        self.assertEqual("foo bar", bpr.shlibdeps)

    def test_makeBinaryPackageRelease_allows_None_shlibdeps(self):
        bpr = self.factory.makeBinaryPackageRelease(shlibdeps=None)
        self.assertEqual(None, bpr.shlibdeps)

    def test_makeBinaryPackageRelease_uses_depends(self):
        bpr = self.factory.makeBinaryPackageRelease(depends="apt | bzr")
        self.assertEqual("apt | bzr", bpr.depends)

    def test_makeBinaryPackageRelease_allows_None_depends(self):
        bpr = self.factory.makeBinaryPackageRelease(depends=None)
        self.assertEqual(None, bpr.depends)

    def test_makeBinaryPackageRelease_uses_recommends(self):
        bpr = self.factory.makeBinaryPackageRelease(recommends="ssss")
        self.assertEqual("ssss", bpr.recommends)

    def test_makeBinaryPackageRelease_allows_None_recommends(self):
        bpr = self.factory.makeBinaryPackageRelease(recommends=None)
        self.assertEqual(None, bpr.recommends)

    def test_makeBinaryPackageRelease_uses_suggests(self):
        bpr = self.factory.makeBinaryPackageRelease(suggests="ssss")
        self.assertEqual("ssss", bpr.suggests)

    def test_makeBinaryPackageRelease_allows_None_suggests(self):
        bpr = self.factory.makeBinaryPackageRelease(suggests=None)
        self.assertEqual(None, bpr.suggests)

    def test_makeBinaryPackageRelease_uses_conflicts(self):
        bpr = self.factory.makeBinaryPackageRelease(conflicts="ssss")
        self.assertEqual("ssss", bpr.conflicts)

    def test_makeBinaryPackageRelease_allows_None_conflicts(self):
        bpr = self.factory.makeBinaryPackageRelease(conflicts=None)
        self.assertEqual(None, bpr.conflicts)

    def test_makeBinaryPackageRelease_uses_replaces(self):
        bpr = self.factory.makeBinaryPackageRelease(replaces="ssss")
        self.assertEqual("ssss", bpr.replaces)

    def test_makeBinaryPackageRelease_allows_None_replaces(self):
        bpr = self.factory.makeBinaryPackageRelease(replaces=None)
        self.assertEqual(None, bpr.replaces)

    def test_makeBinaryPackageRelease_uses_provides(self):
        bpr = self.factory.makeBinaryPackageRelease(provides="ssss")
        self.assertEqual("ssss", bpr.provides)

    def test_makeBinaryPackageRelease_allows_None_provides(self):
        bpr = self.factory.makeBinaryPackageRelease(provides=None)
        self.assertEqual(None, bpr.provides)

    def test_makeBinaryPackageRelease_uses_pre_depends(self):
        bpr = self.factory.makeBinaryPackageRelease(pre_depends="ssss")
        self.assertEqual("ssss", bpr.pre_depends)

    def test_makeBinaryPackageRelease_allows_None_pre_depends(self):
        bpr = self.factory.makeBinaryPackageRelease(pre_depends=None)
        self.assertEqual(None, bpr.pre_depends)

    def test_makeBinaryPackageRelease_uses_enhances(self):
        bpr = self.factory.makeBinaryPackageRelease(enhances="ssss")
        self.assertEqual("ssss", bpr.enhances)

    def test_makeBinaryPackageRelease_allows_None_enhances(self):
        bpr = self.factory.makeBinaryPackageRelease(enhances=None)
        self.assertEqual(None, bpr.enhances)

    def test_makeBinaryPackageRelease_uses_breaks(self):
        bpr = self.factory.makeBinaryPackageRelease(breaks="ssss")
        self.assertEqual("ssss", bpr.breaks)

    def test_makeBinaryPackageRelease_allows_None_breaks(self):
        bpr = self.factory.makeBinaryPackageRelease(breaks=None)
        self.assertEqual(None, bpr.breaks)

    def test_makeBinaryPackageRelease_uses_essential(self):
        bpr = self.factory.makeBinaryPackageRelease(essential=True)
        self.assertEqual(True, bpr.essential)
        bpr = self.factory.makeBinaryPackageRelease(essential=False)
        self.assertEqual(False, bpr.essential)

    def test_makeBinaryPackageRelease_uses_installed_size(self):
        bpr = self.factory.makeBinaryPackageRelease(installed_size=110)
        self.assertEqual(110, bpr.installedsize)

    def test_makeBinaryPackageName_uses_date_created(self):
        date_created = datetime(2000, 01, 01, tzinfo=pytz.UTC)
        bpr = self.factory.makeBinaryPackageRelease(
            date_created=date_created)
        self.assertEqual(date_created, bpr.datecreated)

    def test_makeBinaryPackageName_uses_debug_package(self):
        debug_package = self.factory.makeBinaryPackageRelease(
            binpackageformat=BinaryPackageFormat.DDEB)
        bpr = self.factory.makeBinaryPackageRelease(
            debug_package=debug_package)
        self.assertEqual(debug_package, bpr.debug_package)

    def test_makeBinaryPackageName_allows_None_debug_package(self):
        bpr = self.factory.makeBinaryPackageRelease(debug_package=None)
        self.assertEqual(None, bpr.debug_package)

    # makeBranch
    def test_makeBranch_initialMirrorRequest(self):
        # The default 'next_mirror_time' for a newly created hosted branch
        # should be None.
        branch = self.factory.makeAnyBranch(branch_type=BranchType.HOSTED)
        self.assertIs(None, branch.next_mirror_time)

    # makeCodeImport
    def test_makeCodeImportNoStatus(self):
        # If makeCodeImport is not given a review status, it defaults to NEW.
        code_import = self.factory.makeCodeImport()
        self.assertEqual(
            CodeImportReviewStatus.NEW, code_import.review_status)

    def test_makeCodeImportReviewStatus(self):
        # If makeCodeImport is given a review status, then that is the status
        # of the created import.
        status = CodeImportReviewStatus.REVIEWED
        code_import = self.factory.makeCodeImport(review_status=status)
        self.assertEqual(status, code_import.review_status)

    # makeDistribution
    def test_makeDistribution_returns_IDistribution(self):
        distribution = self.factory.makeDistribution()
        self.assertThat(
            removeSecurityProxy(distribution), Provides(IDistribution))

    def test_makeDistribution_returns_proxy(self):
        distribution = self.factory.makeDistribution()
        self.assertThat(distribution, IsProxied())

    def test_makeDistribution_created_name_starts_with_distribution(self):
        distribution = self.factory.makeDistribution()
        self.assertThat(distribution.name, StartsWith("distribution"))

    def test_makeDistribution_created_display_name_starts_Distribution(self):
        distribution = self.factory.makeDistribution()
        self.assertThat(distribution.displayname, StartsWith("Distribution"))

    # makeDistroRelease
    def test_makeDistroRelease_returns_IDistroSeries(self):
        distroseries = self.factory.makeDistroRelease()
        self.assertThat(
            removeSecurityProxy(distroseries), Provides(IDistroSeries))

    def test_makeDistroRelease_returns_proxy(self):
        distroseries = self.factory.makeDistroRelease()
        self.assertThat(distroseries, IsProxied())

    # makeDistroSeries
    def test_makeDistroSeries_returns_IDistroSeries(self):
        distroseries = self.factory.makeDistroSeries()
        self.assertThat(
            removeSecurityProxy(distroseries), Provides(IDistroSeries))

    def test_makeDistroSeries_returns_proxy(self):
        distroseries = self.factory.makeDistroSeries()
        self.assertThat(distroseries, IsProxied())

    def test_makeDistroSeries_created_name_starts_with_distroseries(self):
        distroseries = self.factory.makeDistroSeries()
        self.assertThat(distroseries.name, StartsWith("distroseries"))

    def test_makeDistroSeries_created_display_name_starts_Distroseries(self):
        distroseries = self.factory.makeDistroSeries()
        self.assertThat(distroseries.displayname, StartsWith("Distroseries"))

    # makeLanguage
    def test_makeLanguage(self):
        # Without parameters, makeLanguage creates a language with code
        # starting with 'lang'.
        language = self.factory.makeLanguage()
        self.assertTrue(ILanguage.providedBy(language))
        self.assertTrue(language.code.startswith('lang'))
        # And name is constructed from code as 'Language %(code)s'.
        self.assertEquals('Language %s' % language.code,
                          language.englishname)

    def test_makeLanguage_with_code(self):
        # With language code passed in, that's used for the language.
        language = self.factory.makeLanguage('sr@test')
        self.assertEquals('sr@test', language.code)
        # And name is constructed from code as 'Language %(code)s'.
        self.assertEquals('Language sr@test', language.englishname)

    def test_makeLanguage_with_name(self):
        # Language name can be passed in to makeLanguage (useful for
        # use in page tests).
        language = self.factory.makeLanguage(name='Test language')
        self.assertTrue(ILanguage.providedBy(language))
        self.assertTrue(language.code.startswith('lang'))
        # And name is constructed from code as 'Language %(code)s'.
        self.assertEquals('Test language', language.englishname)

    def test_makeLanguage_with_pluralforms(self):
        # makeLanguage takes a number of plural forms for the language.
        for number_of_forms in [None, 1, 3]:
            language = self.factory.makeLanguage(pluralforms=number_of_forms)
            self.assertEqual(number_of_forms, language.pluralforms)
            self.assertEqual(
                number_of_forms is None, language.pluralexpression is None)

    def test_makeLanguage_with_plural_expression(self):
        expression = '(n+1) % 5'
        language = self.factory.makeLanguage(
            pluralforms=5, plural_expression=expression)
        self.assertEqual(expression, language.pluralexpression)

    # makeSourcePackagePublishingHistory
    def test_makeSourcePackagePublishingHistory_returns_ISPPH(self):
        spph = self.factory.makeSourcePackagePublishingHistory()
        self.assertThat(
            removeSecurityProxy(spph),
            Provides(ISourcePackagePublishingHistory))

    def test_makeSourcePackagePublishingHistory_returns_proxied(self):
        spph = self.factory.makeSourcePackagePublishingHistory()
        self.assertThat(spph, IsProxied())

    def test_makeSourcePackagePublishingHistory_uses_spr(self):
        spr = self.factory.makeSourcePackageRelease()
        spph = self.factory.makeSourcePackagePublishingHistory(
            sourcepackagerelease=spr)
        self.assertEquals(spr, spph.sourcepackagerelease)

    def test_makeSourcePackagePublishingHistory_uses_status(self):
        spph = self.factory.makeSourcePackagePublishingHistory(
            status=PackagePublishingStatus.PENDING)
        self.assertEquals(PackagePublishingStatus.PENDING, spph.status)
        spph = self.factory.makeSourcePackagePublishingHistory(
            status=PackagePublishingStatus.PUBLISHED)
        self.assertEquals(PackagePublishingStatus.PUBLISHED, spph.status)

    def test_makeSourcePackagePublishingHistory_uses_date_uploaded(self):
        date_uploaded = datetime.now(pytz.UTC)
        spph = self.factory.makeSourcePackagePublishingHistory(
            date_uploaded=date_uploaded)
        self.assertEquals(date_uploaded, spph.datecreated)

    def test_makeSourcePackagePublishingHistory_uses_dateremoved(self):
        dateremoved = datetime.now(pytz.UTC)
        spph = self.factory.makeSourcePackagePublishingHistory(
            dateremoved=dateremoved)
        self.assertEquals(dateremoved, spph.dateremoved)

    def test_makeSourcePackagePublishingHistory_scheduleddeletiondate(self):
        scheduleddeletiondate = datetime.now(pytz.UTC)
        spph = self.factory.makeSourcePackagePublishingHistory(
            scheduleddeletiondate=scheduleddeletiondate)
        self.assertEquals(scheduleddeletiondate, spph.scheduleddeletiondate)

    def test_makeSourcePackagePublishingHistory_datepublished_PENDING(self):
        spph = self.factory.makeSourcePackagePublishingHistory(
            status=PackagePublishingStatus.PENDING)
        self.assertEquals(None, spph.datepublished)

    def test_makeSourcePackagePublishingHistory_datepublished_PUBLISHED(self):
        spph = self.factory.makeSourcePackagePublishingHistory(
            status=PackagePublishingStatus.PUBLISHED)
        self.assertNotEqual(None, spph.datepublished)

    # makeSourcePackageRelease
    def test_makeSourcePackageRelease_returns_proxied_ISPR(self):
        spr = self.factory.makeSourcePackageRelease()
        self.assertThat(spr, ProvidesAndIsProxied(ISourcePackageRelease))

    def test_makeSourcePackageRelease_uses_dsc_maintainer_rfc822(self):
        maintainer = "James Westby <james.westby@canonical.com>"
        spr = self.factory.makeSourcePackageRelease(
            dsc_maintainer_rfc822=maintainer)
        self.assertEqual(maintainer, spr.dsc_maintainer_rfc822)

    # makeSuiteSourcePackage
    def test_makeSuiteSourcePackage_returns_ISuiteSourcePackage(self):
        ssp = self.factory.makeSuiteSourcePackage()
        self.assertThat(ssp, ProvidesAndIsProxied(ISuiteSourcePackage))

<<<<<<< HEAD
    def test_makeCurrentTranslationMessage_makes_shared_message(self):
        tm = self.factory.makeCurrentTranslationMessage()
        self.assertFalse(tm.is_diverged)

    def test_makeCurrentTranslationMessage_makes_diverged_message(self):
        tm = self.factory.makeCurrentTranslationMessage(diverged=True)
        self.assertTrue(tm.is_diverged)

    def test_makeCurrentTranslationMessage_makes_current_upstream(self):
        pofile = self.factory.makePOFile(
            'ka', potemplate=self.factory.makePOTemplate(
                productseries=self.factory.makeProductSeries()))

        tm = self.factory.makeCurrentTranslationMessage(pofile=pofile)

        self.assertTrue(tm.is_current_upstream)
        self.assertFalse(tm.is_current_ubuntu)

    def test_makeCurrentTranslationMessage_makes_current_ubuntu(self):
        package = self.factory.makeSourcePackage()
        pofile = self.factory.makePOFile(
            'kk', self.factory.makePOTemplate(
                sourcepackagename=package.sourcepackagename,
                distroseries=package.distroseries))

        tm = self.factory.makeCurrentTranslationMessage(pofile=pofile)

        self.assertFalse(tm.is_current_upstream)
        self.assertTrue(tm.is_current_ubuntu)

    def test_makeCurrentTranslationMessage_makes_current_tracking(self):
        tm = self.factory.makeCurrentTranslationMessage(current_other=True)

        self.assertTrue(tm.is_current_upstream)
        self.assertTrue(tm.is_current_ubuntu)

    def test_makeCurrentTranslationMessage_uses_given_translation(self):
        translations = [
            self.factory.getUniqueString(),
            self.factory.getUniqueString(),
            ]

        tm = self.factory.makeCurrentTranslationMessage(
            translations=translations)

        self.assertEqual(
            translations, [tm.msgstr0.translation, tm.msgstr1.translation])
        self.assertIs(None, tm.msgstr2)

    def test_makeCurrentTranslationMessage_sets_reviewer(self):
        reviewer = self.factory.makePerson()

        tm = self.factory.makeCurrentTranslationMessage(reviewer=reviewer)

        self.assertEqual(reviewer, tm.reviewer)

    def test_makeCurrentTranslationMessage_creates_reviewer(self):
        tm = self.factory.makeCurrentTranslationMessage(reviewer=None)

        self.assertNotEqual(None, tm.reviewer)

    def test_makeDivergedTranslationMessage_upstream(self):
        pofile = self.factory.makePOFile('ca')

        tm = self.factory.makeDivergedTranslationMessage(pofile=pofile)

        self.assertTrue(tm.is_current_upstream)
        self.assertFalse(tm.is_current_ubuntu)
        self.assertTrue(tm.is_diverged)
        self.assertEqual(pofile.potemplate, tm.potemplate)

    def test_makeDivergedTranslationMessage_ubuntu(self):
        potemplate = self.factory.makePOTemplate(
            distroseries=self.factory.makeDistroSeries(),
            sourcepackagename=self.factory.makeSourcePackageName())
        pofile = self.factory.makePOFile('eu', potemplate=potemplate)

        tm = self.factory.makeDivergedTranslationMessage(pofile=pofile)

        self.assertTrue(tm.is_current_ubuntu)
        self.assertFalse(tm.is_current_upstream)
        self.assertTrue(tm.is_diverged)
        self.assertEqual(pofile.potemplate, tm.potemplate)
=======
    # makeCVE
    def test_makeCVE_returns_cve(self):
        cve = self.factory.makeCVE(sequence='2000-1234')
        self.assertThat(cve, ProvidesAndIsProxied(ICve))

    def test_makeCVE_uses_sequence(self):
        cve = self.factory.makeCVE(sequence='2000-1234')
        self.assertEqual('2000-1234', cve.sequence)

    def test_makeCVE_uses_description(self):
        cve = self.factory.makeCVE(sequence='2000-1234', description='foo')
        self.assertEqual('foo', cve.description)

    def test_makeCVE_uses_cve_status(self):
        cve = self.factory.makeCVE(
            sequence='2000-1234', cvestate=CveStatus.DEPRECATED)
        self.assertEqual(CveStatus.DEPRECATED, cve.status)
>>>>>>> f347195c


class TestFactoryWithLibrarian(TestCaseWithFactory):

    layer = LaunchpadZopelessLayer

    # makeBinaryPackageFile
    def test_makeBinaryPackageFile_returns_IBinaryPackageFile(self):
        bpf = self.factory.makeBinaryPackageFile()
        self.assertThat(bpf, ProvidesAndIsProxied(IBinaryPackageFile))

    def test_makeBinaryPackageFile_uses_binarypackagerelease(self):
        binarypackagerelease = self.factory.makeBinaryPackageRelease()
        bpf = self.factory.makeBinaryPackageFile(
            binarypackagerelease=binarypackagerelease)
        self.assertEqual(binarypackagerelease, bpf.binarypackagerelease)

    def test_makeBinaryPackageFile_uses_library_file(self):
        library_file = self.factory.makeLibraryFileAlias()
        bpf = self.factory.makeBinaryPackageFile(
            library_file=library_file)
        self.assertEqual(library_file, bpf.libraryfile)

    def test_makeBinaryPackageFile_uses_filetype(self):
        bpf = self.factory.makeBinaryPackageFile(
            filetype=BinaryPackageFileType.DEB)
        self.assertEqual(BinaryPackageFileType.DEB, bpf.filetype)
        bpf = self.factory.makeBinaryPackageFile(
            filetype=BinaryPackageFileType.DDEB)
        self.assertEqual(BinaryPackageFileType.DDEB, bpf.filetype)

    # makePackageUpload
    def test_makePackageUpload_returns_proxied_IPackageUpload(self):
        pu = self.factory.makePackageUpload()
        self.assertThat(pu, ProvidesAndIsProxied(IPackageUpload))

    def test_makePackageUpload_uses_distroseries(self):
        distroseries = self.factory.makeDistroSeries()
        pu = self.factory.makePackageUpload(distroseries=distroseries)
        self.assertEqual(distroseries, pu.distroseries)

    def test_makePackageUpload_uses_archive(self):
        archive = self.factory.makeArchive()
        pu = self.factory.makePackageUpload(archive=archive)
        self.assertEqual(archive, pu.archive)

    def test_makePackageUpload_uses_distribution_of_archive(self):
        archive = self.factory.makeArchive()
        pu = self.factory.makePackageUpload(archive=archive)
        self.assertEqual(archive.distribution, pu.distroseries.distribution)

    def test_makePackageUpload_uses_changes_filename(self):
        changes_filename = "foo"
        pu = self.factory.makePackageUpload(changes_filename=changes_filename)
        self.assertEqual(
            changes_filename, removeSecurityProxy(pu).changesfile.filename)

    def test_makePackageUpload_uses_pocket(self):
        pu = self.factory.makePackageUpload(
            pocket=PackagePublishingPocket.RELEASE)
        self.assertEqual(PackagePublishingPocket.RELEASE, pu.pocket)
        pu = self.factory.makePackageUpload(
            pocket=PackagePublishingPocket.PROPOSED)
        self.assertEqual(PackagePublishingPocket.PROPOSED, pu.pocket)

    def test_makePackageUpload_uses_signing_key(self):
        person = self.factory.makePerson()
        signing_key = self.factory.makeGPGKey(person)
        pu = self.factory.makePackageUpload(signing_key=signing_key)
        self.assertEqual(signing_key, pu.signing_key)

    def test_makePackageUpload_allows_None_signing_key(self):
        pu = self.factory.makePackageUpload(signing_key=None)
        self.assertEqual(None, pu.signing_key)

    def test_makePackageUpload_sets_status_DONE(self):
        pu = self.factory.makePackageUpload(status=PackageUploadStatus.DONE)
        self.assertEqual(PackageUploadStatus.DONE, pu.status)

    def test_makePackageUpload_sets_status_ACCEPTED(self):
        pu = self.factory.makePackageUpload(
            status=PackageUploadStatus.ACCEPTED)
        self.assertEqual(PackageUploadStatus.ACCEPTED, pu.status)

    # makeSourcePackageReleaseFile
    def test_makeSourcePackageReleaseFile_returns_ISPRF(self):
        spr_file = self.factory.makeSourcePackageReleaseFile()
        self.assertThat(
            spr_file, ProvidesAndIsProxied(ISourcePackageReleaseFile))

    def test_makeSourcePackageReleaseFile_uses_sourcepackagerelease(self):
        spr = self.factory.makeSourcePackageRelease()
        spr_file = self.factory.makeSourcePackageReleaseFile(
            sourcepackagerelease=spr)
        self.assertEqual(spr, spr_file.sourcepackagerelease)

    def test_makeSourcePackageReleaseFile_uses_library_file(self):
        library_file = self.factory.makeLibraryFileAlias()
        spr_file = self.factory.makeSourcePackageReleaseFile(
            library_file=library_file)
        self.assertEqual(library_file, spr_file.libraryfile)

    def test_makeSourcePackageReleaseFile_uses_filetype(self):
        spr_file = self.factory.makeSourcePackageReleaseFile(
            filetype=SourcePackageFileType.DIFF)
        self.assertEqual(SourcePackageFileType.DIFF, spr_file.filetype)
        spr_file = self.factory.makeSourcePackageReleaseFile(
            filetype=SourcePackageFileType.DSC)
        self.assertEqual(SourcePackageFileType.DSC, spr_file.filetype)


class IsSecurityProxiedOrHarmlessTests(TestCaseWithFactory):

    layer = DatabaseFunctionalLayer

    def test_is_security_proxied_or_harmless__none(self):
        # is_security_proxied_or_harmless() considers the None object
        # to be a harmless object.
        self.assertTrue(is_security_proxied_or_harmless(None))

    def test_is_security_proxied_or_harmless__int(self):
        # is_security_proxied_or_harmless() considers integers
        # to be harmless.
        self.assertTrue(is_security_proxied_or_harmless(1))

    def test_is_security_proxied_or_harmless__string(self):
        # is_security_proxied_or_harmless() considers strings
        # to be harmless.
        self.assertTrue(is_security_proxied_or_harmless('abc'))

    def test_is_security_proxied_or_harmless__unicode(self):
        # is_security_proxied_or_harmless() considers unicode objects
        # to be harmless.
        self.assertTrue(is_security_proxied_or_harmless(u'abc'))

    def test_is_security_proxied_or_harmless__proxied_object(self):
        # is_security_proxied_or_harmless() treats security proxied
        # objects as harmless.
        proxied_person = self.factory.makePerson()
        self.assertTrue(is_security_proxied_or_harmless(proxied_person))

    def test_is_security_proxied_or_harmless__unproxied_object(self):
        # is_security_proxied_or_harmless() treats security proxied
        # objects as harmless.
        unproxied_person = removeSecurityProxy(self.factory.makePerson())
        self.assertFalse(is_security_proxied_or_harmless(unproxied_person))

    def test_is_security_proxied_or_harmless__sequence_harmless_content(self):
        # is_security_proxied_or_harmless() checks all elements of a sequence
        # (including set and frozenset). If all elements are harmless, so is
        # the sequence.
        proxied_person = self.factory.makePerson()
        self.assertTrue(
            is_security_proxied_or_harmless([1, '2', proxied_person]))
        self.assertTrue(
            is_security_proxied_or_harmless(
                set([1, '2', proxied_person])))
        self.assertTrue(
            is_security_proxied_or_harmless(
                frozenset([1, '2', proxied_person])))

    def test_is_security_proxied_or_harmless__sequence_harmful_content(self):
        # is_security_proxied_or_harmless() checks all elements of a sequence
        # (including set and frozenset). If at least one element is harmful,
        # so is the sequence.
        unproxied_person = removeSecurityProxy(self.factory.makePerson())
        self.assertFalse(
            is_security_proxied_or_harmless([1, '2', unproxied_person]))
        self.assertFalse(
            is_security_proxied_or_harmless(
                set([1, '2', unproxied_person])))
        self.assertFalse(
            is_security_proxied_or_harmless(
                frozenset([1, '2', unproxied_person])))

    def test_is_security_proxied_or_harmless__mapping_harmless_content(self):
        # is_security_proxied_or_harmless() checks all keys and values in a
        # mapping. If all elements are harmless, so is the mapping.
        proxied_person = self.factory.makePerson()
        self.assertTrue(
            is_security_proxied_or_harmless({1: proxied_person}))
        self.assertTrue(
            is_security_proxied_or_harmless({proxied_person: 1}))

    def test_is_security_proxied_or_harmless__mapping_harmful_content(self):
        # is_security_proxied_or_harmless() checks all keys and values in a
        # mapping. If at least one element is harmful, so is the mapping.
        unproxied_person = removeSecurityProxy(self.factory.makePerson())
        self.assertFalse(
            is_security_proxied_or_harmless({1: unproxied_person}))
        self.assertFalse(
            is_security_proxied_or_harmless({unproxied_person: 1}))<|MERGE_RESOLUTION|>--- conflicted
+++ resolved
@@ -509,7 +509,6 @@
         ssp = self.factory.makeSuiteSourcePackage()
         self.assertThat(ssp, ProvidesAndIsProxied(ISuiteSourcePackage))
 
-<<<<<<< HEAD
     def test_makeCurrentTranslationMessage_makes_shared_message(self):
         tm = self.factory.makeCurrentTranslationMessage()
         self.assertFalse(tm.is_diverged)
@@ -593,7 +592,7 @@
         self.assertFalse(tm.is_current_upstream)
         self.assertTrue(tm.is_diverged)
         self.assertEqual(pofile.potemplate, tm.potemplate)
-=======
+
     # makeCVE
     def test_makeCVE_returns_cve(self):
         cve = self.factory.makeCVE(sequence='2000-1234')
@@ -611,7 +610,6 @@
         cve = self.factory.makeCVE(
             sequence='2000-1234', cvestate=CveStatus.DEPRECATED)
         self.assertEqual(CveStatus.DEPRECATED, cve.status)
->>>>>>> f347195c
 
 
 class TestFactoryWithLibrarian(TestCaseWithFactory):
