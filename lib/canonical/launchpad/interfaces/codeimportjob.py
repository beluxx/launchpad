--- conflicted
+++ resolved
@@ -214,30 +214,6 @@
         :postcondition: `import_job`.logtail == logtail.
         """
 
-<<<<<<< HEAD
-class ICodeImportJobWorkflowPublic(Interface):
-    """Parts of the CodeImportJobWorkflow interface that need to be public.
-
-    These are accessed by the getJobForMachine XML-RPC method, requests to
-    which are not authenticated.
-    """
-    # XXX MichaelHudson 2008-02-28 bug=196345: This interface can go away when
-    # we implement endpoint specific authentication for the private xml-rpc
-    # server.
-
-    def startJob(import_job, machine):
-        """Record that `machine` is about to start work on `import_job`.
-
-        :param import_job: `CodeImportJob` object.
-        :param machine: `CodeImportMachine` that will be working on the job.
-        :precondition: `import_job`.state == PENDING.
-        :precondition: `machine`.state == ONLINE.
-        :postcondition: `import_job`.state == RUNNING.
-        :postcondition: `import_job`.machine == machine.
-        :postcondition: `import_job`.date_started == UTC_NOW.
-        :postcondition: `import_job`.heartbeat == UTC_NOW.
-        :postcondition: A START `CodeImportEvent` was created.
-=======
     def finishJob(import_job, status, logfile_alias):
         """Record that a job finished running.
 
@@ -258,5 +234,29 @@
             import_job.date_due + code_import.effective_update_interval`.
         :postcondition: A `CodeImportResult` was created.
         :postcondition: A FINISH `CodeImportEvent` was created.
->>>>>>> a57793f0
+        """
+
+
+class ICodeImportJobWorkflowPublic(Interface):
+    """Parts of the CodeImportJobWorkflow interface that need to be public.
+
+    These are accessed by the getJobForMachine XML-RPC method, requests to
+    which are not authenticated.
+    """
+    # XXX MichaelHudson 2008-02-28 bug=196345: This interface can go away when
+    # we implement endpoint specific authentication for the private xml-rpc
+    # server.
+
+    def startJob(import_job, machine):
+        """Record that `machine` is about to start work on `import_job`.
+
+        :param import_job: `CodeImportJob` object.
+        :param machine: `CodeImportMachine` that will be working on the job.
+        :precondition: `import_job`.state == PENDING.
+        :precondition: `machine`.state == ONLINE.
+        :postcondition: `import_job`.state == RUNNING.
+        :postcondition: `import_job`.machine == machine.
+        :postcondition: `import_job`.date_started == UTC_NOW.
+        :postcondition: `import_job`.heartbeat == UTC_NOW.
+        :postcondition: A START `CodeImportEvent` was created.
         """