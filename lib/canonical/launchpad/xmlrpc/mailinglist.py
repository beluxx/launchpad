--- conflicted
+++ resolved
@@ -81,18 +81,10 @@
             if mailing_list is None:
                 return faults.NoSuchTeamMailingList(team_name)
             if action_status == 'failure':
-<<<<<<< HEAD
-
-                if mailing_list.status in (MailingListStatus.CONSTRUCTING,
-                                           MailingListStatus.DEACTIVATING):
-                    mailing_list.transitionToStatus(MailingListStatus.FAILED)
-                elif mailing_list.status == MailingListStatus.UPDATING:
-=======
                 if mailing_list.status == MailingListStatus.CONSTRUCTING:
                     mailing_list.transitionToStatus(MailingListStatus.FAILED)
                 elif mailing_list.status in [MailingListStatus.UPDATING,
                                              MailingListStatus.DEACTIVATING]:
->>>>>>> 91a59c1f
                     mailing_list.transitionToStatus(
                         MailingListStatus.MOD_FAILED)
                 else:
