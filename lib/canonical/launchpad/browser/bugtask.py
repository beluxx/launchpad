--- conflicted
+++ resolved
@@ -34,12 +34,6 @@
     'get_buglisting_search_filter_url',
     'get_comments_for_bugtask',
     'get_sortorder_from_request',
-<<<<<<< HEAD
-    'get_visible_comments',
-    'NominationsReviewTableBatchNavigatorView',
-    'TextualBugTaskSearchListingView',
-=======
->>>>>>> f89f45e1
     ]
 
 from datetime import datetime, timedelta
