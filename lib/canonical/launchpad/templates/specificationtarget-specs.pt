<html xmlns="http://www.w3.org/1999/xhtml" xml:lang="en"
      lang="en"
      metal:use-macro="context/@@main_template_2col/master"
      i18n:domain="launchpad">

<body>

<metal:leftportlets fill-slot="portlets_one">
  <div tal:replace="structure context/@@+portlet-details" />
  <div tal:replace="structure context/@@+portlet-latestspecs" />
</metal:leftportlets>

<metal:rightportlets fill-slot="portlets_two">
</metal:rightportlets>

<metal:heading fill-slot="pageheading">
  <h3 tal:content="context/title">Context title goes here</h3>
</metal:heading>

<div metal:fill-slot="main"
    tal:define="specs view/specs;
                has_any_specs view/has_any_specifications">

  <tal:no_specs condition="not: has_any_specs">

    <h1>This is the Blueprint Feature Tracker</h1>

    <p>
      Blueprint is a feature tracker in Launchpad. It is designed to let
      projects keep track of the features they intend to implement over the
      next few releases. It can generate reports of the project roadmap, as
      well as helping to keep developers informed about specification status
      changes by email.
    </p>

<<<<<<< HEAD
=======
    <tal:not_person condition="not: view/is_person">
>>>>>>> 02b280be
    <p>
      Choose <img src="/@@/add.gif" /> <a href="+addspec">New Specification</a>
      to register a first specification for
      <span tal:replace="context/displayname">Firefox</span>.
    </p>
<<<<<<< HEAD
=======
    </tal:not_person>
>>>>>>> 02b280be

    <p>
      You might want to read the following:
    </p>

    <ul>
      <li>
        <a href="http://wiki.launchpad.canonical.com/BlueprintDocumentation"
          >Official Blueprint Documentation</a>
      </li>
      <li>
        <a href="/distros/ubuntu/+specs">Ubuntu specifications</a> (example)
      </li>
      <li>
        <a href="/projects/mozilla/+specs">Mozilla specifications</a> (example)
      </li>
    </ul>

    <p>
      Blueprint lets you keep track of who is responsible for what, and also
      lets you take control of the planning of releases. You can approve
      feature specifications as goals for a particular release, and then
      generate a simple report showing your progress towards feature
      completion for that release.
    </p>

  </tal:no_specs>

  <tal:has_any_specs condition="has_any_specs">
    <h1>Feature specifications</h1>

    <table class="listing sortable" id="speclisting"
          tal:condition="specs">
      <thead>
        <tr>
          <th>Priority</th>
          <th>Specification</th>
          <th>Definition</th>
          <th>Delivery</th>
          <th>Assignee</th>
          <th tal:content="view/goaltitle">Hack!</th>
        </tr>
      </thead>
      <tbody class="lesser">
        <tr tal:repeat="spec specs">
          <td>
            <span class="sortkey" tal:content="spec/priority/sortkey" />
            <span tal:content="spec/priority/title"
                  tal:attributes="
                  class string:specpriority${spec/priority/name}">High</span>
          </td>
          <td><a tal:content="spec/name/fmt:shorten/35"
                 tal:attributes="
                   href spec/fmt:url;
                   title spec/title">foo-bar-baz</a>
              <img src="/@@/info" alt="Informational"
                   tal:condition="spec/informational" />
          </td>
          <td>
            <span class="sortkey" tal:content="spec/status/sortkey" />
            <span tal:content="spec/status/title"
                  tal:attributes="
                  class string:specstatus${spec/status/name}">Approved</span>
          </td>
          <td tal:attributes="class string:specdelivery${spec/delivery/name}"
              tal:content="spec/delivery/title">Deployed</td>
          <td>
            <a tal:condition="spec/assignee"
               tal:attributes="href spec/assignee/fmt:url"
               tal:content="spec/assignee/browsername">
              Carlos Perello Marin
            </a>
          </td>
          <td>
            <a tal:condition="spec/has_release_goal"
               tal:attributes="href spec/goal/fmt:url"
               tal:content="spec/goal/name">
              Ubuntu 6.04
            </a>
          </td>
        </tr>
      </tbody>
    </table>

    
    <p class="informational message" tal:condition="not: specs">
      No feature specifications match the current filter.
    </p>

    <p class="discreet">
      <span tal:replace="specs/count:len">7</span> specification(s) listed.
    </p>

  </tal:has_any_specs>

</div>
</body>
</html><|MERGE_RESOLUTION|>--- conflicted
+++ resolved
@@ -33,19 +33,13 @@
       changes by email.
     </p>
 
-<<<<<<< HEAD
-=======
     <tal:not_person condition="not: view/is_person">
->>>>>>> 02b280be
     <p>
       Choose <img src="/@@/add.gif" /> <a href="+addspec">New Specification</a>
       to register a first specification for
       <span tal:replace="context/displayname">Firefox</span>.
     </p>
-<<<<<<< HEAD
-=======
     </tal:not_person>
->>>>>>> 02b280be
 
     <p>
       You might want to read the following:
