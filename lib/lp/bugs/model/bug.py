# Copyright 2009 Canonical Ltd.  This software is licensed under the
# GNU Affero General Public License version 3 (see the file LICENSE).

# pylint: disable-msg=E0611,W0212

"""Launchpad bug-related database table classes."""

__metaclass__ = type

__all__ = [
    'Bug',
    'BugAffectsPerson',
    'BugBecameQuestionEvent',
    'BugSet',
    'BugTag',
    'FileBugData',
    'get_bug_tags',
    'get_bug_tags_open_count',
    ]


from cStringIO import StringIO
from datetime import (
    datetime,
    timedelta,
    )
from email.Utils import make_msgid
import operator
import re

from lazr.lifecycle.event import (
    ObjectCreatedEvent,
    ObjectDeletedEvent,
    ObjectModifiedEvent,
    )
from lazr.lifecycle.snapshot import Snapshot
from pytz import timezone
from sqlobject import (
    BoolCol,
    ForeignKey,
    IntCol,
    SQLMultipleJoin,
    SQLObjectNotFound,
    SQLRelatedJoin,
    StringCol,
    )
from storm.expr import (
    And,
    Count,
    Func,
    In,
    LeftJoin,
    Max,
    Not,
    Or,
    Select,
    SQL,
    SQLRaw,
    Union,
    )
from storm.store import (
    EmptyResultSet,
    Store,
    )
from zope.component import getUtility
from zope.contenttype import guess_content_type
from zope.event import notify
from zope.interface import (
    implements,
    providedBy,
    )

from canonical.cachedproperty import (
    cachedproperty,
    clear_property,
    )
from canonical.config import config
from canonical.database.constants import UTC_NOW
from canonical.database.datetimecol import UtcDateTimeCol
from canonical.database.sqlbase import (
    cursor,
    SQLBase,
    sqlvalues,
    )
from canonical.launchpad.database.librarian import LibraryFileAlias
from canonical.launchpad.database.message import (
    Message,
    MessageChunk,
    MessageSet,
    )
from canonical.launchpad.helpers import shortlist
from canonical.launchpad.interfaces.launchpad import (
    ILaunchpadCelebrities,
    IPersonRoles,
    )
from canonical.launchpad.interfaces.librarian import ILibraryFileAliasSet
from canonical.launchpad.interfaces.lpstorm import IStore
from canonical.launchpad.interfaces.message import (
    IMessage,
    IndexedMessage,
    )
from canonical.launchpad.validators import LaunchpadValidationError
from canonical.launchpad.webapp.interfaces import (
    DEFAULT_FLAVOR,
    IStoreSelector,
    MAIN_STORE,
    )
from lp.answers.interfaces.questiontarget import IQuestionTarget
from lp.app.errors import (
    NotFoundError,
    UserCannotUnsubscribePerson,
    )
from lp.bugs.adapters.bugchange import (
    BranchLinkedToBug,
    BranchUnlinkedFromBug,
    BugConvertedToQuestion,
    BugWatchAdded,
    BugWatchRemoved,
    SeriesNominated,
    UnsubscribedFromBug,
    )
from lp.bugs.interfaces.bug import (
    IBug,
    IBugBecameQuestionEvent,
    IBugSet,
    IFileBugData,
    InvalidDuplicateValue,
    )
from lp.bugs.interfaces.bugactivity import IBugActivitySet
from lp.bugs.interfaces.bugattachment import (
    BugAttachmentType,
    IBugAttachmentSet,
    )
from lp.bugs.interfaces.bugmessage import IBugMessageSet
from lp.bugs.interfaces.bugnomination import (
    NominationError,
    NominationSeriesObsoleteError,
    )
from lp.bugs.interfaces.bugnotification import IBugNotificationSet
from lp.bugs.interfaces.bugtask import (
    BugTaskStatus,
    IBugTaskSet,
    UNRESOLVED_BUGTASK_STATUSES,
    )
from lp.bugs.interfaces.bugtracker import BugTrackerType
from lp.bugs.interfaces.bugwatch import IBugWatchSet
from lp.bugs.interfaces.cve import ICveSet
from lp.bugs.mail.bugnotificationrecipients import BugNotificationRecipients
from lp.bugs.model.bugattachment import BugAttachment
from lp.bugs.model.bugbranch import BugBranch
from lp.bugs.model.bugcve import BugCve
from lp.bugs.model.bugmessage import BugMessage
from lp.bugs.model.bugnomination import BugNomination
from lp.bugs.model.bugnotification import BugNotification
from lp.bugs.model.bugsubscription import BugSubscription
from lp.bugs.model.bugtask import (
    BugTask,
    bugtask_sort_key,
    BugTaskSet,
    get_bug_privacy_filter,
    NullBugTask,
    )
from lp.bugs.model.bugwatch import BugWatch
from lp.hardwaredb.interfaces.hwdb import IHWSubmissionBugSet
from lp.registry.enum import BugNotificationLevel
from lp.registry.interfaces.distribution import IDistribution
from lp.registry.interfaces.distributionsourcepackage import (
    IDistributionSourcePackage,
    )
from lp.registry.interfaces.distroseries import IDistroSeries
from lp.registry.interfaces.person import (
    IPersonSet,
    validate_public_person,
    )
from lp.registry.interfaces.product import IProduct
from lp.registry.interfaces.productseries import IProductSeries
from lp.registry.interfaces.series import SeriesStatus
from lp.registry.interfaces.sourcepackage import ISourcePackage
from lp.registry.interfaces.structuralsubscription import (
    IStructuralSubscriptionTarget,
    )
from lp.registry.model.mentoringoffer import MentoringOffer
from lp.registry.model.person import (
    Person,
    ValidPersonCache,
    )
from lp.registry.model.pillar import pillar_sort_key
from lp.services.fields import DuplicateBug


_bug_tag_query_template = """
        SELECT %(columns)s FROM %(tables)s WHERE
            %(condition)s GROUP BY BugTag.tag ORDER BY BugTag.tag"""


def get_bug_tags(context_clause):
    """Return all the bug tags as a list of strings.

    context_clause is a SQL condition clause, limiting the tags to a
    specific context. The SQL clause can only use the BugTask table to
    choose the context.
    """
    from_tables = ['BugTag', 'BugTask']
    select_columns = ['BugTag.tag']
    conditions = ['BugTag.bug = BugTask.bug', '(%s)' % context_clause]

    cur = cursor()
    cur.execute(_bug_tag_query_template % dict(
            columns=', '.join(select_columns),
            tables=', '.join(from_tables),
            condition=' AND '.join(conditions)))
    return shortlist([row[0] for row in cur.fetchall()])


def get_bug_tags_open_count(context_condition, user):
    """Return all the used bug tags with their open bug count.

    :param context_condition: A Storm SQL expression, limiting the
        used tags to a specific context. Only the BugTask table may be
        used to choose the context.
    :param user: The user performing the search.

    :return: A list of tuples, (tag name, open bug count).
    """
    open_statuses_condition = In(
        BugTask.status, sqlvalues(*UNRESOLVED_BUGTASK_STATUSES))
    columns = [
        BugTag.tag,
        Count(),
        ]
    tables = [
        BugTag,
        LeftJoin(Bug, Bug.id == BugTag.bugID),
        LeftJoin(
            BugTask,
            And(BugTask.bugID == Bug.id, open_statuses_condition)),
        ]
    where_conditions = [
        open_statuses_condition,
        context_condition,
        ]
    privacy_filter = get_bug_privacy_filter(user)
    if privacy_filter:
        where_conditions.append(SQLRaw(privacy_filter))
    store = getUtility(IStoreSelector).get(MAIN_STORE, DEFAULT_FLAVOR)
    result = store.execute(Select(
        columns=columns, where=And(*where_conditions), tables=tables,
        group_by=BugTag.tag, order_by=BugTag.tag))
    return shortlist([(row[0], row[1]) for row in result.get_all()])


def snapshot_bug_params(bug_params):
    """Return a snapshot of a `CreateBugParams` object."""
    return Snapshot(
        bug_params, names=[
            "owner", "title", "comment", "description", "msg",
            "datecreated", "security_related", "private",
            "distribution", "sourcepackagename", "binarypackagename",
            "product", "status", "subscribers", "tags",
            "subscribe_owner", "filed_by"])


class BugTag(SQLBase):
    """A tag belonging to a bug."""

    bug = ForeignKey(dbName='bug', foreignKey='Bug', notNull=True)
    tag = StringCol(notNull=True)


class BugBecameQuestionEvent:
    """See `IBugBecameQuestionEvent`."""
    implements(IBugBecameQuestionEvent)

    def __init__(self, bug, question, user):
        self.bug = bug
        self.question = question
        self.user = user


class Bug(SQLBase):
    """A bug."""

    implements(IBug)

    _defaultOrder = '-id'

    # db field names
    name = StringCol(unique=True, default=None)
    title = StringCol(notNull=True)
    description = StringCol(notNull=False,
                            default=None)
    owner = ForeignKey(
        dbName='owner', foreignKey='Person',
        storm_validator=validate_public_person, notNull=True)
    duplicateof = ForeignKey(
        dbName='duplicateof', foreignKey='Bug', default=None)
    datecreated = UtcDateTimeCol(notNull=True, default=UTC_NOW)
    date_last_updated = UtcDateTimeCol(notNull=True, default=UTC_NOW)
    private = BoolCol(notNull=True, default=False)
    date_made_private = UtcDateTimeCol(notNull=False, default=None)
    who_made_private = ForeignKey(
        dbName='who_made_private', foreignKey='Person',
        storm_validator=validate_public_person, default=None)
    security_related = BoolCol(notNull=True, default=False)

    # useful Joins
    activity = SQLMultipleJoin('BugActivity', joinColumn='bug', orderBy='id')
    messages = SQLRelatedJoin('Message', joinColumn='bug',
                           otherColumn='message',
                           intermediateTable='BugMessage',
                           prejoins=['owner'],
                           orderBy=['datecreated', 'id'])
    bug_messages = SQLMultipleJoin(
        'BugMessage', joinColumn='bug', orderBy='id')
    watches = SQLMultipleJoin(
        'BugWatch', joinColumn='bug', orderBy=['bugtracker', 'remotebug'])
    cves = SQLRelatedJoin('Cve', intermediateTable='BugCve',
        orderBy='sequence', joinColumn='bug', otherColumn='cve')
    cve_links = SQLMultipleJoin('BugCve', joinColumn='bug', orderBy='id')
    mentoring_offers = SQLMultipleJoin(
            'MentoringOffer', joinColumn='bug', orderBy='id')
    # XXX: kiko 2006-09-23: Why is subscriptions ordered by ID?
    subscriptions = SQLMultipleJoin(
            'BugSubscription', joinColumn='bug', orderBy='id',
            prejoins=["person"])
    duplicates = SQLMultipleJoin(
        'Bug', joinColumn='duplicateof', orderBy='id')
    specifications = SQLRelatedJoin('Specification', joinColumn='bug',
        otherColumn='specification', intermediateTable='SpecificationBug',
        orderBy='-datecreated')
    questions = SQLRelatedJoin('Question', joinColumn='bug',
        otherColumn='question', intermediateTable='QuestionBug',
        orderBy='-datecreated')
    linked_branches = SQLMultipleJoin(
        'BugBranch', joinColumn='bug', orderBy='id')
    date_last_message = UtcDateTimeCol(default=None)
    number_of_duplicates = IntCol(notNull=True, default=0)
    message_count = IntCol(notNull=True, default=0)
    users_affected_count = IntCol(notNull=True, default=0)
    users_unaffected_count = IntCol(notNull=True, default=0)
    heat = IntCol(notNull=True, default=0)
    heat_last_updated = UtcDateTimeCol(default=None)
    latest_patch_uploaded = UtcDateTimeCol(default=None)

    @property
    def latest_patch(self):
        """See `IBug`."""
        # We want to retrieve the most recently added bug attachment
        # that is of type BugAttachmentType.PATCH. In order to find
        # this attachment, we should in theory sort by
        # BugAttachment.message.datecreated. Since we don't have
        # an index for Message.datecreated, such a query would be
        # quite slow. We search instead for the BugAttachment with
        # the largest ID for a given bug. This is "nearly" equivalent
        # to searching the record with the maximum value of
        # message.datecreated: The only exception is the rare case when
        # two BugAttachment records are simultaneuosly added to the same
        # bug, where bug_attachment_1.id < bug_attachment_2.id, while
        # the Message record for bug_attachment_2 is created before
        # the Message record for bug_attachment_1. The difference of
        # the datecreated values of the Message records is in this case
        # probably smaller than one second and the selection of the
        # "most recent" patch anyway somewhat arbitrary.
        return Store.of(self).find(
            BugAttachment, BugAttachment.id == Select(
                Max(BugAttachment.id),
                And(BugAttachment.bug == self.id,
                    BugAttachment.type == BugAttachmentType.PATCH))).one()

    @property
    def comment_count(self):
        """See `IBug`."""
        return self.message_count - 1

    @property
    def users_affected(self):
        """See `IBug`."""
        return Store.of(self).find(
            Person, BugAffectsPerson.person == Person.id,
            BugAffectsPerson.affected,
            BugAffectsPerson.bug == self)

    @property
    def users_unaffected(self):
        """See `IBug`."""
        return Store.of(self).find(
            Person, BugAffectsPerson.person == Person.id,
            Not(BugAffectsPerson.affected),
            BugAffectsPerson.bug == self)

    @property
    def user_ids_affected_with_dupes(self):
        """Return all IDs of Persons affected by this bug and its dupes.
        The return value is a Storm expression.  Running a query with
        this expression returns a result that may contain the same ID
        multiple times, for example if that person is affected via
        more than one duplicate."""
        return Union(
            Select(Person.id,
                   And(BugAffectsPerson.person == Person.id,
                       BugAffectsPerson.affected,
                       BugAffectsPerson.bug == self)),
            Select(Person.id,
                   And(BugAffectsPerson.person == Person.id,
                       BugAffectsPerson.bug == Bug.id,
                       BugAffectsPerson.affected,
                       Bug.duplicateof == self.id)))

    @property
    def users_affected_with_dupes(self):
        """See `IBug`."""
        return Store.of(self).find(
            Person,
            In(Person.id, self.user_ids_affected_with_dupes))

    @property
    def users_affected_count_with_dupes(self):
        """See `IBug`."""
        return self.users_affected_with_dupes.count()

    @property
    def indexed_messages(self):
        """See `IMessageTarget`."""
        inside = self.default_bugtask
        messages = list(self.messages)
        message_set = set(messages)

        indexed_messages = []
        for index, message in enumerate(messages):
            if message.parent not in message_set:
                parent = None
            else:
                parent = message.parent

            indexed_message = IndexedMessage(message, inside, index, parent)
            indexed_messages.append(indexed_message)

        return indexed_messages

    @property
    def displayname(self):
        """See `IBug`."""
        dn = 'Bug #%d' % self.id
        if self.name:
            dn += ' ('+self.name+')'
        return dn

    @property
    def bugtasks(self):
        """See `IBug`."""
        result = BugTask.select('BugTask.bug = %s' % sqlvalues(self.id))
        result = result.prejoin(
            ["assignee", "product", "sourcepackagename",
             "owner", "bugwatch"])
        # Do not use the default orderBy as the prejoins cause ambiguities
        # across the tables.
        result = result.orderBy("id")
        return sorted(result, key=bugtask_sort_key)

    @property
    def default_bugtask(self):
        """See `IBug`."""
        return Store.of(self).find(
            BugTask, bug=self).order_by(BugTask.id).first()

    @property
    def is_complete(self):
        """See `IBug`."""
        for task in self.bugtasks:
            if not task.is_complete:
                return False
        return True

    @property
    def affected_pillars(self):
        """See `IBug`."""
        result = set()
        for task in self.bugtasks:
            result.add(task.pillar)
        return sorted(result, key=pillar_sort_key)

    @property
    def permits_expiration(self):
        """See `IBug`.

        This property checks the general state of the bug to determine if
        expiration is permitted *if* a bugtask were to qualify for expiration.
        This property does not check the bugtask preconditions to identify
        a specific bugtask that can expire.

        :See: `IBug.can_expire` or `BugTaskSet.findExpirableBugTasks` to
            check or get a list of bugs that can expire.
        """
        # Bugs cannot be expired if any bugtask is valid.
        expirable_status_list = [
            BugTaskStatus.INCOMPLETE, BugTaskStatus.INVALID,
            BugTaskStatus.WONTFIX]
        has_an_expirable_bugtask = False
        for bugtask in self.bugtasks:
            if bugtask.status not in expirable_status_list:
                # We found an unexpirable bugtask; the bug cannot expire.
                return False
            if (bugtask.status == BugTaskStatus.INCOMPLETE
                and bugtask.pillar.enable_bug_expiration):
                # This bugtasks meets the basic conditions to expire.
                has_an_expirable_bugtask = True

        return has_an_expirable_bugtask

    @property
    def can_expire(self):
        """See `IBug`.

        Only Incomplete bug reports that affect a single pillar with
        enabled_bug_expiration set to True can be expired. To qualify for
        expiration, the bug and its bugtasks meet the follow conditions:

        1. The bug is inactive; the last update of the bug is older than
            Launchpad expiration age.
        2. The bug is not a duplicate.
        3. The bug has at least one message (a request for more information).
        4. The bug does not have any other valid bugtasks.
        5. The bugtask belongs to a project with enable_bug_expiration set
           to True.
        6. The bugtask has the status Incomplete.
        7. The bugtask is not assigned to anyone.
        8. The bugtask does not have a milestone.
        """
        # IBugTaskSet.findExpirableBugTasks() is the authoritative determiner
        # if a bug can expire, but it is expensive. We do a general check
        # to verify the bug permits expiration before using IBugTaskSet to
        # determine if a bugtask can cause expiration.
        if not self.permits_expiration:
            return False

        days_old = config.malone.days_before_expiration
        # Do the search as the Janitor, to ensure that this bug can be
        # found, even if it's private. We don't have access to the user
        # calling this property. If the user has access to view this
        # property, he has permission to see the bug, so we're not
        # exposing something we shouldn't. The Janitor has access to
        # view all bugs.
        bugtasks = getUtility(IBugTaskSet).findExpirableBugTasks(
            days_old, getUtility(ILaunchpadCelebrities).janitor, bug=self)
        return bugtasks.count() > 0

    def isExpirable(self, days_old=None):
        """See `IBug`."""

        # If days_old is None read it from the Launchpad configuration
        # and use that value
        if days_old is None:
            days_old = config.malone.days_before_expiration

        # IBugTaskSet.findExpirableBugTasks() is the authoritative determiner
        # if a bug can expire, but it is expensive. We do a general check
        # to verify the bug permits expiration before using IBugTaskSet to
        # determine if a bugtask can cause expiration.
        if not self.permits_expiration:
            return False

        # Do the search as the Janitor, to ensure that this bug can be
        # found, even if it's private. We don't have access to the user
        # calling this property. If the user has access to view this
        # property, he has permission to see the bug, so we're not
        # exposing something we shouldn't. The Janitor has access to
        # view all bugs.
        bugtasks = getUtility(IBugTaskSet).findExpirableBugTasks(
            days_old, getUtility(ILaunchpadCelebrities).janitor, bug=self)
        return bugtasks.count() > 0

    @property
    def initial_message(self):
        """See `IBug`."""
        store = Store.of(self)
        messages = store.find(
            Message,
            BugMessage.bug == self,
            BugMessage.message == Message.id).order_by('id')
<<<<<<< HEAD

=======
>>>>>>> d9d437d9
        return messages.first()

    def followup_subject(self):
        """See `IBug`."""
        return 'Re: '+ self.title

    @property
    def has_patches(self):
        """See `IBug`."""
        return self.latest_patch_uploaded is not None

    def subscribe(self, person, subscribed_by, suppress_notify=True):
        """See `IBug`."""
        # first look for an existing subscription
        for sub in self.subscriptions:
            if sub.person.id == person.id:
                return sub

        sub = BugSubscription(
            bug=self, person=person, subscribed_by=subscribed_by)

        # Ensure that the subscription has been flushed.
        Store.of(sub).flush()

        # In some cases, a subscription should be created without
        # email notifications.  suppress_notify determines if
        # notifications are sent.
        if suppress_notify is False:
            notify(ObjectCreatedEvent(sub, user=subscribed_by))

        self.updateHeat()
        return sub

    def unsubscribe(self, person, unsubscribed_by):
        """See `IBug`."""
        if person is None:
            person = unsubscribed_by

        for sub in self.subscriptions:
            if sub.person.id == person.id:
                if not sub.canBeUnsubscribedByUser(unsubscribed_by):
                    raise UserCannotUnsubscribePerson(
                        '%s does not have permission to unsubscribe %s.' % (
                            unsubscribed_by.displayname,
                            person.displayname))

                self.addChange(UnsubscribedFromBug(
                    when=UTC_NOW, person=unsubscribed_by,
                    unsubscribed_user=person))
                store = Store.of(sub)
                store.remove(sub)
                # Make sure that the subscription removal has been
                # flushed so that code running with implicit flushes
                # disabled see the change.
                store.flush()
                self.updateHeat()
                clear_property(self, '_cached_viewers')
                return

    def unsubscribeFromDupes(self, person, unsubscribed_by):
        """See `IBug`."""
        if person is None:
            person = unsubscribed_by

        bugs_unsubscribed = []
        for dupe in self.duplicates:
            if dupe.isSubscribed(person):
                dupe.unsubscribe(person, unsubscribed_by)
                bugs_unsubscribed.append(dupe)

        return bugs_unsubscribed

    def isSubscribed(self, person):
        """See `IBug`."""
        if person is None:
            return False

        bs = BugSubscription.selectBy(bug=self, person=person)
        return bool(bs)

    def isSubscribedToDupes(self, person):
        """See `IBug`."""
        if person is None:
            return False

        return bool(
            BugSubscription.select("""
                bug IN (SELECT id FROM Bug WHERE duplicateof = %d) AND
                person = %d""" % (self.id, person.id)))

    def getDirectSubscriptions(self):
        """See `IBug`."""
        # Cache valid persons so that <person>.is_valid_person can
        # return from the cache. This operation was previously done at
        # the same time as retrieving the bug subscriptions (as a left
        # join). However, this ran slowly (far from optimal query
        # plan), so we're doing it as two queries now.
        valid_persons = Store.of(self).find(
            (Person, ValidPersonCache),
            Person.id == ValidPersonCache.id,
            ValidPersonCache.id == BugSubscription.personID,
            BugSubscription.bug == self)
        # Suck in all the records so that they're actually cached.
        list(valid_persons)
        # Do the main query.
        return Store.of(self).find(
            BugSubscription,
            BugSubscription.personID == Person.id,
            BugSubscription.bug == self).order_by(
            Func('person_sort_key', Person.displayname, Person.name))

    def getDirectSubscribers(self, recipients=None):
        """See `IBug`.

        The recipients argument is private and not exposed in the
        interface. If a BugNotificationRecipients instance is supplied,
        the relevant subscribers and rationales will be registered on
        it.
        """
        subscribers = list(
            Person.select("""
                Person.id = BugSubscription.person AND
                BugSubscription.bug = %d""" % self.id,
                orderBy="displayname", clauseTables=["BugSubscription"]))
        if recipients is not None:
            for subscriber in subscribers:
                recipients.addDirectSubscriber(subscriber)
        return subscribers

    def getIndirectSubscribers(self, recipients=None, level=None):
        """See `IBug`.

        See the comment in getDirectSubscribers for a description of the
        recipients argument.
        """
        # "Also notified" and duplicate subscribers are mutually
        # exclusive, so return both lists.
        indirect_subscribers = (
            self.getAlsoNotifiedSubscribers(recipients, level) +
            self.getSubscribersFromDuplicates(recipients, level))

        return sorted(
            indirect_subscribers, key=operator.attrgetter("displayname"))

    def getSubscriptionsFromDuplicates(self, recipients=None):
        """See `IBug`."""
        if self.private:
            return []

        duplicate_subscriptions = set(
            BugSubscription.select("""
                BugSubscription.bug = Bug.id AND
                Bug.duplicateof = %d""" % self.id,
                prejoins=["person"], clauseTables=["Bug"]))

        # Only add a subscriber once to the list.
        duplicate_subscribers = set(
            sub.person for sub in duplicate_subscriptions)
        subscriptions = []
        for duplicate_subscriber in duplicate_subscribers:
            for duplicate_subscription in duplicate_subscriptions:
                if duplicate_subscription.person == duplicate_subscriber:
                    subscriptions.append(duplicate_subscription)
                    break

        def get_person_displayname(subscription):
            return subscription.person.displayname

        return sorted(subscriptions, key=get_person_displayname)

    def getSubscribersFromDuplicates(self, recipients=None, level=None):
        """See `IBug`.

        See the comment in getDirectSubscribers for a description of the
        recipients argument.
        """
        if self.private:
            return []

        dupe_details = dict(
            Store.of(self).find(
                (Person, Bug),
                BugSubscription.person == Person.id,
                BugSubscription.bug == Bug.id,
                Bug.duplicateof == self.id))

        dupe_subscribers = set([person for person in dupe_details.keys()])

        # Direct and "also notified" subscribers take precedence over
        # subscribers from dupes. Note that we don't supply recipients
        # here because we are doing this to /remove/ subscribers.
        dupe_subscribers -= set(self.getDirectSubscribers())
        dupe_subscribers -= set(self.getAlsoNotifiedSubscribers(level=level))

        if recipients is not None:
            for subscriber in dupe_subscribers:
                recipients.addDupeSubscriber(
                    subscriber, dupe_details[subscriber])

        return sorted(
            dupe_subscribers, key=operator.attrgetter("displayname"))

    def getAlsoNotifiedSubscribers(self, recipients=None, level=None):
        """See `IBug`.

        See the comment in getDirectSubscribers for a description of the
        recipients argument.
        """
        if self.private:
            return []

        also_notified_subscribers = set()

        structural_subscription_targets = set()

        for bugtask in self.bugtasks:
            if bugtask.assignee:
                also_notified_subscribers.add(bugtask.assignee)
                if recipients is not None:
                    recipients.addAssignee(bugtask.assignee)

            if IStructuralSubscriptionTarget.providedBy(bugtask.target):
                structural_subscription_targets.add(bugtask.target)
                if bugtask.target.parent_subscription_target is not None:
                    structural_subscription_targets.add(
                        bugtask.target.parent_subscription_target)

            if ISourcePackage.providedBy(bugtask.target):
                # Distribution series bug tasks with a package have the
                # source package set as their target, so we add the
                # distroseries explicitly to the set of subscription
                # targets.
                structural_subscription_targets.add(
                    bugtask.distroseries)

            if bugtask.milestone is not None:
                structural_subscription_targets.add(bugtask.milestone)

            # If the target's bug supervisor isn't set,
            # we add the owner as a subscriber.
            pillar = bugtask.pillar
            if pillar.bug_supervisor is None:
                also_notified_subscribers.add(pillar.owner)
                if recipients is not None:
                    recipients.addRegistrant(pillar.owner, pillar)

        person_set = getUtility(IPersonSet)
        target_subscribers = person_set.getSubscribersForTargets(
            structural_subscription_targets, recipients=recipients,
            level=level)

        also_notified_subscribers.update(target_subscribers)

        # Direct subscriptions always take precedence over indirect
        # subscriptions.
        direct_subscribers = set(self.getDirectSubscribers())
        return sorted(
            (also_notified_subscribers - direct_subscribers),
            key=operator.attrgetter('displayname'))

    def getBugNotificationRecipients(self, duplicateof=None, old_bug=None,
                                     level=None,
                                     include_master_dupe_subscribers=False):
        """See `IBug`."""
        recipients = BugNotificationRecipients(duplicateof=duplicateof)
        self.getDirectSubscribers(recipients)
        if self.private:
            assert self.getIndirectSubscribers() == [], (
                "Indirect subscribers found on private bug. "
                "A private bug should never have implicit subscribers!")
        else:
            self.getIndirectSubscribers(recipients, level=level)
            if include_master_dupe_subscribers and self.duplicateof:
                # This bug is a public duplicate of another bug, so include
                # the dupe target's subscribers in the recipient list. Note
                # that we only do this for duplicate bugs that are public;
                # changes in private bugs are not broadcast to their dupe
                # targets.
                dupe_recipients = (
                    self.duplicateof.getBugNotificationRecipients(
                        duplicateof=self.duplicateof, level=level))
                recipients.update(dupe_recipients)
        # XXX Tom Berger 2008-03-18:
        # We want to look up the recipients for `old_bug` too,
        # but for this to work, this code has to move out of the
        # class and into a free function, since `old_bug` is a
        # `Snapshot`, and doesn't have any of the methods of the
        # original `Bug`.
        return recipients

    def addChangeNotification(self, text, person, recipients=None, when=None):
        """See `IBug`."""
        if recipients is None:
            recipients = self.getBugNotificationRecipients(
                level=BugNotificationLevel.METADATA)
        if when is None:
            when = UTC_NOW
        message = MessageSet().fromText(
            self.followup_subject(), text, owner=person, datecreated=when)
        getUtility(IBugNotificationSet).addNotification(
             bug=self, is_comment=False,
             message=message, recipients=recipients)

    def addCommentNotification(self, message, recipients=None):
        """See `IBug`."""
        if recipients is None:
            recipients = self.getBugNotificationRecipients(
                level=BugNotificationLevel.COMMENTS)
        getUtility(IBugNotificationSet).addNotification(
             bug=self, is_comment=True,
             message=message, recipients=recipients)

    def addChange(self, change, recipients=None):
        """See `IBug`."""
        when = change.when
        if when is None:
            when = UTC_NOW

        # Only try to add something to the activity log if we have some
        # data.
        activity_data = change.getBugActivity()
        if activity_data is not None:
            getUtility(IBugActivitySet).new(
                self, when, change.person,
                activity_data['whatchanged'],
                activity_data.get('oldvalue'),
                activity_data.get('newvalue'),
                activity_data.get('message'))

        notification_data = change.getBugNotification()
        if notification_data is not None:
            assert notification_data.get('text') is not None, (
                "notification_data must include a `text` value.")

            self.addChangeNotification(
                notification_data['text'], change.person, recipients,
                when)

        self.updateHeat()

    def expireNotifications(self):
        """See `IBug`."""
        for notification in BugNotification.selectBy(
                bug=self, date_emailed=None):
            notification.date_emailed = UTC_NOW
            notification.syncUpdate()

    def newMessage(self, owner=None, subject=None,
                   content=None, parent=None, bugwatch=None,
                   remote_comment_id=None):
        """Create a new Message and link it to this bug."""
        if subject is None:
            subject = self.followup_subject()
        msg = Message(
            parent=parent, owner=owner, subject=subject,
            rfc822msgid=make_msgid('malone'))
        MessageChunk(message=msg, content=content, sequence=1)

        bugmsg = self.linkMessage(
            msg, bugwatch, remote_comment_id=remote_comment_id)
        if not bugmsg:
            return

        notify(ObjectCreatedEvent(bugmsg, user=owner))

        return bugmsg.message

    def linkMessage(self, message, bugwatch=None, user=None,
                    remote_comment_id=None):
        """See `IBug`."""
        if message not in self.messages:
            if user is None:
                user = message.owner

            result = BugMessage(bug=self, message=message,
                bugwatch=bugwatch, remote_comment_id=remote_comment_id)
            getUtility(IBugWatchSet).fromText(
                message.text_contents, self, user)
            self.findCvesInText(message.text_contents, user)
            # XXX 2008-05-27 jamesh:
            # Ensure that BugMessages get flushed in same order as
            # they are created.
            Store.of(result).flush()
            return result

    def addTask(self, owner, target):
        """See `IBug`."""
        product = None
        product_series = None
        distribution = None
        distro_series = None
        source_package_name = None

        # Turn `target` into something more useful.
        if IProduct.providedBy(target):
            product = target
        if IProductSeries.providedBy(target):
            product_series = target
        if IDistribution.providedBy(target):
            distribution = target
        if IDistroSeries.providedBy(target):
            distro_series = target
        if IDistributionSourcePackage.providedBy(target):
            distribution = target.distribution
            source_package_name = target.sourcepackagename
        if ISourcePackage.providedBy(target):
            if target.distroseries is not None:
                distro_series = target.distroseries
                source_package_name = target.sourcepackagename
            elif target.distribution is not None:
                distribution = target.distribution
                source_package_name = target.sourcepackagename
            else:
                source_package_name = target.sourcepackagename

        new_task = getUtility(IBugTaskSet).createTask(
            self, owner=owner, product=product,
            productseries=product_series, distribution=distribution,
            distroseries=distro_series,
            sourcepackagename=source_package_name)

        # When a new task is added the bug's heat becomes relevant to the
        # target's max_bug_heat.
        target.recalculateBugHeatCache()

        return new_task

    def addWatch(self, bugtracker, remotebug, owner):
        """See `IBug`."""
        # We shouldn't add duplicate bug watches.
        bug_watch = self.getBugWatch(bugtracker, remotebug)
        if bug_watch is None:
            bug_watch = BugWatch(
                bug=self, bugtracker=bugtracker,
                remotebug=remotebug, owner=owner)
            Store.of(bug_watch).flush()
        self.addChange(BugWatchAdded(UTC_NOW, owner, bug_watch))
        notify(ObjectCreatedEvent(bug_watch, user=owner))
        return bug_watch

    def removeWatch(self, bug_watch, user):
        """See `IBug`."""
        self.addChange(BugWatchRemoved(UTC_NOW, user, bug_watch))
        bug_watch.destroySelf()

    def addAttachment(self, owner, data, comment, filename, is_patch=False,
                      content_type=None, description=None):
        """See `IBug`."""
        if isinstance(data, str):
            filecontent = data
        else:
            filecontent = data.read()

        if is_patch:
            content_type = 'text/plain'
        else:
            if content_type is None:
                content_type, encoding = guess_content_type(
                    name=filename, body=filecontent)

        filealias = getUtility(ILibraryFileAliasSet).create(
            name=filename, size=len(filecontent),
            file=StringIO(filecontent), contentType=content_type,
            restricted=self.private)

        return self.linkAttachment(
            owner, filealias, comment, is_patch, description)

    def linkAttachment(self, owner, file_alias, comment, is_patch=False,
                       description=None):
        """See `IBug`.

        This method should only be called by addAttachment() and
        FileBugViewBase.submit_bug_action, otherwise
        we may get inconsistent settings of bug.private and
        file_alias.restricted.
        """
        if is_patch:
            attach_type = BugAttachmentType.PATCH
        else:
            attach_type = BugAttachmentType.UNSPECIFIED

        if description:
            title = description
        else:
            title = file_alias.filename

        if IMessage.providedBy(comment):
            message = comment
        else:
            message = self.newMessage(
                owner=owner, subject=description, content=comment)

        return getUtility(IBugAttachmentSet).create(
            bug=self, filealias=file_alias, attach_type=attach_type,
            title=title, message=message, send_notifications=True)

    def hasBranch(self, branch):
        """See `IBug`."""
        branch = BugBranch.selectOneBy(branch=branch, bug=self)

        return branch is not None

    def linkBranch(self, branch, registrant):
        """See `IBug`."""
        for bug_branch in shortlist(self.linked_branches):
            if bug_branch.branch == branch:
                return bug_branch

        bug_branch = BugBranch(
            branch=branch, bug=self, registrant=registrant)
        branch.date_last_modified = UTC_NOW

        self.addChange(BranchLinkedToBug(UTC_NOW, registrant, branch, self))
        notify(ObjectCreatedEvent(bug_branch))

        return bug_branch

    def unlinkBranch(self, branch, user):
        """See `IBug`."""
        bug_branch = BugBranch.selectOneBy(bug=self, branch=branch)
        if bug_branch is not None:
            self.addChange(BranchUnlinkedFromBug(UTC_NOW, user, branch, self))
            notify(ObjectDeletedEvent(bug_branch, user=user))
            bug_branch.destroySelf()

    def linkCVE(self, cve, user):
        """See `IBug`."""
        if cve not in self.cves:
            bugcve = BugCve(bug=self, cve=cve)
            notify(ObjectCreatedEvent(bugcve, user=user))
            return bugcve

    # XXX intellectronica 2008-11-06 Bug #294858:
    # See lp.bugs.interfaces.bug
    def linkCVEAndReturnNothing(self, cve, user):
        """See `IBug`."""
        self.linkCVE(cve, user)
        return None

    def unlinkCVE(self, cve, user):
        """See `IBug`."""
        for cve_link in self.cve_links:
            if cve_link.cve.id == cve.id:
                notify(ObjectDeletedEvent(cve_link, user=user))
                BugCve.delete(cve_link.id)
                break

    def findCvesInText(self, text, user):
        """See `IBug`."""
        cves = getUtility(ICveSet).inText(text)
        for cve in cves:
            self.linkCVE(cve, user)

    # Several other classes need to generate lists of bugs, and
    # one thing they often have to filter for is completeness. We maintain
    # this single canonical query string here so that it does not have to be
    # cargo culted into Product, Distribution, ProductSeries etc
    completeness_clause = """
        BugTask.bug = Bug.id AND """ + BugTask.completeness_clause

    def canBeAQuestion(self):
        """See `IBug`."""
        return (self._getQuestionTargetableBugTask() is not None
            and self.getQuestionCreatedFromBug() is None)

    def _getQuestionTargetableBugTask(self):
        """Return the only bugtask that can be a QuestionTarget, or None.

        Bugs that are also in external bug trackers cannot be converted
        to questions. This is also true for bugs that are being developed.
        None is returned when either of these conditions are true.

        The bugtask is selected by these rules:
        1. It's status is not Invalid.
        2. It is not a conjoined slave.
        Only one bugtask must meet both conditions to be return. When
        zero or many bugtasks match, None is returned.
        """
        # XXX sinzui 2007-10-19:
        # We may want to removed the bugtask.conjoined_master check
        # below. It is used to simplify the task of converting
        # conjoined bugtasks to question--since slaves cannot be
        # directly updated anyway.
        non_invalid_bugtasks = [
            bugtask for bugtask in self.bugtasks
            if (bugtask.status != BugTaskStatus.INVALID
                and bugtask.conjoined_master is None)]
        if len(non_invalid_bugtasks) != 1:
            return None
        [valid_bugtask] = non_invalid_bugtasks
        if valid_bugtask.pillar.official_malone:
            return valid_bugtask
        else:
            return None

    def convertToQuestion(self, person, comment=None):
        """See `IBug`."""
        question = self.getQuestionCreatedFromBug()
        assert question is None, (
            'This bug was already converted to question #%s.' % question.id)
        bugtask = self._getQuestionTargetableBugTask()
        assert bugtask is not None, (
            'A question cannot be created from this bug without a '
            'valid bugtask.')

        bugtask_before_modification = Snapshot(
            bugtask, providing=providedBy(bugtask))
        bugtask.transitionToStatus(BugTaskStatus.INVALID, person)
        edited_fields = ['status']
        if comment is not None:
            self.newMessage(
                owner=person, subject=self.followup_subject(),
                content=comment)
        notify(
            ObjectModifiedEvent(
                object=bugtask,
                object_before_modification=bugtask_before_modification,
                edited_fields=edited_fields,
                user=person))

        question_target = IQuestionTarget(bugtask.target)
        question = question_target.createQuestionFromBug(self)
        self.addChange(BugConvertedToQuestion(UTC_NOW, person, question))

        notify(BugBecameQuestionEvent(self, question, person))
        return question

    def getQuestionCreatedFromBug(self):
        """See `IBug`."""
        for question in self.questions:
            if (question.owner == self.owner
                and question.datecreated == self.datecreated):
                return question
        return None

    def canMentor(self, user):
        """See `ICanBeMentored`."""
        if user is None:
            return False
        if self.duplicateof is not None or self.is_complete:
            return False
        if bool(self.isMentor(user)):
            return False
        if not user.teams_participated_in:
            return False
        return True

    def isMentor(self, user):
        """See `ICanBeMentored`."""
        return MentoringOffer.selectOneBy(bug=self, owner=user) is not None

    def offerMentoring(self, user, team):
        """See `ICanBeMentored`."""
        # if an offer exists, then update the team
        mentoringoffer = MentoringOffer.selectOneBy(bug=self, owner=user)
        if mentoringoffer is not None:
            mentoringoffer.team = team
            return mentoringoffer
        # if no offer exists, create one from scratch
        mentoringoffer = MentoringOffer(owner=user, team=team,
            bug=self)
        notify(ObjectCreatedEvent(mentoringoffer, user=user))
        return mentoringoffer

    def retractMentoring(self, user):
        """See `ICanBeMentored`."""
        mentoringoffer = MentoringOffer.selectOneBy(bug=self, owner=user)
        if mentoringoffer is not None:
            notify(ObjectDeletedEvent(mentoringoffer, user=user))
            MentoringOffer.delete(mentoringoffer.id)

    def getMessageChunks(self):
        """See `IBug`."""
        query = """
            Message.id = MessageChunk.message AND
            BugMessage.message = Message.id AND
            BugMessage.bug = %s
            """ % sqlvalues(self)

        chunks = MessageChunk.select(query,
            clauseTables=["BugMessage", "Message"],
            # XXX: kiko 2006-09-16 bug=60745:
            # There is an issue that presents itself
            # here if we prejoin message.owner: because Message is
            # already in the clauseTables, the SQL generated joins
            # against message twice and that causes the results to
            # break.
            prejoinClauseTables=["Message"],
            # Note the ordering by Message.id here; while datecreated in
            # production is never the same, it can be in the test suite.
            orderBy=["Message.datecreated", "Message.id",
                     "MessageChunk.sequence"])
        chunks = list(chunks)

        # Since we can't prejoin, cache all people at once so we don't
        # have to do it while rendering, which is a big deal for bugs
        # with a million comments.
        owner_ids = set()
        for chunk in chunks:
            if chunk.message.ownerID:
                owner_ids.add(str(chunk.message.ownerID))
        list(Person.select("ID in (%s)" % ",".join(owner_ids)))

        return chunks

    def getNullBugTask(self, product=None, productseries=None,
                    sourcepackagename=None, distribution=None,
                    distroseries=None):
        """See `IBug`."""
        return NullBugTask(bug=self, product=product,
                           productseries=productseries,
                           sourcepackagename=sourcepackagename,
                           distribution=distribution,
                           distroseries=distroseries)

    def addNomination(self, owner, target):
        """See `IBug`."""
        if not self.canBeNominatedFor(target):
            raise NominationError(
                "This bug cannot be nominated for %s." %
                    target.bugtargetdisplayname)

        distroseries = None
        productseries = None
        if IDistroSeries.providedBy(target):
            distroseries = target
            if target.status == SeriesStatus.OBSOLETE:
                raise NominationSeriesObsoleteError(
                    "%s is an obsolete series." % target.bugtargetdisplayname)
        else:
            assert IProductSeries.providedBy(target)
            productseries = target

        nomination = BugNomination(
            owner=owner, bug=self, distroseries=distroseries,
            productseries=productseries)
        self.addChange(SeriesNominated(UTC_NOW, owner, target))
        return nomination

    def canBeNominatedFor(self, target):
        """See `IBug`."""
        try:
            self.getNominationFor(target)
        except NotFoundError:
            # No nomination exists. Let's see if the bug is already
            # directly targeted to this nomination target.
            if IDistroSeries.providedBy(target):
                series_getter = operator.attrgetter("distroseries")
                pillar_getter = operator.attrgetter("distribution")
            elif IProductSeries.providedBy(target):
                series_getter = operator.attrgetter("productseries")
                pillar_getter = operator.attrgetter("product")
            else:
                return False

            for task in self.bugtasks:
                if series_getter(task) == target:
                    # The bug is already targeted at this
                    # nomination target.
                    return False

            # No nomination or tasks are targeted at this
            # nomination target. But we also don't want to nominate for a
            # series of a product or distro for which we don't have a
            # plain pillar task.
            for task in self.bugtasks:
                if pillar_getter(task) == pillar_getter(target):
                    return True

            # No tasks match the candidate's pillar. We must refuse.
            return False
        else:
            # The bug is already nominated for this nomination target.
            return False

    def getNominationFor(self, target):
        """See `IBug`."""
        if IDistroSeries.providedBy(target):
            filter_args = dict(distroseriesID=target.id)
        elif IProductSeries.providedBy(target):
            filter_args = dict(productseriesID=target.id)
        else:
            return None

        nomination = BugNomination.selectOneBy(bugID=self.id, **filter_args)

        if nomination is None:
            raise NotFoundError(
                "Bug #%d is not nominated for %s." % (
                self.id, target.displayname))

        return nomination

    def getNominations(self, target=None, nominations=None):
        """See `IBug`."""
        # Define the function used as a sort key.
        def by_bugtargetdisplayname(nomination):
            """Return the friendly sort key verson of displayname."""
            return nomination.target.bugtargetdisplayname.lower()

        if nominations is None:
            nominations = BugNomination.selectBy(bugID=self.id)
        if IProduct.providedBy(target):
            filtered_nominations = []
            for nomination in shortlist(nominations):
                if (nomination.productseries and
                    nomination.productseries.product == target):
                    filtered_nominations.append(nomination)
            nominations = filtered_nominations
        elif IDistribution.providedBy(target):
            filtered_nominations = []
            for nomination in shortlist(nominations):
                if (nomination.distroseries and
                    nomination.distroseries.distribution == target):
                    filtered_nominations.append(nomination)
            nominations = filtered_nominations

        return sorted(nominations, key=by_bugtargetdisplayname)

    def getBugWatch(self, bugtracker, remote_bug):
        """See `IBug`."""
        # If the bug tracker is of BugTrackerType.EMAILADDRESS we can
        # never tell if a bug is already being watched upstream, since
        # the remotebug field for such bug watches contains either '' or
        # an RFC822 message ID. In these cases, then, we always return
        # None for the sake of sanity.
        if bugtracker.bugtrackertype == BugTrackerType.EMAILADDRESS:
            return None

        # XXX: BjornT 2006-10-11:
        # This matching is a bit fragile, since bugwatch.remotebug
        # is a user editable text string. We should improve the
        # matching so that for example '#42' matches '42' and so on.
        return BugWatch.selectFirstBy(
            bug=self, bugtracker=bugtracker, remotebug=str(remote_bug),
            orderBy='id')

    def setStatus(self, target, status, user):
        """See `IBug`."""
        bugtask = self.getBugTask(target)
        if bugtask is None:
            if IProductSeries.providedBy(target):
                bugtask = self.getBugTask(target.product)
            elif ISourcePackage.providedBy(target):
                current_distro_series = target.distribution.currentseries
                current_package = current_distro_series.getSourcePackage(
                    target.sourcepackagename.name)
                if self.getBugTask(current_package) is not None:
                    # The bug is targeted to the current series, don't
                    # fall back on the general distribution task.
                    return None
                distro_package = target.distribution.getSourcePackage(
                    target.sourcepackagename.name)
                bugtask = self.getBugTask(distro_package)
            else:
                return None

        if bugtask is None:
            return None

        if bugtask.conjoined_master is not None:
            bugtask = bugtask.conjoined_master

        if bugtask.status == status:
            return None

        bugtask_before_modification = Snapshot(
            bugtask, providing=providedBy(bugtask))
        bugtask.transitionToStatus(status, user)
        notify(ObjectModifiedEvent(
            bugtask, bugtask_before_modification, ['status'], user=user))

        return bugtask

    def setPrivate(self, private, who):
        """See `IBug`.

        We also record who made the change and when the change took
        place.
        """
        if self.private != private:
            if private:
                # Change indirect subscribers into direct subscribers
                # *before* setting private because
                # getIndirectSubscribers() behaves differently when
                # the bug is private.
                for person in self.getIndirectSubscribers():
                    self.subscribe(person, who)

            self.private = private

            if private:
                self.who_made_private = who
                self.date_made_private = UTC_NOW
            else:
                self.who_made_private = None
                self.date_made_private = None

            for attachment in self.attachments:
                attachment.libraryfile.restricted = private

            # Correct the heat for the bug immediately, so that we don't have
            # to wait for the next calculation job for the adjusted heat.
            self.updateHeat()
            return True # Changed.
        else:
            return False # Not changed.

    def setSecurityRelated(self, security_related):
        """Setter for the `security_related` property."""
        if self.security_related != security_related:
            self.security_related = security_related

            # Correct the heat for the bug immediately, so that we don't have
            # to wait for the next calculation job for the adjusted heat.
            self.updateHeat()

            return True # Changed
        else:
            return False # Unchanged

    def getBugTask(self, target):
        """See `IBug`."""
        for bugtask in self.bugtasks:
            if bugtask.target == target:
                return bugtask

        return None

    def _getTags(self):
        """Get the tags as a sorted list of strings."""
        tags = [
            bugtag.tag
            for bugtag in BugTag.selectBy(bug=self, orderBy='tag')]
        return tags

    def _setTags(self, tags):
        """Set the tags from a list of strings."""
        # In order to preserve the ordering of the tags, delete all tags
        # and insert the new ones.
        new_tags = set([tag.lower() for tag in tags])
        old_tags = set(self.tags)
        added_tags = new_tags.difference(old_tags)
        removed_tags = old_tags.difference(new_tags)
        for removed_tag in removed_tags:
            tag = BugTag.selectOneBy(bug=self, tag=removed_tag)
            tag.destroySelf()
        for added_tag in added_tags:
            BugTag(bug=self, tag=added_tag)
        Store.of(self).flush()

    tags = property(_getTags, _setTags)

    @staticmethod
    def getBugTasksByPackageName(bugtasks):
        """See IBugTask."""
        bugtasks_by_package = {}
        for bugtask in bugtasks:
            bugtasks_by_package.setdefault(bugtask.sourcepackagename, [])
            bugtasks_by_package[bugtask.sourcepackagename].append(bugtask)
        return bugtasks_by_package

    def _getAffectedUser(self, user):
        """Return the `IBugAffectsPerson` for a user, or None

        :param user: An `IPerson` that may be affected by the bug.
        :return: An `IBugAffectsPerson` or None.
        """
        if user is None:
            return None
        else:
            return Store.of(self).get(
                BugAffectsPerson, (self.id, user.id))

    def isUserAffected(self, user):
        """See `IBug`."""
        bap = self._getAffectedUser(user)
        if bap is not None:
            return bap.affected
        else:
            return None

    def _flushAndInvalidate(self):
        """Flush all changes to the store and re-read `self` from the DB."""
        store = Store.of(self)
        store.flush()
        store.invalidate(self)

    def markUserAffected(self, user, affected=True):
        """See `IBug`."""
        bap = self._getAffectedUser(user)
        if bap is None:
            BugAffectsPerson(bug=self, person=user, affected=affected)
            self._flushAndInvalidate()
        else:
            if bap.affected != affected:
                bap.affected = affected
                self._flushAndInvalidate()

        # Loop over dupes.
        for dupe in self.duplicates:
            if dupe._getAffectedUser(user) is not None:
                dupe.markUserAffected(user, affected)

        self.updateHeat()

    def markAsDuplicate(self, duplicate_of):
        """See `IBug`."""
        field = DuplicateBug()
        field.context = self
        current_duplicateof = self.duplicateof
        try:
            if duplicate_of is not None:
                field._validate(duplicate_of)
            if self.duplicates:
                for duplicate in self.duplicates:
                    # Fire a notify event in model code since moving
                    # duplicates of a duplicate does not normally fire an
                    # event.
                    dupe_before = Snapshot(
                        duplicate, providing=providedBy(duplicate))
                    duplicate.markAsDuplicate(duplicate_of)
                    notify(ObjectModifiedEvent(
                            duplicate, dupe_before, 'duplicateof'))
            self.duplicateof = duplicate_of
        except LaunchpadValidationError, validation_error:
            raise InvalidDuplicateValue(validation_error)

        if duplicate_of is not None:
            # Update the heat of the master bug and set this bug's heat
            # to 0 (since it's a duplicate, it shouldn't have any heat
            # at all).
            self.setHeat(0)
            duplicate_of.updateHeat()
        else:
            # Otherwise, recalculate this bug's heat, since it will be 0
            # from having been a duplicate. We also update the bug that
            # was previously duplicated.
            self.updateHeat()
            current_duplicateof.updateHeat()

    def setCommentVisibility(self, user, comment_number, visible):
        """See `IBug`."""
        bug_message_set = getUtility(IBugMessageSet)
        bug_message = bug_message_set.getByBugAndMessage(
            self, self.messages[comment_number])
        bug_message.visible = visible

    @cachedproperty('_cached_viewers')
    def _known_viewers(self):
        """A dict of of known persons able to view this bug."""
        return set()

    def userCanView(self, user):
        """See `IBug`.
        
        Note that Editing is also controlled by this check,
        because we permit editing of any bug one can see.
        """
        if user.id in self._known_viewers:
            return True
        if not self.private:
            # This is a public bug.
            return True
        elif IPersonRoles(user).in_admin:
            # Admins can view all bugs.
            return True
        else:
            # This is a private bug. Only explicit subscribers may view it.
            for subscription in self.subscriptions:
                if user.inTeam(subscription.person):
                    self._known_viewers.add(user.id)
                    return True
        return False

    def linkHWSubmission(self, submission):
        """See `IBug`."""
        getUtility(IHWSubmissionBugSet).create(submission, self)

    def unlinkHWSubmission(self, submission):
        """See `IBug`."""
        getUtility(IHWSubmissionBugSet).remove(submission, self)

    def getHWSubmissions(self, user=None):
        """See `IBug`."""
        return getUtility(IHWSubmissionBugSet).submissionsForBug(self, user)

    def personIsDirectSubscriber(self, person):
        """See `IBug`."""
        store = Store.of(self)
        subscriptions = store.find(
            BugSubscription,
            BugSubscription.bug == self,
            BugSubscription.person == person)

        return not subscriptions.is_empty()

    def personIsAlsoNotifiedSubscriber(self, person):
        """See `IBug`."""
        # We have to use getAlsoNotifiedSubscribers() here and iterate
        # over what it returns because "also notified subscribers" is
        # actually a composite of bug contacts, structural subscribers
        # and assignees. As such, it's not possible to get them all with
        # one query.
        also_notified_subscribers = self.getAlsoNotifiedSubscribers()

        return person in also_notified_subscribers

    def personIsSubscribedToDuplicate(self, person):
        """See `IBug`."""
        store = Store.of(self)
        subscriptions_from_dupes = store.find(
            BugSubscription,
            Bug.duplicateof == self,
            BugSubscription.bugID == Bug.id,
            BugSubscription.person == person)

        return not subscriptions_from_dupes.is_empty()

    def setHeat(self, heat, timestamp=None):
        """See `IBug`."""
        if timestamp is None:
            timestamp = UTC_NOW

        if heat < 0:
            heat = 0

        self.heat = heat
        self.heat_last_updated = timestamp
        for task in self.bugtasks:
            task.target.recalculateBugHeatCache()

    def updateHeat(self):
        """See `IBug`."""
        if self.duplicateof is not None:
            # If this bug is a duplicate we don't try to calculate its
            # heat.
            return

        # We need to flush the store first to ensure that changes are
        # reflected in the new bug heat total.
        store = Store.of(self)
        store.flush()

        self.heat = SQL("calculate_bug_heat(%s)" % sqlvalues(self))
        self.heat_last_updated = UTC_NOW
        store.flush()

    @property
    def attachments(self):
        """See `IBug`."""
        # We omit those bug attachments that do not have a
        # LibraryFileContent record in order to avoid OOPSes as
        # mentioned in bug 542274. These bug attachments will be
        # deleted anyway during the next garbo_daily run.
        store = Store.of(self)
        return store.find(
            BugAttachment, BugAttachment.bug == self,
            BugAttachment.libraryfile == LibraryFileAlias.id,
            LibraryFileAlias.content != None).order_by(BugAttachment.id)


class BugSet:
    """See BugSet."""
    implements(IBugSet)

    valid_bug_name_re = re.compile(r'''^[a-z][a-z0-9\\+\\.\\-]+$''')

    def get(self, bugid):
        """See `IBugSet`."""
        try:
            return Bug.get(bugid)
        except SQLObjectNotFound:
            raise NotFoundError(
                "Unable to locate bug with ID %s." % str(bugid))

    def getByNameOrID(self, bugid):
        """See `IBugSet`."""
        if self.valid_bug_name_re.match(bugid):
            bug = Bug.selectOneBy(name=bugid)
            if bug is None:
                raise NotFoundError(
                    "Unable to locate bug with ID %s." % bugid)
        else:
            try:
                bug = self.get(bugid)
            except ValueError:
                raise NotFoundError(
                    "Unable to locate bug with nickname %s." % bugid)
        return bug

    def searchAsUser(self, user, duplicateof=None, orderBy=None, limit=None):
        """See `IBugSet`."""
        where_clauses = []
        if duplicateof:
            where_clauses.append("Bug.duplicateof = %d" % duplicateof.id)

        admins = getUtility(ILaunchpadCelebrities).admin
        if user:
            if not user.inTeam(admins):
                # Enforce privacy-awareness for logged-in, non-admin users,
                # so that they can only see the private bugs that they're
                # allowed to see.
                where_clauses.append("""
                    (Bug.private = FALSE OR
                     Bug.id in (
                         SELECT Bug.id
                         FROM Bug, BugSubscription, TeamParticipation
                         WHERE Bug.id = BugSubscription.bug AND
                             TeamParticipation.person = %(personid)s AND
                             BugSubscription.person = TeamParticipation.team))
                             """ % sqlvalues(personid=user.id))
        else:
            # Anonymous user; filter to include only public bugs in
            # the search results.
            where_clauses.append("Bug.private = FALSE")

        other_params = {}
        if orderBy:
            other_params['orderBy'] = orderBy
        if limit:
            other_params['limit'] = limit

        return Bug.select(
            ' AND '.join(where_clauses), **other_params)

    def queryByRemoteBug(self, bugtracker, remotebug):
        """See `IBugSet`."""
        bug = Bug.selectFirst("""
                bugwatch.bugtracker = %s AND
                bugwatch.remotebug = %s AND
                bugwatch.bug = bug.id
                """ % sqlvalues(bugtracker.id, str(remotebug)),
                distinct=True,
                clauseTables=['BugWatch'],
                orderBy=['datecreated'])
        return bug

    def createBug(self, bug_params):
        """See `IBugSet`."""
        # Make a copy of the parameter object, because we might modify some
        # of its attribute values below.
        params = snapshot_bug_params(bug_params)

        if params.product and params.product.private_bugs:
            # If the private_bugs flag is set on a product, then
            # force the new bug report to be private.
            params.private = True

        bug, event = self.createBugWithoutTarget(params)

        if params.security_related:
            assert params.private, (
                "A security related bug should always be private by default.")
            if params.product:
                context = params.product
            else:
                context = params.distribution

            if context.security_contact:
                bug.subscribe(context.security_contact, params.owner)
            else:
                bug.subscribe(context.owner, params.owner)
        # XXX: ElliotMurphy 2007-06-14: If we ever allow filing private
        # non-security bugs, this test might be simplified to checking
        # params.private.
        elif params.product and params.product.private_bugs:
            # Subscribe the bug supervisor to all bugs,
            # because all their bugs are private by default
            # otherwise only subscribe the bug reporter by default.
            if params.product.bug_supervisor:
                bug.subscribe(params.product.bug_supervisor, params.owner)
            else:
                bug.subscribe(params.product.owner, params.owner)
        else:
            # nothing to do
            pass

        # Create the task on a product if one was passed.
        if params.product:
            BugTaskSet().createTask(
                bug=bug, product=params.product, owner=params.owner,
                status=params.status)

        # Create the task on a source package name if one was passed.
        if params.distribution:
            BugTaskSet().createTask(
                bug=bug, distribution=params.distribution,
                sourcepackagename=params.sourcepackagename,
                owner=params.owner, status=params.status)

        # Tell everyone.
        notify(event)

        # Calculate the bug's initial heat.
        bug.updateHeat()

        return bug

    def createBugWithoutTarget(self, bug_params):
        """See `IBugSet`."""
        # Make a copy of the parameter object, because we might modify some
        # of its attribute values below.
        params = snapshot_bug_params(bug_params)

        if not (params.comment or params.description or params.msg):
            raise AssertionError(
                'Either comment, msg, or description should be specified.')

        if not params.datecreated:
            params.datecreated = UTC_NOW

        # make sure we did not get TOO MUCH information
        assert params.comment is None or params.msg is None, (
            "Expected either a comment or a msg, but got both.")

        # Store binary package name in the description, because
        # storing it as a separate field was a maintenance burden to
        # developers.
        if params.binarypackagename:
            params.comment = "Binary package hint: %s\n\n%s" % (
                params.binarypackagename.name, params.comment)

        # Create the bug comment if one was given.
        if params.comment:
            rfc822msgid = make_msgid('malonedeb')
            params.msg = Message(
                subject=params.title, rfc822msgid=rfc822msgid,
                owner=params.owner, datecreated=params.datecreated)
            MessageChunk(
                message=params.msg, sequence=1, content=params.comment,
                blob=None)

        # Extract the details needed to create the bug and optional msg.
        if not params.description:
            params.description = params.msg.text_contents

        extra_params = {}
        if params.private:
            # We add some auditing information. After bug creation
            # time these attributes are updated by Bug.setPrivate().
            extra_params.update(
                date_made_private=params.datecreated,
                who_made_private=params.owner)

        bug = Bug(
            title=params.title, description=params.description,
            private=params.private, owner=params.owner,
            datecreated=params.datecreated,
            security_related=params.security_related,
            **extra_params)

        if params.subscribe_owner:
            bug.subscribe(params.owner, params.owner)
        if params.tags:
            bug.tags = params.tags

        # Subscribe other users.
        for subscriber in params.subscribers:
            bug.subscribe(subscriber, params.owner)

        # Link the bug to the message.
        BugMessage(bug=bug, message=params.msg)

        # Mark the bug reporter as affected by that bug.
        bug.markUserAffected(bug.owner)

        # Populate the creation event.
        if params.filed_by is None:
            event = ObjectCreatedEvent(bug, user=params.owner)
        else:
            event = ObjectCreatedEvent(bug, user=params.filed_by)

        return (bug, event)

    def getDistinctBugsForBugTasks(self, bug_tasks, user, limit=10):
        """See `IBugSet`."""
        # XXX: Graham Binns 2009-05-28 bug=75764
        #      We slice bug_tasks here to prevent this method from
        #      causing timeouts, since if we try to iterate over it
        #      Transaction.iterSelect() will try to listify the results.
        #      This can be fixed by selecting from Bugs directly, but
        #      that's non-trivial.
        # ---: Robert Collins 20100818: if bug_tasks implements IResultSset
        #      then it should be very possible to improve on it, though
        #      DecoratedResultSets would need careful handling (e.g. type
        #      driven callbacks on columns)
        # We select more than :limit: since if a bug affects more than
        # one source package, it will be returned more than one time. 4
        # is an arbitrary number that should be large enough.
        bugs = []
        for bug_task in bug_tasks[:4*limit]:
            bug = bug_task.bug
            duplicateof = bug.duplicateof
            if duplicateof is not None:
                bug = duplicateof

            if not bug.userCanView(user):
                continue

            if bug not in bugs:
                bugs.append(bug)
                if len(bugs) >= limit:
                    break

        return bugs

    def getByNumbers(self, bug_numbers):
        """See `IBugSet`."""
        if bug_numbers is None or len(bug_numbers) < 1:
            return EmptyResultSet()
        store = IStore(Bug)
        result_set = store.find(Bug, In(Bug.id, bug_numbers))
        return result_set.order_by('id')

    def dangerousGetAllBugs(self):
        """See `IBugSet`."""
        store = IStore(Bug)
        result_set = store.find(Bug)
        return result_set.order_by('id')

    def getBugsWithOutdatedHeat(self, max_heat_age):
        """See `IBugSet`."""
        store = IStore(Bug)
        last_updated_cutoff = (
            datetime.now(timezone('UTC')) -
            timedelta(days=max_heat_age))
        last_updated_clause = Or(
            Bug.heat_last_updated < last_updated_cutoff,
            Bug.heat_last_updated == None)

        return store.find(
            Bug, Bug.duplicateof==None, last_updated_clause).order_by('id')


class BugAffectsPerson(SQLBase):
    """A bug is marked as affecting a user."""
    bug = ForeignKey(dbName='bug', foreignKey='Bug', notNull=True)
    person = ForeignKey(dbName='person', foreignKey='Person', notNull=True)
    affected = BoolCol(notNull=True, default=True)
    __storm_primary__ = "bugID", "personID"


class FileBugData:
    """Extra data to be added to the bug."""
    implements(IFileBugData)

    def __init__(self, initial_summary=None, initial_tags=None,
                 private=None, subscribers=None, extra_description=None,
                 comments=None, attachments=None,
                 hwdb_submission_keys=None):
        if initial_tags is None:
            initial_tags = []
        if subscribers is None:
            subscribers = []
        if comments is None:
            comments = []
        if attachments is None:
            attachments = []
        if hwdb_submission_keys is None:
            hwdb_submission_keys = []

        self.initial_summary = initial_summary
        self.private = private
        self.extra_description = extra_description
        self.initial_tags = initial_tags
        self.subscribers = subscribers
        self.comments = comments
        self.attachments = attachments
        self.hwdb_submission_keys = hwdb_submission_keys

    def asDict(self):
        """Return the FileBugData instance as a dict."""
        return self.__dict__.copy()<|MERGE_RESOLUTION|>--- conflicted
+++ resolved
@@ -577,10 +577,6 @@
             Message,
             BugMessage.bug == self,
             BugMessage.message == Message.id).order_by('id')
-<<<<<<< HEAD
-
-=======
->>>>>>> d9d437d9
         return messages.first()
 
     def followup_subject(self):
