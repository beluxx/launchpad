<configure
    xmlns="http://namespaces.zope.org/zope"
    xmlns:browser="http://namespaces.zope.org/browser"
    xmlns:i18n="http://namespaces.zope.org/i18n"
    xmlns:lp="http://namespaces.canonical.com/lp"
    xmlns:xmlrpc="http://namespaces.zope.org/xmlrpc"
    xmlns:webservice="http://namespaces.canonical.com/webservice"
    i18n_domain="launchpad">
  <include package=".browser"/>

  <!-- Branch Merge Queue -->

  <class class="lp.code.model.branchmergequeue.SingleBranchMergeQueue">
    <allow interface="lp.code.interfaces.branchmergequeue.IBranchMergeQueue"/>
  </class>
  <class class="lp.code.model.branchmergequeue.MultiBranchMergeQueue">
    <allow interface="lp.code.interfaces.branchmergequeue.IMultiBranchMergeQueue"/>
    <require
        permission="launchpad.Edit"
        set_schema="lp.code.interfaces.branchmergequeue.IMultiBranchMergeQueue"/>
  </class>
  <securedutility
      class="lp.code.model.branchmergequeue.BranchMergeQueueSet"
      provides="lp.code.interfaces.branchmergequeue.IBranchMergeQueueSet">
    <allow interface="lp.code.interfaces.branchmergequeue.IBranchMergeQueueSet"/>
  </securedutility>
  <class class="lp.code.model.codereviewvote.CodeReviewVoteReference">
    <allow interface="lp.code.interfaces.codereviewvote.ICodeReviewVoteReference"/>
  </class>
  <subscriber
      for="lp.code.interfaces.codereviewvote.ICodeReviewVoteReference
           canonical.launchpad.event.interfaces.IReviewerNominatedEvent"
      handler="lp.code.mail.branchmergeproposal.send_review_requested_notifications"/>

  <!-- CodeImportMachine -->

  <class class="lp.code.model.codeimportmachine.CodeImportMachine">
    <implements interface="lp.code.interfaces.codeimportmachine.ICodeImportMachine"/>
    <allow attributes="
                    id
                    state
                    hostname
                    current_jobs
                    date_created
                    heartbeat
                    events
                    shouldLookForJob"/>
    <require permission="launchpad.Edit"
             attributes="
                         setOnline
                         setOffline
                         setQuiescing"/>

    <!-- ICodeImportMachine has no set_schema, because all modifications
         should be done through methods that create CodeImportEvent objects when
         appropriate. -->
  </class>

  <adapter
      provides="canonical.launchpad.webapp.interfaces.IBreadcrumbBuilder"
      for="lp.code.interfaces.codeimportmachine.ICodeImportMachineSet"
      factory="lp.code.browser.codeimportmachine.CodeImportMachineSetBreadcrumbBuilder"
      permission="zope.Public"/>

  <!-- CodeImportMachineSet -->

  <securedutility
      class="lp.code.model.codeimportmachine.CodeImportMachineSet"
      provides="lp.code.interfaces.codeimportmachine.ICodeImportMachineSet">
    <allow interface="lp.code.interfaces.codeimportmachine.ICodeImportMachineSet"/>
  </securedutility>

  <!-- BranchRef -->

  <class class="lp.code.browser.branchref.BranchRef">
    <allow interface="lp.code.interfaces.branchref.IBranchRef"/>
  </class>

  <!-- static content view -->

  <class class="lp.code.browser.branchref.StaticContentView">
    <allow attributes="browserDefault
                       __call__"/>
  </class>
  <class class="lp.code.model.branchcollection.GenericBranchCollection">
    <allow interface="lp.code.interfaces.branchcollection.IBranchCollection"/>
  </class>
  <class class="lp.code.model.branchcollection.AnonymousBranchCollection">
    <allow interface="lp.code.interfaces.branchcollection.IBranchCollection"/>
  </class>
  <class class="lp.code.model.branchcollection.VisibleBranchCollection">
    <allow interface="lp.code.interfaces.branchcollection.IBranchCollection"/>
  </class>
  <adapter
      for="storm.store.Store"
      provides="lp.code.interfaces.branchcollection.IBranchCollection"
      factory="lp.code.model.branchcollection.GenericBranchCollection"/>
  <adapter
      for="lp.registry.interfaces.person.IPerson"
      provides="lp.code.interfaces.branchcollection.IBranchCollection"
      factory="lp.code.adapters.branchcollection.branch_collection_for_person"/>
  <adapter
      for="lp.registry.interfaces.product.IProduct"
      provides="lp.code.interfaces.branchcollection.IBranchCollection"
      factory="lp.code.adapters.branchcollection.branch_collection_for_product"/>
  <adapter
      for="lp.registry.interfaces.project.IProject"
      provides="lp.code.interfaces.branchcollection.IBranchCollection"
      factory="lp.code.adapters.branchcollection.branch_collection_for_project"/>
  <securedutility
      class="lp.code.model.branchcollection.GenericBranchCollection"
      provides="lp.code.interfaces.branchcollection.IAllBranches">
    <allow interface="lp.code.interfaces.branchcollection.IAllBranches"/>
  </securedutility>
  <class class="lp.code.model.revisioncache.GenericRevisionCollection">
    <allow interface="lp.code.interfaces.revisioncache.IRevisionCollection"/>
  </class>
  <securedutility
      class="lp.code.model.revisioncache.GenericRevisionCollection"
      provides="lp.code.interfaces.revisioncache.IRevisionCache">
    <allow interface="lp.code.interfaces.revisioncache.IRevisionCache"/>
  </securedutility>
  <securedutility
      class="lp.code.model.branchpuller.BranchPuller"
      provides="lp.code.interfaces.branchpuller.IBranchPuller">
    <allow interface="lp.code.interfaces.branchpuller.IBranchPuller"/>
  </securedutility>
  <securedutility
      class="canonical.launchpad.systemhomes.BazaarApplication"
      provides="canonical.launchpad.interfaces.IBazaarApplication">
    <allow interface="canonical.launchpad.interfaces.IBazaarApplication"/>
  </securedutility>

  <!-- pages for the bazaar application -->

  <xmlrpc:view
      for="canonical.launchpad.interfaces.IBazaarApplication"
      interface="canonical.launchpad.xmlrpc.IBranchSetAPI"
      class="canonical.launchpad.xmlrpc.BranchSetAPI"
      permission="launchpad.AnyPerson"/>
  <xmlrpc:view
      for="canonical.launchpad.interfaces.IBazaarApplication"
      interface="canonical.launchpad.xmlrpc.IPublicCodehostingAPI"
      class="canonical.launchpad.xmlrpc.PublicCodehostingAPI"
      permission="zope.Public"/>

  <!-- Branch Merge Proposal -->

  <class class="lp.code.model.branchmergeproposal.BranchMergeProposal">
    <allow attributes="
                    address
                    id
                    registrant
                    source_branch
                    target_branch
                    dependent_branch
                    whiteboard
                    queue_status
                    reviewer
                    reviewed_revision_id
                    queuer
                    queue_position
                    queued_revision_id
                    commit_message
                    date_queued
                    merged_revno
                    date_merged
                    merge_reporter
                    supersedes
                    superseded_by
                    title
                    date_created
                    date_review_requested
                    date_reviewed
                    review_diff
                    preview_diff
                    votes
                    root_comment
                    all_comments
                    isPersonValidReviewer
                    isMergable
                    getComment
                    getNotificationRecipients
                    getVoteReference
                    isValidTransition
                    getUnlandedSourceBranchRevisions
                    root_message_id
                    getUsersVoteReference"/>
    <allow interface="lp.code.interfaces.branchtarget.IHasBranchTarget"/>
    <require
        permission="launchpad.Edit"
        set_attributes="whiteboard merged_revno commit_message                                                                                                 root_message_id review_diff"
        attributes="
                    deleteProposal
                    setAsWorkInProgress
                    requestReview
                    approveBranch
                    rejectBranch
                    mergeFailed
                    markAsMerged
                    resubmit
                    enqueue
                    dequeue
                    moveToFrontOfQueue
                    nominateReviewer
                    updatePreviewDiff"/>
    <require
        permission="launchpad.AnyPerson"
        attributes="
                    createComment
                    createCommentFromMessage"/>
  </class>
  <class class="lp.code.model.branchmergeproposaljob.CreateMergeProposalJob">
    <allow interface="canonical.launchpad.interfaces.IMessageJob"/>
    <allow interface="lp.code.interfaces.branchmergeproposal.ICreateMergeProposalJob"/>
  </class>
  <subscriber
      for="lp.code.interfaces.branchmergeproposal.IBranchMergeProposal
           canonical.launchpad.event.interfaces.INewBranchMergeProposalEvent"
      handler="lp.code.mail.branchmergeproposal.send_merge_proposal_created_notifications"/>
  <subscriber
      for="lp.code.interfaces.branchmergeproposal.IBranchMergeProposal
           lazr.lifecycle.interfaces.IObjectModifiedEvent"
      handler="lp.code.mail.branchmergeproposal.send_merge_proposal_modified_notifications"/>
  <subscriber
      for="lp.code.interfaces.branchmergeproposal.IBranchMergeProposal
           canonical.launchpad.event.interfaces.INewBranchMergeProposalEvent"
      handler="canonical.launchpad.subscribers.karma.branch_merge_proposed"/>
  <subscriber
      for="lp.code.interfaces.branchmergeproposal.IBranchMergeProposal
           canonical.launchpad.event.interfaces.IBranchMergeProposalStatusChangeEvent"
      handler="canonical.launchpad.subscribers.karma.branch_merge_status_changed"/>
  <adapter
      for="lp.code.interfaces.branchmergeproposal.IBranchMergeProposal"
      provides="canonical.launchpad.webapp.interfaces.IPrimaryContext"
      factory="lp.code.browser.branchmergeproposal.BranchMergeProposalPrimaryContext"/>
  <class class="lp.code.model.branchmergeproposaljob.MergeProposalCreatedJob">
    <allow interface="lp.code.interfaces.branchmergeproposal.IBranchMergeProposalJob"/>
    <allow interface="lp.code.interfaces.branchmergeproposal.IMergeProposalCreatedJob"/>
  </class>

  <!-- hierarchy -->

  <securedutility
      class="lp.code.model.branchmergeproposal.BranchMergeProposalGetter"
      provides="lp.code.interfaces.branchmergeproposal.IBranchMergeProposalGetter">
    <allow interface="lp.code.interfaces.branchmergeproposal.IBranchMergeProposalGetter"/>
  </securedutility>
  <securedutility
      component="lp.code.model.branchmergeproposaljob.CreateMergeProposalJob"
      provides="lp.code.interfaces.branchmergeproposal.ICreateMergeProposalJobSource">
    <allow interface="lp.code.interfaces.branchmergeproposal.ICreateMergeProposalJobSource"/>
  </securedutility>
  <securedutility
      component="lp.code.model.branchmergeproposaljob.MergeProposalCreatedJob"
      provides="lp.code.interfaces.branchmergeproposal.IMergeProposalCreatedJobSource">
    <allow interface="lp.code.interfaces.branchmergeproposal.IMergeProposalCreatedJobSource"/>
  </securedutility>
  <class
      class="lp.code.model.seriessourcepackagebranch.SeriesSourcePackageBranch">
    <allow interface="lp.code.interfaces.seriessourcepackagebranch.ISeriesSourcePackageBranch"/>
    <require
        permission="launchpad.Edit"
        set_schema="lp.code.interfaces.seriessourcepackagebranch.ISeriesSourcePackageBranch"/>
  </class>

  <securedutility
     class="lp.code.model.seriessourcepackagebranch.SeriesSourcePackageBranchSet"
     provides="lp.code.interfaces.seriessourcepackagebranch.IMakeOfficialBranchLinks">
    <allow interface="lp.code.interfaces.seriessourcepackagebranch.IMakeOfficialBranchLinks"/>
    <require
       permission="launchpad.Edit"
       interface="lp.code.interfaces.seriessourcepackagebranch.IMakeOfficialBranchLinks"/>
  </securedutility>
  <securedutility
     class="lp.code.model.seriessourcepackagebranch.SeriesSourcePackageBranchSet"
     provides="lp.code.interfaces.seriessourcepackagebranch.IFindOfficialBranchLinks">
    <allow interface="lp.code.interfaces.seriessourcepackagebranch.IFindOfficialBranchLinks"/>
  </securedutility>

  <!-- CodeImportResult -->

  <class class="lp.code.model.codeimportresult.CodeImportResult">
    <allow interface="lp.code.interfaces.codeimportresult.ICodeImportResult"/>
  </class>

  <!-- CodeImportResultSet -->

  <securedutility
      class="lp.code.model.codeimportresult.CodeImportResultSet"
      provides="lp.code.interfaces.codeimportresult.ICodeImportResultSet">
    <allow interface="lp.code.interfaces.codeimportresult.ICodeImportResultSet"/>
  </securedutility>
  <class class="lp.code.model.branchlookup.BranchLookup">
    <allow interface="lp.code.interfaces.branchlookup.IBranchLookup"/>
  </class>
  <securedutility
      class="lp.code.model.branchlookup.BranchLookup"
      provides="lp.code.interfaces.branchlookup.IBranchLookup">
    <allow interface="lp.code.interfaces.branchlookup.IBranchLookup"/>
  </securedutility>
  <securedutility
      class="lp.code.model.branchlookup.LinkedBranchTraverser"
      provides="lp.code.interfaces.branchlookup.ILinkedBranchTraverser">
    <allow interface="lp.code.interfaces.branchlookup.ILinkedBranchTraverser"/>
  </securedutility>
  <securedutility
      class="lp.code.model.branchscanner.BranchScanner"
      provides="lp.code.interfaces.branchscanner.IBranchScanner">
    <allow interface="lp.code.interfaces.branchscanner.IBranchScanner"/>
  </securedutility>

  <!-- BranchSubscription -->

  <class class="lp.code.model.branchsubscription.BranchSubscription">
    <allow interface="lp.code.interfaces.branchsubscription.IBranchSubscription"/>
    <allow interface="lp.code.interfaces.branchtarget.IHasBranchTarget"/>
    <require
        permission="zope.Public"
        set_schema="lp.code.interfaces.branchsubscription.IBranchSubscription"/>
  </class>
  <adapter
      for="lp.code.interfaces.branchsubscription.IBranchSubscription"
      provides="canonical.launchpad.webapp.interfaces.IPrimaryContext"
      factory="lp.code.browser.branchsubscription.BranchSubscriptionPrimaryContext"/>

  <!-- Branch -->

  <class class="lp.code.model.branch.Branch">
    <require
        permission="launchpad.View"
        attributes="id
                    branch_type
                    name
                    url
                    whiteboard
                    target
                    mirror_status_message
                    private
                    registrant
                    owner
                    description
                    author
                    reviewer
                    code_reviewer
                    product
                    unique_name
                    displayname
                    sort_key
                    lifecycle_status
                    last_mirrored
                    last_mirrored_id
                    last_mirror_attempt
                    mirror_failures
                    pull_disabled
                    next_mirror_time
                    last_scanned
                    last_scanned_id
                    revision_count
                    warehouse_url
                    bug_branches
                    linked_bugs
                    linkBug
                    unlinkBug
                    spec_links
                    linkSpecification
                    unlinkSpecification
                    revision_history
                    subscriptions
                    subscribers
                    date_created
                    date_last_modified
                    latest_revisions
                    landing_targets
                    landing_candidates
                    dependent_branches
                    addLandingTarget
                    getMergeQueue
                    revisions_since
                    code_is_browseable
                    code_import
                    bzr_identity
                    canBeDeleted
                    deletionRequirements
                    associatedProductSeries
<<<<<<< HEAD
                    getProductSeriesPushingTranslations
=======
                    associatedSuiteSourcePackages
>>>>>>> 220ee1f5
                    subscribe
                    getSubscription
                    hasSubscription
                    unsubscribe
                    getSubscriptionsByLevel
                    getBranchRevision
                    getMainlineBranchRevisions
                    getStackedBranches
                    getStackedBranchesWithIncompleteMirrors
                    createBranchRevision
                    getTipRevision
                    updateScannedDetails
                    getNotificationRecipients
                    getScannerData
                    getPullURL
                    requestMirror
                    startMirroring
                    mirrorComplete
                    mirrorFailed
                    branch_format
                    repository_format
                    control_format
                    stacked_on
                    createBranchRevisionFromIDs
                    distroseries
                    sourcepackagename
                    addToLaunchBag
                    distribution
                    sourcepackage
                    codebrowse_url
                    merge_queue
                    namespace
                    pending_writes
                    commitsForDays
                    needs_upgrading
                    getUpgradeFormat
                    isBranchMergeable
                    "/>
    <require
        permission="launchpad.Edit"
        attributes="destroySelf setPrivate"
        set_attributes="name url mirror_status_message
                        owner author description product lifecycle_status
                        last_mirrored last_mirrored_id last_mirror_attempt
                        mirror_failures pull_disabled next_mirror_time
                        last_scanned last_scanned_id revision_count branch_type
                        reviewer branch_format repository_format
                        control_format stacked_on merge_queue
                        merge_control_status"/>
    <require
        permission="launchpad.AnyPerson"
        set_attributes="whiteboard"/>
    <require
        permission="zope.Public"
        set_attributes="date_last_modified"/>
  </class>
  <adapter
      for="lp.code.interfaces.branch.IBranch"
      provides="canonical.launchpad.webapp.interfaces.ILaunchpadContainer"
      factory="canonical.launchpad.components.launchpadcontainer.LaunchpadBranchContainer"/>
  <adapter
      for="lp.code.interfaces.branch.IBranch"
      provides="canonical.launchpad.webapp.badge.IHasBadges"
      factory="lp.code.browser.branchlisting.BranchBadges"/>
  <adapter
      for="lp.code.interfaces.branch.IBranch"
      provides="canonical.launchpad.webapp.interfaces.IPrimaryContext"
      factory="lp.code.model.branchtarget.branch_to_target"/>

  <subscriber
      for="lp.code.interfaces.branch.IBranch
           lazr.lifecycle.interfaces.IObjectCreatedEvent"
      handler="canonical.launchpad.subscribers.karma.branch_created"/>

  <!-- Temporarily disabling queues
       <browser:page


       name="+merge-queue"


       for="lp.code.interfaces.branch.IBranch"


       class="lp.code.browser.branch.BranchMergeQueueView"


       facet="branches"


       permission="zope.Public"


       template="../templates/branch-merge-queue.pt" />
  -->

  <!-- BranchSet -->

  <class class="lp.code.model.branch.BranchSet">
    <allow interface="lp.code.interfaces.branch.IBranchSet"/>
  </class>

  <!-- BranchVisibilityPolicy -->

  <class class="lp.code.model.branchvisibilitypolicy.BranchVisibilityTeamPolicy">
    <allow interface="lp.code.interfaces.branchvisibilitypolicy.IBranchVisibilityTeamPolicy"/>
  </class>

  <!-- BranchDelta -->

  <class class="lp.code.adapters.branch.BranchDelta">
    <allow interface="lp.code.interfaces.branch.IBranchDelta"/>
  </class>
  <securedutility
      class="lp.code.model.branch.BranchSet"
      provides="lp.code.interfaces.branch.IBranchSet">
    <allow interface="lp.code.interfaces.branch.IBranchSet"/>
  </securedutility>
  <securedutility
      class="lp.code.model.branch.BranchCloud"
      provides="lp.code.interfaces.branch.IBranchCloud">
    <allow interface="lp.code.interfaces.branch.IBranchCloud"/>
  </securedutility>

  <subscriber
      for="lp.code.interfaces.branch.IBranch
           lazr.lifecycle.interfaces.IObjectModifiedEvent"
      handler="lp.code.model.branch.branch_modified_subscriber"/>
  <class class="lp.code.mail.branch.RecipientReason">
    <allow attributes="
                    getReason
                    branch
                    mail_header
                    recipient
                    max_diff_lines"/>
  </class>
  <class class="lp.code.model.branchnamespace.PackageNamespace">
    <allow interface="lp.code.interfaces.branchnamespace.IBranchNamespace"/>
    <allow interface="lp.code.interfaces.branchnamespace.IBranchNamespacePolicy"/>
  </class>
  <class class="lp.code.model.branchnamespace.PersonalNamespace">
    <allow interface="lp.code.interfaces.branchnamespace.IBranchNamespace"/>
    <allow interface="lp.code.interfaces.branchnamespace.IBranchNamespacePolicy"/>
  </class>
  <class class="lp.code.model.branchnamespace.ProductNamespace">
    <allow interface="lp.code.interfaces.branchnamespace.IBranchNamespace"/>
    <allow interface="lp.code.interfaces.branchnamespace.IBranchNamespacePolicy"/>
  </class>
  <securedutility
      class="lp.code.model.branchnamespace.BranchNamespaceSet"
      provides="lp.code.interfaces.branchnamespace.IBranchNamespaceSet">
    <allow interface="lp.code.interfaces.branchnamespace.IBranchNamespaceSet"/>
  </securedutility>
  <class class="lp.code.model.branchtarget.PackageBranchTarget">
    <allow interface="lp.code.interfaces.branchtarget.IBranchTarget"/>
  </class>
  <adapter
      for="lp.registry.interfaces.sourcepackage.ISourcePackage"
      provides="lp.code.interfaces.branchtarget.IBranchTarget"
      factory="lp.code.model.branchtarget.PackageBranchTarget"/>
  <class class="lp.code.model.branchtarget.PersonBranchTarget">
    <allow interface="lp.code.interfaces.branchtarget.IBranchTarget"/>
  </class>
  <adapter
      for="lp.registry.interfaces.person.IPerson"
      provides="lp.code.interfaces.branchtarget.IBranchTarget"
      factory="lp.code.model.branchtarget.PersonBranchTarget"/>
  <class class="lp.code.model.branchtarget.ProductBranchTarget">
    <allow interface="lp.code.interfaces.branchtarget.IBranchTarget"/>
  </class>
  <adapter
      for="lp.registry.interfaces.product.IProduct"
      provides="lp.code.interfaces.branchtarget.IBranchTarget"
      factory="lp.code.model.branchtarget.ProductBranchTarget"/>
  <adapter
      for="lp.code.interfaces.branchtarget.IBranchTarget"
      provides="canonical.launchpad.webapp.interfaces.ICanonicalUrlData"
      factory="lp.code.model.branchtarget.get_canonical_url_data_for_target"/>
  <class class="lp.code.model.branchrevision.BranchRevision">
    <allow interface="lp.code.interfaces.branchrevision.IBranchRevision"/>
  </class>

  <!-- BranchRevisionSet -->

  <class class="lp.code.model.branchrevision.BranchRevisionSet">
    <allow interface="lp.code.interfaces.branchrevision.IBranchRevisionSet"/>
  </class>
  <securedutility
      class="lp.code.model.branchrevision.BranchRevisionSet"
      provides="lp.code.interfaces.branchrevision.IBranchRevisionSet">
    <allow interface="lp.code.interfaces.branchrevision.IBranchRevisionSet"/>
  </securedutility>

  <!-- CodeReviewComment -->

  <class class="lp.code.model.codereviewcomment.CodeReviewComment">
    <allow interface="lp.code.interfaces.codereviewcomment.ICodeReviewComment"/>
    <allow interface="lp.code.interfaces.branchtarget.IHasBranchTarget"/>
  </class>
  <subscriber
      for="lp.code.interfaces.codereviewcomment.ICodeReviewComment
           canonical.launchpad.event.interfaces.INewCodeReviewCommentEvent"
      handler="lp.code.mail.codereviewcomment.send"/>
  <subscriber
      for="lp.code.interfaces.codereviewcomment.ICodeReviewComment
           canonical.launchpad.event.interfaces.INewCodeReviewCommentEvent"
      handler="canonical.launchpad.subscribers.karma.code_review_comment_added"/>
  <adapter
      for="lp.code.interfaces.codereviewcomment.ICodeReviewComment"
      provides="canonical.launchpad.webapp.interfaces.IPrimaryContext"
      factory="lp.code.browser.codereviewcomment.CodeReviewCommentPrimaryContext"/>

  <!-- hierarchy -->

  <class class="lp.code.model.branchjob.BranchJob">
    <allow interface="lp.code.interfaces.branchjob.IBranchJob"/>
  </class>
  <class class="lp.code.model.branchjob.BranchDiffJob">
    <allow interface="lp.code.interfaces.branchjob.IBranchDiffJob"/>
    <allow interface="lp.code.interfaces.branchjob.IBranchJob"/>
  </class>
  <class class="lp.code.model.branchjob.RevisionMailJob">
    <allow interface="lp.code.interfaces.branchjob.IRevisionMailJob"/>
    <allow interface="lp.code.interfaces.branchjob.IBranchJob"/>
  </class>
  <class class="lp.code.model.branchjob.RevisionsAddedJob">
    <allow interface="lp.code.interfaces.branchjob.IRevisionsAddedJob"/>
    <allow interface="lp.code.interfaces.branchjob.IBranchJob"/>
  </class>
  <class class="lp.code.model.branchjob.RosettaUploadJob">
    <allow interface="lp.code.interfaces.branchjob.IRosettaUploadJob"/>
    <allow interface="lp.code.interfaces.branchjob.IBranchJob"/>
  </class>
  <class class="lp.code.model.branchjob.ReclaimBranchSpaceJob">
    <allow interface="lp.code.interfaces.branchjob.IReclaimBranchSpaceJob"/>
    <allow interface="lp.code.interfaces.branchjob.IBranchJob"/>
  </class>
  <securedutility
      component="lp.code.model.branchjob.BranchDiffJob"
      provides="lp.code.interfaces.branchjob.IBranchDiffJobSource">
    <allow interface="lp.code.interfaces.branchjob.IBranchDiffJobSource"/>
  </securedutility>
  <securedutility
      component="lp.code.model.branchjob.RevisionMailJob"
      provides="lp.code.interfaces.branchjob.IRevisionMailJobSource">
    <allow interface="lp.code.interfaces.branchjob.IRevisionMailJobSource"/>
  </securedutility>
  <securedutility
      component="lp.code.model.branchjob.RevisionsAddedJob"
      provides="lp.code.interfaces.branchjob.IRevisionsAddedJobSource">
    <allow interface="lp.code.interfaces.branchjob.IRevisionsAddedJobSource"/>
  </securedutility>
  <securedutility
      component="lp.code.model.branchjob.RosettaUploadJob"
      provides="lp.code.interfaces.branchjob.IRosettaUploadJobSource">
    <allow interface="lp.code.interfaces.branchjob.IRosettaUploadJobSource"/>
  </securedutility>
  <securedutility
      component="lp.code.model.branchjob.ReclaimBranchSpaceJob"
      provides="lp.code.interfaces.branchjob.IReclaimBranchSpaceJobSource">
    <allow interface="lp.code.interfaces.branchjob.IReclaimBranchSpaceJobSource"/>
  </securedutility>

  <!-- CodeImport -->

  <class class="lp.code.model.codeimport.CodeImport">
    <implements interface="lp.code.interfaces.codeimport.ICodeImport"/>
    <allow attributes="id
                       date_created
                       branch
                       registrant
                       owner
                       assignee
                       product
                       series
                       review_status
                       rcs_type
                       cvs_root
                       cvs_module
                       svn_branch_url
                       git_repo_url
                       date_last_successful
                       source_product_series
                       update_interval
                       effective_update_interval
                       import_job
                       results
                       consecutive_failure_count
                       getImportDetailsForDisplay"/>
    <require
       permission="launchpad.AnyPerson"
       attributes="tryFailingImportAgain"/>
    <require
       permission="launchpad.Edit"
       attributes="updateFromData"/>

    <!-- ICodeImport has no set_schema, because all modifications should be
         done through methods that create CodeImportEvent objects when
         appropriate. -->

  </class>
  <adapter
      provides="canonical.launchpad.webapp.interfaces.IBreadcrumbBuilder"
      for="lp.code.interfaces.codeimport.ICodeImportSet"
      factory="lp.code.browser.codeimport.CodeImportSetBreadcrumbBuilder"
      permission="zope.Public"/>
  <subscriber
      for="lp.code.interfaces.codeimport.ICodeImport
           lazr.lifecycle.interfaces.IObjectCreatedEvent"
      handler="lp.code.mail.codeimport.new_import"/>
  <facet
      facet="branches"/>

  <!-- CodeImportSet -->

  <securedutility
      class="lp.code.model.codeimport.CodeImportSet"
      provides="lp.code.interfaces.codeimport.ICodeImportSet">
    <allow interface="lp.code.interfaces.codeimport.ICodeImportSet"/>
  </securedutility>

  <!-- CodeImportJob -->

  <class class="lp.code.model.codeimportjob.CodeImportJob">
    <allow interface="lp.code.interfaces.codeimportjob.ICodeImportJob"/>
  </class>

  <!-- CodeImportJobSet -->

  <securedutility
      class="lp.code.model.codeimportjob.CodeImportJobSet"
      provides="lp.code.interfaces.codeimportjob.ICodeImportJobSet">
    <require
        permission="launchpad.View"
        interface="lp.code.interfaces.codeimportjob.ICodeImportJobSet"/>
    <allow interface="lp.code.interfaces.codeimportjob.ICodeImportJobSetPublic"/>
  </securedutility>

  <!-- CodeImportJobWorkflow -->

  <securedutility
      class="lp.code.model.codeimportjob.CodeImportJobWorkflow"
      provides="lp.code.interfaces.codeimportjob.ICodeImportJobWorkflow">
    <require
        permission="launchpad.Edit"
        attributes="
                    newJob
                    deletePendingJob
                    updateHeartbeat
                    finishJob"/>
    <require
        permission="launchpad.AnyPerson"
        attributes="
                    requestJob"/>

    <!-- XXX MichaelHudson 2008-02-28
         bug=196345: startJob is called
         by the getJobForMachine XML-RPC method, calls to which are
         unauthenticated.    When the above bug is fixed, we can
         restrict the permissions for this attribute. -->

    <allow attributes="
                    startJob
                    reclaimJob"/>
  </securedutility>

  <!-- CodeImportEvent -->

  <class class="lp.code.model.codeimportevent.CodeImportEvent">
    <allow interface="lp.code.interfaces.codeimportevent.ICodeImportEvent"/>
  </class>

  <!-- CodeImportEventSet -->

  <securedutility
      class="lp.code.model.codeimportevent.CodeImportEventSet"
      provides="lp.code.interfaces.codeimportevent.ICodeImportEventSet">
    <allow interface="lp.code.interfaces.codeimportevent.ICodeImportEventSet"/>
  </securedutility>

  <!-- CodeImportEventToken -->

  <class class="lp.code.model.codeimportevent.CodeImportEventToken">
    <allow interface="lp.code.interfaces.codeimportevent.ICodeImportEventToken"/>
  </class>

  <class class="lp.code.model.revision.Revision">
    <allow interface="lp.code.interfaces.revision.IRevision"/>
  </class>

  <class class="lp.code.model.revision.RevisionAuthor">
    <allow interface="lp.code.interfaces.revision.IRevisionAuthor"/>
  </class>

  <class class="lp.code.model.revision.RevisionParent">
    <allow interface="lp.code.interfaces.revision.IRevisionParent" />
  </class>

  <class class="lp.code.model.revision.RevisionProperty">
    <allow interface="lp.code.interfaces.revision.IRevisionProperty" />
  </class>

  <!-- RevisionSet -->
  <class class="lp.code.model.revision.RevisionSet">
    <allow interface="lp.code.interfaces.revision.IRevisionSet" />
  </class>

  <securedutility
      class="lp.code.model.revision.RevisionSet"
      provides="lp.code.interfaces.revision.IRevisionSet" >
    <allow interface="lp.code.interfaces.revision.IRevisionSet" />
  </securedutility>

  <!-- Linked branches -->
  <adapter factory="lp.code.model.linkedbranch.ProductSeriesLinkedBranch" />
  <adapter factory="lp.code.model.linkedbranch.ProductLinkedBranch" />
  <adapter factory="lp.code.model.linkedbranch.PackageLinkedBranch" />

  <lp:help-folder
      folder="help" type="canonical.launchpad.layers.CodeLayer" />

  <!-- Diffs -->
  <class class="lp.code.model.diff.Diff">
    <allow interface="lp.code.interfaces.diff.IDiff" />
  </class>
  <class class="lp.code.model.diff.StaticDiff">
    <allow interface="lp.code.interfaces.diff.IStaticDiff" />
  </class>
  <class class="lp.code.model.diff.PreviewDiff">
    <allow interface="lp.code.interfaces.diff.IPreviewDiff" />
  </class>
  <securedutility
      component="lp.code.model.diff.StaticDiff"
      provides="lp.code.interfaces.diff.IStaticDiffSource" >
    <allow
      interface="lp.code.interfaces.diff.IStaticDiffSource" />
  </securedutility>

  <webservice:register module="lp.code.interfaces.webservice" />

</configure><|MERGE_RESOLUTION|>--- conflicted
+++ resolved
@@ -383,11 +383,8 @@
                     canBeDeleted
                     deletionRequirements
                     associatedProductSeries
-<<<<<<< HEAD
                     getProductSeriesPushingTranslations
-=======
                     associatedSuiteSourcePackages
->>>>>>> 220ee1f5
                     subscribe
                     getSubscription
                     hasSubscription
