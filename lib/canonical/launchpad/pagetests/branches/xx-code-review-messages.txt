= Code Review Messages =

Let's get us a code review message and canonical_url

    >>> from canonical.launchpad.interfaces import CodeReviewVote
    >>> # We need to be admin to add a landing target to a random branch
    >>> login('foo.bar@canonical.com')
    >>> message = factory.makeCodeReviewMessage(
    ... 'my subject', 'my body', CodeReviewVote.APPROVE)
    >>> message_url = canonical_url(message)
    >>> print message.message.text_contents
    my body
    >>> logout()

Now, open its home page.

    >>> anon_browser.open(message_url)
    >>> def print_tag(tag_id, browser=None):
    ...     if browser is None:
    ...         browser = anon_browser
    ...     tag = find_tag_by_id(browser.contents, tag_id)
    ...     print extract_text(tag)
    >>> print anon_browser.title
    Code review comment
    >>> print_tag('comment-body')
    my body
    >>> print_tag('comment-subject')
    my subject
    >>> print_tag('comment-from')
    From Person-name21
<<<<<<< HEAD

Hmm.  Probably shouldn't display this...

    >>> anon_browser.getLink('Reply').click()
    Traceback (most recent call last):
    Unauthorized:...

We can reply to a comment.

    >>> nopriv_browser = setupBrowser(auth="Basic no-priv@canonical.com:test")
    >>> nopriv_browser.open(message_url)
    >>> nopriv_browser.getLink('Reply').click()
    >>> nopriv_browser.url == message_url + '/+reply'
    True
    >>> nopriv_browser.getControl('Subject').value = 'Subjects are nice.'
    >>> nopriv_browser.getControl('Comment').value = 'I like this'
    >>> nopriv_browser.getControl('Add').click()

After this, we are taken to the view page for that comment.

    >>> print_tag('comment-subject', nopriv_browser)
    Subjects are nice.
    >>> print_tag('comment-body', nopriv_browser)
    I like this
=======
    >>> print_tag('comment-vote')
    Approve
>>>>>>> f395274a
<|MERGE_RESOLUTION|>--- conflicted
+++ resolved
@@ -28,7 +28,8 @@
     my subject
     >>> print_tag('comment-from')
     From Person-name21
-<<<<<<< HEAD
+    >>> print_tag('comment-vote')
+    Approve
 
 Hmm.  Probably shouldn't display this...
 
@@ -52,8 +53,4 @@
     >>> print_tag('comment-subject', nopriv_browser)
     Subjects are nice.
     >>> print_tag('comment-body', nopriv_browser)
-    I like this
-=======
-    >>> print_tag('comment-vote')
-    Approve
->>>>>>> f395274a
+    I like this