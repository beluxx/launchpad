--- conflicted
+++ resolved
@@ -675,19 +675,16 @@
         spec_branch = self.getBranchLink(branch)
         spec_branch.destroySelf()
 
-<<<<<<< HEAD
     def getLinkedBugTasks(self, user):
-        """See `IBranch`."""
+        """See `ISpecification`."""
         params = BugTaskSearchParams(user=user, linked_blueprints=self.id)
-        tasks = shortlist(getUtility(IBugTaskSet).search(params), 1000)
-        # Post process to discard irrelevant tasks: we only return one task per
-        # bug, and cannot easily express this in sql (yet).
+        tasks = getUtility(IBugTaskSet).search(params)
         return filter_bugtasks_by_context(self, tasks)
-=======
+
     def __repr__(self):
         return '<Specification %s %r for %r>' % (
             self.id, self.name, self.target.name)
->>>>>>> ab629a91
+
 
 
 class HasSpecificationsMixin:
