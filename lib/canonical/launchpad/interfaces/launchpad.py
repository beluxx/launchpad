# Copyright 2004 Canonical Ltd.  All rights reserved.
<<<<<<< HEAD
# pylint: disable-msg=E0211,E0213
# XXX Aaron Bentley 2008-01-24: See comment from kiko re:import shims
# pylint: disable-msg=W0611
=======
# pylint: disable-msg=E0211,E0213,W0611
>>>>>>> a3749791

"""Interfaces pertaining to the launchpad application.

Note that these are not interfaces to application content objects.
"""
__metaclass__ = type

from zope.interface import Interface, Attribute
from zope.schema import Bool, Choice, Int, Text, TextLine
from persistent import IPersistent

from canonical.launchpad import _
from canonical.launchpad.fields import PublicPersonChoice
from canonical.launchpad.webapp.interfaces import ILaunchpadApplication

# XXX kiko 2007-02-08:
# These import shims are actually necessary if we don't go over the
# entire codebase and fix where the import should come from.
from canonical.launchpad.webapp.interfaces import (
    IBasicLaunchpadRequest, IBreadcrumb, ILaunchBag, ILaunchpadRoot,
    IOpenLaunchBag, NotFoundError, UnexpectedFormData,
    UnsafeFormGetSubmissionError)

__all__ = [
    'IAging',
    'IAppFrontPageSearchForm',
    'IAuthApplication',
    'IAuthServerApplication',
    'IBasicLaunchpadRequest',
    'IBazaarApplication',
    'IBreadcrumb',
    'ICrowd',
    'IFeedsApplication',
    'IHWDBApplication',
    'IHasAppointedDriver',
    'IHasAssignee',
    'IHasBug',
    'IHasDateCreated',
    'IHasDrivers',
    'IHasIcon',
    'IHasLogo',
    'IHasMugshot',
    'IHasOwner',
    'IHasProduct',
    'IHasProductAndAssignee',
    'IHasSecurityContact',
    'ILaunchBag',
    'ILaunchpadCelebrities',
    'ILaunchpadRoot',
    'ILaunchpadUsage',
    'IMaloneApplication',
    'INotificationRecipientSet',
    'IOpenIdApplication',
    'IOpenLaunchBag',
    'IPasswordChangeApp',
    'IPasswordEncryptor',
    'IPasswordResets',
    'IPrivateApplication',
    'IReadZODBAnnotation',
    'IRosettaApplication',
    'IShipItApplication',
    'IStructuralHeaderPresentation',
    'IStructuralObjectPresentation',
    'IWebServiceApplication',
    'IWriteZODBAnnotation',
    'IZODBAnnotation',
    'NameNotAvailable',
    'NotFoundError',
    'UnexpectedFormData',
    'UnknownRecipientError',
    'UnsafeFormGetSubmissionError',
    ]


class NameNotAvailable(KeyError):
    """You're trying to set a name, but the name you chose isn't available."""


class ILaunchpadCelebrities(Interface):
    """Well known things.

    Celebrities are SQLBase instances that have a well known name.
    """
    admin = Attribute("The 'admins' team.")
    bazaar_experts = Attribute("The Bazaar Experts team.")
    bug_importer = Attribute("The bug importer.")
    bug_watch_updater = Attribute("The Bug Watch Updater.")
    debbugs = Attribute("The Debian Bug Tracker")
    debian = Attribute("The Debian Distribution.")
    janitor = Attribute("The Launchpad Janitor.")
    katie = Attribute("The Debian Auto-sync user.")
    launchpad = Attribute("The Launchpad project.")
    launchpad_beta_testers = Attribute("The Launchpad Beta Testers team.")
    launchpad_developers = Attribute("The Launchpad development team.")
    mailing_list_experts = Attribute("The Mailing List Experts team.")
    rosetta_experts = Attribute("The Rosetta Experts team.")
    savannah_tracker = Attribute("The GNU Savannah Bug Tracker.")
    shipit_admin = Attribute("The ShipIt Administrators.")
    sourceforge_tracker = Attribute("The SourceForge Bug Tracker")
    ubuntu_archive_mirror = Attribute("The main archive mirror for Ubuntu.")
    ubuntu = Attribute("The Ubuntu Distribution.")
    ubuntu_bugzilla = Attribute("The Ubuntu Bugzilla.")
    ubuntu_cdimage_mirror = Attribute("The main cdimage mirror for Ubuntu.")
    vcs_imports = Attribute("The 'vcs-imports' team.")


class ICrowd(Interface):

    def __contains__(person_or_team_or_anything):
        """Return True if person_or_team_or_anything is in the crowd.

        Note that a particular crowd can choose to answer 'True' to this
        question, if that is what it is supposed to do.  So, crowds that
        contain other crowds will want to allow the other crowds the
        opportunity to answer __contains__ before that crowd does.
        """

    def __add__(crowd):
        """Return a new ICrowd that is this crowd added to the given crowd.

        The returned crowd contains the person or teams in
        both this crowd and the given crowd.
        """


class IMaloneApplication(ILaunchpadApplication):
    """Application root for malone."""

    def searchTasks(search_params):
        """Search IBugTasks with the given search parameters."""

    bug_count = Attribute("The number of bugs recorded in Launchpad")
    bugwatch_count = Attribute("The number of links to external bug trackers")
    bugtask_count = Attribute("The number of bug tasks in Launchpad")
    projects_with_bugs_count = Attribute("The number of products and "
        "distributions which have bugs in Launchpad.")
    shared_bug_count = Attribute("The number of bugs that span multiple "
        "products and distributions")
    bugtracker_count = Attribute("The number of bug trackers in Launchpad")
    top_bugtrackers = Attribute("The BugTrackers with the most watches.")
    latest_bugs = Attribute("The latest 5 bugs filed.")


class IRosettaApplication(ILaunchpadApplication):
    """Application root for rosetta."""

    languages = Attribute(
        'Languages Launchpad can translate into.')
    language_count = Attribute(
        'Number of languages Launchpad can translate into.')
    statsdate = Attribute('The date stats were last updated.')
    translation_groups = Attribute('ITranslationGroupSet object.')

    def translatable_products():
        """Return a list of the translatable products."""

    def featured_products():
        """Return a sample of all the translatable products."""

    def translatable_distroseriess():
        """Return a list of the distroseriess in launchpad for which
        translations can be done.
        """

    def potemplate_count():
        """Return the number of potemplates in the system."""

    def pofile_count():
        """Return the number of pofiles in the system."""

    def pomsgid_count():
        """Return the number of msgs in the system."""

    def translator_count():
        """Return the number of people who have given translations."""


class IShipItApplication(ILaunchpadApplication):
    """ShipIt application root."""


class IBazaarApplication(ILaunchpadApplication):
    """Bazaar Application"""


class IOpenIdApplication(ILaunchpadApplication):
    """Launchpad Login Service application root."""


class IPrivateApplication(ILaunchpadApplication):
    """Launchpad private XML-RPC application root."""

    authserver = Attribute("""Old Authserver API end point.""")

    codeimportscheduler = Attribute("""Code import scheduler end point.""")

    mailinglists = Attribute("""Mailing list XML-RPC end point.""")


class IAuthServerApplication(ILaunchpadApplication):
    """Launchpad legacy AuthServer application root."""


class IAuthApplication(Interface):
    """Interface for AuthApplication."""

    def __getitem__(name):
        """The __getitem__ method used to traverse the app."""

    def sendPasswordChangeEmail(longurlsegment, toaddress):
        """Send an Password change special link for a user."""

    def getPersonFromDatabase(emailaddr):
        """Returns the Person in the database who has the given email address.

        If there is no Person for that email address, returns None.
        """

    def newLongURL(person):
        """Creates a new long url for the given person.

        Returns the long url segment.
        """


class IFeedsApplication(ILaunchpadApplication):
    """Launchpad Feeds application root."""


class IHWDBApplication(ILaunchpadApplication):
    """Hardware database application application root."""


class IPasswordResets(IPersistent):
    """Interface for PasswordResets"""

    lifetime = Attribute("Maximum time between request and reset password")

    def newURL(person):
        """Create a new URL and store person and creation time"""

    def getPerson(long_url):
        """Get the person object using the long_url if not expired"""


class IPasswordChangeApp(Interface):
    """Interface for PasswdChangeApp."""
    code = Attribute("The transaction code")


class IPasswordEncryptor(Interface):
    """An interface representing a password encryption scheme."""

    def encrypt(plaintext):
        """Return the encrypted value of plaintext."""

    def validate(plaintext, encrypted):
        """Return a true value if the encrypted value of 'plaintext' is
        equivalent to the value of 'encrypted'.  In general, if this
        method returns true, it can also be assumed that the value of
        self.encrypt(plaintext) will compare equal to 'encrypted'.
        """


class IReadZODBAnnotation(Interface):

    def __getitem__(namespace):
        """Get the annotation for the given dotted-name namespace."""

    def get(namespace, default=None):
        """Get the annotation for the given dotted-name namespace.

        If there is no such annotation, return the default value.
        """

    def __contains__(namespace):
        """Returns true if there is an annotation with the given namespace.

        Otherwise, returns false.
        """

    def __delitem__(namespace):
        """Removes annotation at the given namespace."""


class IWebServiceApplication(ILaunchpadApplication):
    """Launchpad web service application root."""


class IWriteZODBAnnotation(Interface):

    def __setitem__(namespace, value):
        """Set a value as the annotation for the given namespace."""


class IZODBAnnotation(IReadZODBAnnotation, IWriteZODBAnnotation):
    pass


class IHasOwner(Interface):
    """An object that has an owner."""

    owner = Attribute("The object's owner, which is an IPerson.")


class IHasDrivers(Interface):
    """An object that has drivers.

    Drivers have permission to approve bugs and features for specific
    series.
    """
    drivers = Attribute("A list of drivers")


class IHasAppointedDriver(Interface):
    """An object that has an appointed driver."""

    driver = Choice(
        title=_("Driver"), required=False, vocabulary='ValidPersonOrTeam')


class IHasAssignee(Interface):
    """An object that has an assignee."""

    assignee = Attribute("The object's assignee, which is an IPerson.")


class IHasProduct(Interface):
    """An object that has a product attribute that is an IProduct."""

    product = Attribute("The object's product")


class IHasBug(Interface):
    """An object linked to a bug, e.g., a bugtask or a bug branch."""

    bug = Int(title=_("Bug #"))


class IHasProductAndAssignee(IHasProduct, IHasAssignee):
    """An object that has a product attribute and an assigned attribute.
    See IHasProduct and IHasAssignee."""


class IHasSecurityContact(Interface):
    """An object that has a security contact."""

    security_contact = PublicPersonChoice(
        title=_("Security Contact"),
        description=_(
            "The person or team who handles security-related bug reports"),
        required=False, vocabulary='ValidPersonOrTeam')


class IHasIcon(Interface):
    """An object that can have a custom icon."""

    # Each of the objects that implements this needs a custom schema, so
    # here we can just use Attributes
    icon = Attribute("The 14x14 icon.")


class IHasLogo(Interface):
    """An object that can have a custom logo."""

    # Each of the objects that implements this needs a custom schema, so
    # here we can just use Attributes
    logo = Attribute("The 64x64 logo.")


class IHasMugshot(Interface):
    """An object that can have a custom mugshot."""

    # Each of the objects that implements this needs a custom schema, so
    # here we can just use Attributes
    mugshot = Attribute("The 192x192 mugshot.")


class IAging(Interface):
    """Something that gets older as time passes."""

    def currentApproximateAge():
        """Return a human-readable string of how old this thing is.

        Values returned are things like '2 minutes', '3 hours', '1 month', etc.
        """


class IHasDateCreated(Interface):
    """Something created on a certain date."""

    datecreated = Attribute("The date on which I was created.")


class IStructuralHeaderPresentation(Interface):
    """Adapter for common aspects of a structural object's presentation."""

    def isPrivate():
        """Whether read access to the object is restricted."""

    def getIntroHeading():
        """Any heading introduction needed (e.g. "Ubuntu source package:")."""

    def getMainHeading():
        """can be None"""


class IStructuralObjectPresentation(IStructuralHeaderPresentation):
    """Adapter for less common parts of a structural object's presentation."""

    def listChildren(num):
        """List up to num children.  Return empty string for none of these"""

    def countChildren():
        """Return the total number of children."""

    def listAltChildren(num):
        """List up to num alternative children.

        Return None if alt children are not supported.
        """

    def countAltChildren():
        """Return the total number of alt children.

        Will be called only if listAltChildren returns something.
        """


class IAppFrontPageSearchForm(Interface):
    """Schema for the app-specific front page search question forms."""

    search_text = TextLine(title=_('Search text'), required=False)

    scope = Choice(title=_('Search scope'), required=False,
                   vocabulary='DistributionOrProductOrProject')


class UnknownRecipientError(KeyError):
    """Error raised when an email or person isn't part of the recipient set.
    """


class INotificationRecipientSet(Interface):
    """Represents a set of notification recipients and rationales.

    All Launchpad emails should include a footer explaining why the user
    is receiving the email. An INotificationRecipientSet encapsulates a
    list of recipients along the rationale for being on the recipients list.

    The pattern for using this are as follows: email addresses in an
    INotificationRecipientSet are being notified because of a specific
    event (for instance, because a bug changed). The rationales describe
    why that email addresses is included in the recipient list,
    detailing subscription types, membership in teams and/or other
    possible reasons.

    The set maintains the list of `IPerson` that will be contacted as well
    as the email address to use to contact them.
    """
    def getEmails():
        """Return all email addresses registered, sorted alphabetically."""

    def getRecipients():
        """Return the set of person who will be notified.

        :return: An iterator of `IPerson`, sorted by display name.
        """

    def __iter__():
        """Return an iterator of the recipients."""

    def __contains__(person_or_email):
        """Is person_or_email in the notification recipients list?

        Return true if person or email is in the notification recipients list.
        """

    def __nonzero__():
        """Return False when the set is empty, True when it's not."""

    def getReason(person_or_email):
        """Return a reason tuple containing (text, header) for an address.

        The text is meant to appear in the notification footer. The header
        should be a short code that will appear in an
        X-Launchpad-Message-Rationale header for automatic filtering.

        :param person_or_email: An `IPerson` or email adress that is in the
            recipients list.

        :raises UnknownRecipientError: if the person or email isn't in the
            recipients list.
        """

    def add(person, reason, header):
        """Add a person or sequence of person to the recipients list.

        When the added person is a team without an email address, all its
        members emails will be added. If the person is already in the
        recipients list, the reson for contacting him is not changed.

        :param person: The `IPerson` or a sequence of `IPerson`
            that will be notified.
        :param reason: The rationale message that should appear in the
            notification footer.
        :param header: The code that will appear in the
            X-Launchpad-Message-Rationale header.
        """

    def update(recipient_set):
        """Updates this instance's reasons with reasons from another set.

        The rationale for recipient already in this set will not be updated.

        :param recipient_set: An `INotificationRecipientSet`.
        """

class ILaunchpadUsage(Interface):
    """How the project uses Launchpad."""
    official_answers = Bool(
        title=_('People can ask questions in Launchpad Answers'),
        required=True)
    official_blueprints = Bool(
        title=_('This project uses blueprints'), required=True)
    official_codehosting = Bool(
        title=_('Code for this project is published in Bazaar branches on'
                ' Launchpad'),
        required=True)
    official_malone = Bool(
        title=_('Bugs in this project are tracked in Launchpad'),
        required=True)
    official_rosetta = Bool(
        title=_('Translations for this project are done in Launchpad'),
        required=True)
    official_anything = Bool (
        title=_('Uses Launchpad for something'),)
    enable_bug_expiration = Bool(
        title=_('Expire Incomplete bug reports when they become inactive'),
        required=True)<|MERGE_RESOLUTION|>--- conflicted
+++ resolved
@@ -1,11 +1,6 @@
 # Copyright 2004 Canonical Ltd.  All rights reserved.
-<<<<<<< HEAD
-# pylint: disable-msg=E0211,E0213
+# pylint: disable-msg=E0211,E0213,W0611
 # XXX Aaron Bentley 2008-01-24: See comment from kiko re:import shims
-# pylint: disable-msg=W0611
-=======
-# pylint: disable-msg=E0211,E0213,W0611
->>>>>>> a3749791
 
 """Interfaces pertaining to the launchpad application.
 
