# Copyright 2004-2006 Canonical Ltd.  All rights reserved.
"""Browser code for PO files."""

__metaclass__ = type

__all__ = [
    'POFileNavigation',
    'POFileFacets',
    'POFileAppMenus',
    'POFileView',
    'POFileUploadView',
    'POFileTranslateView',
    'BaseExportView',
    'POFileAppMenus',
    'POExportView']

import re
from zope.app.form.browser import DropdownWidget
from zope.component import getUtility
<<<<<<< HEAD
from zope.app import zapi
=======
>>>>>>> 5d1e2f98
from zope.publisher.browser import FileUpload

from canonical.lp.dbschema import RosettaFileFormat
from canonical.launchpad.interfaces import (
<<<<<<< HEAD
    IPOFile, IPOExportRequestSet, ITranslationImportQueue, 
    UnexpectedFormData, NotFoundError, IPOFileAlternativeLanguage)
=======
    IPOFile, IPOExportRequestSet, ITranslationImportQueue,
    UnexpectedFormData, NotFoundError)
>>>>>>> 5d1e2f98
from canonical.launchpad.webapp import (
    StandardLaunchpadFacets, ApplicationMenu, Link, canonical_url,
    LaunchpadView, Navigation)
from canonical.launchpad.webapp.batching import BatchNavigator
<<<<<<< HEAD
from canonical.launchpad.browser.pomsgset import BaseTranslationView
=======
from canonical.launchpad.browser.pomsgset import (
    BaseTranslationView, POMsgSetView)
>>>>>>> 5d1e2f98


from canonical.launchpad import _

class CustomDropdownWidget(DropdownWidget):
    def _div(self, cssClass, contents, **kw):
        """Render the select widget without the div tag."""
        return contents


class POFileNavigation(Navigation):

    usedfor = IPOFile

    def traverse(self, name):
        """Return the IPOMsgSet associated with the given name."""

        assert self.request.method in ['GET', 'HEAD', 'POST'], (
            'We only know about GET, HEAD, and POST')

        try:
            sequence = int(name)
        except ValueError:
            # The URL does not have a number to do the traversal.
            raise NotFoundError(
                "%r is not a valid sequence number." % name)

        if sequence < 1:
            # We got an invalid sequence number.
            raise NotFoundError(
                "%r is not a valid sequence number." % name)

        potmsgset = self.context.potemplate.getPOTMsgSetBySequence(sequence)

        if potmsgset is None:
            raise NotFoundError(
                "%r is not a valid sequence number." % name)

        # Need to check in our database whether we have already the requested
        # POMsgSet.
        pomsgset = potmsgset.getPOMsgSet(
            self.context.language.code, self.context.variant)

        if pomsgset is not None:
            # Already have a valid POMsgSet entry, just return it.
            return pomsgset
        elif self.request.method in ['GET', 'HEAD']:
            # It's just a query, get a fake one so we don't create new
            # POMsgSet just because someone is browsing the web.
            return potmsgset.getDummyPOMsgSet(
                self.context.language.code, self.context.variant)
        else:
            # It's a POST.
            # XXX CarlosPerelloMarin 2006-04-20: We should check the kind of
            # POST we got, a Log out action will be also a POST and we should
            # not create a POMsgSet in that case. See bug #40275 for more
            # information.
            return self.context.createMessageSetFromMessageSet(potmsgset)


class POFileFacets(StandardLaunchpadFacets):
    usedfor = IPOFile
    defaultlink = 'translations'
    enable_only = ['overview', 'translations']

    def _parent_url(self):
        """Return URL of whatever POTemplate of this POFile is attached to."""
        potemplate = self.context.potemplate
        if potemplate.distrorelease:
            source_package = potemplate.distrorelease.getSourcePackage(
                potemplate.sourcepackagename)
            return canonical_url(source_package)
        else:
            return canonical_url(potemplate.productseries)

    def overview(self):
        target = self._parent_url()
        text = 'Overview'
        return Link(target, text)

    def translations(self):
        target = ''
        text = 'Translations'
        return Link(target, text)


class POFileAppMenus(ApplicationMenu):
    usedfor = IPOFile
    facet = 'translations'
    links = ['overview', 'translate', 'switchlanguages', 'upload', 'download',
        'viewtemplate']

    def overview(self):
        text = 'Overview'
        return Link('', text)

    def translate(self):
        text = 'Translate'
        return Link('+translate', text, icon='languages')

    def switchlanguages(self):
        text = 'Switch Languages'
        return Link('../', text, icon='languages')

    def upload(self):
        text = 'Upload a File'
        return Link('+upload', text, icon='edit')

    def download(self):
        text = 'Download'
        return Link('+export', text, icon='download')

    def viewtemplate(self):
        text = 'View Template'
        return Link('../', text, icon='languages')


class BaseExportView(LaunchpadView):
    """Base class for PO export views."""

    def initialize(self):
        self.request_set = getUtility(IPOExportRequestSet)
        self.processForm()

    def processForm(self):
        """Override in subclass."""
        raise NotImplementedError

    def nextURL(self):
        self.request.response.addInfoNotification(_(
            "Your request has been received. Expect to receive an email "
            "shortly."))
        self.request.response.redirect(canonical_url(self.context))

    def validateFileFormat(self, format_name):
        try:
            return RosettaFileFormat.items[format_name]
        except KeyError:
            self.request.response.addErrorNotification(_(
                'Please select a valid format for download.'))
            return

    def formats(self):
        """Return a list of formats available for translation exports."""

        class BrowserFormat:
            def __init__(self, title, value):
                self.title = title
                self.value = value

        formats = [
            RosettaFileFormat.PO,
            RosettaFileFormat.MO,
        ]

        for format in formats:
            yield BrowserFormat(format.title, format.name)


class POFileView(LaunchpadView):
    """A basic view for a POFile"""
    __used_for__ = IPOFile


class POFileUploadView(POFileView):
    """A basic view for a POFile"""
    __used_for__ = IPOFile

    def initialize(self):
        self.form = self.request.form
        self.process_form()

    def process_form(self):
        """Handle a form submission to request a .po file upload."""
        if self.request.method != 'POST' or self.user is None:
            # The form was not submitted or the user is not logged in.
            return

        file = self.form['file']

        if not isinstance(file, FileUpload):
            if file == '':
                self.request.response.addErrorNotification(
                    "Ignored your upload because you didn't select a file to"
                    " upload.")
            else:
                # XXX: Carlos Perello Marin 2004/12/30
                # Epiphany seems to have an unpredictable bug with upload
                # forms (or perhaps it's launchpad because I never had
                # problems with bugzilla). The fact is that some uploads don't
                # work and we get a unicode object instead of a file-like
                # object in "file". We show an error if we see that behaviour.
                # For more info, look at bug #116.
                self.request.response.addErrorNotification(
                    "The upload failed because there was a problem receiving"
                    " the data.")
            return

        filename = file.filename
        content = file.read()

        if len(content) == 0:
            self.request.response.addWarningNotification(
                "Ignored your upload because the uploaded file is empty.")
            return

        translation_import_queue = getUtility(ITranslationImportQueue)

        if not filename.endswith('.po'):
            self.request.response.addWarningNotification(
                "Ignored your upload because the file you uploaded was not"
                " recognised as a file that can be imported as it does not"
                " ends with the '.po' suffix.")
            return

        # We only set the 'published' flag if the upload is marked as an
        # upstream upload.
        if self.form.get('upload_type') == 'upstream':
            published = True
        else:
            published = False

        if self.context.path is None:
            # The POFile is a dummy one, we use the filename as the path.
            path = filename
        else:
            path = self.context.path
        # Add it to the queue.
        translation_import_queue.addOrUpdateEntry(
            path, content, published, self.user,
            sourcepackagename=self.context.potemplate.sourcepackagename,
            distrorelease=self.context.potemplate.distrorelease,
            productseries=self.context.potemplate.productseries,
            potemplate=self.context.potemplate, pofile=self.context)

        self.request.response.addInfoNotification(
            'Thank you for your upload. The PO file content will be imported'
            ' soon into Rosetta. You can track its status from the'
            ' <a href="%s">Translation Import Queue</a>' %
                canonical_url(translation_import_queue))


class POFileTranslateView(BaseTranslationView):
    """The View class for a POFile or a DummyPOFile.

    This view is based on BaseTranslationView and implements the API
<<<<<<< HEAD
    defined by that class.
=======
    defined by tht class.
>>>>>>> 5d1e2f98

    Note that DummyPOFiles are presented if there is no POFile in the
    database but the user wants to translate it. See how POTemplate
    traversal is done for details about how we decide between a POFile
    or a DummyPOFile.
    """

    __used_for__ = IPOFile

    DEFAULT_SHOW = 'all'
    DEFAULT_SIZE = 10

    def initialize(self):
        self.pofile = self.context
<<<<<<< HEAD
=======

>>>>>>> 5d1e2f98
        # The handling of errors is slightly tricky here. Because this
        # form displays multiple POMsgSetViews, we need to track the
        # various errors individually. This dictionary is keyed on
        # POTMsgSet; it's a slightly unusual key value but it will be
        # useful for doing display of only widgets with errors when we
        # do that.
        self.errors = {}
<<<<<<< HEAD
=======
        self.pomsgset_views = []
>>>>>>> 5d1e2f98

        self._initializeShowOption()
        BaseTranslationView.initialize(self)

    #
    # BaseTranslationView API
    #

    def _buildBatchNavigator(self):
        """See BaseTranslationView._buildBatchNavigator."""
        return BatchNavigator(self._getSelectedPOTMsgSets(),
                              self.request, size=self.DEFAULT_SIZE)

<<<<<<< HEAD
    def _initializeSubViews(self):
        """See BaseTranslationView._initializeSubViews."""
        self.pomsgset_views = []
=======
    def _initializeMsgSetViews(self):
        """See BaseTranslationView._initializeMsgSetViews."""
>>>>>>> 5d1e2f98
        for potmsgset in self.batchnav.currentBatch():
            self.pomsgset_views.append(self._buildPOMsgSetView(potmsgset))

    def _submitTranslations(self):
        """See BaseTranslationView._submitTranslations."""
<<<<<<< HEAD
        import pdb; pdb.set_trace()
=======
>>>>>>> 5d1e2f98
        for key in self.request.form:
            match = re.match('msgset_(\d+)$', key)
            if not match:
                continue
<<<<<<< HEAD

            id = int(match.group(1))
            potmsgset = self.context.potemplate.getPOTMsgSetByID(id)
            if potmsgset is None:
                # This should only happen if someone tries to POST his own
                # form instead of ours, and he uses a POTMsgSet id that
                # does not exist for this POTemplate.
                raise UnexpectedFormData(
                    "Got translation for POTMsgID %d which is not in the "
                    "template." % id)

            # Get hold of an appropriate message set in the PO file,
            # creating it if necessary.
            msgid_text = potmsgset.primemsgid_.msgid
            pomsgset = self.pofile.getPOMsgSet(msgid_text, only_current=False)
            if pomsgset is None:
                pomsgset = self.pofile.createMessageSetFromText(msgid_text)

            error = self._storeTranslations(pomsgset)
            if error and pomsgset.sequence != 0:
                # There is an error, we should store it to be rendered
                # together with its respective view.
                #
                # The check for potmsgset.sequence != 0 is meant to catch
                # messages which are not current anymore. This only
                # happens as part of a race condition, when someone gets
                # a translation form, we get a new template for
                # that context that disables some entries in that
                # translation form, and after that, the user submits the
                # form. We accept the translation, but if it has an
                # error, we cannot render that error so we discard it,
                # that translation is not being used anyway, so it's not
                # a big loss.
                self.errors[pomsgset.potmsgset] = error

        if self.errors:
            if len(self.errors) == 1:
                message = ("There is an error in a translation you provided. "
                           "Please correct it before continuing.")
            else:
                message = ("There are %d errors in the translations you "
                           "provided. Please correct them before "
                           "continuing." % len(self.errors))
            self.request.response.addErrorNotification(message)
            return False

        self._redirectToNextPage()
        return True

    def _submitCopyRequest(self):
        """See BaseTranslationView._submitCopyRequest."""
        search_pattern = 'msgset_(\d+)_(singular|plural'
        for plural_index in range(self.pofile.language.pluralforms):
            search_pattern = '%s|(%s_translation_%d)' % (
                search_pattern, self.context.language.code, plural_index)
            search_pattern = '%s|((\S+)_suggestion_(\d+)_%d)' % (
                search_pattern, plural_index)
        search_pattern = '%s)_copy\.(x|y)' % search_pattern
        found_copy = False
        for key in self.request.form:
            match = re.match(search_pattern, key)
            if match is not None and not found_copy:
                # group #1 is the potmsgset.id
                potmsgset_id = int(match.group(1))
                potmsgset = self.pofile.potemplate.getPOTMsgSetByID(
                    potmsgset_id)
                pomsgset = potmsgset.getPOMsgSet(
                    self.pofile.language.code, self.pofile.variant)
                if pomsgset is None:
                    pomsgset = self.pofile.createMessageSetFromMessageSet(
                        potmsgset)
                self._copyTranslation(pomsgset, key)
                found_copy = True
            else:
                # Let's extract the field values so the user doesn't lose any other
                # change in the form. This will not modify our database, we use them
                # just to display their changes again in the web UI.
                match = re.match('msgset_(\d+)', key)
                if match is not None:
                    potmsgset_id = int(match.group(1))
                    potmsgset = self.pofile.potemplate.getPOTMsgSetByID(
                        potmsgset_id)
                    pomsgset = potmsgset.getPOMsgSet(
                        self.pofile.language.code, self.pofile.variant)
                    if pomsgset is None:
                        pomsgset = self.pofile.createMessageSetFromMessageSet(
                            potmsgset)
                    self._extractFormPostedTranslations(pomsgset)

    def _buildRedirectParams(self):
        parameters = BaseTranslationView._buildRedirectParams(self)
        if self.show and self.show != self.DEFAULT_SHOW:
            parameters['show'] = self.show
        return parameters

=======

            id = int(match.group(1))
            potmsgset = self.context.potemplate.getPOTMsgSetByID(id)
            if potmsgset is None:
                # This should only happen if someone tries to POST his own
                # form instead of ours, and he uses a POTMsgSet id that
                # does not exist for this POTemplate.
                raise UnexpectedFormData(
                    "Got translation for POTMsgID %d which is not in the "
                    "template." % id)

            # Get hold of an appropriate message set in the PO file,
            # creating it if necessary.
            msgid_text = potmsgset.primemsgid_.msgid
            pomsgset = self.pofile.getPOMsgSet(msgid_text, only_current=False)
            if pomsgset is None:
                pomsgset = self.pofile.createMessageSetFromText(msgid_text)

            error = self._storeTranslations(pomsgset)
            if error and pomsgset.sequence != 0:
                # There is an error, we should store it to be rendered
                # together with its respective view.
                #
                # The check for potmsgset.sequence != 0 is meant to catch
                # messages which are not current anymore. This only
                # happens as part of a race condition, when someone gets
                # a translation form, we get a new template for
                # that context that disables some entries in that
                # translation form, and after that, the user submits the
                # form. We accept the translation, but if it has an
                # error, we cannot render that error so we discard it,
                # that translation is not being used anyway, so it's not
                # a big loss.
                self.errors[pomsgset.potmsgset] = error

        if self.errors:
            if len(self.errors) == 1:
                message = ("There is an error in a translation you provided. "
                           "Please correct it before continuing.")
            else:
                message = ("There are %d errors in the translations you "
                           "provided. Please correct them before "
                           "continuing." % len(self.errors))
            self.request.response.addErrorNotification(message)
            return False

        self._redirectToNextPage()
        return True

    def _buildRedirectParams(self):
        parameters = BaseTranslationView._buildRedirectParams(self)
        if self.show and self.show != self.DEFAULT_SHOW:
            parameters['show'] = self.show
        return parameters

>>>>>>> 5d1e2f98
    #
    # Specific methods
    #

    def _buildPOMsgSetView(self, potmsgset):
        """Build a POMsgSetView for a given POTMsgSet."""
        language = self.context.language
        variant = self.context.variant
        pomsgset = potmsgset.getPOMsgSet(language.code, variant)
        if pomsgset is None:
            pomsgset = potmsgset.getDummyPOMsgSet(language.code, variant)
<<<<<<< HEAD

        pomsgset_view = zapi.queryMultiAdapter(
            (pomsgset, self.request), name="+translate-one")
        self._prepareView(pomsgset_view, pomsgset,
                          self.errors.get(pomsgset.potmsgset))
        return pomsgset_view
=======
        return self._prepareView(POMsgSetView, pomsgset,
                                 self.errors.get(pomsgset.potmsgset))
>>>>>>> 5d1e2f98

    def _initializeShowOption(self):
        # Get any value given by the user
        self.show = self.request.form.get('show')

        if self.show not in (
            'translated', 'untranslated', 'all', 'need_review'):
            # XXX: should this be an UnexpectedFormData?
            self.show = self.DEFAULT_SHOW
        self.show_all = False
        self.show_need_review = False
        self.show_translated = False
        self.show_untranslated = False
        if self.show == 'all':
            self.show_all = True
            self.shown_count = self.context.messageCount()
        elif self.show == 'translated':
            self.show_translated = True
            self.shown_count = self.context.translatedCount()
        elif self.show == 'untranslated':
            self.show_untranslated = True
            self.shown_count = self.context.untranslatedCount()
        elif self.show == 'need_review':
            self.show_need_review = True
            self.shown_count = self.context.fuzzy_count
        else:
            raise AssertionError("Bug in _initializeShowOption")

    def _getSelectedPOTMsgSets(self):
        """Return a list of the POTMsgSets that will be rendered."""
        # The set of message sets we get is based on the selection of kind
        # of strings we have in our form.
        pofile = self.context
        potemplate = pofile.potemplate
        if self.show == 'all':
            ret = potemplate.getPOTMsgSets()
        elif self.show == 'translated':
            ret = pofile.getPOTMsgSetTranslated()
        elif self.show == 'need_review':
            ret = pofile.getPOTMsgSetFuzzy()
        elif self.show == 'untranslated':
            ret = pofile.getPOTMsgSetUntranslated()
        else:
            raise UnexpectedFormData('show = "%s"' % self.show)
        # We cannot listify the results to avoid additional count queries,
        # because we could end with a list of more than 32000 items with
        # an average list of 5000 items.
        # The batch system will slice the list of items so we will fetch only
        # the exact amount of entries we need to render the page and thus is a
        # waste of resources to fetch all items always.
        return ret

    @property
    def completeness(self):
        return '%.0f%%' % self.context.translatedPercentage()


class POExportView(BaseExportView):

    def processForm(self):
        if self.request.method != 'POST':
            return

        format = self.validateFileFormat(self.request.form.get('format'))
        if not format:
            return

        self.request_set.addRequest(
            self.user, pofiles=[self.context], format=format)
        self.nextURL()
<|MERGE_RESOLUTION|>--- conflicted
+++ resolved
@@ -17,32 +17,18 @@
 import re
 from zope.app.form.browser import DropdownWidget
 from zope.component import getUtility
-<<<<<<< HEAD
-from zope.app import zapi
-=======
->>>>>>> 5d1e2f98
 from zope.publisher.browser import FileUpload
 
 from canonical.lp.dbschema import RosettaFileFormat
 from canonical.launchpad.interfaces import (
-<<<<<<< HEAD
-    IPOFile, IPOExportRequestSet, ITranslationImportQueue, 
-    UnexpectedFormData, NotFoundError, IPOFileAlternativeLanguage)
-=======
     IPOFile, IPOExportRequestSet, ITranslationImportQueue,
     UnexpectedFormData, NotFoundError)
->>>>>>> 5d1e2f98
 from canonical.launchpad.webapp import (
     StandardLaunchpadFacets, ApplicationMenu, Link, canonical_url,
     LaunchpadView, Navigation)
 from canonical.launchpad.webapp.batching import BatchNavigator
-<<<<<<< HEAD
-from canonical.launchpad.browser.pomsgset import BaseTranslationView
-=======
 from canonical.launchpad.browser.pomsgset import (
     BaseTranslationView, POMsgSetView)
->>>>>>> 5d1e2f98
-
 
 from canonical.launchpad import _
 
@@ -288,11 +274,7 @@
     """The View class for a POFile or a DummyPOFile.
 
     This view is based on BaseTranslationView and implements the API
-<<<<<<< HEAD
     defined by that class.
-=======
-    defined by tht class.
->>>>>>> 5d1e2f98
 
     Note that DummyPOFiles are presented if there is no POFile in the
     database but the user wants to translate it. See how POTemplate
@@ -307,10 +289,7 @@
 
     def initialize(self):
         self.pofile = self.context
-<<<<<<< HEAD
-=======
-
->>>>>>> 5d1e2f98
+
         # The handling of errors is slightly tricky here. Because this
         # form displays multiple POMsgSetViews, we need to track the
         # various errors individually. This dictionary is keyed on
@@ -318,10 +297,7 @@
         # useful for doing display of only widgets with errors when we
         # do that.
         self.errors = {}
-<<<<<<< HEAD
-=======
         self.pomsgset_views = []
->>>>>>> 5d1e2f98
 
         self._initializeShowOption()
         BaseTranslationView.initialize(self)
@@ -335,28 +311,17 @@
         return BatchNavigator(self._getSelectedPOTMsgSets(),
                               self.request, size=self.DEFAULT_SIZE)
 
-<<<<<<< HEAD
-    def _initializeSubViews(self):
-        """See BaseTranslationView._initializeSubViews."""
-        self.pomsgset_views = []
-=======
     def _initializeMsgSetViews(self):
         """See BaseTranslationView._initializeMsgSetViews."""
->>>>>>> 5d1e2f98
         for potmsgset in self.batchnav.currentBatch():
             self.pomsgset_views.append(self._buildPOMsgSetView(potmsgset))
 
     def _submitTranslations(self):
         """See BaseTranslationView._submitTranslations."""
-<<<<<<< HEAD
-        import pdb; pdb.set_trace()
-=======
->>>>>>> 5d1e2f98
         for key in self.request.form:
             match = re.match('msgset_(\d+)$', key)
             if not match:
                 continue
-<<<<<<< HEAD
 
             id = int(match.group(1))
             potmsgset = self.context.potemplate.getPOTMsgSetByID(id)
@@ -452,63 +417,6 @@
             parameters['show'] = self.show
         return parameters
 
-=======
-
-            id = int(match.group(1))
-            potmsgset = self.context.potemplate.getPOTMsgSetByID(id)
-            if potmsgset is None:
-                # This should only happen if someone tries to POST his own
-                # form instead of ours, and he uses a POTMsgSet id that
-                # does not exist for this POTemplate.
-                raise UnexpectedFormData(
-                    "Got translation for POTMsgID %d which is not in the "
-                    "template." % id)
-
-            # Get hold of an appropriate message set in the PO file,
-            # creating it if necessary.
-            msgid_text = potmsgset.primemsgid_.msgid
-            pomsgset = self.pofile.getPOMsgSet(msgid_text, only_current=False)
-            if pomsgset is None:
-                pomsgset = self.pofile.createMessageSetFromText(msgid_text)
-
-            error = self._storeTranslations(pomsgset)
-            if error and pomsgset.sequence != 0:
-                # There is an error, we should store it to be rendered
-                # together with its respective view.
-                #
-                # The check for potmsgset.sequence != 0 is meant to catch
-                # messages which are not current anymore. This only
-                # happens as part of a race condition, when someone gets
-                # a translation form, we get a new template for
-                # that context that disables some entries in that
-                # translation form, and after that, the user submits the
-                # form. We accept the translation, but if it has an
-                # error, we cannot render that error so we discard it,
-                # that translation is not being used anyway, so it's not
-                # a big loss.
-                self.errors[pomsgset.potmsgset] = error
-
-        if self.errors:
-            if len(self.errors) == 1:
-                message = ("There is an error in a translation you provided. "
-                           "Please correct it before continuing.")
-            else:
-                message = ("There are %d errors in the translations you "
-                           "provided. Please correct them before "
-                           "continuing." % len(self.errors))
-            self.request.response.addErrorNotification(message)
-            return False
-
-        self._redirectToNextPage()
-        return True
-
-    def _buildRedirectParams(self):
-        parameters = BaseTranslationView._buildRedirectParams(self)
-        if self.show and self.show != self.DEFAULT_SHOW:
-            parameters['show'] = self.show
-        return parameters
-
->>>>>>> 5d1e2f98
     #
     # Specific methods
     #
@@ -520,17 +428,8 @@
         pomsgset = potmsgset.getPOMsgSet(language.code, variant)
         if pomsgset is None:
             pomsgset = potmsgset.getDummyPOMsgSet(language.code, variant)
-<<<<<<< HEAD
-
-        pomsgset_view = zapi.queryMultiAdapter(
-            (pomsgset, self.request), name="+translate-one")
-        self._prepareView(pomsgset_view, pomsgset,
-                          self.errors.get(pomsgset.potmsgset))
-        return pomsgset_view
-=======
         return self._prepareView(POMsgSetView, pomsgset,
                                  self.errors.get(pomsgset.potmsgset))
->>>>>>> 5d1e2f98
 
     def _initializeShowOption(self):
         # Get any value given by the user
