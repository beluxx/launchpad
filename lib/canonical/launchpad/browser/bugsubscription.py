--- conflicted
+++ resolved
@@ -47,7 +47,9 @@
 
     cancel_url = next_url
 
-<<<<<<< HEAD
+    def validate_widgets(self, data, names=None):
+        super(BugSubscriptionAddView, self).validate_widgets(data, names)
+
 
 class BugPortletSubcribersContents(LaunchpadView):
     """View for the contents for the subscribers portlet."""
@@ -74,7 +76,3 @@
         """Get the list of subscriptions to duplicates of this bug."""
         return self.context.getSubscriptionsFromDuplicates()
 
-=======
-    def validate_widgets(self, data, names=None):
-        super(BugSubscriptionAddView, self).validate_widgets(data, names)
->>>>>>> 757ad4c9
