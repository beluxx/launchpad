--- conflicted
+++ resolved
@@ -143,15 +143,13 @@
      ('Enables the auto subscribing and unsubscribing of users as a bug '
       'transitions between public, private and security related states.'),
      ''),
-<<<<<<< HEAD
+    ('disclosure.delete_bugtask.enabled',
+     'boolean',
+     'Enables bugtasks to be deleted by authorised users.',
+     ''),
     ('disclosure.allow_multipillar_private_bugs.enabled',
      'boolean',
      'Allows private bugs to have more than one bug task.',
-=======
-    ('disclosure.delete_bugtask.enabled',
-     'boolean',
-     ('Enables bugtasks to be deleted by authorised users.'),
->>>>>>> 3c1c5551
      ''),
     ('bugs.autoconfirm.enabled_distribution_names',
      'space delimited',
