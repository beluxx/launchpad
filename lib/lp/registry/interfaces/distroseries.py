# Copyright 2009 Canonical Ltd.  This software is licensed under the
# GNU Affero General Public License version 3 (see the file LICENSE).

# pylint: disable-msg=E0211,E0213

"""Interfaces including and related to IDistroSeries."""

__metaclass__ = type

__all__ = [
    'IDistroSeries',
    'IDistroSeriesEditRestricted',
    'IDistroSeriesPublic',
    'IDistroSeriesSet',
    'ISeriesMixin',
    'NoSuchDistroSeries',
    ]

from zope.component import getUtility
from zope.schema import Bool, Datetime, Choice, Object, TextLine
from zope.interface import Interface, Attribute

from lazr.enum import DBEnumeratedType

from canonical.launchpad.fields import (
    ContentNameField, Description, PublicPersonChoice, Summary, Title,
    UniqueField)
from lp.registry.interfaces.series import SeriesStatus
from lp.registry.interfaces.structuralsubscription import (
    IStructuralSubscriptionTarget)
from lp.bugs.interfaces.bugtarget import IBugTarget, IHasBugs
from lp.soyuz.interfaces.buildrecords import IHasBuildRecords
from lp.translations.interfaces.languagepack import ILanguagePack
from canonical.launchpad.interfaces.launchpad import (
    IHasAppointedDriver, IHasDrivers)
from lp.registry.interfaces.role import IHasOwner
from lp.registry.interfaces.milestone import IHasMilestones, IMilestone
from lp.blueprints.interfaces.specificationtarget import (
    ISpecificationGoal)
from lp.registry.interfaces.sourcepackage import ISourcePackage

from canonical.launchpad.validators import LaunchpadValidationError
from canonical.launchpad.validators.email import email_validator
from canonical.launchpad.validators.name import name_validator
from canonical.launchpad.validators.version import sane_version
from canonical.launchpad.webapp.interfaces import NameLookupFailed

from canonical.launchpad import _

from lazr.restful.fields import Reference
from lazr.restful.declarations import (
    LAZR_WEBSERVICE_EXPORTED, export_as_webservice_entry,
    export_factory_operation,
    export_read_operation, exported, operation_parameters,
    operation_returns_collection_of, operation_returns_entry,
    rename_parameters_as, webservice_error)

class DistroSeriesNameField(ContentNameField):
    """A class to ensure `IDistroSeries` has unique names."""
    errormessage = _("%s is already in use by another series.")

    @property
    def _content_iface(self):
        """See `IField`."""
        return IDistroSeries

    def _getByName(self, name):
        """See `IField`."""
        try:
            if self._content_iface.providedBy(self.context):
                return self.context.distribution.getSeries(name)
            else:
                return self.context.getSeries(name)
        except NoSuchDistroSeries:
            # The name is available for the new series.
            return None


class DistroSeriesVersionField(UniqueField):
    """A class to ensure `IDistroSeries` has unique versions."""
    errormessage = _(
        "%s is already in use by another version in this distribution.")
    attribute = 'version'

    @property
    def _content_iface(self):
        return IDistroSeries

    @property
    def _distribution(self):
        if self._content_iface.providedBy(self.context):
            return self.context.distribution
        else:
            return self.context

    def _getByName(self, version):
        """Return the `IDistroSeries` for the specified distribution version.

        The distribution is the context's distribution (which may
        the context itself); A version is unique to a distribution.
        """
        found_series = None
        for series in getUtility(IDistroSeriesSet).findByVersion(version):
            if (series.distribution == self._distribution
                and series != self.context):
                # A version is unique to a distribution, but a distroseries
                # may edit itself.
                found_series = series
                break
        return found_series

    def _getByAttribute(self, version):
        """Return the content object with the given attribute."""
        return self._getByName(version)

    def _validate(self, version):
        """See `UniqueField`."""
        super(DistroSeriesVersionField, self)._validate(version)
        if not sane_version(version):
            raise LaunchpadValidationError(
                "%s is not a valid version" % version)
        # Avoid circular import hell.
        from lp.archivepublisher.debversion import Version, VersionError
        try:
            # XXX sinzui 2009-07-25 bug=404613: DistributionMirror and buildd
            # have stricter version rules than the schema. The version must
            # be a debversion.
            Version(version)
        except VersionError, error:
            raise LaunchpadValidationError(
                "'%s': %s" % (version, error[0]))


class IDistroSeriesEditRestricted(Interface):
    """IDistroSeries properties which require launchpad.Edit."""
    @rename_parameters_as(dateexpected='date_targeted')
    @export_factory_operation(
        IMilestone, ['name', 'dateexpected', 'summary', 'code_name'])
    def newMilestone(name, dateexpected=None, summary=None, code_name=None):
        """Create a new milestone for this DistroSeries."""


class ISeriesMixin(Interface):
    """Methods & properties shared between distro & product series."""

    active = exported(
        Bool(
            title=_("Active"),
            description=_(
                "Whether or not this series is stable and supported, or "
                "under current development. This excludes series which "
                "are experimental or obsolete.")))


class IDistroSeriesPublic(IHasAppointedDriver, IHasDrivers, IHasOwner,
                          IBugTarget, ISpecificationGoal, IHasMilestones,
                          IHasBuildRecords, ISeriesMixin):
    """Public IDistroSeries properties."""

    id = Attribute("The distroseries's unique number.")
    name = exported(
        DistroSeriesNameField(
            title=_("Name"), required=True,
            description=_("The name of this series."),
            constraint=name_validator))
    displayname = exported(
        TextLine(
            title=_("Display name"), required=True,
            description=_("The series displayname.")))
    fullseriesname = exported(
        TextLine(
            title=_("Series full name"), required=False,
            description=_("The series full name, e.g. Ubuntu Warty")))
    title = exported(
        Title(
            title=_("Title"), required=True,
            description=_(
                "The title of this series. It should be distinctive "
                "and designed to look good at the top of a page.")))
    summary = exported(
        Summary(title=_("Summary"), required=True,
            description=_(
                "A brief summary of the highlights of this release. "
                "It should be no longer than a single paragraph, up "
                "to 200 words.")))
    description = exported(
        Description(title=_("Description"), required=True,
            description=_("A detailed description of this series, with "
                          "information on the architectures covered, the "
                          "availability of security updates and any other "
                          "relevant information.")))
    version = exported(
        DistroSeriesVersionField(
            title=_("Version"), required=True,
            description=_("The version string for this series.")))
    distribution = exported(
        Reference(
            Interface, # Really IDistribution, see circular import fix below.
            title=_("Distribution"), required=True,
            description=_("The distribution for which this is a series.")))
    named_version =  Attribute('The combined display name and version.')
    parent = Attribute('The structural parent of this series - the distro')
    components = Attribute("The series components.")
    upload_components = Attribute("The series components that can be "
                                  "uploaded to.")
    sections = Attribute("The series sections.")
    status = exported(
        Choice(
            title=_("Status"), required=True,
            vocabulary=SeriesStatus))
    datereleased = exported(
        Datetime(title=_("Date released")))
    parent_series = exported(
        Choice(
            title=_("Parent series"),
            description=_("The series from which this one was branched."),
            required=True,
            vocabulary='DistroSeries'))
    owner = exported(
        PublicPersonChoice(title=_("Owner"), vocabulary='ValidOwner'))
    date_created = exported(
        Datetime(title=_("The date this series was registered.")))
    driver = exported(
        Choice(
            title=_("Driver"),
            description=_(
                "The person or team responsible for decisions about features "
                "and bugs that will be targeted to this series of the "
                "distribution."),
            required=False, vocabulary='ValidPersonOrTeam'))
    changeslist = exported(
        TextLine(
            title=_("E-mail changes to"), required=True,
            description=_("The mailing list or other e-mail address that "
                          "Launchpad should notify about new uploads."),
            constraint=email_validator))
    lucilleconfig = Attribute("Lucille Configuration Field")
    sourcecount = Attribute("Source Packages Counter")
    defer_translation_imports = Bool(
        title=_("Defer translation imports"),
        description=_("Suspends any translation imports for this series"),
        default=True,
        required=True
        )
    binarycount = Attribute("Binary Packages Counter")

    architecturecount = Attribute("The number of architectures in this "
        "series.")
    nominatedarchindep = Attribute(
        "DistroArchSeries designed to build architecture-independent "
        "packages whithin this distroseries context.")
    drivers = Attribute(
        'A list of the people or teams who are drivers for this series. '
        'This list is made up of any drivers or owners from this '
        'DistroSeries, and the Distribution to which it belong.')
    bug_supervisor = Attribute(
        'Currently just a reference to the Distribution bug supervisor.')
    security_contact = Attribute(
        'Currently just a reference to the Distribution security contact.')
    messagecount = Attribute("The total number of translatable items in "
        "this series.")
    distroserieslanguages = Attribute("The set of dr-languages in this "
        "series.")

    hide_all_translations = Bool(
        title=u'Hide translations for this release', required=True,
        description=(
            u"You may hide all translation for this distribution series so"
             " that only Launchpad administrators will be able to see them."
             " For example, you should hide these translations while they are"
             " being imported from a previous series so that translators"
             " will not be confused by imports that are in progress."),
        default=True)

    language_pack_base = Choice(
        title=_('Language pack base'), required=False,
        description=_('''
            Language pack export with the export of all translations available
            for this `IDistroSeries` when it was generated. Next delta exports
            will be generated based on this one.
            '''), vocabulary='FilteredFullLanguagePack')

    language_pack_delta = Choice(
        title=_('Language pack delta'), required=False,
        description=_('''
            Language pack export with the export of all translation updates
            available for this `IDistroSeries` since language_pack_base was
            generated.
            '''), vocabulary='FilteredDeltaLanguagePack')

    language_pack_proposed = Choice(
        title=_('Proposed language pack update'), required=False,
        description=_('''
            Base or delta language pack export that is being tested and
            proposed to be used as the new language_pack_base or
            language_pack_delta for this `IDistroSeries`.
            '''), vocabulary='FilteredLanguagePack')

    language_pack_full_export_requested = Bool(
        title=_('Request a full language pack export'), required=True,
        description=_('''
            Whether next language pack generation will be a full export. This
            is useful when delta packages are too big and want to merge all
            those changes in the base package.
            '''))

    last_full_language_pack_exported = Object(
        title=_('Latest exported language pack with all translation files.'),
        required=False, readonly=True, schema=ILanguagePack)

    last_delta_language_pack_exported = Object(
        title=_(
            'Lastest exported language pack with updated translation files.'),
        required=False, readonly=True, schema=ILanguagePack)

    # related joins
    packagings = Attribute("All of the Packaging entries for this "
        "distroseries.")
    specifications = Attribute("The specifications targeted to this "
        "series.")

    language_packs = Attribute(
        "All language packs associated with this distribution series.")

    # other properties
    previous_series = Attribute("Previous series from the same "
        "distribution.")

    main_archive = exported(
        Reference(
            Interface, # Really IArchive, see below for circular import fix.
            title=_('Distribution Main Archive')))

    supported = exported(
        Bool(
            title=_("Supported"),
            description=_(
                "Whether or not this series is currently supported.")))

    def isUnstable():
        """Whether or not a distroseries is unstable.

        The distribution is "unstable" until it is released; after that
        point, all development on the Release pocket is stopped and
        development moves on to the other pockets.
        """

    def canUploadToPocket(pocket):
        """Decides whether or not allow uploads for a given pocket.

        Only allow uploads for RELEASE pocket in unreleased
        distroseries and the opposite, only allow uploads for
        non-RELEASE pockets in released distroseries.
        For instance, in edgy time :

                warty         -> DENY
                edgy          -> ALLOW
                warty-updates -> ALLOW
                edgy-security -> DENY

        Note that FROZEN is not considered either 'stable' or 'unstable'
        state.  Uploads to a FROZEN distroseries will end up in the
        UNAPPROVED queue.

        Return True if the upload is allowed and False if denied.
        """

    def getLatestUploads():
        """Return the latest five source uploads for this DistroSeries.

        It returns a list containing up to five elements as
        IDistroSeriesSourcePackageRelease instances
        """

    # DistroArchSeries lookup properties/methods.
    architectures = Attribute("All architectures in this series.")

    virtualized_architectures = Attribute(
        "All architectures in this series where PPA is supported.")

    enabled_architectures = Attribute(
        "All architectures in this series with available chroot tarball.")

    def __getitem__(archtag):
        """Return the distroarchseries for this distroseries with the
        given architecturetag.
        """

    def getDistroArchSeriesByProcessor(processor):
        """Return the distroarchseries for this distroseries with the
        given architecturetag from a `IProcessor`.
        
        :param processor: An `IProcessor`
        :return: An `IDistroArchSeries` or None when none was found.
        """

    @operation_parameters(
        archtag=TextLine(
            title=_("The architecture tag"), required=True))
    @operation_returns_entry(Interface)
    @export_read_operation()
    def getDistroArchSeries(archtag):
        """Return the distroarchseries for this distroseries with the
        given architecturetag.
        """
    # End of DistroArchSeries lookup methods.

    def updateStatistics(ztm):
        """Update all the Rosetta stats for this distro series."""

    def updatePackageCount():
        """Update the binary and source package counts for this distro
        series."""

    @operation_parameters(
        name=TextLine(
            title=_("The name of the source package"), required=True))
    @operation_returns_entry(ISourcePackage)
    @export_read_operation()
    def getSourcePackage(name):
        """Return a source package in this distro series by name.

        The name given may be a string or an ISourcePackageName-providing
        object.
        """

    def getTranslatableSourcePackages():
        """Return a list of Source packages in this distribution series
        that can be translated.
        """

    def getPriorizedUnlinkedSourcePackages():
<<<<<<< HEAD
        """Return a list of source packages that need packaging links."""
=======
        """Return a list of package summaries that need packaging links.

        A summary is a dict of package (`ISourcePackage`), total_bugs,
        and total_messages (translatable messages).
        """
>>>>>>> 1ef7c72b

    def getPriorizedlPackagings():
        """Return a list of packagings that need more upstream information."""

    @operation_parameters(
        created_since_date=Datetime(
            title=_("Created Since Timestamp"),
            description=_("Return items that are more recent than this "
                          "timestamp."),
            required=False),
        status=Choice(
            # Really PackageUploadCustomFormat, patched in
            # _schema_circular_imports.py
            vocabulary=DBEnumeratedType,
            title=_("Package Upload Status"),
            description=_("Return only items that have this status."),
            required=False),
        archive=Reference(
            # Really IArchive, patched in _schema_circular_imports.py
            schema=Interface,
            title=_("Archive"),
            description=_("Return only items for this archive."),
            required=False),
        pocket=Choice(
            # Really PackagePublishingPocket, patched in
            # _schema_circular_imports.py
            vocabulary=DBEnumeratedType,
            title=_("Pocket"),
            description=_("Return only items targeted to this pocket"),
            required=False),
        custom_type=Choice(
            # Really PackageUploadCustomFormat, patched in
            # _schema_circular_imports.py
            vocabulary=DBEnumeratedType,
            title=_("Custom Type"),
            description=_("Return only items with custom files of this "
                          "type."),
            required=False),
        )
    # Really IPackageUpload, patched in _schema_circular_imports.py
    @operation_returns_collection_of(Interface)
    @export_read_operation()
    def getPackageUploads(created_since_date, status, archive, pocket,
                          custom_type):
        """Get package upload records for this distribution series.

        :param created_since_date: If specified, only returns items uploaded
            since the timestamp supplied.
        :param status: Filter results by this `PackageUploadStatus`
        :param archive: Filter results for this `IArchive`
        :param pocket: Filter results by this `PackagePublishingPocket`
        :param custom_type: Filter results by this `PackageUploadCustomFormat`
        :return: A result set containing `IPackageUpload`
        """

    def checkTranslationsViewable():
        """Raise `TranslationUnavailable` if translations are hidden.

        Checks the `hide_all_translations` flag.  If it is set, these
        translations are not to be shown to the public.  In that case an
        appropriate message is composed based on the series' `status`,
        and a `TranslationUnavailable` exception is raised.

        Simply returns if translations are not hidden.
        """

    def getUnlinkedTranslatableSourcePackages():
        """Return a list of source packages that can be translated in
        this distribution series but which lack Packaging links.
        """

    def getBinaryPackage(name):
        """Return a DistroSeriesBinaryPackage for this name.

        The name given may be an IBinaryPackageName or a string.
        """

    def getSourcePackageRelease(sourcepackagerelease):
        """Return a IDistroSeriesSourcePackageRelease

        sourcepackagerelease is an ISourcePackageRelease.
        """

    def getCurrentSourceReleases(source_package_names):
        """Get the current release of a list of source packages.

        :param source_package_names: a list of `ISourcePackageName`
            instances.

        :return: a dict where the key is a `ISourcePackage`
            and the value is a `IDistroSeriesSourcePackageRelease`.
        """

    def getPublishedReleases(sourcepackage_or_name, pocket=None, version=None,
                             include_pending=False, exclude_pocket=None,
                             archive=None):
        """Return the SourcePackagePublishingHistory(s)

        Given a ISourcePackageName or name.

        If pocket is not specified, we look in all pockets.

        If version is not specified, return packages with any version.

        if exclude_pocket is specified we exclude results matching that pocket.

        If 'include_pending' is True, we return also the pending publication
        records, those packages that will get published in the next publisher
        run (it's only useful when we need to know if a given package is
        known during a publisher run, mostly in pre-upload checks)

        If 'archive' is not specified consider publication in the main_archive,
        otherwise respect the given value.
        """

    def getAllPublishedSources():
        """Return all currently published sources for the distroseries.

        Return publications in the main archives only.
        """

    def getAllPublishedBinaries():
        """Return all currently published binaries for the distroseries.

        Return publications in the main archives only.
        """

    def getSourcesPublishedForAllArchives():
        """Return all sourcepackages published across all the archives.

        It's only used in the buildmaster/master.py context for calculating
        the publication that are still missing build records.

        It will consider all publishing records in PENDING or PUBLISHED status
        as part of the 'build-unpublished-source' specification.

        For 'main_archive' candidates it will automatically exclude RELEASE
        pocket records of released distroseries (ensuring that we won't waste
        time with records that can't be accepted).

        Return a SelectResult of SourcePackagePublishingHistory.
        """

    def publishedBinaryPackages(component=None):
        """Given an optional component name, return a list of the binary
        packages that are currently published in this distroseries in the
        given component, or in any component if no component name was given.
        """

    def getDistroSeriesLanguage(language):
        """Return the DistroSeriesLanguage for this distroseries and the
        given language, or None if there's no DistroSeriesLanguage for this
        distribution and the given language.
        """

    def getDistroSeriesLanguageOrDummy(language):
        """Return the DistroSeriesLanguage for this distroseries and the
        given language, or a DummyDistroSeriesLanguage.
        """

    def createUploadedSourcePackageRelease(
        sourcepackagename, version, maintainer, builddepends,
        builddependsindep, architecturehintlist, component, creator, urgency,
        changelog_entry, dsc, dscsigningkey, section, dsc_maintainer_rfc822,
        dsc_standards_version, dsc_format, dsc_binaries, archive, copyright,
        build_conflicts, build_conflicts_indep, dateuploaded=None):
        """Create an uploads `SourcePackageRelease`.

        Set this distroseries set to be the uploadeddistroseries.

        All arguments are mandatory, they are extracted/built when
        processing and uploaded source package:

         :param dateuploaded: timestamp, if not provided will be UTC_NOW
         :param sourcepackagename: `ISourcePackageName`
         :param version: string, a debian valid version
         :param maintainer: IPerson designed as package maintainer
         :param creator: IPerson, package uploader
         :param component: IComponent
         :param section: ISection
         :param urgency: dbschema.SourcePackageUrgency
         :param dscsigningkey: IGPGKey used to sign the DSC file
         :param dsc: string, original content of the dsc file
         :param copyright: string, the original debian/copyright content
         :param changelog: string, changelog extracted from the changesfile
         :param architecturehintlist: string, DSC architectures
         :param builddepends: string, DSC build dependencies
         :param builddependsindep: string, DSC architecture independent build
                                   dependencies.
         :param build_conflicts: string, DSC Build-Conflicts content
         :param build_conflicts_indep: string, DSC Build-Conflicts-Indep
                                       content
         :param dsc_maintainer_rfc822: string, DSC maintainer field
         :param dsc_standards_version: string, DSC standards version field
         :param dsc_format: string, DSC format version field
         :param dsc_binaries:  string, DSC binaries field
         :param archive: IArchive to where the upload was targeted
         :param dateuploaded: optional datetime, if omitted assumed nowUTC
         :return: the just creates `SourcePackageRelease`
        """

    def getComponentByName(name):
        """Get the named component.

        Raise NotFoundError if the component is not in the permitted component
        list for this distroseries.
        """

    def getSectionByName(name):
        """Get the named section.

        Raise NotFoundError if the section is not in the permitted section
        list for this distroseries.
        """

    def addSection(section):
        """SQLObject provided method to fill a related join key section."""

    def getBinaryPackagePublishing(
        name=None, version=None, archtag=None, sourcename=None, orderBy=None,
        pocket=None, component=None, archive=None):
        """Get BinaryPackagePublishings in a DistroSeries.

        Can optionally restrict the results by name, version,
        architecturetag, pocket and/or component.

        If sourcename is passed, only packages that are built from
        source packages by that name will be returned.
        If archive is passed, restricted the results to the given archive,
        if it is suppressed the results will be restricted to the distribtion
        'main_archive'.
        """

    def getSourcePackagePublishing(status, pocket, component=None,
                                   archive=None):
        """Return a selectResult of ISourcePackagePublishingHistory.

        According status and pocket.
        If archive is passed, restricted the results to the given archive,
        if it is suppressed the results will be restricted to the distribtion
        'main_archive'.
        """

    def getBinaryPackageCaches(archive=None):
        """All of the cached binary package records for this distroseries.

        If 'archive' is not given it will return all caches stored for the
        distroseries main archives (PRIMARY and PARTNER).
        """

    def removeOldCacheItems(archive, log):
        """Delete any records that are no longer applicable.

        Consider all binarypackages marked as REMOVED.

        Also purges all existing cache records for disabled archives.

        :param archive: target `IArchive`.
        :param log: the context logger object able to print DEBUG level
            messages.
        """

    def updateCompletePackageCache(archive, log, ztm, commit_chunk=500):
        """Update the binary package cache

        Consider all binary package names published in this distro series
        and entirely skips updates for disabled archives

        :param archive: target `IArchive`;
        :param log: logger object for printing debug level information;
        :param ztm:  transaction used for partial commits, every chunk of
            'commit_chunk' updates is committed;
        :param commit_chunk: number of updates before commit, defaults to 500.

        :return the number of packages updated.
        """

    def updatePackageCache(binarypackagename, archive, log):
        """Update the package cache for a given IBinaryPackageName

        'log' is required, it should be a logger object able to print
        DEBUG level messages.
        'ztm' is the current trasaction manager used for partial commits
        (in full batches of 100 elements)
        """

    def searchPackages(text):
        """Search through the packge cache for this distroseries and return
        DistroSeriesBinaryPackage objects that match the given text.
        """

    def createQueueEntry(pocket, changesfilename, changesfilecontent,
                         archive, signingkey=None):
        """Create a queue item attached to this distroseries.

        Create a new records respecting the given pocket and archive.

        The default state is NEW, sorted sqlobject declaration, any
        modification should be performed via Queue state-machine.

        The changesfile argument should be the text of the .changes for this
        upload. The contents of this may be used later.

        'signingkey' is the IGPGKey used to sign the changesfile or None if
        the changesfile is unsigned.
        """

    def newArch(architecturetag, processorfamily, official, owner,
                supports_virtualized=False):
        """Create a new port or DistroArchSeries for this DistroSeries."""

    def initialiseFromParent():
        """Copy in all of the parent distroseries's configuration. This
        includes all configuration for distroseries and distroarchseries
        publishing and all publishing records for sources and binaries.

        Preconditions:
          The distroseries must have been set up with its distroarchseriess
          as needed. It should have its nominated arch-indep set up along
          with all other basic requirements for the structure of the
          distroseries. This distroseries and all its distroarchseriess
          must have empty publishing sets. Section and component selections
          must be empty.

        Outcome:
          The publishing structure will be copied from the parent. All
          PUBLISHED and PENDING packages in the parent will be created in
          this distroseries and its distroarchseriess. The lucille config
          will be copied in, all component and section selections will be
          duplicated as will any permission-related structures.

        Note:
          This method will assert all of its preconditions where possible.
          After this is run, you still need to construct chroots for building,
          you need to add anything missing wrt. ports etc. This method is
          only meant to give you a basic copy of a parent series in order
          to assist you in preparing a new series of a distribution or
          in the initialisation of a derivative.
        """

    def copyTranslationsFromParent(ztm):
        """Copy any translation done in parent that we lack.

        If there is another translation already added to this one, we ignore
        the one from parent.

        The supplied transaction manager will be used for intermediate
        commits to break up large copying jobs into palatable smaller
        chunks.

        This method starts and commits transactions, so don't rely on `self`
        or any other database object remaining valid across this call!
        """

    def getPOFileContributorsByLanguage(language):
        """People who translated strings to the given language.

        The people that translated only IPOTemplate objects that are not
        current will not appear in the returned list.
        """

    def getSuite(pocket):
        """Return the suite for this distro series and the given pocket.

        :param pocket: A `DBItem` of `PackagePublishingPocket`.
        :return: A string.
        """

    def isSourcePackageFormatPermitted(format):
        """Check if the specified source format is allowed in this series.

        :param format: The SourcePackageFormat to check.
        """


class IDistroSeries(IDistroSeriesEditRestricted, IDistroSeriesPublic,
                    IStructuralSubscriptionTarget):
    """A series of an operating system distribution."""
    export_as_webservice_entry()


# We assign the schema for an `IHasBugs` method argument here
# in order to avoid circular dependencies.
IHasBugs['searchTasks'].queryTaggedValue(LAZR_WEBSERVICE_EXPORTED)[
    'params']['nominated_for'].schema = IDistroSeries


class IDistroSeriesSet(Interface):
    """The set of distro seriess."""

    def get(distroseriesid):
        """Retrieve the distro series with the given distroseriesid."""

    def translatables():
        """Return a set of distroseriess that can be translated in
        rosetta."""

    def findByName(name):
        """Find a DistroSeries by name.

        Returns a list of matching distributions, which may be empty.
        """

    def queryByName(distribution, name):
        """Query a DistroSeries by name.

        :distribution: An IDistribution.
        :name: A string.

        Returns the matching DistroSeries, or None if not found.
        """

    def findByVersion(version):
        """Find a DistroSeries by version.

        Returns a list of matching distributions, which may be empty.
        """

    def fromSuite(distribution, suite):
        """Return the distroseries and pocket for 'suite' of 'distribution'.

        :param distribution: An `IDistribution`.
        :param suite: A string that forms the name of a suite.
        :return: (`IDistroSeries`, `DBItem`) where the item is from
            `PackagePublishingPocket`.
        """

    def search(distribution=None, released=None, orderBy=None):
        """Search the set of distro seriess.

        released == True will filter results to only include
        IDistroSeries with status CURRENT or SUPPORTED.

        released == False will filter results to only include
        IDistroSeriess with status EXPERIMENTAL, DEVELOPMENT,
        FROZEN.

        released == None will do no filtering on status.
        """


class NoSuchDistroSeries(NameLookupFailed):
    """Raised when we try to find a DistroSeries that doesn't exist."""
    webservice_error(400) #Bad request.
    _message_prefix = "No such distribution series"


# Monkey patch for circular import avoidance done in
# _schema_circular_imports.py<|MERGE_RESOLUTION|>--- conflicted
+++ resolved
@@ -430,15 +430,11 @@
         """
 
     def getPriorizedUnlinkedSourcePackages():
-<<<<<<< HEAD
-        """Return a list of source packages that need packaging links."""
-=======
         """Return a list of package summaries that need packaging links.
 
         A summary is a dict of package (`ISourcePackage`), total_bugs,
         and total_messages (translatable messages).
         """
->>>>>>> 1ef7c72b
 
     def getPriorizedlPackagings():
         """Return a list of packagings that need more upstream information."""
