--- conflicted
+++ resolved
@@ -137,13 +137,10 @@
   </tal:comment>
   <p tal:condition="view/mirror_of_ssh" id="mirror-of-ssh"
        class="warning message" style="font-weight: normal">
-<<<<<<< HEAD
-=======
     Launchpad cannot mirror this branch because its URL uses sftp or bzr+ssh.
   </p>
   <p tal:condition="view/show_mirror_failure" id="mirror-failure"
        class="warning message" style="font-weight: normal">
->>>>>>> 74a66078
     Launchpad could not mirror this branch
     <span
       tal:attributes="title context/last_mirror_attempt/fmt:datetime"
