--- conflicted
+++ resolved
@@ -56,11 +56,7 @@
     client.asserts.assertProperty(
         xpath=SUBSCRIPTION_LINK,
         validator=u'className|add')
-<<<<<<< HEAD
-    client.asserts.assertNotNode(classname=SAMPLE_PERSON_CLASS)
-=======
     client.asserts.assertNotNode(xpath=PERSON_LINK % u'Sample Person')
->>>>>>> b9e9b5e7
 
     # Subscribe again in order to check that the minus icon
     # next to the subscriber's name works as an inline unsubscribe link.
@@ -75,11 +71,7 @@
     client.asserts.assertProperty(
         xpath=SUBSCRIPTION_LINK,
         validator=u'className|add')
-<<<<<<< HEAD
-    client.asserts.assertNotNode(classname=SAMPLE_PERSON_CLASS)
-=======
     client.asserts.assertNotNode(xpath=PERSON_LINK % u'Sample Person')
->>>>>>> b9e9b5e7
 
     # Test inline subscribing of others by subscribing Ubuntu Team.
     # To confirm, look for the Ubuntu Team element after subscribing.
