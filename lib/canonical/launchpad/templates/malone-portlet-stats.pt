--- conflicted
+++ resolved
@@ -8,10 +8,6 @@
   <a href="/malone/bugtrackers">bug trackers</a>
 </div>
 <div>
-<<<<<<< HEAD
-  and <strong class="demo">XXX</strong> <a href="/bugs/cve">CVE references</a>
-=======
   and <strong tal:content="view/getCveBugLinkCount">5</strong>
   <a href="/malone/cve">CVE references</a>
->>>>>>> 648a095c
 </div>