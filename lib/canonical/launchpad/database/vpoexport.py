--- conflicted
+++ resolved
@@ -10,20 +10,6 @@
     'VPOExport'
     ]
 
-<<<<<<< HEAD
-from storm.locals import Or
-from zope.interface import implements
-
-from canonical.database.sqlbase import sqlvalues, cursor
-from lp.services.worlddata.model.language import Language
-from lp.soyuz.model.component import Component
-from lp.soyuz.model.publishing import SourcePackagePublishingHistory
-from lp.soyuz.model.sourcepackagerelease import SourcePackageRelease
-from canonical.launchpad.database.pofile import POFile
-from canonical.launchpad.database.potemplate import POTemplate
-from canonical.launchpad.database.potmsgset import POTMsgSet
-from canonical.launchpad.interfaces import IStore, IVPOExportSet, IVPOExport
-=======
 from zope.component import getUtility
 from zope.interface import implements
 
@@ -42,7 +28,6 @@
 from lp.soyuz.model.sourcepackagerelease import (
     SourcePackageRelease)
 from canonical.launchpad.interfaces import IVPOExportSet, IVPOExport
->>>>>>> 8665cc90
 
 
 class VPOExportSet:
@@ -168,12 +153,6 @@
         Selects `POFiles` based on the 'series', last modified 'date',
         archive 'component', and whether it belongs to a 'languagepack'
         """
-<<<<<<< HEAD
-        conditions = [
-            POTemplate.id == POFile.potemplateID,
-            POTemplate.distroseries == series,
-            POTemplate.iscurrent == True,
-=======
         tables = [
             POFile,
             POTemplate,
@@ -183,7 +162,6 @@
             POTemplate.distroseries == series,
             POTemplate.iscurrent == True,
             POFile.potemplate == POTemplate.id,
->>>>>>> 8665cc90
             ]
 
         if date is not None:
@@ -192,78 +170,38 @@
                 POFile.date_changed > date))
 
         if component is not None:
-<<<<<<< HEAD
             conditions.extend([
                 SourcePackagePublishingHistory.distroseries == series,
-                SourcePackagePublishingHistory.sourcepackagereleaseID ==
-                    SourcePackageRelease.id,
-                SourcePackagePublishingHistory.componentID == Component.id,
-                POTemplate.sourcepackagenameID ==
+                SourcePackagePublishingHistory.sourcepackagerelease ==
+                     SourcePackageRelease.id,
+                SourcePackagePublishingHistory.component == Component.id,
+                POTemplate.sourcepackagename ==
                     SourcePackageRelease.sourcepackagenameID,
                 Component.name == component,
                 SourcePackagePublishingHistory.dateremoved == None,
                 SourcePackagePublishingHistory.archive == series.main_archive,
                 ])
-=======
-            tables.append(SourcePackagePublishingHistory)
-            conditions.append(
-                SourcePackagePublishingHistory.distroseries == series)
-
-            tables.append(SourcePackageRelease)
-            conditions.append(
-                SourcePackagePublishingHistory.sourcepackagerelease ==
-                     SourcePackageRelease.id)
-
-            tables.append(Component)
-            conditions.append(
-                SourcePackagePublishingHistory.component == Component.id)
-
-            conditions.append(
-                POTemplate.sourcepackagename ==
-                    SourcePackageRelease.sourcepackagenameID)
-
-            conditions.append(Component.name == component)
-
-            conditions.append(
-                SourcePackagePublishingHistory.dateremoved == None)
-
-            conditions.append(
-                SourcePackagePublishingHistory.archive == series.main_archive)
->>>>>>> 8665cc90
 
         if languagepack:
             conditions.append(POTemplate.languagepack == True)
 
-<<<<<<< HEAD
-        query = IStore(POFile).find(POFile, *conditions)
-        query = query.config(distinct=True)
-=======
         # Use the slave store.  We may want to write to the distroseries
         # to register a language pack, but not to the translation data
         # we retrieve for it.
         store = getUtility(IStoreSelector).get(MAIN_STORE, SLAVE_FLAVOR)
         query = store.using(*tables).find(POFile, And(*conditions))
->>>>>>> 8665cc90
 
         # Order by POTemplate.  Caching in the export scripts can be
         # much more effective when consecutive POFiles belong to the
         # same POTemplate, e.g. they'll have the same POTMsgSets.
-<<<<<<< HEAD
-        query = query.order_by(
-            POFile.potemplateID, POFile.languageID, POFile.variant)
-
-        return query
-=======
         sort_list = [POFile.potemplateID, POFile.languageID, POFile.variant]
         return query.order_by(sort_list).config(distinct=True)
->>>>>>> 8665cc90
 
     def get_distroseries_pofiles_count(self, series, date=None,
                                         component=None, languagepack=None):
         """See `IVPOExport`."""
         return self.get_distroseries_pofiles(
-            series, date, component, languagepack).count(
-                POFile.id, distinct=True)
+            series, date, component, languagepack).count()
 
 
 class VPOExport:
