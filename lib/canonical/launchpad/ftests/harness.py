--- conflicted
+++ resolved
@@ -11,21 +11,13 @@
 import sqlos
 from sqlos.connection import connCache
 from sqlos.interfaces import IConnectionName
+from storm.zope.interfaces import IZStorm
 from zope.app.rdb.interfaces import IZopeDatabaseAdapter
 from zope.app.testing.functional import FunctionalTestSetup
 from zope.component import getUtility
 from zope.component.exceptions import ComponentLookupError
 
-<<<<<<< HEAD
-=======
-from storm.zope.interfaces import IZStorm
 
-from canonical.testing import (
-        BaseLayer, LibrarianLayer, FunctionalLayer, LaunchpadZopelessLayer,
-        )
-from canonical.ftests.pgsql import PgTestSetup
-from canonical.functional import FunctionalTestSetup
->>>>>>> 110301c0
 from canonical.config import dbconfig
 from canonical.database.revision import confirm_dbrevision
 from canonical.database.sqlbase import (
