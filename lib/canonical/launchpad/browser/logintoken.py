--- conflicted
+++ resolved
@@ -823,21 +823,12 @@
         requester = self.context.requester
         emailset = getUtility(IEmailAddressSet)
         email = emailset.getByEmail(self.context.email)
-<<<<<<< HEAD
-        # As a person can have at most one preferred email, ensure
-        # that this new email does not have the PREFERRED status.
-        email.status = EmailAddressStatus.NEW
-        # EmailAddress.person is a readonly field, so we need to remove the
-        # security proxy here.
-        from zope.security.proxy import removeSecurityProxy
-=======
         # EmailAddress.{person,status} are readonly fields, so we need to
         # remove the security proxy before changing them.
         from zope.security.proxy import removeSecurityProxy
         # As a person can have at most one preferred email, ensure
         # that this new email does not have the PREFERRED status.
         removeSecurityProxy(email).status = EmailAddressStatus.NEW
->>>>>>> 6fa5f13e
         removeSecurityProxy(email).person = requester.id
         requester.validateAndEnsurePreferredEmail(email)
 
