= Bug Activity =

Bugs are problems that occur in software. In Malone, various things can be
added to, edited and removed from a bug over the course of a bug's lifetime. We
call this stuff bug activity. This document is about bug activity.

Each activity can happen more than once to a bug over the course of its
lifetime. For auditing reasons, it's useful to track when these happen, why
these things happen, and who made them happen.

Before going any further--because editing a bug requires an
authenticated user--let's login:

    >>> login("test@canonical.com")

Bug activity tracking is done using event subscribers. The handlers
are simple little functions.

    >>> from datetime import datetime
    >>> from zope.event import notify
    >>> from canonical.database.constants import UTC_NOW
    >>> from canonical.launchpad.event.sqlobjectevent import (
    ...     SQLObjectCreatedEvent, SQLObjectModifiedEvent)
    >>> from canonical.launchpad.database import (
    ...     BugPackageInfestation, BugProductInfestation)
    >>> from canonical.launchpad.interfaces import (
    ...     IUpstreamBugTask, IDistroBugTask, IProductSet, IBugTaskSet)
    >>> from canonical.launchpad.webapp.snapshot import Snapshot
    >>> user = getUtility(ILaunchBag).user


== User files a bug ==

    >>> from canonical.launchpad.interfaces import CreateBugParams
    >>> firefox = getUtility(IProductSet)['firefox']
    >>> params = CreateBugParams(
    ...     title="a test bug",
    ...     comment="this is only a test bug\nplease ignore",
    ...     owner=user)
    >>> bug = firefox.createBug(params)
    >>> bug.activity.count()
    0
    >>> object_created = SQLObjectCreatedEvent(bug)
    >>> notify(object_created)
    >>> latest_activity = bug.activity[-1]
    >>> latest_activity.person == user
    True
    >>> latest_activity.whatchanged
    u'bug'
    >>> latest_activity.message
    u'added bug'


== Bug title edited ==

    >>> from canonical.launchpad.interfaces import IBug
    >>> old_state = Snapshot(bug, providing=IBug)
    >>> bug.title = "new bug title"
    >>> bug_edited = SQLObjectModifiedEvent(
    ...     bug, old_state, ["title", "description"])
    >>> notify(bug_edited)
    >>> latest_activity = bug.activity[-1]
    >>> latest_activity.whatchanged
    u'title'
    >>> latest_activity.oldvalue
    u'a test bug'
    >>> latest_activity.newvalue
    u'new bug title'


== Bug gets assigned to a source package ==

    >>> from canonical.launchpad.interfaces import (
    ...     ISourcePackageNameSet, IDistributionSet)
    >>> mozilla_firefox = getUtility(ISourcePackageNameSet)['mozilla-firefox']
    >>> ubuntu = getUtility(IDistributionSet).getByName('ubuntu')
    >>> source_package_assignment = getUtility(IBugTaskSet).createTask(
    ...     bug=bug, sourcepackagename=mozilla_firefox,
    ...     distribution=ubuntu,owner=user)
    >>> source_package_assignment_added = SQLObjectCreatedEvent(
    ...     source_package_assignment)
    >>> notify(source_package_assignment_added)
    >>> latest_activity = bug.activity[-1]
    >>> latest_activity.whatchanged
    u'bug'
    >>> latest_activity.message
    u'assigned to mozilla-firefox (Ubuntu)'


== Source package assignment edited ==

    >>> from canonical.launchpad.webapp.snapshot import Snapshot
    >>> from canonical.launchpad.interfaces import BugTaskStatus, IBugTask
    >>> edit_fields = [
    ...     "distribution", "sourcepackagename", "milestone", "status",
    ...     "importance", "assignee", "bugwatch"]
    >>> old_source_package_assignment = Snapshot(
    ...   source_package_assignment, providing=IDistroBugTask)
    >>> source_package_assignment.transitionToStatus(
    ...     BugTaskStatus.CONFIRMED, getUtility(ILaunchBag).user)
    >>> source_package_assignment_edited = SQLObjectModifiedEvent(
    ...     source_package_assignment, old_source_package_assignment,
    ...     edit_fields)
    >>> notify(source_package_assignment_edited)
    >>> latest_activity = bug.activity[-1]
    >>> latest_activity.whatchanged
    u'mozilla-firefox: status'
    >>> latest_activity.oldvalue == BugTaskStatus.NEW.title
    True
    >>> latest_activity.newvalue == BugTaskStatus.CONFIRMED.title
    True


== Bug gets assigned to an upstream product ==

    >>> product_assignment = getUtility(IBugTaskSet).createTask(
    ...   bug=bug, product=getUtility(IProductSet)['thunderbird'], owner=user)
    >>> product_assignment_added = SQLObjectCreatedEvent(product_assignment)
    >>> notify(product_assignment_added)
    >>> latest_activity = bug.activity[-1]
    >>> latest_activity.whatchanged
    u'bug'
    >>> latest_activity.message
    u'assigned to thunderbird'


== Upstream product assignment edited ==

    >>> edit_fields = [
    ...     "product", "milestone", "status", "assignee", "bugwatch",
    ...     "importance"]
    >>> old_product_assignment = Snapshot(
    ...     product_assignment, providing=IUpstreamBugTask)
    >>> product_assignment.transitionToStatus(
    ...     BugTaskStatus.INVALID, getUtility(ILaunchBag).user)
    >>> product_assignment_edited = SQLObjectModifiedEvent(
    ...     product_assignment, old_product_assignment, edit_fields)
    >>> notify(product_assignment_edited)
    >>> latest_activity = bug.activity[-1]
    >>> latest_activity.whatchanged
    u'thunderbird: status'
    >>> latest_activity.oldvalue == BugTaskStatus.NEW.title
    True
    >>> latest_activity.newvalue == BugTaskStatus.INVALID.title
    True


== Source package infestation gets documented ==

    >>> from canonical.lp.dbschema import BugInfestationStatus
    >>> right_now = UTC_NOW
    >>> package_infestation = BugPackageInfestation(
    ...     bug=bug.id, explicit=True, datecreated=right_now,
    ...     creatorID=user.id, dateverified=right_now,
    ...     verifiedbyID=user.id, lastmodified=right_now,
    ...     lastmodifiedbyID=user.id, sourcepackagerelease=14,
    ...     infestationstatus=BugInfestationStatus.AFFECTED)
    >>> package_infesation_added = SQLObjectCreatedEvent(package_infestation)
    >>> notify(package_infesation_added)
    >>> latest_activity = bug.activity[-1]
    >>> latest_activity.whatchanged
    u'bug'
    >>> latest_activity.message
    u'added infestation of package release mozilla-firefox 0.9'


== Source package infestation edited ==

    >>> edit_fields = ["sourcepackagerelease", "infestationstatus"]
    >>> old_package_infestation = Snapshot(
    ...     package_infestation, names=edit_fields)
    >>> package_infestation.infestationstatus = BugInfestationStatus.VICTIMIZED
    >>> package_infestation_edited = SQLObjectModifiedEvent(
    ...     package_infestation, old_package_infestation, edit_fields)
    >>> notify(package_infestation_edited)
    >>> latest_activity = bug.activity[-1]
    >>> latest_activity.whatchanged
    u'mozilla-firefox 0.9: infestationstatus'
    >>> latest_activity.oldvalue == BugInfestationStatus.AFFECTED.title
    True
    >>> latest_activity.newvalue == BugInfestationStatus.VICTIMIZED.title
    True


== Product infestation gets documented ==

    >>> right_now = UTC_NOW
    >>> product_infestation = BugProductInfestation(
    ...     bug=bug.id, explicit=True, datecreated=right_now,
    ...     creatorID=user.id, dateverified=right_now,
    ...     verifiedbyID=user.id, lastmodified=right_now,
    ...     lastmodifiedbyID=user.id, productrelease=4,
    ...     infestationstatus=BugInfestationStatus.AFFECTED)
    >>> product_infesation_added = SQLObjectCreatedEvent(
    ...     product_infestation)
    >>> notify(product_infesation_added)
    >>> latest_activity = bug.activity[-1]
    >>> latest_activity.whatchanged
    u'bug'
    >>> latest_activity.message
    u'added infestation of product release firefox 0.9.1'


== Product infestation edited ==

    >>> edit_fields = ["productrelease", "infestationstatus"]
    >>> old_product_infestation = Snapshot(
    ...     product_infestation, names=edit_fields)
    >>> product_infestation.infestationstatus = BugInfestationStatus.UNKNOWN
    >>> product_infestation_edited = SQLObjectModifiedEvent(
    ...     product_infestation, old_product_infestation, edit_fields)
    >>> notify(product_infestation_edited)
    >>> latest_activity = bug.activity[-1]
    >>> latest_activity.whatchanged
    u'firefox 0.9.1: infestationstatus'
    >>> latest_activity.oldvalue == BugInfestationStatus.AFFECTED.title
    True
    >>> latest_activity.newvalue == BugInfestationStatus.UNKNOWN.title
    True


== Bug report is marked as a duplicate of another bug report ==

    >>> edit_fields = [
    ...     "id", "title", "description", "name",
    ...     "private", "duplicateof", "security_related"]
    >>> old_bug = Snapshot(bug, providing=IBug)
    >>> bug.duplicateof = 1
    >>> bug_edited = SQLObjectModifiedEvent(bug, old_bug, edit_fields)
    >>> notify(bug_edited)
    >>> latest_activity = bug.activity[-1]
    >>> latest_activity.whatchanged
    u'marked as duplicate'
    >>> latest_activity.oldvalue is None
    True
    >>> latest_activity.newvalue == u'1'
    True


== Bug report has itss duplicate marker changed to another bug report ==

    >>> edit_fields = [
    ...     "id", "title", "description", "name", "private", "duplicateof",
    ...     "security_related"]
    >>> old_bug = Snapshot(bug, providing=IBug)
    >>> bug.duplicateof = 2
    >>> bug_edited = SQLObjectModifiedEvent(bug, old_bug, edit_fields)
    >>> notify(bug_edited)
    >>> latest_activity = bug.activity[-1]
    >>> latest_activity.whatchanged
    u'changed duplicate marker'
    >>> latest_activity.oldvalue == u'1'
    True
    >>> latest_activity.newvalue == u'2'
    True


== The bug report is un-duplicated ==

    >>> edit_fields = [
    ...     "id", "title", "description", "name", "private", "duplicateof",
    ...     "security_related"]
    >>> old_bug = Snapshot(bug, providing=IBug)
    >>> bug.duplicateof = None
    >>> bug_edited = SQLObjectModifiedEvent(bug, old_bug, edit_fields)
    >>> notify(bug_edited)
    >>> latest_activity = bug.activity[-1]
    >>> latest_activity.whatchanged
    u'removed duplicate marker'
    >>> latest_activity.oldvalue == u'2'
    True
    >>> latest_activity.newvalue is None
    True


== Add a subscriber to the bug ==

    >>> from canonical.launchpad.database import BugSubscription
    >>> from canonical.launchpad.interfaces import IPersonSet
    >>> foo_bar = getUtility(IPersonSet).getByEmail('foo.bar@canonical.com')
    >>> bug_subscription = BugSubscription(bug=bug, person=foo_bar)
    >>> notify(SQLObjectCreatedEvent(bug_subscription))
    >>> latest_activity = bug.activity[-1]
    >>> latest_activity.whatchanged
    u'bug'
    >>> latest_activity.message
    u'added subscriber Foo Bar'


== Add an attachment to the bug ==

First we have to create the file itself, and upload it to the Librarian:

    >>> from StringIO import StringIO
    >>> from canonical.launchpad.interfaces import ILibraryFileAliasSet
    >>> filecontent = 'Some useful information.'
    >>> filealias = getUtility(ILibraryFileAliasSet).create(
    ...     name='foo.txt', size=len(filecontent),
    ...     file=StringIO(filecontent), contentType='text/plain')

    >>> from canonical.launchpad.interfaces import (
    ...     IBugAttachmentSet, IMessageSet)
    >>> message = getUtility(IMessageSet).fromText(
    ...     subject="title", content="added an attachment")
    >>> attachment = getUtility(IBugAttachmentSet).create(
    ...     bug=bug, title="title", message=message, filealias=filealias)
    >>> notify(SQLObjectCreatedEvent(attachment))
    >>> latest_activity = bug.activity[-1]
    >>> latest_activity.whatchanged
    u'bug'
    >>> latest_activity.message
<<<<<<< HEAD
    u"added attachment 'foo.txt' (title)"
=======
    u"added attachment 'foo.txt' (title)"


== Target a bug task to a milestone ==

    >>> from canonical.launchpad.interfaces import IBugSet
    >>> no_priv = getUtility(IPersonSet).getByName('no-priv')
    >>> firefox = getUtility(IProductSet).getByName('firefox')
    >>> firefox_1_0 = firefox.getMilestone('1.0')
    >>> bug_one = getUtility(IBugSet).get(1)
    >>> firefox_task = bug_one.getBugTask(firefox)
    >>> print firefox_task.milestone
    None
    >>> old_bugtask = Snapshot(firefox_task, providing=IUpstreamBugTask)

    >>> firefox_task.milestone = firefox_1_0
    >>> edit_fields = ["milestone"]
    >>> bugtask_edited = SQLObjectModifiedEvent(
    ...     firefox_task, old_bugtask, edit_fields, user=no_priv)
    >>> notify(bugtask_edited)

    >>> latest_activity = bug_one.activity[-1]
    >>> latest_activity.person.name
    u'no-priv'
    >>> latest_activity.whatchanged
    u'firefox: milestone'
    >>> print latest_activity.oldvalue
    None
    >>> print latest_activity.newvalue
    1.0
>>>>>>> d4d484b3
<|MERGE_RESOLUTION|>--- conflicted
+++ resolved
@@ -309,9 +309,6 @@
     >>> latest_activity.whatchanged
     u'bug'
     >>> latest_activity.message
-<<<<<<< HEAD
-    u"added attachment 'foo.txt' (title)"
-=======
     u"added attachment 'foo.txt' (title)"
 
 
@@ -341,5 +338,4 @@
     >>> print latest_activity.oldvalue
     None
     >>> print latest_activity.newvalue
-    1.0
->>>>>>> d4d484b3
+    1.0