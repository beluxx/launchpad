/*

Reset 1.0 and 2.0 portlets and asides.
Remove this section when the old templates and these declarations are gone.

*/
#maincontent {
    float: left;
    width: 100%;
    margin-right: -25em;
    }
#maincontent ol, #maincontent ul {
    padding-left: auto;
    }
.portlet, .aside {
    clear: none;
    float: none;
    margin: 0;
    }
#portlets .portlet, div.aside {
    background-color: inherit !important;
    border: none;
    margin: 0;
    color: inherit !important;
    padding: 0;
    width: auto;
    overflow: auto;
    -moz-border-radius: 0;
    -o-border-radius: 0;
    -webkit-border-radius: 0;
    -khtml-border-radius: 0;
    font-size: inherit !important;
    }
#portlets .portlet h2, div.aside h2 {
    border-bottom: none;
    color: inherit !important;
    font-weight: bold;
    margin: 0;
    padding: 0;
    }
body.tab-overview #mainarea #portlets .portlet.active h2 a,
body.tab-overview #mainarea div#portlets div.portlet.active a {
    background-color: inherit !important;
    }
body.tab-overview #mainarea #portlets .portlet.active h2 a:hover,
body.tab-overview #mainarea div#portlets div.portlet.active a:hover {
    background-color: inherit !important;
    }
body.tab-overview #mainarea #portlets .portlet.active div,
body.tab-overview #mainarea #portlets .portlet.active ul,
body.tab-overview #mainarea #portlets .portlet.active ul li a,
body.tab-overview #mainarea #portlets .portlet.active ul li a:hover,
body.tab-overview #mainarea div#portlets div.portlet.active ul,
body.tab-overview #mainarea div#portlets div.portlet.active ul li a,
body.tab-overview #mainarea div#portlets div.portlet.active ul li a:hover {
    background-color: inherit !important;
    }
body.tab-overview #mainarea #portlets .portlet.active div {
    border-left: none;
    border-right: none;
    }
body.tab-branches #mainarea #portlets .portlet.active h2 a,
body.tab-branches #mainarea div#portlets div.portlet.active a {
    background-color: inherit !important;
    }
body.tab-branches #mainarea #portlets .portlet.active h2 a:hover,
body.tab-branches #mainarea div#portlets div.portlet.active a:hover {
    background-color: inherit !important;
    }
body.tab-branches #mainarea #portlets .portlet.active div,
body.tab-branches #mainarea #portlets .portlet.active ul,
body.tab-branches #mainarea #portlets .portlet.active ul li a,
body.tab-branches #mainarea #portlets .portlet.active ul li a:hover,
body.tab-branches #mainarea div#portlets div.portlet.active ul,
body.tab-branches #mainarea div#portlets div.portlet.active ul li a,
body.tab-branches #mainarea div#portlets div.portlet.active ul li a:hover {
    background-color: inherit !important;
    }
body.tab-branches #mainarea #portlets .portlet.active div {
    border-left: none;
    border-right: none;
    }
body.tab-bugs #mainarea #portlets .portlet.active h2 a,
body.tab-bugs #mainarea div#portlets div.portlet.active a {
    background-color: inherit !important;
    }
body.tab-bugs #mainarea #portlets .portlet.active h2 a:hover,
body.tab-bugs #mainarea div#portlets div.portlet.active a:hover {
    background-color: inherit !important;
    }
body.tab-bugs #mainarea #portlets .portlet.active div,
body.tab-bugs #mainarea #portlets .portlet.active ul,
body.tab-bugs #mainarea #portlets .portlet.active ul li a,
body.tab-bugs #mainarea #portlets .portlet.active ul li a:hover,
body.tab-bugs #mainarea div#portlets div.portlet.active ul,
body.tab-bugs #mainarea div#portlets div.portlet.active ul li a,
body.tab-bugs #mainarea div#portlets div.portlet.active ul li a:hover {
    background-color: inherit !important;
    }
body.tab-bugs #mainarea #portlets .portlet.active div {
    border-left: none;
    border-right: none;
    }
body.tab-specifications #mainarea #portlets .portlet.active h2 a,
body.tab-specifications #mainarea div#portlets div.portlet.active a {
    background-color: inherit !important;
    }
body.tab-specifications #mainarea #portlets .portlet.active h2 a:hover,
body.tab-specifications #mainarea div#portlets div.portlet.active a:hover {
    background-color: inherit !important;
    }
body.tab-specifications #mainarea #portlets .portlet.active div,
body.tab-specifications #mainarea #portlets .portlet.active ul,
body.tab-specifications #mainarea #portlets .portlet.active ul li a,
body.tab-specifications #mainarea #portlets .portlet.active ul li a:hover,
body.tab-specifications #mainarea div#portlets div.portlet.active ul,
body.tab-specifications #mainarea div#portlets div.portlet.active ul li a,
body.tab-specifications #mainarea div#portlets div.portlet.active ul li a:hover {
    background-color: inherit !important;
    }
body.tab-translations #mainarea #portlets .portlet.active h2 a,
body.tab-translations #mainarea div#portlets div.portlet.active a {
    background-color: inherit !important;
    }
body.tab-translations #mainarea #portlets .portlet.active h2 a:hover,
body.tab-translations #mainarea div#portlets div.portlet.active a:hover {
    background-color: inherit !important;
    }
body.tab-translations #mainarea #portlets .portlet.active div,
body.tab-translations #mainarea #portlets .portlet.active ul,
body.tab-translations #mainarea #portlets .portlet.active ul li a,
body.tab-translations #mainarea #portlets .portlet.active ul li a:hover,
body.tab-translations #mainarea div#portlets div.portlet.active ul,
body.tab-translations #mainarea div#portlets div.portlet.active ul li a,
body.tab-translations #mainarea div#portlets div.portlet.active ul li a:hover {
    background-color: inherit !important;
    }
body.tab-translations #mainarea #portlets .portlet.active div {
    border-left: none;
    border-right: none;
    }
body.tab-answers #mainarea #portlets .portlet.active h2 a,
body.tab-answers #mainarea div#portlets div.portlet.active a {
    background-color: inherit !important;
    }
body.tab-answers #mainarea #portlets .portlet.active h2 a:hover,
body.tab-answers #mainarea div#portlets div.portlet.active a:hover {
    background-color: inherit !important;
    }
body.tab-answers #mainarea #portlets .portlet.active div,
body.tab-answers #mainarea #portlets .portlet.active ul,
body.tab-answers #mainarea #portlets .portlet.active ul li a,
body.tab-answers #mainarea #portlets .portlet.active ul li a:hover,
body.tab-answers #mainarea div#portlets div.portlet.active ul,
body.tab-answers #mainarea div#portlets div.portlet.active ul li a,
body.tab-answers #mainarea div#portlets div.portlet.active ul li a:hover {
    background-color: inherit !important;
    }
body.tab-answers #mainarea #portlets .portlet.active div {
    border-left: none;
    border-right: none;
    }
div.left div.portlet, div.right div.portlet {
    border: none;
    margin-top: 0;
    padding-top: 0;
    }
div.left div.portlet {
    border-width: 0;
    padding: 0;
    }
div.right div.portlet {
    border-width:0;
    padding: 0;
    }
div.columns div.right div.portlet {
    border: none;
    padding: 0;
    }
#colophon {
    float: none;
    }
#globalsearch {
  float: none;
  display: auto;
  font-weight: inherit;
  margin-right: auto;
}

#globalsearch input {
  font-size: inherit;
}

/* Page layout */
.yui-d0 {
    margin: 10px 20px;
    }
.yui-t4 .yui-b {
    width: 21%;
    }
.yui-t4 .yui-main .yui-b {
    width: auto;
    margin-right: 24%;
    }
.footer {
    clear: both;
    margin-top: 2em;
    padding-top: 0.5em;
    }
.footer .lp-arcana {
    background: url(/@@/footer-background.png) top left repeat-x;
    padding: 0.8em;
    -moz-border-radius: 3px 3px 0 0;
    -webkit-border-radius: 3px 3px 0 0;
    -khtml-border-radius: 3px 3px 0 0;
    border-radius: 3px 3px 0 0;
    }
.footer .lp-arcana img {
    vertical-align: middle;
    }
.footer .lp-arcana .search-icon {
    background: url(icon-sprites) 100% -191px no-repeat;
    }
.footer .colophon {
    margin: 3em 3em 1em 3em;
    text-align: center;
    }
.portlet, .aside {
    clear: both;
    border-top: 1px solid #d6d6d6;
    padding: 0.5em 0;
    }
.top-portlet {
    padding: 0 0 0.5em 0;
    margin: 0 0 1em;
    }

/*

Use percentages when setting font-size.

Pixels  Percent
10      77
11      85
12      93
13      100
14      108
15      116
16      123.1
17      131
18      138.5
19      146.5
20      153.9
21      161.6
22      167
23      174
24      182
25      189
26      197

*/


/* Default text presentation */
html, body {
    font-family: bitstream vera sans, arial, helvetica, clean, sans-serif;
    font-family: sans-serif;
    font-size: 93%;
    }
body.private {
    /* It must be obvious to the user that the context is private */
    background: url("/@@/private-y-bg") top left repeat-y;
    }
h1 {
    clear: none;
    padding-top: 6px; /* An offset from the logo. */
    font-size: 197%;
    }
h2 {
    margin-bottom: 0.3em;
    font-size: 123.1%;
    color: #5a5a5a;
    }
p {
    width: auto;
    margin-bottom: 0.8em;
    }
p, li, dt, dd, blockquote {
    max-width: 45em; /* Wrap the text before the eye gets lost. */
    }
pre, code, samp, tt, .console {
  font-size: 116%;
    }
ol {
       margin-left: 1.8em;
    }
ol li {
       list-style: decimal outside;
       }
li {
    padding-bottom: .3em;
    }
dt {
    margin-bottom: .1em;
    }
dd {
    margin-bottom: .8em;
}
th {
    text-align: right;
    }
thead th, tr.thead th {
    text-align: center;
    vertical-align: bottom;
    }
form table th, form table td {
    padding: 2px;
    }
form table tbody th {
    font-weight: bold;
    }
em {
    font-style: italic;
    }
strong {
    font-weight: bold;
    }

/* Common presentations */
div.see-all {
    font-size: 123.1%; /* Same as a h2 */
    text-align:right;
    }
span.see-all {
    float: right;
    }
.see-all a {
    padding-left: 8px;
    background: url(/@@/link-grey-arrow.png) left center no-repeat;
    font-size: 72%;
    color: #484848;
    text-decoration: underline;
    }
.rss-right {
    background: url(/@@/rss.png) right center no-repeat;
    }
.logo {
    float: left;
    display: inline;
    width: 64px;
    height: 64px;
    margin: 0 5px 0 0;
    }
.registered {
    font-size: 85%;
    color: #666;
    font-style: italic;
    }
.description {
    clear: both;
    font-size: 100%;
    }
.summary {
    margin: 0 0 1em 0;
    font-size: 138.5%;
    }


/* Common list presentations. */
.bulleted {
    margin-bottom: 0.5em;
    }
.bulleted li {
    margin: 0 0 0 2em;
    list-style-type: disc;
    }
.horizontal {
    margin: 1em 0 0 0;
    }
.horizontal li {
    display: inline;
    padding: 0 1.5em 0 0;
    }
.subordinate {
    margin-left: 4em;
    }
.two-column-list li,
.two-column-list dl {
    width: 48%;
    float: left;
    display: inline;
    margin: 0 0.25em 0.75em 0;
    }
.two-column-list:after {
    content: ".";
    display: block;
    height: 0;
    clear: both;
    visibility: hidden;
}
.portlet dt {
    font-weight: bold;
    }
.portlet dd {
    margin-bottom: 0.5em;
    font-size: 85%;
    color: #484848;
    }
.portlet dl strong {
    color: #000;
    font-weight: normal;
    }


/* Exceptions they may be common. */
.contributors dt strong {
    padding-left: 1em;
    }

/* == Watermark heading styles */
div.watermark-apps-portlet {
    padding-bottom:1em;
    border-bottom: 1px solid #d6d6d6;
}
div.watermark-apps-portlet img {
    float: left;
    margin: 0 1.5em 0 0;
}
div.watermark-apps-portlet h1, div.watermark-apps-portlet h2 {
    padding-top: 0.1em;
    margin-bottom: 0.8em;
    color: #000000;
    font-weight: bold;
    clear: none;
}
div.watermark-apps-portlet h1 {
    margin-bottom: 0.2em;
    padding-top: 0;
}

/* === Application buttons === */
/* In most pages, we present a list of six application buttons: */
.watermark-apps-portlet li {
    display:inline;
    list-style-type: none;
}
.watermark-apps-portlet li a, .watermark-apps-portlet li span {
    padding: 0.3em 0.5em;
    margin-right: 0.4em;
}
/* The text of the first tab should align with the heading directly
   above it */
<<<<<<< HEAD
.location-portlet li:first-child a, .location-portlet li:first-child span {
=======
.watermark-apps-portlet li:first-child a, .watermark-apps-portlet li:first-child span {
>>>>>>> 7c3eb1de
    margin-left: -0.5em;
}
.watermark-apps-portlet li a:link, .watermark-apps-portlet li a:visited {
    color: #000;
    background-color: #fff;
    text-decoration: none;
}
.watermark-apps-portlet li.active a, .watermark-apps-portlet li.active span {
    font-weight: bold;
    color: #fff;
    background-color: #747474;
}
.watermark-apps-portlet li a:hover {
    color: #000;
    background-color: #f3f3f3;
}
.watermark-apps-portlet li.disabled-tab {
    color: #747474;
}

/* Side content exceptions */
.side {
    padding: 0.5em;
    color: #484848;
    background: #f3f3f3;
    }
.side .portlet {
    width: 90%;
    margin: 0 auto 1em;
    border: 1px solid #dedede;
    -moz-border-radius: 5px;
    -webkit-border-radius: 5px;
    -khtml-border-radius: 5px;
    border-radius: 5px;
    padding: 0.5em;
    color: #484848;
    background: #fbfbfb;
    }
.side ul {
    color: #484848;
    background: #fbfbfb;
    }

.downloads a {
    color: #4f843c;
    }
.downloads li {
    margin: 0;
    padding: 2px 0 0;
    font-weight: bold;
    }
.downloads li a {
    display: block;
    margin: 0;
    border: 1px solid #4f843c;
    -moz-border-radius: 3px;
    -webkit-border-radius: 3px;
    -khtml-border-radius: 3px;
    border-radius: 3px;
    background: #4f843c url(/@@/bg-project-downloads.png) center right no-repeat;
    padding: 6%;
    padding-right: 50px;
    color: #fff;
    font-size: 108%;
    text-decoration: underline;
    }
.downloads .released {
    margin: .3em 0 1em 0;
    padding: 0 .2em 0 0;
    text-align: right;
    }
.downloads .released span {
    -moz-border-radius: 0 0 5px 5px;
    -webkit-border-radius: 0 0 5px 5px;
    -khtml-border-radius: 0 0 5px 5px;
    border-radius: 0 0 5px 5px;
    background: #d3e3c7;
    padding: 0.2em 1em;
    }
.downloads .alternate {
    text-align: right;
    }

.involvement ul {
    border-top: 1px solid #d0d0d0;
    }
.involvement li {
    border-bottom: 1px solid #d0d0d0;
    padding: 0;
    font-size: 108%;
    font-weight: bold;
    }
.involvement a {
    display: block;
    padding: 0.3em;
    }
.involvement a.bugs {
    color: #b9413e;
    background: url(/@@/bugs-arrow-right.png) right center no-repeat;
    }
.involvement a.answers {
    color: #5265b2;
    background: url(/@@/answers-arrow-right.png) right center no-repeat;
    }
.involvement a.translations {
    color: #c5458e;
    background: url(/@@/translations-arrow-right.png) right center no-repeat;
    }
.involvement a.code {
    color: #d39f57;
    background: url(/@@/code-arrow-right.png) right center no-repeat;
    }
.involvement a.blueprints {
    color: #5ba4c6;
    background: url(/@@/blueprints-arrow-right.png) right center no-repeat;
    }

.announcements li {
    margin-bottom: 0.5em;
    }
.announcements li strong,
.announcements li a {
    font-weight: bold;
    }
.latest-announcement {
    padding: 0.5em;
    background: #dfe5f6;
    border-top: 1px solid #d0d0d0;
    border-bottom: 1px solid #d0d0d0;
    }
.announcement .registered {
    font-size: 93%;
    margin-top: -2px;
    }

/* From nice_pre in tales.py */
pre.wrap {
  white-space: -moz-pre-wrap;
  white-space: -o-pre-wrap;
  white-space: pre-wrap;
  word-wrap: break-word;
}

/* ==== Listing tables ==== */

table.listing thead {
  font-size: 116%;
}
table.listing th {
  font-weight: bold;
}

ul.language, li.language             {
  list-style-image: url(/@@/language);
  /* Disable .language sprite. */
  background: inherit;
}<|MERGE_RESOLUTION|>--- conflicted
+++ resolved
@@ -450,11 +450,7 @@
 }
 /* The text of the first tab should align with the heading directly
    above it */
-<<<<<<< HEAD
-.location-portlet li:first-child a, .location-portlet li:first-child span {
-=======
 .watermark-apps-portlet li:first-child a, .watermark-apps-portlet li:first-child span {
->>>>>>> 7c3eb1de
     margin-left: -0.5em;
 }
 .watermark-apps-portlet li a:link, .watermark-apps-portlet li a:visited {
