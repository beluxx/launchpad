# Copyright 2009 Canonical Ltd.  This software is licensed under the
# GNU Affero General Public License version 3 (see the file LICENSE).
from __future__ import with_statement

# vars() causes W0612
# pylint: disable-msg=E0611,W0212,W0612,C0322

"""Implementation classes for a Person."""

__metaclass__ = type
__all__ = [
    'generate_nick',
    'IrcID',
    'IrcIDSet',
    'JabberID',
    'JabberIDSet',
    'JoinTeamEvent',
    'Owner',
    'Person',
    'PersonLanguage',
    'PersonSet',
    'SSHKey',
    'SSHKeySet',
    'TeamInvitationEvent',
    'ValidPersonCache',
    'WikiName',
    'WikiNameSet']

from datetime import datetime, timedelta
from operator import attrgetter
import pytz
import random
import re
import subprocess
import time
import weakref

from bzrlib.plugins.builder.recipe import RecipeParser
from zope.lifecycleevent import ObjectCreatedEvent
from zope.interface import alsoProvides, implementer, implements
from zope.component import adapter, getUtility
from zope.component.interfaces import ComponentLookupError
from zope.event import notify
from zope.publisher.interfaces import Unauthorized
from zope.security.proxy import ProxyFactory, removeSecurityProxy
from sqlobject import (
    BoolCol, ForeignKey, IntCol, SQLMultipleJoin, SQLObjectNotFound,
    StringCol)
from sqlobject.sqlbuilder import AND, OR, SQLConstant
from storm.store import EmptyResultSet, Store
<<<<<<< HEAD
from storm.expr import (
    Alias, And, Exists, In, Join, LeftJoin, Lower, Min, Not, Or, Select, SQL,
    )
=======
from storm.expr import And, In, Join, LeftJoin, Lower, Not, Or, SQL
>>>>>>> 9949fbf0
from storm.info import ClassAlias

from canonical.config import config
from canonical.database import postgresql
from canonical.database.constants import UTC_NOW
from canonical.database.datetimecol import UtcDateTimeCol
from canonical.database.enumcol import EnumCol
from canonical.database.sqlbase import (
    cursor, quote, quote_like, sqlvalues, SQLBase)

from canonical.cachedproperty import cachedproperty, cache_property, clear_property

from canonical.lazr.utils import get_current_browser_request, safe_hasattr

from canonical.launchpad.components.decoratedresultset import DecoratedResultSet
from canonical.launchpad.database.account import Account, AccountPassword
from canonical.launchpad.interfaces.account import AccountSuspendedError
from lp.bugs.model.bugtarget import HasBugsBase
from canonical.launchpad.database.stormsugar import StartsWith
from lp.registry.model.karma import KarmaCategory
from lp.services.salesforce.interfaces import (
    ISalesforceVoucherProxy, REDEEMABLE_VOUCHER_STATUSES,
    VOUCHER_STATUSES)
from lp.services.worlddata.model.language import Language
from canonical.launchpad.database.oauth import (
    OAuthAccessToken, OAuthRequestToken)
from lp.registry.model.personlocation import PersonLocation
from lp.registry.model.structuralsubscription import (
    StructuralSubscription)
from canonical.launchpad.event.interfaces import (
    IJoinTeamEvent, ITeamInvitationEvent)
from canonical.launchpad.helpers import (
    get_contact_email_addresses, get_email_template, shortlist)

from canonical.launchpad.interfaces.lpstorm import IMasterObject, IMasterStore
from canonical.launchpad.interfaces.account import (
    AccountCreationRationale, AccountStatus, IAccount, IAccountSet,
    INACTIVE_ACCOUNT_STATUSES)
from lp.soyuz.interfaces.archive import ArchivePurpose, IArchiveSet
from lp.soyuz.interfaces.archivepermission import (
    IArchivePermissionSet)
from lp.soyuz.interfaces.archivesubscriber import IArchiveSubscriberSet
from canonical.launchpad.interfaces.authtoken import LoginTokenType
from lp.code.model.hasbranches import (
    HasBranchesMixin, HasMergeProposalsMixin, HasRequestedReviewsMixin)
from lp.bugs.interfaces.bugtask import (
    BugTaskSearchParams, IBugTaskSet, IllegalRelatedBugTasksParams)
from lp.bugs.interfaces.bugtarget import IBugTarget
from lp.registry.interfaces.codeofconduct import (
    ISignedCodeOfConductSet)
from lp.registry.interfaces.distribution import IDistribution
from canonical.launchpad.interfaces.emailaddress import (
    EmailAddressStatus, IEmailAddress, IEmailAddressSet, InvalidEmailAddress)
from lp.registry.interfaces.gpg import IGPGKeySet
from lp.registry.interfaces.irc import IIrcID, IIrcIDSet
from lp.registry.interfaces.jabber import IJabberID, IJabberIDSet
from canonical.launchpad.interfaces.launchpad import (
    IHasIcon, IHasLogo, IHasMugshot, ILaunchpadCelebrities)
from canonical.launchpad.interfaces.launchpadstatistic import (
    ILaunchpadStatisticSet)
from canonical.launchpad.interfaces.logintoken import ILoginTokenSet
from lp.registry.interfaces.mailinglist import (
    IMailingListSet, MailingListStatus, PostedMessageStatus)
from lp.registry.interfaces.mailinglistsubscription import (
    MailingListAutoSubscribePolicy)
from lp.registry.interfaces.person import (
    IPerson, IPersonSet, ITeam, ImmutableVisibilityError, InvalidName,
    JoinNotAllowed, NameAlreadyTaken, PersonCreationRationale,
    PersonVisibility, PersonalStanding, TeamMembershipRenewalPolicy,
    TeamSubscriptionPolicy)
from lp.registry.interfaces.personnotification import (
    IPersonNotificationSet)
from lp.registry.interfaces.pillar import IPillarNameSet
from lp.registry.interfaces.product import IProduct
from lp.registry.interfaces.projectgroup import IProjectGroup
from lp.blueprints.interfaces.specification import (
    SpecificationDefinitionStatus, SpecificationFilter,
    SpecificationImplementationStatus, SpecificationSort)
from canonical.launchpad.interfaces.lpstorm import IStore
from lp.registry.interfaces.ssh import (
    ISSHKey, ISSHKeySet, SSHKeyAdditionError, SSHKeyCompromisedError,
    SSHKeyType)
from lp.registry.interfaces.teammembership import (
    TeamMembershipStatus)
from lp.registry.interfaces.wikiname import IWikiName, IWikiNameSet
from canonical.launchpad.webapp.interfaces import ILaunchBag

from lp.soyuz.model.archive import Archive
from lp.registry.model.codeofconduct import SignedCodeOfConduct
from lp.bugs.model.bugtask import (
    BugTask, get_related_bugtasks_search_params)
from canonical.launchpad.database.emailaddress import (
    EmailAddress, HasOwnerMixin)
from lp.registry.model.karma import KarmaCache, KarmaTotalCache
from canonical.launchpad.database.logintoken import LoginToken
from lp.registry.model.pillar import PillarName
from lp.registry.model.karma import KarmaAction, KarmaAssignedEvent, Karma
from lp.registry.model.mentoringoffer import MentoringOffer
from lp.soyuz.model.sourcepackagerelease import (
    SourcePackageRelease)
from lp.blueprints.model.specification import (
    HasSpecificationsMixin, Specification)
from lp.translations.model.translationimportqueue import (
    HasTranslationImportsMixin)
from lp.registry.model.teammembership import (
    TeamMembership, TeamMembershipSet, TeamParticipation)

from canonical.launchpad.validators.email import valid_email
from canonical.launchpad.validators.name import sanitize_name, valid_name
from canonical.launchpad.webapp.dbpolicy import MasterDatabasePolicy
from lp.registry.interfaces.person import validate_public_person


class JoinTeamEvent:
    """See `IJoinTeamEvent`."""

    implements(IJoinTeamEvent)

    def __init__(self, person, team):
        self.person = person
        self.team = team


class TeamInvitationEvent:
    """See `IJoinTeamEvent`."""

    implements(ITeamInvitationEvent)

    def __init__(self, member, team):
        self.member = member
        self.team = team


class ValidPersonCache(SQLBase):
    """Flags if a Person is active and usable in Launchpad.

    This is readonly, as this is a view in the database.
    """


def validate_person_visibility(person, attr, value):
    """Validate changes in visibility.

    * Prevent teams with inconsistent connections from being made private.
    * Prevent private teams from any transition.
    """

    # Prohibit any visibility changes for private teams.  This rule is
    # recognized to be Draconian and may be relaxed in the future.
    if person.visibility == PersonVisibility.PRIVATE:
        raise ImmutableVisibilityError(
            'A private team cannot change visibility.')

    # If transitioning to a non-public visibility, check for existing
    # relationships that could leak data.
    if value != PersonVisibility.PUBLIC:
        warning = person.visibilityConsistencyWarning(value)
        if warning is not None:
            raise ImmutableVisibilityError(warning)

    return value


class Person(
    SQLBase, HasBugsBase, HasSpecificationsMixin, HasTranslationImportsMixin,
    HasBranchesMixin, HasMergeProposalsMixin, HasRequestedReviewsMixin):
    """A Person."""

    implements(IPerson, IHasIcon, IHasLogo, IHasMugshot)

    sortingColumns = SQLConstant(
        "person_sort_key(Person.displayname, Person.name)")
    # Redefine the default ordering into Storm syntax.
    _storm_sortingColumns = ('Person.displayname', 'Person.name')
    # When doing any sort of set operations (union, intersect, except_) with
    # SQLObject we can't use sortingColumns because the table name Person is
    # not available in that context, so we use this one.
    _sortingColumnsForSetOperations = SQLConstant(
        "person_sort_key(displayname, name)")
    _defaultOrder = sortingColumns
    _visibility_warning_marker = object()
    _visibility_warning_cache = _visibility_warning_marker

    account = ForeignKey(dbName='account', foreignKey='Account', default=None)

    def _validate_name(self, attr, value):
        """Check that rename is allowed."""
        # Renaming a team is prohibited for any team that has a non-purged
        # mailing list.  This is because renaming a mailing list is not
        # trivial in Mailman 2.1 (see Mailman FAQ item 4.70).  We prohibit
        # such renames in the team edit details view, but just to be safe, we
        # also assert that such an attempt is not being made here.  To do
        # this, we must override the SQLObject method for setting the 'name'
        # database column.  Watch out for when SQLObject is creating this row,
        # because in that case self.name isn't yet available.
        if self.name is None:
            mailing_list = None
        else:
            mailing_list = getUtility(IMailingListSet).get(self.name)
        can_rename = (self._SO_creating or
                      not self.is_team or
                      mailing_list is None or
                      mailing_list.status == MailingListStatus.PURGED)
        assert can_rename, 'Cannot rename teams with mailing lists'
        # Everything's okay, so let SQLObject do the normal thing.
        return value

    name = StringCol(dbName='name', alternateID=True, notNull=True,
                     storm_validator=_validate_name)

    def __repr__(self):
        displayname = self.displayname.encode('ASCII', 'backslashreplace')
        return '<Person at 0x%x %s (%s)>' % (id(self), self.name, displayname)

    displayname = StringCol(dbName='displayname', notNull=True)

    teamdescription = StringCol(dbName='teamdescription', default=None)
    homepage_content = StringCol(default=None)
    icon = ForeignKey(
        dbName='icon', foreignKey='LibraryFileAlias', default=None)
    logo = ForeignKey(
        dbName='logo', foreignKey='LibraryFileAlias', default=None)
    mugshot = ForeignKey(
        dbName='mugshot', foreignKey='LibraryFileAlias', default=None)

    def _get_password(self):
        # We have to remove the security proxy because the password is
        # needed before we are authenticated. I'm not overly worried because
        # this method is scheduled for demolition -- StuartBishop 20080514
        password = IStore(AccountPassword).find(
            AccountPassword, accountID=self.accountID).one()
        if password is None:
            return None
        else:
            return password.password

    def _set_password(self, value):
        account = IMasterStore(Account).get(Account, self.accountID)
        assert account is not None, 'No account for this Person.'
        account.password = value

    password = property(_get_password, _set_password)

    def _get_account_status(self):
        account = IStore(Account).get(Account, self.accountID)
        if account is not None:
            return account.status
        else:
            return AccountStatus.NOACCOUNT

    def _set_account_status(self, value):
        assert self.accountID is not None, 'No account for this Person'
        account = IMasterStore(Account).get(Account, self.accountID)
        account.status = value

    # Deprecated - this value has moved to the Account table.
    # We provide this shim for backwards compatibility.
    account_status = property(_get_account_status, _set_account_status)

    def _get_account_status_comment(self):
        account = IStore(Account).get(Account, self.accountID)
        if account is not None:
            return account.status_comment

    def _set_account_status_comment(self, value):
        assert self.accountID is not None, 'No account for this Person'
        account = IMasterStore(Account).get(Account, self.accountID)
        account.status_comment = value

    # Deprecated - this value has moved to the Account table.
    # We provide this shim for backwards compatibility.
    account_status_comment = property(
            _get_account_status_comment, _set_account_status_comment)

    teamowner = ForeignKey(dbName='teamowner', foreignKey='Person',
                           default=None,
                           storm_validator=validate_public_person)

    sshkeys = SQLMultipleJoin('SSHKey', joinColumn='person')

    renewal_policy = EnumCol(
        enum=TeamMembershipRenewalPolicy,
        default=TeamMembershipRenewalPolicy.NONE)
    subscriptionpolicy = EnumCol(
        dbName='subscriptionpolicy',
        enum=TeamSubscriptionPolicy,
        default=TeamSubscriptionPolicy.MODERATED)
    defaultrenewalperiod = IntCol(dbName='defaultrenewalperiod', default=None)
    defaultmembershipperiod = IntCol(dbName='defaultmembershipperiod',
                                     default=None)
    mailing_list_auto_subscribe_policy = EnumCol(
        enum=MailingListAutoSubscribePolicy,
        default=MailingListAutoSubscribePolicy.ON_REGISTRATION)

    merged = ForeignKey(dbName='merged', foreignKey='Person', default=None)

    datecreated = UtcDateTimeCol(notNull=True, default=UTC_NOW)
    creation_rationale = EnumCol(enum=PersonCreationRationale, default=None)
    creation_comment = StringCol(default=None)
    registrant = ForeignKey(
        dbName='registrant', foreignKey='Person', default=None,
        storm_validator=validate_public_person)
    hide_email_addresses = BoolCol(notNull=True, default=False)
    verbose_bugnotifications = BoolCol(notNull=True, default=True)

    signedcocs = SQLMultipleJoin('SignedCodeOfConduct', joinColumn='owner')
    ircnicknames = SQLMultipleJoin('IrcID', joinColumn='person')
    jabberids = SQLMultipleJoin('JabberID', joinColumn='person')

    entitlements = SQLMultipleJoin('Entitlement', joinColumn='person')
    visibility = EnumCol(
        enum=PersonVisibility,
        default=PersonVisibility.PUBLIC,
        storm_validator=validate_person_visibility)

    personal_standing = EnumCol(
        enum=PersonalStanding, default=PersonalStanding.UNKNOWN,
        notNull=True)

    personal_standing_reason = StringCol(default=None)

    @cachedproperty('_languages_cache')
    def languages(self):
        """See `IPerson`."""
        results = Store.of(self).find(
            Language, And(Language.id == PersonLanguage.languageID,
                          PersonLanguage.personID == self.id))
        results.order_by(Language.englishname)
        return list(results)

    def getLanguagesCache(self):
        """Return this person's cached languages.

        :raises AttributeError: If the cache doesn't exist.
        """
        return self._languages_cache

    def setLanguagesCache(self, languages):
        """Set this person's cached languages.

        Order them by name if necessary.
        """
        cache_property(self, '_languages_cache', sorted(
            languages, key=attrgetter('englishname')))

    def deleteLanguagesCache(self):
        """Delete this person's cached languages, if it exists."""
        clear_property(self, '_languages_cache')

    def addLanguage(self, language):
        """See `IPerson`."""
        person_language = Store.of(self).find(
            PersonLanguage, And(PersonLanguage.languageID == language.id,
                                PersonLanguage.personID == self.id)).one()
        if person_language is not None:
            # Nothing to do.
            return
        PersonLanguage(person=self, language=language)
        self.deleteLanguagesCache()

    def removeLanguage(self, language):
        """See `IPerson`."""
        person_language = Store.of(self).find(
            PersonLanguage, And(PersonLanguage.languageID == language.id,
                                PersonLanguage.personID == self.id)).one()
        if person_language is None:
            # Nothing to do.
            return
        PersonLanguage.delete(person_language.id)
        self.deleteLanguagesCache()

    def _init(self, *args, **kw):
        """Mark the person as a team when created or fetched from database."""
        SQLBase._init(self, *args, **kw)
        if self.teamownerID is not None:
            alsoProvides(self, ITeam)

    def convertToTeam(self, team_owner):
        """See `IPerson`."""
        assert not self.is_team, "Can't convert a team to a team."
        assert self.account_status == AccountStatus.NOACCOUNT, (
            "Only Person entries whose account_status is NOACCOUNT can be "
            "converted into teams.")
        # Teams don't have Account records
        if self.account is not None:
            account_id = self.account.id
            self.account = None
            Account.delete(account_id)
        self.creation_rationale = None
        self.teamowner = team_owner
        alsoProvides(self, ITeam)
        # Add the owner as a team admin manually because we know what we're
        # doing and we don't want any email notifications to be sent.
        TeamMembershipSet().new(
            team_owner, self, TeamMembershipStatus.ADMIN, team_owner)

    @property
    def oauth_access_tokens(self):
        """See `IPerson`."""
        return Store.of(self).find(
            OAuthAccessToken,
            OAuthAccessToken.person == self,
            Or(OAuthAccessToken.date_expires == None,
               OAuthAccessToken.date_expires > UTC_NOW))

    @property
    def oauth_request_tokens(self):
        """See `IPerson`."""
        return Store.of(self).find(
            OAuthRequestToken,
            OAuthRequestToken.person == self,
            Or(OAuthRequestToken.date_expires == None,
               OAuthRequestToken.date_expires > UTC_NOW))

    @cachedproperty('_location')
    def location(self):
        """See `IObjectWithLocation`."""
        return PersonLocation.selectOneBy(person=self)

    @property
    def time_zone(self):
        """See `IHasLocation`."""
        if self.location is None:
            return None
        # Wrap the location with a security proxy to make sure the user has
        # enough rights to see it.
        return ProxyFactory(self.location).time_zone

    @property
    def latitude(self):
        """See `IHasLocation`."""
        if self.location is None:
            return None
        # Wrap the location with a security proxy to make sure the user has
        # enough rights to see it.
        return ProxyFactory(self.location).latitude

    @property
    def longitude(self):
        """See `IHasLocation`."""
        if self.location is None:
            return None
        # Wrap the location with a security proxy to make sure the user has
        # enough rights to see it.
        return ProxyFactory(self.location).longitude

    def setLocationVisibility(self, visible):
        """See `ISetLocation`."""
        assert not self.is_team, 'Cannot edit team location.'
        if self.location is None:
            self._location = PersonLocation(person=self, visible=visible)
        else:
            self.location.visible = visible

    def setLocation(self, latitude, longitude, time_zone, user):
        """See `ISetLocation`."""
        assert not self.is_team, 'Cannot edit team location.'
        assert ((latitude is None and longitude is None) or
                (latitude is not None and longitude is not None)), (
            "Cannot set a latitude without longitude (and vice-versa).")

        if self.location is not None:
            self.location.time_zone = time_zone
            self.location.latitude = latitude
            self.location.longitude = longitude
            self.location.last_modified_by = user
            self.location.date_last_modified = UTC_NOW
        else:
            self._location = PersonLocation(
                person=self, time_zone=time_zone, latitude=latitude,
                longitude=longitude, last_modified_by=user)

    # specification-related joins
    @property
    def assigned_specs(self):
        return shortlist(Specification.selectBy(
            assignee=self, orderBy=['-datecreated']))

    @property
    def assigned_specs_in_progress(self):
        replacements = sqlvalues(assignee=self)
        replacements['started_clause'] = Specification.started_clause
        replacements['completed_clause'] = Specification.completeness_clause
        query = """
            (assignee = %(assignee)s)
            AND (%(started_clause)s)
            AND NOT (%(completed_clause)s)
            """ % replacements
        return Specification.select(query, orderBy=['-date_started'], limit=5)

    # mentorship
    @property
    def mentoring_offers(self):
        """See `IPerson`"""
        return MentoringOffer.select("""MentoringOffer.id IN
        (SELECT MentoringOffer.id
            FROM MentoringOffer
            LEFT OUTER JOIN BugTask ON
                MentoringOffer.bug = BugTask.bug
            LEFT OUTER JOIN Bug ON
                BugTask.bug = Bug.id
            LEFT OUTER JOIN Specification ON
                MentoringOffer.specification = Specification.id
            WHERE
                MentoringOffer.owner = %s
                """ % sqlvalues(self.id) + """ AND (
                BugTask.id IS NULL OR NOT
                (Bug.private IS TRUE OR
                  (""" + BugTask.completeness_clause +"""))) AND (
                Specification.id IS NULL OR NOT
                (""" + Specification.completeness_clause +")))",
            )

    @property
    def team_mentorships(self):
        """See `IPerson`"""
        return MentoringOffer.select("""MentoringOffer.id IN
        (SELECT MentoringOffer.id
            FROM MentoringOffer
            JOIN TeamParticipation ON
                MentoringOffer.team = TeamParticipation.person
            LEFT OUTER JOIN BugTask ON
                MentoringOffer.bug = BugTask.bug
            LEFT OUTER JOIN Bug ON
                BugTask.bug = Bug.id
            LEFT OUTER JOIN Specification ON
                MentoringOffer.specification = Specification.id
            WHERE
                TeamParticipation.team = %s
                """ % sqlvalues(self.id) + """ AND (
                BugTask.id IS NULL OR NOT
                (Bug.private IS TRUE OR
                  (""" + BugTask.completeness_clause +"""))) AND (
                Specification.id IS NULL OR NOT
                (""" + Specification.completeness_clause +")))",
            )

    @property
    def unique_displayname(self):
        """See `IPerson`."""
        return "%s (%s)" % (self.displayname, self.name)

    @property
    def has_any_specifications(self):
        """See `IHasSpecifications`."""
        return self.all_specifications.count()

    @property
    def all_specifications(self):
        return self.specifications(filter=[SpecificationFilter.ALL])

    @property
    def valid_specifications(self):
        return self.specifications(filter=[SpecificationFilter.VALID])

    def specifications(self, sort=None, quantity=None, filter=None,
                       prejoin_people=True):
        """See `IHasSpecifications`."""

        # Make a new list of the filter, so that we do not mutate what we
        # were passed as a filter
        if not filter:
            # if no filter was passed (None or []) then we must decide the
            # default filtering, and for a person we want related incomplete
            # specs
            filter = [SpecificationFilter.INCOMPLETE]

        # now look at the filter and fill in the unsaid bits

        # defaults for completeness: if nothing is said about completeness
        # then we want to show INCOMPLETE
        completeness = False
        for option in [
            SpecificationFilter.COMPLETE,
            SpecificationFilter.INCOMPLETE]:
            if option in filter:
                completeness = True
        if completeness is False:
            filter.append(SpecificationFilter.INCOMPLETE)

        # defaults for acceptance: in this case we have nothing to do
        # because specs are not accepted/declined against a person

        # defaults for informationalness: we don't have to do anything
        # because the default if nothing is said is ANY

        # if no roles are given then we want everything
        linked = False
        roles = set([
            SpecificationFilter.CREATOR,
            SpecificationFilter.ASSIGNEE,
            SpecificationFilter.DRAFTER,
            SpecificationFilter.APPROVER,
            SpecificationFilter.FEEDBACK,
            SpecificationFilter.SUBSCRIBER])
        for role in roles:
            if role in filter:
                linked = True
        if not linked:
            for role in roles:
                filter.append(role)

        # sort by priority descending, by default
        if sort is None or sort == SpecificationSort.PRIORITY:
            order = ['-priority', 'Specification.definition_status',
                     'Specification.name']
        elif sort == SpecificationSort.DATE:
            order = ['-Specification.datecreated', 'Specification.id']

        # figure out what set of specifications we are interested in. for
        # products, we need to be able to filter on the basis of:
        #
        #  - role (owner, drafter, approver, subscriber, assignee etc)
        #  - completeness.
        #  - informational.
        #

        # in this case the "base" is quite complicated because it is
        # determined by the roles so lets do that first

        base = '(1=0'  # we want to start with a FALSE and OR them
        if SpecificationFilter.CREATOR in filter:
            base += ' OR Specification.owner = %(my_id)d'
        if SpecificationFilter.ASSIGNEE in filter:
            base += ' OR Specification.assignee = %(my_id)d'
        if SpecificationFilter.DRAFTER in filter:
            base += ' OR Specification.drafter = %(my_id)d'
        if SpecificationFilter.APPROVER in filter:
            base += ' OR Specification.approver = %(my_id)d'
        if SpecificationFilter.SUBSCRIBER in filter:
            base += """ OR Specification.id in
                (SELECT specification FROM SpecificationSubscription
                 WHERE person = %(my_id)d)"""
        if SpecificationFilter.FEEDBACK in filter:
            base += """ OR Specification.id in
                (SELECT specification FROM SpecificationFeedback
                 WHERE reviewer = %(my_id)d)"""
        base += ') '

        # filter out specs on inactive products
        base += """AND (Specification.product IS NULL OR
                        Specification.product NOT IN
                         (SELECT Product.id FROM Product
                          WHERE Product.active IS FALSE))
                """

        base = base % {'my_id': self.id}

        query = base
        # look for informational specs
        if SpecificationFilter.INFORMATIONAL in filter:
            query += (' AND Specification.implementation_status = %s' %
                quote(SpecificationImplementationStatus.INFORMATIONAL))

        # filter based on completion. see the implementation of
        # Specification.is_complete() for more details
        completeness = Specification.completeness_clause

        if SpecificationFilter.COMPLETE in filter:
            query += ' AND ( %s ) ' % completeness
        elif SpecificationFilter.INCOMPLETE in filter:
            query += ' AND NOT ( %s ) ' % completeness

        # Filter for validity. If we want valid specs only then we should
        # exclude all OBSOLETE or SUPERSEDED specs
        if SpecificationFilter.VALID in filter:
            query += (
                ' AND Specification.definition_status NOT IN ( %s, ''%s ) ' %
                sqlvalues(SpecificationDefinitionStatus.OBSOLETE,
                          SpecificationDefinitionStatus.SUPERSEDED))

        # ALL is the trump card
        if SpecificationFilter.ALL in filter:
            query = base

        # Filter for specification text
        for constraint in filter:
            if isinstance(constraint, basestring):
                # a string in the filter is a text search filter
                query += ' AND Specification.fti @@ ftq(%s) ' % quote(
                    constraint)

        results = Specification.select(query, orderBy=order,
            limit=quantity)
        if prejoin_people:
            results = results.prejoin(['assignee', 'approver', 'drafter'])
        return results

    # XXX: Tom Berger 2008-04-14 bug=191799:
    # The implementation of these functions
    # is no longer appropriate, since it now relies on subscriptions,
    # rather than package bug supervisors.
    def getBugSubscriberPackages(self):
        """See `IPerson`."""
        packages = [sub.target for sub in self.structural_subscriptions
                    if (sub.distribution is not None and
                        sub.sourcepackagename is not None)]
        packages.sort(key=lambda x: x.name)
        return packages

    def findPathToTeam(self, team):
        """See `IPerson`."""
        # This is our guarantee that _getDirectMemberIParticipateIn() will
        # never return None
        assert self.hasParticipationEntryFor(team), (
            "%s doesn't seem to be a member/participant in %s"
            % (self.name, team.name))
        assert team.is_team, "You can't pass a person to this method."
        path = [team]
        team = self._getDirectMemberIParticipateIn(team)
        while team != self:
            path.insert(0, team)
            team = self._getDirectMemberIParticipateIn(team)
        return path

    def _getDirectMemberIParticipateIn(self, team):
        """Return a direct member of the given team that this person
        participates in.

        If there are more than one direct member of the given team that this
        person participates in, the one with the oldest creation date is
        returned.
        """
        query = AND(
            TeamMembership.q.teamID == team.id,
            TeamMembership.q.personID == Person.q.id,
            OR(TeamMembership.q.status == TeamMembershipStatus.ADMIN,
               TeamMembership.q.status == TeamMembershipStatus.APPROVED),
            TeamParticipation.q.teamID == Person.q.id,
            TeamParticipation.q.personID == self.id)
        clauseTables = ['TeamMembership', 'TeamParticipation']
        member = Person.selectFirst(
            query, clauseTables=clauseTables, orderBy='datecreated')
        assert member is not None, (
            "%(person)s is an indirect member of %(team)s but %(person)s "
            "is not a participant in any direct member of %(team)s"
            % dict(person=self.name, team=team.name))
        return member

    @property
    def is_team(self):
        """See `IPerson`."""
        return self.teamowner is not None

    def isTeam(self):
        """Deprecated. Use is_team instead."""
        return self.teamowner is not None

    @property
    def mailing_list(self):
        """See `IPerson`."""
        return getUtility(IMailingListSet).get(self.name)

    def _customizeSearchParams(self, search_params):
        """No-op, to satisfy a requirement of HasBugsBase."""
        pass

    def searchTasks(self, search_params, *args, **kwargs):
        """See `IHasBugs`."""
        if search_params is None and len(args) == 0:
            # this method is called via webapi directly
            # calling this method on a Person object directly via the
            # webservice API means searching for user related tasks
            user = kwargs.pop('user')
            try:
                search_params = get_related_bugtasks_search_params(
                    user, self, **kwargs)
            except IllegalRelatedBugTasksParams, e:
                # dirty hack, marking an exception with a HTTP error
                # only works if the exception is raised in the exported
                # method, see docstring of
                # `lazr.restful.declarations.webservice_error()`
                raise e
            return getUtility(IBugTaskSet).search(*search_params)
        if len(kwargs) > 0:
            # if keyword arguments are supplied, use the deault
            # implementation in HasBugsBase.
            return HasBugsBase.searchTasks(self, search_params, **kwargs)
        else:
            # Otherwise pass all positional arguments to the
            # implementation in BugTaskSet.
            return getUtility(IBugTaskSet).search(search_params, *args)

    def getProjectsAndCategoriesContributedTo(self, limit=5):
        """See `IPerson`."""
        contributions = []
        # Pillars names have no concept of active. Extra pillars names are
        # requested because deactivated pillars will be filtered out.
        extra_limit = limit + 5
        results = self._getProjectsWithTheMostKarma(limit=extra_limit)
        for pillar_name, karma in results:
            pillar = getUtility(IPillarNameSet).getByName(
                pillar_name, ignore_inactive=True)
            if pillar is not None:
                contributions.append(
                    {'project': pillar,
                     'categories': self._getContributedCategories(pillar)})
            if len(contributions) == limit:
                break
        return contributions

    def _getProjectsWithTheMostKarma(self, limit=10):
        """Return the names and karma points of of this person on the
        product/distribution with that name.

        The results are ordered descending by the karma points and limited to
        the given limit.
        """
        # We want this person's total karma on a given context (that is,
        # across all different categories) here; that's why we use a
        # "KarmaCache.category IS NULL" clause here.
        query = """
            SELECT PillarName.name, KarmaCache.karmavalue
            FROM KarmaCache
            JOIN PillarName ON
                COALESCE(KarmaCache.distribution, -1) =
                COALESCE(PillarName.distribution, -1)
                AND
                COALESCE(KarmaCache.product, -1) =
                COALESCE(PillarName.product, -1)
            WHERE person = %(person)s
                AND KarmaCache.category IS NULL
                AND KarmaCache.project IS NULL
            ORDER BY karmavalue DESC, name
            LIMIT %(limit)s;
            """ % sqlvalues(person=self, limit=limit)
        cur = cursor()
        cur.execute(query)
        return cur.fetchall()

    def getOwnedOrDrivenPillars(self):
        """See `IPerson`."""
        find_spec = (PillarName, SQL('kind'), SQL('displayname'))
        origin = SQL("""
            PillarName
            JOIN (
                SELECT name, 3 as kind, displayname
                FROM product
                WHERE
                    driver = %(person)s
                    OR owner = %(person)s
                UNION
                SELECT name, 2 as kind, displayname
                FROM project
                WHERE
                    driver = %(person)s
                    OR owner = %(person)s
                UNION
                SELECT name, 1 as kind, displayname
                FROM distribution
                WHERE
                    driver = %(person)s
                    OR owner = %(person)s
                ) _pillar
                ON PillarName.name = _pillar.name
            """ % sqlvalues(person=self))
        results = IStore(self).using(origin).find(find_spec)
        results = results.order_by('kind', 'displayname')
        return [pillar_name for pillar_name, kind, displayname in results]

    def getOwnedProjects(self, match_name=None):
        """See `IPerson`."""
        # Import here to work around a circular import problem.
        from lp.registry.model.product import Product

        clauses = ["""
            SELECT DISTINCT Product.id
            FROM Product, TeamParticipation
            WHERE TeamParticipation.person = %(person)s
            AND owner = TeamParticipation.team
            AND Product.active IS TRUE
            """ % sqlvalues(person=self)]

        # We only want to use the extra query if match_name is not None and it
        # is not the empty string ('' or u'').
        if match_name:
            like_query = "'%%' || %s || '%%'" % quote_like(match_name)
            quoted_query = quote(match_name)
            clauses.append(
                """(Product.name LIKE %s OR
                    Product.displayname LIKE %s OR
                    fti @@ ftq(%s))""" % (like_query,
                                          like_query,
                                          quoted_query))
        query = " AND ".join(clauses)
        results = Product.select("""id IN (%s)""" % query,
                                 orderBy=['displayname'])
        return results

    def getAllCommercialSubscriptionVouchers(self, voucher_proxy=None):
        """See `IPerson`."""
        if voucher_proxy is None:
            voucher_proxy = getUtility(ISalesforceVoucherProxy)
        commercial_vouchers = voucher_proxy.getAllVouchers(self)
        vouchers = {}
        for status in VOUCHER_STATUSES:
            vouchers[status] = []
        for voucher in commercial_vouchers:
            assert voucher.status in VOUCHER_STATUSES, (
                "Voucher %s has unrecognized status %s" %
                (voucher.voucher_id, voucher.status))
            vouchers[voucher.status].append(voucher)
        return vouchers

    def getRedeemableCommercialSubscriptionVouchers(self, voucher_proxy=None):
        """See `IPerson`."""
        if voucher_proxy is None:
            voucher_proxy = getUtility(ISalesforceVoucherProxy)
        vouchers = voucher_proxy.getUnredeemedVouchers(self)
        for voucher in vouchers:
            assert voucher.status in REDEEMABLE_VOUCHER_STATUSES, (
                "Voucher %s has invalid status %s" %
                (voucher.voucher_id, voucher.status))
        return vouchers

    def iterTopProjectsContributedTo(self, limit=10):
        getByName = getUtility(IPillarNameSet).getByName
        for name, ignored in self._getProjectsWithTheMostKarma(limit=limit):
            yield getByName(name)

    def _getContributedCategories(self, pillar):
        """Return the KarmaCategories to which this person has karma on the
        given pillar.

        The given pillar must be either an IProduct or an IDistribution.
        """
        if IProduct.providedBy(pillar):
            where_clause = "product = %s" % sqlvalues(pillar)
        elif IDistribution.providedBy(pillar):
            where_clause = "distribution = %s" % sqlvalues(pillar)
        else:
            raise AssertionError(
                "Pillar must be a product or distro, got %s" % pillar)
        replacements = sqlvalues(person=self)
        replacements['where_clause'] = where_clause
        query = """
            SELECT DISTINCT KarmaCategory.id
            FROM KarmaCategory
            JOIN KarmaCache ON KarmaCache.category = KarmaCategory.id
            WHERE %(where_clause)s
                AND category IS NOT NULL
                AND person = %(person)s
            """ % replacements
        cur = cursor()
        cur.execute(query)
        ids = ",".join(str(id) for [id] in cur.fetchall())
        return KarmaCategory.select("id IN (%s)" % ids)

    @property
    def karma_category_caches(self):
        """See `IPerson`."""
        store = Store.of(self)
        conditions = And(
            KarmaCache.category == KarmaCategory.id,
            KarmaCache.person == self.id,
            KarmaCache.product == None,
            KarmaCache.project == None,
            KarmaCache.distribution == None,
            KarmaCache.sourcepackagename == None)
        result = store.find((KarmaCache, KarmaCategory), conditions)
        result = result.order_by(KarmaCategory.title)
        return [karma_cache for (karma_cache, category) in result]

    @cachedproperty('_karma_cached')
    def karma(self):
        """See `IPerson`."""
        # May also be loaded from _all_members
        cache = KarmaTotalCache.selectOneBy(person=self)
        if cache is None:
            # Newly created accounts may not be in the cache yet, meaning the
            # karma updater script hasn't run since the account was created.
            return 0
        else:
            return cache.karma_total

    @property
    def is_valid_person_or_team(self):
        """See `IPerson`."""
        # Teams are always valid
        if self.isTeam():
            return True

        return self.is_valid_person

    @cachedproperty('_is_valid_person_cached')
    def is_valid_person(self):
        """See `IPerson`."""
        if self.is_team:
            return False
        try:
            ValidPersonCache.get(self.id)
            return True
        except SQLObjectNotFound:
            return False

    @property
    def is_probationary(self):
        """See `IPerson`.

        Users without karma have not demostrated their intentions may not
        have the same privileges as users who have made contributions.
        """
        return not self.isTeam() and self.karma == 0

    def assignKarma(self, action_name, product=None, distribution=None,
                    sourcepackagename=None, datecreated=None):
        """See `IPerson`."""
        # Teams don't get Karma. Inactive accounts don't get Karma.
        # The system user and janitor, does not get karma.
        # No warning, as we don't want to place the burden on callsites
        # to check this.
        if (not self.is_valid_person
            or self.id == getUtility(ILaunchpadCelebrities).janitor.id):
            return None

        if product is not None:
            assert distribution is None and sourcepackagename is None
        elif distribution is not None:
            assert product is None
        else:
            raise AssertionError(
                'You must provide either a product or a distribution.')

        try:
            action = KarmaAction.byName(action_name)
        except SQLObjectNotFound:
            raise AssertionError(
                "No KarmaAction found with name '%s'." % action_name)

        if datecreated is None:
            datecreated = UTC_NOW
        karma = Karma(
            person=self, action=action, product=product,
            distribution=distribution, sourcepackagename=sourcepackagename,
            datecreated=datecreated)
        notify(KarmaAssignedEvent(self, karma))
        return karma

    def latestKarma(self, quantity=25):
        """See `IPerson`."""
        return Karma.selectBy(person=self,
            orderBy='-datecreated')[:quantity]

    # This is to cache TeamParticipation information as that's used tons of
    # times in each request.
    _inTeam_cache = None

    def inTeam(self, team):
        """See `IPerson`."""
        if team is None:
            return False

        # Translate the team name to an ITeam if we were passed a team.
        if isinstance(team, (str, unicode)):
            team = PersonSet().getByName(team)

        if self._inTeam_cache is None: # Initialize cache
            self._inTeam_cache = {}
        else:
            try:
                return self._inTeam_cache[team.id] # Return from cache
            except KeyError:
                pass # Or fall through

        tp = TeamParticipation.selectOneBy(team=team, person=self)
        if tp is not None or self.id == team.teamownerID:
            in_team = True
        elif team.is_team and not team.teamowner.inTeam(team):
            # The owner is not a member but must retain his rights over
            # this team. This person may be a member of the owner, and in this
            # case it'll also have rights over this team.
            in_team = self.inTeam(team.teamowner)
        else:
            in_team = False

        self._inTeam_cache[team.id] = in_team
        return in_team

    def hasParticipationEntryFor(self, team):
        """See `IPerson`."""
        return bool(TeamParticipation.selectOneBy(person=self, team=team))

    def leave(self, team):
        """See `IPerson`."""
        assert not ITeam.providedBy(self)

        self._inTeam_cache = {} # Flush the cache used by the inTeam method

        active = [TeamMembershipStatus.ADMIN, TeamMembershipStatus.APPROVED]
        tm = TeamMembership.selectOneBy(person=self, team=team)
        if tm is None or tm.status not in active:
            # Ok, we're done. You are not an active member and still
            # not being.
            return

        tm.setStatus(TeamMembershipStatus.DEACTIVATED, self)

    def join(self, team, requester=None, may_subscribe_to_list=True):
        """See `IPerson`."""
        if self in team.activemembers:
            return

        if requester is None:
            assert not self.is_team, (
                "You need to specify a reviewer when a team joins another.")
            requester = self

        proposed = TeamMembershipStatus.PROPOSED
        approved = TeamMembershipStatus.APPROVED

        if team.subscriptionpolicy == TeamSubscriptionPolicy.RESTRICTED:
            raise JoinNotAllowed("This is a restricted team")
        elif team.subscriptionpolicy == TeamSubscriptionPolicy.MODERATED:
            status = proposed
        elif team.subscriptionpolicy == TeamSubscriptionPolicy.OPEN:
            status = approved
        else:
            raise AssertionError(
                "Unknown subscription policy: %s" % team.subscriptionpolicy)

        # XXX Edwin Grubbs 2007-12-14 bug=117980
        # removeSecurityProxy won't be necessary after addMember()
        # is configured to call a method on the new member, so the
        # security configuration will verify that the logged in user
        # has the right permission to add the specified person to the team.
        naked_team = removeSecurityProxy(team)
        naked_team.addMember(
            self, reviewer=requester, status=status,
            force_team_add=True,
            may_subscribe_to_list=may_subscribe_to_list)

    def clearInTeamCache(self):
        """See `IPerson`."""
        self._inTeam_cache = {}

    #
    # ITeam methods
    #
    @property
    def super_teams(self):
        """See `IPerson`."""
        query = """
            Person.id = TeamParticipation.team AND
            TeamParticipation.person = %s AND
            TeamParticipation.team != %s
            """ % sqlvalues(self.id, self.id)
        return Person.select(query, clauseTables=['TeamParticipation'])

    @property
    def sub_teams(self):
        """See `IPerson`."""
        query = """
            Person.id = TeamParticipation.person AND
            TeamParticipation.team = %s AND
            TeamParticipation.person != %s AND
            Person.teamowner IS NOT NULL
            """ % sqlvalues(self.id, self.id)
        return Person.select(query, clauseTables=['TeamParticipation'])

    def getTeamAdminsEmailAddresses(self):
        """See `IPerson`."""
        assert self.is_team
        to_addrs = set()
        for person in self.getDirectAdministrators():
            to_addrs.update(get_contact_email_addresses(person))
        return sorted(to_addrs)

    def addMember(self, person, reviewer, comment=None, force_team_add=False,
                  status=TeamMembershipStatus.APPROVED,
                  may_subscribe_to_list=True):
        """See `IPerson`."""
        assert self.is_team, "You cannot add members to a person."
        assert status in [TeamMembershipStatus.APPROVED,
                          TeamMembershipStatus.PROPOSED,
                          TeamMembershipStatus.ADMIN], (
            "You can't add a member with this status: %s." % status.name)

        event = JoinTeamEvent
        if person.is_team:
            assert not self.hasParticipationEntryFor(person), (
                "Team '%s' is a member of '%s'. As a consequence, '%s' can't "
                "be added as a member of '%s'"
                % (self.name, person.name, person.name, self.name))
            # By default, teams can only be invited as members, meaning that
            # one of the team's admins will have to accept the invitation
            # before the team is made a member. If force_team_add is True,
            # or the user is also an admin of the proposed member, then
            # we'll add a team as if it was a person.
            is_reviewer_admin_of_new_member = (
                person in reviewer.getAdministratedTeams())
            if not force_team_add and not is_reviewer_admin_of_new_member:
                status = TeamMembershipStatus.INVITED
                event = TeamInvitationEvent

        status_changed = True
        expires = self.defaultexpirationdate
        tm = TeamMembership.selectOneBy(person=person, team=self)
        if tm is None:
            tm = TeamMembershipSet().new(
                person, self, status, reviewer, dateexpires=expires,
                comment=comment)
            # Accessing the id attribute ensures that the team
            # creation has been flushed to the database.
            tm.id
            notify(event(person, self))
        else:
            # We can't use tm.setExpirationDate() here because the reviewer
            # here will be the member themselves when they join an OPEN team.
            tm.dateexpires = expires
            status_changed = tm.setStatus(status, reviewer, comment)

        if not person.is_team and may_subscribe_to_list:
            person.autoSubscribeToMailingList(self.mailing_list,
                                              requester=reviewer)
        return (status_changed, tm.status)

    # The three methods below are not in the IPerson interface because we want
    # to protect them with a launchpad.Edit permission. We could do that by
    # defining explicit permissions for all IPerson methods/attributes in
    # the zcml but that's far from optimal given the size of IPerson.
    def acceptInvitationToBeMemberOf(self, team, comment):
        """Accept an invitation to become a member of the given team.

        There must be a TeamMembership for this person and the given team with
        the INVITED status. The status of this TeamMembership will be changed
        to APPROVED.
        """
        tm = TeamMembership.selectOneBy(person=self, team=team)
        assert tm is not None
        assert tm.status == TeamMembershipStatus.INVITED
        tm.setStatus(
            TeamMembershipStatus.APPROVED, getUtility(ILaunchBag).user,
            comment=comment)

    def declineInvitationToBeMemberOf(self, team, comment):
        """Decline an invitation to become a member of the given team.

        There must be a TeamMembership for this person and the given team with
        the INVITED status. The status of this TeamMembership will be changed
        to INVITATION_DECLINED.
        """
        tm = TeamMembership.selectOneBy(person=self, team=team)
        assert tm is not None
        assert tm.status == TeamMembershipStatus.INVITED
        tm.setStatus(
            TeamMembershipStatus.INVITATION_DECLINED,
            getUtility(ILaunchBag).user, comment=comment)

    def renewTeamMembership(self, team):
        """Renew the TeamMembership for this person on the given team.

        The given team's renewal policy must be ONDEMAND and the membership
        must be active (APPROVED or ADMIN) and set to expire in less than
        DAYS_BEFORE_EXPIRATION_WARNING_IS_SENT days.
        """
        tm = TeamMembership.selectOneBy(person=self, team=team)
        assert tm.canBeRenewedByMember(), (
            "This membership can't be renewed by the member himself.")

        assert (team.defaultrenewalperiod is not None
                and team.defaultrenewalperiod > 0), (
            'Teams with a renewal policy of ONDEMAND must specify '
            'a default renewal period greater than 0.')
        # Keep the same status, change the expiration date and send a
        # notification explaining the membership has been renewed.
        tm.dateexpires += timedelta(days=team.defaultrenewalperiod)
        tm.sendSelfRenewalNotification()

    def deactivateAllMembers(self, comment, reviewer):
        """Deactivate all members of this team.

        This method circuments the TeamMembership.setStatus() method
        to improve performance; therefore, it does not send out any
        status change noticiations to the team admins.

        :param comment: Explanation of the change.
        :param reviewer: Person who made the change.
        """
        assert self.is_team, "This method is only available for teams."
        now = datetime.now(pytz.timezone('UTC'))
        store = Store.of(self)
        cur = cursor()

        # Deactivate the approved/admin team members.
        # XXX: EdwinGrubbs 2009-07-08 bug=397072
        # There are problems using storm to write an update
        # statement using DBITems in the comparison.
        cur.execute("""
            UPDATE TeamMembership
            SET status=%(status)s,
                last_changed_by=%(last_changed_by)s,
                last_change_comment=%(comment)s,
                date_last_changed=%(date_last_changed)s
            WHERE
                TeamMembership.team = %(team)s
                AND TeamMembership.status IN %(original_statuses)s
            """,
            dict(
                status=TeamMembershipStatus.DEACTIVATED,
                last_changed_by=reviewer.id,
                comment=comment,
                date_last_changed=now,
                team=self.id,
                original_statuses=(
                    TeamMembershipStatus.ADMIN.value,
                    TeamMembershipStatus.APPROVED.value)))

        # Since we've updated the database behind Storm's back,
        # flush its caches.
        store.invalidate()

        # Remove all members from the TeamParticipation table
        # except for the team, itself.
        participants = store.find(
            TeamParticipation,
            TeamParticipation.teamID == self.id,
            TeamParticipation.personID != self.id)
        participants.remove()

    def setMembershipData(self, person, status, reviewer, expires=None,
                          comment=None):
        """See `IPerson`."""
        tm = TeamMembership.selectOneBy(person=person, team=self)
        assert tm is not None
        tm.setExpirationDate(expires, reviewer)
        tm.setStatus(status, reviewer, comment=comment)

    def getAdministratedTeams(self):
        """See `IPerson`."""
        owner_of_teams = Person.select('''
            Person.teamowner = TeamParticipation.team
            AND TeamParticipation.person = %s
            AND Person.merged IS NULL
            ''' % sqlvalues(self),
            clauseTables=['TeamParticipation'])
        admin_of_teams = Person.select('''
            Person.id = TeamMembership.team
            AND TeamMembership.status = %(admin)s
            AND TeamMembership.person = TeamParticipation.team
            AND TeamParticipation.person = %(person)s
            AND Person.merged IS NULL
            ''' % sqlvalues(person=self, admin=TeamMembershipStatus.ADMIN),
            clauseTables=['TeamParticipation', 'TeamMembership'])
        return admin_of_teams.union(
            owner_of_teams, orderBy=self._sortingColumnsForSetOperations)

    def getDirectAdministrators(self):
        """See `IPerson`."""
        assert self.is_team, 'Method should only be called on a team.'
        owner = Person.select("id = %s" % sqlvalues(self.teamowner))
        return self.adminmembers.union(
            owner, orderBy=self._sortingColumnsForSetOperations)

    def getMembersByStatus(self, status, orderBy=None):
        """See `IPerson`."""
        query = ("TeamMembership.team = %s AND TeamMembership.status = %s "
                 "AND TeamMembership.person = Person.id" %
                 sqlvalues(self.id, status))
        if orderBy is None:
            orderBy = Person.sortingColumns
        return Person.select(
            query, clauseTables=['TeamMembership'], orderBy=orderBy)

    def _getEmailsByStatus(self, status):
        return Store.of(self).find(
            EmailAddress,
            EmailAddress.personID == self.id,
            EmailAddress.status == status)

    @property
    def wiki_names(self):
        """See `IPerson`."""
        result = Store.of(self).find(WikiName, WikiName.person == self.id)
        return result.order_by(WikiName.wiki, WikiName.wikiname)

    @property
    def title(self):
        """See `IPerson`."""
        return self.displayname

    @property
    def allmembers(self):
        """See `IPerson`."""
        return self._all_members()

    @property
    def all_members_prepopulated(self):
        """See `IPerson`."""
        return self._all_members(need_karma=True, need_ubuntu_coc=True,
            need_location=True, need_archive=True, need_preferred_email=True,
            need_validity=True)

    def _all_members(self, need_karma=False, need_ubuntu_coc=False,
        need_location=False, need_archive=False, need_preferred_email=False,
        need_validity=False):
        """Lookup all members of the team with optional precaching.
        
        :param need_karma: The karma attribute will be cached.
        :param need_ubuntu_coc: The is_ubuntu_coc_signer attribute will be
            cached.
        :param need_location: The location attribute will be cached.
        :param need_archive: The archive attribute will be cached.
        :param need_preferred_email: The preferred email attribute will be
            cached.
        :param need_validity: The is_valid attribute will be cached.
        """
        # TODO: consolidate this with getMembersWithPreferredEmails.
        #       The difference between the two is that
        #       getMembersWithPreferredEmails includes self, which is arguably
        #       wrong, but perhaps deliberate.
        store = Store.of(self)
        origin = [
            Person,
            Join(TeamParticipation, TeamParticipation.person == Person.id),
            ]
        conditions = And(
            # Members of this team,
            TeamParticipation.team == self.id,
            # But not the team itself.
            TeamParticipation.person != self.id)
        columns = [Person]
        if need_karma:
            # New people have no karmatotalcache rows.
            origin.append(
                LeftJoin(KarmaTotalCache, KarmaTotalCache.person == Person.id))
            columns.append(KarmaTotalCache)
        if need_ubuntu_coc:
            columns.append(Alias(Exists(Select(SignedCodeOfConduct,
                Person._is_ubuntu_coc_signer_condition())),
                name='is_ubuntu_coc_signer'))
        if need_location:
            # New people have no location rows
            origin.append(
                LeftJoin(PersonLocation, PersonLocation.person == Person.id))
            columns.append(PersonLocation)
        if need_archive:
            # Not everyone has PPA's 
            # It would be nice to cleanly expose the soyuz rules for this to avoid
            # duplicating the relationships.
            origin.append(
                LeftJoin(Archive, Archive.owner == Person.id))
            columns.append(Archive)
            conditions = And(conditions,
                Or(Archive.id == None, And(
                Archive.id == Select(Min(Archive.id),
                    Archive.owner == Person.id, Archive),
                Archive.purpose == ArchivePurpose.PPA)))
        if need_preferred_email:
            # Teams don't have email.
            origin.append(
                LeftJoin(EmailAddress, EmailAddress.person == Person.id))
            columns.append(EmailAddress)
            conditions = And(conditions,
                Or(EmailAddress.status == None,
                    EmailAddress.status == EmailAddressStatus.PREFERRED))
        if need_validity:
            # May find invalid persons
            origin.append(
                LeftJoin(ValidPersonCache, ValidPersonCache.id == Person.id))
            columns.append(ValidPersonCache)
        if len(columns) == 1:
            columns = columns[0]
            # Return a simple ResultSet
            return store.using(*origin).find(columns, conditions)
        # Adapt the result into a cached Person.
        columns = tuple(columns)
        raw_result = store.using(*origin).find(columns, conditions)
        def prepopulate_person(row):
            result = row[0]
            index = 1
            #-- karma caching
            if need_karma:
                karma = row[index]
                index += 1
                if karma is None:
                    karma_total = 0
                else:
                    karma_total = karma.karma_total
                result._karma_cached = karma_total
            #-- ubuntu code of conduct signer status caching.
            if need_ubuntu_coc:
                signed = row[index]
                index += 1
                result._is_ubuntu_coc_signer_cached = signed
            #-- location caching
            if need_location:
                location = row[index]
                index += 1
                result._location = location
            #-- archive caching
            if need_archive:
                archive = row[index]
                index += 1
                result._archive_cached = archive
            #-- preferred email caching
            if need_preferred_email:
                email = row[index]
                index += 1
                result._preferredemail_cached = email
            if need_validity:
                valid = row[index]
                index += 1
                result._is_valid_person_cached = valid is not None
            return result
        return DecoratedResultSet(raw_result, result_decorator=prepopulate_person)

    def _getMembersWithPreferredEmails(self):
        """Helper method for public getMembersWithPreferredEmails.

        We can't return the preferred email address directly to the
        browser code, since it would circumvent the security restrictions
        on accessing person.preferredemail.
        """
        store = Store.of(self)
        origin = [
            Person,
            Join(TeamParticipation, TeamParticipation.person == Person.id),
            Join(EmailAddress, EmailAddress.person == Person.id),
            ]
        conditions = And(
            TeamParticipation.team == self.id,
            EmailAddress.status == EmailAddressStatus.PREFERRED)
        return store.using(*origin).find((Person, EmailAddress), conditions)

    def getMembersWithPreferredEmails(self):
        """See `IPerson`."""
        result = self._getMembersWithPreferredEmails()
        person_list = []
        for person, email in result:
            person._preferredemail_cached = email
            person_list.append(person)
        return person_list

    def getMembersWithPreferredEmailsCount(self):
        """See `IPerson`."""
        result = self._getMembersWithPreferredEmails()
        return result.count()

    @property
    def all_member_count(self):
        """See `IPerson`."""
        return self.allmembers.count()

    @property
    def invited_members(self):
        """See `IPerson`."""
        return self.getMembersByStatus(TeamMembershipStatus.INVITED)

    @property
    def invited_member_count(self):
        """See `IPerson`."""
        return self.invited_members.count()

    @property
    def deactivatedmembers(self):
        """See `IPerson`."""
        return self.getMembersByStatus(TeamMembershipStatus.DEACTIVATED)

    @property
    def deactivated_member_count(self):
        """See `IPerson`."""
        return self.deactivatedmembers.count()

    @property
    def expiredmembers(self):
        """See `IPerson`."""
        return self.getMembersByStatus(TeamMembershipStatus.EXPIRED)

    @property
    def expired_member_count(self):
        """See `IPerson`."""
        return self.expiredmembers.count()

    @property
    def proposedmembers(self):
        """See `IPerson`."""
        return self.getMembersByStatus(TeamMembershipStatus.PROPOSED)

    @property
    def proposed_member_count(self):
        """See `IPerson`."""
        return self.proposedmembers.count()

    @property
    def adminmembers(self):
        """See `IPerson`."""
        return self.getMembersByStatus(TeamMembershipStatus.ADMIN)

    @property
    def approvedmembers(self):
        """See `IPerson`."""
        return self.getMembersByStatus(TeamMembershipStatus.APPROVED)

    @property
    def activemembers(self):
        """See `IPerson`."""
        return self.approvedmembers.union(
            self.adminmembers, orderBy=self._sortingColumnsForSetOperations)

    @property
    def active_member_count(self):
        """See `IPerson`."""
        return self.activemembers.count()

    @property
    def inactivemembers(self):
        """See `IPerson`."""
        return self.expiredmembers.union(
            self.deactivatedmembers,
            orderBy=self._sortingColumnsForSetOperations)

    @property
    def inactive_member_count(self):
        """See `IPerson`."""
        return self.inactivemembers.count()

    @property
    def pendingmembers(self):
        """See `IPerson`."""
        return self.proposedmembers.union(
            self.invited_members,
            orderBy=self._sortingColumnsForSetOperations)

    # XXX: kiko 2005-10-07:
    # myactivememberships should be renamed to team_memberships and be
    # described as the set of memberships for the object's teams.
    @property
    def myactivememberships(self):
        """See `IPerson`."""
        return TeamMembership.select("""
            TeamMembership.person = %s AND status in %s AND
            Person.id = TeamMembership.team
            """ % sqlvalues(self.id, [TeamMembershipStatus.APPROVED,
                                      TeamMembershipStatus.ADMIN]),
            clauseTables=['Person'],
            orderBy=Person.sortingColumns)

    def _getMappedParticipantsLocations(self, limit=None):
        """See `IPersonViewRestricted`."""
        return PersonLocation.select("""
            PersonLocation.person = TeamParticipation.person AND
            TeamParticipation.team = %s AND
            -- We only need to check for a latitude here because there's a DB
            -- constraint which ensures they are both set or unset.
            PersonLocation.latitude IS NOT NULL AND
            PersonLocation.visible IS TRUE AND
            Person.id = PersonLocation.person AND
            Person.teamowner IS NULL
            """ % sqlvalues(self.id),
            clauseTables=['TeamParticipation', 'Person'],
            prejoins=['person', ], limit=limit)

    def getMappedParticipants(self, limit=None):
        """See `IPersonViewRestricted`."""
        # Pre-cache this location against its person.  Since we'll always
        # iterate over all persons returned by this property (to build the map
        # of team members), it becomes more important to cache their locations
        # than to return a lazy SelectResults (or similar) object that only
        # fetches the rows when they're needed.
        locations = self._getMappedParticipantsLocations(limit=limit)
        for location in locations:
            location.person._location = location
        participants = set(location.person for location in locations)
        # Cache the ValidPersonCache query for all mapped participants.
        if len(participants) > 0:
            sql = "id IN (%s)" % ",".join(sqlvalues(*participants))
            list(ValidPersonCache.select(sql))
        getUtility(IPersonSet).cacheBrandingForPeople(participants)
        return list(participants)

    @property
    def mapped_participants_count(self):
        """See `IPersonViewRestricted`."""
        return self._getMappedParticipantsLocations().count()

    def getMappedParticipantsBounds(self, limit=None):
        """See `IPersonViewRestricted`."""
        max_lat = -90.0
        min_lat = 90.0
        max_lng = -180.0
        min_lng = 180.0
        locations = self._getMappedParticipantsLocations(limit)
        if self.mapped_participants_count == 0:
            raise AssertionError(
                'This method cannot be called when '
                'mapped_participants_count == 0.')
        latitudes = sorted(location.latitude for location in locations)
        if latitudes[-1] > max_lat:
            max_lat = latitudes[-1]
        if latitudes[0] < min_lat:
            min_lat = latitudes[0]
        longitudes = sorted(location.longitude for location in locations)
        if longitudes[-1] > max_lng:
            max_lng = longitudes[-1]
        if longitudes[0] < min_lng:
            min_lng = longitudes[0]
        center_lat = (max_lat + min_lat) / 2.0
        center_lng = (max_lng + min_lng) / 2.0
        return dict(
            min_lat=min_lat, min_lng=min_lng, max_lat=max_lat,
            max_lng=max_lng, center_lat=center_lat, center_lng=center_lng)

    @property
    def unmapped_participants(self):
        """See `IPersonViewRestricted`."""
        return Person.select("""
            Person.id = TeamParticipation.person AND
            TeamParticipation.team = %s AND
            TeamParticipation.person NOT IN (
                SELECT PersonLocation.person
                FROM PersonLocation INNER JOIN TeamParticipation ON
                     PersonLocation.person = TeamParticipation.person
                WHERE TeamParticipation.team = %s AND
                      PersonLocation.latitude IS NOT NULL) AND
            Person.teamowner IS NULL
            """ % sqlvalues(self.id, self.id),
            clauseTables=['TeamParticipation'])

    @property
    def unmapped_participants_count(self):
        """See `IPersonViewRestricted`."""
        return self.unmapped_participants.count()

    @property
    def open_membership_invitations(self):
        """See `IPerson`."""
        return TeamMembership.select("""
            TeamMembership.person = %s AND status = %s
            AND Person.id = TeamMembership.team
            """ % sqlvalues(self.id, TeamMembershipStatus.INVITED),
            clauseTables=['Person'],
            orderBy=Person.sortingColumns)

    # XXX: salgado, 2009-04-16: This should be called just deactivate(),
    # because it not only deactivates this person's account but also the
    # person.
    def deactivateAccount(self, comment):
        """See `IPersonSpecialRestricted`."""
        assert self.is_valid_person, (
            "You can only deactivate an account of a valid person.")

        for membership in self.myactivememberships:
            self.leave(membership.team)

        # Deactivate CoC signatures, invalidate email addresses, unassign bug
        # tasks and specs and reassign pillars and teams.
        for coc in self.signedcocs:
            coc.active = False
        for email in self.validatedemails:
            email = IMasterObject(email)
            email.status = EmailAddressStatus.NEW
        params = BugTaskSearchParams(self, assignee=self)
        for bug_task in self.searchTasks(params):
            # If the bugtask has a conjoined master we don't try to
            # update it, since we will update it correctly when we
            # update its conjoined master (see bug 193983).
            if bug_task.conjoined_master is not None:
                continue

            # XXX flacoste 2007-11-26 bug=164635 The comparison using id in
            # the assert below works around a nasty intermittent failure.
            assert bug_task.assignee.id == self.id, (
               "Bugtask %s assignee isn't the one expected: %s != %s" % (
                    bug_task.id, bug_task.assignee.name, self.name))
            bug_task.transitionToAssignee(None)
        for spec in self.assigned_specs:
            spec.assignee = None
        registry_experts = getUtility(ILaunchpadCelebrities).registry_experts
        for team in Person.selectBy(teamowner=self):
            team.teamowner = registry_experts
        for pillar_name in self.getOwnedOrDrivenPillars():
            pillar = pillar_name.pillar
            # XXX flacoste 2007-11-26 bug=164635 The comparison using id below
            # works around a nasty intermittent failure.
            if pillar.owner.id == self.id:
                pillar.owner = registry_experts
            elif pillar.driver.id == self.id:
                pillar.driver = registry_experts
            else:
                # Since we removed the person from all teams, something is
                # seriously broken here.
                raise AssertionError(
                    "%s was expected to be owner or driver of %s" %
                    (self.name, pillar.name))

        # Nuke all subscriptions of this person.
        removals = [
            ('BranchSubscription', 'person'),
            ('BugSubscription', 'person'),
            ('QuestionSubscription', 'person'),
            ('POSubscription', 'person'),
            ('SpecificationSubscription', 'person'),
            ('PackageBugSupervisor', 'bug_supervisor'),
            ('AnswerContact', 'person')]
        cur = cursor()
        for table, person_id_column in removals:
            cur.execute("DELETE FROM %s WHERE %s=%d"
                        % (table, person_id_column, self.id))

        # Update the account's status, preferred email and name.
        self.account_status = AccountStatus.DEACTIVATED
        self.account_status_comment = comment
        IMasterObject(self.preferredemail).status = EmailAddressStatus.NEW
        self._preferredemail_cached = None
        base_new_name = self.name + '-deactivatedaccount'
        self.name = self._ensureNewName(base_new_name)

    def _ensureNewName(self, base_new_name):
        """Return a unique name."""
        new_name = base_new_name
        count = 1
        while Person.selectOneBy(name=new_name) is not None:
            new_name = base_new_name + str(count)
            count += 1
        return new_name

    @property
    def private(self):
        """See `IPerson`."""
        if not self.is_team:
            return False
        elif self.visibility == PersonVisibility.PUBLIC:
            return False
        else:
            return True

    def visibilityConsistencyWarning(self, new_value):
        """Warning used when changing the team's visibility.

        A private-membership team cannot be connected to other
        objects, since it may be possible to infer the membership.
        """
        if self._visibility_warning_cache != self._visibility_warning_marker:
            return self._visibility_warning_cache

        cur = cursor()
        references = list(postgresql.listReferences(cur, 'person', 'id'))
        # These tables will be skipped since they do not risk leaking
        # team membership information, except StructuralSubscription
        # which will be checked further down to provide a clearer warning.
        # Note all of the table names and columns must be all lowercase.
        skip = set([
            ('emailaddress', 'person'),
            ('gpgkey', 'owner'),
            ('ircid', 'person'),
            ('jabberid', 'person'),
            ('karma', 'person'),
            ('karmacache', 'person'),
            ('karmatotalcache', 'person'),
            ('logintoken', 'requester'),
            ('personlanguage', 'person'),
            ('personlocation', 'person'),
            ('signedcodeofconduct', 'owner'),
            ('sshkey', 'person'),
            ('structuralsubscription', 'subscriber'),
            # Private-membership teams can have members, but they
            # cannot be members of other teams.
            ('teammembership', 'team'),
            # A private-membership team must be able to participate in itself.
            ('teamparticipation', 'person'),
            ('teamparticipation', 'team'),
            # Skip mailing lists because if the mailing list is purged, it's
            # not a problem.  Do this check separately below.
            ('mailinglist', 'team'),
            ])

        # Private teams may participate in more areas of Launchpad than
        # Private Membership teams.  The following relationships are allowable
        # for Private teams and thus should be skipped.
        if new_value == PersonVisibility.PRIVATE:
            skip.update([('bugsubscription', 'person'),
                         ('bugtask', 'assignee'),
                         ('branch', 'owner'),
                         ('branchsubscription', 'person'),
                         ('branchvisibilitypolicy', 'team'),
                         ('archive', 'owner'),
                         ('archivesubscriber', 'subscriber'),
                         ])

        warnings = set()
        for src_tab, src_col, ref_tab, ref_col, updact, delact in references:
            if (src_tab, src_col) in skip:
                continue
            cur.execute('SELECT 1 FROM %s WHERE %s=%d LIMIT 1'
                        % (src_tab, src_col, self.id))
            if cur.rowcount > 0:
                if src_tab[0] in 'aeiou':
                    article = 'an'
                else:
                    article = 'a'
                warnings.add('%s %s' % (article, src_tab))

        # Private teams may have structural subscription, so the following
        # test is not applied to them.
        if new_value != PersonVisibility.PRIVATE:
            # Add warnings for subscriptions in StructuralSubscription table
            # describing which kind of object is being subscribed to.
            cur.execute("""
                SELECT
                    count(product) AS product_count,
                    count(productseries) AS productseries_count,
                    count(project) AS project_count,
                    count(milestone) AS milestone_count,
                    count(distribution) AS distribution_count,
                    count(distroseries) AS distroseries_count,
                    count(sourcepackagename) AS sourcepackagename_count
                FROM StructuralSubscription
                WHERE subscriber=%d LIMIT 1
                """ % self.id)

            row = cur.fetchone()
            for count, warning in zip(row, [
                    'a project subscriber',
                    'a project series subscriber',
                    'a project subscriber',
                    'a milestone subscriber',
                    'a distribution subscriber',
                    'a distroseries subscriber',
                    'a source package subscriber']):
                if count > 0:
                    warnings.add(warning)

        # Non-purged mailing list check for transitioning to or from PUBLIC.
        if PersonVisibility.PUBLIC in [self.visibility, new_value]:
            mailing_list = getUtility(IMailingListSet).get(self.name)
            if (mailing_list is not None and
                mailing_list.status != MailingListStatus.PURGED):
                warnings.add('a mailing list')

        # Compose warning string.
        warnings = sorted(warnings)

        if len(warnings) == 0:
            self._visibility_warning_cache = None
        else:
            if len(warnings) == 1:
                message = warnings[0]
            else:
                message = '%s and %s' % (
                    ', '.join(warnings[:-1]),
                    warnings[-1])
            self._visibility_warning_cache = (
                'This team cannot be converted to %s since it is '
                'referenced by %s.' % (new_value, message))
        return self._visibility_warning_cache

    @property
    def member_memberships(self):
        """See `IPerson`."""
        return self._getMembershipsByStatuses(
            [TeamMembershipStatus.ADMIN, TeamMembershipStatus.APPROVED])

    def getInactiveMemberships(self):
        """See `IPerson`."""
        return self._getMembershipsByStatuses(
            [TeamMembershipStatus.EXPIRED, TeamMembershipStatus.DEACTIVATED])

    def getInvitedMemberships(self):
        """See `IPerson`."""
        return self._getMembershipsByStatuses([TeamMembershipStatus.INVITED])

    def getProposedMemberships(self):
        """See `IPerson`."""
        return self._getMembershipsByStatuses([TeamMembershipStatus.PROPOSED])

    def _getMembershipsByStatuses(self, statuses):
        """All `ITeamMembership`s in any given status for this team's members.

        :param statuses: A list of `TeamMembershipStatus` items.

        If called on an person rather than a team, this will obviously return
        no memberships at all.
        """
        statuses = ",".join(quote(status) for status in statuses)
        # We don't want to escape 'statuses' so we can't easily use
        # sqlvalues() on the query below.
        query = """
            TeamMembership.status IN (%s)
            AND Person.id = TeamMembership.person
            AND TeamMembership.team = %d
            """ % (statuses, self.id)
        return TeamMembership.select(
            query, clauseTables=['Person'],
            prejoinClauseTables=['Person'],
            orderBy=Person.sortingColumns)

    def getLatestApprovedMembershipsForPerson(self, limit=5):
        """See `IPerson`."""
        result = self.myactivememberships
        result = result.orderBy(['-date_joined', '-id'])
        return result[:limit]

    @property
    def teams_participated_in(self):
        """See `IPerson`."""
        return Person.select("""
            Person.id = TeamParticipation.team
            AND TeamParticipation.person = %s
            AND Person.teamowner IS NOT NULL
            """ % sqlvalues(self.id),
            clauseTables=['TeamParticipation'],
            orderBy=Person.sortingColumns)

    @property
    def teams_indirectly_participated_in(self):
        """See `IPerson`."""
        Team = ClassAlias(Person, "Team")
        store = Store.of(self)
        origin = [
            Team,
            Join(TeamParticipation, Team.id == TeamParticipation.teamID),
            LeftJoin(TeamMembership,
                And(TeamMembership.person == self.id,
                    TeamMembership.teamID == TeamParticipation.teamID,
                    TeamMembership.status.is_in([
                        TeamMembershipStatus.APPROVED,
                        TeamMembershipStatus.ADMIN])))]
        find_objects = (Team)
        return store.using(*origin).find(find_objects,
            And(
                TeamParticipation.person == self.id,
                TeamParticipation.person != TeamParticipation.teamID,
                TeamMembership.id == None))

    @property
    def teams_with_icons(self):
        """See `IPerson`."""
        return Person.select("""
            Person.id = TeamParticipation.team
            AND TeamParticipation.person = %s
            AND Person.teamowner IS NOT NULL
            AND Person.icon IS NOT NULL
            AND TeamParticipation.team != %s
            """ % sqlvalues(self.id, self.id),
            clauseTables=['TeamParticipation'],
            orderBy=Person.sortingColumns)

    @property
    def defaultexpirationdate(self):
        """See `IPerson`."""
        days = self.defaultmembershipperiod
        if days:
            return datetime.now(pytz.timezone('UTC')) + timedelta(days)
        else:
            return None

    @property
    def defaultrenewedexpirationdate(self):
        """See `IPerson`."""
        days = self.defaultrenewalperiod
        if days:
            return datetime.now(pytz.timezone('UTC')) + timedelta(days)
        else:
            return None

    def reactivate(self, comment, password, preferred_email):
        """See `IPersonSpecialRestricted`."""
        account = IMasterObject(self.account)
        account.reactivate(comment, password, preferred_email)
        if '-deactivatedaccount' in self.name:
            # The name was changed by deactivateAccount(). Restore the
            # name, but we must ensure it does not conflict with a current
            # user.
            name_parts = self.name.split('-deactivatedaccount')
            base_new_name = name_parts[0]
            self.name = self._ensureNewName(base_new_name)

    def validateAndEnsurePreferredEmail(self, email):
        """See `IPerson`."""
        email = IMasterObject(email)
        assert not self.is_team, "This method must not be used for teams."
        if not IEmailAddress.providedBy(email):
            raise TypeError(
                "Any person's email address must provide the IEmailAddress "
                "interface. %s doesn't." % email)
        # XXX Steve Alexander 2005-07-05:
        # This is here because of an SQLobject comparison oddity.
        assert email.personID == self.id, 'Wrong person! %r, %r' % (
            email.personID, self.id)

        # We need the preferred email address. This method is called
        # recursively, however, and the email address may have just been
        # created. So we have to explicitly pull it from the master store
        # until we rewrite this 'icky mess.
        preferred_email = IMasterStore(EmailAddress).find(
            EmailAddress,
            EmailAddress.personID == self.id,
            EmailAddress.status == EmailAddressStatus.PREFERRED).one()

        # This email is already validated and is this person's preferred
        # email, so we have nothing to do.
        if preferred_email == email:
            return

        if preferred_email is None:
            # This branch will be executed only in the first time a person
            # uses Launchpad. Either when creating a new account or when
            # resetting the password of an automatically created one.
            self.setPreferredEmail(email)
        else:
            email.status = EmailAddressStatus.VALIDATED

    def setContactAddress(self, email):
        """See `IPerson`."""
        assert self.is_team, "This method must be used only for teams."

        if email is None:
            self._unsetPreferredEmail()
        else:
            self._setPreferredEmail(email)
        # A team can have up to two addresses, the preferred one and one used
        # by the team mailing list.
        if self.mailing_list is not None:
            mailing_list_email = getUtility(IEmailAddressSet).getByEmail(
                self.mailing_list.address)
            mailing_list_email = IMasterObject(mailing_list_email)
        else:
            mailing_list_email = None
        all_addresses = IMasterStore(self).find(
            EmailAddress, EmailAddress.personID == self.id)
        for address in all_addresses:
            # Delete all email addresses that are not the preferred email
            # address, or the team's email address. If this method was called
            # with None, and there is no mailing list, then this condidition
            # is (None, None), causing all email addresses to be deleted.
            if address not in (email, mailing_list_email):
                address.destroySelf()

    def _unsetPreferredEmail(self):
        """Change the preferred email address to VALIDATED."""
        email_address = IMasterStore(EmailAddress).find(
            EmailAddress, personID=self.id,
            status=EmailAddressStatus.PREFERRED).one()
        if email_address is not None:
            email_address.status = EmailAddressStatus.VALIDATED
            email_address.syncUpdate()
        self._preferredemail_cached = None

    def setPreferredEmail(self, email):
        """See `IPerson`."""
        assert not self.is_team, "This method must not be used for teams."
        if email is None:
            self._unsetPreferredEmail()
            return
        self._setPreferredEmail(email)

    def _setPreferredEmail(self, email):
        """Set this person's preferred email to the given email address.

        If the person already has an email address, then its status is
        changed to VALIDATED and the given one is made its preferred one.

        The given email address must implement IEmailAddress and be owned by
        this person.
        """
        if not IEmailAddress.providedBy(email):
            raise TypeError(
                "Any person's email address must provide the IEmailAddress "
                "interface. %s doesn't." % email)
        assert email.personID == self.id

        existing_preferred_email = IMasterStore(EmailAddress).find(
            EmailAddress, personID=self.id,
            status=EmailAddressStatus.PREFERRED).one()

        if existing_preferred_email is not None:
            existing_preferred_email.status = EmailAddressStatus.VALIDATED

        email = removeSecurityProxy(email)
        IMasterObject(email).status = EmailAddressStatus.PREFERRED
        IMasterObject(email).syncUpdate()

        # Now we update our cache of the preferredemail.
        self._preferredemail_cached = email

    @cachedproperty('_preferredemail_cached')
    def preferredemail(self):
        """See `IPerson`."""
        emails = self._getEmailsByStatus(EmailAddressStatus.PREFERRED)
        # There can be only one preferred email for a given person at a
        # given time, and this constraint must be ensured in the DB, but
        # it's not a problem if we ensure this constraint here as well.
        emails = shortlist(emails)
        length = len(emails)
        assert length <= 1
        if length:
            return emails[0]
        else:
            return None

    @property
    def safe_email_or_blank(self):
        """See `IPerson`."""
        if (self.preferredemail is not None
            and not self.hide_email_addresses):
            return self.preferredemail.email
        else:
            return ''

    @property
    def validatedemails(self):
        """See `IPerson`."""
        return self._getEmailsByStatus(EmailAddressStatus.VALIDATED)

    @property
    def unvalidatedemails(self):
        """See `IPerson`."""
        query = """
            requester = %s
            AND (tokentype=%s OR tokentype=%s)
            AND date_consumed IS NULL
            """ % sqlvalues(self.id, LoginTokenType.VALIDATEEMAIL,
                            LoginTokenType.VALIDATETEAMEMAIL)
        return sorted(set(token.email for token in LoginToken.select(query)))

    @property
    def guessedemails(self):
        """See `IPerson`."""
        return self._getEmailsByStatus(EmailAddressStatus.NEW)

    @property
    def pending_gpg_keys(self):
        """See `IPerson`."""
        logintokenset = getUtility(ILoginTokenSet)
        return sorted(set(token.fingerprint for token in
                      logintokenset.getPendingGPGKeys(requesterid=self.id)))

    @property
    def inactive_gpg_keys(self):
        """See `IPerson`."""
        gpgkeyset = getUtility(IGPGKeySet)
        return gpgkeyset.getGPGKeys(ownerid=self.id, active=False)

    @property
    def gpg_keys(self):
        """See `IPerson`."""
        gpgkeyset = getUtility(IGPGKeySet)
        return gpgkeyset.getGPGKeys(ownerid=self.id)

    def getLatestMaintainedPackages(self):
        """See `IPerson`."""
        return self._latestSeriesQuery()

    def getLatestUploadedButNotMaintainedPackages(self):
        """See `IPerson`."""
        return self._latestSeriesQuery(uploader_only=True)

    def getLatestUploadedPPAPackages(self):
        """See `IPerson`."""
        return self._latestSeriesQuery(
            uploader_only=True, ppa_only=True)

    def _latestSeriesQuery(self, uploader_only=False, ppa_only=False):
        """Return the sourcepackagereleases (SPRs) related to this person.

        :param uploader_only: controls if we are interested in SPRs where
            the person in question is only the uploader (creator) and not the
            maintainer (debian-syncs) if the `ppa_only` parameter is also
            False, or, if the flag is False, it returns all SPR maintained
            by this person.

        :param ppa_only: controls if we are interested only in source
            package releases targeted to any PPAs or, if False, sources
            targeted to primary archives.

        Active 'ppa_only' flag is usually associated with active
        'uploader_only' because there shouldn't be any sense of maintainership
        for packages uploaded to PPAs by someone else than the user himself.
        """
        clauses = ['sourcepackagerelease.upload_archive = archive.id']

        if uploader_only:
            clauses.append(
                'sourcepackagerelease.creator = %s' % quote(self.id))

        if ppa_only:
            # Source maintainer is irrelevant for PPA uploads.
            pass
        elif uploader_only:
            clauses.append(
                'sourcepackagerelease.maintainer != %s' % quote(self.id))
        else:
            clauses.append(
                'sourcepackagerelease.maintainer = %s' % quote(self.id))

        if ppa_only:
            clauses.append(
                'archive.purpose = %s' % quote(ArchivePurpose.PPA))
        else:
            clauses.append(
                'archive.purpose != %s' % quote(ArchivePurpose.PPA))

        query_clauses = " AND ".join(clauses)
        query = """
            SourcePackageRelease.id IN (
                SELECT DISTINCT ON (upload_distroseries, sourcepackagename,
                                    upload_archive)
                    sourcepackagerelease.id
                FROM sourcepackagerelease, archive,
                    sourcepackagepublishinghistory sspph
                WHERE
                    sspph.sourcepackagerelease = sourcepackagerelease.id AND
                    sspph.archive = archive.id AND
                    %(more_query_clauses)s
                ORDER BY upload_distroseries, sourcepackagename,
                    upload_archive, dateuploaded DESC
              )
              """ % dict(more_query_clauses=query_clauses)

        rset = SourcePackageRelease.select(
            query,
            orderBy=['-SourcePackageRelease.dateuploaded',
                     'SourcePackageRelease.id'],
            prejoins=['sourcepackagename', 'maintainer', 'upload_archive'])

        return rset

    def createRecipe(self, name, description, recipe_text, distroseries,
                     registrant, daily_build_archive=None, build_daily=False):
        """See `IPerson`."""
        from lp.code.model.sourcepackagerecipe import SourcePackageRecipe
        builder_recipe = RecipeParser(recipe_text).parse()
        recipe = SourcePackageRecipe.new(
            registrant, self, name, builder_recipe, description, distroseries,
            daily_build_archive, build_daily)
        Store.of(recipe).flush()
        return recipe

    def getRecipe(self, name):
        from lp.code.model.sourcepackagerecipe import SourcePackageRecipe
        return Store.of(self).find(
            SourcePackageRecipe, SourcePackageRecipe.owner == self,
            SourcePackageRecipe.name == name).one()

    def isUploader(self, distribution):
        """See `IPerson`."""
        permissions = getUtility(IArchivePermissionSet).componentsForUploader(
            distribution.main_archive, self)
        return permissions.count() > 0

    @cachedproperty('_is_ubuntu_coc_signer_cached')
    def is_ubuntu_coc_signer(self):
        """See `IPerson`."""
        # Also assigned to by self._all_members.
        store = Store.of(self)
        query = Person._is_ubuntu_coc_signer_condition()
        # TODO: Using exists would be faster than count().
        return bool(store.find(SignedCodeOfConduct, query).count())

    @staticmethod
    def _is_ubuntu_coc_signer_condition():
        """Generate a Storm Expr for determing the coc signing status."""
        sigset = getUtility(ISignedCodeOfConductSet)
        lastdate = sigset.getLastAcceptedDate()
        return AND(SignedCodeOfConduct.active == True,
            SignedCodeOfConduct.ownerID == Person.id,
            SignedCodeOfConduct.datecreated >= lastdate)

    @property
    def activesignatures(self):
        """See `IPerson`."""
        sCoC_util = getUtility(ISignedCodeOfConductSet)
        return sCoC_util.searchByUser(self.id)

    @property
    def inactivesignatures(self):
        """See `IPerson`."""
        sCoC_util = getUtility(ISignedCodeOfConductSet)
        return sCoC_util.searchByUser(self.id, active=False)

    @cachedproperty('_archive_cached')
    def archive(self):
        """See `IPerson`."""
        return getUtility(IArchiveSet).getPPAOwnedByPerson(self)

    def getArchiveSubscriptionURLs(self, requester):
        """See `IPerson`."""
        agent = getUtility(ILaunchpadCelebrities).software_center_agent
        # If the requester isn't asking about themselves, and they aren't the
        # software center agent, deny them
        if requester.id != agent.id:
            if self.id != requester.id:
                raise Unauthorized
        subscriptions = getUtility(
            IArchiveSubscriberSet).getBySubscriberWithActiveToken(
                subscriber=self)
        return [token.archive_url for (subscription, token) in subscriptions
                if token is not None]

    def getArchiveSubscriptionURL(self, requester, archive):
        """See `IPerson`."""
        agent = getUtility(ILaunchpadCelebrities).software_center_agent
        # If the requester isn't asking about themselves, and they aren't the
        # software center agent, deny them
        if requester.id != agent.id:
            if self.id != requester.id:
                raise Unauthorized
        token = archive.getAuthToken(self)
        if token is None:
            token = archive.newAuthToken(self)
        return token.archive_url

    @property
    def ppas(self):
        """See `IPerson`."""
        return Archive.selectBy(
            owner=self, purpose=ArchivePurpose.PPA, orderBy='name')

    def getPPAByName(self, name):
        """See `IPerson`."""
        return getUtility(IArchiveSet).getPPAOwnedByPerson(self, name)

    def isBugContributor(self, user=None):
        """See `IPerson`."""
        search_params = BugTaskSearchParams(user=user, assignee=self)
        bugtask_count = self.searchTasks(search_params).count()
        return bugtask_count > 0

    def isBugContributorInTarget(self, user=None, target=None):
        """See `IPerson`."""
        assert (IBugTarget.providedBy(target) or
                IProjectGroup.providedBy(target)), (
            "%s isn't a valid bug target." % target)
        search_params = BugTaskSearchParams(user=user, assignee=self)
        bugtask_count = target.searchTasks(search_params).count()
        return bugtask_count > 0

    @property
    def structural_subscriptions(self):
        """See `IPerson`."""
        return StructuralSubscription.selectBy(
            subscriber=self, orderBy=['-date_created'])

    def autoSubscribeToMailingList(self, mailinglist, requester=None):
        """See `IPerson`."""
        if mailinglist is None or not mailinglist.is_usable:
            return False

        if mailinglist.getSubscription(self):
            # We are already subscribed to the list.
            return False

        if self.preferredemail is None:
            return False

        if requester is None:
            # Assume the current user requested this action themselves.
            requester = self

        policy = self.mailing_list_auto_subscribe_policy

        if policy == MailingListAutoSubscribePolicy.ALWAYS:
            mailinglist.subscribe(self)
            return True
        elif (requester is self and
              policy == MailingListAutoSubscribePolicy.ON_REGISTRATION):
            # Assume that we requested to be joined.
            mailinglist.subscribe(self)
            return True
        else:
            # We don't want to subscribe to the list.
            return False

    @property
    def hardware_submissions(self):
        """See `IPerson`."""
        from lp.hardwaredb.model.hwdb import HWSubmissionSet
        return HWSubmissionSet().search(owner=self)

    def getRecipes(self):
        """See `IHasRecipes`."""
        from lp.code.model.sourcepackagerecipe import SourcePackageRecipe
        store = Store.of(self)
        return store.find(
            SourcePackageRecipe,
            SourcePackageRecipe.owner == self)


class PersonSet:
    """The set of persons."""
    implements(IPersonSet)

    def __init__(self):
        self.title = 'People registered with Launchpad'

    def isNameBlacklisted(self, name):
        """See `IPersonSet`."""
        cur = cursor()
        cur.execute("SELECT is_blacklisted_name(%(name)s)" % sqlvalues(
            name=name.encode('UTF-8')))
        return bool(cur.fetchone()[0])

    def getTopContributors(self, limit=50):
        """See `IPersonSet`."""
        # The odd ordering here is to ensure we hit the PostgreSQL
        # indexes. It will not make any real difference outside of tests.
        query = """
            id IN (
                SELECT person FROM KarmaTotalCache
                ORDER BY karma_total DESC, person DESC
                LIMIT %s
                )
            """ % limit
        top_people = shortlist(Person.select(query))
        return sorted(
            top_people,
            key=lambda obj: (obj.karma, obj.displayname, obj.id),
            reverse=True)

    def getOrCreateByOpenIDIdentifier(
        self, openid_identifier, email_address, full_name,
        creation_rationale, comment):
        """See `IPersonSet`."""
        assert email_address is not None and full_name is not None, (
                "Both email address and full name are required to "
                "create an account.")
        db_updated = False
        with MasterDatabasePolicy():
            account_set = getUtility(IAccountSet)
            email_set = getUtility(IEmailAddressSet)
            email = email_set.getByEmail(email_address)
            try:
                account = account_set.getByOpenIDIdentifier(
                    openid_identifier)
            except LookupError:
                if email is None:
                    # There is no account associated with the identifier
                    # nor an email associated with the email address.
                    # We'll create one.
                    account, email = account_set.createAccountAndEmail(
                            email_address, creation_rationale, full_name,
                            password=None,
                            openid_identifier=openid_identifier)
                else:
                    account = email.account
                    assert account is not None, (
                        "This email address should have an associated "
                        "account.")
                    removeSecurityProxy(account).openid_identifier = (
                        openid_identifier)
                db_updated = True

            if account.status == AccountStatus.SUSPENDED:
                raise AccountSuspendedError(
                    "The account matching the identifier is suspended.")
            elif account.status in [AccountStatus.DEACTIVATED,
                                    AccountStatus.NOACCOUNT]:
                password = '' # Needed just to please reactivate() below.
                if email is None:
                    email = email_set.new(email_address, account=account)
                removeSecurityProxy(account).reactivate(
                    comment, password, removeSecurityProxy(email))
            else:
                # Account is active, so nothing to do.
                pass
            if IPerson(account, None) is None:
                removeSecurityProxy(account).createPerson(
                    creation_rationale, comment=comment)
                db_updated = True

            return IPerson(account), db_updated

    def newTeam(self, teamowner, name, displayname, teamdescription=None,
                subscriptionpolicy=TeamSubscriptionPolicy.MODERATED,
                defaultmembershipperiod=None, defaultrenewalperiod=None):
        """See `IPersonSet`."""
        assert teamowner
        if self.getByName(name, ignore_merged=False) is not None:
            raise NameAlreadyTaken(
                "The name '%s' is already taken." % name)
        team = Person(teamowner=teamowner, name=name, displayname=displayname,
                teamdescription=teamdescription,
                defaultmembershipperiod=defaultmembershipperiod,
                defaultrenewalperiod=defaultrenewalperiod,
                subscriptionpolicy=subscriptionpolicy)
        notify(ObjectCreatedEvent(team))
        # Here we add the owner as a team admin manually because we know what
        # we're doing (so we don't need to do any sanity checks) and we don't
        # want any email notifications to be sent.
        TeamMembershipSet().new(
            teamowner, team, TeamMembershipStatus.ADMIN, teamowner)
        return team

    def createPersonAndEmail(
            self, email, rationale, comment=None, name=None,
            displayname=None, password=None, passwordEncrypted=False,
            hide_email_addresses=False, registrant=None):
        """See `IPersonSet`."""

        # This check is also done in EmailAddressSet.new() and also
        # generate_nick(). We repeat it here as some call sites want
        # InvalidEmailAddress rather than NicknameGenerationError that
        # generate_nick() will raise.
        if not valid_email(email):
            raise InvalidEmailAddress(
                "%s is not a valid email address." % email)

        if name is None:
            name = generate_nick(email)

        if not displayname:
            displayname = name.capitalize()

        # Convert the PersonCreationRationale to an AccountCreationRationale
        account_rationale = getattr(AccountCreationRationale, rationale.name)

        account = getUtility(IAccountSet).new(
                account_rationale, displayname, password=password,
                password_is_encrypted=passwordEncrypted)

        person = self._newPerson(
            name, displayname, hide_email_addresses, rationale=rationale,
            comment=comment, registrant=registrant, account=account)

        email = getUtility(IEmailAddressSet).new(
                email, person, account=account)

        assert email.accountID is not None, (
            'Failed to link EmailAddress to Account')
        return person, email

    def createPersonWithoutEmail(
        self, name, rationale, comment=None, displayname=None,
        registrant=None):
        """Create and return a new Person without using an email address.

        See `IPersonSet`.
        """
        return self._newPerson(
            name, displayname, hide_email_addresses=True, rationale=rationale,
            comment=comment, registrant=registrant)

    def _newPerson(self, name, displayname, hide_email_addresses,
                   rationale, comment=None, registrant=None, account=None):
        """Create and return a new Person with the given attributes."""
        if not valid_name(name):
            raise InvalidName(
                "%s is not a valid name for a person." % name)
        else:
            # The name should be okay, move on...
            pass
        if self.getByName(name, ignore_merged=False) is not None:
            raise NameAlreadyTaken(
                "The name '%s' is already taken." % name)

        if not displayname:
            displayname = name.capitalize()

        if account is None:
            account_id = None
        else:
            account_id = account.id
        person = Person(
            name=name, displayname=displayname, accountID=account_id,
            creation_rationale=rationale, creation_comment=comment,
            hide_email_addresses=hide_email_addresses, registrant=registrant)
        return person

    def ensurePerson(self, email, displayname, rationale, comment=None,
                     registrant=None):
        """See `IPersonSet`."""
        # Start by checking if there is an `EmailAddress` for the given
        # text address.  There are many cases where an email address can be
        # created without an associated `Person`. For instance, we created
        # an account linked to the address through an external system such
        # SSO or ShipIt.
        email_address = getUtility(IEmailAddressSet).getByEmail(email)

        # There is no `EmailAddress` for this text address, so we need to
        # create both the `Person` and `EmailAddress` here and we are done.
        if email_address is None:
            person, email_address = self.createPersonAndEmail(
                email, rationale, comment=comment, displayname=displayname,
                registrant=registrant, hide_email_addresses=True)
            return person

        # There is an `EmailAddress` for this text address, but no
        # associated `Person`.
        if email_address.person is None:
            assert email_address.accountID is not None, (
                '%s is not associated to a person or account'
                % email_address.email)
            account = IMasterStore(Account).get(
                Account, email_address.accountID)
            account_person = self.getByAccount(account)
            # There is a `Person` linked to the `Account`, link the
            # `EmailAddress` to this `Person` and return it.
            if account_person is not None:
                master_email = IMasterStore(EmailAddress).get(
                    EmailAddress, email_address.id)
                master_email.personID = account_person.id
                # Populate the previously empty 'preferredemail' cached
                # property, so the Person record is up-to-date.
                if master_email.status == EmailAddressStatus.PREFERRED:
                    account_person._preferredemail_cached = master_email
                return account_person
            # There is no associated `Person` to the email `Account`.
            # This is probably because the account was created externally
            # to Launchpad. Create just the `Person`, associate it with
            # the `EmailAddress` and return it.
            name = generate_nick(email)
            person = self._newPerson(
                name, displayname, hide_email_addresses=True,
                rationale=rationale, comment=comment, registrant=registrant,
                account=email_address.account)
            return person

        # Easy, return the `Person` associated with the existing
        # `EmailAddress`.
        return IMasterStore(Person).get(Person, email_address.personID)

    def getByName(self, name, ignore_merged=True):
        """See `IPersonSet`."""
        query = (Person.q.name == name)
        if ignore_merged:
            query = AND(query, Person.q.mergedID==None)
        return Person.selectOne(query)

    def getByAccount(self, account):
        """See `IPersonSet`."""
        return Person.selectOne(Person.q.accountID == account.id)

    def updateStatistics(self, ztm):
        """See `IPersonSet`."""
        stats = getUtility(ILaunchpadStatisticSet)
        people_count = Person.select(
            AND(Person.q.teamownerID==None, Person.q.mergedID==None)).count()
        stats.update('people_count', people_count)
        ztm.commit()
        teams_count = Person.select(
            AND(Person.q.teamownerID!=None, Person.q.mergedID==None)).count()
        stats.update('teams_count', teams_count)
        ztm.commit()

    def peopleCount(self):
        """See `IPersonSet`."""
        return getUtility(ILaunchpadStatisticSet).value('people_count')

    def teamsCount(self):
        """See `IPersonSet`."""
        return getUtility(ILaunchpadStatisticSet).value('teams_count')

    def _teamPrivacyQuery(self):
        """Generate the query needed for privacy filtering.

        If the visibility is not PUBLIC ensure the logged in user is a member
        of the team.
        """
        logged_in_user = getUtility(ILaunchBag).user
        if logged_in_user is not None:
            private_query = SQL("""
                TeamParticipation.person = ?
                AND Person.teamowner IS NOT NULL
                AND Person.visibility != ?
                """, (logged_in_user.id, PersonVisibility.PUBLIC.value))
        else:
            private_query = None

        base_query = SQL("Person.visibility = ?",
                         (PersonVisibility.PUBLIC.value, ),
                         tables=['Person'])

        if private_query is None:
            query = base_query
        else:
            query = Or(base_query, private_query)

        return query

    def _teamEmailQuery(self, text):
        """Product the query for team email addresses."""
        privacy_query = self._teamPrivacyQuery()
        # XXX: BradCrittenden 2009-06-08 bug=244768:  Use Not(Bar.foo == None)
        # instead of Bar.foo != None.
        team_email_query = And(
            privacy_query,
            TeamParticipation.team == Person.id,
            Not(Person.teamowner == None),
            Person.merged == None,
            EmailAddress.person == Person.id,
            StartsWith(Lower(EmailAddress.email), text))
        return team_email_query

    def _teamNameQuery(self, text):
        """Produce the query for team names."""
        privacy_query = self._teamPrivacyQuery()
        # XXX: BradCrittenden 2009-06-08 bug=244768:  Use Not(Bar.foo == None)
        # instead of Bar.foo != None.
        team_name_query = And(
            privacy_query,
            TeamParticipation.team == Person.id,
            Not(Person.teamowner == None),
            Person.merged == None,
            SQL("Person.fti @@ ftq(?)", (text, )))
        return team_name_query

    def find(self, text=""):
        """See `IPersonSet`."""
        if not text:
            # Return an empty result set.
            return EmptyResultSet()

        orderBy = Person._sortingColumnsForSetOperations
        text = text.lower()
        inactive_statuses = tuple(
            status.value for status in INACTIVE_ACCOUNT_STATUSES)
        # Teams may not have email addresses, so we need to either use a LEFT
        # OUTER JOIN or do a UNION between four queries. Using a UNION makes
        # it a lot faster than with a LEFT OUTER JOIN.
        person_email_query = And(
            Person.teamowner == None,
            Person.merged == None,
            EmailAddress.person == Person.id,
            Person.account == Account.id,
            Not(In(Account.status, inactive_statuses)),
            StartsWith(Lower(EmailAddress.email), text))

        store = IStore(Person)

        # The call to order_by() is necessary to avoid having the default
        # ordering applied.  Since no value is passed the effect is to remove
        # the generation of an 'ORDER BY' clause on the intermediate results.
        # Otherwise the default ordering is taken from the ordering
        # declaration on the class.  The final result set will have the
        # appropriate ordering set.
        results = store.find(
            Person, person_email_query).order_by()

        person_name_query = And(
            Person.teamowner == None,
            Person.merged == None,
            Person.account == Account.id,
            Not(In(Account.status, inactive_statuses)),
            SQL("Person.fti @@ ftq(?)", (text, ))
            )

        results = results.union(store.find(
            Person, person_name_query)).order_by()
        team_email_query = self._teamEmailQuery(text)
        results = results.union(
            store.find(Person, team_email_query)).order_by()
        team_name_query = self._teamNameQuery(text)
        results = results.union(
            store.find(Person, team_name_query)).order_by()

        return results.order_by(orderBy)

    def findPerson(
            self, text="", exclude_inactive_accounts=True,
            must_have_email=False, created_after=None, created_before=None):
        """See `IPersonSet`."""
        orderBy = Person._sortingColumnsForSetOperations
        text = text.lower()
        store = IStore(Person)
        inactive_statuses = tuple(
            status.value for status in INACTIVE_ACCOUNT_STATUSES)
        base_query = And(
            Person.teamowner == None,
            Person.merged == None)

        clause_tables = []

        if exclude_inactive_accounts:
            clause_tables.append('Account')
            base_query = And(
                base_query,
                Person.account == Account.id,
                Not(In(Account.status, inactive_statuses)))
        email_clause_tables = clause_tables + ['EmailAddress']
        if must_have_email:
            clause_tables = email_clause_tables
            base_query = And(
                base_query,
                EmailAddress.person == Person.id)
        if created_after is not None:
            base_query = And(
                base_query,
                Person.datecreated > created_after)
        if created_before is not None:
            base_query = And(
                base_query,
                Person.datecreated < created_before)

        # Short circuit for returning all users in order
        if not text:
            results = store.find(Person, base_query)
            return results.order_by(Person._storm_sortingColumns)

        # We use a UNION here because this makes things *a lot* faster
        # than if we did a single SELECT with the two following clauses
        # ORed.
        email_query = And(
            base_query,
            EmailAddress.person == Person.id,
            StartsWith(Lower(EmailAddress.email), text))

        name_query = And(
            base_query,
            SQL("Person.fti @@ ftq(?)", (text, )))
        email_results = store.find(Person, email_query).order_by()
        name_results = store.find(Person, name_query).order_by()
        combined_results = email_results.union(name_results)
        return combined_results.order_by(orderBy)

    def findTeam(self, text=""):
        """See `IPersonSet`."""
        orderBy = Person._sortingColumnsForSetOperations
        text = text.lower()
        # Teams may not have email addresses, so we need to either use a LEFT
        # OUTER JOIN or do a UNION between two queries. Using a UNION makes
        # it a lot faster than with a LEFT OUTER JOIN.
        email_query = self._teamEmailQuery(text)
        store = IStore(Person)
        email_results = store.find(Person, email_query).order_by()
        name_query = self._teamNameQuery(text)
        name_results = store.find(Person, name_query).order_by()
        combined_results = email_results.union(name_results)
        return combined_results.order_by(orderBy)

    def get(self, personid):
        """See `IPersonSet`."""
        try:
            return Person.get(personid)
        except SQLObjectNotFound:
            return None

    def getByEmail(self, email):
        """See `IPersonSet`."""
        # We lookup the EmailAddress in the auth store so we can
        # lookup a Person by EmailAddress in the same transaction
        # that the Person or EmailAddress was created. This is not
        # optimal for production as it requires two database lookups,
        # but is required by much of the test suite.
        conditions = (Lower(EmailAddress.email) == email.lower().strip())
        email_address = IStore(EmailAddress).find(
            EmailAddress, conditions).one()
        if email_address is None:
            return None
        else:
            return IStore(Person).get(Person, email_address.personID)

    def latest_teams(self, limit=5):
        """See `IPersonSet`."""
        return Person.select("Person.teamowner IS NOT NULL",
            orderBy=['-datecreated'], limit=limit)

    def _merge_person_decoration(self, to_person, from_person, skip,
        decorator_table, person_pointer_column, additional_person_columns):
        """Merge a table that "decorates" Person.

        Because "person decoration" is becoming more frequent, we create a
        helper function that can be used for tables that decorate person.

        :to_person:       the IPerson that is "real"
        :from_person:     the IPerson that is being merged away
        :skip:            a list of table/column pairs that have been
                          handled
        :decorator_table: the name of the table that decorated Person
        :person_pointer_column:
                          the column on decorator_table that UNIQUE'ly
                          references Person.id
        :additional_person_columns:
                          additional columns in the decorator_table that
                          also reference Person.id but are not UNIQUE

        A Person decorator is a table that uniquely references Person,
        so that the information in the table "extends" the Person table.
        Because the reference to Person is unique, there can only be one
        row in the decorator table for any given Person. This function
        checks if there is an existing decorator for the to_person, and
        if so, it just leaves any from_person decorator in place as
        "noise". Otherwise, it updates any from_person decorator to
        point to the "to_person". There can also be other columns in the
        decorator which point to Person, these are assumed to be
        non-unique and will be updated to point to the to_person
        regardless.
        """
        store = Store.of(to_person)
        # First, update the main UNIQUE pointer row which links the
        # decorator table to Person. We do not update rows if there are
        # already rows in the table that refer to the to_person
        store.execute(
         """UPDATE %(decorator)s
            SET %(person_pointer)s=%(to_id)d
            WHERE %(person_pointer)s=%(from_id)d
              AND ( SELECT count(*) FROM %(decorator)s
                    WHERE %(person_pointer)s=%(to_id)d ) = 0
            """ % {
                'decorator': decorator_table,
                'person_pointer': person_pointer_column,
                'from_id': from_person.id,
                'to_id': to_person.id})

        # Now, update any additional columns in the table which point to
        # Person. Since these are assumed to be NOT UNIQUE, we don't
        # have to worry about multiple rows pointing at the to_person.
        for additional_column in additional_person_columns:
            store.execute(
             """UPDATE %(decorator)s
                SET %(column)s=%(to_id)d
                WHERE %(column)s=%(from_id)d
                """ % {
                    'decorator': decorator_table,
                    'from_id': from_person.id,
                    'to_id': to_person.id,
                    'column': additional_column})
        skip.append(
            (decorator_table.lower(), person_pointer_column.lower()))

    def _mergeBranches(self, cur, from_id, to_id):
        # XXX MichaelHudson 2010-01-13 bug=506630: This code does not account
        # for package branches.
        cur.execute('''
            SELECT product, name FROM Branch WHERE owner = %(to_id)d
            ''' % vars())
        possible_conflicts = set(tuple(r) for r in cur.fetchall())
        cur.execute('''
            SELECT id, product, name FROM Branch WHERE owner = %(from_id)d
            ORDER BY id
            ''' % vars())
        for id, product, name in list(cur.fetchall()):
            new_name = name
            suffix = 1
            while (product, new_name) in possible_conflicts:
                new_name = '%s-%d' % (name, suffix)
                suffix += 1
            possible_conflicts.add((product, new_name))
            new_name = new_name.encode('US-ASCII')
            name = name.encode('US-ASCII')
            cur.execute('''
                UPDATE Branch SET owner = %(to_id)s, name = %(new_name)s
                WHERE owner = %(from_id)s AND name = %(name)s
                    AND (%(product)s IS NULL OR product = %(product)s)
                ''', dict(to_id=to_id, from_id=from_id,
                          name=name, new_name=new_name, product=product))

    def _mergeMailingListSubscriptions(self, cur, from_id, to_id):
        # Update MailingListSubscription. Note that since all the from_id
        # email addresses are set to NEW, all the subscriptions must be
        # removed because the user must confirm them.
        cur.execute('''
            DELETE FROM MailingListSubscription WHERE person=%(from_id)d
            ''' % vars())

    def _mergeBranchSubscription(self, cur, from_id, to_id):
        # Update only the BranchSubscription that will not conflict.
        cur.execute('''
            UPDATE BranchSubscription
            SET person=%(to_id)d
            WHERE person=%(from_id)d AND branch NOT IN
                (
                SELECT branch
                FROM BranchSubscription
                WHERE person = %(to_id)d
                )
            ''' % vars())
        # and delete those left over.
        cur.execute('''
            DELETE FROM BranchSubscription WHERE person=%(from_id)d
            ''' % vars())

    def _mergeBountySubscriptions(self, cur, from_id, to_id):
        # XXX: JonathanLange 2009-08-31: Even though all of the other bounty
        # code has been removed from Launchpad, the merging code has to stay
        # until the tables themselves are removed. Otherwise, the person
        # merging code raises consistency errors (and rightly so).
        #
        # Update only the BountySubscriptions that will not conflict.
        cur.execute('''
            UPDATE BountySubscription
            SET person=%(to_id)d
            WHERE person=%(from_id)d AND bounty NOT IN
                (
                SELECT bounty
                FROM BountySubscription
                WHERE person = %(to_id)d
                )
            ''' % vars())
        # and delete those left over.
        cur.execute('''
            DELETE FROM BountySubscription WHERE person=%(from_id)d
            ''' % vars())

    def _mergeBugAffectsPerson(self, cur, from_id, to_id):
        # Update only the BugAffectsPerson that will not conflict
        cur.execute('''
            UPDATE BugAffectsPerson
            SET person=%(to_id)d
            WHERE person=%(from_id)d AND bug NOT IN
                (
                SELECT bug
                FROM BugAffectsPerson
                WHERE person = %(to_id)d
                )
            ''' % vars())
        # and delete those left over.
        cur.execute('''
            DELETE FROM BugAffectsPerson WHERE person=%(from_id)d
            ''' % vars())

    def _mergeAnswerContact(self, cur, from_id, to_id):
        # Update only the AnswerContacts that will not conflict.
        cur.execute('''
            UPDATE AnswerContact
            SET person=%(to_id)d
            WHERE person=%(from_id)d
                AND distribution IS NULL
                AND product NOT IN (
                    SELECT product
                    FROM AnswerContact
                    WHERE person = %(to_id)d
                    )
            ''' % vars())
        cur.execute('''
            UPDATE AnswerContact
            SET person=%(to_id)d
            WHERE person=%(from_id)d
                AND distribution IS NOT NULL
                AND (distribution, sourcepackagename) NOT IN (
                    SELECT distribution,sourcepackagename
                    FROM AnswerContact
                    WHERE person = %(to_id)d
                    )
            ''' % vars())
        # and delete those left over.
        cur.execute('''
            DELETE FROM AnswerContact WHERE person=%(from_id)d
            ''' % vars())

    def _mergeQuestionSubscription(self, cur, from_id, to_id):
        # Update only the QuestionSubscriptions that will not conflict.
        cur.execute('''
            UPDATE QuestionSubscription
            SET person=%(to_id)d
            WHERE person=%(from_id)d AND question NOT IN
                (
                SELECT question
                FROM QuestionSubscription
                WHERE person = %(to_id)d
                )
            ''' % vars())
        # and delete those left over.
        cur.execute('''
            DELETE FROM QuestionSubscription WHERE person=%(from_id)d
            ''' % vars())

    def _mergeMentoringOffer(self, cur, from_id, to_id):
        # Update only the MentoringOffers that will not conflict.
        cur.execute('''
            UPDATE MentoringOffer
            SET owner=%(to_id)d
            WHERE owner=%(from_id)d
                AND bug NOT IN (
                    SELECT bug
                    FROM MentoringOffer
                    WHERE owner = %(to_id)d)
                AND specification NOT IN (
                    SELECT specification
                    FROM MentoringOffer
                    WHERE owner = %(to_id)d)
            ''' % vars())
        cur.execute('''
            UPDATE MentoringOffer
            SET team=%(to_id)d
            WHERE team=%(from_id)d
                AND bug NOT IN (
                    SELECT bug
                    FROM MentoringOffer
                    WHERE team = %(to_id)d)
                AND specification NOT IN (
                    SELECT specification
                    FROM MentoringOffer
                    WHERE team = %(to_id)d)
            ''' % vars())
        # and delete those left over.
        cur.execute('''
            DELETE FROM MentoringOffer
            WHERE owner=%(from_id)d OR team=%(from_id)d
            ''' % vars())

    def _mergeBugNotificationRecipient(self, cur, from_id, to_id):
        # Update BugNotificationRecipient entries that will not conflict.
        cur.execute('''
            UPDATE BugNotificationRecipient
            SET person=%(to_id)d
            WHERE person=%(from_id)d AND bug_notification NOT IN (
                SELECT bug_notification FROM BugNotificationRecipient
                WHERE person=%(to_id)d
                )
            ''' % vars())
        # and delete those left over.
        cur.execute('''
            DELETE FROM BugNotificationRecipient
            WHERE person=%(from_id)d
            ''' % vars())

    def _mergePackageBugSupervisor(self, cur, from_id, to_id):
        # Update PackageBugSupervisor entries.
        cur.execute('''
            UPDATE PackageBugSupervisor SET bug_supervisor=%(to_id)d
            WHERE bug_supervisor=%(from_id)d
            ''' % vars())

    def _mergeSpecificationFeedback(self, cur, from_id, to_id):
        # Update the SpecificationFeedback entries that will not conflict
        # and trash the rest.

        # First we handle the reviewer.
        cur.execute('''
            UPDATE SpecificationFeedback
            SET reviewer=%(to_id)d
            WHERE reviewer=%(from_id)d AND specification NOT IN
                (
                SELECT specification
                FROM SpecificationFeedback
                WHERE reviewer = %(to_id)d
                )
            ''' % vars())
        cur.execute('''
            DELETE FROM SpecificationFeedback WHERE reviewer=%(from_id)d
            ''' % vars())

        # And now we handle the requester.
        cur.execute('''
            UPDATE SpecificationFeedback
            SET requester=%(to_id)d
            WHERE requester=%(from_id)d AND specification NOT IN
                (
                SELECT specification
                FROM SpecificationFeedback
                WHERE requester = %(to_id)d
                )
            ''' % vars())
        cur.execute('''
            DELETE FROM SpecificationFeedback WHERE requester=%(from_id)d
            ''' % vars())

    def _mergeSpecificationSubscription(self, cur, from_id, to_id):
        # Update the SpecificationSubscription entries that will not conflict
        # and trash the rest
        cur.execute('''
            UPDATE SpecificationSubscription
            SET person=%(to_id)d
            WHERE person=%(from_id)d AND specification NOT IN
                (
                SELECT specification
                FROM SpecificationSubscription
                WHERE person = %(to_id)d
                )
            ''' % vars())
        cur.execute('''
            DELETE FROM SpecificationSubscription WHERE person=%(from_id)d
            ''' % vars())

    def _mergeSprintAttendance(self, cur, from_id, to_id):
        # Update only the SprintAttendances that will not conflict
        cur.execute('''
            UPDATE SprintAttendance
            SET attendee=%(to_id)d
            WHERE attendee=%(from_id)d AND sprint NOT IN
                (
                SELECT sprint
                FROM SprintAttendance
                WHERE attendee = %(to_id)d
                )
            ''' % vars())
        # and delete those left over
        cur.execute('''
            DELETE FROM SprintAttendance WHERE attendee=%(from_id)d
            ''' % vars())

    def _mergePOSubscription(self, cur, from_id, to_id):
        # Update only the POSubscriptions that will not conflict
        cur.execute('''
            UPDATE POSubscription
            SET person=%(to_id)d
            WHERE person=%(from_id)d AND id NOT IN (
                SELECT a.id
                    FROM POSubscription AS a, POSubscription AS b
                    WHERE a.person = %(from_id)d AND b.person = %(to_id)d
                    AND a.language = b.language
                    AND a.potemplate = b.potemplate
                    )
            ''' % vars())

    def _mergePOExportRequest(self, cur, from_id, to_id):
        # Update only the POExportRequests that will not conflict
        # and trash the rest
        cur.execute('''
            UPDATE POExportRequest
            SET person=%(to_id)d
            WHERE person=%(from_id)d AND id NOT IN (
                SELECT a.id FROM POExportRequest AS a, POExportRequest AS b
                WHERE a.person = %(from_id)d AND b.person = %(to_id)d
                AND a.potemplate = b.potemplate
                AND a.pofile = b.pofile
                )
            ''' % vars())
        cur.execute('''
            DELETE FROM POExportRequest WHERE person=%(from_id)d
            ''' % vars())

    def _mergeTranslationMessage(self, cur, from_id, to_id):
        # Update the TranslationMessage. They should not conflict since each
        # of them are independent
        cur.execute('''
            UPDATE TranslationMessage
            SET submitter=%(to_id)d
            WHERE submitter=%(from_id)d
            ''' % vars())
        cur.execute('''
            UPDATE TranslationMessage
            SET reviewer=%(to_id)d
            WHERE reviewer=%(from_id)d
            ''' % vars())

    def _mergeTranslationImportQueueEntry(self, cur, from_id, to_id):
        # Update only the TranslationImportQueueEntry that will not conflict
        # and trash the rest
        cur.execute('''
            UPDATE TranslationImportQueueEntry
            SET importer=%(to_id)d
            WHERE importer=%(from_id)d AND id NOT IN (
                SELECT a.id
                FROM TranslationImportQueueEntry AS a,
                     TranslationImportQueueEntry AS b
                WHERE a.importer = %(from_id)d AND b.importer = %(to_id)d
                AND a.distroseries = b.distroseries
                AND a.sourcepackagename = b.sourcepackagename
                AND a.productseries = b.productseries
                AND a.path = b.path
                )
            ''' % vars())
        cur.execute('''
            DELETE FROM TranslationImportQueueEntry WHERE importer=%(from_id)d
            ''' % vars())

    def _mergeCodeReviewVote(self, cur, from_id, to_id):
        # Update only the CodeReviewVote that will not conflict,
        # and leave conflicts as noise
        cur.execute('''
            UPDATE CodeReviewVote
            SET reviewer=%(to_id)d
            WHERE reviewer=%(from_id)d AND id NOT IN (
                SELECT a.id FROM CodeReviewVote AS a, CodeReviewVote AS b
                WHERE a.reviewer = %(from_id)d AND b.reviewer = %(to_id)d
                AND a.branch_merge_proposal = b.branch_merge_proposal
                )
            ''' % vars())

    def _mergeWebServiceBan(self, cur, from_id, to_id):
        # Update only the WebServiceBan that will not conflict
        cur.execute('''
            UPDATE WebServiceBan
            SET person=%(to_id)d
            WHERE person=%(from_id)d AND id NOT IN (
                SELECT a.id FROM WebServiceBan AS a, WebServiceBan AS b
                WHERE a.person = %(from_id)d AND b.person = %(to_id)d
                AND ( (a.ip IS NULL AND b.ip IS NULL) OR (a.ip = b.ip) )
                )
            ''' % vars())
        # And delete the rest
        cur.execute('''
            DELETE FROM WebServiceBan WHERE person=%(from_id)d
            ''' % vars())

    def _mergeTeamMembership(self, cur, from_id, to_id):
        # Transfer active team memberships
        approved = TeamMembershipStatus.APPROVED
        admin = TeamMembershipStatus.ADMIN
        cur.execute(
            'SELECT team, status FROM TeamMembership WHERE person = %s '
            'AND status IN (%s,%s)'
            % sqlvalues(from_id, approved, admin))
        for team_id, status in cur.fetchall():
            cur.execute('SELECT status FROM TeamMembership WHERE person = %s '
                        'AND team = %s'
                        % sqlvalues(to_id, team_id))
            result = cur.fetchone()
            if result:
                current_status = result[0]
                # Now we can safely delete from_person's membership record,
                # because we know to_person has a membership entry for this
                # team, so may only need to change its status.
                cur.execute(
                    'DELETE FROM TeamMembership WHERE person = %s '
                    'AND team = %s' % sqlvalues(from_id, team_id))

                if current_status == admin.value:
                    # to_person is already an administrator of this team, no
                    # need to do anything else.
                    continue
                # to_person is either an approved or an inactive member,
                # while from_person is either admin or approved. That means we
                # can safely set from_person's membership status on
                # to_person's membership.
                assert status in (approved.value, admin.value)
                cur.execute(
                    'UPDATE TeamMembership SET status = %s WHERE person = %s '
                    'AND team = %s' % sqlvalues(status, to_id, team_id))
            else:
                # to_person is not a member of this team. just change
                # from_person with to_person in the membership record.
                cur.execute(
                    'UPDATE TeamMembership SET person = %s WHERE person = %s '
                    'AND team = %s'
                    % sqlvalues(to_id, from_id, team_id))

        cur.execute('SELECT team FROM TeamParticipation WHERE person = %s '
                    'AND person != team' % sqlvalues(from_id))
        for team_id in cur.fetchall():
            cur.execute(
                'SELECT team FROM TeamParticipation WHERE person = %s '
                'AND team = %s' % sqlvalues(to_id, team_id))
            if not cur.fetchone():
                cur.execute(
                    'UPDATE TeamParticipation SET person = %s WHERE '
                    'person = %s AND team = %s'
                    % sqlvalues(to_id, from_id, team_id))
            else:
                cur.execute(
                    'DELETE FROM TeamParticipation WHERE person = %s AND '
                    'team = %s' % sqlvalues(from_id, team_id))

    def merge(self, from_person, to_person):
        """See `IPersonSet`."""
        # Sanity checks
        if not IPerson.providedBy(from_person):
            raise TypeError('from_person is not a person.')
        if not IPerson.providedBy(to_person):
            raise TypeError('to_person is not a person.')
        # If the team has a mailing list, the mailing list better be in the
        # purged state, otherwise the team can't be merged.
        mailing_list = getUtility(IMailingListSet).get(from_person.name)
        assert (mailing_list is None or
                mailing_list.status == MailingListStatus.PURGED), (
            "Can't merge teams which have mailing lists into other teams.")

        if getUtility(IEmailAddressSet).getByPerson(from_person).count() > 0:
            raise AssertionError('from_person still has email addresses.')

        if from_person.is_team and from_person.allmembers.count() > 0:
            raise AssertionError(
                "Only teams without active members can be merged")

        # since we are doing direct SQL manipulation, make sure all
        # changes have been flushed to the database
        store = Store.of(from_person)

        # Get a database cursor.
        cur = cursor()

        # These table.columns will be skipped by the 'catch all'
        # update performed later
        skip = [
            ('teammembership', 'person'),
            ('teammembership', 'team'),
            ('teamparticipation', 'person'),
            ('teamparticipation', 'team'),
            ('personlanguage', 'person'),
            ('person', 'merged'),
            ('emailaddress', 'person'),
            ('karmacache', 'person'),
            ('karmatotalcache', 'person'),
            # Polls are not carried over when merging teams.
            ('poll', 'team'),
            # We can safely ignore the mailinglist table as there's a sanity
            # check above which prevents teams with associated mailing lists
            # from being merged.
            ('mailinglist', 'team'),
            # I don't think we need to worry about the votecast and vote
            # tables, because a real human should never have two profiles
            # in Launchpad that are active members of a given team and voted
            # in a given poll. -- GuilhermeSalgado 2005-07-07
            # We also can't afford to change poll results after they are
            # closed -- StuartBishop 20060602
            ('votecast', 'person'),
            ('vote', 'person'),
            ('translationrelicensingagreement', 'person'),
            ]

        references = list(postgresql.listReferences(cur, 'person', 'id'))

        # Sanity check. If we have an indirect reference, it must
        # be ON DELETE CASCADE. We only have one case of this at the moment,
        # but this code ensures we catch any new ones added incorrectly.
        for src_tab, src_col, ref_tab, ref_col, updact, delact in references:
            # If the ref_tab and ref_col is not Person.id, then we have
            # an indirect reference. Ensure the update action is 'CASCADE'
            if ref_tab != 'person' and ref_col != 'id':
                if updact != 'c':
                    raise RuntimeError(
                        '%s.%s reference to %s.%s must be ON UPDATE CASCADE'
                        % (src_tab, src_col, ref_tab, ref_col))

        # These rows are in a UNIQUE index, and we can only move them
        # to the new Person if there is not already an entry. eg. if
        # the destination and source persons are both subscribed to a bug,
        # we cannot change the source persons subscription. We just leave them
        # as noise for the time being.

        to_id = to_person.id
        from_id = from_person.id

        # Update PersonLocation, which is a Person-decorator table.
        self._merge_person_decoration(
            to_person, from_person, skip, 'PersonLocation', 'person',
            ['last_modified_by', ])

        # Update GPGKey. It won't conflict, but our sanity checks don't
        # know that.
        cur.execute(
            'UPDATE GPGKey SET owner=%(to_id)d WHERE owner=%(from_id)d'
            % vars())
        skip.append(('gpgkey', 'owner'))

        # Update the Branches that will not conflict, and fudge the names of
        # ones that *do* conflict.
        self._mergeBranches(cur, from_id, to_id)
        skip.append(('branch', 'owner'))

        # XXX MichaelHudson 2010-01-13: Write _mergeSourcePackageRecipes!
        #self._mergeSourcePackageRecipes(cur, from_id, to_id))
        skip.append(('sourcepackagerecipe', 'owner'))

        self._mergeMailingListSubscriptions(cur, from_id, to_id)
        skip.append(('mailinglistsubscription', 'person'))

        self._mergeBranchSubscription(cur, from_id, to_id)
        skip.append(('branchsubscription', 'person'))

        self._mergeBugAffectsPerson(cur, from_id, to_id)
        skip.append(('bugaffectsperson', 'person'))

        self._mergeBountySubscriptions(cur, from_id, to_id)
        skip.append(('bountysubscription', 'person'))

        self._mergeAnswerContact(cur, from_id, to_id)
        skip.append(('answercontact', 'person'))

        self._mergeQuestionSubscription(cur, from_id, to_id)
        skip.append(('questionsubscription', 'person'))

        self._mergeMentoringOffer(cur, from_id, to_id)
        skip.append(('mentoringoffer', 'owner'))
        skip.append(('mentoringoffer', 'team'))

        self._mergeBugNotificationRecipient(cur, from_id, to_id)
        skip.append(('bugnotificationrecipient', 'person'))

        self._mergePackageBugSupervisor(cur, from_id, to_id)
        skip.append(('packagebugsupervisor', 'bug_supervisor'))

        self._mergeSpecificationFeedback(cur, from_id, to_id)
        skip.append(('specificationfeedback', 'reviewer'))
        skip.append(('specificationfeedback', 'requester'))

        self._mergeSpecificationSubscription(cur, from_id, to_id)
        skip.append(('specificationsubscription', 'person'))

        self._mergeSprintAttendance(cur, from_id, to_id)
        skip.append(('sprintattendance', 'attendee'))

        self._mergePOSubscription(cur, from_id, to_id)
        skip.append(('posubscription', 'person'))

        self._mergePOExportRequest(cur, from_id, to_id)
        skip.append(('poexportrequest', 'person'))

        self._mergeTranslationMessage(cur, from_id, to_id)
        skip.append(('translationmessage', 'submitter'))
        skip.append(('translationmessage', 'reviewer'))

        # Handle the POFileTranslator cache by doing nothing. As it is
        # maintained by triggers, the data migration has already been done
        # for us when we updated the source tables.
        skip.append(('pofiletranslator', 'person'))

        self._mergeTranslationImportQueueEntry(cur, from_id, to_id)
        skip.append(('translationimportqueueentry', 'importer'))

        # XXX cprov 2007-02-22 bug=87098:
        # Since we only allow one PPA for each user,
        # we can't reassign the old user archive to the new user.
        # It need to be done manually, probably by reasinning all publications
        # to the old PPA to the new one, performing a careful_publishing on it
        # and removing the old one from disk.
        skip.append(('archive', 'owner'))

        self._mergeCodeReviewVote(cur, from_id, to_id)
        skip.append(('codereviewvote', 'reviewer'))

        self._mergeWebServiceBan(cur, from_id, to_id)
        skip.append(('webserviceban', 'person'))

        # Sanity check. If we have a reference that participates in a
        # UNIQUE index, it must have already been handled by this point.
        # We can tell this by looking at the skip list.
        for src_tab, src_col, ref_tab, ref_col, updact, delact in references:
            uniques = postgresql.listUniques(cur, src_tab, src_col)
            if len(uniques) > 0 and (src_tab, src_col) not in skip:
                raise NotImplementedError(
                        '%s.%s reference to %s.%s is in a UNIQUE index '
                        'but has not been handled' % (
                            src_tab, src_col, ref_tab, ref_col))

        # Handle all simple cases
        for src_tab, src_col, ref_tab, ref_col, updact, delact in references:
            if (src_tab, src_col) in skip:
                continue
            cur.execute('UPDATE %s SET %s=%d WHERE %s=%d' % (
                src_tab, src_col, to_person.id, src_col, from_person.id))

        self._mergeTeamMembership(cur, from_id, to_id)

        # Flag the person as merged
        cur.execute('''
            UPDATE Person SET merged=%(to_id)d WHERE id=%(from_id)d
            ''' % vars())

        # Append a -merged suffix to the person's name.
        name = base = "%s-merged" % from_person.name.encode('ascii')
        cur.execute("SELECT id FROM Person WHERE name = %s" % sqlvalues(name))
        i = 1
        while cur.fetchone():
            name = "%s%d" % (base, i)
            cur.execute("SELECT id FROM Person WHERE name = %s"
                        % sqlvalues(name))
            i += 1
        cur.execute("UPDATE Person SET name = %s WHERE id = %s"
                    % sqlvalues(name, from_person))

        # Since we've updated the database behind Storm's back,
        # flush its caches.
        store.invalidate()

        # Change the merged Account's OpenID identifier so that it cannot be
        # used to lookup the merged Person; Launchpad will instead select the
        # remaining Person based on the email address. The rename uses a
        # dash, which does not occur in SSO identifiers. The epoch from
        # the account date_created is used to ensure it is unique if the
        # original identifier is reused and merged.
        if from_person.account is not None:
            account = IMasterObject(from_person.account)
            naked_account = removeSecurityProxy(account)
            unique_part = time.mktime(naked_account.date_created.timetuple())
            merge_identifier = 'merged-%s-%s' % (
                naked_account.openid_identifier, unique_part)
            naked_account.openid_identifier = merge_identifier

        # Inform the user of the merge changes.
        if not to_person.isTeam():
            mail_text = get_email_template('person-merged.txt')
            mail_text = mail_text % {
                'dupename': from_person.name,
                'person': to_person.name,
                }
            subject = 'Launchpad accounts merged'
            getUtility(IPersonNotificationSet).addNotification(
                to_person, subject, mail_text)

    def getValidPersons(self, persons):
        """See `IPersonSet.`"""
        person_ids = [person.id for person in persons]
        if len(person_ids) == 0:
            return []

        # This has the side effect of sucking in the ValidPersonCache
        # items into the cache, allowing Person.is_valid_person calls to
        # not hit the DB.
        valid_person_ids = set(
                person_id.id for person_id in ValidPersonCache.select(
                    "id IN %s" % sqlvalues(person_ids)))
        return [
            person for person in persons if person.id in valid_person_ids]

    def getPeopleWithBranches(self, product=None):
        """See `IPersonSet`."""
        branch_clause = 'SELECT owner FROM Branch'
        if product is not None:
            branch_clause += ' WHERE product = %s' % quote(product)
        return Person.select('''
            Person.id in (%s)
            ''' % branch_clause)

    def getSubscribersForTargets(self, targets, recipients=None, level=None):
        """See `IPersonSet`. """
        if len(targets) == 0:
            return set()
        target_criteria = []
        for target in targets:
            # target_args is a mapping from query arguments
            # to query values.
            target_args = target._target_args
            target_criteria_clauses = []
            for key, value in target_args.items():
                if value is not None:
                    target_criteria_clauses.append(
                        '%s = %s' % (key, quote(value)))
                else:
                    target_criteria_clauses.append(
                        '%s IS NULL' % key)
            if level is not None:
                target_criteria_clauses.append('bug_notification_level >= %s'
                    % quote(level.value))

            target_criteria.append(
                '(%s)' % ' AND '.join(target_criteria_clauses))

        # Build a UNION query, since using OR slows down the query a lot.
        subscriptions = StructuralSubscription.select(target_criteria[0])
        for target_criterion in target_criteria[1:]:
            subscriptions = subscriptions.union(
                StructuralSubscription.select(target_criterion))

        # Listify the result, since we want to loop over it multiple times.
        subscriptions = list(subscriptions)

        # We can't use prejoins in UNION queries, so populate the cache
        # by getting all the subscribers.
        subscriber_ids = [
            subscription.subscriberID for subscription in subscriptions]
        if len(subscriber_ids) > 0:
            # Pull in ValidPersonCache records in addition to Person
            # records to warm up the cache.
            list(IStore(Person).find(
                    (Person, ValidPersonCache),
                    In(Person.id, subscriber_ids),
                    ValidPersonCache.id == Person.id))

        subscribers = set()
        for subscription in subscriptions:
            subscribers.add(subscription.subscriber)
            if recipients is not None:
                recipients.addStructuralSubscriber(
                    subscription.subscriber, subscription.target)
        return subscribers

    def updatePersonalStandings(self):
        """See `IPersonSet`."""
        cur = cursor()
        cur.execute("""
        UPDATE Person
        SET personal_standing = %s
        WHERE personal_standing = %s
        AND id IN (
            SELECT posted_by
            FROM MessageApproval
            WHERE status = %s
            GROUP BY posted_by
            HAVING COUNT(DISTINCT mailing_list) >= %s
            )
        """ % sqlvalues(PersonalStanding.GOOD,
                        PersonalStanding.UNKNOWN,
                        PostedMessageStatus.APPROVED,
                        config.standingupdater.approvals_needed))

    def cacheBrandingForPeople(self, people):
        """See `IPersonSet`."""
        from canonical.launchpad.database import LibraryFileAlias
        aliases = []
        aliases.extend(person.iconID for person in people
                       if person.iconID is not None)
        aliases.extend(person.logoID for person in people
                       if person.logoID is not None)
        aliases.extend(person.mugshotID for person in people
                       if person.mugshotID is not None)
        if not aliases:
            return
        # Listify, since this is a pure cache.
        list(LibraryFileAlias.select("LibraryFileAlias.id IN %s"
             % sqlvalues(aliases), prejoins=["content"]))


# Provide a storm alias from Person to Owner. This is useful in queries on
# objects that have more than just an owner associated with them.
Owner = ClassAlias(Person, 'Owner')


class PersonLanguage(SQLBase):
    _table = 'PersonLanguage'

    person = ForeignKey(foreignKey='Person', dbName='person', notNull=True)
    language = ForeignKey(foreignKey='Language', dbName='language',
                          notNull=True)


class SSHKey(SQLBase):
    implements(ISSHKey)
    _defaultOrder = ["person", "keytype", "keytext"]

    _table = 'SSHKey'

    person = ForeignKey(foreignKey='Person', dbName='person', notNull=True)
    keytype = EnumCol(dbName='keytype', notNull=True, enum=SSHKeyType)
    keytext = StringCol(dbName='keytext', notNull=True)
    comment = StringCol(dbName='comment', notNull=True)


class SSHKeySet:
    implements(ISSHKeySet)

    def new(self, person, sshkey):
        try:
            kind, keytext, comment = sshkey.split(' ', 2)
        except ValueError:
            raise SSHKeyAdditionError

        if not (kind and keytext and comment):
            raise SSHKeyAdditionError

        process = subprocess.Popen(
            '/usr/bin/ssh-vulnkey -', shell=True, stdin=subprocess.PIPE,
            stdout=subprocess.PIPE, stderr=subprocess.PIPE)
        (out, err) = process.communicate(sshkey.encode('utf-8'))
        if 'compromised' in out.lower():
            raise SSHKeyCompromisedError

        if kind == 'ssh-rsa':
            keytype = SSHKeyType.RSA
        elif kind == 'ssh-dss':
            keytype = SSHKeyType.DSA
        else:
            raise SSHKeyAdditionError

        return SSHKey(person=person, keytype=keytype, keytext=keytext,
                      comment=comment)

    def getByID(self, id, default=None):
        try:
            return SSHKey.get(id)
        except SQLObjectNotFound:
            return default

    def getByPeople(self, people):
        """See `ISSHKeySet`"""
        return SSHKey.select("""
            SSHKey.person IN %s
            """ % sqlvalues([person.id for person in people]))


class WikiName(SQLBase, HasOwnerMixin):
    implements(IWikiName)

    _table = 'WikiName'

    person = ForeignKey(dbName='person', foreignKey='Person', notNull=True)
    wiki = StringCol(dbName='wiki', notNull=True)
    wikiname = StringCol(dbName='wikiname', notNull=True)

    @property
    def url(self):
        return self.wiki + self.wikiname


class WikiNameSet:
    implements(IWikiNameSet)

    def getByWikiAndName(self, wiki, wikiname):
        """See `IWikiNameSet`."""
        return WikiName.selectOneBy(wiki=wiki, wikiname=wikiname)

    def get(self, id):
        """See `IWikiNameSet`."""
        try:
            return WikiName.get(id)
        except SQLObjectNotFound:
            return None

    def new(self, person, wiki, wikiname):
        """See `IWikiNameSet`."""
        return WikiName(person=person, wiki=wiki, wikiname=wikiname)


class JabberID(SQLBase, HasOwnerMixin):
    implements(IJabberID)

    _table = 'JabberID'
    _defaultOrder = ['jabberid']

    person = ForeignKey(dbName='person', foreignKey='Person', notNull=True)
    jabberid = StringCol(dbName='jabberid', notNull=True)


class JabberIDSet:
    implements(IJabberIDSet)

    def new(self, person, jabberid):
        """See `IJabberIDSet`"""
        return JabberID(person=person, jabberid=jabberid)

    def getByJabberID(self, jabberid):
        """See `IJabberIDSet`"""
        return JabberID.selectOneBy(jabberid=jabberid)

    def getByPerson(self, person):
        """See `IJabberIDSet`"""
        return JabberID.selectBy(person=person)


class IrcID(SQLBase, HasOwnerMixin):
    """See `IIrcID`"""
    implements(IIrcID)

    _table = 'IrcID'

    person = ForeignKey(dbName='person', foreignKey='Person', notNull=True)
    network = StringCol(dbName='network', notNull=True)
    nickname = StringCol(dbName='nickname', notNull=True)


class IrcIDSet:
    """See `IIrcIDSet`"""
    implements(IIrcIDSet)

    def get(self, id):
        """See `IIrcIDSet`"""
        try:
            return IrcID.get(id)
        except SQLObjectNotFound:
            return None

    def new(self, person, network, nickname):
        """See `IIrcIDSet`"""
        return IrcID(person=person, network=network, nickname=nickname)


class NicknameGenerationError(Exception):
    """I get raised when something went wrong generating a nickname."""


def _is_nick_registered(nick):
    """Answer the question: is this nick registered?"""
    return PersonSet().getByName(nick) is not None


def generate_nick(email_addr, is_registered=_is_nick_registered):
    """Generate a LaunchPad nick from the email address provided.

    See canonical.launchpad.validators.name for the definition of a
    valid nick.

    It is technically possible for this function to raise a
    NicknameGenerationError, but this will only occur if an operator
    has majorly screwed up the name blacklist.
    """
    email_addr = email_addr.strip().lower()

    if not valid_email(email_addr):
        raise NicknameGenerationError("%s is not a valid email address"
                                      % email_addr)

    user, domain = re.match("^(\S+)@(\S+)$", email_addr).groups()
    user = user.replace(".", "-").replace("_", "-")
    domain_parts = domain.split(".")

    person_set = PersonSet()

    def _valid_nick(nick):
        if not valid_name(nick):
            return False
        elif is_registered(nick):
            return False
        elif person_set.isNameBlacklisted(nick):
            return False
        else:
            return True

    generated_nick = sanitize_name(user)
    if _valid_nick(generated_nick):
        return generated_nick

    for domain_part in domain_parts:
        generated_nick = sanitize_name(generated_nick + "-" + domain_part)
        if _valid_nick(generated_nick):
            return generated_nick

    # We seed the random number generator so we get consistent results,
    # making the algorithm repeatable and thus testable.
    random_state = random.getstate()
    random.seed(sum(ord(letter) for letter in generated_nick))
    try:
        attempts = 0
        prefix = ''
        suffix = ''
        mutated_nick = [letter for letter in generated_nick]
        chars = 'abcdefghijklmnopqrstuvwxyz0123456789'
        while attempts < 1000:
            attempts += 1

            # Prefer a nickname with a suffix
            suffix += random.choice(chars)
            if _valid_nick(generated_nick + '-' + suffix):
                return generated_nick + '-' + suffix

            # Next a prefix
            prefix += random.choice(chars)
            if _valid_nick(prefix + '-' + generated_nick):
                return prefix + '-' + generated_nick

            # Or a mutated character
            index = random.randint(0, len(mutated_nick)-1)
            mutated_nick[index] = random.choice(chars)
            if _valid_nick(''.join(mutated_nick)):
                return ''.join(mutated_nick)

            # Or a prefix + generated + suffix
            if _valid_nick(prefix + '-' + generated_nick + '-' + suffix):
                return prefix + '-' + generated_nick + '-' + suffix

            # Or a prefix + mutated + suffix
            if _valid_nick(
                    prefix + '-' + ''.join(mutated_nick) + '-' + suffix):
                return prefix + '-' + ''.join(mutated_nick) + '-' + suffix

        raise NicknameGenerationError(
            "No nickname could be generated. "
            "This should be impossible to trigger unless some twonk has "
            "registered a match everything regexp in the black list.")

    finally:
        random.setstate(random_state)


@adapter(IAccount)
@implementer(IPerson)
def person_from_account(account):
    """Adapt an `IAccount` into an `IPerson`.

    If there is a current browser request, we cache the looked up Person in
    the request's annotations so that we don't have to hit the DB once again
    when further adaptation is needed.  We know this cache may cross
    transaction boundaries, but this should not be a problem as the Person ->
    Account link can't be changed.

    This cache is necessary because our security adapters may need to adapt
    the Account representing the logged in user into an IPerson multiple
    times.
    """
    request = get_current_browser_request()
    person = None
    # First we try to get the person from the cache, but only if there is a
    # browser request.
    if request is not None:
        cache = request.annotations.setdefault(
            'launchpad.person_to_account_cache', weakref.WeakKeyDictionary())
        person = cache.get(account)

    # If it's not in the cache, then we get it from the database, and in that
    # case, if there is a browser request, we also store that person in the
    # cache.
    if person is None:
        person = IStore(Person).find(Person, account=account).one()
        if request is not None:
            cache[account] = person

    if person is None:
        raise ComponentLookupError()
    return person<|MERGE_RESOLUTION|>--- conflicted
+++ resolved
@@ -48,13 +48,9 @@
     StringCol)
 from sqlobject.sqlbuilder import AND, OR, SQLConstant
 from storm.store import EmptyResultSet, Store
-<<<<<<< HEAD
 from storm.expr import (
     Alias, And, Exists, In, Join, LeftJoin, Lower, Min, Not, Or, Select, SQL,
     )
-=======
-from storm.expr import And, In, Join, LeftJoin, Lower, Not, Or, SQL
->>>>>>> 9949fbf0
 from storm.info import ClassAlias
 
 from canonical.config import config
