# Copyright 2007 Canonical Ltd.  All rights reserved.

"""Helper functions for testing feeds."""

__metaclass__ = type
__all__ = [
    'IThing',
    'Thing',
    'ThingFeedView',
<<<<<<< HEAD
    'validate_feed',
=======
    'parse_entries',
    'parse_ids',
    'parse_links',
>>>>>>> 483509d3
    ]


from cStringIO import StringIO
import socket
from textwrap import wrap

from zope.interface import implements, Interface, Attribute
from BeautifulSoup import BeautifulStoneSoup as BSS
from BeautifulSoup import SoupStrainer

from canonical.launchpad.webapp.publisher import LaunchpadView

# Importing the feedvalidator changes the default socket timeout,
# so we have to reset it to prevent this error.
# canonical.testing.layers.LayerIsolationError:
#   Test didn't reset the socket default timeout.
default = socket.getdefaulttimeout()
import feedvalidator
socket.setdefaulttimeout(default)


class IThing(Interface):
    value = Attribute('the value of the thing')


class Thing(object):
    implements(IThing)

    def __init__(self, value):
        self.value = value

        def __repr__(self):
            return "<Thing '%s'>" % self.value


class ThingFeedView(LaunchpadView):
    usedfor = IThing
    feedname = "thing-feed"
    def __call__(self):
        return "a feed view on an IThing"


<<<<<<< HEAD
def validate_feed(content, content_type, base_uri):
    """Validate the content of an Atom, RSS, or KML feed.

    :param content: string containing xml feed
    :param content_type: Content-Type HTTP header
    :param base_uri: Feed URI for comparison with <link rel="self">

    Prints formatted list of warnings and errors for use in doctests.
    No return value.
    """
    lines = content.split('\n')
    result = feedvalidator.validateStream(
        StringIO(content),
        contentType=content_type,
        base=base_uri)

    errors = []
    for error_level in (feedvalidator.logging.Error,
                        feedvalidator.logging.Warning,
                        feedvalidator.logging.Info):
        for item in result['loggedEvents']:
            if isinstance(item, error_level):
                errors.append("-------- %s: %s --------"
                    % (error_level.__name__, item.__class__.__name__))
                for key, value in sorted(item.params.items()):
                    errors.append('%s: %s' % (key.title(), value))
                if 'line' not in item.params:
                    continue
                if isinstance(item,
                              feedvalidator.logging.SelfDoesntMatchLocation):
                    errors.append('Location: %s' % base_uri)
                error_line_number = item.params['line']
                column_number = item.params['column']
                errors.append('=')
                # Wrap the line with the error to make it clearer
                # which column contains the error.
                max_line_length = 66
                wrapped_column_number = column_number % max_line_length
                line_number_range = range(
                    max(error_line_number-2, 1),
                    min(error_line_number+3, len(lines)))
                for line_number in line_number_range:
                    unicode_line = unicode(
                        lines[line_number-1], 'ascii', 'replace')
                    ascii_line = unicode_line.encode('ascii', 'replace')
                    wrapped_lines = wrap(ascii_line, max_line_length)
                    if line_number == error_line_number:
                        # Point to the column where the error occurs, e.g.
                        # Error: <feed><entriez>
                        # Point: ~~~~~~~~~~~~~^~~~~~~~~~~~~~~
                        point_list = ['~'] * max_line_length
                        point_list[wrapped_column_number] = '^'
                        point_string = ''.join(point_list)
                        index = column_number/max_line_length + 1
                        wrapped_lines.insert(index, point_string)
                    errors.append(
                        "% 3d: %s" % (line_number,
                                      '\n   : '.join(wrapped_lines)))
                errors.append('=')
    if len(errors) == 0:
        print "No Errors"
    else:
        print '\n'.join(errors)
=======
def parse_entries(contents):
    """Define a helper function for parsing feed entries."""
    strainer = SoupStrainer('entry')
    entries = [tag for tag in BSS(contents,
                                  parseOnlyThese=strainer)]
    return entries


def parse_links(contents, rel):
    """Define a helper function for parsing feed links."""
    strainer = SoupStrainer('link', rel=rel)
    entries = [tag for tag in BSS(contents,
                                  parseOnlyThese=strainer,
                                  selfClosingTags=['link'])]
    return entries


def parse_ids(contents):
    """Define a helper function for parsing ids."""
    strainer = SoupStrainer('id')
    ids = [tag for tag in BSS(contents,
                              parseOnlyThese=strainer)]
    return ids
>>>>>>> 483509d3
<|MERGE_RESOLUTION|>--- conflicted
+++ resolved
@@ -5,15 +5,12 @@
 __metaclass__ = type
 __all__ = [
     'IThing',
-    'Thing',
-    'ThingFeedView',
-<<<<<<< HEAD
-    'validate_feed',
-=======
     'parse_entries',
     'parse_ids',
     'parse_links',
->>>>>>> 483509d3
+    'Thing',
+    'ThingFeedView',
+    'validate_feed',
     ]
 
 
@@ -57,10 +54,33 @@
         return "a feed view on an IThing"
 
 
-<<<<<<< HEAD
+def parse_entries(contents):
+    """Define a helper function for parsing feed entries."""
+    strainer = SoupStrainer('entry')
+    entries = [tag for tag in BSS(contents,
+                                  parseOnlyThese=strainer)]
+    return entries
+
+
+def parse_links(contents, rel):
+    """Define a helper function for parsing feed links."""
+    strainer = SoupStrainer('link', rel=rel)
+    entries = [tag for tag in BSS(contents,
+                                  parseOnlyThese=strainer,
+                                  selfClosingTags=['link'])]
+    return entries
+
+
+def parse_ids(contents):
+    """Define a helper function for parsing ids."""
+    strainer = SoupStrainer('id')
+    ids = [tag for tag in BSS(contents,
+                              parseOnlyThese=strainer)]
+    return ids
+
+
 def validate_feed(content, content_type, base_uri):
     """Validate the content of an Atom, RSS, or KML feed.
-
     :param content: string containing xml feed
     :param content_type: Content-Type HTTP header
     :param base_uri: Feed URI for comparison with <link rel="self">
@@ -120,29 +140,4 @@
     if len(errors) == 0:
         print "No Errors"
     else:
-        print '\n'.join(errors)
-=======
-def parse_entries(contents):
-    """Define a helper function for parsing feed entries."""
-    strainer = SoupStrainer('entry')
-    entries = [tag for tag in BSS(contents,
-                                  parseOnlyThese=strainer)]
-    return entries
-
-
-def parse_links(contents, rel):
-    """Define a helper function for parsing feed links."""
-    strainer = SoupStrainer('link', rel=rel)
-    entries = [tag for tag in BSS(contents,
-                                  parseOnlyThese=strainer,
-                                  selfClosingTags=['link'])]
-    return entries
-
-
-def parse_ids(contents):
-    """Define a helper function for parsing ids."""
-    strainer = SoupStrainer('id')
-    ids = [tag for tag in BSS(contents,
-                              parseOnlyThese=strainer)]
-    return ids
->>>>>>> 483509d3
+        print '\n'.join(errors)