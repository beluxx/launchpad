--- conflicted
+++ resolved
@@ -906,119 +906,6 @@
     AssertionError: There is already a translation message ...
 
 
-<<<<<<< HEAD
-== Variant translation ==
-
-updateTranslation() is a core method of Translations, and it is used for
-both importing translations or saving them through web UI.  At the
-moment, we have some infrastructure to support "variant" languages,
-differentiated by having '@something' in the locale name (examples are
-sr@Latn for Serbian Latin translations, and sr@ijek for Serbian Jekavian
-translations).
-
-Language variants are differentiated by having a special variant field
-in the PO files, and are currently only supported for imports (you can't
-edit them through web UI).  For imports to work correctly,
-updateTranslation needs to differentiate between TranslationMessages in
-POFile without a variant set, and POFile with a variant set.
-
-In our sample data, we already have a PO file for 'pmount' in Spanish
-(es), and a PO file for 'pmount' in Spanish 'test' variant (es@test).
-
-    >>> pmount_package = ubuntu_hoary.getSourcePackage('pmount')
-    >>> pmount_template = getUtility(IPOTemplateSet).getSubset(
-    ...     sourcepackagename=pmount_package.sourcepackagename,
-    ...     distroseries=ubuntu_hoary).getPOTemplateByName('pmount')
-
-This template in pmount package has a translation to es@test:
-
-    >>> pofile_es_variant = pmount_template.getPOFileByLang(
-    ...     'es', variant=u'test')
-    >>> print pofile_es_variant.title
-    Spanish (es) translation of pmount in Ubuntu Hoary package "pmount"
-    >>> pofile_es_variant.variant
-    u'test'
-
-And a PO file in "basic" Spanish (no variant):
-
-    >>> pofile_es = pmount_template.getPOFileByLang('es')
-    >>> print pofile_es.title
-    Spanish (es) translation of pmount in Ubuntu Hoary package "pmount"
-    >>> print pofile_es.variant
-    None
-
-We can get a single POT message from pmount PO template:
-
-    >>> potmsgset = pmount_template.getPOTMsgSetByMsgIDText(
-    ...     u'Error: label too long\n')
-
-And get translations for Spanish non-variant PO file when we specify
-no variant in getCurrentTranslationMessage call:
-
-    >>> current_es = potmsgset.getCurrentTranslationMessage(
-    ...     pmount_template, pofile_es.language)
-    >>> print current_es.translations
-    [u'Error: etiqueta es demasiado larga\n']
-
-And variant is indeed not set for this TranslationMessage:
-
-    >>> print current_es.pofile.variant
-    None
-
-If we specify a variant from the Spanish 'test' PO file, we'll get a
-TranslationMessage corresponding to that translation.
-
-    >>> current_es_variant = potmsgset.getCurrentTranslationMessage(
-    ...     pmount_template, pofile_es_variant.language,
-    ...     variant=pofile_es_variant.variant)
-    >>> print current_es_variant.translations
-    [u'Error: etiqueta es demasiado larga\n']
-    >>> print current_es_variant.pofile.variant
-    test
-
-We can update a translation for es@test using updateTranslation call:
-
-    >>> new_translation = potmsgset.updateTranslation(pofile_es_variant,
-    ...     carlos, {0: u'test variant translation\n'},
-    ...     is_current_upstream=True, lock_timestamp=datetime.now(pytz.UTC))
-
-A new translation is saved in the PO file.
-
-    >>> print new_translation.pofile.title
-    Spanish (es) translation of pmount in Ubuntu Hoary package "pmount"
-    >>> new_translation.pofile.variant
-    u'test'
-    >>> new_translation.is_current_ubuntu
-    True
-    >>> new_translation.is_current_upstream
-    True
-    >>> current_es_variant = potmsgset.getCurrentTranslationMessage(
-    ...     pmount_template, pofile_es_variant.language,
-    ...     variant=pofile_es_variant.variant)
-    >>> print current_es_variant.translations
-    [u'test variant translation\n']
-
-Translation in the Spanish PO file with no variant (pofile_es) will
-stay the same as it was before the change to translation in
-pofile_es_variant:
-
-    >>> current_es = potmsgset.getCurrentTranslationMessage(
-    ...     pmount_template, pofile_es.language)
-    >>> print current_es.translations
-    [u'Error: etiqueta es demasiado larga\n']
-
-Trying to get a translation for non-existing variant returns None
-from getCurrentTranslationMessage().
-
-    >>> current_non_existing = potmsgset.getCurrentTranslationMessage(
-    ...     pmount_template, pofile_es.language,
-    ...     variant='not-existing-variant')
-    >>> print current_non_existing
-    None
-
-
-=======
->>>>>>> 82573acd
 == Suggestions for translator credits ==
 
 Messages with translator credits are translated automatically by
