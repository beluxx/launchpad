= TALES expressions =

There are several kinds of TALES expressions we've implemented in
Launchpad, to help make it easier to create page templates, without
the need to introduce complex Python code in the template itself.

First, let's bring in a small helper function:

   >>> from canonical.launchpad.ftests import test_tales


== The count: namespace to get numbers ==

count:len gives you a number which is len(thing).

   >>> test_tales('foo/count:len', foo=[])
   0
   >>> test_tales('foo/count:len', foo=[1, 2, 3])
   3
   >>> test_tales('foo/count:len', foo=object())
   Traceback (most recent call last):
   ...
   TypeError: len() of unsized object


== The fmt: namespace to get strings ==

To display the icon for a milestone, use image:icon:

   >>> from canonical.launchpad.database import MilestoneSet
   >>> milestone = MilestoneSet().get(1)
   >>> test_tales("milestone/image:icon", milestone=milestone)
   '<img ... src="/@@/milestone" />'

The same image:icon, as well as a image:logo and a image:logo is also
available for Person, Product, Project, Sprint and Distributions, since
they all implement IHasLogo,.IHasMugshot and IHasIcon.

    >>> from canonical.launchpad.interfaces import IPersonSet
    >>> person = getUtility(IPersonSet).getByName('sabdfl')
    >>> test_tales("person/image:icon", person=person)
    '<img ... src="/@@/person" />'
    >>> test_tales("person/image:logo", person=person)
    '<img ... src="/@@/person-logo" />'

The Mugshot is presented in a div, floating right, with the mugshot inside
it:

    >>> test_tales("person/image:mugshot", person=person)
    '<div...<img...src="/@@/person-mugshot" />.../div>'

For people we even have different images in case the person in question is not
an actual launchpad user.

    >>> spiv = getUtility(IPersonSet).getByName('spiv')
    >>> spiv.is_valid_person
    False
    >>> test_tales("person/image:icon", person=spiv)
    '<img ... src="/@@/person-inactive" />'
    >>> test_tales("person/image:logo", person=spiv)
    '<img ... src="/@@/person-inactive-logo" />'
    >>> test_tales("person/image:mugshot", person=spiv)
    '...<img...src="/@@/person-inactive-mugshot" />...'

<<<<<<< HEAD
One other thing we have for people is fmt:link, which gives us a link to that
person's page, containing the person name and an icon.

    >>> test_tales("person/fmt:link", person=person)
    u'<a ...><img ... src="/@@/person" />&nbsp;Mark Shuttleworth</a>'

    >>> test_tales("person/fmt:link", person=spiv)
    u'<a ...><img ... src="/@@/person-inactive" />&nbsp;Andrew Bennetts</a>'

    >>> ubuntu_team = getUtility(IPersonSet).getByName('ubuntu-team')
    >>> test_tales("person/fmt:link", person=ubuntu_team)
    u'<a ...><img ... src="/@@/team" />&nbsp;Ubuntu Team</a>'

The fmt:link formatter uses additional path components to extend the
link:

    >>> test_tales("person/fmt:link/foo/bar", person=spiv)
    u'<a href=".../~spiv/foo/bar">...'

If you are on feeds.launchpad.net, you need to specify the rootsite, so
that the links and images are pointing at the right hostname.
    >>> test_tales("person/fmt:link:mainsite/foo/bar", person=spiv)
    u'<a href="http://launchpad.dev/~spiv/foo/bar"><img...src="http://launchpad.dev/@@/person-inactive"...'
    >>> test_tales("person/fmt:link:bugs/foo/bar", person=spiv)
    u'<a href="http://bugs.launchpad.dev/~spiv/foo/bar"><img...src="http://bugs.launchpad.dev/@@/person-inactive"...'

=======
>>>>>>> d4d484b3
We also have image:icon for KarmaCategory:

    >>> from canonical.launchpad.database import KarmaCategory
    >>> for category in KarmaCategory.select(orderBy='title'):
    ...     print test_tales("category/image:icon", category=category)
    <img ... title="Answer Tracker" src="/@@/question" />
    <img ... title="Bug Management" src="/@@/bug" />
    <img ... title="Specification Tracking" src="/@@/blueprint" />
    <img ... title="Translations in Rosetta" src="/@@/translation" />

datetimes can be formatted with fmt:date, fmt:time, fmt:datetime and
fmt:rfc822utcdatetime.

   >>> from datetime import datetime, timedelta
   >>> dt = datetime(2005, 4, 1, 16, 22)
   >>> test_tales('dt/fmt:date', dt=dt)
   '2005-04-01'
   >>> test_tales('dt/fmt:time', dt=dt)
   '16:22:00'
   >>> test_tales('dt/fmt:datetime', dt=dt)
   '2005-04-01 16:22:00'
   >>> test_tales('dt/fmt:rfc822utcdatetime', dt=dt)
   'Fri, 01 Apr 2005 16:22:00 -0000'

To truncate a long string, use fmt:shorten:

    >>> test_tales('foo/fmt:shorten/8', foo='abcdefghij')
    'abcde...'

To preserve newlines in text when displaying as HTML, use
fmt:nl_to_br:

    >>> test_tales('foo/fmt:nl_to_br',
    ...             foo='icicle\nbicycle\ntricycle & troika')
    'icicle<br />\nbicycle<br />\ntricycle &amp; troika'

To "<pre>" format a string, use fmt:nice_pre:

    >>> import pprint, textwrap
    >>> pprint.pprint(textwrap.wrap(
    ...     test_tales('foo/fmt:nice_pre', foo='hello & goodbye')
    ... ))
    ['<pre style="white-space: -moz-pre-wrap;white-space: -o-pre-wrap;word-',
     'wrap: break-word;">hello &amp; goodbye</pre>']

Add manual word breaks to long words in a string:

    >>> test_tales('foo/fmt:break-long-words', foo='short words')
    'short words'
    >>> test_tales('foo/fmt:break-long-words',
    ...     foo='<http://launchpad.net/products/launchpad>')
    '&lt;http:/<wbr></wbr>/launchpad.<wbr></wbr>net/products/<wbr></wbr>launchpad&gt;'


== The fmt: namespace to get strings (links) ==

The `fmt:link` tales expression provides a way to define a standard link
to a content object.  There are currently links defined for:
  * people / teams
  * branches
  * bugs
  * bug tasks

For a person or team, fmt:link gives us a link to that person's page,
containing the person name and an icon.

    >>> test_tales("person/fmt:link", person=person)
    u'<a ...><img ... src="/@@/person" />&nbsp;Mark Shuttleworth</a>'

    >>> test_tales("person/fmt:link", person=spiv)
    u'<a ...><img ... src="/@@/person-inactive" />&nbsp;Andrew Bennetts</a>'

    >>> ubuntu_team = getUtility(IPersonSet).getByName('ubuntu-team')
    >>> test_tales("person/fmt:link", person=ubuntu_team)
    u'<a ...><img ... src="/@@/team" />&nbsp;Ubuntu Team</a>'

The fmt:link formatter uses additional path components to extend the
link:

    >>> test_tales("person/fmt:link/foo/bar", person=spiv)
    u'<a href=".../~spiv/foo/bar">...'

For branches, fmt:link links to the branch page.

    >>> from canonical.launchpad.interfaces import IBranchSet
    >>> branch = getUtility(IBranchSet).getByUniqueName(
    ...     '~name12/gnome-terminal/main')
    >>> test_tales("branch/fmt:link", branch=branch)
    u'<a href=".../~name12/gnome-terminal/main" title="GNOME Terminal Mainline"><img src="/@@/branch"...>&nbsp;~name12/gnome-terminal/main</a>'

For bugs, fmt:link takes to the bug redirect page.

    >>> from canonical.launchpad.interfaces import IBugSet
    >>> test_tales("bug/fmt:link", bug=getUtility(IBugSet).get(1))
    u'<a href=".../bugs/1"><img src="/@@/bug"...>&nbsp;Bug #1: Firefox does not support SVG</a>'

For bugtasks, fmt:link shows the severity bug icon, and links to the
appropriate project's bug.

    >>> bugtask = getUtility(IBugSet).get(1).bugtasks[0]
    >>> test_tales("bugtask/fmt:link", bugtask=bugtask)
    u'<a href=".../firefox/+bug/1"><img ...src="/@@/bug-low" />&nbsp;Bug #1: Firefox does not support SVG</a>'


== The fmt: namespace to get strings (hiding) ==

PGP blocks, signatures and full-quoted parts of a message can be
wrapped in markup to hide them:

    >>> pgp_open = ('-----BEGIN PGP SIGNED MESSAGE-----\n'
    ...             'Hash: SHA1\n'
    ...             '\n')
    >>> text = ('Top quoting is simply bad netiquette.\n'
    ...         'The words of the leading text should be displayed\n'
    ...         'normally--no markup to hide it from view.\n'
    ...         'Raise your hand if you can read this.\n'
    ...         '\n')
    >>> signature = ('-- \n'
    ...              '__C U R T I S  C.  H O V E Y_______\n'
    ...              'sinzui.is@example.org\n'
    ...              'Guilty of stealing everything I am.\n'
    ...              '\n')
    >>> pgp_close = ('-----BEGIN PGP SIGNATURE-----\n'
    ...              'Version: GnuPG v1.4.1 (GNU/Linux)\n'
    ...              'Comment: Using GnuPG with Thunderbird\n'
    ...              '\n'
    ...              'iD8DBQFED60Y0F+nu1YWqI0RAqrNAJ9hTww5vqDbxp4xJS8ek58W\n'
    ...              'T2PIWy0CUJsX8RXSt/M51WE=\n'
    ...              '=J2S5\n'
    ...              '-----END PGP SIGNATURE-----\n')

The email-to-html formatter marks up text as html using the
text-to-html formatter, then adds additional markup to identify
signatures and quoted passages. The formatters  wraps the text inside
the paragraph in a span of 'foldable' class. Stylesheets and scripts
in the browser can format or change the behaviour of the text as
needed.

When given simple paragraphs it behaves just as the text-to-html
formatter.

    >>> print test_tales('foo/fmt:email-to-html',
    ...                  foo=text)
    <p>Top quoting is simply bad netiquette.<br />
    The words of the leading text should be displayed<br />
    normally--no markup to hide it from view.<br />
    Raise your hand if you can read this.</p>

    >>> print test_tales('foo/fmt:text-to-html',
    ...                  foo=text)
    <p>Top quoting is simply bad netiquette.<br />
    The words of the leading text should be displayed<br />
    normally--no markup to hide it from view.<br />
    Raise your hand if you can read this.</p>


=== Marking PGP blocks ===

PGP signed messages have opening and closing blocks that are
wrapped in a foldable span.

    >>> print test_tales('foo/fmt:email-to-html',
    ...                  foo='\n'.join([pgp_open, text, pgp_close]))
    <p><span class="foldable">-----BEGIN PGP SIGNED MESSAGE-----<br />
    Hash: SHA1
    </span></p>
    <p>Top quoting is simply bad netiquette.<br />
    The words of the leading text should be displayed<br />
    normally--no markup to hide it from view.<br />
    Raise your hand if you can read this.</p>
    <p><span class="foldable">-----BEGIN PGP SIGNATURE-----<br />
    Version: GnuPG v1.4.1 (GNU/Linux)<br />
    Comment: Using GnuPG with Thunderbird<br />
    <br />
    iD8DBQFED60Y0F+<wbr></wbr>nu1YWqI0RAqrNAJ<wbr></wbr>...
    T2PIWy0CUJsX8RX<wbr></wbr>St/M51WE=<br />
    =J2S5<br />
    -----END PGP SIGNATURE-----
    </span></p>

In this example, we see the main paragraph and the signature marked
up as HTML. All the text inside the signature is wrapped with the
foldable span.

    >>> print test_tales('foo/fmt:email-to-html',
    ...                  foo='\n'.join([text, signature]))
    <p>Top quoting is simply bad netiquette.<br />
    The words of the leading text should be displayed<br />
    normally--no markup to hide it from view.<br />
    Raise your hand if you can read this.</p>
    <p><span class="foldable"...>--<br />
    __C U R T I S  C.  H O V E Y_______<br />
    sinzui.<wbr></wbr>is@example.<wbr></wbr>org<br />
    Guilty of stealing everything I am.
    </span></p>


=== Marking quoted passages ===

Quoted passages are treated somewhat different from signatures because
they often have a citation line before the quoted text. In this
example of the main paragraph and the quoted paragraph, only the
lines that start with the quote identifier ('> ' in this case) are
wrapped with the foldable-quoted span.

    >>> quoted_text = ('Somebody said sometime ago:\n'
    ...                '> 1. Remove the letters  c, j, q, x, w\n'
    ...                '>    from the English Language.\n'
    ...                '> 2. Remove the penny from US currency.\n'
    ...                '\n')
    >>> quoted_text_all = ('> continuing from a previous thought.\n'
    ...                    '> 3. Get new handwriting.\n'
    ...                    '> 4. Add Year Zero to the calendar.\n'
    ...                    '\n')
    >>> print test_tales('foo/fmt:email-to-html',
    ...                  foo='\n'.join([text, quoted_text, quoted_text_all]))
    <p>Top quoting is simply bad netiquette.<br />
    The words of the leading text should be displayed<br />
    normally--no markup to hide it from view.<br />
    Raise your hand if you can read this.</p>
    <p>Somebody said sometime ago:<br />
    <span class="foldable-quoted">
    &gt; 1. Remove the letters  c, j, q, x, w<br />
    &gt;    from the English Language.<br />
    &gt; 2. Remove the penny from US currency.
    </span></p>
    <p><span class="foldable-quoted">&gt; continuing from a previous thoug...
    &gt; 3. Get new handwriting.<br />
    &gt; 4. Add Year Zero to the calendar.
    </span></p>


=== Different kinds of content can be marked up in a single call ===

The formatter is indifferent to the number and kinds of paragraphs
it must markup. We can format the three examples at the same time.

    >>> print test_tales('foo/fmt:email-to-html',
    ...     foo='\n'.join(
    ...         [text, quoted_text, text, quoted_text_all, signature]))
    <p>Top quoting is simply bad netiquette.<br />
    The words of the leading text should be displayed<br />
    normally--no markup to hide it from view.<br />
    Raise your hand if you can read this.</p>
    <p>Somebody said sometime ago:<br />
    <span class="foldable-quoted"...>
    &gt; 1. Remove the letters  c, j, q, x, w<br />
    &gt;    from the English Language.<br />
    &gt; 2. Remove the penny from US currency.
    </span></p>
    <p>Top quoting is simply bad netiquette.<br />
    The words of the leading text should be displayed<br />
    normally--no markup to hide it from view.<br />
    Raise your hand if you can read this.</p>
    <p><span class="foldable-quoted">&gt; continuing from a previous thoug...
    &gt; 3. Get new handwriting.<br />
    &gt; 4. Add Year Zero to the calendar.
    </span></p>
    <p><span class="foldable"...>--<br />
    __C U R T I S  C.  H O V E Y_______<br />
    sinzui.<wbr></wbr>is@example.<wbr></wbr>org<br />
    Guilty of stealing everything I am.
    </span></p>


== The fmt: namespace to get strings (obfuscation) ==

Email addresses embedded in text can be obfuscated. In cases where
personal information may be in the content, and it will be shown to
unauthenticated users, the email address can be hidden. The address
is replaced with the message '<email address hidden>'.

    >>> test_tales('foo/fmt:obfuscate-email', foo='name.surname@company.com')
    '<email address hidden>'
    >>> test_tales('foo/fmt:obfuscate-email', foo='name@organization.org.cc')
    '<email address hidden>'
    >>> test_tales('foo/fmt:obfuscate-email', foo='name+sub@domain.org')
    '<email address hidden>'
    >>> test_tales('foo/fmt:obfuscate-email',
    ...     foo='long_name@host.long-network.org.cc')
    '<email address hidden>'
    >>> test_tales('foo/fmt:obfuscate-email',
    ...     foo='"long/name="@organization.org')
    '"<email address hidden>'
    >>> test_tales('foo/fmt:obfuscate-email',
    ...     foo='long-name@building.museum')
    '<email address hidden>'
    >>> test_tales('foo/fmt:obfuscate-email', foo='foo@staticmethod.com')
    '<email address hidden>'

    >>> print test_tales('foo/fmt:obfuscate-email/fmt:text-to-html',
    ...     foo=signature)
    <p>--<br />
    __C U R T I S  C.  H O V E Y_______<br />
    &lt;email address hidden&gt;<br />
    Guilty of stealing everything I am.</p>

    >>> # Email addresses and credentials in a URL match.
    >>> test_tales('foo/fmt:obfuscate-email',
    ...     foo='mailto:long-name@very.long.dom.cc')
    'mailto:<email address hidden>'
    >>> test_tales('foo/fmt:obfuscate-email',
    ...     foo='http://person:password@site.net')
    'http://person:<email address hidden>'

    >>> # An Invalid email address does not match.
    >>> test_tales('foo/fmt:obfuscate-email', foo='name @ host.school.edu')
    'name @ host.school.edu'
    >>> # SSH is not an email address.
    >>> test_tales('foo/fmt:obfuscate-email', foo='person@host')
    'person@host'
    >>> # Perl/shell arrays are not an email address.
    >>> test_tales('foo/fmt:obfuscate-email', foo='(head, tail)=@array')
    '(head, tail)=@array'
    >>> # Python decorators and Java annotations are not email addresses.
    >>> test_tales('foo/fmt:obfuscate-email', foo='@staticmethod')
    '@staticmethod'
    >>> # XPath expressions are not email addresses.
    >>> test_tales('foo/fmt:obfuscate-email', foo='element/@attribute')
    'element/@attribute'
    >>> # An invalid address, some characters, followed by many dots, and
    >>> # some more characters. This pattern (derived from a real example)
    >>> # caused the re to hang the servers and the test suite.
    >>> # The re used one-or-none in a grouping (\.?), which is expensive.
    >>> bad_address = (
    ...     "medicalwei@sara:~$ Spinning................................"
    ...     "...........................................................not")
    >>> test_tales('foo/fmt:obfuscate-email', foo=bad_address)
    'medicalwei@sara:~$ ...'


== Test the 'fmt:' namespace where the context is a dict. ==

fmt:pagetitle takes a page template CONTEXTS dict, and gives you a string
for use in the <title> element of a page.

This case ought to apply only to a page template's CONTEXTS dict.  However, we
have to make this namespace available for all dicts, as there is no type
information to distinguish a page template CONTEXTS dict from any other dict.

    >>> class MockPageTemplateFile:
    ...     filename = '/blah/blah/debug-root-index.pt'
    ...
    >>> CONTEXTS = {'template': MockPageTemplateFile}
    >>> test_tales('foo/fmt:pagetitle', foo=CONTEXTS)
    'Launchpad Debug Home Page'


Test the 'fmt:url' namespace for canonical urls.

    >>> from canonical.launchpad.webapp.interfaces import ICanonicalUrlData
    >>> from zope.interface import implements
    >>> class ObjectThatHasUrl:
    ...     implements(ICanonicalUrlData)
    ...     path = 'bonobo/saki'
    ...     inside = None
    ...     rootsite = None

    >>> object_having_url = ObjectThatHasUrl()
    >>> test_tales('foo/fmt:url', foo=object_having_url)
    u'http://launchpad.dev/bonobo/saki'

Now, we need to test that it gets the correct application URL from the
request.

Make a mock-up IBrowserRequest, and use this as the interaction.

    >>> from zope.publisher.interfaces.browser import \
    ...     IBrowserApplicationRequest
    >>> from zope.interface import implements
    >>> class MockBrowserRequest:
    ...     implements(IBrowserApplicationRequest)
    ...
    ...     interaction = None
    ...     principal = None
    ...
    ...     def getApplicationURL(self):
    ...         return 'https://mandrill.example.org:23'

    >>> participation = MockBrowserRequest()

    >>> login(ANONYMOUS, participation)

Note how the URL has only a path part, because it is for the same site
as the current request.

    >>> test_tales('foo/fmt:url', foo=object_having_url)
    u'/bonobo/saki'


== The some_string/fmt:something helper ==

Test the 'fmt:' namespace where the context is None. In general, these
will return an empty string.  They are provided for ease of handling
NULL values from the database, which become None values for attributes
in content classes.

Everything you can do with 'something/fmt:foo', you should be able to
do with 'None/fmt:foo'.

    >>> test_tales('foo/fmt:shorten', foo=None)
    Traceback (most recent call last):
    ...
    TraversalError: 'you need to traverse a number after fmt:shorten'

    >>> test_tales('foo/fmt:shorten/8', foo=None)
    ''
    >>> test_tales('foo/fmt:nl_to_br', foo=None)
    ''
    >>> test_tales('foo/fmt:nice_pre', foo=None)
    ''
    >>> test_tales('foo/fmt:break-long-words', foo=None)
    ''
    >>> test_tales('foo/fmt:breadcrumbs', foo=None)
    ''
    >>> test_tales('foo/fmt:date', foo=None)
    ''
    >>> test_tales('foo/fmt:time', foo=None)
    ''
    >>> test_tales('foo/fmt:datetime', foo=None)
    ''
    >>> test_tales('foo/fmt:rfc822utcdatetime', foo=None)
    ''
    >>> test_tales('foo/fmt:pagetitle', foo=None)
    ''
    >>> test_tales('foo/fmt:text-to-html', foo=None)
    ''
    >>> test_tales('foo/fmt:email-to-html', foo=None)
    ''
    >>> test_tales('foo/fmt:url', foo=None)
    ''
    >>> test_tales('foo/fmt:exactduration', foo=None)
    ''
    >>> test_tales('foo/image:icon', foo=None)
    ''


== The lp: namespace for presenting DBSchema items ==

This is deprecated, and should raise a deprecation warning in the future,
and eventually be removed.  It is no longer needed, now that we have
an EnumCol for sqlobject.

Test the 'lp:' namespace for presenting DBSchema items.

    >>> from canonical.lp.dbschema import BinaryPackageFormat
    >>> deb = BinaryPackageFormat.DEB.value
    >>> test_tales('deb/lp:BinaryPackageFormat', deb=deb)
    'Ubuntu Package'


== The someobject/required:some.Permission helper ==

Test the 'required:' namespace.  We're already logged in as the anonymous user,
and anonymous users can't edit any person:

    >>> test_tales('person/required:launchpad.Edit', person=person)
    False

Anonymous users can do anything with the zope.Public permission.

    >>> test_tales('person/required:zope.Public', person=person)
    True

Queries about permissions that don't exist will raise an exception:

    >>> test_tales('person/required:mushroom.Badger', person=person)
    Traceback (most recent call last):
    ...
    ValueError: ('Undefined permission id', 'mushroom.Badger')


== The somevalue/enumvalue:ENUMVALUE helper ==

You can test whether a particular value that you have in your page template
matches a particular valid value for that DBSchema enum.

This was going to be called 'enum-value', but Zope doesn't allow this.
To be fixed upstream.

    >>> from canonical.lp.dbschema import BinaryPackageFormat
    >>> deb = BinaryPackageFormat.DEB
    >>> udeb = BinaryPackageFormat.UDEB
    >>> test_tales('deb/enumvalue:DEB', deb=deb)
    True
    >>> test_tales('deb/enumvalue:DEB', deb=udeb)
    False

We don't get a ValueError when we use a value that doesn't appear in the
DBSchema the item comes from.

    >>> test_tales('deb/enumvalue:CHEESEFISH', deb=udeb)
    Traceback (most recent call last):
    ...
    TraversalError: 'The enumerated type BinaryPackageFormat does not have a value CHEESEFISH.'

It is possible for dbschemas to have a 'None' value.  This is a bit awkward,
because when the value is None, we can't do any checking whether a new value
is from the correct schema.  In any case, this case is not currently handled.

The enumvalue tales expression is designed to work with security
wrapped dbschema items too:

    >>> from zope.security.proxy import ProxyFactory
    >>> wrapped_deb = ProxyFactory(BinaryPackageFormat.DEB)
    >>> test_tales('deb/enumvalue:DEB', deb=wrapped_deb)
    True
    >>> test_tales('deb/enumvalue:UDEB', deb=wrapped_deb)
    False
    >>> test_tales('deb/enumvalue:CHEESEFISH', deb=wrapped_deb)
    Traceback (most recent call last):
    ...
    TraversalError: 'The enumerated type BinaryPackageFormat does not have a value CHEESEFISH.'<|MERGE_RESOLUTION|>--- conflicted
+++ resolved
@@ -62,35 +62,15 @@
     >>> test_tales("person/image:mugshot", person=spiv)
     '...<img...src="/@@/person-inactive-mugshot" />...'
 
-<<<<<<< HEAD
-One other thing we have for people is fmt:link, which gives us a link to that
-person's page, containing the person name and an icon.
-
-    >>> test_tales("person/fmt:link", person=person)
-    u'<a ...><img ... src="/@@/person" />&nbsp;Mark Shuttleworth</a>'
-
-    >>> test_tales("person/fmt:link", person=spiv)
-    u'<a ...><img ... src="/@@/person-inactive" />&nbsp;Andrew Bennetts</a>'
-
-    >>> ubuntu_team = getUtility(IPersonSet).getByName('ubuntu-team')
-    >>> test_tales("person/fmt:link", person=ubuntu_team)
-    u'<a ...><img ... src="/@@/team" />&nbsp;Ubuntu Team</a>'
-
-The fmt:link formatter uses additional path components to extend the
-link:
-
-    >>> test_tales("person/fmt:link/foo/bar", person=spiv)
-    u'<a href=".../~spiv/foo/bar">...'
 
 If you are on feeds.launchpad.net, you need to specify the rootsite, so
 that the links and images are pointing at the right hostname.
+
     >>> test_tales("person/fmt:link:mainsite/foo/bar", person=spiv)
     u'<a href="http://launchpad.dev/~spiv/foo/bar"><img...src="http://launchpad.dev/@@/person-inactive"...'
     >>> test_tales("person/fmt:link:bugs/foo/bar", person=spiv)
     u'<a href="http://bugs.launchpad.dev/~spiv/foo/bar"><img...src="http://bugs.launchpad.dev/@@/person-inactive"...'
 
-=======
->>>>>>> d4d484b3
 We also have image:icon for KarmaCategory:
 
     >>> from canonical.launchpad.database import KarmaCategory
