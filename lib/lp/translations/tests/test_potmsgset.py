--- conflicted
+++ resolved
@@ -19,14 +19,10 @@
     )
 
 from canonical.launchpad.interfaces.launchpad import ILaunchpadCelebrities
-<<<<<<< HEAD
-from canonical.testing import (
+from canonical.testing.layers import (
     DatabaseFunctionalLayer,
     ZopelessDatabaseLayer,
     )
-=======
-from canonical.testing.layers import ZopelessDatabaseLayer
->>>>>>> ee2ee98e
 from lp.app.enums import ServiceUsage
 from lp.registry.interfaces.person import IPersonSet
 from lp.registry.interfaces.product import IProductSet
