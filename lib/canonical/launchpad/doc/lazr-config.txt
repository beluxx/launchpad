--- conflicted
+++ resolved
@@ -252,8 +252,16 @@
     ...     testfiles_dir, 'bad-invalid-name.conf'))
     Traceback (most recent call last):
       ...
-<<<<<<< HEAD
-    InvalidSectionNameError: category.other_category.name.optional
+    InvalidSectionNameError: [category.other_category.name.optional] ...
+
+As does using non word characters other than a dot or dash in the
+section name.
+
+    >>> ConfigSchema('%s/%s' % (
+    ...     testfiles_dir, 'bad-invalid-name-chars.conf'))
+    Traceback (most recent call last):
+      ...
+    InvalidSectionNameError: [$category.name_part.optional] ...
 
 
 == Config ==
@@ -279,8 +287,11 @@
     >>> print raw_conf
     [meta]
     extends: base.conf
+    # Localize a key for section-1.
     [section-1]
     key5: local value
+    # Accept the default values for the optional section-5.
+    [section-5]
 
     >>> conf = ConfigSchema(local_conf)
     >>> verifyObject(IConfig, conf)
@@ -348,6 +359,9 @@
 that does not exist will raise a NoSectionError.
 
     >>> section_1 = config['section-1']
+    >>> section_1.name in config
+    True
+
     >>> config['section-4']
     Traceback (most recent call last):
       ...
@@ -435,25 +449,25 @@
 the SectionSchema, and its localized values from th config file
 took precedence over the schema values.
 
-    >>> for key in section_1:
+    >>> for key in sorted(section_1):
     ...     print key, ':', section_1[key]
+    key1 : foo
+    key2 : bar and baz
     key3 : Launchpad&nbsp;rocks
-    key2 : bar and baz
-    key1 : foo
+    key4 : F&#028c;k yeah!
     key5 : local value
-    key4 : F&#028c;k yeah!
 
     >>> section_1.schema[key5]
     ''
 
 Sections that were not defined in the config file are present because
-the schema defined them. And in the case of section-3.app-b, its keys
+the schema defined them. In the case of section-3.app-b, its keys
 were defined in a template section.
 
-    >>> for key in config['section-3.app-b']:
+    >>> for key in sorted(config['section-3.app-b']):
     ...     print key, ':', config['section-3.app-b'][key]
+    key1 : 17
     key2 : 3.1415
-    key1 : 17
 
 
 == Config supports testing ==
@@ -511,15 +525,3 @@
     Traceback (most recent call last):
       ...
     KeyError: ...
-=======
-    InvalidSectionNameError: [category.other_category.name.optional] ...
-
-As does using non word characters other than a dot or dash in the
-section name.
-
-    >>> ConfigSchema('%s/%s' % (
-    ...     testfiles_dir, 'bad-invalid-name-chars.conf'))
-    Traceback (most recent call last):
-      ...
-    InvalidSectionNameError: [$category.name_part.optional] ...
->>>>>>> 507815f0
