--- conflicted
+++ resolved
@@ -45,6 +45,9 @@
     def breadcrumb(self):
         return self.context.displayname
 
+    def breadcrumb(self):
+        return self.context.displayname
+
     def traverse(self, name):
         return self.context.getProduct(name)
 
@@ -56,8 +59,9 @@
     def breadcrumb(self):
         return 'Projects'
 
-<<<<<<< HEAD
-=======
+    def breadcrumb(self):
+        return 'Projects'
+
 
 class ProjectSetContextMenu(ContextMenu):
 
@@ -71,7 +75,6 @@
     def listall(self):
         text = 'List All Projects'
         return Link('+all', text, icon='list')
->>>>>>> 746163cf
 
 class ProjectFacets(StandardLaunchpadFacets):
     """The links that will appear in the facet menu for an IProject."""
