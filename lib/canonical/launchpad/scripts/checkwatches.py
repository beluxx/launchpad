# Copyright 2006 Canonical Ltd.  All rights reserved.

"""Helper functions for the checkwatches.py cronscript."""

__metaclass__ = type


from logging import getLogger
import socket
import sys

from zope.component import getUtility

from canonical.database.constants import UTC_NOW
from canonical.database.sqlbase import flush_database_updates
from canonical.launchpad.components import externalbugtracker
from canonical.launchpad.components.externalbugtracker import (
    BugNotFound, BugTrackerConnectError, BugWatchUpdateError,
    BugWatchUpdateWarning, InvalidBugId, UnparseableBugData,
    UnparseableBugTrackerVersion, UnsupportedBugTrackerVersion,
    UnknownBugTrackerTypeError, UnknownRemoteStatusError)
from canonical.launchpad.interfaces import (
    BugTaskStatus, BugWatchErrorType, CreateBugParams, IBugTrackerSet,
    IBugWatchSet, IDistribution, ILaunchpadCelebrities, IPersonSet,
    ISupportsCommentImport, PersonCreationRationale,
    UNKNOWN_REMOTE_STATUS)
from canonical.launchpad.webapp import errorlog
from canonical.launchpad.webapp.interfaces import IPlacelessAuthUtility
from canonical.launchpad.webapp.interaction import (
    setupInteraction, endInteraction)


_exception_to_bugwatcherrortype = [
   (BugTrackerConnectError, BugWatchErrorType.CONNECTION_ERROR),
   (UnparseableBugData, BugWatchErrorType.UNPARSABLE_BUG),
   (UnparseableBugTrackerVersion, BugWatchErrorType.UNPARSABLE_BUG_TRACKER),
   (UnsupportedBugTrackerVersion, BugWatchErrorType.UNSUPPORTED_BUG_TRACKER),
   (UnknownBugTrackerTypeError, BugWatchErrorType.UNSUPPORTED_BUG_TRACKER),
   (socket.timeout, BugWatchErrorType.TIMEOUT)]


def get_bugwatcherrortype_for_error(error):
    """Return the correct `BugWatchErrorType` for a given error."""
    for exc_type, bugwatcherrortype in _exception_to_bugwatcherrortype:
        if isinstance(error, exc_type):
            return bugwatcherrortype
    else:
        return BugWatchErrorType.UNKNOWN


#
# OOPS reporting.
#


def report_oops(message=None, properties=None, info=None):
    """Record an oops for the current exception.

    This must only be called while handling an exception.

    :param message: custom explanatory error message. Do not use
        str(exception) to fill in this parameter, it should only be
        set when a human readable error has been explicitly generated.

    :param properties: Properties to record in the OOPS report.
    :type properties: An iterable of (name, value) tuples.

    :param info: Exception info.
    :type info: The return value of `sys.exc_info()`.
    """
    # Get the current exception info first of all.
    if info is None:
        info = sys.exc_info()

    # Collect properties to report.
    if properties is None:
        properties = []
    else:
        properties = list(properties)

    if message is not None:
        properties.append(('error-explanation', message))

    # Create the dummy request object.
    request = errorlog.ScriptRequest(properties)
    errorlog.globalErrorUtility.raising(info, request)

    return request


def report_warning(message, properties=None, info=None):
    """Create and report a warning as an OOPS.

    If no exception info is passed in this will create a generic
    `BugWatchUpdateWarning` to record. The reason is that the stack
    trace may be useful for later diagnosis.

    :param message: See `report_oops`.
    :param properties: See `report_oops`.
    :param info: See `report_oops`.
    """
    if info is None:
        # Raise and catch the exception so that sys.exc_info will
        # return our warning and stack trace.
        try:
            raise BugWatchUpdateWarning
        except BugWatchUpdateWarning:
            return report_oops(message, properties)
    else:
        return report_oops(message, properties, info)


class BugWatchUpdater(object):
    """Takes responsibility for updating remote bug watches."""

    def __init__(self, txn, log=None):
        if log is None:
            self.log = getLogger()
        else:
            self.log = log

        self.txn = txn

    def _login(self):
        """Set up an interaction as the Bug Watch Updater"""
        auth_utility = getUtility(IPlacelessAuthUtility)
        setupInteraction(
            auth_utility.getPrincipalByLogin('bugwatch@bugs.launchpad.net'),
            login='bugwatch@bugs.launchpad.net')

    def _logout(self):
        """Tear down the Bug Watch Updater Interaction."""
        endInteraction()

    def updateBugTrackers(self, bug_tracker_names=None):
        """Update all the bug trackers that have watches pending.

        If bug tracker names are specified in bug_tracker_names only
        those bug trackers will be checked.
        """
        self.txn.begin()
        ubuntu_bugzilla = getUtility(ILaunchpadCelebrities).ubuntu_bugzilla
        # Save the name, so we can use it in other transactions.
        ubuntu_bugzilla_name = ubuntu_bugzilla.name

        # Set up an interaction as the Bug Watch Updater since the
        # notification code expects a logged in user.
        self._login()

        if bug_tracker_names is None:
            bug_tracker_names = [
                bugtracker.name for bugtracker in getUtility(IBugTrackerSet)]
        self.txn.commit()
        for bug_tracker_name in bug_tracker_names:
            self.txn.begin()
            bug_tracker = getUtility(IBugTrackerSet).getByName(
                bug_tracker_name)
            # Save the url for later, since we might need it to report an
            # error after a transaction has been aborted.
            bug_tracker_url = bug_tracker.baseurl
            try:
                if bug_tracker_name == ubuntu_bugzilla_name:
                    # XXX: 2007-09-11 Graham Binns
                    #      We automatically ignore the Ubuntu Bugzilla
                    #      here as all its bugs have been imported into
                    #      Launchpad. Ideally we would have some means
                    #      to identify all bug trackers like this so
                    #      that hard-coding like this can be genericised
                    #      (Bug 138949).
                    self.log.info(
                        "Skipping updating Ubuntu Bugzilla watches.")
                else:
                    self.updateBugTracker(bug_tracker)

                self.txn.commit()
            except (KeyboardInterrupt, SystemExit):
                # We should never catch KeyboardInterrupt or SystemExit.
                raise
            except Exception, error:
                # If something unexpected goes wrong, we log it and
                # continue: a failure shouldn't break the updating of
                # the other bug trackers.
                info = sys.exc_info()
                properties = [
                    ('bugtracker', bug_tracker_name),
                    ('baseurl', bug_tracker_url)]
                if isinstance(error, BugWatchUpdateError):
                    self.error(
                        str(error), properties=properties, info=info)
                elif isinstance(error, socket.timeout):
                    self.error(
                        "Connection timed out when updating %s" % 
                        bug_tracker_url,
                        properties=properties, info=info)
                else:
                    self.error(
                        "An exception was raised when updating %s" %
                        bug_tracker_url,
                        properties=properties, info=info)
                self.txn.abort()
        self._logout()

    def _getBugWatch(self, bug_watch_id):
        """Return the bug watch with id `bug_watch_id`."""
        return getUtility(IBugWatchSet).get(bug_watch_id)

    def _getBugWatchesByRemoteBug(self, bug_watch_ids):
        """Returns a dictionary of bug watches mapped to remote bugs.

        For each bug watch id fetches the corresponding bug watch and
        appends it to a list of bug watches pointing to one remote
        bug - the key of the returned mapping.
        """
        bug_watches_by_remote_bug = {}
        for bug_watch_id in bug_watch_ids:
            bug_watch = self._getBugWatch(bug_watch_id)
            remote_bug = bug_watch.remotebug
            # There can be multiple bug watches pointing to the same
            # remote bug; because of that, we need to store lists of bug
            # watches related to the remote bug, and later update the
            # status of each one of them.
            if remote_bug not in bug_watches_by_remote_bug:
                bug_watches_by_remote_bug[remote_bug] = []
            bug_watches_by_remote_bug[remote_bug].append(bug_watch)
        return bug_watches_by_remote_bug

    def _getExternalBugTracker(self, bug_tracker):
        """Return an `ExternalBugTracker` instance for `bug_tracker`."""
        return externalbugtracker.get_external_bugtracker(bug_tracker)

    def updateBugTracker(self, bug_tracker):
        """Updates the given bug trackers's bug watches."""
        # XXX 2007-01-18 gmb:
        #     Once we start running checkwatches more frequently we need
        #     to update the comment and the call to
        #     getBugWatchesNeedingUpdate() below. We'll be checking
        #     those watches which haven't been checked for 24 hours, not
        #     23.
        # We want 1 day, but we'll use 23 hours because we can't count
        # on the cron job hitting exactly the same time every day
        bug_watches_to_update = (
            bug_tracker.getBugWatchesNeedingUpdate(23))

        try:
            remotesystem = self._getExternalBugTracker(bug_tracker)
        except externalbugtracker.UnknownBugTrackerTypeError, error:
            # We update all the bug watches to reflect the fact that
            # this error occurred. We also update their last checked
            # date to ensure that they don't get checked for another
            # 24 hours (see above).
            error_type = (
                get_bugwatcherrortype_for_error(error))
            for bug_watch in bug_watches_to_update:
                bug_watch.last_error_type = error_type
                bug_watch.lastchecked = UTC_NOW

            message = (
                "ExternalBugtracker for BugTrackerType '%s' is not known." % (
                    error.bugtrackertypename))
            self.warning(message)
        else:
            if bug_watches_to_update.count() > 0:
                self.updateBugWatches(remotesystem, bug_watches_to_update)
            else:
                self.log.info(
                    "No watches to update on %s" % bug_tracker.baseurl)

    def _convertRemoteStatus(self, remotesystem, remote_status):
        """Convert a remote bug status to a Launchpad status and return it.

        :param remotesystem: The `IExternalBugTracker` instance
            representing the remote system.
        :param remote_status: The remote status to be converted into a
            Launchpad status.

        If the remote status cannot be mapped to a Launchpad status,
        BugTaskStatus.UNKNOWN will be returned and a warning will be
        logged.
        """
        # We don't bother trying to convert UNKNOWN_REMOTE_STATUS.
        if remote_status == UNKNOWN_REMOTE_STATUS:
            return BugTaskStatus.UNKNOWN

        try:
            launchpad_status = remotesystem.convertRemoteStatus(
                remote_status)
        except UnknownRemoteStatusError, error:
            # We log the warning, since we need to know about statuses
            # that we don't handle correctly.
            self.warning("Unknown remote status '%s'." % remote_status,
                self._getOOPSProperties(remotesystem), sys.exc_info())

            launchpad_status = BugTaskStatus.UNKNOWN

        return launchpad_status

    def updateBugWatches(self, remotesystem, bug_watches_to_update):
        """Update the given bug watches."""
        # Save the url for later, since we might need it to report an
        # error after a transaction has been aborted.
        bug_tracker_url = remotesystem.baseurl

        # Some tests pass a list of bug watches whilst checkwatches.py
        # will pass a SelectResults instance. We convert bug_watches to a
        # list here to ensure that were're doing sane things with it
        # later on.
        bug_watches = list(bug_watches_to_update)

        # We limit the number of watches we're updating by the
        # ExternalBugTracker's batch_size. In an ideal world we'd just
        # slice the bug_watches list but for the sake of testing we need
        # to ensure that the list of bug watches is ordered by remote
        # bug id before we do so.
        remote_ids = sorted(
<<<<<<< HEAD
            [bug_watch.remotebug for bug_watch in bug_watches])

        self.log.info("Updating remote bugs: %s." % ", ".join(remote_ids))
=======
            set(bug_watch.remotebug for bug_watch in bug_watches))
>>>>>>> ddaa3897
        if remotesystem.batch_size is not None:
            remote_ids = remote_ids[:remotesystem.batch_size]

            for bug_watch in list(bug_watches):
                if bug_watch.remotebug not in remote_ids:
                    bug_watches.remove(bug_watch)

        self.log.info("Updating %i watches on %s" %
            (len(bug_watches), bug_tracker_url))

        bug_watch_ids = [bug_watch.id for bug_watch in bug_watches]

        self.txn.commit()
        try:
            remotesystem.initializeRemoteBugDB(remote_ids)
        except Exception, error:
            # We record the error against all the bugwatches that should
            # have been updated before re-raising it. We also update the
            # bug watches' lastchecked dates so that checkwatches
            # doesn't keep trying to update them every time it runs.
            self.txn.begin()
            errortype = get_bugwatcherrortype_for_error(error)
            for bug_watch_id in bug_watch_ids:
                bugwatch = getUtility(IBugWatchSet).get(bug_watch_id)
                bugwatch.lastchecked = UTC_NOW
                bugwatch.last_error_type = errortype
            self.txn.commit()
            raise

        self.txn.begin()
        bug_watches_by_remote_bug = self._getBugWatchesByRemoteBug(
            bug_watch_ids)
        for bug_id in remote_ids:
            bug_watches = bug_watches_by_remote_bug[bug_id]
            local_ids = ", ".join(str(watch.bug.id) for watch in bug_watches)
            try:
                new_remote_status = None
                new_malone_status = None
                new_remote_importance = None
                new_malone_importance = None
                error = None

                # XXX: 2007-10-17 Graham Binns
                #      This nested set of try:excepts isn't really
                #      necessary and can be refactored out when bug
                #      136391 is dealt with.
                try:
                    new_remote_status = remotesystem.getRemoteStatus(bug_id)
                    new_malone_status = self._convertRemoteStatus(
                        remotesystem, new_remote_status)

                    new_remote_importance = remotesystem.getRemoteImportance(
                        bug_id)
                    new_malone_importance = (
                        remotesystem.convertRemoteImportance(
                            new_remote_importance))
                except InvalidBugId:
                    error = BugWatchErrorType.INVALID_BUG_ID
                    self.warning(
                        "Invalid bug %r on %s (local bugs: %s)." %
                             (bug_id, remotesystem.baseurl, local_ids),
                        properties=[
                            ('bug_id', bug_id),
                            ('local_ids', local_ids)] +
                            self._getOOPSProperties(remotesystem),
                        info=sys.exc_info())
                except BugNotFound:
                    error = BugWatchErrorType.BUG_NOT_FOUND
                    self.warning(
                        "Didn't find bug %r on %s (local bugs: %s)." %
                             (bug_id, remotesystem.baseurl, local_ids),
                        properties=[
                            ('bug_id', bug_id),
                            ('local_ids', local_ids)] +
                            self._getOOPSProperties(remotesystem),
                        info=sys.exc_info())

                for bug_watch in bug_watches:
                    bug_watch.lastchecked = UTC_NOW
                    bug_watch.last_error_type = error
                    if new_malone_status is not None:
                        bug_watch.updateStatus(new_remote_status,
                            new_malone_status)
                    if new_malone_importance is not None:
                        bug_watch.updateImportance(new_remote_importance,
                            new_malone_importance)
                    if (ISupportsCommentImport.providedBy(remotesystem) and
                        remotesystem.import_comments):
                        self.importBugComments(remotesystem, bug_watch)

            except (KeyboardInterrupt, SystemExit):
                # We should never catch KeyboardInterrupt or SystemExit.
                raise
            except Exception, error:
                # If something unexpected goes wrong, we shouldn't break the
                # updating of the other bugs.

                # Restart the transaction so that subsequent
                # bug watches will get recorded.
                self.txn.abort()
                self.txn.begin()
                bug_watches_by_remote_bug = self._getBugWatchesByRemoteBug(
                    bug_watch_ids)

                # We record errors against the bug watches and update
                # their lastchecked dates so that we don't try to
                # re-check them every time checkwatches runs.
                errortype = get_bugwatcherrortype_for_error(error)
                for bugwatch in bug_watches:
                    bugwatch.lastchecked = UTC_NOW
                    bugwatch.last_error_type = errortype
                # We need to commit the transaction, in case the next
                # bug fails to update as well.
                self.txn.commit()
                self.txn.begin()

                self.error(
                    "Failure updating bug %r on %s (local bugs: %s)." %
                            (bug_id, bug_tracker_url, local_ids),
                    properties=[
                        ('bug_id', bug_id),
                        ('local_ids', local_ids)] +
                        self._getOOPSProperties(remotesystem))

    def importBug(self, external_bugtracker, bugtracker, bug_target,
                  remote_bug):
        """Import a remote bug into Launchpad.

        :param external_bugtracker: An ISupportsBugImport, which talks
            to the external bug tracker.
        :param bugtracker: An IBugTracker, to which the created bug
            watch will be linked. 
        :param bug_target: An IBugTarget, to which the created bug will
            be linked.
        :param remote_bug: The remote bug id as a string.

        :return: The created Launchpad bug.
        """
        assert IDistribution.providedBy(bug_target), (
            'Only imports of bugs for a distribution is implemented.')
        reporter_name, reporter_email = external_bugtracker.getBugReporter(
            remote_bug)
        reporter = getUtility(IPersonSet).ensurePerson(
            reporter_email, reporter_name, PersonCreationRationale.BUGIMPORT,
            comment='when importing bug #%s from %s' % (
                remote_bug, external_bugtracker.baseurl))
        package_name = external_bugtracker.getBugTargetName(remote_bug)
        package = bug_target.getSourcePackage(package_name)
        if package is not None:
            bug_target = package
        else:
            self.warning(
                'Unknown %s package (#%s at %s): %s' % (
                    bug_target.name, remote_bug,
                    external_bugtracker.baseurl, package_name))
        summary, description = (
            external_bugtracker.getBugSummaryAndDescription(remote_bug))
        bug = bug_target.createBug(
            CreateBugParams(
                reporter, summary, description, subscribe_reporter=False))

        [added_task] = bug.bugtasks
        bug_watch = getUtility(IBugWatchSet).createBugWatch(
            bug=bug,
            owner=getUtility(ILaunchpadCelebrities).bug_watch_updater,
            bugtracker=bugtracker, remotebug=remote_bug)

        added_task.bugwatch = bug_watch
        # Need to flush databse updates, so that the bug watch knows it
        # is linked from a bug task.
        flush_database_updates()

        return bug

    def importBugComments(self, external_bugtracker, bug_watch):
        """Import all the comments from a remote bug.

        :param external_bugtracker: An external bugtracker which
            implements `ISupportsCommentImport`.
        :param bug_watch: The bug watch for which the comments should be
            imported.
        """
        imported_comments = 0
        for comment_id in external_bugtracker.getCommentIds(bug_watch):
            displayname, email = external_bugtracker.getPosterForComment(
                bug_watch, comment_id)

            poster = getUtility(IPersonSet).ensurePerson(
                email, displayname, PersonCreationRationale.BUGIMPORT,
                comment='when importing comments for %s.' % bug_watch.title)

            comment_message = external_bugtracker.getMessageForComment(
                bug_watch, comment_id, poster)
            if not bug_watch.hasComment(comment_id):
                bug_watch.addComment(comment_id, comment_message)
                imported_comments += 1

        if imported_comments > 0:
            self.log.info("Imported %(count)i comments for remote bug "
                "%(remotebug)s on %(bugtracker_url)s into Launchpad bug "
                "%(bug_id)s." %
                {'count': imported_comments,
                 'remotebug': bug_watch.remotebug,
                 'bugtracker_url': external_bugtracker.baseurl,
                 'bug_id': bug_watch.bug.id})

    def _getOOPSProperties(self, remotesystem):
        """Return an iterable of 2-tuples (name, value) of OOPS properties.

        :remotesystem: The `ExternalBugTracker` instance from which the
            OOPS properties should be extracted.
        """
        return [('batch_size', remotesystem.batch_size),
                ('batch_query_threshold', remotesystem.batch_query_threshold),
                ('import_comments', remotesystem.import_comments),
                ('externalbugtracker', remotesystem.__class__.__name__),
                ('baseurl', remotesystem.baseurl)]

    def warning(self, message, properties=None, info=None):
        """Record a warning related to this bug tracker."""
        report_warning(message, properties, info)
        # Also put it in the log.
        self.log.warning(message)

    def error(self, message, properties=None, info=None):
        """Record an error related to this external bug tracker."""
        report_oops(message, properties, info)
        # Also put it in the log.
        self.log.error(message)<|MERGE_RESOLUTION|>--- conflicted
+++ resolved
@@ -312,13 +312,7 @@
         # to ensure that the list of bug watches is ordered by remote
         # bug id before we do so.
         remote_ids = sorted(
-<<<<<<< HEAD
-            [bug_watch.remotebug for bug_watch in bug_watches])
-
-        self.log.info("Updating remote bugs: %s." % ", ".join(remote_ids))
-=======
             set(bug_watch.remotebug for bug_watch in bug_watches))
->>>>>>> ddaa3897
         if remotesystem.batch_size is not None:
             remote_ids = remote_ids[:remotesystem.batch_size]
 
