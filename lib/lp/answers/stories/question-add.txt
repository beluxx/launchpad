--- conflicted
+++ resolved
@@ -36,12 +36,7 @@
 
     >>> user_browser.getLink('Ask a question').click()
     >>> user_browser.title
-<<<<<<< HEAD
-    '+addquestion : \xe2\x80\x9cmozilla-firefox\xe2\x80\x9d source package
-    : 5.04 : Ubuntu'
-=======
     'Ask a question...
->>>>>>> c2bb6950
 
 
 == Searching for Similar FAQs and Questions ==
