--- conflicted
+++ resolved
@@ -548,7 +548,7 @@
     Default database name is the one specified in the main configuration file.
     """
     con_str = connect_string(user, dbname)
-    con = psycopg.connect(con_str)
+    con = psycopg2.connect(con_str)
     con.set_isolation_level(isolation)
     return con
 
@@ -560,13 +560,7 @@
         con_str += ' user=%s' % user
     if config.database.dbhost:
         con_str += ' host=%s' % config.database.dbhost
-<<<<<<< HEAD
     return con_str
-=======
-    con = psycopg2.connect(con_str)
-    con.set_isolation_level(isolation)
-    return con
->>>>>>> fc7cc131
 
 
 def cursor():
