--- conflicted
+++ resolved
@@ -106,11 +106,8 @@
 When getExternalBugTrackerToUse() receives a Fault of type
 METHOD_NOT_FOUND from the remote server in response to its check, it
 will return a standard Bugzilla instance.
-<<<<<<< HEAD
-=======
 
     >>> transaction.commit()
->>>>>>> 41fe1961
 
     >>> from lp.bugs.externalbugtracker import (
     ...     BugzillaAPI, BugzillaLPPlugin)
