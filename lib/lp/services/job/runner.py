--- conflicted
+++ resolved
@@ -83,14 +83,8 @@
             transaction.commit()
             job.run()
         except Exception:
-<<<<<<< HEAD
             transaction.abort()
-            job.job.fail()
-=======
-            # Commit transaction to update the DB time.
-            transaction.commit()
             job.fail()
->>>>>>> 34733773
             self.incomplete_jobs.append(job)
             raise
         else:
