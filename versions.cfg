--- conflicted
+++ resolved
@@ -34,11 +34,7 @@
 lazr.delegates = 1.2.0
 lazr.enum = 1.1.2
 lazr.lifecycle = 1.1
-<<<<<<< HEAD
-lazr.restful = 0.17.3
-=======
 lazr.restful = 0.17.4
->>>>>>> bac445cf
 lazr.restfulclient = 0.11.2
 lazr.smtptest = 1.1
 lazr.testing = 0.1.1
