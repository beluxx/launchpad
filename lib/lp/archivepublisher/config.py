# Copyright 2009-2011 Canonical Ltd.  This software is licensed under the
# GNU Affero General Public License version 3 (see the file LICENSE).
#
# This is the python package that defines the
# 'lp.archivepublisher.config' package. This package is related
# to managing the archive publisher's configuration as stored in the
# distribution and distroseries tables

import os

from zope.component import getUtility

from canonical.config import config
from lp.archivepublisher.interfaces.publisherconfig import IPublisherConfigSet
<<<<<<< HEAD
from lp.soyuz.enums import ArchivePurpose
=======
from lp.soyuz.enums import (
    ArchivePurpose,
    archive_suffixes,
    )
>>>>>>> 760df0a8


APT_FTPARCHIVE_PURPOSES = (ArchivePurpose.PRIMARY, ArchivePurpose.COPY)


def getPubConfig(archive):
    """Return an overridden Publisher Configuration instance.

    The original publisher configuration based on the distribution is
    modified according local context, it basically fixes the archive
    paths to cope with non-primary and PPA archives publication workflow.
    """
    pubconf = Config()
    ppa_config = config.personalpackagearchive
    db_pubconf = getUtility(
        IPublisherConfigSet).getByDistribution(archive.distribution)

    pubconf.temproot = os.path.join(
        db_pubconf.root_dir, '%s-temp' % archive.distribution.name)

    if archive.is_ppa:
        if archive.private:
            pubconf.distroroot = ppa_config.private_root
            pubconf.htaccessroot = os.path.join(
                pubconf.distroroot, archive.owner.name, archive.name)
        else:
            pubconf.distroroot = ppa_config.root
            pubconf.htaccessroot = None
        pubconf.archiveroot = os.path.join(
            pubconf.distroroot, archive.owner.name, archive.name,
            archive.distribution.name)
    elif archive.is_main:
        pubconf.distroroot = db_pubconf.root_dir
        pubconf.archiveroot = os.path.join(
            pubconf.distroroot, archive.distribution.name)
        pubconf.archiveroot += archive_suffixes[archive.purpose]
    elif archive.is_copy:
        pubconf.distroroot = db_pubconf.root_dir
        pubconf.archiveroot = os.path.join(
            pubconf.distroroot,
            archive.distribution.name + '-' + archive.name,
            archive.distribution.name)
    else:
        raise AssertionError(
            "Unknown archive purpose %s when getting publisher config.",
            archive.purpose)

    # There can be multiple copy archives, so the temp dir needs to be
    # within the archive.
    if archive.is_copy:
        pubconf.temproot = pubconf.archiveroot + '-temp'

    if archive.purpose in APT_FTPARCHIVE_PURPOSES:
        pubconf.overrideroot = pubconf.archiveroot + '-overrides'
        pubconf.cacheroot = pubconf.archiveroot + '-cache'
        pubconf.miscroot = pubconf.archiveroot + '-misc'
    else:
        pubconf.overrideroot = None
        pubconf.cacheroot = None
        pubconf.miscroot = None

    pubconf.poolroot = os.path.join(pubconf.archiveroot, 'pool')
    pubconf.distsroot = os.path.join(pubconf.archiveroot, 'dists')

    meta_root = os.path.join(
        pubconf.distroroot, archive.owner.name)
    pubconf.metaroot = os.path.join(
        meta_root, "meta", archive.name)

    return pubconf


class Config(object):
    """Manage a publisher configuration from the database. (Read Only)
    This class provides a useful abstraction so that if we change
    how the database stores configuration then the publisher will not
    need to be re-coded to cope"""

    def setupArchiveDirs(self):
        """Create missing required directories in archive."""
        required_directories = [
            self.distroroot,
            self.poolroot,
            self.distsroot,
            self.archiveroot,
            self.cacheroot,
            self.overrideroot,
            self.miscroot,
            self.temproot,
            ]

        for directory in required_directories:
            if directory is None:
                continue
            if not os.path.exists(directory):
                os.makedirs(directory, 0755)<|MERGE_RESOLUTION|>--- conflicted
+++ resolved
@@ -12,14 +12,10 @@
 
 from canonical.config import config
 from lp.archivepublisher.interfaces.publisherconfig import IPublisherConfigSet
-<<<<<<< HEAD
-from lp.soyuz.enums import ArchivePurpose
-=======
 from lp.soyuz.enums import (
     ArchivePurpose,
     archive_suffixes,
     )
->>>>>>> 760df0a8
 
 
 APT_FTPARCHIVE_PURPOSES = (ArchivePurpose.PRIMARY, ArchivePurpose.COPY)
