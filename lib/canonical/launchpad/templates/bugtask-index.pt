--- conflicted
+++ resolved
@@ -42,8 +42,7 @@
 
   <p tal:condition="context/bug/duplicateof" class="informational message">
     This report is a duplicate of
-    <a href="#"
-       tal:attributes="href context/bug/duplicateof/fmt:url;
+    <a tal:attributes="href context/bug/duplicateof/fmt:url;
                        title context/bug/duplicateof/title"
        tal:content="string:bug #${context/bug/duplicateof/id}">bug 42</a>
   </p>
@@ -81,8 +80,6 @@
 
   <div tal:replace="structure context/@@+headline-tasks" />
 
-<<<<<<< HEAD
-
   <fieldset style="margin-bottom: 0; padding: 0 0.5em 0.5em 0.5em">
     <legend>Description <small>(<a href="+edit">edit</a>)</small></legend>
 
@@ -98,7 +95,6 @@
            tal:attributes="
              href string:${context/target/fmt:url}/+bugs?field.tag=${tag}">tag</a>
     </div>
-
   </fieldset>
 
   <div style="margin-bottom: 1em; text-align: center">
@@ -108,8 +104,7 @@
   </div>
 
   <tal:branches define="bug_branches context/bug/bug_branches"
-                condition="bug_branches">
-    <strong>Related Branches</strong>
+              condition="bug_branches">
     <p tal:condition="context/bug/private"
          class="warning message">
       This bug is private, so avoid adding public branches here.
@@ -118,7 +113,7 @@
     <table class="listing">
       <thead>
         <tr>
-          <th>Bugfix Status</th>
+          <th>Related Branch</th>
           <th>Developer</th>
           <th>Revision Hint</th>
         </tr>
@@ -128,9 +123,7 @@
           <td>
             <a href="#"
                tal:attributes="href string:${bug_branch/fmt:url}/+status"
-               tal:content="bug_branch/status/title">
-              Under Development
-            </a>
+               tal:content="bug_branch/status/title">Under Development</a>
           </td>
           <td tal:content="bug_branch/branch/owner/displayname"></td>
           <td tal:content="bug_branch/revision_hint"></td>
@@ -138,59 +131,7 @@
       </tbody>
     </table>
   </tal:branches>
-=======
-      <tal:branches define="bug_branches context/bug/bug_branches"
-                  condition="bug_branches">
-      <p tal:condition="context/bug/private"
-           class="warning message">
-        This bug is private, so avoid adding public branches here.
-      </p>
 
-      <table class="listing">
-        <thead>
-          <tr>
-            <th>Related Branch</th>
-            <th>Developer</th>
-            <th>Revision Hint</th>
-          </tr>
-        </thead>
-        <tbody>
-          <tr tal:repeat="bug_branch bug_branches">
-            <td>
-              <a href="#"
-                 tal:attributes="href string:${bug_branch/fmt:url}/+status"
-                 tal:content="bug_branch/status/title">
-                Under Development
-              </a>
-            </td>
-            <td tal:content="bug_branch/branch/owner/displayname"></td>
-            <td tal:content="bug_branch/revision_hint"></td>
-          </tr>
-        </tbody>
-      </table>
-      </tal:branches>
-
-    <div style="font-family: monospace; clear: both;"
-      tal:content="structure context/bug/description/fmt:text-to-html">
-      $Bug.description
-    </div>
-
-      <div class="lesser" style="float: right;">
-        <a href="+edit">Edit&hellip;</a>
-      </div>
-      <tal:tags define="tags context/bug/tags">
-        <div tal:condition="tags" class="lesser">
-          <b>Tags:</b>
-          <a tal:repeat="tag context/bug/tags"
-             tal:content="tag"
-               tal:attributes="
-                 href string:${context/target/fmt:url}/+bugs?field.tag=${tag}">
-            tag
-          </a>
-        </div>
-      </tal:tags>
-
->>>>>>> 737e82d9
 
   <tal:comment repeat="comment view/getBugCommentsForDisplay">
     <metal:comment-box
