# Copyright 2009 Canonical Ltd.  This software is licensed under the
# GNU Affero General Public License version 3 (see the file LICENSE).

"""Browser views for archive."""

__metaclass__ = type

__all__ = [
    'ArchiveAdminView',
    'ArchiveActivateView',
    'ArchiveBadges',
    'ArchiveBuildsView',
    'ArchiveEditDependenciesView',
    'ArchiveEditView',
    'ArchiveIndexActionsMenu',
    'ArchiveNavigation',
    'ArchiveNavigationMenu',
    'ArchivePackageCopyingView',
    'ArchivePackageDeletionView',
    'ArchivePackagesActionMenu',
    'ArchivePackagesView',
    'ArchiveView',
    'ArchiveViewBase',
    'traverse_distro_archive',
    'traverse_named_ppa',
    ]


from datetime import datetime, timedelta
import pytz

from zope.app.form.browser import TextAreaWidget
from zope.component import getUtility
from zope.formlib import form
from zope.interface import implements, Interface
from zope.schema import Choice, List, TextLine
from zope.schema.interfaces import IContextSourceBinder
from zope.schema.vocabulary import SimpleVocabulary, SimpleTerm
from storm.zope.interfaces import IResultSet

from sqlobject import SQLObjectNotFound

from canonical.cachedproperty import cachedproperty
from canonical.launchpad import _
from canonical.launchpad.helpers import english_list
from canonical.lazr.utils import smartquote
from lp.services.browser_helpers import get_user_agent_distroseries
from lp.soyuz.browser.build import BuildRecordsView
from lp.soyuz.browser.sourceslist import (
    SourcesListEntries, SourcesListEntriesView)
from canonical.launchpad.browser.librarian import FileNavigationMixin
from lp.soyuz.adapters.archivedependencies import (
    default_component_dependency_name, default_pocket_dependency)
from lp.soyuz.adapters.archivesourcepublication import (
    ArchiveSourcePublications)
from lp.soyuz.interfaces.archive import (
    ArchivePurpose, CannotCopy, IArchive, IArchiveEditDependenciesForm,
    IArchiveSet, IPPAActivateForm, NoSuchPPA)
from lp.soyuz.interfaces.archivepermission import (
    ArchivePermissionType, IArchivePermissionSet)
from lp.soyuz.interfaces.archivesubscriber import (
    IArchiveSubscriberSet)
from lp.soyuz.interfaces.build import (
    BuildStatus, IBuildSet)
from lp.soyuz.interfaces.buildrecords import IHasBuildRecords
from lp.soyuz.interfaces.component import IComponentSet
from lp.registry.interfaces.distroseries import DistroSeriesStatus
from canonical.launchpad.interfaces.launchpad import (
    ILaunchpadCelebrities, NotFoundError)
from lp.soyuz.interfaces.packagecopyrequest import (
    IPackageCopyRequestSet)
from lp.soyuz.interfaces.packageset import IPackagesetSet
from lp.registry.interfaces.person import IPersonSet, PersonVisibility
from lp.registry.interfaces.pocket import PackagePublishingPocket
from lp.soyuz.interfaces.publishing import (
    active_publishing_status, inactive_publishing_status, IPublishingSet,
    PackagePublishingStatus)
from lp.registry.interfaces.sourcepackagename import (
    ISourcePackageNameSet)
from canonical.launchpad.webapp import (
    action, canonical_url, custom_widget, enabled_with_permission,
    stepthrough, LaunchpadEditFormView,
    LaunchpadFormView, LaunchpadView, Link, Navigation)
from lp.soyuz.scripts.packagecopier import do_copy
from canonical.launchpad.webapp.authorization import check_permission
from canonical.launchpad.webapp.badge import HasBadgeBase
from canonical.launchpad.webapp.batching import BatchNavigator
from canonical.launchpad.webapp.interfaces import ICanonicalUrlData
from canonical.launchpad.webapp.menu import structured, NavigationMenu
from canonical.launchpad.webapp.tales import FormattersAPI
from canonical.widgets import (
    LabeledMultiCheckBoxWidget, PlainMultiCheckBoxWidget)
from canonical.widgets.itemswidgets import (
    LaunchpadDropdownWidget, LaunchpadRadioWidget)
from canonical.widgets.lazrjs import (
    TextAreaEditorWidget, TextLineEditorWidget)
from canonical.widgets.textwidgets import StrippedTextWidget


class ArchiveBadges(HasBadgeBase):
    """Provides `IHasBadges` for `IArchive`."""

    def getPrivateBadgeTitle(self):
        """Return private badge info useful for a tooltip."""
        return "This archive is private."


def traverse_distro_archive(distribution, name):
    """For distribution archives, traverse to the right place.

    This traversal only applies to distribution archives, not PPAs.

    :param name: The name of the archive, e.g. 'partner'
    """
    archive = getUtility(
        IArchiveSet).getByDistroAndName(distribution, name)
    if archive is None:
        raise NotFoundError(name)

    return archive


def traverse_named_ppa(person_name, ppa_name):
    """For PPAs, traverse the right place.

    :param person_name: The person part of the URL
    :param ppa_name: The PPA name part of the URL
    """
    # For now, all PPAs are assumed to be Ubuntu-related.  This will
    # change when we start doing PPAs for other distros.
    ubuntu = getUtility(ILaunchpadCelebrities).ubuntu
    archive_set = getUtility(IArchiveSet)
    archive = archive_set.getPPAByDistributionAndOwnerName(
            ubuntu, person_name, ppa_name)
    if archive is None:
        raise NotFoundError("%s/%s", (person_name, ppa_name))

    return archive


class DistributionArchiveURL:
    """Dynamic URL declaration for `IDistributionArchive`.

    When dealing with distribution archives we want to present them under
    IDistribution as /<distro>/+archive/<name>, for example:
    /ubuntu/+archive/partner
    """
    implements(ICanonicalUrlData)
    rootsite = None

    def __init__(self, context):
        self.context = context

    @property
    def inside(self):
        return self.context.distribution

    @property
    def path(self):
        return u"+archive/%s" % self.context.name


class PPAURL:
    """Dynamic URL declaration for named PPAs."""
    implements(ICanonicalUrlData)
    rootsite = None

    def __init__(self, context):
        self.context = context

    @property
    def inside(self):
        return self.context.owner

    @property
    def path(self):
        return u"+archive/%s" % self.context.name


class ArchiveNavigation(Navigation, FileNavigationMixin):
    """Navigation methods for IArchive."""

    usedfor = IArchive

    @stepthrough('+build')
    def traverse_build(self, name):
        try:
            build_id = int(name)
        except ValueError:
            return None
        try:
            return getUtility(IBuildSet).getByBuildID(build_id)
        except NotFoundError:
            return None

    @stepthrough('+sourcepub')
    def traverse_sourcepub(self, name):
        return self._traverse_publication(name, source=True)

    @stepthrough('+binarypub')
    def traverse_binarypub(self, name):
        return self._traverse_publication(name, source=False)

    def _traverse_publication(self, name, source):
        try:
            pub_id = int(name)
        except ValueError:
            return None

        # The ID is not enough on its own to identify the publication,
        # we need to make sure it matches the context archive as well.
        results = getUtility(IPublishingSet).getByIdAndArchive(
            pub_id, self.context, source)
        if results.count() == 1:
            return results[0]

        return None

    @stepthrough('+subscriptions')
    def traverse_subscription(self, person_name):
        try:
            person = getUtility(IPersonSet).getByName(person_name)
        except NotFoundError:
            return None

        subscriptions = getUtility(IArchiveSubscriberSet).getBySubscriber(
            person, archive=self.context)

        # If a person is subscribed with a direct subscription as well as
        # via a team, subscriptions will contain both, so need to grab
        # the direct subscription:
        for subscription in subscriptions:
            if subscription.subscriber == person:
                return subscription

        return None

    @stepthrough('+upload')
    def traverse_upload_permission(self, name):
        """Traverse the data part of the URL for upload permissions."""
        return self._traverse_permission(name, ArchivePermissionType.UPLOAD)

    @stepthrough('+queue-admin')
    def traverse_queue_admin_permission(self, name):
        """Traverse the data part of the URL for queue admin permissions."""
        return self._traverse_permission(
            name, ArchivePermissionType.QUEUE_ADMIN)

    def _traverse_permission(self, name, permission_type):
        """Traversal helper function.

        The data part ("name") is a compound value of the format:
        user.item
        where item is a component or a source package name,
        """
        def get_url_param(param_name):
            """Return the URL parameter with the given name or None."""
            param_seq = self.request.query_string_params.get(param_name)
            if param_seq is None or len(param_seq) == 0:
                return None
            else:
                # Return whatever value was specified last in the URL.
                return param_seq.pop()

        # Look up the principal first.
        user = getUtility(IPersonSet).getByName(name)
        if user is None:
            return None

        # Obtain the item type and name from the URL parameters.
        item_type = get_url_param('type')
        item = get_url_param('item')

        if item_type is None or item is None:
            return None

        if item_type == 'component':
            # See if "item" is a component name.
            try:
                the_item = getUtility(IComponentSet)[item]
            except NotFoundError:
                pass
        elif item_type == 'packagename':
            # See if "item" is a source package name.
            the_item = getUtility(ISourcePackageNameSet).queryByName(item)
        elif item_type == 'packageset':
            # See if "item" is a package set.
            the_item = getUtility(IPackagesetSet).getByName(item)
        else:
            the_item = None

        if the_item is not None:
            return getUtility(IArchivePermissionSet).checkAuthenticated(
                user, self.context, permission_type, the_item)[0]
        else:
            return None

    @stepthrough('+dependency')
    def traverse_dependency(self, id):
        """Traverse to an archive dependency by archive ID.

        We use IArchive.getArchiveDependency here, which is protected by
        launchpad.View, so you cannot get to a dependency of a private
        archive that you can't see.
        """
        try:
            id = int(id)
        except ValueError:
            # Not a number.
            return None

        try:
            archive = getUtility(IArchiveSet).get(id)
        except SQLObjectNotFound:
            return None

        return self.context.getArchiveDependency(archive)


class ArchiveMenuMixin:
    def ppa(self):
        text = 'View PPA'
        return Link(canonical_url(self.context), text, icon='info')

    @enabled_with_permission('launchpad.Commercial')
    def admin(self):
        text = 'Administer archive'
        return Link('+admin', text, icon='edit')

    @enabled_with_permission('launchpad.Append')
    def manage_subscribers(self):
        text = 'Manage access'
        link = Link('+subscriptions', text, icon='edit')

        # This link should only be available for private archives:
        view = self.context
        archive = view.context
        if not archive.private:
            link.enabled = False

        return link

    @enabled_with_permission('launchpad.Edit')
    def edit(self):
        text = 'Change details'
        return Link('+edit', text, icon='edit')

    def builds(self):
        text = 'View all builds'
        return Link('+builds', text, icon='info')

    def builds_successful(self):
        text = 'View successful builds'
        return Link('+builds?build_state=built', text, icon='info')

    def builds_pending(self):
<<<<<<< HEAD
        text = 'View successful builds'
        return Link('+builds?build_state=pending', text, icon='info')

    def builds_building(self):
        text = 'View successful builds'
=======
        text = 'View pending builds'
        return Link('+builds?build_state=pending', text, icon='info')

    def builds_building(self):
        text = 'View in-progress builds'
>>>>>>> 307ff104
        return Link('+builds?build_state=building', text, icon='info')

    def packages(self):
        text = 'View package details'
        return Link('+packages', text, icon='info')

    @enabled_with_permission('launchpad.Edit')
    def delete(self):
        """Display a delete menu option for non-copy archives."""
        text = 'Delete packages'
        link = Link('+delete-packages', text, icon='edit')

        # This link should not be available for copy archives or
        # archives without any sources.
        if self.context.is_copy or not self.context.has_sources:
            link.enabled = False
        return link

    @enabled_with_permission('launchpad.AnyPerson')
    def copy(self):
        """Display a copy menu option for non-copy archives."""
        text = 'Copy packages'
        link = Link('+copy-packages', text, icon='edit')

        # This link should not be available for copy archives.
        if self.context.is_copy:
            link.enabled = False
        return link

    @enabled_with_permission('launchpad.Edit')
    def edit_dependencies(self):
        text = 'Edit dependencies'
        return Link('+edit-dependencies', text, icon='edit')


class ArchiveNavigationMenu(NavigationMenu, ArchiveMenuMixin):
    """Overview Menu for IArchive."""

    usedfor = IArchive
    facet = 'overview'
    links = ['admin', 'builds', 'builds_building', 'builds_pending',
<<<<<<< HEAD
             'builds_successful', 'copy', 'delete', 'edit',
             'edit_dependencies', 'packages', 'ppa']
=======
             'builds_successful', 'edit', 'edit_dependencies', 'packages',
             'ppa']
>>>>>>> 307ff104


class IArchiveIndexActionsMenu(Interface):
    """A marker interface for the ppa index actions menu."""


class ArchiveIndexActionsMenu(NavigationMenu, ArchiveMenuMixin):
    """Archive index navigation menu."""
    usedfor = IArchiveIndexActionsMenu
    facet = 'overview'
    links = ['admin', 'edit', 'edit_dependencies', 'manage_subscribers',
             'packages']


class IArchivePackagesActionMenu(Interface):
    """A marker interface for the packages action menu."""


class ArchivePackagesActionMenu(NavigationMenu, ArchiveMenuMixin):
    """An action menu for archive package-related actions."""
    usedfor = IArchivePackagesActionMenu
    facet = 'overview'
    links = ['copy', 'delete']


class ArchiveViewBase(LaunchpadView):
    """Common features for Archive view classes."""

    @cachedproperty
    def has_sources(self):
        """Whether or not this PPA has any sources for the view.

        This can be overridden by subclasses as necessary. It allows
        the view to determine whether to display "This PPA does not yet
        have any published sources" or "No sources matching 'blah'."
        """
        # XXX cprov 20080708 bug=246200: use bool() when it gets fixed
        # in storm.
        return self.context.getPublishedSources().count() > 0

    @cachedproperty
    def repository_usage(self):
        """Return a dictionary with usage details of this repository."""
        def package_plural(control):
            if control == 1:
                return 'package'
            return 'packages'

        # Calculate the label for the package counters respecting
        # singular/plural forms.
        number_of_sources = self.context.number_of_sources
        source_label = '%s source %s' % (
            number_of_sources, package_plural(number_of_sources))

        number_of_binaries = self.context.number_of_binaries
        binary_label = '%s binary %s' % (
            number_of_binaries, package_plural(number_of_binaries))

        # Quota is stored in MiB, convert it to bytes.
        quota = self.context.authorized_size * (2 ** 20)
        used = self.context.estimated_size

        # Calculate the usage factor and limit it to 100%.
        used_factor = (float(used) / quota)
        if used_factor > 1:
            used_factor = 1

        # Calculate the appropriate CSS class to be used with the usage
        # factor. Highlight it (in red) if usage is over 90% of the quota.
        if used_factor > 0.90:
            used_css_class = 'red'
        else:
            used_css_class = 'green'

        # Usage percentage with 2 degrees of precision (more than enough
        # for humans).
        used_percentage = "%0.2f" % (used_factor * 100)

        return dict(
            source_label=source_label,
            sources_size=self.context.sources_size,
            binary_label=binary_label,
            binaries_size=self.context.binaries_size,
            used=used,
            used_percentage=used_percentage,
            used_css_class=used_css_class,
            quota=quota)

    @property
    def archive_url(self):
        """Return an archive_url where available, or None."""
        if self.has_sources and not self.context.is_copy:
            return self.context.archive_url
        else:
            return None

    @property
    def archive_label(self):
        """Return either 'PPA' or 'Archive' as the label for archives.

        It is desired to use the name 'PPA' for branding reasons where
        appropriate, even though the template logic is the same (and hence
        not worth splitting off into a separate template or macro)
        """
        if self.context.is_ppa:
            return 'PPA'
        else:
            return 'Archive'

    @cachedproperty
    def build_counters(self):
        """Return a dict representation of the build counters."""
        return self.context.getBuildCounters()

    @cachedproperty
    def dependencies(self):
        return list(self.context.dependencies)

    @property
    def show_dependencies(self):
        """Whether or not to present the archive-dependencies section.

        The dependencies section is presented if there are any dependency set
        or if the user has permission to change it.
        """
        can_edit = check_permission('launchpad.Edit', self.context)
        return can_edit or len(self.dependencies) > 0

    @property
    def has_disabled_dependencies(self):
        """Whether this archive has disabled archive dependencies or not.

        Although, it will be True only if the requester has permission
        to edit the context archive (i.e. if the user can do something
        about it).
        """
        disabled_dependencies = [
            archive_dependency
            for archive_dependency in self.dependencies
            if not archive_dependency.dependency.enabled]
        can_edit = check_permission('launchpad.Edit', self.context)
        return can_edit and len(disabled_dependencies) > 0

    @property
    def ppa_reference(self):
        """ """
        return 'ppa:%s/%s' % (self.context.owner.name, self.context.name)

<<<<<<< HEAD

class ArchiveSeriesVocabularyFactory:
    """A factory for generating vocabularies of an archive's series."""

=======
class ArchiveSeriesVocabularyFactory:
    """A factory for generating vocabularies of an archive's series."""

>>>>>>> 307ff104
    implements(IContextSourceBinder)

    def __call__(self, context):
        """Return a vocabulary created dynamically from the context archive.

        :param context: The context used to generate the vocabulary. This
            is passed automatically by the zope machinery. Therefore
            this factory can only be used in a class where the context is
            an IArchive.
        """
        series_terms = [SimpleTerm(None, token='any', title='Any Series')]
        for distroseries in context.series_with_sources:
            series_terms.append(
                SimpleTerm(distroseries, token=distroseries.name,
                           title=distroseries.displayname))
        return SimpleVocabulary(series_terms)


class IPPAPackageFilter(Interface):
    """The interface used as the schema for the package filtering form."""
    name_filter = TextLine(
        title=_("Package name contains"), required=False)

    series_filter = Choice(
<<<<<<< HEAD
        source=ArchiveSeriesVocabularyFactory(), required=True)
=======
        source=ArchiveSeriesVocabularyFactory(), required=False)
>>>>>>> 307ff104

    status_filter = Choice(vocabulary=SimpleVocabulary((
        SimpleTerm(active_publishing_status, 'published', 'Published'),
        SimpleTerm(inactive_publishing_status, 'superseded', 'Superseded'),
        SimpleTerm(None, 'any', 'Any status')
        )), required=False)


class ArchiveSourcePackageListViewBase(ArchiveViewBase, LaunchpadFormView):
    """A Form view for filtering and batching source packages."""

    schema = IPPAPackageFilter

    # By default this view will not display the sources with selectable
    # checkboxes, but subclasses can override as needed.
    selectable_sources = False

    @cachedproperty
    def series_with_sources(self):
        """Cache the context's series with sources."""
        return self.context.series_with_sources

    @property
    def specified_name_filter(self):
        """Return the specified name filter if one was specified """
        requested_name_filter = self.request.query_string_params.get(
            'field.name_filter')

        if requested_name_filter is not None:
            return requested_name_filter[0]
        else:
            return None

    @cachedproperty
    def selected_status_filter(self):
        """Return the selected status filter or the default."""
        requested_status_filter = self.request.query_string_params.get(
            'field.status_filter')

        # If the request included a status filter, try to use it:
        selected_status_filter = None
        if requested_status_filter is not None:
            selected_status_filter = (
                self.widgets['status_filter'].vocabulary.getTermByToken(
                    requested_status_filter[0]))

        # If the request didn't include a status, or it was invalid, use
        # the default:
        if selected_status_filter is None:
            selected_status_filter = self.default_status_filter

        return selected_status_filter

    @property
    def plain_status_filter_widget(self):
        """Render a <select> control with no <div>s around it."""
        return self.widgets['status_filter'].renderValue(
            self.selected_status_filter.value)

    @property
    def selected_series_filter(self):
        """Return the currently selected filter or None."""
        requested_series_filter = self.request.query_string_params.get(
            'field.series_filter')

        # If the request included a series filter, try to use it:
        selected_series_filter = None
        if requested_series_filter is not None:
            series_vocabulary = self.widgets['series_filter'].vocabulary
            selected_series_filter = series_vocabulary.getTermByToken(
                requested_series_filter[0])

        # If the request didn't include a series, or it was invalid, use
        # the default:
        if selected_series_filter is None:
            selected_series_filter = self.default_series_filter

        return selected_series_filter

    @property
    def plain_series_filter_widget(self):
        """Render a <select> control with no <div>s around it."""
        return self.widgets['series_filter'].renderValue(
            self.selected_series_filter.value)

    @property
    def filtered_sources(self):
        """Return the source results for display after filtering."""
        return self.context.getPublishedSources(
            name=self.specified_name_filter,
            status=self.selected_status_filter.value,
            distroseries=self.selected_series_filter.value)

    @property
    def default_status_filter(self):
        """Return the default status_filter value.

        Subclasses of ArchiveViewBase can override this when required.
        """
        return self.widgets['status_filter'].vocabulary.getTermByToken(
            'published')

    @property
    def default_series_filter(self):
        """Return the default series_filter value.

        Subclasses of ArchiveViewBase can override this when required.
        """
        return self.widgets['series_filter'].vocabulary.getTermByToken('any')

    @cachedproperty
    def batchnav(self):
        """Return a batch navigator of the filtered sources."""
        return BatchNavigator(self.filtered_sources, self.request)

    @cachedproperty
    def batched_sources(self):
        """Return the current batch of archive source publications."""
        results = list(self.batchnav.currentBatch())
        return ArchiveSourcePublications(results)

    @cachedproperty
    def has_sources_for_display(self):
        """Whether or not the PPA has any source packages for display.

        This is after any filtering or overriding of the sources() method.
        """
        # XXX cprov 20080708 bug=246200: use bool() when it gets fixed
        # in storm.
        return self.filtered_sources.count() > 0


class ArchiveView(ArchiveSourcePackageListViewBase):
    """Default Archive view class.

    Implements useful actions and collects useful sets for the page template.
    """

    __used_for__ = IArchive
    implements(IArchiveIndexActionsMenu)

    def initialize(self):
        """Setup infrastructure for the PPA index page.

        Setup sources list entries widget and the search result list.
        """
        if self.context.is_main:
            self.request.response.redirect(
                canonical_url(self.context.distribution))
            return
        super(ArchiveView, self).initialize()

        self.displayname_edit_widget = TextLineEditorWidget(
            self.context, 'displayname',
            canonical_url(self.context, view_name='+edit'),
            id="displayname", title="Edit this displayname")

    @property
    def sources_list_entries(self):
        """Setup and return the source list entries widget."""
        entries = SourcesListEntries(
            self.context.distribution, self.archive_url,
            self.context.series_with_sources)
        return SourcesListEntriesView(entries, self.request)

    @property
    def package_copy_requests(self):
        """Return any package copy requests associated with this archive."""
        return(getUtility(
                IPackageCopyRequestSet).getByTargetArchive(self.context))

    @property
    def archive_description_html(self):
        """The archive's description as HTML."""
        formatter = FormattersAPI

        description = self.context.description
        if description is not None:
            hide_email = formatter(self.context.description).obfuscate_email()
            description = formatter(hide_email).text_to_html()
        else:
            description = ''

        return TextAreaEditorWidget(
            self.context,
            'description',
            canonical_url(self.context, view_name='+edit'),
            id="edit-description",
            title=self.archive_label + " description",
            value=description)

    @property
    def latest_updates(self):
        """Return the last five published sources for this archive."""
        sources = self.context.getPublishedSources(
            status=PackagePublishingStatus.PUBLISHED)

        # We adapt the ISQLResultSet into a normal storm IResultSet so we
        # can re-order and limit the results (orderBy is not included on
        # the ISQLResultSet interface). Because this query contains
        # pre-joins, the result of the adaption is a set of tuples.
        result_tuples = IResultSet(sources)
        result_tuples = result_tuples.order_by('datepublished DESC')[:5]

        # We want to return a list of dicts for easy template rendering.
        latest_updates_list = []

        # The status.title is not presentable and the description for
        # each status is too long for use here, so define a dict of
        # concise status descriptions that will fit in a small area.
        status_names = {
            'FULLYBUILT': 'Successfully built',
            'FULLYBUILT_PENDING': 'Successfully built',
            'NEEDSBUILD': 'Waiting to build',
            'FAILEDTOBUILD': 'Failed to build',
            'BUILDING': 'Currently building',
            }

        now = datetime.now(tz=pytz.UTC)
        for result_tuple in result_tuples:
            source_pub = result_tuple[0]
            current_status = source_pub.getStatusSummaryForBuilds()['status']
            duration = now - source_pub.datepublished

            latest_updates_list.append({
                'title': source_pub.source_package_name,
                'status': status_names[current_status.title],
                'status_class': current_status.title,
                'duration': duration,
                })

        return latest_updates_list

    def num_updates_over_last_days(self, num_days=30):
        """Return the number of updates over the past days."""
        now = datetime.now(tz=pytz.UTC)
        created_since = now - timedelta(num_days)

        sources = self.context.getPublishedSources(
            created_since_date=created_since)

        return sources.count()

    @property
    def num_pkgs_building(self):
        """Return the number of building/waiting to build packages."""

        building = getUtility(IBuildSet).getBuildsForArchive(
            self.context, status=BuildStatus.BUILDING)
        needs_build = getUtility(IBuildSet).getBuildsForArchive(
            self.context, status=BuildStatus.NEEDSBUILD)

        # Create a set of all source package releases that have builds
        # waiting to build, as well as a set of those with building builds.
        needs_build_set = set(
            build.sourcepackagerelease for build in needs_build)

        building_set = set(
            build.sourcepackagerelease for build in building)

        # A package is not counted as waiting if it already has at least
        # one build building.
        pkgs_building_count = len(building_set)
        pkgs_waiting_count = len(needs_build_set.difference(building_set))

        # The total is just used for conditionals in the template.
        return {
            'building': pkgs_building_count,
            'waiting': pkgs_waiting_count,
            'total': pkgs_building_count + pkgs_waiting_count,
            }


class ArchivePackagesView(ArchiveSourcePackageListViewBase):
    """Detailed packages view for an archive."""
    implements(IArchivePackagesActionMenu)

    @property
    def page_title(self):
        return smartquote('Packages in "%s"' % self.context.displayname)

    @property
    def series_list_string(self):
        """Return an English string of the distroseries."""
        return english_list(
            series.displayname for series in self.series_with_sources)

    @property
    def is_copy(self):
        """Return whether the context of this view is a copy archive."""
        # This property enables menu items to be shared between
        # context and view menues.
        return self.context.is_copy

    @property
    def default_series_filter(self):
        """Return the distroseries identified by the user-agent."""
        version_number = get_user_agent_distroseries(
            self.request.getHeader('HTTP_USER_AGENT'))

        # Check if this version is one of the available
        # distroseries for this archive:
        vocabulary = self.widgets['series_filter'].vocabulary
        for term in vocabulary:
            if (term.value is not None and
                term.value.version == version_number):
                return term

        # Otherwise we default to 'any'
        return vocabulary.getTermByToken('any')


class ArchiveSourceSelectionFormView(ArchiveSourcePackageListViewBase):
    """Base class to implement a source selection widget for PPAs."""

    custom_widget('selected_sources', LabeledMultiCheckBoxWidget)

    selectable_sources = True

    def setNextURL(self):
        """Set self.next_url based on current context.

        This should be called during actions of subclasses.
        """
        query_string = self.request.get('QUERY_STRING', '')
        if query_string:
            self.next_url = "%s?%s" % (self.request.URL, query_string)
        else:
            self.next_url = self.request.URL

    def setUpWidgets(self, context=None):
        """Setup our custom widget which depends on the filter widget values.
        """
        # To create the selected sources field, we need to define a
        # vocabulary based on the currently selected sources (using self
        # batched_sources) but this itself requires the current values of
        # the filtering widgets. So we setup the widgets, then add the
        # extra field and create its widget too.
        super(ArchiveSourceSelectionFormView, self).setUpWidgets()

        self.form_fields += self.createSelectedSourcesField()

        self.widgets += form.setUpWidgets(
            self.form_fields.select('selected_sources'),
            self.prefix, self.context, self.request,
            data=self.initial_values, ignore_request=False)

    def focusedElementScript(self):
        """Override `LaunchpadFormView`.

        Ensure focus is only set if there are sources actually presented.
        """
        if not self.has_sources_for_display:
            return ''
        return LaunchpadFormView.focusedElementScript(self)

    def createSelectedSourcesField(self):
        """Creates the 'selected_sources' field.

        'selected_sources' is a list of elements of a vocabulary based on
        the source publications that will be presented. This way zope
        infrastructure will do the validation for us.
        """
        terms = []

        for pub in self.batched_sources:
            terms.append(SimpleTerm(pub, str(pub.id), pub.displayname))
        return form.Fields(
            List(__name__='selected_sources',
                 title=_('Available sources'),
                 value_type=Choice(vocabulary=SimpleVocabulary(terms)),
                 required=False,
                 default=[],
                 description=_('Select one or more sources to be submitted '
                               'to an action.')))

    @property
    def action_url(self):
        """The forms should post to themselves, including GET params."""
        return "%s?%s" % (self.request.getURL(), self.request['QUERY_STRING'])


class IArchivePackageDeletionForm(IPPAPackageFilter):
    """Schema used to delete packages within an archive."""

    deletion_comment = TextLine(
        title=_("Deletion comment"), required=False,
        description=_("The reason why the package is being deleted."))


class ArchivePackageDeletionView(ArchiveSourceSelectionFormView):
    """Archive package deletion view class.

    This view presents a package selection slot in a POST form implementing
    a deletion action that can be performed upon a set of selected packages.
    """

    schema = IArchivePackageDeletionForm

    custom_widget('deletion_comment', StrippedTextWidget, displayWidth=50)

    @property
    def default_status_filter(self):
        """Present records in any status by default."""
        return self.widgets['status_filter'].vocabulary.getTermByToken('any')

    @cachedproperty
    def filtered_sources(self):
        """Return the filtered results of publishing records for deletion.

        This overrides ArchiveViewBase.filtered_sources to use a
        different method on the context specific to deletion records.

        It expects 'self.selected_status_filter' and
        'self.selected_series_filter' to be set.
        """
        return self.context.getSourcesForDeletion(
            name=self.specified_name_filter,
            status=self.selected_status_filter.value,
            distroseries=self.selected_series_filter.value)

    @cachedproperty
    def has_sources(self):
        """Whether or not this PPA has any sources before filtering.

        Overrides the ArchiveViewBase.has_sources
        to ensure that it only returns true if there are sources
        that can be deleted in this archive.
        """
        # XXX cprov 20080708 bug=246200: use bool() when it gets fixed
        # in storm.
        return self.context.getSourcesForDeletion().count() > 0

    def validate_delete(self, action, data):
        """Validate deletion parameters.

        Ensure we have, at least, one source selected and deletion_comment
        is given.
        """
        form.getWidgetsData(self.widgets, 'field', data)

        if len(data.get('selected_sources', [])) == 0:
            self.setFieldError('selected_sources', 'No sources selected.')

    @action(_("Request Deletion"), name="delete", validator="validate_delete")
    def delete_action(self, action, data):
        """Perform the deletion of the selected packages.

        The deletion will be performed upon the 'selected_sources' contents
        storing the given 'deletion_comment'.
        """
        if len(self.errors) != 0:
            return

        comment = data.get('deletion_comment')
        selected_sources = data.get('selected_sources')

        # Perform deletion of the source and its binaries.
        publishing_set = getUtility(IPublishingSet)
        publishing_set.requestDeletion(selected_sources, self.user, comment)

        # Present a page notification describing the action.
        messages = []
        messages.append(
            '<p>Source and binaries deleted by %s request:'
            % self.user.displayname)
        for source in selected_sources:
            messages.append('<br/>%s' % source.displayname)
        messages.append('</p>')
        # Replace the 'comment' content added by the user via structured(),
        # so it will be quoted appropriately.
        messages.append("<p>Deletion comment: %(comment)s</p>")

        notification = "\n".join(messages)
        self.request.response.addNotification(
            structured(notification, comment=comment))

        self.setNextURL()

class DestinationArchiveDropdownWidget(LaunchpadDropdownWidget):
    """Redefining default display value as 'This PPA'."""
    _messageNoValue = _("vocabulary-copy-to-context-ppa", "This PPA")


class DestinationSeriesDropdownWidget(LaunchpadDropdownWidget):
    """Redefining default display value as 'The same series'."""
    _messageNoValue = _("vocabulary-copy-to-same-series", "The same series")


class ArchivePackageCopyingView(ArchiveSourceSelectionFormView):
    """Archive package copying view class.

    This view presents a package selection slot in a POST form implementing
    a copying action that can be performed upon a set of selected packages.
    """
    schema = IPPAPackageFilter

    custom_widget('destination_archive', DestinationArchiveDropdownWidget)
    custom_widget('destination_series', DestinationSeriesDropdownWidget)
    custom_widget('include_binaries', LaunchpadRadioWidget)

    default_pocket = PackagePublishingPocket.RELEASE

    @property
    def default_status_filter(self):
        """Present published records by default."""
        return self.widgets['status_filter'].vocabulary.getTermByToken(
            'published')

    def setUpFields(self):
        """Override `ArchiveSourceSelectionFormView`.

        See `createDestinationFields` method.
        """
        ArchiveSourceSelectionFormView.setUpFields(self)
        self.form_fields = (
            self.createDestinationArchiveField() +
            self.createDestinationSeriesField() +
            self.createIncludeBinariesField() +
            self.form_fields)

    @cachedproperty
    def ppas_for_user(self):
        """Return all PPAs for which the user accessing the page can copy."""
        return list(
            ppa
            for ppa in getUtility(IArchiveSet).getPPAsForUser(self.user)
            if check_permission('launchpad.Append', ppa))

    @cachedproperty
    def can_copy(self):
        """Whether or not the current user can copy packages to any PPA."""
        return len(self.ppas_for_user) > 0

    @cachedproperty
    def can_copy_to_context_ppa(self):
        """Whether or not the current user can copy to the context PPA.

        It's always False for non-PPA archives, copies to non-PPA archives
        are explicitly denied in the UI.
        """
        # XXX cprov 2009-07-17 bug=385503: copies cannot be properly traced
        # that's why we explicitly don't allow them do be done via the UI
        # in main archives, only PPAs.
        return self.context.is_ppa and self.context.canUpload(self.user)

    def createDestinationArchiveField(self):
        """Create the 'destination_archive' field."""
        terms = []
        required = True

        for ppa in self.ppas_for_user:
            # Do not include the context PPA in the dropdown widget
            # and make this field not required. This way we can safely
            # default to the context PPA when copying.
            if self.can_copy_to_context_ppa and self.context == ppa:
                required = False
                continue
            token = '%s/%s' % (ppa.owner.name, ppa.name)
            terms.append(
                SimpleTerm(ppa, token, ppa.displayname))

        return form.Fields(
            Choice(__name__='destination_archive',
                   title=_('Destination PPA'),
                   vocabulary=SimpleVocabulary(terms),
                   description=_("Select the destination PPA."),
                   missing_value=self.context,
                   required=required))

    def createDestinationSeriesField(self):
        """Create the 'destination_series' field."""
        terms = []
        # XXX cprov 20080408: this code uses the context PPA series instead
        # of targeted or all series available in Launchpad. It might become
        # a problem when we support PPAs for other distribution. If we do
        # it will be probably simpler to use the DistroSeries vocabulary
        # and validate the selected value before copying.
        for series in self.context.distribution.serieses:
            if series.status == DistroSeriesStatus.OBSOLETE:
                continue
            terms.append(
                SimpleTerm(series, str(series.name), series.displayname))
        return form.Fields(
            Choice(__name__='destination_series',
                   title=_('Destination series'),
                   vocabulary=SimpleVocabulary(terms),
                   description=_("Select the destination series."),
                   required=False))

    def createIncludeBinariesField(self):
        """Create the 'include_binaries' field.

        'include_binaries' widget is a choice, rendered as radio-buttons,
        with two options that provides a Boolean as its value:

         ||      Option     || Value ||
         || REBUILD_SOURCES || False ||
         || COPY_BINARIES   || True  ||

        When omitted in the form, this widget defaults for REBUILD_SOURCES
        option when rendered.
        """
        rebuild_sources = SimpleTerm(
                False, 'REBUILD_SOURCES', _('Rebuild the copied sources'))
        copy_binaries = SimpleTerm(
            True, 'COPY_BINARIES', _('Copy existing binaries'))
        terms = [rebuild_sources, copy_binaries]

        return form.Fields(
            Choice(__name__='include_binaries',
                   title=_('Copy options'),
                   vocabulary=SimpleVocabulary(terms),
                   description=_("How the selected sources should be copied "
                                 "to the destination archive."),
                   missing_value=rebuild_sources,
                   default=False,
                   required=True))

    @action(_("Update"), name="update")
    def update_action(self, action, data):
        """Simply re-issue the form with the new values."""
        pass

    @action(_("Copy Packages"), name="copy")
    def copy_action(self, action, data):
        """Perform the copy of the selected packages.

        Ensure that at least one source is selected. Executes `do_copy`
        for all the selected sources.

        If `do_copy` raises `CannotCopy` the error content is set as
        the 'selected_sources' field error.

        if `do_copy` succeeds, an informational messages is set containing
        the copied packages.
        """
        selected_sources = data.get('selected_sources')
        destination_archive = data.get('destination_archive')
        destination_series = data.get('destination_series')
        include_binaries = data.get('include_binaries')
        destination_pocket = self.default_pocket

        if len(selected_sources) == 0:
            self.setFieldError('selected_sources', 'No sources selected.')
            return

        try:
            copies = do_copy(
                selected_sources, destination_archive, destination_series,
                destination_pocket, include_binaries)
        except CannotCopy, error:
            messages = []
            error_lines = str(error).splitlines()
            if len(error_lines) == 1:
                messages.append(
                    "<p>The following source cannot be copied:</p>")
            else:
                messages.append(
                    "<p>The following sources cannot be copied:</p>")
            messages.append('<ul>')
            messages.append(
                "\n".join('<li>%s</li>' % line for line in error_lines))
            messages.append('</ul>')

            self.setFieldError(
                'selected_sources', structured('\n'.join(messages)))
            return

        # Present a page notification describing the action.
        messages = []
        destination_url = canonical_url(destination_archive) + '/+packages'
        if len(copies) == 0:
            messages.append(
                '<p>All packages already copied to '
                '<a href="%s">%s</a>.</p>' % (
                    destination_url,
                    destination_archive.displayname))
        else:
            messages.append(
                '<p>Packages copied to <a href="%s">%s</a>:</p>' % (
                    destination_url,
                    destination_archive.displayname))
            messages.append('<ul>')
            messages.append(
                "\n".join(['<li>%s</li>' % copy.displayname
                           for copy in copies]))
            messages.append('</ul>')

        notification = "\n".join(messages)
        self.request.response.addNotification(structured(notification))

        self.setNextURL()


class ArchiveEditDependenciesView(ArchiveViewBase, LaunchpadFormView):
    """Archive dependencies view class."""

    schema = IArchiveEditDependenciesForm

    custom_widget('selected_dependencies', PlainMultiCheckBoxWidget,
                  cssClass='line-through-when-checked ppa-dependencies')
    custom_widget('primary_dependencies', LaunchpadRadioWidget,
                  cssClass='highlight-selected')
    custom_widget('primary_components', LaunchpadRadioWidget,
                  cssClass='highlight-selected')

    def initialize(self):
        self.cancel_url = canonical_url(self.context)
        self._messages = []
        LaunchpadFormView.initialize(self)

    def setUpFields(self):
        """Override `LaunchpadFormView`.

        In addition to setting schema fields, also initialize the
        'selected_dependencies' field.

        See `createSelectedSourcesField` method.
        """
        LaunchpadFormView.setUpFields(self)

        self.form_fields = (
            self.createSelectedDependenciesField() +
            self.createPrimaryDependenciesField() +
            self.createPrimaryComponentsField() +
            self.form_fields)

    def focusedElementScript(self):
        """Override `LaunchpadFormView`.

        Move focus to the 'dependency_candidate' input field when there is
        no recorded dependency to present. Otherwise it will default to
        the first recorded dependency checkbox.
        """
        if not self.has_dependencies:
            self.initial_focus_widget = "dependency_candidate"
        return LaunchpadFormView.focusedElementScript(self)

    def createSelectedDependenciesField(self):
        """Creates the 'selected_dependencies' field.

        'selected_dependencies' is a list of elements of a vocabulary
        containing all the current recorded dependencies for the context
        PPA.
        """
        terms = []
        for archive_dependency in self.context.dependencies:
            dependency = archive_dependency.dependency
            if not dependency.is_ppa:
                continue
            if check_permission('launchpad.View', dependency):
                dependency_label = '<a href="%s">%s</a>' % (
                    canonical_url(dependency), archive_dependency.title)
            else:
                dependency_label = archive_dependency.title
            dependency_token = '%s/%s' % (
                dependency.owner.name, dependency.name)
            term = SimpleTerm(
                dependency, dependency_token, dependency_label)
            terms.append(term)
        return form.Fields(
            List(__name__='selected_dependencies',
                 title=_('Extra dependencies'),
                 value_type=Choice(vocabulary=SimpleVocabulary(terms)),
                 required=False,
                 default=[],
                 description=_(
                    'Select one or more dependencies to be removed.')))

    def createPrimaryDependenciesField(self):
        """Create the 'primary_dependencies' field.

        'primary_dependency' widget is a choice, rendered as radio-buttons,
        with 5 options that provides `PackagePublishingPocket` as result:

         || Option    || Value     ||
         || Release   || RELEASE   ||
         || Security  || SECURITY  ||
         || Default   || UPDATES   ||
         || Proposed  || PROPOSED  ||
         || Backports || BACKPORTS ||

        When omitted in the form, this widget defaults for 'Default'
        option when rendered.
        """
        release = SimpleTerm(
            PackagePublishingPocket.RELEASE, 'RELEASE',
            _('Basic (only released packages).'))
        security = SimpleTerm(
            PackagePublishingPocket.SECURITY, 'SECURITY',
            _('Security (basic dependencies and important security '
              'updates).'))
        updates = SimpleTerm(
            PackagePublishingPocket.UPDATES, 'UPDATES',
            _('Default (security dependencies and recommended updates).'))
        proposed = SimpleTerm(
            PackagePublishingPocket.PROPOSED, 'PROPOSED',
            _('Proposed (default dependencies and proposed updates).'))
        backports = SimpleTerm(
            PackagePublishingPocket.BACKPORTS, 'BACKPORTS',
            _('Backports (default dependencies and unsupported updates).'))

        terms = [release, security, updates, proposed, backports]

        primary_dependency = self.context.getArchiveDependency(
            self.context.distribution.main_archive)
        if primary_dependency is None:
            default_value = default_pocket_dependency
        else:
            default_value = primary_dependency.pocket

        primary_dependency_vocabulary = SimpleVocabulary(terms)
        current_term = primary_dependency_vocabulary.getTerm(
            default_value)

        return form.Fields(
            Choice(__name__='primary_dependencies',
                   title=_(
                    "%s dependencies"
                    % self.context.distribution.displayname),
                   vocabulary=primary_dependency_vocabulary,
                   description=_(
                    "Select which packages of the %s primary archive "
                    "should be used as build-dependencies when building "
                    "sources in this PPA."
                    % self.context.distribution.displayname),
                   missing_value=current_term,
                   default=default_value,
                   required=True))

    def createPrimaryComponentsField(self):
        """Create the 'primary_components' field.

        'primary_components' widget is a choice, rendered as radio-buttons,
        with two options that provides an IComponent as its value:

         ||      Option    ||   Value    ||
         || ALL_COMPONENTS || multiverse ||
         || FOLLOW_PRIMARY ||    None    ||

        When omitted in the form, this widget defaults to 'All ubuntu
        components' option when rendered.
        """
        multiverse = getUtility(IComponentSet)['multiverse']

        all_components = SimpleTerm(
            multiverse, 'ALL_COMPONENTS',
            _('Use all %s components available.' %
              self.context.distribution.displayname))
        follow_primary = SimpleTerm(
            None, 'FOLLOW_PRIMARY',
            _('Use the same components used for each source in the %s '
              'primary archive.' % self.context.distribution.displayname))

        primary_dependency = self.context.getArchiveDependency(
            self.context.distribution.main_archive)
        if primary_dependency is None:
            default_value = getUtility(IComponentSet)[
                default_component_dependency_name]
        else:
            default_value = primary_dependency.component

        terms = [all_components, follow_primary]
        primary_components_vocabulary = SimpleVocabulary(terms)
        current_term = primary_components_vocabulary.getTerm(default_value)

        return form.Fields(
            Choice(__name__='primary_components',
                   title=_('%s components' %
                           self.context.distribution.displayname),
                   vocabulary=primary_components_vocabulary,
                   description=_("Which %s components of the archive pool "
                                 "should be used when fetching build "
                                 "dependencies." %
                                 self.context.distribution.displayname),
                   missing_value=current_term,
                   default=default_value,
                   required=True))

    @cachedproperty
    def has_dependencies(self):
        """Whether or not the PPA has recorded dependencies."""
        # XXX cprov 20080708 bug=246200: use bool() when it gets fixed
        # in storm.
        return self.context.dependencies.count() > 0

    @property
    def messages(self):
        return '\n'.join(self._messages)

    def _remove_dependencies(self, data):
        """Perform the removal of the selected dependencies."""
        selected_dependencies = data.get('selected_dependencies', [])

        if len(selected_dependencies) == 0:
            return

        # Perform deletion of the source and its binaries.
        for dependency in selected_dependencies:
            self.context.removeArchiveDependency(dependency)

        # Present a page notification describing the action.
        self._messages.append('<p>Dependencies removed:')
        for dependency in selected_dependencies:
            self._messages.append('<br/>%s' % dependency.displayname)
        self._messages.append('</p>')

    def _add_ppa_dependencies(self, data):
        """Record the selected dependency."""
        dependency_candidate = data.get('dependency_candidate')
        if dependency_candidate is None:
            return

        self.context.addArchiveDependency(
            dependency_candidate, PackagePublishingPocket.RELEASE,
            getUtility(IComponentSet)['main'])

        self._messages.append(
            '<p>Dependency added: %s</p>' % dependency_candidate.displayname)

    def _add_primary_dependencies(self, data):
        """Record the selected dependency."""
        # Received values.
        dependency_pocket = data.get('primary_dependencies')
        dependency_component = data.get('primary_components')

        # Check if the given values correspond to the default scenario
        # for the context archive.
        default_component_dependency = getUtility(IComponentSet)[
            default_component_dependency_name]
        is_default_dependency = (
            dependency_pocket == default_pocket_dependency and
            dependency_component == default_component_dependency)

        primary_dependency = self.context.getArchiveDependency(
            self.context.distribution.main_archive)

        # No action is required if there is no primary_dependency
        # override set and the given values match it.
        if primary_dependency is None and is_default_dependency:
            return

        # Similarly, no action is required if the given values match
        # the existing primary_dependency override.
        if (primary_dependency is not None and
            primary_dependency.pocket == dependency_pocket and
            primary_dependency.component == dependency_component):
            return

        # Remove any primary dependencies overrides.
        if primary_dependency is not None:
            self.context.removeArchiveDependency(
                self.context.distribution.main_archive)

        if is_default_dependency:
            self._messages.append(
                '<p>Default primary dependencies restored.</p>')
            return

        # Install the required primary archive dependency override.
        primary_dependency = self.context.addArchiveDependency(
            self.context.distribution.main_archive, dependency_pocket,
            dependency_component)
        self._messages.append(
            '<p>Primary dependency added: %s</p>' % primary_dependency.title)

    def validate(self, data):
        """Validate dependency configuration changes.

        Skip checks if no dependency candidate was sent in the form.

        Validate if the requested PPA dependency is sane (different than
        the context PPA and not yet registered).

        Also check if the dependency candidate is private, if so, it can
        only be set if the user has 'launchpad.View' permission on it and
        the context PPA is also private (this way P3A credentials will be
        sanitized from buildlogs).
        """
        dependency_candidate = data.get('dependency_candidate')

        if dependency_candidate is None:
            return

        if dependency_candidate == self.context:
            self.setFieldError('dependency_candidate',
                               "An archive should not depend on itself.")
            return

        if self.context.getArchiveDependency(dependency_candidate):
            self.setFieldError('dependency_candidate',
                               "This dependency is already registered.")
            return

        if not check_permission('launchpad.View', dependency_candidate):
            self.setFieldError(
                'dependency_candidate',
                "You don't have permission to use this dependency.")
            return

        if dependency_candidate.private and not self.context.private:
            self.setFieldError(
                'dependency_candidate',
                "Public PPAs cannot depend on private ones.")

    @action(_("Save"), name="save")
    def save_action(self, action, data):
        """Save dependency configuration changes.

        See `_remove_dependencies`, `_add_ppa_dependencies` and
        `_add_primary_dependencies`.

        Redirect to the same page once the form is processed, to avoid widget
        refreshing. And render a page notification with the summary of the
        changes made.
        """
        # Redirect after POST.
        self.next_url = self.request.URL

        # Process the form.
        self._add_primary_dependencies(data)
        self._add_ppa_dependencies(data)
        self._remove_dependencies(data)

        # Issue a notification if anything was changed.
        if len(self.messages) > 0:
            self.request.response.addNotification(
                structured(self.messages))


class ArchiveActivateView(LaunchpadFormView):
    """PPA activation view class."""

    schema = IPPAActivateForm
    custom_widget('description', TextAreaWidget, height=3)

    @property
    def ubuntu(self):
        return getUtility(ILaunchpadCelebrities).ubuntu

    def setUpFields(self):
        """Override `LaunchpadFormView`.

        Reorder the fields in a way the make more sense to users and also
        omit 'name' and present a checkbox for acknowledging the PPA-ToS
        if the user is creating his first PPA.
        """
        LaunchpadFormView.setUpFields(self)

        if self.context.archive is not None:
            self.form_fields = self.form_fields.select(
                'name', 'displayname', 'description')
        else:
            self.form_fields = self.form_fields.select(
                'displayname', 'accepted', 'description')

    def validate(self, data):
        """Ensure user has checked the 'accepted' checkbox."""
        if len(self.errors) > 0:
            return

        default_ppa = self.context.archive

        proposed_name = data.get('name')
        if proposed_name is None and default_ppa is not None:
            self.addError(
                'The default PPA is already activated. Please specify a '
                'name for the new PPA and resubmit the form.')

        # XXX cprov 2009-03-27 bug=188564: We currently only create PPAs
        # for Ubuntu distribution. This check should be revisited when we
        # start supporting PPAs for other distribution (debian, mainly).
        if proposed_name is not None and proposed_name == self.ubuntu.name:
            self.setFieldError(
                'name',
                "Archives cannot have the same name as its distribution.")

        try:
            self.context.getPPAByName(proposed_name)
        except NoSuchPPA:
            pass
        else:
            self.setFieldError(
                'name',
                "You already have a PPA named '%s'." % proposed_name)

        if default_ppa is None and not data.get('accepted'):
            self.setFieldError(
                'accepted',
                "PPA Terms of Service must be accepted to activate a PPA.")

    @action(_("Activate"), name="activate")
    def save_action(self, action, data):
        """Activate a PPA and moves to its page."""

        # 'name' field is omitted from the form data for default PPAs and
        # it's dealt with by IArchive.new(), which will use the default
        # PPA name.
        name = data.get('name', None)

        # XXX cprov 2009-03-27 bug=188564: We currently only create PPAs
        # for Ubuntu distribution. PPA creation should be revisited when we
        # start supporting other distribution (debian, mainly).
        ubuntu = getUtility(ILaunchpadCelebrities).ubuntu

        ppa = getUtility(IArchiveSet).new(
            owner=self.context, purpose=ArchivePurpose.PPA,
            distribution=ubuntu, name=name,
            displayname=data['displayname'], description=data['description'])

        self.next_url = canonical_url(ppa)

    @property
    def is_private_team(self):
        """Is the person a private team?

        :return: True only if visibility is PRIVATE.  False is returned when
        the visibility is PUBLIC and PRIVATE_MEMBERSHIP.
        :rtype: bool
        """
        return self.context.visibility == PersonVisibility.PRIVATE


class ArchiveBuildsView(ArchiveViewBase, BuildRecordsView):
    """Build Records View for IArchive."""

    __used_for__ = IHasBuildRecords

    @property
    def default_build_state(self):
        """See `IBuildRecordsView`.

        Present NEEDSBUILD build records by default for PPAs.
        """
        return BuildStatus.NEEDSBUILD


class BaseArchiveEditView(LaunchpadEditFormView, ArchiveViewBase):

    schema = IArchive
    field_names = []

    @action(_("Save"), name="save", validator="validate_save")
    def save_action(self, action, data):
        self.updateContextFromData(data)
        self.next_url = canonical_url(self.context)

    @action(_("Cancel"), name="cancel", validator='validate_cancel')
    def cancel_action(self, action, data):
        self.next_url = canonical_url(self.context)

    def validate_save(self, action, data):
        """Default save validation does nothing."""
        pass

class ArchiveEditView(BaseArchiveEditView):

    field_names = ['displayname', 'description']
    custom_widget(
        'description', TextAreaWidget, height=10, width=30)


class ArchiveAdminView(BaseArchiveEditView):

    field_names = ['enabled', 'private', 'require_virtualized',
                   'buildd_secret', 'authorized_size', 'relative_build_score']

    def validate_save(self, action, data):
        """Validate the save action on ArchiveAdminView.

        buildd_secret can only be set, and must be set, when
        this is a private archive.
        """
        form.getWidgetsData(self.widgets, 'field', data)

        if data.get('buildd_secret') is None and data['private']:
            self.setFieldError(
                'buildd_secret',
                'Required for private archives.')

        if self.owner_is_private_team and not data['private']:
            self.setFieldError(
                'private',
                'Private teams may not have public archives.')

        elif data.get('buildd_secret') is not None and not data['private']:
            self.setFieldError(
                'buildd_secret',
                'Do not specify for non-private archives')

    @property
    def owner_is_private_team(self):
        """Is the owner a private team?

        :return: True only if visibility is PRIVATE.  False is returned when
        the visibility is PUBLIC and PRIVATE_MEMBERSHIP.
        :rtype: bool
        """
        return self.context.owner.visibility == PersonVisibility.PRIVATE<|MERGE_RESOLUTION|>--- conflicted
+++ resolved
@@ -354,19 +354,11 @@
         return Link('+builds?build_state=built', text, icon='info')
 
     def builds_pending(self):
-<<<<<<< HEAD
-        text = 'View successful builds'
-        return Link('+builds?build_state=pending', text, icon='info')
-
-    def builds_building(self):
-        text = 'View successful builds'
-=======
         text = 'View pending builds'
         return Link('+builds?build_state=pending', text, icon='info')
 
     def builds_building(self):
         text = 'View in-progress builds'
->>>>>>> 307ff104
         return Link('+builds?build_state=building', text, icon='info')
 
     def packages(self):
@@ -408,13 +400,8 @@
     usedfor = IArchive
     facet = 'overview'
     links = ['admin', 'builds', 'builds_building', 'builds_pending',
-<<<<<<< HEAD
-             'builds_successful', 'copy', 'delete', 'edit',
-             'edit_dependencies', 'packages', 'ppa']
-=======
              'builds_successful', 'edit', 'edit_dependencies', 'packages',
              'ppa']
->>>>>>> 307ff104
 
 
 class IArchiveIndexActionsMenu(Interface):
@@ -563,16 +550,10 @@
         """ """
         return 'ppa:%s/%s' % (self.context.owner.name, self.context.name)
 
-<<<<<<< HEAD
 
 class ArchiveSeriesVocabularyFactory:
     """A factory for generating vocabularies of an archive's series."""
 
-=======
-class ArchiveSeriesVocabularyFactory:
-    """A factory for generating vocabularies of an archive's series."""
-
->>>>>>> 307ff104
     implements(IContextSourceBinder)
 
     def __call__(self, context):
@@ -597,11 +578,7 @@
         title=_("Package name contains"), required=False)
 
     series_filter = Choice(
-<<<<<<< HEAD
-        source=ArchiveSeriesVocabularyFactory(), required=True)
-=======
         source=ArchiveSeriesVocabularyFactory(), required=False)
->>>>>>> 307ff104
 
     status_filter = Choice(vocabulary=SimpleVocabulary((
         SimpleTerm(active_publishing_status, 'published', 'Published'),
