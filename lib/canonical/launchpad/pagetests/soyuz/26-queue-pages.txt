--- conflicted
+++ resolved
@@ -2,9 +2,7 @@
 control and visualisation over the current uploads queue.
 Currently the queue page is only available for DistroReleases.
 
-<<<<<<< HEAD
   >>> from zope.testbrowser.testing import Browser
-  >>> from urllib2 import HTTPError
 
 A browser to test as a regular user:
 
@@ -17,21 +15,6 @@
   >>> admin_browser.addHeader("Authorization",
   ...                         "Basic foo.bar@canonical.com:test")
 
-Change ubuntu's upload manager to be carlos:
-
-  >>> admin_browser.open("http://localhost/distros/ubuntu")
-  >>> admin_browser.getLink("Change Upload Manager").click()
-  >>> admin_browser.getControl(name="field.uploadadmin").value = 'carlos'
-  >>> admin_browser.getControl("Change").click()
-
-We are at "Distribution Overview" page, let's check the stored values:
-
-  >>> admin_browser.url
-  'http://localhost/distros/ubuntu'
-  >>> admin_browser.getLink("Change Upload Manager").click()
-  >>> admin_browser.getControl(name="field.uploadadmin").value
-  'carlos@canonical.com'
-
 Setup a browser as the upload manager:
 
   >>> upload_manager_browser = Browser()
@@ -42,20 +25,27 @@
 
   >>> noauth_browser = Browser()
 
-This page requires auth:
+Change ubuntu's upload manager to be carlos:
+
+  >>> admin_browser.open("http://localhost/distros/ubuntu")
+  >>> admin_browser.getLink("Change Upload Manager").click()
+  >>> admin_browser.getControl(name="field.upload_admin").value = 'carlos'
+  >>> admin_browser.getControl("Change").click()
+
+We are at "Distribution Overview" page, let's check the stored values:
+
+  >>> admin_browser.url
+  'http://localhost/distros/ubuntu'
+  >>> admin_browser.getLink("Change Upload Manager").click()
+  >>> admin_browser.getControl(name="field.upload_admin").value
+  'carlos@canonical.com'
+
+Authentication is required for queue page.
 
   >>> noauth_browser.open(
-  ...     "http://localhost:9000/distros/ubuntu/breezy-autotest/+queue")
+  ...     "http://localhost/distros/ubuntu/breezy-autotest/+queue")
   >>> noauth_browser.url
-  'http://localhost:9000/distros/ubuntu/breezy-autotest/+queue/+login'
-=======
-This page requires auth:
-
-  >>> anon_browser.open("http://localhost/distros/ubuntu/breezy-autotest/+queue")
-  Traceback (most recent call last):
-  ...
-  Unauthorized: ...
->>>>>>> 0fe601ee
+  'http://localhost/distros/ubuntu/breezy-autotest/+queue/+login'
 
 Check if anonymous actions fails:
 (This POST is made by-hand since the UI would never allow it.)
@@ -86,30 +76,32 @@
 
 Check if non-admin are denied to see UNAPPROVED queue:
 
-  >>> user_browser.open("http://localhost/distros/ubuntu/breezy-autotest/+queue?queue_state=1")
+  >>> user_browser.open(
+  ...     "http://localhost/distros/ubuntu/breezy-autotest/"
+  ...     "+queue?queue_state=1")
   Traceback (most recent call last):
   ...
-  Unauthorized: ...
+  HTTPError: HTTP Error 403: Forbidden
 
 And allowed for upload manager and admins as well:
 
   >>> upload_manager_browser.open(
-  ...     "http://localhost:9000/distros/ubuntu/breezy-autotest/"
+  ...     "http://localhost/distros/ubuntu/breezy-autotest/"
   ...     "+queue?queue_state=1")
   >>> upload_manager_browser.contents
   '...Unapproved...'
 
   >>> admin_browser.open(
-  ...     "http://localhost:9000/distros/ubuntu/breezy-autotest/"
+  ...     "http://localhost/distros/ubuntu/breezy-autotest/"
   ...     "+queue?queue_state=1")
   >>> admin_browser.contents
   '...Unapproved...'
 
-
 Visualise current queue, by default the NEW queue, only requires
 normal user auth:
 
-  >>> user_browser.open("http://localhost/distros/ubuntu/breezy-autotest/+queue")
+  >>> user_browser.open(
+  ...     "http://localhost/distros/ubuntu/breezy-autotest/+queue")
   >>> user_browser.contents
   '...Queue for Breezy Badger Autotest...
   ...alsa-utils...
@@ -127,8 +119,8 @@
 Now we act on the queue, which requires admin.
 Go back to the "new" queue and accept an item:
 
-  >>> admin_browser.open("http://localhost/distros/ubuntu/breezy-autotest/+queue")
-
+  >>> admin_browser.open(
+  ...    "http://localhost/distros/ubuntu/breezy-autotest/+queue")
   >>> admin_browser.getControl(name="QUEUE_ID").value=['4']
   >>> admin_browser.getControl(name="Accept").click()
   >>> admin_browser.contents
