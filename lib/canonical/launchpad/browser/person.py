# Copyright 2004 Canonical Ltd

__metaclass__ = type

__all__ = [
    'PersonNavigation',
    'TeamNavigation',
    'PersonSetNavigation',
    'PeopleContextMenu',
    'PersonFacets',
    'PersonBranchesMenu',
    'PersonBugsMenu',
    'PersonSpecsMenu',
    'PersonOverviewMenu',
    'TeamOverviewMenu',
    'BaseListView',
    'PeopleListView',
    'TeamListView',
    'UbunteroListView',
    'FOAFSearchView',
    'PersonClaimView',
    'PersonSpecWorkLoadView',
    'PersonSpecFeedbackView',
    'PersonChangePasswordView',
    'PersonEditView',
    'PersonEmblemView',
    'PersonHackergotchiView',
    'PersonAssignedBugTaskSearchListingView',
    'ReportedBugTaskSearchListingView',
    'BugContactPackageBugsSearchListingView',
    'SubscribedBugTaskSearchListingView',
    'PersonRdfView',
    'PersonView',
    'PersonTranslationView',
    'PersonGPGView',
    'TeamJoinView',
    'TeamLeaveView',
    'PersonEditEmailsView',
    'RequestPeopleMergeView',
    'AdminRequestPeopleMergeView',
    'FinishedPeopleMergeRequestView',
    'RequestPeopleMergeMultipleEmailsView',
    'ObjectReassignmentView',
    'TeamReassignmentView',
    'RedirectToAssignedBugsView',
    'PersonLanguagesView',
    'RedirectToEditLanguagesView',
    'PersonLatestTicketsView',
    'PersonSearchTicketsView',
    'PersonSupportMenu',
    'SearchAnsweredTicketsView',
    'SearchAssignedTicketsView',
    'SearchCommentedTicketsView',
    'SearchCreatedTicketsView',
    'SearchSubscribedTicketsView',
    ]

import cgi
import urllib
from StringIO import StringIO

from zope.event import notify
from zope.app.form.browser.add import AddView
from zope.app.form.utility import setUpWidgets
from zope.app.content_types import guess_content_type
from zope.app.form.interfaces import (
        IInputWidget, ConversionError, WidgetInputError)
from zope.app.pagetemplate.viewpagetemplatefile import ViewPageTemplateFile
from zope.component import getUtility

from canonical.database.sqlbase import flush_database_updates
from canonical.launchpad.searchbuilder import any, NULL
from canonical.lp.dbschema import (
    LoginTokenType, SSHKeyType, EmailAddressStatus, TeamMembershipStatus,
    TeamSubscriptionPolicy, SpecificationFilter, TicketParticipation)

from canonical.widgets import PasswordChangeWidget
from canonical.cachedproperty import cachedproperty

from canonical.launchpad.interfaces import (
    ISSHKeySet, IPersonSet, IEmailAddressSet, IWikiNameSet, ICountry,
    IJabberIDSet, IIrcIDSet, ILaunchBag, ILoginTokenSet, IPasswordEncryptor,
    ISignedCodeOfConductSet, IGPGKeySet, IGPGHandler, UBUNTU_WIKI_URL,
    ITeamMembershipSet, IObjectReassignment, ITeamReassignment, IPollSubset,
    IPerson, ICalendarOwner, ITeam, ILibraryFileAliasSet, IPollSet,
    IAdminRequestPeopleMerge, NotFoundError, UNRESOLVED_BUGTASK_STATUSES,
    IPersonChangePassword, GPGKeyNotFoundError, UnexpectedFormData,
    ILanguageSet, IRequestPreferredLanguages, IPersonClaim, IPOTemplateSet)

from canonical.launchpad.browser.bugtask import BugTaskSearchListingView
from canonical.launchpad.browser.specificationtarget import (
    HasSpecificationsView)
from canonical.launchpad.browser.editview import SQLObjectEditView
from canonical.launchpad.browser.cal import CalendarTraversalMixin
from canonical.launchpad.browser.tickettarget import SearchTicketsView

from canonical.launchpad.helpers import obfuscateEmail, convertToHtmlCode

from canonical.launchpad.validators.email import valid_email
from canonical.launchpad.validators.name import valid_name

from canonical.launchpad.webapp.publisher import LaunchpadView
from canonical.launchpad.webapp.batching import BatchNavigator
from canonical.launchpad.webapp import (
    StandardLaunchpadFacets, Link, canonical_url, ContextMenu, ApplicationMenu,
    enabled_with_permission, Navigation, stepto, stepthrough, smartquote,
    GeneralFormView, LaunchpadFormView, action, custom_widget)

from canonical.launchpad.event.team import JoinTeamRequestEvent

from canonical.launchpad import _


class BranchTraversalMixin:

    @stepto('+branch')
    def traverse_branch(self):
        """Branch of this person or team for the specified product and
        branch names.

        For example:

        * '/people/ddaa/+branch/bazaar/devel' points to the branch whose owner
          name is 'ddaa', whose product name is 'bazaar', and whose branch name
          is 'devel'.

        * '/people/sabdfl/+branch/+junk/junkcode' points to the branch whose
          owner name is 'sabdfl', with no associated product, and whose branch
          name is 'junkcode'.
        """
        stepstogo = self.request.stepstogo
        product_name = stepstogo.consume()
        branch_name = stepstogo.consume()
        if product_name is not None and branch_name is not None:
            if product_name == '+junk':
                return self.context.getBranch(None, branch_name)
            else:
                return self.context.getBranch(product_name, branch_name)
        raise NotFoundError


class PersonNavigation(Navigation, CalendarTraversalMixin,
                       BranchTraversalMixin):

    usedfor = IPerson

    def breadcrumb(self):
        return self.context.displayname


class TeamNavigation(Navigation, CalendarTraversalMixin,
                     BranchTraversalMixin):

    usedfor = ITeam

    def breadcrumb(self):
        return smartquote('"%s" team') % self.context.displayname

    @stepthrough('+poll')
    def traverse_poll(self, name):
        return getUtility(IPollSet).getByTeamAndName(self.context, name)

    @stepthrough('+member')
    def traverse_member(self, name):
        person = getUtility(IPersonSet).getByName(name)
        if person is None:
            return None
        return getUtility(ITeamMembershipSet).getByPersonAndTeam(
            person, self.context)


class PersonSetNavigation(Navigation):

    usedfor = IPersonSet

    def breadcrumb(self):
        return 'People'

    @stepto('+me')
    def me(self):
        return getUtility(ILaunchBag).user

    def traverse(self, name):
        return self.context.getByName(name)


class PeopleContextMenu(ContextMenu):

    usedfor = IPersonSet

    links = ['peoplelist', 'teamlist', 'ubunterolist', 'newteam',
             'adminrequestmerge']

    def peoplelist(self):
        text = 'All People'
        return Link('+peoplelist', text, icon='people')

    def teamlist(self):
        text = 'All Teams'
        return Link('+teamlist', text, icon='people')

    def ubunterolist(self):
        text = 'All Ubunteros'
        return Link('+ubunterolist', text, icon='people')

    def newteam(self):
        text = 'Register a Team'
        return Link('+newteam', text, icon='add')

    @enabled_with_permission('launchpad.Admin')
    def adminrequestmerge(self):
        text = 'Admin Merge Accounts'
        return Link('+adminrequestmerge', text, icon='edit')


class PersonFacets(StandardLaunchpadFacets):
    """The links that will appear in the facet menu for an IPerson."""

    usedfor = IPerson

    enable_only = ['overview', 'bugs', 'support', 'specifications',
                   'branches', 'translations']

    def overview(self):
        text = 'Overview'
        summary = 'General information about %s' % self.context.browsername
        return Link('', text, summary)

    def bugs(self):
        text = 'Bugs'
        summary = (
            'Bug reports that %s is involved with' % self.context.browsername)
        return Link('+assignedbugs', text, summary)

    def specifications(self):
        text = 'Features'
        summary = (
            'Feature specifications that %s is involved with' %
            self.context.browsername)
        return Link('+specs', text, summary)

    def bounties(self):
        text = 'Bounties'
        summary = (
            'Bounty offers that %s is involved with' % self.context.browsername
            )
        return Link('+bounties', text, summary)

    def branches(self):
        text = 'Code'
        summary = ('Bazaar Branches and revisions registered and authored '
                   'by %s' % self.context.browsername)
        return Link('+branches', text, summary)

    def support(self):
        text = 'Support'
        summary = (
            'Support requests that %s is involved with' %
            self.context.browsername)
        return Link('+tickets', text, summary)

    def translations(self):
        target = '+translations'
        text = 'Translations'
        summary = (
            'Software that %s is involved in translating' %
            self.context.browsername)
        return Link(target, text, summary)

    def calendar(self):
        text = 'Calendar'
        summary = (
            u'%s\N{right single quotation mark}s scheduled events' %
            self.context.browsername)
        # only link to the calendar if it has been created
        enabled = ICalendarOwner(self.context).calendar is not None
        return Link('+calendar', text, summary, enabled=enabled)


class PersonBranchesMenu(ApplicationMenu):

    usedfor = IPerson

    facet = 'branches'

    links = ['authored', 'registered', 'subscribed', 'addbranch']

    def authored(self):
        text = 'Branches Authored'
        return Link('+authoredbranches', text, icon='branch')

    def registered(self):
        text = 'Branches Registered'
        return Link('+registeredbranches', text, icon='branch')

    def subscribed(self):
        text = 'Branches Subscribed'
        return Link('+subscribedbranches', text, icon='branch')

    def addbranch(self):
        text = 'Register Branch'
        return Link('+addbranch', text, icon='add')



class PersonBugsMenu(ApplicationMenu):

    usedfor = IPerson

    facet = 'bugs'

    links = ['assignedbugs', 'reportedbugs', 'subscribedbugs', 'softwarebugs']

    def assignedbugs(self):
        text = 'Assigned'
        return Link('+assignedbugs', text, icon='bugs')

    def softwarebugs(self):
        text = 'Package Reports'
        return Link('+packagebugs', text, icon='bugs')

    def reportedbugs(self):
        text = 'Reported'
        return Link('+reportedbugs', text, icon='bugs')

    def subscribedbugs(self):
        text = 'Subscribed'
        return Link('+subscribedbugs', text, icon='bugs')


class TeamBugsMenu(PersonBugsMenu):

    usedfor = ITeam
    facet = 'bugs'
    links = ['assignedbugs', 'softwarebugs', 'subscribedbugs']


class PersonSpecsMenu(ApplicationMenu):

    usedfor = IPerson
    facet = 'specifications'
    links = ['assignee', 'drafter', 'approver',
             'subscriber', 'registrant', 'feedback',
             'workload', 'roadmap']

    def registrant(self):
        text = 'Registrant'
        summary = 'List specs registered by %s' % self.context.browsername
        return Link('+specs?role=registrant', text, summary, icon='spec')

    def approver(self):
        text = 'Approver'
        summary = 'List specs with %s is supposed to approve' % (
            self.context.browsername)
        return Link('+specs?role=approver', text, summary, icon='spec')

    def assignee(self):
        text = 'Assignee'
        summary = 'List specs for which %s is the assignee' % (
            self.context.browsername)
        return Link('+specs?role=assignee', text, summary, icon='spec')

    def drafter(self):
        text = 'Drafter'
        summary = 'List specs drafted by %s' % self.context.browsername
        return Link('+specs?role=drafter', text, summary, icon='spec')

    def subscriber(self):
        text = 'Subscriber'
        return Link('+specs?role=subscriber', text, icon='spec')

    def feedback(self):
        text = 'Feedback requests'
        summary = 'List specs where feedback has been requested from %s' % (
            self.context.browsername)
        return Link('+specfeedback', text, summary, icon='info')

    def workload(self):
        text = 'Workload'
        summary = 'Show all specification work assigned'
        return Link('+specworkload', text, summary, icon='info')

    def roadmap(self):
        text = 'Roadmap'
        summary = 'Show recommended sequence of feature implementation'
        return Link('+roadmap', text, summary, icon='info')


class CommonMenuLinks:

    @enabled_with_permission('launchpad.Edit')
    def common_edithomepage(self):
        target = '+edithomepage'
        text = 'Home Page'
        return Link(target, text, icon='edit')

    def common_packages(self):
        target = '+packages'
        text = 'Packages'
        summary = 'Packages assigned to %s' % self.context.browsername
        return Link(target, text, summary, icon='packages')


class PersonOverviewMenu(ApplicationMenu, CommonMenuLinks):

    usedfor = IPerson
    facet = 'overview'
    links = ['karma', 'edit', 'common_edithomepage', 'editemailaddresses',
             'editlanguages', 'editwikinames', 'editircnicknames',
             'editjabberids', 'editpassword', 'edithackergotchi',
             'editsshkeys', 'editpgpkeys', 'codesofconduct', 'administer',
             'common_packages']

    @enabled_with_permission('launchpad.Edit')
    def edit(self):
        target = '+edit'
        text = 'Personal Details'
        return Link(target, text, icon='edit')

    @enabled_with_permission('launchpad.Edit')
    def editlanguages(self):
        target = '+editlanguages'
        text = 'Preferred Languages'
        return Link(target, text, icon='edit')

    @enabled_with_permission('launchpad.Edit')
    def editemailaddresses(self):
        target = '+editemails'
        text = 'E-mail Addresses'
        return Link(target, text, icon='edit')

    @enabled_with_permission('launchpad.Edit')
    def editwikinames(self):
        target = '+editwikinames'
        text = 'Wiki Names'
        return Link(target, text, icon='edit')

    @enabled_with_permission('launchpad.Edit')
    def editircnicknames(self):
        target = '+editircnicknames'
        text = 'IRC Nicknames'
        return Link(target, text, icon='edit')

    @enabled_with_permission('launchpad.Edit')
    def editjabberids(self):
        target = '+editjabberids'
        text = 'Jabber IDs'
        return Link(target, text, icon='edit')

    @enabled_with_permission('launchpad.Edit')
    def editpassword(self):
        target = '+changepassword'
        text = 'Change Password'
        return Link(target, text, icon='edit')

    def karma(self):
        target = '+karma'
        text = 'Karma'
        summary = (
            u'%s\N{right single quotation mark}s activities '
            u'in Launchpad' % self.context.browsername)
        return Link(target, text, summary, icon='info')

    @enabled_with_permission('launchpad.Edit')
    def editsshkeys(self):
        target = '+editsshkeys'
        text = 'SSH Keys'
        summary = (
            'Used if %s stores code on the Supermirror' %
            self.context.browsername)
        return Link(target, text, summary, icon='edit')

    @enabled_with_permission('launchpad.Edit')
    def editpgpkeys(self):
        target = '+editpgpkeys'
        text = 'OpenPGP Keys'
        summary = 'Used for the Supermirror, and when maintaining packages'
        return Link(target, text, summary, icon='edit')

    @enabled_with_permission('launchpad.Edit')
    def edithackergotchi(self):
        target = '+edithackergotchi'
        text = 'Hackergotchi'
        return Link(target, text, icon='edit')

    @enabled_with_permission('launchpad.Edit')
    def codesofconduct(self):
        target = '+codesofconduct'
        text = 'Codes of Conduct'
        summary = (
            'Agreements to abide by the rules of a distribution or project')
        return Link(target, text, summary, icon='edit')

    @enabled_with_permission('launchpad.Admin')
    def administer(self):
        target = '+review'
        text = 'Administer'
        return Link(target, text, icon='edit')


class TeamOverviewMenu(ApplicationMenu, CommonMenuLinks):

    usedfor = ITeam
    facet = 'overview'
    links = ['edit', 'common_edithomepage', 'editemblem', 'members',
             'editemail', 'polls', 'joinleave', 'reassign', 'common_packages']

    @enabled_with_permission('launchpad.Edit')
    def edit(self):
        target = '+edit'
        text = 'Change Team Details'
        return Link(target, text, icon='edit')

    @enabled_with_permission('launchpad.Admin')
    def reassign(self):
        target = '+reassign'
        text = 'Change Owner'
        summary = 'Change the owner of the team'
        # alt="(Change owner)"
        return Link(target, text, summary, icon='edit')

    @enabled_with_permission('launchpad.Edit')
    def editemblem(self):
        target = '+editemblem'
        text = 'Change Emblem'
        return Link(target, text, icon='edit')

    def members(self):
        target = '+members'
        text = 'Members'
        return Link(target, text, icon='people')

    def polls(self):
        target = '+polls'
        text = 'Polls'
        return Link(target, text, icon='info')

    @enabled_with_permission('launchpad.Edit')
    def editemail(self):
        target = '+editemail'
        text = 'Edit Contact Address'
        summary = (
            'The address Launchpad uses to contact %s' %
            self.context.browsername)
        return Link(target, text, summary, icon='mail')

    def joinleave(self):
        if userIsActiveTeamMember(self.context):
            target = '+leave'
            text = 'Leave the Team' # &#8230;
            icon = 'remove'
        else:
            target = '+join'
            text = 'Join the Team' # &#8230;
            icon = 'add'
        return Link(target, text, icon=icon)


class BaseListView:

    header = ""

    def __init__(self, context, request):
        self.context = context
        self.request = request

    def _getBatchNavigator(self, results):
        return BatchNavigator(results, self.request)

    def getTeamsList(self):
        results = getUtility(IPersonSet).getAllTeams()
        return self._getBatchNavigator(results)

    def getPeopleList(self):
        results = getUtility(IPersonSet).getAllPersons()
        return self._getBatchNavigator(results)

    def getUbunterosList(self):
        results = getUtility(IPersonSet).getUbunteros()
        return self._getBatchNavigator(results)


class PeopleListView(BaseListView):

    header = "People Launchpad knows about"

    def getList(self):
        return self.getPeopleList()


class TeamListView(BaseListView):

    header = "Teams registered in Launchpad"

    def getList(self):
        return self.getTeamsList()


class UbunteroListView(BaseListView):

    header = "Ubunteros registered in Launchpad"

    def getList(self):
        return self.getUbunterosList()


class FOAFSearchView:

    def __init__(self, context, request):
        self.context = context
        self.request = request
        self.results = []

    def teamsCount(self):
        return getUtility(IPersonSet).teamsCount()

    def peopleCount(self):
        return getUtility(IPersonSet).peopleCount()

    def topPeople(self):
        return getUtility(IPersonSet).topPeople()

    def searchPeopleBatchNavigator(self):
        name = self.request.get("name")

        if not name:
            return None

        searchfor = self.request.get("searchfor")
        if searchfor == "peopleonly":
            results = getUtility(IPersonSet).findPerson(name)
        elif searchfor == "teamsonly":
            results = getUtility(IPersonSet).findTeam(name)
        else:
            results = getUtility(IPersonSet).find(name)

        return BatchNavigator(results, self.request)


class PersonClaimView(LaunchpadFormView):
    """The page where a user can claim an unvalidated profile."""

    schema = IPersonClaim

    def validate(self, data):
        emailaddress = data.get('emailaddress')
        if emailaddress is None:
            self.setFieldError(
                'emailaddress', 'Please enter the email address')
            return

        email = getUtility(IEmailAddressSet).getByEmail(emailaddress)
        error = ""
        if email is None:
            # Email not registered in launchpad, ask the user to try another
            # one.
            error = ("We couldn't find this email address. Please try another "
                     "one that could possibly be associated with this profile. "
                     "Note that this profile's name (%s) was generated based "
                     "on the email address it's associated with."
                     % self.context.name)
        elif email.person != self.context:
            if email.person.is_valid_person:
                error = ("This email address is associated with yet another "
                         "Launchpad profile, which you seem to have used at "
                         "some point. If that's the case, you can "
                         '<a href="/people/+requestmerge?field.dupeaccount=%s">'
                         "combine this profile with the other one</a> (you'll "
                         "have to log in with the other profile first, "
                         "though). If that's not the case, please try with a "
                         "different email address."
                         % self.context.name)
            else:
                # There seems to be another unvalidated profile for you!
                error = ("Although this email address is not associated with "
                         "this profile, it's associated with yet another one. "
                         'You can <a href="%s/+claim">claim that other '
                         'profile</a> and then later '
                         '<a href="/people/+requestmerge">combine</a> both of '
                         'them into a single one.'
                         % canonical_url(email.person))
        else:
            # Yay! You got the right email this time.
            pass
        if error:
            self.setFieldError('emailaddress', error)

    @property
    def next_url(self):
        return canonical_url(self.context)

    @action(_("E-mail Me"), name="confirm")
    def confirm_action(self, action, data):
        email = data['emailaddress']
        token = getUtility(ILoginTokenSet).new(
            requester=None, requesteremail=None, email=email,
            tokentype=LoginTokenType.PROFILECLAIM)
        token.sendClaimProfileEmail()
        self.request.response.addInfoNotification(_(
            "An email message was sent to '%(email)s'. Follow the "
            "instructions in that message to finish claiming this "
            "profile."), email=email)


class RedirectToEditLanguagesView(LaunchpadView):
    """Redirect the logged in user to his +editlanguages page.

    This view should always be registered with a launchpad.AnyPerson
    permission, to make sure the user is logged in. It exists so that
    we can keep the /rosetta/prefs link working and also provide a link
    for non logged in users that will require them to login and them send
    them straight to the page they want to go.
    """
<<<<<<< HEAD

=======
    
>>>>>>> f69c5417
    def initialize(self):
        self.request.response.redirect(
            '%s/+editlanguages' % canonical_url(self.user))


class PersonRdfView:
    """A view that sets its mime-type to application/rdf+xml"""

    template = ViewPageTemplateFile(
        '../templates/person-foaf.pt')

    def __init__(self, context, request):
        self.context = context
        self.request = request

    def __call__(self):
        """Render RDF output, and return it as a string encoded in UTF-8.

        Render the page template to produce RDF output.
        The return value is string data encoded in UTF-8.

        As a side-effect, HTTP headers are set for the mime type
        and filename for download."""
        self.request.response.setHeader('content-type',
                                        'application/rdf+xml')
        self.request.response.setHeader('Content-Disposition',
                                        'attachment; filename=%s.rdf' %
                                            self.context.name)
        unicodedata = self.template()
        encodeddata = unicodedata.encode('utf-8')
        return encodeddata


def userIsActiveTeamMember(team):
    """Return True if the user is an active member of this team."""
    user = getUtility(ILaunchBag).user
    if user is None:
        return False
    return user in team.activemembers


class PersonSpecWorkLoadView(LaunchpadView):
    """View used to render the specification workload for a particular person.

    It shows the set of specifications with which this person has a role.
    """

    def initialize(self):
        assert IPerson.providedBy(self.context), (
            'PersonSpecWorkLoadView should be used only on an IPerson.')

    class PersonSpec:
        """One record from the workload list."""

        def __init__(self, spec, person):
            self.spec = spec
            self.assignee = spec.assignee == person
            self.drafter = spec.drafter == person
            self.approver = spec.approver == person

    @cachedproperty
    def workload(self):
        """This code is copied in large part from browser/sprint.py. It may
        be worthwhile refactoring this to use a common code base.

        Return a structure that lists the specs for which this person is the
        approver, the assignee or the drafter.
        """
        return [PersonSpecWorkLoadView.PersonSpec(spec, self.context)
                for spec in self.context.specifications()]


class PersonSpecFeedbackView(HasSpecificationsView):

    @cachedproperty
    def feedback_specs(self):
        filter = [SpecificationFilter.FEEDBACK]
        return self.context.specifications(filter=filter)


class ReportedBugTaskSearchListingView(BugTaskSearchListingView):
    """All bugs reported by someone."""

    columns_to_show = ["id", "summary", "targetname", "importance", "status"]

    def search(self):
        return BugTaskSearchListingView.search(
            self, extra_params={'owner': self.context})

    def getSearchPageHeading(self):
        """The header for the search page."""
        return "Bugs reported by %s" % self.context.displayname

    def getAdvancedSearchPageHeading(self):
        """The header for the advanced search page."""
        return "Bugs Reported by %s: Advanced Search" % (
            self.context.displayname)

    def getAdvancedSearchButtonLabel(self):
        """The Search button for the advanced search page."""
        return "Search bugs reported by %s" % self.context.displayname

    def getSimpleSearchURL(self):
        """Return a URL that can be used as an href to the simple search."""
        return canonical_url(self.context) + "/+reportedbugs"

    def shouldShowReporterWidget(self):
        """Should the reporter widget be shown on the advanced search page?"""
        return False


class BugContactPackageBugsSearchListingView(BugTaskSearchListingView):
    """Bugs reported on packages for a bug contact."""

    columns_to_show = ["id", "summary", "importance", "status"]

    @property
    def current_package(self):
        """Get the package whose bugs are currently being searched."""
        if not (
            self.distribution_widget.hasInput() and
            self.distribution_widget.getInputValue()):
            raise UnexpectedFormData("A distribution is required")
        if not (
            self.sourcepackagename_widget.hasInput() and
            self.sourcepackagename_widget.getInputValue()):
            raise UnexpectedFormData("A sourcepackagename is required")

        distribution = self.distribution_widget.getInputValue()
        return distribution.getSourcePackage(
            self.sourcepackagename_widget.getInputValue())

    def search(self, searchtext=None):
        distrosourcepackage = self.current_package
        return BugTaskSearchListingView.search(
            self, searchtext=searchtext, context=distrosourcepackage)

    def getPackageBugCounts(self):
        """Return a list of dicts used for rendering the package bug counts."""
        package_bug_counts = []

        for package in self.context.getBugContactPackages():
            package_bug_counts.append({
                'package_name': package.displayname,
                'package_search_url':
                    self.getBugContactPackageSearchURL(package),
                'open_bugs_count': package.open_bugtasks.count(),
                'open_bugs_url': self.getOpenBugsURL(package),
                'critical_bugs_count': package.critical_bugtasks.count(),
                'critical_bugs_url': self.getCriticalBugsURL(package),
                'unassigned_bugs_count': package.unassigned_bugtasks.count(),
                'unassigned_bugs_url': self.getUnassignedBugsURL(package),
                'inprogress_bugs_count': package.inprogress_bugtasks.count(),
                'inprogress_bugs_url': self.getInProgressBugsURL(package)
            })

        return package_bug_counts

    def getOtherBugContactPackageLinks(self):
        """Return a list of the other packages for a bug contact.

        This excludes the current package.
        """
        current_package = self.current_package

        other_packages = [
            package for package in self.context.getBugContactPackages()
            if package != current_package]

        package_links = []
        for other_package in other_packages:
            package_links.append({
                'title': other_package.displayname,
                'url': self.getBugContactPackageSearchURL(other_package)})

        return package_links

    def getExtraSearchParams(self):
        """Overridden from BugTaskSearchListingView, to filter the search."""
        search_params = {}

        if self.status_widget.hasInput():
            search_params['status'] = any(*self.status_widget.getInputValue())
        if self.unassigned_widget.hasInput():
            search_params['assignee'] = NULL

        return search_params

    def getBugContactPackageSearchURL(self, distributionsourcepackage=None,
                                      advanced=False, extra_params=None):
        """Construct a default search URL for a distributionsourcepackage.

        Optional filter parameters can be specified as a dict with the
        extra_params argument.
        """
        if distributionsourcepackage is None:
            distributionsourcepackage = self.current_package

        params = {
            "field.distribution": distributionsourcepackage.distribution.name,
            "field.sourcepackagename": distributionsourcepackage.name,
            "search": "Search"}

        if extra_params is not None:
            # We must UTF-8 encode searchtext to play nicely with
            # urllib.urlencode, because it may contain non-ASCII characters.
            if extra_params.has_key("field.searchtext"):
                extra_params["field.searchtext"] = \
                    extra_params["field.searchtext"].encode("utf8")

            params.update(extra_params)

        person_url = canonical_url(self.context)
        query_string = urllib.urlencode(sorted(params.items()), doseq=True)

        if advanced:
            return person_url + '/+packagebugs-search?advanced=1&%s' % query_string
        else:
            return person_url + '/+packagebugs-search?%s' % query_string

    def getBugContactPackageAdvancedSearchURL(self,
                                              distributionsourcepackage=None):
        """Construct the advanced search URL for a distributionsourcepackage."""
        return self.getBugContactPackageSearchURL(advanced=True)

    def getOpenBugsURL(self, distributionsourcepackage):
        """Return the URL for open bugs on distributionsourcepackage."""
        status_params = {'field.status': []}

        for status in UNRESOLVED_BUGTASK_STATUSES:
            status_params['field.status'].append(status.title)

        return self.getBugContactPackageSearchURL(
            distributionsourcepackage=distributionsourcepackage,
            extra_params=status_params)

    def getCriticalBugsURL(self, distributionsourcepackage):
        """Return the URL for critical bugs on distributionsourcepackage."""
        critical_bugs_params = {
            'field.status': [], 'field.importance': "Critical"}

        for status in UNRESOLVED_BUGTASK_STATUSES:
            critical_bugs_params["field.status"].append(status.title)

        return self.getBugContactPackageSearchURL(
            distributionsourcepackage=distributionsourcepackage,
            extra_params=critical_bugs_params)

    def getUnassignedBugsURL(self, distributionsourcepackage):
        """Return the URL for unassigned bugs on distributionsourcepackage."""
        unassigned_bugs_params = {
            "field.status": [], "field.unassigned": "on"}

        for status in UNRESOLVED_BUGTASK_STATUSES:
            unassigned_bugs_params["field.status"].append(status.title)

        return self.getBugContactPackageSearchURL(
            distributionsourcepackage=distributionsourcepackage,
            extra_params=unassigned_bugs_params)

    def getInProgressBugsURL(self, distributionsourcepackage):
        """Return the URL for unassigned bugs on distributionsourcepackage."""
        inprogress_bugs_params = {"field.status": "In Progress"}

        return self.getBugContactPackageSearchURL(
            distributionsourcepackage=distributionsourcepackage,
            extra_params=inprogress_bugs_params)

    def shouldShowSearchWidgets(self):
        # XXX: It's not possible to search amongst the bugs on maintained
        # software, so for now I'll be simply hiding the search widgets.
        # -- Guilherme Salgado, 2005-11-05
        return False

    # Methods that customize the advanced search form.
    def getAdvancedSearchPageHeading(self):
        return "Bugs in %s: Advanced Search" % self.current_package.displayname

    def getAdvancedSearchButtonLabel(self):
        return "Search bugs in %s" % self.current_package.displayname

    def getSimpleSearchURL(self):
        return self.getBugContactPackageSearchURL()


class PersonAssignedBugTaskSearchListingView(BugTaskSearchListingView):
    """All bugs assigned to someone."""

    context_parameter = 'assignee'

    columns_to_show = ["id", "summary", "targetname", "importance", "status"]

    def search(self):
        """Return the open bugs assigned to a person."""
        return BugTaskSearchListingView.search(
            self, extra_params={'assignee': self.context})

    def shouldShowAssigneeWidget(self):
        """Should the assignee widget be shown on the advanced search page?"""
        return False

    def shouldShowAssignedToTeamPortlet(self):
        """Should the team assigned bugs portlet be shown?"""
        return True

    def getSearchPageHeading(self):
        """The header for the search page."""
        return "Bugs assigned to %s" % self.context.displayname

    def getAdvancedSearchPageHeading(self):
        """The header for the advanced search page."""
        return "Bugs Assigned to %s: Advanced Search" % (
            self.context.displayname)

    def getAdvancedSearchButtonLabel(self):
        """The Search button for the advanced search page."""
        return "Search bugs assigned to %s" % self.context.displayname

    def getSimpleSearchURL(self):
        """Return a URL that can be usedas an href to the simple search."""
        return canonical_url(self.context) + "/+assignedbugs"


class RedirectToAssignedBugsView:

    def __call__(self):
        self.request.response.redirect(
            canonical_url(self.context) + "/+assignedbugs")


class SubscribedBugTaskSearchListingView(BugTaskSearchListingView):
    """All bugs someone is subscribed to."""

    columns_to_show = ["id", "summary", "targetname", "importance", "status"]

    def search(self):
        return BugTaskSearchListingView.search(
            self, extra_params={'subscriber': self.context})

    def getSearchPageHeading(self):
        """The header for the search page."""
        return "Bugs %s is subscribed to" % self.context.displayname

    def getAdvancedSearchPageHeading(self):
        """The header for the advanced search page."""
        return "Bugs %s is Cc'd to: Advanced Search" % (
            self.context.displayname)

    def getAdvancedSearchButtonLabel(self):
        """The Search button for the advanced search page."""
        return "Search bugs %s is Cc'd to" % self.context.displayname

    def getSimpleSearchURL(self):
        """Return a URL that can be used as an href to the simple search."""
        return canonical_url(self.context) + "/+subscribedbugs"


class PersonLanguagesView(LaunchpadView):

    def initialize(self):
        request = self.request
        if (request.method == "POST" and "SAVE-LANGS" in request.form):
            self.submitLanguages()

    def requestCountry(self):
        return ICountry(self.request, None)

    def browserLanguages(self):
        return IRequestPreferredLanguages(self.request).getPreferredLanguages()

    def visible_checked_languages(self):
        return self.user.languages

    def visible_unchecked_languages(self):
        common_languages = getUtility(ILanguageSet).common_languages
        return sorted(set(common_languages) - set(self.user.languages),
                      key=lambda x: x.englishname)

    def getRedirectionURL(self):
        request = self.request
        referrer = request.getHeader('referer')
        if referrer and referrer.startswith(request.getApplicationURL()):
            return referrer
        else:
            return ''

    def submitLanguages(self):
        '''Process a POST request to the language preference form.

        This list of languages submitted is compared to the the list of
        languages the user has, and the latter is matched to the former.
        '''

        all_languages = getUtility(ILanguageSet)
        old_languages = self.user.languages
        new_languages = []

        for key in all_languages.keys():
            if self.request.has_key(key) and self.request.get(key) == u'on':
                new_languages.append(all_languages[key])

        # Add languages to the user's preferences.
        for language in set(new_languages) - set(old_languages):
            self.user.addLanguage(language)
            self.request.response.addInfoNotification(
                "Added %(language)s to your preferred languages." %
                {'language' : language.englishname})

        # Remove languages from the user's preferences.
        for language in set(old_languages) - set(new_languages):
            self.user.removeLanguage(language)
            self.request.response.addInfoNotification(
                "Removed %(language)s from your preferred languages." %
                {'language' : language.englishname})

        redirection_url = self.request.get('redirection_url')
        if redirection_url:
            self.request.response.redirect(redirection_url)


class PersonView(LaunchpadView):
    """A View class used in almost all Person's pages."""

    def initialize(self):
        self.info_message = None
        self.error_message = None
        self._karma_categories = None

    @cachedproperty
    def openpolls(self):
        assert self.context.isTeam()
        return IPollSubset(self.context).getOpenPolls()

    @cachedproperty
    def closedpolls(self):
        assert self.context.isTeam()
        return IPollSubset(self.context).getClosedPolls()

    @cachedproperty
    def notyetopenedpolls(self):
        assert self.context.isTeam()
        return IPollSubset(self.context).getNotYetOpenedPolls()

    def viewingOwnPage(self):
        return self.user == self.context

    def hasCurrentPolls(self):
        """Return True if this team has any non-closed polls."""
        assert self.context.isTeam()
        return bool(self.openpolls) or bool(self.notyetopenedpolls)

    def no_bounties(self):
        return not (self.context.ownedBounties or
            self.context.reviewerBounties or
            self.context.subscribedBounties or
            self.context.claimedBounties)

    def userIsOwner(self):
        """Return True if the user is the owner of this Team."""
        if self.user is None:
            return False

        return self.user.inTeam(self.context.teamowner)

    def userHasMembershipEntry(self):
        """Return True if the logged in user has a TeamMembership entry for
        this Team."""
        return bool(self._getMembershipForUser())

    def userIsActiveMember(self):
        """Return True if the user is an active member of this team."""
        return userIsActiveTeamMember(self.context)

    def membershipStatusDesc(self):
        tm = self._getMembershipForUser()
        assert tm is not None, (
            'This method is not meant to be called for users which are not '
            'members of this team.')

        description = tm.status.description
        if (tm.status == TeamMembershipStatus.DEACTIVATED and
            tm.reviewercomment):
            description += ("The reason for the deactivation is: '%s'"
                            % tm.reviewercomment)
        return description

    def userCanRequestToLeave(self):
        """Return true if the user can request to leave this team.

        A given user can leave a team only if he's an active member.
        """
        return self.userIsActiveMember()

    def userCanRequestToJoin(self):
        """Return true if the user can request to join this team.

        The user can request if this is not a RESTRICTED team or if he never
        asked to join this team, if he already asked and the subscription
        status is DECLINED.
        """
        if (self.context.subscriptionpolicy ==
            TeamSubscriptionPolicy.RESTRICTED):
            return False

        tm = self._getMembershipForUser()
        if tm is None:
            return True

        adminOrApproved = [TeamMembershipStatus.APPROVED,
                           TeamMembershipStatus.ADMIN]
        if (tm.status == TeamMembershipStatus.DECLINED or
            (tm.status not in adminOrApproved and
             tm.team.subscriptionpolicy == TeamSubscriptionPolicy.OPEN)):
            return True
        else:
            return False

    def _getMembershipForUser(self):
        if self.user is None:
            return None
        return getUtility(ITeamMembershipSet).getByPersonAndTeam(
            self.user, self.context)

    def joinAllowed(self):
        """Return True if this is not a restricted team."""
        restricted = TeamSubscriptionPolicy.RESTRICTED
        return self.context.subscriptionpolicy != restricted

    def obfuscatedEmail(self):
        if self.context.preferredemail is not None:
            return obfuscateEmail(self.context.preferredemail.email)
        else:
            return None

    def htmlEmail(self):
        if self.context.preferredemail is not None:
            return convertToHtmlCode(self.context.preferredemail.email)
        else:
            return None

    def showSSHKeys(self):
        """Return a data structure used for display of raw SSH keys"""
        self.request.response.setHeader('Content-Type', 'text/plain')
        keys = []
        for key in self.context.sshkeys:
            if key.keytype == SSHKeyType.DSA:
                type_name = 'ssh-dss'
            elif key.keytype == SSHKeyType.RSA:
                type_name = 'ssh-rsa'
            else:
                type_name = 'Unknown key type'
            keys.append("%s %s %s" % (type_name, key.keytext, key.comment))
        return "\n".join(keys)

    def performCoCChanges(self):
        """Make changes to code-of-conduct signature records for this
        person."""
        sig_ids = self.request.form.get("DEACTIVATE_SIGNATURE")

        if sig_ids is not None:
            sCoC_util = getUtility(ISignedCodeOfConductSet)

            # verify if we have multiple entries to deactive
            if not isinstance(sig_ids, list):
                sig_ids = [sig_ids]

            for sig_id in sig_ids:
                sig_id = int(sig_id)
                # Deactivating signature
                comment = 'Deactivated by Owner'
                sCoC_util.modifySignature(sig_id, self.user, comment, False)

            return True

    def processIRCForm(self):
        """Process the IRC nicknames form."""
        if self.request.method != "POST":
            # Nothing to do
            return ""

        form = self.request.form
        for ircnick in self.context.ircnicknames:
            # XXX: We're exposing IrcID IDs here because that's the only
            # unique column we have, so we don't have anything else that we
            # can use to make field names that allow us to uniquely identify
            # them. -- GuilhermeSalgado 25/08/2005
            if form.get('remove_%d' % ircnick.id):
                ircnick.destroySelf()
            else:
                nick = form.get('nick_%d' % ircnick.id)
                network = form.get('network_%d' % ircnick.id)
                if not (nick and network):
                    return "Neither Nickname nor Network can be empty."
                ircnick.nickname = nick
                ircnick.network = network

        nick = form.get('newnick')
        network = form.get('newnetwork')
        if nick or network:
            if nick and network:
                getUtility(IIrcIDSet).new(self.context, network, nick)
            else:
                self.newnick = nick
                self.newnetwork = network
                return "Neither Nickname nor Network can be empty."

        return ""

    def processJabberForm(self):
        """Process the Jabber ID form."""
        if self.request.method != "POST":
            # Nothing to do
            return ""

        form = self.request.form
        for jabber in self.context.jabberids:
            if form.get('remove_%s' % jabber.jabberid):
                jabber.destroySelf()
            else:
                jabberid = form.get('jabberid_%s' % jabber.jabberid)
                if not jabberid:
                    return "You cannot save an empty Jabber ID."
                jabber.jabberid = jabberid

        jabberid = form.get('newjabberid')
        if jabberid:
            jabberset = getUtility(IJabberIDSet)
            existingjabber = jabberset.getByJabberID(jabberid)
            if existingjabber is None:
                jabberset.new(self.context, jabberid)
            elif existingjabber.person != self.context:
                return ('The Jabber ID %s is already registered by '
                        '<a href="%s">%s</a>.'
                        % (jabberid, canonical_url(existingjabber.person),
                           cgi.escape(existingjabber.person.browsername)))
            else:
                return 'The Jabber ID %s already belongs to you.' % jabberid

        return ""

    def _sanitizeWikiURL(self, url):
        """Strip whitespaces and make sure :url ends in a single '/'."""
        if not url:
            return url
        return '%s/' % url.strip().rstrip('/')

    def processWikiForm(self):
        """Process the WikiNames form."""
        if self.request.method != "POST":
            # Nothing to do
            return ""

        form = self.request.form
        context = self.context
        wikinameset = getUtility(IWikiNameSet)
        ubuntuwikiname = form.get('ubuntuwikiname')
        existingwiki = wikinameset.getByWikiAndName(
            UBUNTU_WIKI_URL, ubuntuwikiname)

        if not ubuntuwikiname:
            return "Your Ubuntu WikiName cannot be empty."
        elif existingwiki is not None and existingwiki.person != context:
            return ('The Ubuntu WikiName %s is already registered by '
                    '<a href="%s">%s</a>.'
                    % (ubuntuwikiname, canonical_url(existingwiki.person),
                       cgi.escape(existingwiki.person.browsername)))
        context.ubuntuwiki.wikiname = ubuntuwikiname

        for w in context.otherwikis:
            # XXX: We're exposing WikiName IDs here because that's the only
            # unique column we have. If we don't do this we'll have to
            # generate the field names using the WikiName.wiki and
            # WikiName.wikiname columns (because these two columns make
            # another unique identifier for WikiNames), but that's tricky and
            # not worth the extra work. -- GuilhermeSalgado 25/08/2005
            if form.get('remove_%d' % w.id):
                w.destroySelf()
            else:
                wiki = self._sanitizeWikiURL(form.get('wiki_%d' % w.id))
                wikiname = form.get('wikiname_%d' % w.id)
                if not (wiki and wikiname):
                    return "Neither Wiki nor WikiName can be empty."
                # Try to make sure people will have only a single Ubuntu
                # WikiName registered. Although this is almost impossible
                # because they can do a lot of tricks with the URLs to make
                # them look different from UBUNTU_WIKI_URL but still point to
                # the same place.
                elif wiki == UBUNTU_WIKI_URL:
                    return "You cannot have two Ubuntu WikiNames."
                w.wiki = wiki
                w.wikiname = wikiname

        wiki = self._sanitizeWikiURL(form.get('newwiki'))
        wikiname = form.get('newwikiname')
        if wiki or wikiname:
            if wiki and wikiname:
                existingwiki = wikinameset.getByWikiAndName(wiki, wikiname)
                if existingwiki and existingwiki.person != context:
                    return ('The WikiName %s%s is already registered by '
                            '<a href="%s">%s</a>.'
                            % (wiki, wikiname,
                               canonical_url(existingwiki.person),
                               cgi.escape(existingwiki.person.browsername)))
                elif existingwiki:
                    return ('The WikiName %s%s already belongs to you.'
                            % (wiki, wikiname))
                elif wiki == UBUNTU_WIKI_URL:
                    return "You cannot have two Ubuntu WikiNames."
                wikinameset.new(context, wiki, wikiname)
            else:
                self.newwiki = wiki
                self.newwikiname = wikiname
                return "Neither Wiki nor WikiName can be empty."

        return ""

    # restricted set of methods to be proxied by form_action()
    permitted_actions = ['add_ssh', 'remove_ssh']

    def form_action(self):
        if self.request.method != "POST":
            # Nothing to do
            return ''

        action = self.request.form.get('action')

        if action and (action not in self.permitted_actions):
            raise UnexpectedFormData("Action was not defined")

        getattr(self, action)()

    def add_ssh(self):
        sshkey = self.request.form.get('sshkey')
        try:
            kind, keytext, comment = sshkey.split(' ', 2)
        except ValueError:
            self.error_message = 'Invalid public key'
            return

        if not (kind and keytext and comment):
            self.error_message = 'Invalid public key'
            return

        if kind == 'ssh-rsa':
            keytype = SSHKeyType.RSA
        elif kind == 'ssh-dss':
            keytype = SSHKeyType.DSA
        else:
            self.error_message = 'Invalid public key'
            return

        getUtility(ISSHKeySet).new(self.user, keytype, keytext, comment)
        self.info_message = 'SSH public key added.'

    def remove_ssh(self):
        key_id = self.request.form.get('key')
        if not key_id:
            raise UnexpectedFormData('SSH Key was not defined')

        sshkey = getUtility(ISSHKeySet).getByID(key_id)
        if sshkey is None:
            self.error_message = "Cannot remove a key that doesn't exist"
            return

        if sshkey.person != self.user:
            raise UnexpectedFormData("Cannot remove someone else's key")

        comment = sshkey.comment
        sshkey.destroySelf()
        self.info_message = 'Key "%s" removed' % comment


class PersonTranslationView(LaunchpadView):
    """View for translation-related Person pages."""
    @cachedproperty
    def batchnav(self):
        batchnav = BatchNavigator(self.context.translation_history,
                                  self.request)
        # XXX: See bug 60320. Because of a template reference to
        # pofile.potemplate.displayname, it would be ideal to also
        # prejoin inside translation_history:
        #   potemplate.potemplatename
        #   potemplate.productseries
        #   potemplate.productseries.product
        #   potemplate.distrorelease
        #   potemplate.distrorelease.distribution
        #   potemplate.sourcepackagename
        # However, a list this long may be actually suggesting that
        # displayname be cached in a table field; particularly given the
        # fact that it won't be altered very often. At any rate, the
        # code below works around this by caching all the templates in
        # one shot. The list() ensures that we materialize the query
        # before passing it on to avoid reissuing it. Note also that the
        # fact that we iterate over currentBatch() here means that the
        # translation_history query is issued again. Tough luck.
        #   -- kiko, 2006-03-17
        ids = set(record.pofile.potemplate.id
                  for record in batchnav.currentBatch())
        if ids:
            cache = list(getUtility(IPOTemplateSet).getByIDs(ids))
        return batchnav

    @cachedproperty
    def translation_groups(self):
        """Return translation groups a person is a member of."""
        return list(self.context.translation_groups)


class PersonGPGView(LaunchpadView):
    """View for the GPG-related actions for a Person

    Supports claiming (importing) a key, validating it and deactivating
    it. Also supports removing the token generated for validation (in
    the case you want to give up on importing the key).
    """
    key = None
    fingerprint = None

    key_ok = False
    invalid_fingerprint = False
    key_retrieval_failed = False
    key_already_imported = False

    error_message = None
    info_message = None

    def keyserver_url(self):
        assert self.fingerprint
        return getUtility(IGPGHandler).getURLForKeyInServer(self.fingerprint)

    def form_action(self):
        permitted_actions = [
            'claim_gpg', 'deactivate_gpg', 'remove_gpgtoken', 'reactivate_gpg']
        if self.request.method != "POST":
            return ''
        action = self.request.form.get('action')
        if action and (action not in permitted_actions):
            raise UnexpectedFormData("Action was not defined")
        getattr(self, action)()

    def claim_gpg(self):
        # XXX cprov 20050401 As "Claim GPG key" takes a lot of time, we
        # should process it throught the NotificationEngine.
        gpghandler = getUtility(IGPGHandler)
        fingerprint = self.request.form.get('fingerprint')
        self.fingerprint = gpghandler.sanitizeFingerprint(fingerprint)

        if not self.fingerprint:
            self.invalid_fingerprint = True
            return

        gpgkeyset = getUtility(IGPGKeySet)
        if gpgkeyset.getByFingerprint(self.fingerprint):
            self.key_already_imported = True
            return

        try:
            key = gpghandler.retrieveKey(self.fingerprint)
        except GPGKeyNotFoundError:
            self.key_retrieval_failed = True
            return

        self.key = key
        if not key.expired and not key.revoked:
            self._validateGPG(key)
            self.key_ok = True

    def deactivate_gpg(self):
        key_ids = self.request.form.get('DEACTIVATE_GPGKEY')

        if key_ids is None:
            self.error_message = 'No Key(s) selected for deactivation.'
            return

        # verify if we have multiple entries to deactive
        if not isinstance(key_ids, list):
            key_ids = [key_ids]

        gpgkeyset = getUtility(IGPGKeySet)

        deactivated_keys = []
        for key_id in key_ids:
            gpgkey = gpgkeyset.get(key_id)
            if gpgkey is None:
                continue
            if gpgkey.owner != self.user:
                self.error_message = "Cannot deactivate someone else's key"
                return
            gpgkey.active = False
            deactivated_keys.append(gpgkey.displayname)

        flush_database_updates()
        self.info_message = (
            'Deactivated key(s): %s' % ", ".join(deactivated_keys))

    def remove_gpgtoken(self):
        token_fingerprints = self.request.form.get('REMOVE_GPGTOKEN')

        if token_fingerprints is None:
            self.error_message = 'No key(s) pending validation selected.'
            return

        logintokenset = getUtility(ILoginTokenSet)
        if not isinstance(token_fingerprints, list):
            token_fingerprints = [token_fingerprints]

        cancelled_fingerprints = []
        for fingerprint in token_fingerprints:
            logintokenset.deleteByFingerprintRequesterAndType(
                fingerprint, self.user, LoginTokenType.VALIDATEGPG)
            logintokenset.deleteByFingerprintRequesterAndType(
                fingerprint, self.user, LoginTokenType.VALIDATESIGNONLYGPG)
            cancelled_fingerprints.append(fingerprint)

        self.info_message = ('Cancelled validation of key(s): %s'
                             % ", ".join(cancelled_fingerprints))

    def reactivate_gpg(self):
        key_ids = self.request.form.get('REACTIVATE_GPGKEY')

        if key_ids is None:
            self.error_message = 'No Key(s) selected for reactivation.'
            return

        found = []
        notfound = []
        # verify if we have multiple entries to deactive
        if not isinstance(key_ids, list):
            key_ids = [key_ids]

        gpghandler = getUtility(IGPGHandler)
        keyset = getUtility(IGPGKeySet)

        for key_id in key_ids:
            gpgkey = keyset.get(key_id)
            try:
                key = gpghandler.retrieveKey(gpgkey.fingerprint)
            except GPGKeyNotFoundError:
                notfound.append(gpgkey.fingerprint)
            else:
                found.append(key.displayname)
                self._validateGPG(key)

        comments = []
        if len(found) > 0:
            comments.append(
                'An email was sent to %s with instructions to reactivate '
                'the following key(s): %s'
                % (self.context.preferredemail.email, ', '.join(found)))
        if len(notfound) > 0:
            if len(notfound) == 1:
                comments.append(
                    'Launchpad failed to retrieve the following key from '
                    'the keyserver: %s. Please make sure this key is '
                    'published in a keyserver (such as '
                    '<a href="http://pgp.mit.edu">pgp.mit.edu</a>) before '
                    'trying to reactivate it again.' % (', '.join(notfound)))
            else:
                comments.append(
                    'Launchpad failed to retrieve the following keys from '
                    'the keyserver: %s. Please make sure these keys '
                    'are published in a keyserver (such as '
                    '<a href="http://pgp.mit.edu">pgp.mit.edu</a>) before '
                    'trying to reactivate them again.' % (', '.join(notfound)))

        self.info_message = '\n<br>\n'.join(comments)

    def _validateGPG(self, key):
        logintokenset = getUtility(ILoginTokenSet)
        bag = getUtility(ILaunchBag)

        preferredemail = bag.user.preferredemail.email
        login = bag.login

        if key.can_encrypt:
            tokentype = LoginTokenType.VALIDATEGPG
        else:
            tokentype = LoginTokenType.VALIDATESIGNONLYGPG

        token = logintokenset.new(self.context, login,
                                  preferredemail,
                                  tokentype,
                                  fingerprint=key.fingerprint)

        token.sendGPGValidationRequest(key)


class PersonChangePasswordView(LaunchpadFormView):

    label = "Change your password"
    schema = IPersonChangePassword
    field_names = ['currentpassword', 'password']
    custom_widget('password', PasswordChangeWidget)

    @property
    def next_url(self):
        return canonical_url(self.context)

    def validate(self, form_values):
        currentpassword = form_values.get('currentpassword')
        encryptor = getUtility(IPasswordEncryptor)
        if not encryptor.validate(currentpassword, self.context.password):
            self.setFieldError('currentpassword', _(
                "The provided password doesn't match your current password."))

    @action(_("Change Password"), name="submit")
    def submit_action(self, action, data):
        password = data['password']
        self.context.password = password
        self.request.response.addInfoNotification(_(
            "Password changed successfully"))


class PersonEditView(SQLObjectEditView):

    def changed(self):
        """Redirect to the person page.

        We need this because people can now change their names, and this will
        make their canonical_url to change too.
        """
        self.request.response.redirect(canonical_url(self.context))


class PersonEmblemView(GeneralFormView):

    def process(self, emblem=None):
        # XXX use Bjorn's nice file upload widget when he writes it
        if emblem is not None:
            filename = self.request.get('field.emblem').filename
            content_type, encoding = guess_content_type(
                name=filename, body=emblem)
            self.context.emblem = getUtility(ILibraryFileAliasSet).create(
                name=filename, size=len(emblem), file=StringIO(emblem),
                contentType=content_type)
        self._nextURL = canonical_url(self.context)
        return 'Success'


class PersonHackergotchiView(GeneralFormView):

    def process(self, hackergotchi=None):
        # XXX use Bjorn's nice file upload widget when he writes it
        if hackergotchi is not None:
            filename = self.request.get('field.hackergotchi').filename
            content_type, encoding = guess_content_type(
                name=filename, body=hackergotchi)
            hkg = getUtility(ILibraryFileAliasSet).create(
                name=filename, size=len(hackergotchi),
                file=StringIO(hackergotchi),
                contentType=content_type)
            self.context.hackergotchi = hkg
        self._nextURL = canonical_url(self.context)
        return 'Success'


class TeamJoinView(PersonView):

    def processForm(self):
        if self.request.method != "POST":
            # Nothing to do
            return

        user = self.user

        if self.request.form.get('join') and self.userCanRequestToJoin():
            user.join(self.context)
            notify(JoinTeamRequestEvent(user, self.context))
            if (self.context.subscriptionpolicy ==
                TeamSubscriptionPolicy.MODERATED):
                self.request.response.addInfoNotification(
                    _('Subscription request pending approval.'))
            else:
                self.request.response.addInfoNotification(_(
                    'Successfully joined %s.' % self.context.displayname))
        self.request.response.redirect('./')


class TeamLeaveView(PersonView):

    def processForm(self):
        if self.request.method != "POST" or not self.userCanRequestToLeave():
            # Nothing to do
            return

        if self.request.form.get('leave'):
            self.user.leave(self.context)

        self.request.response.redirect('./')


class PersonEditEmailsView:

    def __init__(self, context, request):
        self.context = context
        self.request = request
        self.errormessage = None
        self.message = None
        self.badlyFormedEmail = None
        self.user = getUtility(ILaunchBag).user

    def unvalidatedAndGuessedEmails(self):
        """Return a Set containing all unvalidated and guessed emails."""
        emailset = set()
        emailset = emailset.union(e.email for e in self.context.guessedemails)
        emailset = emailset.union(e for e in self.context.unvalidatedemails)
        return emailset

    def emailFormSubmitted(self):
        """Check if the user submitted the form and process it.

        Return True if the form was submitted or False if it was not.
        """
        form = self.request.form
        if "REMOVE_VALIDATED" in form:
            self._deleteValidatedEmail()
        elif "SET_PREFERRED" in form:
            self._setPreferred()
        elif "REMOVE_UNVALIDATED" in form:
            self._deleteUnvalidatedEmail()
        elif "VALIDATE" in form:
            self._validateEmail()
        elif "ADD_EMAIL" in form:
            self._addEmail()
        else:
            return False

        # Any self-posting page that updates the database and want to display
        # these updated values have to call flush_database_updates().
        flush_database_updates()
        return True

    def _validateEmail(self):
        """Send a validation url to the selected email address."""
        email = self.request.form.get("UNVALIDATED_SELECTED")
        if email is None:
            self.message = (
                "You must select the email address you want to confirm.")
            return

        token = getUtility(ILoginTokenSet).new(
                    self.context, getUtility(ILaunchBag).login, email,
                    LoginTokenType.VALIDATEEMAIL)
        token.sendEmailValidationRequest(self.request.getApplicationURL())

        self.message = ("A new email was sent to '%s' with instructions on "
                        "how to confirm that it belongs to you." % email)

    def _deleteUnvalidatedEmail(self):
        """Delete the selected email address, which is not validated.

        This email address can be either on the EmailAddress table marked with
        status new, or in the LoginToken table.
        """
        email = self.request.form.get("UNVALIDATED_SELECTED")
        if email is None:
            self.message = (
                "You must select the email address you want to remove.")
            return

        emailset = getUtility(IEmailAddressSet)
        logintokenset = getUtility(ILoginTokenSet)
        if email in [e.email for e in self.context.guessedemails]:
            emailaddress = emailset.getByEmail(email)
            # These asserts will fail only if someone poisons the form.
            assert emailaddress.person.id == self.context.id
            assert self.context.preferredemail.id != emailaddress.id
            emailaddress.destroySelf()

        if email in self.context.unvalidatedemails:
            logintokenset.deleteByEmailRequesterAndType(
                email, self.context, LoginTokenType.VALIDATEEMAIL)

        self.message = "The email address '%s' has been removed." % email

    def _deleteValidatedEmail(self):
        """Delete the selected email address, which is already validated."""
        email = self.request.form.get("VALIDATED_SELECTED")
        if email is None:
            self.message = (
                "You must select the email address you want to remove.")
            return

        emailset = getUtility(IEmailAddressSet)
        emailaddress = emailset.getByEmail(email)
        # These asserts will fail only if someone poisons the form.
        assert emailaddress.person.id == self.context.id
        assert self.context.preferredemail is not None
        if self.context.preferredemail == emailaddress:
            # This will happen only if a person is submitting a stale page.
            self.message = (
                "You can't remove %s because it's your contact email "
                "address." % self.context.preferredemail.email)
            return
        emailaddress.destroySelf()
        self.message = "The email address '%s' has been removed." % email

    def _addEmail(self):
        """Register a new email for the person in context.

        Check if the email is "well formed" and if it's not yet in our
        database and then register it to the person in context.
        """
        person = self.context
        emailset = getUtility(IEmailAddressSet)
        logintokenset = getUtility(ILoginTokenSet)
        newemail = self.request.form.get("newemail", "").strip().lower()
        if not valid_email(newemail):
            self.message = (
                "'%s' doesn't seem to be a valid email address." % newemail)
            self.badlyFormedEmail = newemail
            return

        email = emailset.getByEmail(newemail)
        if email is not None and email.person.id == person.id:
            self.message = (
                    "The email address '%s' is already registered as your "
                    "email address. This can be either because you already "
                    "added this email address before or because it have "
                    "been detected by our system as being yours. In case "
                    "it was detected by our systeam, it's probably shown "
                    "on this page and is waiting to be confirmed as being "
                    "yours." % email.email)
            return
        elif email is not None:
            # self.message is rendered using 'structure' on the page template,
            # so it's better to escape browsername because people can put
            # whatever they want in their name/displayname. On the other hand,
            # we don't need to escape email addresses because they are always
            # validated (which means they can't have html tags) before being
            # inserted in the database.
            owner = email.person
            browsername = cgi.escape(owner.browsername)
            owner_name = urllib.quote(owner.name)
            merge_url = ('%s/+requestmerge?field.dupeaccount=%s'
                         % (canonical_url(getUtility(IPersonSet)), owner_name))
            self.message = (
                    "The email address '%s' is already registered by "
                    "<a href=\"%s\">%s</a>. If you think that is a "
                    "duplicated account, you can <a href=\"%s\">merge it</a> "
                    "into your account. "
                    % (email.email, canonical_url(owner), browsername,
                       merge_url))
            return

        token = logintokenset.new(
                    person, getUtility(ILaunchBag).login, newemail,
                    LoginTokenType.VALIDATEEMAIL)
        token.sendEmailValidationRequest(self.request.getApplicationURL())

        self.message = (
                "An email message was sent to '%s'. Follow the "
                "instructions in that message to confirm that the "
                "address is yours." % newemail)

    def _setPreferred(self):
        """Set the selected email as preferred for the person in context."""
        email = self.request.form.get("VALIDATED_SELECTED")
        if email is None:
            self.message = (
                "To set your contact address you have to choose an address "
                "from the list of confirmed addresses and click on Set as "
                "Contact Address.")
            return
        elif isinstance(email, list):
            self.message = (
                    "Only one email address can be set as your contact "
                    "address. Please select the one you want and click on "
                    "Set as Contact Address.")
            return

        emailset = getUtility(IEmailAddressSet)
        emailaddress = emailset.getByEmail(email)
        assert emailaddress.person.id == self.context.id, \
                "differing ids in emailaddress.person.id(%s,%d) == " \
                "self.context.id(%s,%d) (%s)" % \
                (emailaddress.person.name, emailaddress.person.id,
                 self.context.name, self.context.id, emailaddress.email)

        if emailaddress.status != EmailAddressStatus.VALIDATED:
            self.message = "%s is already set as your contact address." % email
            return
        self.context.setPreferredEmail(emailaddress)
        self.message = "Your contact address has been changed to: %s" % email


class RequestPeopleMergeView(AddView):
    """The view for the page where the user asks a merge of two accounts.

    If the dupe account have only one email address we send a message to that
    address and then redirect the user to other page saying that everything
    went fine. Otherwise we redirect the user to another page where we list
    all email addresses owned by the dupe account and the user selects which
    of those (s)he wants to claim.
    """

    _nextURL = '.'

    def nextURL(self):
        return self._nextURL

    def createAndAdd(self, data):
        user = getUtility(ILaunchBag).user
        dupeaccount = data['dupeaccount']
        if dupeaccount == user:
            # Please, don't try to merge you into yourself.
            return

        emails = getUtility(IEmailAddressSet).getByPerson(dupeaccount)
        emails_count = emails.count()
        if emails_count > 1:
            # The dupe account have more than one email address. Must redirect
            # the user to another page to ask which of those emails (s)he
            # wants to claim.
            self._nextURL = '+requestmerge-multiple?dupe=%d' % dupeaccount.id
            return

        assert emails_count == 1
        email = emails[0]
        login = getUtility(ILaunchBag).login
        logintokenset = getUtility(ILoginTokenSet)
        token = logintokenset.new(user, login, email.email,
                                  LoginTokenType.ACCOUNTMERGE)

        # XXX: SteveAlexander: an experiment to see if this improves
        #      problems with merge people tests.  2006-03-07
        import canonical.database.sqlbase
        canonical.database.sqlbase.flush_database_updates()
        token.sendMergeRequestEmail()
        self._nextURL = './+mergerequest-sent?dupe=%d' % dupeaccount.id


class AdminRequestPeopleMergeView(LaunchpadView):
    """The view for the page where an admin can merge two accounts."""

    def initialize(self):
        self.errormessages = []
        self.shouldShowConfirmationPage = False
        setUpWidgets(self, IAdminRequestPeopleMerge, IInputWidget)

    def processForm(self):
        form = self.request.form
        if 'continue' in form:
            # get data from the form
            self.dupe_account = self._getInputValue(self.dupe_account_widget)
            self.target_account = self._getInputValue(
                self.target_account_widget)
            if self.errormessages:
                return

            if self.dupe_account == self.target_account:
                self.errormessages.append(_(
                    "You can't merge %s into itself."
                    % self.dupe_account.name))
                return

            emailset = getUtility(IEmailAddressSet)
            self.emails = emailset.getByPerson(self.dupe_account)
            # display dupe_account email addresses and confirmation page
            self.shouldShowConfirmationPage = True

        elif 'merge' in form:
            self._performMerge()
            self.request.response.addInfoNotification(_(
                'Merge completed successfully.'))
            self.request.response.redirect(canonical_url(self.target_account))

    def _getInputValue(self, widget):
        name = self.request.get(widget.name)
        try:
            account = widget.getInputValue()
        except WidgetInputError:
            self.errormessages.append(_("You must choose an account."))
            return
        except ConversionError:
            self.errormessages.append(_("%s is an invalid account." % name))
            return
        return account

    def _performMerge(self):
        personset = getUtility(IPersonSet)
        emailset = getUtility(IEmailAddressSet)

        dupe_name = self.request.form.get('dupe_name')
        target_name = self.request.form.get('target_name')

        self.dupe_account = personset.getByName(dupe_name)
        self.target_account = personset.getByName(target_name)

        emails = emailset.getByPerson(self.dupe_account)
        if emails:
            for email in emails:
                # transfer all emails from dupe to targe account
                email.person = self.target_account
                email.status = EmailAddressStatus.NEW

        getUtility(IPersonSet).merge(self.dupe_account, self.target_account)


class FinishedPeopleMergeRequestView(LaunchpadView):
    """A simple view for a page where we only tell the user that we sent the
    email with further instructions to complete the merge.

    This view is used only when the dupe account has a single email address.
    """
    def initialize(self):
        user = getUtility(ILaunchBag).user
        try:
            dupe_id = int(self.request.get('dupe'))
        except (ValueError, TypeError):
            self.request.response.redirect(canonical_url(user))
            return

        dupe_account = getUtility(IPersonSet).get(dupe_id)
        results = getUtility(IEmailAddressSet).getByPerson(dupe_account)

        result_count = results.count()
        if not result_count:
            # The user came back to visit this page with nothing to
            # merge, so we redirect him away to somewhere useful.
            self.request.response.redirect(canonical_url(user))
            return
        assert result_count == 1
        self.dupe_email = results[0].email

    def render(self):
        if self.dupe_email:
            return LaunchpadView.render(self)
        else:
            return ''


class RequestPeopleMergeMultipleEmailsView:
    """A view for the page where the user asks a merge and the dupe account
    have more than one email address."""

    def __init__(self, context, request):
        self.context = context
        self.request = request
        self.form_processed = False
        self.dupe = None
        self.notified_addresses = []

    def processForm(self):
        dupe = self.request.form.get('dupe')
        if dupe is None:
            # We just got redirected to this page and we don't have the dupe
            # hidden field in request.form.
            dupe = self.request.get('dupe')
            if dupe is None:
                return

        self.dupe = getUtility(IPersonSet).get(int(dupe))
        emailaddrset = getUtility(IEmailAddressSet)
        self.dupeemails = emailaddrset.getByPerson(self.dupe)

        if self.request.method != "POST":
            return

        self.form_processed = True
        user = getUtility(ILaunchBag).user
        login = getUtility(ILaunchBag).login
        logintokenset = getUtility(ILoginTokenSet)

        emails = self.request.form.get("selected")
        if emails is not None:
            # We can have multiple email adressess selected, and in this case
            # emails will be a list. Otherwise it will be a string and we need
            # to make a list with that value to use in the for loop.
            if not isinstance(emails, list):
                emails = [emails]

            for email in emails:
                emailaddress = emailaddrset.getByEmail(email)
                assert emailaddress in self.dupeemails
                token = logintokenset.new(
                    user, login, emailaddress.email,
                    LoginTokenType.ACCOUNTMERGE)
                token.sendMergeRequestEmail()
                self.notified_addresses.append(emailaddress.email)


class ObjectReassignmentView:
    """A view class used when reassigning an object that implements IHasOwner.

    By default we assume that the owner attribute is IHasOwner.owner and the
    vocabulary for the owner widget is ValidPersonOrTeam (which is the one
    used in IObjectReassignment). If any object has special needs, it'll be
    necessary to subclass ObjectReassignmentView and redefine the schema
    and/or ownerOrMaintainerAttr attributes.

    Subclasses can also specify a callback to be called after the reassignment
    takes place. This callback must accept three arguments (in this order):
    the object whose owner is going to be changed, the old owner and the new
    owner.

    Also, if the object for which you're using this view doesn't have a
    displayname or name attribute, you'll have to subclass it and define the
    contextName property in your subclass.
    """

    ownerOrMaintainerAttr = 'owner'
    schema = IObjectReassignment
    callback = None

    def __init__(self, context, request):
        self.context = context
        self.request = request
        self.user = getUtility(ILaunchBag).user
        self.errormessage = ''
        setUpWidgets(self, self.schema, IInputWidget)

    @property
    def ownerOrMaintainer(self):
        return getattr(self.context, self.ownerOrMaintainerAttr)

    @property
    def contextName(self):
        return self.context.displayname or self.context.name

    nextUrl = '.'

    def processForm(self):
        if self.request.method == 'POST':
            self.changeOwner()

    def changeOwner(self):
        """Change the owner of self.context to the one choosen by the user."""
        newOwner = self._getNewOwner()
        if newOwner is None:
            return

        if not self.isValidOwner(newOwner):
            return

        oldOwner = getattr(self.context, self.ownerOrMaintainerAttr)
        setattr(self.context, self.ownerOrMaintainerAttr, newOwner)
        if callable(self.callback):
            self.callback(self.context, oldOwner, newOwner)
        self.request.response.redirect(self.nextUrl)

    def isValidOwner(self, newOwner):
        """Check whether the new owner is acceptable for the context object.

        If it not acceptable, return False and assign an error message to
        self.errormessage to inform the user.
        """
        return True

    def _getNewOwner(self):
        """Return the new owner for self.context, as specified by the user.

        If anything goes wrong, return None and assign an error message to
        self.errormessage to inform the user about what happened.
        """
        personset = getUtility(IPersonSet)
        request = self.request
        owner_name = request.form.get(self.owner_widget.name)
        if not owner_name:
            self.errormessage = (
                "You have to specify the name of the person/team that's "
                "going to be the new %s." % self.ownerOrMaintainerAttr)
            return None

        if request.form.get('existing') == 'existing':
            try:
                # By getting the owner using getInputValue() we make sure
                # it's valid according to the vocabulary of self.schema's
                # owner widget.
                owner = self.owner_widget.getInputValue()
            except WidgetInputError:
                self.errormessage = (
                    "The person/team named '%s' is not a valid owner for %s."
                    % (owner_name, self.contextName))
                return None
            except ConversionError:
                self.errormessage = (
                    "There's no person/team named '%s' in Launchpad."
                    % owner_name)
                return None
        else:
            if personset.getByName(owner_name):
                self.errormessage = (
                    "There's already a person/team with the name '%s' in "
                    "Launchpad. Please choose a different name or select "
                    "the option to make that person/team the new owner, "
                    "if that's what you want." % owner_name)
                return None

            if not valid_name(owner_name):
                self.errormessage = (
                    "'%s' is not a valid name for a team. Please make sure "
                    "it contains only the allowed characters and no spaces."
                    % owner_name)
                return None

            owner = personset.newTeam(
                self.user, owner_name, owner_name.capitalize())

        return owner


class TeamReassignmentView(ObjectReassignmentView):

    ownerOrMaintainerAttr = 'teamowner'
    schema = ITeamReassignment

    def __init__(self, context, request):
        ObjectReassignmentView.__init__(self, context, request)
        self.callback = self._addOwnerAsMember

    @property
    def contextName(self):
        return self.context.browsername

    def _addOwnerAsMember(self, team, oldOwner, newOwner):
        """Add the new and the old owners as administrators of the team.

        When a user creates a new team, he is added as an administrator of
        that team. To be consistent with this, we must make the new owner an
        administrator of the team. This rule is ignored only if the new owner
        is an inactive member of the team, as that means he's not interested
        in being a member. The same applies to the old owner.
        """
        # Both new and old owners won't be added as administrators of the team
        # only if they're inactive members. If they're either active or
        # proposed members they'll be made administrators of the team.
        if newOwner not in team.inactivemembers:
            team.addMember(newOwner)
        if oldOwner not in team.inactivemembers:
            team.addMember(oldOwner)

        # Need to flush all database updates, otherwise we won't see the
        # updated membership statuses in the rest of this method.
        flush_database_updates()
        if newOwner not in team.inactivemembers:
            team.setMembershipStatus(newOwner, TeamMembershipStatus.ADMIN)

        if oldOwner not in team.inactivemembers:
            team.setMembershipStatus(oldOwner, TeamMembershipStatus.ADMIN)


class PersonLatestTicketsView(LaunchpadView):
    """View used by the porlet displaying the latest requests made by
    a person.
    """

    @cachedproperty
    def getLatestTickets(self, quantity=5):
        """Return <quantity> latest tickets created for this target. """
        return self.context.searchTickets(
            participation=TicketParticipation.OWNER)[:quantity]


class PersonSearchTicketsView(SearchTicketsView):
    """View used to search and display tickets in which an IPerson is
    involved.
    """

    displayTargetColumn = True

    @property
    def pageheading(self):
        """See SearchTicketsView."""
        return _('Support requests involving $name',
                 mapping=dict(name=self.context.displayname))

    @property
    def empty_listing_message(self):
        """See SearchTicketsView."""
        return _('No support requests involving $name found with the '
                 'requested statuses.',
                 mapping=dict(name=self.context.displayname))


class SearchAnsweredTicketsView(SearchTicketsView):
    """View used to search and display tickets answered by an IPerson."""

    displayTargetColumn = True

    def getDefaultFilter(self):
        """See SearchTicketsView."""
        return dict(participation=TicketParticipation.ANSWERER)

    @property
    def pageheading(self):
        """See SearchTicketsView."""
        return _('Support requests answered by $name',
                 mapping=dict(name=self.context.displayname))

    @property
    def empty_listing_message(self):
        """See SearchTicketsView."""
        return _('No support requests answered by $name found with the '
                 'requested statuses.',
                 mapping=dict(name=self.context.displayname))


class SearchAssignedTicketsView(SearchTicketsView):
    """View used to search and display tickets assigned to an IPerson."""

    displayTargetColumn = True

    def getDefaultFilter(self):
        """See SearchTicketsView."""
        return dict(participation=TicketParticipation.ASSIGNEE)

    @property
    def pageheading(self):
        """See SearchTicketsView."""
        return _('Support requests assigned to $name',
                 mapping=dict(name=self.context.displayname))

    @property
    def empty_listing_message(self):
        """See SearchTicketsView."""
        return _('No support requests assigned to $name found with the '
                 'requested statuses.',
                 mapping=dict(name=self.context.displayname))


class SearchCommentedTicketsView(SearchTicketsView):
    """View used to search and display tickets commented on by an IPerson."""

    displayTargetColumn = True

    def getDefaultFilter(self):
        """See SearchTicketsView."""
        return dict(participation=TicketParticipation.COMMENTER)

    @property
    def pageheading(self):
        """See SearchTicketsView."""
        return _('Support requests commented on by $name ',
                 mapping=dict(name=self.context.displayname))

    @property
    def empty_listing_message(self):
        """See SearchTicketsView."""
        return _('No support requests commented on by $name found with the '
                 'requested statuses.',
                 mapping=dict(name=self.context.displayname))


class SearchCreatedTicketsView(SearchTicketsView):
    """View used to search and display tickets created by an IPerson."""

    displayTargetColumn = True

    def getDefaultFilter(self):
        """See SearchTicketsView."""
        return dict(participation=TicketParticipation.OWNER)

    @property
    def pageheading(self):
        """See SearchTicketsView."""
        return _('Support requests created by $name',
                 mapping=dict(name=self.context.displayname))

    @property
    def empty_listing_message(self):
        """See SearchTicketsView."""
        return _('No support requests created by $name found with the '
                 'requested statuses.',
                 mapping=dict(name=self.context.displayname))


class SearchSubscribedTicketsView(SearchTicketsView):
    """View used to search and display tickets subscribed to by an IPerson."""

    displayTargetColumn = True

    def getDefaultFilter(self):
        """See SearchTicketsView."""
        return dict(participation=TicketParticipation.SUBSCRIBER)

    @property
    def pageheading(self):
        """See SearchTicketsView."""
        return _('Support requests $name is subscribed to',
                 mapping=dict(name=self.context.displayname))

    @property
    def empty_listing_message(self):
        """See SearchTicketsView."""
        return _('No support requests subscribed to by $name found with the '
                 'requested statuses.',
                 mapping=dict(name=self.context.displayname))


class PersonSupportMenu(ApplicationMenu):

    usedfor = IPerson
    facet = 'support'
    links = ['answered', 'assigned', 'created', 'commented', 'subscribed']

    def answered(self):
        summary = 'Support requests answered by %s' % self.context.displayname
        return Link('+answeredtickets', 'Answered', summary, icon='ticket')

    def assigned(self):
        summary = 'Support requests assigned to %s' % self.context.displayname
        return Link('+assignedtickets', 'Assigned', summary, icon='ticket')

    def created(self):
        summary = 'Support requests created by %s' % self.context.displayname
        return Link('+createdtickets', 'Created', summary, icon='ticket')

    def commented(self):
        summary = 'Support requests commented on by %s' % (
            self.context.displayname)
        return Link('+commentedtickets', 'Commented', summary, icon='ticket')

    def subscribed(self):
        text = 'Subscribed'
        summary = 'Support requests subscribed to by %s' % (
                self.context.displayname)
        return Link('+subscribedtickets', text, summary, icon='ticket')<|MERGE_RESOLUTION|>--- conflicted
+++ resolved
@@ -711,11 +711,7 @@
     for non logged in users that will require them to login and them send
     them straight to the page they want to go.
     """
-<<<<<<< HEAD
-
-=======
     
->>>>>>> f69c5417
     def initialize(self):
         self.request.response.redirect(
             '%s/+editlanguages' % canonical_url(self.user))
