= Introduction =

Bugs are some of the more complex objects in Launchpad. They have a
lot of state and many relationships to other objects.

  >>> from pprint import PrettyPrinter
  >>> pprint = PrettyPrinter(width=76).pprint
  >>> def show(thing):
  ...     if isinstance(thing, dict):
  ...         thing = sorted(thing.iteritems())
  ...     pprint(thing)


== Bugs themselves ==

At the top level we provide a collection of bugs.

  >>> from operator import itemgetter
  >>> bugs = webservice.get("/beta/bugs").jsonBody()
  >>> bugs['total_size']
  15
  >>> bug_entries = sorted(bugs['entries'], key=itemgetter('id'))
  >>> show(bug_entries[0])
  [(u'bug_tasks_collection_link',
    u'http://api.launchpad.dev/beta/bugs/11/bug_tasks'),
   (u'bug_watches_collection_link',
    u'http://api.launchpad.dev/beta/bugs/11/bug_watches'),
   (u'can_expire', False),
   (u'date_created', u'2007-03-15T20:33:56.678930+00:00'),
   (u'date_last_message', None),
   (u'date_last_updated', u'2007-03-15T20:37:51.603369+00:00'),
   (u'date_made_private', None),
   (u'description', u"I've had problems when switching..."),
   (u'duplicate_of_link', None),
   (u'duplicates_collection_link',
    u'http://api.launchpad.dev/beta/bugs/11/duplicates'),
   (u'id', 11),
   (u'is_complete', False),
   (u'messages_collection_link',
    u'http://api.launchpad.dev/beta/bugs/11/messages'),
   (u'name', None),
   (u'owner_link', u'http://api.launchpad.dev/beta/~name16'),
   (u'permits_expiration', False),
   (u'private', False),
<<<<<<< HEAD
   (u'resource_type_link', u'http://api.launchpad.dev/beta/#bug'),
=======
   (u'resource_type_link',
    u'http://api.launchpad.dev/beta/#BugEntryAdapter'),
>>>>>>> df190bef
   (u'security_related', False),
   (u'self_link', u'http://api.launchpad.dev/beta/bugs/11'),
   (u'subscriptions_collection_link',
    u'http://api.launchpad.dev/beta/bugs/11/subscriptions'),
   (u'tags', []),
   (u'title', u'Make Jokosher use autoaudiosink'),
   (u'who_made_private_link', None)]

Bugs are indexed by number beneath the top-level collection.

  >>> bug_one = webservice.get("/beta/bugs/1").jsonBody()
  >>> bug_one['id']
  1

Bugs have relationships to other bugs, like "duplicate_of".

  >>> duplicates_of_five = webservice.get(
  ...     "/beta/bugs/5/duplicates").jsonBody()['entries']
  >>> len(duplicates_of_five)
  1
  >>> duplicates_of_five[0]['id']
  6

  >>> from urlparse import urlsplit
  >>> def get_path(url):
  ...     scheme, netloc, path, query, fragment = urlsplit(url)
  ...     return path

  >>> bug_six_url = get_path(duplicates_of_five[0]['self_link'])
  >>> bug_six = webservice.get(bug_six_url).jsonBody()
  >>> bug_six['duplicate_of_link']
  u'http://api.launchpad.dev/beta/bugs/5'


== Bugs as message targets ==

Each bug has a collection of messages.

  >>> messages = webservice.get("/beta/bugs/5/messages").jsonBody()['entries']
  >>> show(messages[0])
  [(u'content',
    u'All ways of downloading firefox should provide...'),
   (u'datecreated', u'2005-01-14T17:27:03.702622+00:00'),
   (u'owner_link', u'http://api.launchpad.dev/beta/~name12'),
   (u'parent_link', None),
   (u'resource_type_link',
<<<<<<< HEAD
    u'http://api.launchpad.dev/beta/#message'),
   (u'self_link', u'http://api.launchpad.dev/beta/firefox/+bug/5/comments/0'),
=======
    u'http://api.launchpad.dev/beta/#MessageEntryAdapter'),
   (u'self_link',
    u'http://api.launchpad.dev/beta/firefox/+bug/5/comments/0'),
>>>>>>> df190bef
   (u'subject', u'Firefox install instructions should be complete')]

The messages are stored beneath the bug-specific collection. Their
URLs are based on their position with respect to the
bug. /firefox/+bug/5/comments/0 is the first message for bug 5, and it's
different from /firefox/+bug/1/comments/0.

  >>> message_path = get_path(messages[0]['self_link'])
  >>> message_path
  u'/beta/firefox/+bug/5/comments/0'

  >>> message = webservice.get(message_path).jsonBody()
  >>> message == messages[0]
  True

There is no top-level collection of messages; they only exist in
relation to some bug.

  >>> webservice.get("/beta/messages").getStatus()
  404


== Bug tasks ==

Each bug may be associated with one or more bug tasks. Much of the
data in a bug task is derived from the bug.

  >>> bug_one_bugtasks_url = get_path(bug_one['bug_tasks_collection_link'])
  >>> bug_one_bugtasks = sorted(webservice.get(
  ...     bug_one_bugtasks_url).jsonBody()['entries'])
  >>> len(bug_one_bugtasks)
  3

  >>> show(bug_one_bugtasks[0])
  [(u'assignee_link', None),
   (u'bug_link', u'http://api.launchpad.dev/beta/bugs/1'),
   (u'bug_target_display_name', u'mozilla-firefox (Debian)'),
   (u'bug_target_name', u'mozilla-firefox (Debian)'),
   (u'bug_watch_link', u'http://api.launchpad.dev/beta/bugs/1/+watch/8'),
   (u'date_assigned', u'2005-01-04T11:07:20.584746+00:00'),
   (u'date_closed', None),
   (u'date_confirmed', None),
   (u'date_created', u'2004-01-04T03:49:22.790240+00:00'),
   (u'date_fix_committed', None),
   (u'date_fix_released', None),
   (u'date_in_progress', None),
   (u'date_left_new', None),
   (u'date_triaged', None),
   (u'importance', u'Low'),
   (u'is_complete', False),
   (u'owner_link', u'http://api.launchpad.dev/beta/~name12'),
   (u'related_tasks_collection_link',
    u'http://api.../debian/+source/mozilla-firefox/+bug/1/related_tasks'),
   (u'resource_type_link',
    u'http://api.launchpad.dev/beta/#bug_task'),
   (u'self_link',
    u'http://api.../debian/+source/mozilla-firefox/+bug/1'),
   (u'status', u'Confirmed'),
   (u'title',
    u'Bug #1 in mozilla-firefox (Debian): "Firefox does not support SVG"')]

  >>> bugtask_path = get_path(bug_one_bugtasks[0]['self_link'])
  >>> bugtask = webservice.get(bugtask_path).jsonBody()
  >>> bugtask == bug_one_bugtasks[0]
  True

The collection of bug tasks is not exposed as a resource:

  >>> webservice.get("/beta/bug_tasks").getStatus()
  404

It's possible to change the task's assignee.

  >>> print webservice.named_post(
  ...     bugtask_path, 'transitionToAssignee', assignee='http://api.launchpad.dev/beta/~cprov')
  HTTP/1.1 200 Ok
  ...
  Content-Type: application/json
  <BLANKLINE>
  null

  >>> print webservice.get(bugtask_path).jsonBody()['assignee_link']
  http://api.launchpad.dev/beta/~cprov

Let's try modifying the importance of a task.

  >>> body = webservice.get(bugtask_path).jsonBody()
  >>> body['importance']
  u'Low'
  >>> body = {'importance': 'High'}

  >>> from simplejson import dumps

  >>> response = webservice.patch(
  ...     bugtask_path, 'application/json', dumps(body))
  >>> body = webservice.get(bugtask_path).jsonBody()
  >>> body['importance']
  u'High'


== Bug subscriptions ==

We can get the the collection of subscriptions to a bug.

  >>> bug_one_subscriptions_url = urlsplit(
  ...     bug_one['subscriptions_collection_link'])[2]
  >>> subscriptions = webservice.get(bug_one_subscriptions_url).jsonBody()
<<<<<<< HEAD
  >>> pprint(sorted(entry.items() for entry in subscriptions['entries']))
  [[(u'self_link',
     u'http://api.launchpad.dev/beta/bugs/1/+subscription/name12'),
    (u'person_link', u'http://api.launchpad.dev/beta/~name12'),
    (u'bug_link', u'http://api.launchpad.dev/beta/bugs/1'),
    (u'resource_type_link',
     u'http://api.launchpad.dev/beta/#bug_subscription'),
    (u'subscribed_by_link', u'http://api.launchpad.dev/beta/~janitor')]...]

=======
  >>> subscription_entries = sorted(
  ...     subscriptions['entries'], key=itemgetter('self_link'))
  >>> for entry in subscription_entries:
  ...     show(entry)
  [(u'bug_link', u'http://api.launchpad.dev/beta/bugs/1'),
   (u'person_link', u'http://api.launchpad.dev/beta/~name12'),
   (u'resource_type_link',
    u'http://api.launchpad.dev/beta/#BugSubscriptionEntryAdapter'),
   (u'self_link',
    u'http://api.launchpad.dev/beta/bugs/1/+subscription/name12'),
   (u'subscribed_by_link', u'http://api.launchpad.dev/beta/~janitor')]
  [(u'bug_link', u'http://api.launchpad.dev/beta/bugs/1'),
   (u'person_link', u'http://api.launchpad.dev/beta/~stevea'),
   (u'resource_type_link',
    u'http://api.launchpad.dev/beta/#BugSubscriptionEntryAdapter'),
   (u'self_link',
    u'http://api.launchpad.dev/beta/bugs/1/+subscription/stevea'),
   (u'subscribed_by_link', u'http://api.launchpad.dev/beta/~janitor')]
>>>>>>> df190bef

Each subscription can be accessed individually.

  >>> subscription = webservice.get(
  ...     subscription_entries[1]['self_link']).jsonBody()
  >>> show(subscription)
  [(u'bug_link', u'http://api.launchpad.dev/beta/bugs/1'),
   (u'person_link', u'http://api.launchpad.dev/beta/~stevea'),
   (u'resource_type_link', u'http://api.launchpad.dev/beta/#bug_subscription'),
   (u'self_link', u'http://api.launchpad.dev/beta/bugs/1/+subscription/stevea'),
   (u'subscribed_by_link', u'http://api.launchpad.dev/beta/~janitor')]

We can also create new subscriptions.

    >>> new_subscription = webservice.named_post(
    ...     bug_one['self_link'], 'subscribe',
    ...     person='http://api.launchpad.dev/beta/~cprov').jsonBody()
    >>> pprint(new_subscription)
    {...u'self_link':
        u'http://api.launchpad.dev/beta/bugs/1/+subscription/cprov'...}

But we can only unsubscribe ourselves.

    >>> print webservice.named_post(
    ...     bug_one['self_link'], 'unsubscribe')
    HTTP/1.1 200 Ok...


== Bug Watches ==

Bugs can have bug watches associated with them. Each bugwatch can also
be optionally associated with one of the bugtasks in a bug, in which
case aspects of the bugtask (like status) are slaved to the remote bug
report described by the bugwatch.

  >>> bug_one_bug_watches_url = get_path(
  ...     bug_one['bug_watches_collection_link'])
  >>> bug_one_bug_watches = sorted(webservice.get(
  ...     bug_one_bug_watches_url).jsonBody()['entries'])
  >>> len(bug_one_bug_watches)
  4

  >>> [bug_watch_2000] = [
  ...     bug_watch for bug_watch in bug_one_bug_watches
  ...     if bug_watch['remote_bug'] == u'2000']

  >>> show(bug_watch_2000)
  [(u'bug_link', u'http://api.launchpad.dev/beta/bugs/1'),
   (u'bug_tracker_link',
    u'http://api.launchpad.dev/beta/bugs/bugtrackers/mozilla.org'),
   (u'bugtasks_collection_link',
    u'http://api.launchpad.dev/beta/bugs/1/+watch/2/bugtasks'),
   (u'date_created', u'2004-10-04T01:00:00+00:00'),
   (u'date_last_changed', u'2004-10-04T01:00:00+00:00'),
   (u'date_last_checked', u'2004-10-04T01:00:00+00:00'),
   (u'last_error_type', None),
   (u'owner_link', u'http://api.launchpad.dev/beta/~sabdfl'),
   (u'remote_bug', u'2000'),
   (u'remote_importance', None),
   (u'remote_status', u''),
   (u'resource_type_link',
    u'http://api.launchpad.dev/beta/#BugWatchEntryAdapter'),
   (u'self_link', u'http://api.launchpad.dev/beta/bugs/1/+watch/2'),
   (u'title', u'The Mozilla.org Bug Tracker #2000'),
   (u'url', u'https://bugzilla.mozilla.org/show_bug.cgi?id=2000')]

  >>> bug_watch_path = get_path(bug_watch_2000['self_link'])
  >>> bug_watch = webservice.get(bug_watch_path).jsonBody()
  >>> bug_watch == bug_watch_2000
  True

The collection of bug watches is not exposed as a resource:

  >>> webservice.get("/beta/bug_watches").getStatus()
  404

We can modify the remote bug.

  >>> bug_watch['remote_bug']
  u'2000'

  >>> patch = {u'remote_bug': u'1234'}
  >>> response = webservice.patch(
  ...     bug_watch_path, 'application/json', dumps(patch))

  >>> bug_watch = webservice.get(bug_watch_path).jsonBody()
  >>> bug_watch['remote_bug']
  u'1234'

But we can't change other things, like the URL.

  >>> patch = {u'url': u'http://www.example.com/'}
  >>> response = webservice.patch(
  ...     bug_watch_path, 'application/json', dumps(patch))
  >>> print response.getOutput()
  HTTP/1.1 400 Bad Request
  Content-Length: 47
  Content-Type: text/plain
  <BLANKLINE>
  url: You tried to modify a read-only attribute.

We can use the factory function `addWatch` to create a new bug watch
associated with a bug.

  >>> response = webservice.named_post(
  ...     bug_one['self_link'], 'addWatch',
  ...     bug_tracker=('http://api.launchpad.dev'
  ...                  '/beta/bugs/bugtrackers/mozilla.org'),
  ...     remote_bug='9876')
  >>> print response.getOutput()
  HTTP/1.1 201 Created
  Content-Length: 0
  Content-Type: text/plain;charset=utf-8
  Location: http://api.launchpad.dev/beta/bugs/1/+watch/13

Following the redirect, we can see the new bug watch:

  >>> new_bug_watch_path = get_path(response.getHeader('Location'))
  >>> new_bug_watch = webservice.get(new_bug_watch_path).jsonBody()
  >>> show(new_bug_watch)
  [(u'bug_link', u'http://api.launchpad.dev/beta/bugs/1'),
   (u'bug_tracker_link',
    u'http://api.launchpad.dev/beta/bugs/bugtrackers/mozilla.org'),
   (u'bugtasks_collection_link',
    u'http://api.launchpad.dev/beta/bugs/1/+watch/13/bugtasks'),
   (u'date_created', u'...'),
   (u'date_last_changed', None),
   (u'date_last_checked', None),
   (u'last_error_type', None),
   (u'owner_link', u'http://api.launchpad.dev/beta/~salgado'),
   (u'remote_bug', u'9876'),
   (u'remote_importance', None),
   (u'remote_status', None),
   (u'resource_type_link',
    u'http://api.launchpad.dev/beta/#BugWatchEntryAdapter'),
   (u'self_link', u'http://api.launchpad.dev/beta/bugs/1/+watch/13'),
   (u'title', u'The Mozilla.org Bug Tracker #9876'),
   (u'url', u'https://bugzilla.mozilla.org/show_bug.cgi?id=9876')]


== Bug Trackers ==

  >>> bug_tracker_url = get_path(bug_watch['bug_tracker_link'])
  >>> bug_tracker = webservice.get(bug_tracker_url).jsonBody()

  >>> show(bug_tracker)
  [(u'base_url', u'https://bugzilla.mozilla.org/'),
   (u'base_url_aliases', []),
   (u'bug_tracker_type', u'Bugzilla'),
   (u'contact_details', u'Carrier pigeon only'),
   (u'name', u'mozilla.org'),
   (u'resource_type_link',
    u'http://api.launchpad.dev/beta/#BugTrackerEntryAdapter'),
   (u'self_link',
    u'http://api.launchpad.dev/beta/bugs/bugtrackers/mozilla.org'),
   (u'summary',
    u'The Mozilla.org bug tracker is the grand-daddy of bugzillas...'),
   (u'title', u'The Mozilla.org Bug Tracker'),
   (u'watches_collection_link',
    u'http://api.launchpad.dev/beta/bugs/bugtrackers/mozilla.org/watches')]

  >>> bug_tracker_path = get_path(bug_tracker['self_link'])

We can change various aspects of bug trackers.

  >>> patch = {
  ...     u'name': u'bob',
  ...     u'title': u"Bob's Tracker",
  ...     u'summary': u"Where Bob files his bugs.",
  ...     u'base_url': u'http://bugs.example.com/',
  ...     u'base_url_aliases': [u'http://bugs.example.com/bugs/',
  ...                           u'http://www.example.com/bugtracker/'],
  ...     u'contact_details': u'bob@example.com',
  ...     }
  >>> response = webservice.patch(
  ...     bug_tracker_path, 'application/json', dumps(patch))
  >>> print response.getOutput()
  HTTP/1.1 301 Moved Permanently
  Content-Length: 0
  Content-Type: text/plain
  Location: http://api.launchpad.dev/beta/bugs/bugtrackers/bob
  <BLANKLINE>

Note the 301 response. We changed the name, so the API URL at which
the bug tracker can be found has changed.

  >>> print webservice.get(bug_tracker_path).getOutput()
  HTTP/1.1 404 Not Found
  Content-Length: ...
  Content-Type: text/plain
  X-Lazr-Oopsid: OOPS-...
  <BLANKLINE>
  Object: <...BugTrackerSet object at ...>, name: u'mozilla.org'
  <BLANKLINE>
  Traceback (most recent call last):
  ...
  NotFound: Object: <...BugTrackerSet object at ...>, name: u'mozilla.org'
  <BLANKLINE>

Naturally, if we follow the Location: header then we'll get the
renamed bug tracker.

  >>> bug_tracker_path = get_path(response.getHeader('Location'))
  >>> bug_tracker = webservice.get(bug_tracker_path).jsonBody()
  >>> show(bug_tracker)
  [(u'base_url', u'http://bugs.example.com/'),
   (u'base_url_aliases',
    [u'http://bugs.example.com/bugs/',
     u'http://www.example.com/bugtracker/']),
   (u'bug_tracker_type', u'Bugzilla'),
   (u'contact_details', u'bob@example.com'),
   (u'name', u'bob'),
   (u'resource_type_link',
    u'http://api.launchpad.dev/beta/#BugTrackerEntryAdapter'),
   (u'self_link', u'http://api.launchpad.dev/beta/bugs/bugtrackers/bob'),
   (u'summary', u'Where Bob files his bugs.'),
   (u'title', u"Bob's Tracker"),
   (u'watches_collection_link',
    u'http://api.launchpad.dev/beta/bugs/bugtrackers/bob/watches')]<|MERGE_RESOLUTION|>--- conflicted
+++ resolved
@@ -42,12 +42,7 @@
    (u'owner_link', u'http://api.launchpad.dev/beta/~name16'),
    (u'permits_expiration', False),
    (u'private', False),
-<<<<<<< HEAD
    (u'resource_type_link', u'http://api.launchpad.dev/beta/#bug'),
-=======
-   (u'resource_type_link',
-    u'http://api.launchpad.dev/beta/#BugEntryAdapter'),
->>>>>>> df190bef
    (u'security_related', False),
    (u'self_link', u'http://api.launchpad.dev/beta/bugs/11'),
    (u'subscriptions_collection_link',
@@ -94,14 +89,9 @@
    (u'owner_link', u'http://api.launchpad.dev/beta/~name12'),
    (u'parent_link', None),
    (u'resource_type_link',
-<<<<<<< HEAD
     u'http://api.launchpad.dev/beta/#message'),
-   (u'self_link', u'http://api.launchpad.dev/beta/firefox/+bug/5/comments/0'),
-=======
-    u'http://api.launchpad.dev/beta/#MessageEntryAdapter'),
    (u'self_link',
     u'http://api.launchpad.dev/beta/firefox/+bug/5/comments/0'),
->>>>>>> df190bef
    (u'subject', u'Firefox install instructions should be complete')]
 
 The messages are stored beneath the bug-specific collection. Their
@@ -209,17 +199,6 @@
   >>> bug_one_subscriptions_url = urlsplit(
   ...     bug_one['subscriptions_collection_link'])[2]
   >>> subscriptions = webservice.get(bug_one_subscriptions_url).jsonBody()
-<<<<<<< HEAD
-  >>> pprint(sorted(entry.items() for entry in subscriptions['entries']))
-  [[(u'self_link',
-     u'http://api.launchpad.dev/beta/bugs/1/+subscription/name12'),
-    (u'person_link', u'http://api.launchpad.dev/beta/~name12'),
-    (u'bug_link', u'http://api.launchpad.dev/beta/bugs/1'),
-    (u'resource_type_link',
-     u'http://api.launchpad.dev/beta/#bug_subscription'),
-    (u'subscribed_by_link', u'http://api.launchpad.dev/beta/~janitor')]...]
-
-=======
   >>> subscription_entries = sorted(
   ...     subscriptions['entries'], key=itemgetter('self_link'))
   >>> for entry in subscription_entries:
@@ -227,7 +206,7 @@
   [(u'bug_link', u'http://api.launchpad.dev/beta/bugs/1'),
    (u'person_link', u'http://api.launchpad.dev/beta/~name12'),
    (u'resource_type_link',
-    u'http://api.launchpad.dev/beta/#BugSubscriptionEntryAdapter'),
+    u'http://api.launchpad.dev/beta/#bug_subscription'),
    (u'self_link',
     u'http://api.launchpad.dev/beta/bugs/1/+subscription/name12'),
    (u'subscribed_by_link', u'http://api.launchpad.dev/beta/~janitor')]
@@ -238,7 +217,6 @@
    (u'self_link',
     u'http://api.launchpad.dev/beta/bugs/1/+subscription/stevea'),
    (u'subscribed_by_link', u'http://api.launchpad.dev/beta/~janitor')]
->>>>>>> df190bef
 
 Each subscription can be accessed individually.
 
@@ -247,7 +225,7 @@
   >>> show(subscription)
   [(u'bug_link', u'http://api.launchpad.dev/beta/bugs/1'),
    (u'person_link', u'http://api.launchpad.dev/beta/~stevea'),
-   (u'resource_type_link', u'http://api.launchpad.dev/beta/#bug_subscription'),
+   (u'resource_type_link', u'http://api.launchpad.dev/beta/#BugSubscriptionEntryAdapter'),
    (u'self_link', u'http://api.launchpad.dev/beta/bugs/1/+subscription/stevea'),
    (u'subscribed_by_link', u'http://api.launchpad.dev/beta/~janitor')]
 
@@ -457,4 +435,4 @@
    (u'summary', u'Where Bob files his bugs.'),
    (u'title', u"Bob's Tracker"),
    (u'watches_collection_link',
-    u'http://api.launchpad.dev/beta/bugs/bugtrackers/bob/watches')]+    u'http://api.launchpad.dev/beta/bugs/bugtrackers/bob/watches')]
