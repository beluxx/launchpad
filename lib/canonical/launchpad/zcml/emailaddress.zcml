--- conflicted
+++ resolved
@@ -6,14 +6,10 @@
 
     <content class="canonical.launchpad.database.EmailAddress">
         <allow interface="canonical.launchpad.interfaces.IHasOwner" />
-<<<<<<< HEAD
-        <allow attributes="id person status rdf_sha1" />
+        <allow attributes="id person account status rdf_sha1" />
         <require
             permission="launchpad.View"
             attributes="email" />
-=======
-        <allow attributes="id person account email status rdf_sha1" />
->>>>>>> 32fc9396
         <require
             permission="launchpad.Edit"
             set_schema="canonical.launchpad.interfaces.IEmailAddress"
