# Copyright 2009-2011 Canonical Ltd.  This software is licensed under the
# GNU Affero General Public License version 3 (see the file LICENSE).

# pylint: disable-msg=E0611,W0212

__metaclass__ = type
__all__ = [
    'HasSpecificationsMixin',
    'recursive_blocked_query',
    'recursive_dependent_query',
    'Specification',
    'SPECIFICATION_POLICY_ALLOWED_TYPES',
    'SpecificationSet',
    ]

from lazr.lifecycle.event import (
    ObjectCreatedEvent,
    ObjectModifiedEvent,
    )
from lazr.lifecycle.objectdelta import ObjectDelta
from sqlobject import (
    BoolCol,
    ForeignKey,
    IntCol,
    SQLMultipleJoin,
    SQLRelatedJoin,
    StringCol,
    )
from storm.locals import (
    Desc,
    SQL,
    )
from storm.store import Store
from zope.component import getUtility
from zope.event import notify
from zope.interface import implements

from lp.app.errors import UserCannotUnsubscribePerson
from lp.blueprints.adapters import SpecificationDelta
from lp.blueprints.enums import (
    NewSpecificationDefinitionStatus,
    SpecificationDefinitionStatus,
    SpecificationFilter,
    SpecificationGoalStatus,
    SpecificationImplementationStatus,
    SpecificationLifecycleStatus,
    SpecificationPriority,
    SpecificationSort,
    SpecificationWorkItemStatus,
    )
from lp.blueprints.errors import TargetAlreadyHasSpecification
from lp.blueprints.interfaces.specification import (
    ISpecification,
    ISpecificationSet,
    )
from lp.blueprints.model.specificationbranch import SpecificationBranch
from lp.blueprints.model.specificationbug import SpecificationBug
from lp.blueprints.model.specificationdependency import (
    SpecificationDependency,
    )
from lp.blueprints.model.specificationsubscription import (
    SpecificationSubscription,
    )
from lp.blueprints.model.specificationworkitem import SpecificationWorkItem
from lp.bugs.interfaces.buglink import IBugLinkTarget
from lp.bugs.interfaces.bugtask import IBugTaskSet
from lp.bugs.interfaces.bugtaskfilter import filter_bugtasks_by_context
from lp.bugs.interfaces.bugtasksearch import BugTaskSearchParams
from lp.bugs.model.buglinktarget import BugLinkTargetMixin
from lp.registry.enums import (
    FREE_INFORMATION_TYPES,
    InformationType,
    NON_EMBARGOED_INFORMATION_TYPES,
    PRIVATE_INFORMATION_TYPES,
    PUBLIC_INFORMATION_TYPES,
<<<<<<< HEAD
    SpecificationSharingPolicy,
=======
    PUBLIC_PROPRIETARY_INFORMATION_TYPES,
>>>>>>> 1172da6c
    )
from lp.registry.errors import CannotChangeInformationType
from lp.registry.interfaces.distribution import IDistribution
from lp.registry.interfaces.distroseries import IDistroSeries
from lp.registry.interfaces.person import validate_public_person
from lp.registry.interfaces.product import IProduct
from lp.registry.interfaces.productseries import IProductSeries
from lp.services.database.constants import (
    DEFAULT,
    UTC_NOW,
    )
from lp.services.database.datetimecol import UtcDateTimeCol
from lp.services.database.decoratedresultset import DecoratedResultSet
from lp.services.database.enumcol import EnumCol
from lp.services.database.sqlbase import (
    cursor,
    quote,
    SQLBase,
    sqlvalues,
    )
from lp.services.mail.helpers import get_contact_email_addresses
from lp.services.propertycache import (
    cachedproperty,
    get_property_cache,
    )


def recursive_blocked_query(spec):
    return """
        RECURSIVE blocked(id) AS (
            SELECT %s
        UNION
            SELECT sd.specification
            FROM specificationdependency sd, blocked b
            WHERE sd.dependency = b.id
        )""" % spec.id


def recursive_dependent_query(spec):
    return """
        RECURSIVE dependencies(id) AS (
            SELECT %s
        UNION
            SELECT sd.dependency
            FROM specificationdependency sd, dependencies d
            WHERE sd.specification = d.id
        )""" % spec.id


SPECIFICATION_POLICY_ALLOWED_TYPES = {
    SpecificationSharingPolicy.PUBLIC: FREE_INFORMATION_TYPES,
    SpecificationSharingPolicy.PUBLIC_OR_PROPRIETARY: (
        NON_EMBARGOED_INFORMATION_TYPES),
    SpecificationSharingPolicy.PROPRIETARY_OR_PUBLIC: (
        NON_EMBARGOED_INFORMATION_TYPES),
    SpecificationSharingPolicy.PROPRIETARY: [InformationType.PROPRIETARY],
    SpecificationSharingPolicy.EMBARGOED_OR_PROPRIETARY:
        [InformationType.PROPRIETARY, InformationType.EMBARGOED],
    }


class Specification(SQLBase, BugLinkTargetMixin):
    """See ISpecification."""

    implements(ISpecification, IBugLinkTarget)

    _defaultOrder = ['-priority', 'definition_status', 'name', 'id']

    # db field names
    name = StringCol(unique=True, notNull=True)
    title = StringCol(notNull=True)
    summary = StringCol(notNull=True)
    definition_status = EnumCol(
        schema=SpecificationDefinitionStatus, notNull=True,
        default=SpecificationDefinitionStatus.NEW)
    priority = EnumCol(schema=SpecificationPriority, notNull=True,
        default=SpecificationPriority.UNDEFINED)
    assignee = ForeignKey(dbName='assignee', notNull=False,
        foreignKey='Person',
        storm_validator=validate_public_person, default=None)
    drafter = ForeignKey(dbName='drafter', notNull=False,
        foreignKey='Person',
        storm_validator=validate_public_person, default=None)
    approver = ForeignKey(dbName='approver', notNull=False,
        foreignKey='Person',
        storm_validator=validate_public_person, default=None)
    owner = ForeignKey(
        dbName='owner', foreignKey='Person',
        storm_validator=validate_public_person, notNull=True)
    datecreated = UtcDateTimeCol(notNull=True, default=DEFAULT)
    product = ForeignKey(dbName='product', foreignKey='Product',
        notNull=False, default=None)
    productseries = ForeignKey(dbName='productseries',
        foreignKey='ProductSeries', notNull=False, default=None)
    distribution = ForeignKey(dbName='distribution',
        foreignKey='Distribution', notNull=False, default=None)
    distroseries = ForeignKey(dbName='distroseries',
        foreignKey='DistroSeries', notNull=False, default=None)
    goalstatus = EnumCol(schema=SpecificationGoalStatus, notNull=True,
        default=SpecificationGoalStatus.PROPOSED)
    goal_proposer = ForeignKey(dbName='goal_proposer', notNull=False,
        foreignKey='Person',
        storm_validator=validate_public_person, default=None)
    date_goal_proposed = UtcDateTimeCol(notNull=False, default=None)
    goal_decider = ForeignKey(dbName='goal_decider', notNull=False,
        foreignKey='Person',
        storm_validator=validate_public_person, default=None)
    date_goal_decided = UtcDateTimeCol(notNull=False, default=None)
    milestone = ForeignKey(dbName='milestone',
        foreignKey='Milestone', notNull=False, default=None)
    specurl = StringCol(notNull=False, default=None)
    whiteboard = StringCol(notNull=False, default=None)
    direction_approved = BoolCol(notNull=True, default=False)
    man_days = IntCol(notNull=False, default=None)
    implementation_status = EnumCol(
        schema=SpecificationImplementationStatus, notNull=True,
        default=SpecificationImplementationStatus.UNKNOWN)
    superseded_by = ForeignKey(dbName='superseded_by',
        foreignKey='Specification', notNull=False, default=None)
    completer = ForeignKey(dbName='completer', notNull=False,
        foreignKey='Person',
        storm_validator=validate_public_person, default=None)
    date_completed = UtcDateTimeCol(notNull=False, default=None)
    starter = ForeignKey(dbName='starter', notNull=False,
        foreignKey='Person',
        storm_validator=validate_public_person, default=None)
    date_started = UtcDateTimeCol(notNull=False, default=None)

    # useful joins
    _subscriptions = SQLMultipleJoin('SpecificationSubscription',
        joinColumn='specification', orderBy='id')
    subscribers = SQLRelatedJoin('Person',
        joinColumn='specification', otherColumn='person',
        intermediateTable='SpecificationSubscription',
        orderBy=['displayname', 'name'])
    sprint_links = SQLMultipleJoin('SprintSpecification', orderBy='id',
        joinColumn='specification')
    sprints = SQLRelatedJoin('Sprint', orderBy='name',
        joinColumn='specification', otherColumn='sprint',
        intermediateTable='SprintSpecification')
    bug_links = SQLMultipleJoin(
        'SpecificationBug', joinColumn='specification', orderBy='id')
    bugs = SQLRelatedJoin('Bug',
        joinColumn='specification', otherColumn='bug',
        intermediateTable='SpecificationBug', orderBy='id')
    linked_branches = SQLMultipleJoin('SpecificationBranch',
        joinColumn='specification',
        orderBy='id')
    spec_dependency_links = SQLMultipleJoin('SpecificationDependency',
        joinColumn='specification', orderBy='id')

    dependencies = SQLRelatedJoin('Specification', joinColumn='specification',
        otherColumn='dependency', orderBy='title',
        intermediateTable='SpecificationDependency')
    blocked_specs = SQLRelatedJoin('Specification', joinColumn='dependency',
        otherColumn='specification', orderBy='title',
        intermediateTable='SpecificationDependency')
    information_type = EnumCol(
        enum=InformationType, notNull=True, default=InformationType.PUBLIC)

    @cachedproperty
    def subscriptions(self):
        """Sort the subscriptions"""
        from lp.registry.model.person import person_sort_key
        return sorted(
            self._subscriptions, key=lambda sub: person_sort_key(sub.person))

    @property
    def workitems_text(self):
        """See ISpecification."""
        workitems_lines = []

        def get_header_text(milestone):
            if milestone is None:
                return "Work items:"
            else:
                return "Work items for %s:" % milestone.name

        if self.work_items.count() == 0:
            return ''
        milestone = self.work_items[0].milestone
        # Start by appending a header for the milestone of the first work
        # item. After this we're going to write a new header whenever we see a
        # work item with a different milestone.
        workitems_lines.append(get_header_text(milestone))
        for work_item in self.work_items:
            if work_item.milestone != milestone:
                workitems_lines.append("")
                milestone = work_item.milestone
                workitems_lines.append(get_header_text(milestone))
            assignee = work_item.assignee
            if assignee is not None:
                assignee_part = "[%s] " % assignee.name
            else:
                assignee_part = ""
            # work_items are ordered by sequence
            workitems_lines.append("%s%s: %s" % (assignee_part,
                                                 work_item.title,
                                                 work_item.status.name))
        return "\n".join(workitems_lines)

    @property
    def target(self):
        """See ISpecification."""
        if self.product:
            return self.product
        return self.distribution

    def newWorkItem(self, title, sequence,
                    status=SpecificationWorkItemStatus.TODO, assignee=None,
                    milestone=None):
        """See ISpecification."""
        if milestone is not None:
            assert milestone.target == self.target, (
                "%s does not belong to this spec's target (%s)" %
                    (milestone.displayname, self.target.name))
        return SpecificationWorkItem(
            title=title, status=status, specification=self, assignee=assignee,
            milestone=milestone, sequence=sequence)

    @property
    def work_items(self):
        """See ISpecification."""
        return Store.of(self).find(
            SpecificationWorkItem, specification=self,
            deleted=False).order_by("sequence")

    def setWorkItems(self, new_work_items):
        field = ISpecification['workitems_text'].bind(self)
        self.updateWorkItems(field.parseAndValidate(new_work_items))

    def _deleteWorkItemsNotMatching(self, titles):
        """Delete all work items whose title does not match the given ones.

        Also set the sequence of those deleted work items to -1.
        """
        title_counts = self._list_to_dict_of_frequency(titles)

        for work_item in self.work_items:
            if (work_item.title not in title_counts or
                title_counts[work_item.title] == 0):
                work_item.deleted = True

            elif title_counts[work_item.title] > 0:
                title_counts[work_item.title] -= 1

    def _list_to_dict_of_frequency(self, list):
        dictionary = {}
        for item in list:
            if not item in dictionary:
                dictionary[item] = 1
            else:
                dictionary[item] += 1
        return dictionary

    def updateWorkItems(self, new_work_items):
        """See ISpecification."""
        # First mark work items with titles that are no longer present as
        # deleted.
        self._deleteWorkItemsNotMatching(
            [wi['title'] for wi in new_work_items])
        work_items = Store.of(self).find(
            SpecificationWorkItem, specification=self, deleted=False)
        work_items = list(work_items.order_by("sequence"))
        # At this point the list of new_work_items is necessarily the same
        # size (or longer) than the list of existing ones, so we can just
        # iterate over it updating the existing items and creating any new
        # ones.
        to_insert = []
        existing_titles = [wi.title for wi in work_items]
        existing_title_count = self._list_to_dict_of_frequency(existing_titles)

        for i, new_wi in enumerate(new_work_items):
            if (new_wi['title'] not in existing_titles or
                existing_title_count[new_wi['title']] == 0):
                to_insert.append((i, new_wi))
            else:
                existing_title_count[new_wi['title']] -= 1
                # Get an existing work item with the same title and update
                # it to match what we have now.
                existing_wi_index = existing_titles.index(new_wi['title'])
                existing_wi = work_items[existing_wi_index]
                # Mark a work item as dirty - don't use it again this update.
                existing_titles[existing_wi_index] = None
                # Update the sequence to match its current position on the
                # list entered by the user.
                existing_wi.sequence = i
                existing_wi.status = new_wi['status']
                existing_wi.assignee = new_wi['assignee']
                milestone = new_wi['milestone']
                if milestone is not None:
                    assert milestone.target == self.target, (
                        "%s does not belong to this spec's target (%s)" %
                            (milestone.displayname, self.target.name))
                existing_wi.milestone = milestone

        for sequence, item in to_insert:
            self.newWorkItem(item['title'], sequence, item['status'],
                             item['assignee'], item['milestone'])

    def setTarget(self, target):
        """See ISpecification."""
        if IProduct.providedBy(target):
            self.product = target
            self.distribution = None
        elif IDistribution.providedBy(target):
            self.product = None
            self.distribution = target
        else:
            raise AssertionError("Unknown target: %s" % target)

    def retarget(self, target):
        """See ISpecification."""
        if self.target == target:
            return

        self.validateMove(target)

        # We must lose any goal we have set and approved/declined because we
        # are moving to a different target that will have different
        # policies and drivers.
        self.productseries = None
        self.distroseries = None
        self.goalstatus = SpecificationGoalStatus.PROPOSED
        self.goal_proposer = None
        self.date_goal_proposed = None
        self.milestone = None

        self.setTarget(target)
        self.priority = SpecificationPriority.UNDEFINED
        self.direction_approved = False

    def validateMove(self, target):
        """See ISpecification."""
        if target.getSpecification(self.name) is not None:
            raise TargetAlreadyHasSpecification(target, self.name)

    @property
    def goal(self):
        """See ISpecification."""
        if self.productseries:
            return self.productseries
        return self.distroseries

    def proposeGoal(self, goal, proposer):
        """See ISpecification."""
        if goal is None:
            # we are clearing goals
            self.productseries = None
            self.distroseries = None
        elif IProductSeries.providedBy(goal):
            # set the product series as a goal
            self.productseries = goal
            self.goal_proposer = proposer
            self.date_goal_proposed = UTC_NOW
            # and make sure there is no leftover distroseries goal
            self.distroseries = None
        elif IDistroSeries.providedBy(goal):
            # set the distroseries goal
            self.distroseries = goal
            self.goal_proposer = proposer
            self.date_goal_proposed = UTC_NOW
            # and make sure there is no leftover distroseries goal
            self.productseries = None
        else:
            raise AssertionError('Inappropriate goal.')
        # record who made the proposal, and when
        self.goal_proposer = proposer
        self.date_goal_proposed = UTC_NOW
        # and of course set the goal status to PROPOSED
        self.goalstatus = SpecificationGoalStatus.PROPOSED
        # the goal should now also not have a decider
        self.goal_decider = None
        self.date_goal_decided = None
        if goal is not None and goal.personHasDriverRights(proposer):
            self.acceptBy(proposer)

    def acceptBy(self, decider):
        """See ISpecification."""
        self.goalstatus = SpecificationGoalStatus.ACCEPTED
        self.goal_decider = decider
        self.date_goal_decided = UTC_NOW

    def declineBy(self, decider):
        """See ISpecification."""
        self.goalstatus = SpecificationGoalStatus.DECLINED
        self.goal_decider = decider
        self.date_goal_decided = UTC_NOW

    def getSprintSpecification(self, sprintname):
        """See ISpecification."""
        for sprintspecification in self.sprint_links:
            if sprintspecification.sprint.name == sprintname:
                return sprintspecification
        return None

    def notificationRecipientAddresses(self):
        """See ISpecification."""
        related_people = [
            self.owner, self.assignee, self.approver, self.drafter]
        related_people = [
            person for person in related_people if person is not None]
        subscribers = [
            subscription.person for subscription in self.subscriptions]
        addresses = set()
        for person in related_people + subscribers:
            addresses.update(get_contact_email_addresses(person))
        return sorted(addresses)

    # emergent properties
    @property
    def is_incomplete(self):
        """See ISpecification."""
        return not self.is_complete

    # Several other classes need to generate lists of specifications, and
    # one thing they often have to filter for is completeness. We maintain
    # this single canonical query string here so that it does not have to be
    # cargo culted into Product, Distribution, ProductSeries etc

    # Also note that there is a constraint in the database which ensures
    # that date_completed is set if the spec is complete, and that db
    # constraint parrots this definition exactly.

    # NB NB NB if you change this definition PLEASE update the db constraint
    # Specification.specification_completion_recorded_chk !!!
    completeness_clause = ("""
        Specification.implementation_status = %s OR
        Specification.definition_status IN ( %s, %s ) OR
        (Specification.implementation_status = %s AND
         Specification.definition_status = %s)
        """ % sqlvalues(SpecificationImplementationStatus.IMPLEMENTED.value,
                        SpecificationDefinitionStatus.OBSOLETE.value,
                        SpecificationDefinitionStatus.SUPERSEDED.value,
                        SpecificationImplementationStatus.INFORMATIONAL.value,
                        SpecificationDefinitionStatus.APPROVED.value))

    @property
    def is_complete(self):
        """See `ISpecification`."""
        # Implemented blueprints are by definition complete.
        if (self.implementation_status ==
            SpecificationImplementationStatus.IMPLEMENTED):
            return True
        # Obsolete and superseded blueprints are considered complete.
        if self.definition_status in (
            SpecificationDefinitionStatus.OBSOLETE,
            SpecificationDefinitionStatus.SUPERSEDED):
            return True
        # Approved information blueprints are also considered complete.
        if ((self.implementation_status ==
             SpecificationImplementationStatus.INFORMATIONAL) and
            (self.definition_status ==
             SpecificationDefinitionStatus.APPROVED)):
            return True
        else:
            return False

    # NB NB If you change this definition, please update the equivalent
    # DB constraint Specification.specification_start_recorded_chk
    # We choose to define "started" as the set of delivery states NOT
    # in the values we select. Another option would be to say "anything less
    # than a threshold" and to comment the dbschema that "anything not
    # started should be less than the threshold". We'll see how maintainable
    # this is.
    started_clause = """
        Specification.implementation_status NOT IN (%s, %s, %s, %s) OR
        (Specification.implementation_status = %s AND
         Specification.definition_status = %s)
        """ % sqlvalues(SpecificationImplementationStatus.UNKNOWN.value,
                        SpecificationImplementationStatus.NOTSTARTED.value,
                        SpecificationImplementationStatus.DEFERRED.value,
                        SpecificationImplementationStatus.INFORMATIONAL.value,
                        SpecificationImplementationStatus.INFORMATIONAL.value,
                        SpecificationDefinitionStatus.APPROVED.value)

    @property
    def is_started(self):
        """See ISpecification. This is a code implementation of the
        SQL in self.started_clause
        """
        return (self.implementation_status not in [
                    SpecificationImplementationStatus.UNKNOWN,
                    SpecificationImplementationStatus.NOTSTARTED,
                    SpecificationImplementationStatus.DEFERRED,
                    SpecificationImplementationStatus.INFORMATIONAL,
                    ]
                or ((self.implementation_status ==
                     SpecificationImplementationStatus.INFORMATIONAL) and
                    (self.definition_status ==
                     SpecificationDefinitionStatus.APPROVED)))

    @property
    def lifecycle_status(self):
        """Combine the is_complete and is_started emergent properties."""
        if self.is_complete:
            return SpecificationLifecycleStatus.COMPLETE
        elif self.is_started:
            return SpecificationLifecycleStatus.STARTED
        else:
            return SpecificationLifecycleStatus.NOTSTARTED

    def setDefinitionStatus(self, definition_status, user):
        self.definition_status = definition_status
        self.updateLifecycleStatus(user)

    def setImplementationStatus(self, implementation_status, user):
        self.implementation_status = implementation_status
        self.updateLifecycleStatus(user)

    def updateLifecycleStatus(self, user):
        """See ISpecification."""
        newstatus = None
        if self.is_started:
            if self.starterID is None:
                newstatus = SpecificationLifecycleStatus.STARTED
                self.date_started = UTC_NOW
                self.starter = user
        else:
            if self.starterID is not None:
                newstatus = SpecificationLifecycleStatus.NOTSTARTED
                self.date_started = None
                self.starter = None
        if self.is_complete:
            if self.completerID is None:
                newstatus = SpecificationLifecycleStatus.COMPLETE
                self.date_completed = UTC_NOW
                self.completer = user
        else:
            if self.completerID is not None:
                self.date_completed = None
                self.completer = None
                if self.is_started:
                    newstatus = SpecificationLifecycleStatus.STARTED
                else:
                    newstatus = SpecificationLifecycleStatus.NOTSTARTED

        return newstatus

    @property
    def is_blocked(self):
        """See ISpecification."""
        for spec in self.dependencies:
            if spec.is_incomplete:
                return True
        return False

    @property
    def has_accepted_goal(self):
        """See ISpecification."""
        if (self.goal is not None and
            self.goalstatus == SpecificationGoalStatus.ACCEPTED):
            return True
        return False

    def getDelta(self, old_spec, user):
        """See ISpecification."""
        delta = ObjectDelta(old_spec, self)
        delta.recordNewValues(("title", "summary",
                               "specurl", "productseries",
                               "distroseries", "milestone"))
        delta.recordNewAndOld(("name", "priority", "definition_status",
                               "target", "approver", "assignee", "drafter",
                               "whiteboard", "workitems_text"))
        delta.recordListAddedAndRemoved("bugs",
                                        "bugs_linked",
                                        "bugs_unlinked")

        if delta.changes:
            changes = delta.changes
            changes["specification"] = self
            changes["user"] = user

            return SpecificationDelta(**changes)
        else:
            return None

    @property
    def informational(self):
        """For backwards compatibility:
        implemented as a value in implementation_status.
        """
        return (self.implementation_status ==
                SpecificationImplementationStatus.INFORMATIONAL)

    # subscriptions
    def subscription(self, person):
        """See ISpecification."""
        return SpecificationSubscription.selectOneBy(
                specification=self, person=person)

    def getSubscriptionByName(self, name):
        """See ISpecification."""
        for sub in self.subscriptions:
            if sub.person.name == name:
                return sub
        return None

    def subscribe(self, person, subscribed_by=None, essential=False):
        """See ISpecification."""
        if subscribed_by is None:
            subscribed_by = person
        # Create or modify a user's subscription to this blueprint.
        # First see if a relevant subscription exists, and if so, return it
        sub = self.subscription(person)
        if sub is not None:
            if sub.essential != essential:
                # If a subscription already exists, but the value for
                # 'essential' changes, there's no need to create a new
                # subscription, but we modify the existing subscription
                # and notify the user about the change.
                sub.essential = essential
                # The second argument should really be a copy of sub with
                # only the essential attribute changed, but we know
                # that we can get away with not examining the attribute
                # at all - it's a boolean!
                notify(ObjectModifiedEvent(
                        sub, sub, ['essential'], user=subscribed_by))
            return sub
        # since no previous subscription existed, create and return a new one
        sub = SpecificationSubscription(specification=self,
            person=person, essential=essential)
        property_cache = get_property_cache(self)
        if 'subscription' in property_cache:
            from lp.registry.model.person import person_sort_key
            property_cache.subscriptions.append(sub)
            property_cache.subscriptions.sort(
                key=lambda sub: person_sort_key(sub.person))
        notify(ObjectCreatedEvent(sub, user=subscribed_by))
        return sub

    def unsubscribe(self, person, unsubscribed_by):
        """See ISpecification."""
        # see if a relevant subscription exists, and if so, delete it
        if person is None:
            person = unsubscribed_by
        for sub in self.subscriptions:
            if sub.person.id == person.id:
                if not sub.canBeUnsubscribedByUser(unsubscribed_by):
                    raise UserCannotUnsubscribePerson(
                        '%s does not have permission to unsubscribe %s.' % (
                            unsubscribed_by.displayname,
                            person.displayname))
                get_property_cache(self).subscriptions.remove(sub)
                SpecificationSubscription.delete(sub.id)
                return

    def isSubscribed(self, person):
        """See lp.blueprints.interfaces.specification.ISpecification."""
        if person is None:
            return False

        return bool(self.subscription(person))

    # Template methods for BugLinkTargetMixin
    buglinkClass = SpecificationBug

    def createBugLink(self, bug):
        """See BugLinkTargetMixin."""
        return SpecificationBug(specification=self, bug=bug)

    # sprint linking
    def linkSprint(self, sprint, user):
        """See ISpecification."""
        from lp.blueprints.model.sprintspecification import (
            SprintSpecification)
        for sprint_link in self.sprint_links:
            # sprints have unique names
            if sprint_link.sprint.name == sprint.name:
                return sprint_link
        sprint_link = SprintSpecification(specification=self,
            sprint=sprint, registrant=user)
        if sprint.isDriver(user):
            sprint_link.acceptBy(user)
        return sprint_link

    def unlinkSprint(self, sprint):
        """See ISpecification."""
        from lp.blueprints.model.sprintspecification import (
            SprintSpecification)
        for sprint_link in self.sprint_links:
            # sprints have unique names
            if sprint_link.sprint.name == sprint.name:
                SprintSpecification.delete(sprint_link.id)
                return sprint_link

    # dependencies
    def createDependency(self, specification):
        """See ISpecification."""
        for deplink in self.spec_dependency_links:
            if deplink.dependency.id == specification.id:
                return deplink
        return SpecificationDependency(specification=self,
            dependency=specification)

    def removeDependency(self, specification):
        """See ISpecification."""
        # see if a relevant dependency link exists, and if so, delete it
        for deplink in self.spec_dependency_links:
            if deplink.dependency.id == specification.id:
                SpecificationDependency.delete(deplink.id)
                return deplink

    @property
    def all_deps(self):
        return Store.of(self).with_(
            SQL(recursive_dependent_query(self))).find(
            Specification,
            Specification.id != self.id,
            SQL('Specification.id in (select id from dependencies)')
            ).order_by(Specification.name, Specification.id)

    @property
    def all_blocked(self):
        """See `ISpecification`."""
        return Store.of(self).with_(
            SQL(recursive_blocked_query(self))).find(
            Specification,
            Specification.id != self.id,
            SQL('Specification.id in (select id from blocked)')
            ).order_by(Specification.name, Specification.id)

    # branches
    def getBranchLink(self, branch):
        return SpecificationBranch.selectOneBy(
            specificationID=self.id, branchID=branch.id)

    def linkBranch(self, branch, registrant):
        branch_link = self.getBranchLink(branch)
        if branch_link is not None:
            return branch_link
        branch_link = SpecificationBranch(
            specification=self, branch=branch, registrant=registrant)
        notify(ObjectCreatedEvent(branch_link))
        return branch_link

    def unlinkBranch(self, branch, user):
        spec_branch = self.getBranchLink(branch)
        spec_branch.destroySelf()

    def getLinkedBugTasks(self, user):
        """See `ISpecification`."""
        params = BugTaskSearchParams(user=user, linked_blueprints=self.id)
        tasks = getUtility(IBugTaskSet).search(params)
        if self.distroseries is not None:
            context = self.distroseries
        elif self.distribution is not None:
            context = self.distribution
        elif self.productseries is not None:
            context = self.productseries
        else:
            context = self.product
        return filter_bugtasks_by_context(context, tasks)

    def __repr__(self):
        return '<Specification %s %r for %r>' % (
            self.id, self.name, self.target.name)

    def getAllowedInformationTypes(self, who):
        return set(PUBLIC_PROPRIETARY_INFORMATION_TYPES)

    def transitionToInformationType(self, information_type, who):
        """See ISpecification."""
        # avoid circular imports.
        from lp.registry.model.accesspolicy import (
            reconcile_access_for_artifact,
            )
        if self.information_type == information_type:
            return False
        if information_type not in self.getAllowedInformationTypes(who):
            raise CannotChangeInformationType("Forbidden by project policy.")
        self.information_type = information_type
        reconcile_access_for_artifact(self, information_type, [self.target])
        return True

    @property
    def private(self):
        return self.information_type in PRIVATE_INFORMATION_TYPES

    def userCanView(self, user):
        """See `ISpecification`."""
        if self.information_type in PUBLIC_INFORMATION_TYPES:
            return True
        if user is None:
            return False
        # Temporary: we should access the grant tables instead of
        # checking if a given user has special roles.
        # The following is basically copied from
        # EditSpecificationByRelatedPeople.checkAuthenticated()
        return (user.in_admin or
                user.isOwner(self.target) or
                user.isOneOfDrivers(self.target) or
                user.isOneOf(
                    self, ['owner', 'drafter', 'assignee', 'approver']))


class HasSpecificationsMixin:
    """A mixin class that implements many of the common shortcut properties
    for other classes that have specifications.
    """

    def specifications(self, sort=None, quantity=None, filter=None,
                       prejoin_people=True):
        """See IHasSpecifications."""
        # this should be implemented by the actual context class
        raise NotImplementedError

    def _specification_sort(self, sort):
        """Return the storm sort order for 'specifications'.

        :param sort: As per HasSpecificationsMixin.specifications.
        """
        # sort by priority descending, by default
        if sort is None or sort == SpecificationSort.PRIORITY:
            return (
                Desc(Specification.priority), Specification.definition_status,
                Specification.name)
        elif sort == SpecificationSort.DATE:
            return (Desc(Specification.datecreated), Specification.id)

    def _preload_specifications_people(self, query):
        """Perform eager loading of people and their validity for query.

        :param query: a string query generated in the 'specifications'
            method.
        :return: A DecoratedResultSet with Person precaching setup.
        """
        # Circular import.
        from lp.registry.model.person import Person

        def cache_people(rows):
            # Find the people we need:
            person_ids = set()
            for spec in rows:
                person_ids.add(spec.assigneeID)
                person_ids.add(spec.approverID)
                person_ids.add(spec.drafterID)
            person_ids.discard(None)
            if not person_ids:
                return
            # Query those people
            origin = [Person]
            columns = [Person]
            validity_info = Person._validity_queries()
            origin.extend(validity_info["joins"])
            columns.extend(validity_info["tables"])
            decorators = validity_info["decorators"]
            personset = Store.of(self).using(*origin).find(
                tuple(columns),
                Person.id.is_in(person_ids),
                )
            for row in personset:
                person = row[0]
                index = 1
                for decorator in decorators:
                    column = row[index]
                    index += 1
                    decorator(person, column)

        results = Store.of(self).find(
            Specification,
            SQL(query),
            )
        return DecoratedResultSet(results, pre_iter_hook=cache_people)

    @property
    def valid_specifications(self):
        """See IHasSpecifications."""
        return self.specifications(filter=[SpecificationFilter.VALID])

    @property
    def latest_specifications(self):
        """See IHasSpecifications."""
        return self.specifications(sort=SpecificationSort.DATE, quantity=5)

    @property
    def latest_completed_specifications(self):
        """See IHasSpecifications."""
        return self.specifications(sort=SpecificationSort.DATE, quantity=5,
            filter=[SpecificationFilter.COMPLETE, ])

    @property
    def specification_count(self):
        """See IHasSpecifications."""
        return self.specifications(filter=[SpecificationFilter.ALL]).count()


class SpecificationSet(HasSpecificationsMixin):
    """The set of feature specifications."""

    implements(ISpecificationSet)

    def __init__(self):
        """See ISpecificationSet."""
        self.title = 'Specifications registered in Launchpad'
        self.displayname = 'All Specifications'

    def getStatusCountsForProductSeries(self, product_series):
        """See `ISpecificationSet`."""
        cur = cursor()
        condition = """
            (Specification.productseries = %s
                 OR Milestone.productseries = %s)
            """ % sqlvalues(product_series, product_series)
        query = """
            SELECT Specification.implementation_status, count(*)
            FROM Specification
                LEFT JOIN Milestone ON Specification.milestone = Milestone.id
            WHERE
                %s
            GROUP BY Specification.implementation_status
            """ % condition
        cur.execute(query)
        return cur.fetchall()

    @property
    def all_specifications(self):
        return Specification.select()

    def __iter__(self):
        """See ISpecificationSet."""
        return iter(self.all_specifications)

    @property
    def has_any_specifications(self):
        return self.all_specifications.count() != 0

    def specifications(self, sort=None, quantity=None, filter=None,
                       prejoin_people=True):
        """See IHasSpecifications."""

        # Make a new list of the filter, so that we do not mutate what we
        # were passed as a filter
        if not filter:
            # When filter is None or [] then we decide the default
            # which for a product is to show incomplete specs
            filter = [SpecificationFilter.INCOMPLETE]

        # now look at the filter and fill in the unsaid bits

        # defaults for completeness: if nothing is said about completeness
        # then we want to show INCOMPLETE
        completeness = False
        for option in [
            SpecificationFilter.COMPLETE,
            SpecificationFilter.INCOMPLETE]:
            if option in filter:
                completeness = True
        if completeness is False:
            filter.append(SpecificationFilter.INCOMPLETE)

        # defaults for acceptance: in this case we have nothing to do
        # because specs are not accepted/declined against a distro

        # defaults for informationalness: we don't have to do anything
        # because the default if nothing is said is ANY

        # sort by priority descending, by default
        if sort is None or sort == SpecificationSort.PRIORITY:
            order = ['-priority', 'Specification.definition_status',
                     'Specification.name']
        elif sort == SpecificationSort.DATE:
            if SpecificationFilter.COMPLETE in filter:
                # if we are showing completed, we care about date completed
                order = ['-Specification.date_completed', 'Specification.id']
            else:
                # if not specially looking for complete, we care about date
                # registered
                order = ['-Specification.datecreated', 'Specification.id']

        # figure out what set of specifications we are interested in. for
        # products, we need to be able to filter on the basis of:
        #
        #  - completeness.
        #  - informational.
        #

        # filter out specs on inactive products
        base = """(Specification.product IS NULL OR
                   Specification.product NOT IN
                    (SELECT Product.id FROM Product
                     WHERE Product.active IS FALSE))
                """
        query = base
        # look for informational specs
        if SpecificationFilter.INFORMATIONAL in filter:
            query += (' AND Specification.implementation_status = %s ' %
                quote(SpecificationImplementationStatus.INFORMATIONAL.value))

        # filter based on completion. see the implementation of
        # Specification.is_complete() for more details
        completeness = Specification.completeness_clause

        if SpecificationFilter.COMPLETE in filter:
            query += ' AND ( %s ) ' % completeness
        elif SpecificationFilter.INCOMPLETE in filter:
            query += ' AND NOT ( %s ) ' % completeness

        # Filter for validity. If we want valid specs only then we should
        # exclude all OBSOLETE or SUPERSEDED specs
        if SpecificationFilter.VALID in filter:
            # XXX: kiko 2007-02-07: this is untested and was broken.
            query += (
                ' AND Specification.definition_status NOT IN ( %s, %s ) ' %
                sqlvalues(SpecificationDefinitionStatus.OBSOLETE,
                          SpecificationDefinitionStatus.SUPERSEDED))

        # ALL is the trump card
        if SpecificationFilter.ALL in filter:
            query = base

        # Filter for specification text
        for constraint in filter:
            if isinstance(constraint, basestring):
                # a string in the filter is a text search filter
                query += ' AND Specification.fti @@ ftq(%s) ' % quote(
                    constraint)

        results = Specification.select(query, orderBy=order, limit=quantity)
        if prejoin_people:
            results = results.prejoin(['assignee', 'approver', 'drafter'])
        return results

    def getByURL(self, url):
        """See ISpecificationSet."""
        specification = Specification.selectOneBy(specurl=url)
        if specification is None:
            return None
        return specification

    @property
    def coming_sprints(self):
        """See ISpecificationSet."""
        from lp.blueprints.model.sprint import Sprint
        return Sprint.select("time_ends > 'NOW'", orderBy='time_starts',
            limit=5)

    def new(self, name, title, specurl, summary, definition_status,
        owner, approver=None, product=None, distribution=None, assignee=None,
        drafter=None, whiteboard=None, workitems_text=None,
        priority=SpecificationPriority.UNDEFINED, information_type=None):
        """See ISpecificationSet."""
        # Adapt the NewSpecificationDefinitionStatus item to a
        # SpecificationDefinitionStatus item.
        if information_type is None:
            information_type = InformationType.PUBLIC
        status_name = definition_status.name
        status_names = NewSpecificationDefinitionStatus.items.mapping.keys()
        if status_name not in status_names:
            raise AssertionError(
                "definition_status must an item found in "
                "NewSpecificationDefinitionStatus.")
        definition_status = SpecificationDefinitionStatus.items[status_name]
        return Specification(name=name, title=title, specurl=specurl,
            summary=summary, priority=priority,
            definition_status=definition_status, owner=owner,
            approver=approver, product=product, distribution=distribution,
            assignee=assignee, drafter=drafter, whiteboard=whiteboard,
            information_type=information_type)

    def getDependencyDict(self, specifications):
        """See `ISpecificationSet`."""
        specification_ids = [spec.id for spec in specifications]

        if len(specification_ids) == 0:
            return {}

        results = Store.of(specifications[0]).execute("""
            SELECT SpecificationDependency.specification,
                   SpecificationDependency.dependency
            FROM SpecificationDependency, Specification
            WHERE SpecificationDependency.specification IN %s
            AND SpecificationDependency.dependency = Specification.id
            ORDER BY Specification.priority DESC, Specification.name,
                     Specification.id
        """ % sqlvalues(specification_ids)).get_all()

        dependencies = {}
        for spec_id, dep_id in results:
            if spec_id not in dependencies:
                dependencies[spec_id] = []
            dependency = Specification.get(dep_id)
            dependencies[spec_id].append(dependency)

        return dependencies

    def get(self, spec_id):
        """See lp.blueprints.interfaces.specification.ISpecificationSet."""
        return Specification.get(spec_id)<|MERGE_RESOLUTION|>--- conflicted
+++ resolved
@@ -73,11 +73,8 @@
     NON_EMBARGOED_INFORMATION_TYPES,
     PRIVATE_INFORMATION_TYPES,
     PUBLIC_INFORMATION_TYPES,
-<<<<<<< HEAD
+    PUBLIC_PROPRIETARY_INFORMATION_TYPES,
     SpecificationSharingPolicy,
-=======
-    PUBLIC_PROPRIETARY_INFORMATION_TYPES,
->>>>>>> 1172da6c
     )
 from lp.registry.errors import CannotChangeInformationType
 from lp.registry.interfaces.distribution import IDistribution
