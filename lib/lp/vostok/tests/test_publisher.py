# Copyright 2010 Canonical Ltd.  This software is licensed under the
# GNU Affero General Public License version 3 (see the file LICENSE).

"""Tests for vostok's custom publications."""

__metaclass__ = type

import unittest

from canonical.config import config
from canonical.testing.layers import FunctionalLayer
from canonical.launchpad.webapp.interfaces import IOpenLaunchBag

from lp.testing import TestCase
from lp.testing.publication import get_request_and_publication

from lp.vostok.publisher import VostokLayer, VostokRoot

<<<<<<< HEAD
from zope.app.publication.requestpublicationregistry import factoryRegistry
from zope.component import getUtility


VOSTOK_ENVIRONMENT = {
    'HTTP_HOST': config.vhost.vostok.hostname,
    'REQUEST_METHOD': 'GET',
    }

=======
>>>>>>> f4256326

class TestRegistration(TestCase):
    """Vostok's publication customizations are installed correctly."""

    layer = FunctionalLayer

<<<<<<< HEAD
    def test_publication_factory_is_registered(self):
        # There is a vostok-specific request factory registered for the
        # hostname configured for vostok.
        factory = factoryRegistry.lookup(
            "GET", "text/html", VOSTOK_ENVIRONMENT)
        self.assertEqual('vostok', factory.vhost_name)

    def test_vostok_request_provides_vostok_layer(self):
        # The Request object constructed for requests to the vostok hostname
        # provides VostokLayer.
        factory = factoryRegistry.lookup(
            "GET", "text/html", VOSTOK_ENVIRONMENT)
        request_factory, publication_factory = factory()
        request = request_factory('', VOSTOK_ENVIRONMENT)
=======
    def test_code_request_provides_code_layer(self):
        # The request constructed for requests to the code hostname provides
        # CodeLayer.
        request, publication = get_request_and_publication(
            host=config.vhost.code.hostname)
>>>>>>> f4256326
        self.assertProvides(request, VostokLayer)

    def test_root_object(self):
        # The root object for requests to the vostok host is an instance of
        # VostokRoot.
        factory = factoryRegistry.lookup(
            "GET", "text/html", VOSTOK_ENVIRONMENT)
        request_factory, publication_factory = factory()
        request = request_factory('', VOSTOK_ENVIRONMENT)
        publication = publication_factory(None)
        # XXX This shouldn't be needed:
        getUtility(IOpenLaunchBag).clear()
        root = publication.getApplication(request)
        self.assertIsInstance(root, VostokRoot)


def test_suite():
    return unittest.TestLoader().loadTestsFromName(__name__)<|MERGE_RESOLUTION|>--- conflicted
+++ resolved
@@ -16,57 +16,29 @@
 
 from lp.vostok.publisher import VostokLayer, VostokRoot
 
-<<<<<<< HEAD
-from zope.app.publication.requestpublicationregistry import factoryRegistry
 from zope.component import getUtility
 
-
-VOSTOK_ENVIRONMENT = {
-    'HTTP_HOST': config.vhost.vostok.hostname,
-    'REQUEST_METHOD': 'GET',
-    }
-
-=======
->>>>>>> f4256326
 
 class TestRegistration(TestCase):
     """Vostok's publication customizations are installed correctly."""
 
     layer = FunctionalLayer
 
-<<<<<<< HEAD
-    def test_publication_factory_is_registered(self):
-        # There is a vostok-specific request factory registered for the
-        # hostname configured for vostok.
-        factory = factoryRegistry.lookup(
-            "GET", "text/html", VOSTOK_ENVIRONMENT)
-        self.assertEqual('vostok', factory.vhost_name)
-
-    def test_vostok_request_provides_vostok_layer(self):
-        # The Request object constructed for requests to the vostok hostname
-        # provides VostokLayer.
-        factory = factoryRegistry.lookup(
-            "GET", "text/html", VOSTOK_ENVIRONMENT)
-        request_factory, publication_factory = factory()
-        request = request_factory('', VOSTOK_ENVIRONMENT)
-=======
     def test_code_request_provides_code_layer(self):
         # The request constructed for requests to the code hostname provides
         # CodeLayer.
         request, publication = get_request_and_publication(
             host=config.vhost.code.hostname)
->>>>>>> f4256326
         self.assertProvides(request, VostokLayer)
 
     def test_root_object(self):
         # The root object for requests to the vostok host is an instance of
         # VostokRoot.
-        factory = factoryRegistry.lookup(
-            "GET", "text/html", VOSTOK_ENVIRONMENT)
-        request_factory, publication_factory = factory()
-        request = request_factory('', VOSTOK_ENVIRONMENT)
-        publication = publication_factory(None)
+        request, publication = get_request_and_publication(
+            host=config.vhost.code.hostname)
+        self.assertProvides(request, VostokLayer)
         # XXX This shouldn't be needed:
+        # XXX Use test traverse instead?
         getUtility(IOpenLaunchBag).clear()
         root = publication.getApplication(request)
         self.assertIsInstance(root, VostokRoot)
