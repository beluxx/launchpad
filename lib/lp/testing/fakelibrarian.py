# Copyright 2010 Canonical Ltd.  This software is licensed under the
# GNU Affero General Public License version 3 (see the file LICENSE).

"""See canonical.librarian.testing.fake."""

import warnings

from canonical.librarian.testing.fake import FakeLibrarian as _FakeLibrarian


<<<<<<< HEAD
from fixtures import Fixture
import transaction
from transaction.interfaces import ISynchronizer
import zope.component
from zope.interface import implements

from canonical.config import config
from canonical.launchpad.database.librarian import (
    LibraryFileAlias,
    LibraryFileContent,
    )
from canonical.launchpad.interfaces.librarian import ILibraryFileAliasSet
from canonical.librarian.client import get_libraryfilealias_download_path
from canonical.librarian.interfaces import (
    ILibrarianClient,
    LIBRARIAN_SERVER_DEFAULT_TIMEOUT,
    )


class InstrumentedLibraryFileAlias(LibraryFileAlias):
    """A `ILibraryFileAlias` implementation that fakes library access."""

    file_committed = False

    def checkCommitted(self):
        """Raise an error if this file has not been committed yet."""
        if not self.file_committed:
            raise LookupError(
                "Attempting to retrieve file '%s' from the fake "
                "librarian, but the file has not yet been committed to "
                "storage." % self.filename)

    def open(self, timeout=LIBRARIAN_SERVER_DEFAULT_TIMEOUT):
        self.checkCommitted()
        self._datafile = StringIO(self.content_string)

    def read(self, chunksize=None, timeout=LIBRARIAN_SERVER_DEFAULT_TIMEOUT):
        return self._datafile.read(chunksize)


class FakeLibrarian(Fixture):
    """A test double Librarian which works in-process.

    This takes the role of both the librarian client and the LibraryFileAlias
    utility.
    """
    provided_utilities = [ILibrarianClient, ILibraryFileAliasSet]
    implements(ISynchronizer, *provided_utilities)

    def setUp(self):
        """Fixture API: install as the librarian."""
        Fixture.setUp(self)
        self.aliases = {}
        self.download_url = config.librarian.download_url
        transaction.manager.registerSynch(self)
        self.addCleanup(transaction.manager.unregisterSynch, self)

        site_manager = zope.component.getGlobalSiteManager()
        for utility in self.provided_utilities:
            original = zope.component.getUtility(utility)
            if site_manager.unregisterUtility(original, utility):
                # We really disabled a utility, restore it later.
                self.addCleanup(
                    zope.component.provideUtility, original, utility)
            zope.component.provideUtility(self, utility)
            self.addCleanup(site_manager.unregisterUtility, self, utility)

    def addFile(self, name, size, file, contentType, expires=None):
        """See `IFileUploadClient`."""
        return self._storeFile(
            name, size, file, contentType, expires=expires).id

    def _storeFile(self, name, size, file, contentType, expires=None):
        """Like `addFile`, but returns the `LibraryFileAlias`."""
        content = file.read()
        real_size = len(content)
        if real_size != size:
            raise AssertionError(
                "Uploading '%s' to the fake librarian with incorrect "
                "size %d; actual size is %d." % (name, size, real_size))

        file_ref = self._makeLibraryFileContent(content)
        alias = self._makeAlias(file_ref.id, name, content, contentType)
        self.aliases[alias.id] = alias
        return alias

    def remoteAddFile(self, name, size, file, contentType, expires=None):
        """See `IFileUploadClient`."""
        return NotImplementedError()

    def getURLForAlias(self, aliasID, secure=False):
        """See `IFileDownloadClient`."""
        return self.getURLForAliasObject(self.aliases.get(int(aliasID)))

    def getURLForAliasObject(self, alias):
        """See `IFileDownloadClient`."""
        if alias.deleted:
            return None
        path = get_libraryfilealias_download_path(alias.id, alias.filename)
        return urljoin(self.download_url, path)

    def getFileByAlias(self, aliasID,
                       timeout=LIBRARIAN_SERVER_DEFAULT_TIMEOUT):
        """See `IFileDownloadClient`."""
        alias = self[aliasID]
        alias.checkCommitted()
        return StringIO(alias.content_string)

    def pretendCommit(self):
        """Pretend that there's been a commit.

        When you add a file to the librarian (real or fake), it is not
        fully available until the transaction that added the file has
        been committed.  Call this method to make the FakeLibrarian act
        as if there's been a commit, without actually committing a
        database transaction.
        """
        # Note that all files have been committed to storage.
        for alias in self.aliases.itervalues():
            alias.file_committed = True

    def _makeAlias(self, file_id, name, content, content_type):
        """Create a `LibraryFileAlias`."""
        alias = InstrumentedLibraryFileAlias(
            contentID=file_id, filename=name, mimetype=content_type)
        alias.content_string = content
        return alias

    def _makeLibraryFileContent(self, content):
        """Create a `LibraryFileContent`."""
        size = len(content)
        sha1 = hashlib.sha1(content).hexdigest()
        md5 = hashlib.md5(content).hexdigest()

        content_object = LibraryFileContent(filesize=size, sha1=sha1, md5=md5)
        return content_object

    def create(self, name, size, file, contentType, expires=None,
               debugID=None, restricted=False):
        "See `ILibraryFileAliasSet`."""
        return self._storeFile(name, size, file, contentType, expires=expires)

    def __getitem__(self, key):
        "See `ILibraryFileAliasSet`."""
        alias = self.aliases.get(key)
        if alias is None:
            raise LookupError(
                "Attempting to retrieve file alias %d from the fake "
                "librarian, who has never heard of it." % key)
        return alias

    def findBySHA1(self, sha1):
        "See `ILibraryFileAliasSet`."""
        for alias in self.aliases.itervalues():
            if alias.content.sha1 == sha1:
                return alias

        return None

    def beforeCompletion(self, txn):
        """See `ISynchronizer`."""

    def afterCompletion(self, txn):
        """See `ISynchronizer`."""
        self.pretendCommit()

    def newTransaction(self, txn):
        """See `ISynchronizer`."""
=======
def FakeLibrarian(*args, **kwargs):
    """Forward to the new home with a deprecation warning."""
    warnings.warn("Stale import: please import FakeLibrarian from "
        "canonical.librarian.testing.fake instead.", DeprecationWarning,
        stacklevel=2)
    return _FakeLibrarian(*args, **kwargs)
>>>>>>> 66cfdb8e
<|MERGE_RESOLUTION|>--- conflicted
+++ resolved
@@ -8,180 +8,9 @@
 from canonical.librarian.testing.fake import FakeLibrarian as _FakeLibrarian
 
 
-<<<<<<< HEAD
-from fixtures import Fixture
-import transaction
-from transaction.interfaces import ISynchronizer
-import zope.component
-from zope.interface import implements
-
-from canonical.config import config
-from canonical.launchpad.database.librarian import (
-    LibraryFileAlias,
-    LibraryFileContent,
-    )
-from canonical.launchpad.interfaces.librarian import ILibraryFileAliasSet
-from canonical.librarian.client import get_libraryfilealias_download_path
-from canonical.librarian.interfaces import (
-    ILibrarianClient,
-    LIBRARIAN_SERVER_DEFAULT_TIMEOUT,
-    )
-
-
-class InstrumentedLibraryFileAlias(LibraryFileAlias):
-    """A `ILibraryFileAlias` implementation that fakes library access."""
-
-    file_committed = False
-
-    def checkCommitted(self):
-        """Raise an error if this file has not been committed yet."""
-        if not self.file_committed:
-            raise LookupError(
-                "Attempting to retrieve file '%s' from the fake "
-                "librarian, but the file has not yet been committed to "
-                "storage." % self.filename)
-
-    def open(self, timeout=LIBRARIAN_SERVER_DEFAULT_TIMEOUT):
-        self.checkCommitted()
-        self._datafile = StringIO(self.content_string)
-
-    def read(self, chunksize=None, timeout=LIBRARIAN_SERVER_DEFAULT_TIMEOUT):
-        return self._datafile.read(chunksize)
-
-
-class FakeLibrarian(Fixture):
-    """A test double Librarian which works in-process.
-
-    This takes the role of both the librarian client and the LibraryFileAlias
-    utility.
-    """
-    provided_utilities = [ILibrarianClient, ILibraryFileAliasSet]
-    implements(ISynchronizer, *provided_utilities)
-
-    def setUp(self):
-        """Fixture API: install as the librarian."""
-        Fixture.setUp(self)
-        self.aliases = {}
-        self.download_url = config.librarian.download_url
-        transaction.manager.registerSynch(self)
-        self.addCleanup(transaction.manager.unregisterSynch, self)
-
-        site_manager = zope.component.getGlobalSiteManager()
-        for utility in self.provided_utilities:
-            original = zope.component.getUtility(utility)
-            if site_manager.unregisterUtility(original, utility):
-                # We really disabled a utility, restore it later.
-                self.addCleanup(
-                    zope.component.provideUtility, original, utility)
-            zope.component.provideUtility(self, utility)
-            self.addCleanup(site_manager.unregisterUtility, self, utility)
-
-    def addFile(self, name, size, file, contentType, expires=None):
-        """See `IFileUploadClient`."""
-        return self._storeFile(
-            name, size, file, contentType, expires=expires).id
-
-    def _storeFile(self, name, size, file, contentType, expires=None):
-        """Like `addFile`, but returns the `LibraryFileAlias`."""
-        content = file.read()
-        real_size = len(content)
-        if real_size != size:
-            raise AssertionError(
-                "Uploading '%s' to the fake librarian with incorrect "
-                "size %d; actual size is %d." % (name, size, real_size))
-
-        file_ref = self._makeLibraryFileContent(content)
-        alias = self._makeAlias(file_ref.id, name, content, contentType)
-        self.aliases[alias.id] = alias
-        return alias
-
-    def remoteAddFile(self, name, size, file, contentType, expires=None):
-        """See `IFileUploadClient`."""
-        return NotImplementedError()
-
-    def getURLForAlias(self, aliasID, secure=False):
-        """See `IFileDownloadClient`."""
-        return self.getURLForAliasObject(self.aliases.get(int(aliasID)))
-
-    def getURLForAliasObject(self, alias):
-        """See `IFileDownloadClient`."""
-        if alias.deleted:
-            return None
-        path = get_libraryfilealias_download_path(alias.id, alias.filename)
-        return urljoin(self.download_url, path)
-
-    def getFileByAlias(self, aliasID,
-                       timeout=LIBRARIAN_SERVER_DEFAULT_TIMEOUT):
-        """See `IFileDownloadClient`."""
-        alias = self[aliasID]
-        alias.checkCommitted()
-        return StringIO(alias.content_string)
-
-    def pretendCommit(self):
-        """Pretend that there's been a commit.
-
-        When you add a file to the librarian (real or fake), it is not
-        fully available until the transaction that added the file has
-        been committed.  Call this method to make the FakeLibrarian act
-        as if there's been a commit, without actually committing a
-        database transaction.
-        """
-        # Note that all files have been committed to storage.
-        for alias in self.aliases.itervalues():
-            alias.file_committed = True
-
-    def _makeAlias(self, file_id, name, content, content_type):
-        """Create a `LibraryFileAlias`."""
-        alias = InstrumentedLibraryFileAlias(
-            contentID=file_id, filename=name, mimetype=content_type)
-        alias.content_string = content
-        return alias
-
-    def _makeLibraryFileContent(self, content):
-        """Create a `LibraryFileContent`."""
-        size = len(content)
-        sha1 = hashlib.sha1(content).hexdigest()
-        md5 = hashlib.md5(content).hexdigest()
-
-        content_object = LibraryFileContent(filesize=size, sha1=sha1, md5=md5)
-        return content_object
-
-    def create(self, name, size, file, contentType, expires=None,
-               debugID=None, restricted=False):
-        "See `ILibraryFileAliasSet`."""
-        return self._storeFile(name, size, file, contentType, expires=expires)
-
-    def __getitem__(self, key):
-        "See `ILibraryFileAliasSet`."""
-        alias = self.aliases.get(key)
-        if alias is None:
-            raise LookupError(
-                "Attempting to retrieve file alias %d from the fake "
-                "librarian, who has never heard of it." % key)
-        return alias
-
-    def findBySHA1(self, sha1):
-        "See `ILibraryFileAliasSet`."""
-        for alias in self.aliases.itervalues():
-            if alias.content.sha1 == sha1:
-                return alias
-
-        return None
-
-    def beforeCompletion(self, txn):
-        """See `ISynchronizer`."""
-
-    def afterCompletion(self, txn):
-        """See `ISynchronizer`."""
-        self.pretendCommit()
-
-    def newTransaction(self, txn):
-        """See `ISynchronizer`."""
-=======
 def FakeLibrarian(*args, **kwargs):
     """Forward to the new home with a deprecation warning."""
     warnings.warn("Stale import: please import FakeLibrarian from "
         "canonical.librarian.testing.fake instead.", DeprecationWarning,
         stacklevel=2)
-    return _FakeLibrarian(*args, **kwargs)
->>>>>>> 66cfdb8e
+    return _FakeLibrarian(*args, **kwargs)