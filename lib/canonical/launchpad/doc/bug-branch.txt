--- conflicted
+++ resolved
@@ -3,8 +3,7 @@
 Branches can be linked to Bugs, to track work in progress on branches,
 and when fixes are committed.
 
-<<<<<<< HEAD
-    >>> from zope.interface.verify import verifyObject
+    >>> from canonical.launchpad.webapp.testing import verifyObject
     >>> from canonical.launchpad.interfaces import IBugBranch, IBugBranchSet
     >>> from canonical.launchpad.database import BugBranch, BugBranchSet
     >>> verifyObject(IBugBranch, BugBranch.get(1))
@@ -12,15 +11,6 @@
     >>> verifyObject(IBugBranchSet, BugBranchSet())
     True
 
-=======
->>> from canonical.launchpad.webapp.testing import verifyObject
->>> from canonical.launchpad.interfaces import IBugBranch, IBugBranchSet
->>> from canonical.launchpad.database import BugBranch, BugBranchSet
->>> verifyObject(IBugBranch, BugBranch.get(1))
-True
->>> verifyObject(IBugBranchSet, BugBranchSet())
-True
->>>>>>> 9c88dc09
 
 == BugBranch ==
 
