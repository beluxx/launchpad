--- conflicted
+++ resolved
@@ -14,10 +14,7 @@
 
 from lp.app.interfaces.services import IService
 from lp.code.enums import (
-<<<<<<< HEAD
-=======
     BranchSubscriptionDiffSize,
->>>>>>> 61ffecb7
     BranchSubscriptionNotificationLevel,
     CodeReviewNotificationLevel,
     )
