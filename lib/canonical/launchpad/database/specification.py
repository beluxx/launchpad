# Copyright 2004-2005 Canonical Ltd.  All rights reserved.

__metaclass__ = type
__all__ = ['Specification', 'SpecificationSet']

from zope.interface import implements

from sqlobject import (
    ForeignKey, IntCol, StringCol, SQLMultipleJoin, SQLRelatedJoin, BoolCol)

from canonical.launchpad.interfaces import (
    IBugLinkTarget,
    IDistroRelease,
    IProductSeries,
    ISpecification,
    ISpecificationSet,
    )

from canonical.database.sqlbase import SQLBase, quote, sqlvalues
from canonical.database.constants import DEFAULT, UTC_NOW
from canonical.database.datetimecol import UtcDateTimeCol
from canonical.database.enumcol import EnumCol

from canonical.lp.dbschema import (
    SpecificationDelivery, SpecificationSort,
    SpecificationFilter, SpecificationGoalStatus,
    SpecificationLifecycleStatus,
    SpecificationPriority, SpecificationStatus,
    )

from canonical.launchpad.helpers import (
    contactEmailAddresses, shortlist)

from canonical.launchpad.database.buglinktarget import BugLinkTargetMixin
from canonical.launchpad.database.specificationdependency import (
    SpecificationDependency)
from canonical.launchpad.database.specificationbranch import (
    SpecificationBranch)
from canonical.launchpad.database.specificationbug import (
    SpecificationBug)
from canonical.launchpad.database.specificationfeedback import (
    SpecificationFeedback)
from canonical.launchpad.database.specificationsubscription import (
    SpecificationSubscription)
from canonical.launchpad.database.sprintspecification import (
    SprintSpecification)
from canonical.launchpad.database.sprint import Sprint

<<<<<<< HEAD
from canonical.launchpad.helpers import (
    contactEmailAddresses, shortlist)
from canonical.launchpad.components import ObjectDelta

=======
>>>>>>> bbe3b3ad
from canonical.launchpad.components.specification import SpecificationDelta


class Specification(SQLBase, BugLinkTargetMixin):
    """See ISpecification."""

    implements(ISpecification, IBugLinkTarget)

    _defaultOrder = ['-priority', 'status', 'name', 'id']

    # db field names
    name = StringCol(unique=True, notNull=True)
    title = StringCol(notNull=True)
    summary = StringCol(notNull=True)
    status = EnumCol(schema=SpecificationStatus, notNull=True,
        default=SpecificationStatus.NEW)
    priority = EnumCol(schema=SpecificationPriority, notNull=True,
        default=SpecificationPriority.UNDEFINED)
    assignee = ForeignKey(dbName='assignee', notNull=False,
        foreignKey='Person', default=None)
    drafter = ForeignKey(dbName='drafter', notNull=False,
        foreignKey='Person', default=None)
    approver = ForeignKey(dbName='approver', notNull=False,
        foreignKey='Person', default=None)
    owner = ForeignKey(dbName='owner', foreignKey='Person', notNull=True)
    datecreated = UtcDateTimeCol(notNull=True, default=DEFAULT)
    product = ForeignKey(dbName='product', foreignKey='Product',
        notNull=False, default=None)
    productseries = ForeignKey(dbName='productseries',
        foreignKey='ProductSeries', notNull=False, default=None)
    distribution = ForeignKey(dbName='distribution',
        foreignKey='Distribution', notNull=False, default=None)
    distrorelease = ForeignKey(dbName='distrorelease',
        foreignKey='DistroRelease', notNull=False, default=None)
    goalstatus = EnumCol(schema=SpecificationGoalStatus, notNull=True,
        default=SpecificationGoalStatus.PROPOSED)
    goal_proposer = ForeignKey(dbName='goal_proposer', notNull=False,
        foreignKey='Person', default=None)
    date_goal_proposed = UtcDateTimeCol(notNull=False, default=None)
    goal_decider = ForeignKey(dbName='goal_decider', notNull=False,
        foreignKey='Person', default=None)
    date_goal_decided = UtcDateTimeCol(notNull=False, default=None)
    milestone = ForeignKey(dbName='milestone',
        foreignKey='Milestone', notNull=False, default=None)
    specurl = StringCol(notNull=True)
    whiteboard = StringCol(notNull=False, default=None)
    direction_approved = BoolCol(notNull=True, default=False)
    informational = BoolCol(notNull=True, default=False)
    man_days = IntCol(notNull=False, default=None)
    delivery = EnumCol(schema=SpecificationDelivery, notNull=True,
        default=SpecificationDelivery.UNKNOWN)
    superseded_by = ForeignKey(dbName='superseded_by',
        foreignKey='Specification', notNull=False, default=None)
    completer = ForeignKey(dbName='completer', notNull=False,
        foreignKey='Person', default=None)
    date_completed = UtcDateTimeCol(notNull=False, default=None)
    starter = ForeignKey(dbName='starter', notNull=False,
        foreignKey='Person', default=None)
    date_started = UtcDateTimeCol(notNull=False, default=None)

    # useful joins
    subscriptions = SQLMultipleJoin('SpecificationSubscription',
        joinColumn='specification', orderBy='id')
    subscribers = SQLRelatedJoin('Person',
        joinColumn='specification', otherColumn='person',
        intermediateTable='SpecificationSubscription',
        orderBy=['displayname', 'name'])
    feedbackrequests = SQLMultipleJoin('SpecificationFeedback',
        joinColumn='specification', orderBy='id')
    sprint_links = SQLMultipleJoin('SprintSpecification', orderBy='id',
        joinColumn='specification')
    sprints = SQLRelatedJoin('Sprint', orderBy='name',
        joinColumn='specification', otherColumn='sprint',
        intermediateTable='SprintSpecification')
    bug_links = SQLMultipleJoin('SpecificationBug', joinColumn='specification',
        orderBy='id')
    bugs = SQLRelatedJoin('Bug',
        joinColumn='specification', otherColumn='bug',
        intermediateTable='SpecificationBug', orderBy='id')
    branch_links = SQLMultipleJoin('SpecificationBranch',
        joinColumn='specification',
        orderBy='id')
    spec_dependency_links = SQLMultipleJoin('SpecificationDependency',
        joinColumn='specification', orderBy='id')

    dependencies = SQLRelatedJoin('Specification', joinColumn='specification',
        otherColumn='dependency', orderBy='title',
        intermediateTable='SpecificationDependency')
    blocked_specs = SQLRelatedJoin('Specification', joinColumn='dependency',
        otherColumn='specification', orderBy='title',
        intermediateTable='SpecificationDependency')

    # attributes
    @property
    def target(self):
        """See ISpecification."""
        if self.product:
            return self.product
        return self.distribution

    def retarget(self, product=None, distribution=None):
        """See ISpecification."""
        assert not (product and distribution)
        assert (product or distribution)

        # we need to ensure that there is not already a spec with this name
        # for this new target
        if product:
            assert product.getSpecification(self.name) is None
        elif distribution:
            assert distribution.getSpecification(self.name) is None

        # if we are not changing anything, then return
        if self.product == product and self.distribution == distribution:
            return

        # we must lose any goal we have set and approved/declined because we
        # are moving to a different product that will have different
        # policies and drivers
        self.productseries = None
        self.distrorelease = None
        self.goalstatus = SpecificationGoalStatus.PROPOSED
        self.goal_proposer = None
        self.date_goal_proposed = None
        self.milestone = None

        # set the new values
        self.product = product
        self.distribution = distribution
        self.priority = SpecificationPriority.UNDEFINED
        self.direction_approved = False

    @property
    def goal(self):
        """See ISpecification."""
        if self.productseries:
            return self.productseries
        return self.distrorelease

    def proposeGoal(self, goal, proposer):
        """See ISpecification."""
        if goal is None:
            # we are clearing goals
            self.productseries = None
            self.distrorelease = None
        elif IProductSeries.providedBy(goal):
            # set the product series as a goal
            self.productseries = goal
            self.goal_proposer = proposer
            self.date_goal_proposed = UTC_NOW
            # and make sure there is no leftover distrorelease goal
            self.distrorelease = None
        elif IDistroRelease.providedBy(goal):
            # set the distrorelease goal
            self.distrorelease = goal
            self.goal_proposer = proposer
            self.date_goal_proposed = UTC_NOW
            # and make sure there is no leftover distrorelease goal
            self.productseries = None
        else:
            raise AssertionError, 'Inappropriate goal.'
        # record who made the proposal, and when
        self.goal_proposer = proposer
        self.date_goal_proposed = UTC_NOW
        # and of course set the goal status to PROPOSED
        self.goalstatus = SpecificationGoalStatus.PROPOSED
        # the goal should now also not have a decider
        self.goal_decider = None
        self.date_goal_decided = None

    def acceptBy(self, decider):
        """See ISpecification."""
        self.goalstatus = SpecificationGoalStatus.ACCEPTED
        self.goal_decider = decider
        self.date_goal_decided = UTC_NOW

    def declineBy(self, decider):
        """See ISpecification."""
        self.goalstatus = SpecificationGoalStatus.DECLINED
        self.goal_decider = decider
        self.date_goal_decided = UTC_NOW

    def getSprintSpecification(self, sprintname):
        """See ISpecification."""
        for sprintspecification in self.sprint_links:
            if sprintspecification.sprint.name == sprintname:
                return sprintspecification
        return None

    def getFeedbackRequests(self, person):
        """See ISpecification."""
        reqlist = []
        for fbreq in self.feedbackrequests:
            if fbreq.reviewer.id == person.id:
                reqlist.append(fbreq)
        return reqlist

    def notificationRecipientAddresses(self):
        """See ISpecification."""
        related_people = [
            self.owner, self.assignee, self.approver, self.drafter]
        related_people = [
            person for person in related_people if person is not None]
        subscribers = [
            subscription.person for subscription in self.subscriptions]
        addresses = set()
        for person in related_people + subscribers:
            addresses.update(contactEmailAddresses(person))
        return sorted(addresses)

    # emergent properties
    @property
    def is_incomplete(self):
        """See ISpecification."""
        return not self.is_complete

    # Several other classes need to generate lists of specifications, and
    # one thing they often have to filter for is completeness. We maintain
    # this single canonical query string here so that it does not have to be
    # cargo culted into Product, Distribution, ProductSeries etc

    # Also note that there is a constraint in the database which ensures
    # that date_completed is set if the spec is complete, and that db
    # constraint parrots this definition exactly.

    # NB NB NB if you change this definition PLEASE update the db constraint
    # Specification.specification_completion_recorded_chk !!!
    completeness_clause =  """
                Specification.delivery = %d
                """ % SpecificationDelivery.IMPLEMENTED.value + """
            OR
                Specification.status IN ( %d, %d )
                """ % (SpecificationStatus.OBSOLETE.value,
                       SpecificationStatus.SUPERSEDED.value) + """
            OR
               (Specification.informational IS TRUE AND
                Specification.status = %d)
                """ % SpecificationStatus.APPROVED.value

    @property
    def is_complete(self):
        """See ISpecification. This is a code implementation of the
        SQL in self.completeness. Just for completeness.
        """
        return (self.status in [
                    SpecificationStatus.OBSOLETE,
                    SpecificationStatus.SUPERSEDED,
                    ]
                or self.delivery == SpecificationDelivery.IMPLEMENTED
                or (self.informational is True and
                    self.status == SpecificationStatus.APPROVED))

    # NB NB If you change this definition, please update the equivalent
    # DB constraint Specification.specification_start_recorded_chk
    # We choose to define "started" as the set of delivery states NOT
    # in the values we select. Another option would be to say "anything less
    # than a threshold" and to comment the dbschema that "anything not
    # started should be less than the threshold". We'll see how maintainable
    # this is.
    started_clause =  """
                Specification.delivery NOT IN ( %d, %d, %d )
                """ % ( SpecificationDelivery.UNKNOWN.value,
                        SpecificationDelivery.NOTSTARTED.value,
                        SpecificationDelivery.DEFERRED.value ) + """
            OR
               (Specification.informational IS TRUE AND
                Specification.status = %d)
                """ % SpecificationStatus.APPROVED.value

    @property
    def is_started(self):
        """See ISpecification. This is a code implementation of the
        SQL in self.started_clause
        """
        return (self.delivery not in [
                    SpecificationDelivery.UNKNOWN,
                    SpecificationDelivery.NOTSTARTED,
                    SpecificationDelivery.DEFERRED,
                    ]
                or (self.informational is True and
                    self.status == SpecificationStatus.APPROVED))


    def updateLifecycleStatus(self, user):
        """See ISpecification."""
        newstatus = None
        if self.is_started:
            if self.starter is None:
                newstatus = SpecificationLifecycleStatus.STARTED
                self.date_started = UTC_NOW
                self.starter = user
        else:
            if self.starter is not None:
                newstatus = SpecificationLifecycleStatus.NOTSTARTED
                self.date_started = None
                self.starter = None
        if self.is_complete:
            if self.completer is None:
                newstatus = SpecificationLifecycleStatus.COMPLETE
                self.date_completed = UTC_NOW
                self.completer = user
        else:
            if self.completer is not None:
                self.date_completed = None
                self.completer = None
                if self.is_started:
                    newstatus = SpecificationLifecycleStatus.STARTED
                else:
                    newstatus = SpecificationLifecycleStatus.NOTSTARTED

        return newstatus

    @property
    def is_blocked(self):
        """See ISpecification."""
        for spec in self.dependencies:
            if spec.is_incomplete:
                return True
        return False

    @property
    def has_release_goal(self):
        """See ISpecification."""
        if (self.goal is not None and
            self.goalstatus == SpecificationGoalStatus.ACCEPTED):
            return True
        return False

    def getDelta(self, old_spec, user):
        """See ISpecification."""
        delta = ObjectDelta(old_spec, self)
        delta.recordNewValues(("title", "summary", "whiteboard",
                               "specurl", "productseries",
                               "distrorelease", "milestone"))
        delta.recordNewAndOld(("name", "priority", "status", "target",
                               "approver", "assignee", "drafter"))
        delta.recordListAddedAndRemoved("bugs",
                                        "bugs_linked",
                                        "bugs_unlinked")
        
        if delta.changes:
            changes = delta.changes
            changes["specification"] = self
            changes["user"] = user

            return SpecificationDelta(**changes)
        else:
            return None

    # subscriptions
    def subscription(self, person):
        """See ISpecification."""
        for sub in self.subscriptions:
            if sub.person.id == person.id:
                return sub
        return None

    def getSubscriptionByName(self, name):
        """See ISpecification."""
        for sub in self.subscriptions:
            if sub.person.name == name:
                return sub
        return None

    def subscribe(self, person, essential):
        """See ISpecification."""
        # first see if a relevant subscription exists, and if so, return it
        sub = self.subscription(person)
        if sub is not None:
            sub.essential = essential
            return sub
        # since no previous subscription existed, create and return a new one
        return SpecificationSubscription(specification=self,
            person=person, essential=essential)

    def unsubscribe(self, person):
        """See ISpecification."""
        # see if a relevant subscription exists, and if so, delete it
        for sub in self.subscriptions:
            if sub.person.id == person.id:
                SpecificationSubscription.delete(sub.id)
                return

    # queueing
    def queue(self, reviewer, requester, queuemsg=None):
        """See ISpecification."""
        for fbreq in self.feedbackrequests:
            if (fbreq.reviewer.id == reviewer.id and
                fbreq.requester == requester.id):
                # we have a relevant request already, update it
                fbreq.queuemsg = queuemsg
                return fbreq
        # since no previous feedback request existed for this person,
        # create a new one
        return SpecificationFeedback(
            specification=self,
            reviewer=reviewer,
            requester=requester,
            queuemsg=queuemsg)

    def unqueue(self, reviewer, requester):
        """See ISpecification."""
        # see if a relevant queue entry exists, and if so, delete it
        for fbreq in self.feedbackrequests:
            if (fbreq.reviewer.id == reviewer.id and
                fbreq.requester.id == requester.id):
                SpecificationFeedback.delete(fbreq.id)
                return

    # Template methods for BugLinkTargetMixin
    buglinkClass = SpecificationBug

    def createBugLink(self, bug):
        """See BugLinkTargetMixin."""
        return SpecificationBug(specification=self, bug=bug)

    # sprint linking
    def linkSprint(self, sprint, user):
        """See ISpecification."""
        for sprint_link in self.sprint_links:
            # sprints have unique names
            if sprint_link.sprint.name == sprint.name:
                return sprint_link
        return SprintSpecification(specification=self,
            sprint=sprint, registrant=user)

    def unlinkSprint(self, sprint):
        """See ISpecification."""
        for sprint_link in self.sprint_links:
            # sprints have unique names
            if sprint_link.sprint.name == sprint.name:
                SprintSpecification.delete(sprint_link.id)
                return sprint_link

    # dependencies
    def createDependency(self, specification):
        """See ISpecification."""
        for deplink in self.spec_dependency_links:
            if deplink.dependency.id == specification.id:
                return deplink
        return SpecificationDependency(specification=self,
            dependency=specification)

    def removeDependency(self, specification):
        """See ISpecification."""
        # see if a relevant dependency link exists, and if so, delete it
        for deplink in self.spec_dependency_links:
            if deplink.dependency.id == specification.id:
                SpecificationDependency.delete(deplink.id)
                return deplink

    def _find_all_deps(self, deps):
        """This adds all dependencies of this spec (and their deps) to
        deps.

        The function is called recursively, as part of self.all_deps.
        """
        for dep in self.dependencies:
            if dep not in deps:
                deps.add(dep)
                dep._find_all_deps(deps)

    @property
    def all_deps(self):
        deps = set()
        self._find_all_deps(deps)
        return sorted(shortlist(deps),
                    key=lambda s: (s.status, s.priority, s.title))

    def _find_all_blocked(self, blocked):
        """This adds all blockers of this spec (and their blockers) to
        blocked.

        The function is called recursively, as part of self.all_blocked.
        """
        for blocker in self.blocked_specs:
            if blocker not in blocked:
                blocked.add(blocker)
                blocker._find_all_blocked(blocked)

    @property
    def all_blocked(self):
        blocked = set()
        self._find_all_blocked(blocked)
        return sorted(blocked, key=lambda s: (s.status, s.priority, s.title))

    # branches
    def getBranchLink(self, branch):
        return SpecificationBranch.selectOneBy(
            specificationID=self.id, branchID=branch.id)
        
    def linkBranch(self, branch, summary=None):
        branchlink = self.getBranchLink(branch)
        if branchlink is not None:
            return branchlink
        return SpecificationBranch(specification=self,
                                   branch=branch,
                                   summary=summary)


class SpecificationSet:
    """The set of feature specifications."""

    implements(ISpecificationSet)

    def __init__(self):
        """See ISpecificationSet."""
        self.title = 'Specifications registered in Launchpad'
        self.displayname = 'All Specifications'

    def __iter__(self):
        """See ISpecificationSet."""
        for row in Specification.select():
            yield row

    def specifications(self, sort=None, quantity=None, filter=None):
        """See IHasSpecifications."""

        # Make a new list of the filter, so that we do not mutate what we
        # were passed as a filter
        if not filter:
            # When filter is None or [] then we decide the default
            # which for a product is to show incomplete specs
            filter = [SpecificationFilter.INCOMPLETE]

        # now look at the filter and fill in the unsaid bits

        # defaults for completeness: if nothing is said about completeness
        # then we want to show INCOMPLETE
        completeness = False
        for option in [
            SpecificationFilter.COMPLETE,
            SpecificationFilter.INCOMPLETE]:
            if option in filter:
                completeness = True
        if completeness is False:
            filter.append(SpecificationFilter.INCOMPLETE)

        # defaults for acceptance: in this case we have nothing to do
        # because specs are not accepted/declined against a distro

        # defaults for informationalness: we don't have to do anything
        # because the default if nothing is said is ANY

        # sort by priority descending, by default
        if sort is None or sort == SpecificationSort.PRIORITY:
            order = ['-priority', 'Specification.status', 'Specification.name']
        elif sort == SpecificationSort.DATE:
            order = ['-Specification.datecreated', 'Specification.id']

        # figure out what set of specifications we are interested in. for
        # products, we need to be able to filter on the basis of:
        #
        #  - completeness.
        #  - informational.
        #

        # filter out specs on inactive products
        base = """(Specification.product IS NULL OR
                   Specification.product NOT IN
                    (SELECT Product.id FROM Product
                     WHERE Product.active IS FALSE))
                """
        query = base
        # look for informational specs
        if SpecificationFilter.INFORMATIONAL in filter:
            query += ' AND Specification.informational IS TRUE'

        # filter based on completion. see the implementation of
        # Specification.is_complete() for more details
        completeness =  Specification.completeness_clause

        if SpecificationFilter.COMPLETE in filter:
            query += ' AND ( %s ) ' % completeness
        elif SpecificationFilter.INCOMPLETE in filter:
            query += ' AND NOT ( %s ) ' % completeness

        # Filter for validity. If we want valid specs only then we should
        # exclude all OBSOLETE or SUPERSEDED specs
        if SpecificationFilter.VALID in filter:
            # XXX: this is untested and was broken. -- kiko 2007-02-07
            query += ' AND Specification.status NOT IN ( %s, %s ) ' % \
                sqlvalues(SpecificationStatus.OBSOLETE,
                          SpecificationStatus.SUPERSEDED)

        # ALL is the trump card
        if SpecificationFilter.ALL in filter:
            query = base

        # Filter for specification text
        for constraint in filter:
            if isinstance(constraint, basestring):
                # a string in the filter is a text search filter
                query += ' AND Specification.fti @@ ftq(%s) ' % quote(
                    constraint)

        # now do the query, and remember to prejoin to people
        results = Specification.select(query, orderBy=order, limit=quantity)
        return results.prejoin(['assignee', 'approver', 'drafter'])

    def getByURL(self, url):
        """See ISpecificationSet."""
        specification = Specification.selectOneBy(specurl=url)
        if specification is None:
            return None
        return specification

    @property
    def latest_specs(self):
        """See ISpecificationSet."""
        return Specification.select(orderBy='-datecreated')[:10]

    @property
    def upcoming_sprints(self):
        """See ISpecificationSet."""
        return Sprint.select("time_starts > 'NOW'", orderBy='-time_starts',
            limit=5)

    def new(self, name, title, specurl, summary, status,
        owner, approver=None, product=None, distribution=None, assignee=None,
        drafter=None, whiteboard=None,
        priority=SpecificationPriority.UNDEFINED):
        """See ISpecificationSet."""
        return Specification(name=name, title=title, specurl=specurl,
            summary=summary, priority=priority, status=status,
            owner=owner, approver=approver, product=product,
            distribution=distribution, assignee=assignee, drafter=drafter,
            whiteboard=whiteboard)
<|MERGE_RESOLUTION|>--- conflicted
+++ resolved
@@ -46,13 +46,9 @@
     SprintSpecification)
 from canonical.launchpad.database.sprint import Sprint
 
-<<<<<<< HEAD
 from canonical.launchpad.helpers import (
     contactEmailAddresses, shortlist)
 from canonical.launchpad.components import ObjectDelta
-
-=======
->>>>>>> bbe3b3ad
 from canonical.launchpad.components.specification import SpecificationDelta
 
 
