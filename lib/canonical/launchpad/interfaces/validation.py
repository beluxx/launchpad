--- conflicted
+++ resolved
@@ -11,8 +11,6 @@
     'valid_hackergotchi',
     'valid_unregistered_email',
     'validate_distribution_mirror_schema',
-    'valid_distrotask',
-<<<<<<< HEAD
     'valid_shipit_recipientdisplayname',
     'valid_shipit_phone',
     'valid_shipit_city',
@@ -20,9 +18,8 @@
     'valid_shipit_addressline2',
     'valid_shipit_organization',
     'valid_shipit_province',
-=======
+    'valid_distrotask',
     'valid_upstreamtask'
->>>>>>> 896dae12
     ]
 
 import urllib
@@ -337,20 +334,12 @@
     errors = []
     if sourcepackagename is not None:
         msg = LaunchpadValidationError(_(
-<<<<<<< HEAD
-            'Fix already requested for %s(%s)' %
-            (sourcepackagename.name, distribution.displayname)))
-    else:
-        msg = LaunchpadValidationError(_(
-            'Fix already requested for %s' % distribution.displayname))
-=======
             'A fix for this bug has already been requested for %s (%s)' %
             (sourcepackagename.name, distribution.displayname)))
     else:
         msg = LaunchpadValidationError(_(
             'A fix for this bug has already been requested for %s' % 
             distribution.displayname))
->>>>>>> 896dae12
         sourcepackagename = NULL
     user = getUtility(ILaunchBag).user
     params = BugTaskSearchParams(
@@ -367,9 +356,6 @@
         errors.append(msg)
             
     if errors:
-<<<<<<< HEAD
-        raise WidgetsError(errors)
-=======
         raise WidgetsError(errors)
 
 
@@ -388,4 +374,3 @@
 
     if errors:
         raise WidgetsError(errors)
->>>>>>> 896dae12
