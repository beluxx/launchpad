--- conflicted
+++ resolved
@@ -356,11 +356,7 @@
     def createBuild(self, distro_arch_series, pocket, archive, processor=None,
                     status=None):
         """See ISourcePackageRelease."""
-<<<<<<< HEAD
         # If a processor is not provided, use the DAS' processor.
-=======
-        # If the processor is not provided, use the DAS'.
->>>>>>> b50d2582
         if processor is None:
             processor = distro_arch_series.processor
 
