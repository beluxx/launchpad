--- conflicted
+++ resolved
@@ -20,19 +20,11 @@
 from canonical.launchpad.interfaces import (
     ICalendarOwner, IFAQCollection, IHasIcon, IHasLogo, IHasMugshot, IProduct,
     IProject, IProjectSet, ISearchableByQuestionOwner, NotFoundError,
-<<<<<<< HEAD
-    SpecificationSort, SpecificationFilter, SprintSpecificationStatus,
-    SpecificationImplementationStatus, QUESTION_STATUS_DEFAULT_SEARCH)
-
-from canonical.lp.dbschema import (
-    TranslationPermission, ImportStatus)
-=======
-    QUESTION_STATUS_DEFAULT_SEARCH, TranslationPermission)
-
-from canonical.lp.dbschema import (
-    ImportStatus, SpecificationSort, SpecificationFilter,
-    SprintSpecificationStatus, SpecificationImplementationStatus)
->>>>>>> 0d627d7f
+    QUESTION_STATUS_DEFAULT_SEARCH, SpecificationSort, SpecificationFilter,
+    SprintSpecificationStatus, SpecificationImplementationStatus,
+    TranslationPermission)
+
+from canonical.lp.dbschema import ImportStatus
 
 from canonical.launchpad.database.branchvisibilitypolicy import (
     BranchVisibilityPolicyMixin)
