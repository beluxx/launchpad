--- conflicted
+++ resolved
@@ -16,13 +16,8 @@
     IArchivePermissionSet)
 from canonical.launchpad.interfaces.archiveauthtoken import IArchiveAuthToken
 from canonical.launchpad.interfaces.archivesubscriber import (
-<<<<<<< HEAD
-    IArchiveSubscriber)
+    IArchiveSubscriber, IPersonalArchiveSubscription)
 from lp.code.interfaces.branch import (
-=======
-    IArchiveSubscriber, IPersonalArchiveSubscription)
-from canonical.launchpad.interfaces.branch import (
->>>>>>> dc9fd709
     IBranch, user_has_special_branch_access)
 from lp.code.interfaces.branchmergeproposal import (
     IBranchMergeProposal)
