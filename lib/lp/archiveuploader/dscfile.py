--- conflicted
+++ resolved
@@ -17,12 +17,9 @@
     'find_copyright',
     ]
 
-<<<<<<< HEAD
 import apt_pkg
+from cStringIO import StringIO
 from debian.deb822 import Deb822Dict
-=======
-from cStringIO import StringIO
->>>>>>> 1f269a45
 import errno
 import glob
 import os
@@ -30,7 +27,6 @@
 import subprocess
 import tempfile
 
-import apt_pkg
 from zope.component import getUtility
 
 from canonical.encoding import guess as guess_encoding
