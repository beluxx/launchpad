--- conflicted
+++ resolved
@@ -94,22 +94,17 @@
     >>> browser.url
     'http://localhost/distros/debian/+source/mozilla-firefox/+bug/1'
 
-<<<<<<< HEAD
 The Debian task is linked to the newly created bug watch.
-
-    >>> print browser.contents
-    <!DOCTYPE...
-    ...mozilla-firefox (Debian)...debbugs #1...
-=======
-We can see that the Debian task is linked to the newly created bug
-watch.
 
     >>> from BeautifulSoup import BeautifulSoup
     >>> soup = BeautifulSoup(browser.contents)
-    >>> debian_tr = soup.first('tr', {'class': 'highlight'})
+    >>> debian_link = soup.first(
+    ...     'a',
+    ...     {'href': 'http://localhost/distros/debian/+source/mozilla-firefox/+bug/1/+editstatus'})
+    >>> debian_tr = debian_link.parent.parent.parent
     >>> for td_tag in debian_tr('td'):
     ...     print td_tag
-    <td...> <a...>mozilla-firefox (Debian)</a> </td>
+    <td...>...<a...>mozilla-firefox (Debian)</a>...</td>
     ...
     <td...> <a...> debbugs #1 </a> </td>
 
@@ -142,5 +137,4 @@
     mozilla.org #2000
     mozilla.org #42
     debbugs #1
-    debbugs #304014
->>>>>>> 8a11d4bc
+    debbugs #304014