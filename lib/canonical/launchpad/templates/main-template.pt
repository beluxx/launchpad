--- conflicted
+++ resolved
@@ -9,14 +9,8 @@
     <!-- Launchpad style sheet -->
     <style
       type="text/css"
-<<<<<<< HEAD
-      media="screen"
-      tal:content="string:@import url(${rooturl}+icing/style.css);"/>
-    <link type="text/css" media="print" href="/+icing/print.css" />
-=======
       media="screen, print"
       tal:content="string:@import url(${rooturl}+icing/style.css);"/>
->>>>>>> 995ed94d
     <style
       tal:define="dbname modules/canonical.config/config/dbname"
       tal:condition="python: False and dbname!='launchpad_prod'"
