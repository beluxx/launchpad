#!/usr/bin/python2.4

# Copyright 2005 Canonical Ltd.  All rights reserved.

# This script updates the cached source package information in the system.
# We use this for fast source package searching (as opposed to joining
# through gazillions of publishing tables).

import _pythonpath

from zope.component import getUtility

from canonical.config import config
from canonical.launchpad.interfaces import IDistributionSet
from canonical.launchpad.scripts.base import LaunchpadCronScript
from canonical.lp import READ_COMMITTED_ISOLATION


<<<<<<< HEAD
class PackageCacheUpdater(LaunchpadCronScript):
    def updateDistroReleaseCache(self, distrorelease):
        self.logger.info('%s starting' % distrorelease.name)
        distrorelease.updatePackageCount()
=======
class PackageCacheUpdater(LaunchpadScript):
    def updateDistroSeriesCache(self, distroseries):
        self.logger.info('%s %s starting' % (
            distroseries.distribution.name, distroseries.name))
        distroseries.updatePackageCount()
>>>>>>> 2109512c
        self.txn.commit()
        distroseries.removeOldCacheItems(log=self.logger)
        self.txn.commit()
        distroseries.updateCompletePackageCache(
            ztm=self.txn, log=self.logger)
        self.txn.commit()
        for arch in distroseries.architectures:
            arch.updatePackageCount()
            self.txn.commit()

    def main(self):
        self.txn.set_isolation_level(READ_COMMITTED_ISOLATION)
        self.logger.debug('Starting the sp cache update')
        # Do the cache update
        distroset = getUtility(IDistributionSet)
        for distro in distroset:
            for distroseries in distro.serieses:
                self.updateDistroSeriesCache(distroseries)
            distro.removeOldCacheItems(log=self.logger)
            self.txn.commit()
            distro.updateCompleteSourcePackageCache(ztm=self.txn,
                                                    log=self.logger)
            self.txn.commit()
            self.logger.info('%s done' % distro.name)
        self.logger.debug('Finished the sp cache update')

if __name__ == '__main__':
    script = PackageCacheUpdater('spcache', dbuser=config.statistician.dbuser)
    script.lock_and_run()
<|MERGE_RESOLUTION|>--- conflicted
+++ resolved
@@ -16,18 +16,11 @@
 from canonical.lp import READ_COMMITTED_ISOLATION
 
 
-<<<<<<< HEAD
 class PackageCacheUpdater(LaunchpadCronScript):
-    def updateDistroReleaseCache(self, distrorelease):
-        self.logger.info('%s starting' % distrorelease.name)
-        distrorelease.updatePackageCount()
-=======
-class PackageCacheUpdater(LaunchpadScript):
     def updateDistroSeriesCache(self, distroseries):
         self.logger.info('%s %s starting' % (
             distroseries.distribution.name, distroseries.name))
         distroseries.updatePackageCount()
->>>>>>> 2109512c
         self.txn.commit()
         distroseries.removeOldCacheItems(log=self.logger)
         self.txn.commit()
