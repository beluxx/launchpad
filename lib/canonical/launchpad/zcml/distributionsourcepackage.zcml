--- conflicted
+++ resolved
@@ -22,13 +22,8 @@
       attributes="addBugContact removeBugContact subscribe createBug " />
 
     <!-- ITicketTarget -->
-<<<<<<< HEAD
-    <allow attributes="tickets getTicket searchTickets findSimilarTickets
+    <allow attributes="getTicket searchTickets findSimilarTickets
               support_contacts getSupportedLanguages" />
-=======
-    <allow attributes="getTicket searchTickets findSimilarTickets
-              support_contacts" />
->>>>>>> b813597f
     <require permission="launchpad.AnyPerson"
       attributes="newTicket addSupportContact removeSupportContact" />
   </content>
