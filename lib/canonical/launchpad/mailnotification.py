--- conflicted
+++ resolved
@@ -627,47 +627,6 @@
                 when=None, person=bug_delta.user, what_changed=field_name,
                 old_value=field_delta['old'], new_value=field_delta['new'])
             changes.append(change_info)
-
-<<<<<<< HEAD
-    if bug_delta.private is not None:
-        if bug_delta.private['new']:
-            visibility = "Private"
-        else:
-            visibility = "Public"
-        changes.append(u"** Visibility changed to: %s" % visibility)
-
-    if bug_delta.security_related is not None:
-        if bug_delta.security_related['new']:
-            changes.append(
-                u"** This bug has been flagged as a security issue")
-        else:
-            changes.append(
-                u"** This bug is no longer flagged as a security issue")
-
-    if bug_delta.tags is not None:
-        new_tags = set(bug_delta.tags['new'])
-        old_tags = set(bug_delta.tags['old'])
-        added_tags = sorted(new_tags.difference(old_tags))
-        removed_tags = sorted(old_tags.difference(new_tags))
-        if added_tags:
-            changes.append(u'** Tags added: %s' % ' '.join(added_tags))
-        if removed_tags:
-            changes.append(u'** Tags removed: %s' % ' '.join(removed_tags))
-=======
-    if bug_delta.bugwatch is not None:
-        old_bug_watch = bug_delta.bugwatch.get('old')
-        if old_bug_watch:
-            change_info = u"** Bug watch removed: %s #%s\n" % (
-                old_bug_watch.bugtracker.title, old_bug_watch.remotebug)
-            change_info += u"   %s" % old_bug_watch.url
-            changes.append(change_info)
-        new_bug_watch = bug_delta.bugwatch['new']
-        if new_bug_watch:
-            change_info = u"** Bug watch added: %s #%s\n" % (
-                new_bug_watch.bugtracker.title, new_bug_watch.remotebug)
-            change_info += u"   %s" % new_bug_watch.url
-            changes.append(change_info)
->>>>>>> c08a987d
 
     if bug_delta.cve is not None:
         new_cve = bug_delta.cve.get('new', None)
