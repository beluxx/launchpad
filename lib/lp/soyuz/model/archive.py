--- conflicted
+++ resolved
@@ -54,7 +54,6 @@
 from lp.soyuz.model.sourcepackagerelease import SourcePackageRelease
 from lp.registry.model.teammembership import TeamParticipation
 from lp.soyuz.interfaces.archive import (
-<<<<<<< HEAD
     AlreadySubscribed, ArchiveDependencyError, ArchiveDisabled, 
     ArchiveNotPrivate, ArchivePurpose, CannotCopy, CannotUploadToPPA,
     CannotUploadToPocket, DistroSeriesNotFound, IArchive, IArchiveSet, 
@@ -62,13 +61,6 @@
     InvalidPocketForPartnerArchive, InvalidComponent, IPPA, 
     MAIN_ARCHIVE_PURPOSES, NoRightsForArchive, NoRightsForComponent,
     NoSuchPPA, PocketNotFound, VersionRequiresName, default_name_by_purpose)
-=======
-    AlreadySubscribed, ArchiveDependencyError, ArchiveNotPrivate,
-    ArchivePurpose, CannotCopy, CannotSwitchPrivacy,
-    DistroSeriesNotFound, IArchive, IArchiveSet, IDistributionArchive,
-    InvalidComponent, IPPA, MAIN_ARCHIVE_PURPOSES, NoSuchPPA,
-    PocketNotFound, VersionRequiresName, default_name_by_purpose)
->>>>>>> 4cb7b5c0
 from lp.soyuz.interfaces.archiveauthtoken import IArchiveAuthTokenSet
 from lp.soyuz.interfaces.archivepermission import (
     ArchivePermissionType, IArchivePermissionSet)
