= Teams with Private Membership =

If a team's visibility attribute is set to Private Membership, only
Launchpad admins and members of that team can see the membership.

Create a test team with private membership and a test member. Even
though no-priv is a proposed member by requesting to join this moderated
team, he still does not get access to the membership list.

    >>> def print_members(contents, type):
    ...     """Extract members of a team from the html output."""
    ...     table = find_tag_by_id(contents, type)
    ...     for link in table.findAll('a'):
    ...         if link.renderContents() != 'Edit' and not link.find('img'):
    ...             print link.renderContents()


== Membership Page ==

A team member should be able to view the +members page.

    >>> browser = setupBrowser(auth='Basic member@canonical.com:test')
    >>> browser.open('http://launchpad.dev/~myteam/+members')
    >>> print_members(browser.contents, 'activemembers')
    Gold Member
    Owner
    >>> print_members(browser.contents, 'proposedmembers')
    No Privileges Person


== Team Page ==

A team member will be able to see these parts of the team page.

    >>> browser.open('http://launchpad.dev/~myteam')
    >>> find_tag_by_id(browser.contents, 'recently-approved')
    <...<a href="/~member">Gold Member (member)</a>...


    >>> find_tag_by_id(browser.contents, 'recently-applied')
    <...<a href="/~no-priv">No Privileges Person (no-priv)</a>...

    >>> print extract_text(
    ...     find_tag_by_id(browser.contents, 'membership-summary'))
    2 active members
    1 proposed members


== Team Participation ==

=== Direct Membership ===

The person overview page and the +assignedbugs page show which teams that
person participates in. Although, it would be time consuming to gather the
entire team membership by viewing all the members' person pages, we don't
want to leak this information, so MyTeam won't show up on the person
overview page or the +assignedbugs page because it has a private membership.

    >>> user_browser.open('http://launchpad.dev/~owner')
    >>> div = find_tag_by_id(user_browser.contents, 'participation')
    >>> a_tags = div.findAll('a')
    >>> for a_tag in a_tags:
    ...     print a_tag.contents
    [u'Other Team']

    >>> user_browser.open('http://launchpad.dev/~owner/+assignedbugs')
    >>> div = find_tag_by_id(user_browser.contents,
    ...                      'portlet-team-assigned-bugs')
    >>> a_tags = div.findAll('a')
    >>> for a_tag in a_tags:
    ...     print a_tag.contents
    [u'Other Team']

    >>> user_browser.open('http://launchpad.dev/~owner/+teamhierarchy')
    >>> div = find_tag_by_id(user_browser.contents, 'superteams')
    >>> a_tags = div.findAll('a')
    >>> for a_tag in a_tags:
    ...     print extract_text(a_tag)
    Other Team

A member of a team with private membership (MyTeam) can see that team
on other members' overview or +assignedbugs pages.

    >>> browser.open('http://launchpad.dev/~owner')
    >>> div = find_tag_by_id(browser.contents, 'participation')
    >>> a_tags = div.findAll('a')
    >>> for a_tag in a_tags:
    ...     print a_tag.contents
    [u'Other Team']
    [u'My Team']

    >>> browser.open('http://launchpad.dev/~owner/+assignedbugs')
    >>> div = find_tag_by_id(browser.contents,
    ...                      'portlet-team-assigned-bugs')
    >>> a_tags = div.findAll('a')
    >>> for a_tag in a_tags:
    ...     print a_tag.contents
    [u'My Team']
    [u'Other Team']

    >>> browser.open('http://launchpad.dev/~owner/+teamhierarchy')
    >>> div = find_tag_by_id(browser.contents, 'superteams')
    >>> a_tags = div.findAll('a')
    >>> for a_tag in a_tags:
    ...     print extract_text(a_tag)
    My Team
    Other Team

=== Indirect Membership ===

If a person is a member of a public team that is a member of a private
membership team then he is indirectly a member of the private team.
The rules for disclosing that information are the same as for direct
membership.

My Team invites the Launchpad Admins team to join them.

    >>> owner_browser = setupBrowser(auth='Basic owner@canonical.com:test')
    >>> owner_browser.open('http://launchpad.dev/~myteam/+addmember')
    >>> owner_browser.getControl('New member').value = 'admins'
    >>> owner_browser.getControl('Add Member').click()

Foo Bar accepts the invitation for the Launchpad Admins, which makes
him, and all other admins, an indirect member of My Team.

    >>> admin_browser.open('http://launchpad.dev/~admins/+invitation/myteam')
    >>> admin_browser.getControl('Accept').click()

All Launchpad Admin members are indirectly members of My Team and
their participation is visible to other team members.

    >>> owner_browser.open('http://launchpad.dev/~name16/+participation')
    >>> div = find_tag_by_id(owner_browser.contents, 'indirect participation')
    >>> a_tags = div.findAll('a')
    >>> for a_tag in a_tags:
    ...     print a_tag.contents
    [u'Mailing List Experts']
    [u'My Team']

People who are not members of My Team, such as No Privileges Person,
do not see it in the indirect participation list for the members who
are.

    >>> user_browser.open('http://launchpad.dev/~name16/+participation')
    >>> div = find_tag_by_id(user_browser.contents, 'indirect participation')
    >>> a_tags = div.findAll('a')
    >>> for a_tag in a_tags:
    ...     print a_tag.contents
    [u'Mailing List Experts']

And anonymous users do not see the membership either.

    >>> anon_browser.open('http://launchpad.dev/~name16/+participation')
    >>> div = find_tag_by_id(anon_browser.contents, 'indirect participation')
    >>> a_tags = div.findAll('a')
    >>> for a_tag in a_tags:
    ...     print a_tag.contents
    [u'Mailing List Experts']

== Teams with Icons ==

The person page also shows a list of icons for all the teams that
person participates in, if the team has a custom icon. Only team
members should be able to see their team's icon in this list.

First, we will add a custom icon to two teams.

    >>> from canonical.launchpad.ftests import set_branding
    >>> admin_browser = setupBrowser(auth='Basic mark@hbd.com:test')
    >>> admin_browser.open('http://launchpad.dev/~myteam/+branding')
    >>> set_branding(admin_browser)
    >>> admin_browser.getControl('Change Branding').click()

    >>> admin_browser.open('http://launchpad.dev/~otherteam/+branding')
    >>> set_branding(admin_browser)
    >>> admin_browser.getControl('Change Branding').click()

The user which is not on myteam will only see otherteam listed.

    >>> user_browser.open('http://launchpad.dev/~owner')
    >>> div = find_tag_by_id(user_browser.contents, 'teams_with_icons')
    >>> for a_tag in div.findAll('a'):
    ...     print a_tag['href']
    /~otherteam


Another team member will see both the icons (otherteam and myteam).

    >>> browser.open('http://launchpad.dev/~owner')
    >>> div = find_tag_by_id(browser.contents, 'teams_with_icons')
    >>> for a_tag in div.findAll('a'):
    ...     print a_tag['href']
    /~myteam
    /~otherteam


== Restrict Answer Contact ==

To prevent leaking information about a team's private membership,
no user can add that team as an answer contact for a project.

Even the owner of the team with private membership should not see
MyTeam as an option in the +answer-contact form.

    >>> owner_browser.open(
    ...     'http://answers.launchpad.dev/ubuntu/+answer-contact')
    >>> team_div = find_tag_by_id(owner_browser.contents,
    ...                            'answer-contact-teams')
    >>> for label in team_div.findAll('label'):
    ...     print label.contents[1]
    &nbsp;Other Team


== Restrict Mentorship ==

To prevent leaking information about a team's private membership,
no user can select that team when offering mentorship for a bug
or a blueprint.

Even the owner of the team with private membership should not see
MyTeam as an option in the +mentor form.

    >>> owner_browser.open(
    ...     'http://answers.launchpad.dev/firefox/+bug/1/+mentor')
    >>> team_select = find_tag_by_id(owner_browser.contents, 'field.team')
    >>> for option in team_select.findAll('option'):
    ...     print option['value']
    otherteam


== Preventing Private Team Information Leakage ==

To prevent leaking information about a team's private membership,
no user can add that team as a member of a public team.

    >>> admin_browser.open('http://launchpad.dev/~simple-team/+addmember')
    >>> admin_browser.getControl('New member').value = 'myteam'
    >>> admin_browser.getControl('Add Member').click()
    >>> admin_browser.url
    'http://launchpad.dev/%7Esimple-team/+addmember'
    >>> get_feedback_messages(admin_browser.contents)
    [...Constraint not satisfied...

Anonymous users cannot even know that the private membership team even
exists.

    >>> anon_browser.open('http://launchpad.dev/~myteam')
    Traceback (most recent call last):
    ...
    NotFound: Object: <...>, name: u'~myteam'

Similarly, non-team members cannot even know that the private team exists.

    >>> user_browser.open('http://launchpad.dev/~myteam/+members')
    Traceback (most recent call last):
    ...
    NotFound: Object: <...>, name: u'~myteam'

A public team can be made a member of a private team (but not vice versa).
When this connection is made and members of the private team view the public
team's home page, they see the private team show up in the "Subteam of"
section.

    >>> admin_browser.open('http://launchpad.dev/~myteam/+addmember')
    >>> admin_browser.getControl('New member').value = 'guadamen'
    >>> admin_browser.getControl('Add Member').click()
    >>> admin_browser.open(
    ...     'http://launchpad.dev/~guadamen/+invitation/myteam')
    >>> admin_browser.getControl('Accept').click()

    >>> browser.open('http://launchpad.dev/~guadamen')
    >>> print extract_text(
    ...     find_tag_by_id(browser.contents, 'subteam-of'))
    Subteam of
    &#8220;GuadaMen&#8221; is a member of these teams: My Team...

However, to anonymous or non-members, the team name is hidden and there is
no clickable link.

    >>> user_browser.open('http://launchpad.dev/~guadamen')
    >>> print extract_text(
    ...     find_tag_by_id(user_browser.contents, 'subteam-of'))
    Subteam of
<<<<<<< HEAD
    &#8220;GuadaMen&#8221; is a member of these teams: &lt;redacted&gt;...
    >>> user_browser.getLink('<redacted>')
=======
    &#8220;GuadaMen&#8221; is a member of these teams: &lt;hidden&gt;
    >>> user_browser.getLink('<hidden>')
>>>>>>> 3c8d7215
    Traceback (most recent call last):
    ...
    LinkNotFoundError

    >>> anon_browser.open('http://launchpad.dev/~guadamen')
    >>> print extract_text(
    ...     find_tag_by_id(anon_browser.contents, 'subteam-of'))
    Subteam of
<<<<<<< HEAD
    &#8220;GuadaMen&#8221; is a member of these teams: &lt;redacted&gt;...
    >>> anon_browser.getLink('<redacted>')
=======
    &#8220;GuadaMen&#8221; is a member of these teams: &lt;hidden&gt;
    >>> anon_browser.getLink('<hidden>')
>>>>>>> 3c8d7215
    Traceback (most recent call last):
    ...
    LinkNotFoundError


== Restrict Subscribing to Bugs ==

To prevent leaking information about a team's private membership,
no user can subscribe that team to a bug.

    >>> admin_browser.open(
    ...     'http://bugs.launchpad.dev/firefox/+bug/1/+addsubscriber')
    >>> admin_browser.getControl('Person').value = 'myteam'
    >>> admin_browser.getControl('Add').click()
    >>> admin_browser.url
    'http://bugs.launchpad.dev/firefox/+bug/1/+addsubscriber'
    >>> get_feedback_messages(admin_browser.contents)
    [...Constraint not satisfied...


== Restrict Subscribing to Blueprints ==

To prevent leaking information about a team's private membership,
no user can subscribe that team to a blueprint.

    >>> admin_browser.open('http://blueprints.launchpad.dev'
    ...                    '/firefox/+spec/canvas/+addsubscriber')
    >>> admin_browser.getControl('Subscriber').value = 'myteam'
    >>> admin_browser.getControl('Continue').click()
    >>> admin_browser.url
    'http://blueprints.launchpad.dev/firefox/+spec/canvas/+addsubscriber'
    >>> get_feedback_messages(admin_browser.contents)
    [...Constraint not satisfied...


== Restrict Appointing a Translator ==

To prevent leaking information about a team's private membership,
no user can specify that team as a translator.

    >>> admin_browser.open('http://translations.launchpad.dev'
    ...                    '/+groups/testing-translation-team/+appoint')
    >>> admin_browser.getControl('Language').value = ['de']
    >>> admin_browser.getControl('Translator').value = 'myteam'
    >>> admin_browser.getControl('Add').click()
    >>> admin_browser.url
    'http://translations.launchpad.dev/+groups/testing-translation-team/+appoint'
    >>> get_feedback_messages(admin_browser.contents)
    [...Constraint not satisfied...


== Restrict Project Owner ==

To prevent leaking information about a team's private membership,
no user can set that team as the owner/maintainer of a project.

    >>> admin_browser.open('http://launchpad.dev/mozilla/+reassign')
    >>> admin_browser.getControl(name='field.owner').value = 'myteam'
    >>> admin_browser.getControl('Change maintainer').click()
    >>> admin_browser.url
    'http://launchpad.dev/mozilla/+reassign'
    >>> get_feedback_messages(admin_browser.contents)
    [...The person/team named 'myteam' is not a valid owner for...


== Restrict Product Maintainer ==

To prevent leaking information about a team's private membership,
no user can set that team as the maintainer of a product.

    >>> admin_browser.open('http://launchpad.dev/jokosher/+edit-people')
    >>> admin_browser.getControl(name='field.owner').value = 'myteam'
    >>> admin_browser.getControl('Save changes').click()
    >>> admin_browser.url
    'http://launchpad.dev/jokosher/+edit-people'
    >>> get_feedback_messages(admin_browser.contents)
    [u'There is 1 error.', u'Constraint not satisfied']


== Restrict Product Bug Supervisor ==

To prevent leaking information about a team's private membership,
no user can set that team as the bug supervisor of a product.

    >>> admin_browser.open('http://launchpad.dev/jokosher/+bugsupervisor')
    >>> admin_browser.getControl(name='field.bug_supervisor').value = 'myteam'
    >>> admin_browser.getControl('Change').click()
    >>> admin_browser.url
    'http://launchpad.dev/jokosher/+bugsupervisor'
    >>> get_feedback_messages(admin_browser.contents)
    [...You must choose a valid person or team to be the bug supervisor for...


== Restrict Distro Registrant ==

To prevent leaking information about a team's private membership,
no user can set that team as the registrant of a distribution.

    >>> admin_browser.open('http://launchpad.dev/ubuntu/+reassign')
    >>> admin_browser.getControl(name='field.owner').value = 'myteam'
    >>> admin_browser.getControl('Change owner').click()
    >>> admin_browser.url
    'http://launchpad.dev/ubuntu/+reassign'
    >>> get_feedback_messages(admin_browser.contents)
    [...The person/team named 'myteam' is not a valid owner for...


== Restrict Distro Bug Supervisor ==

To prevent leaking information about a team's private membership,
no user can set that team as the bug supervisor of a distribution.

    >>> admin_browser.open('http://launchpad.dev/ubuntu/+bugsupervisor')
    >>> admin_browser.getControl(name='field.bug_supervisor').value = 'myteam'
    >>> admin_browser.getControl('Change').click()
    >>> admin_browser.url
    'http://launchpad.dev/ubuntu/+bugsupervisor'
    >>> get_feedback_messages(admin_browser.contents)
    [...You must choose a valid person or team to be the bug supervisor...


== Edit the team's visibility ==

A team cannot have its visibility set to private-membership unless the
subscription policy is also set to restricted.

    >>> admin_browser = setupBrowser(auth='Basic mark@hbd.com:test')
    >>> admin_browser.open('http://launchpad.dev/~otherteam/+edit')
    >>> admin_browser.getControl(name='field.subscriptionpolicy').value = [
    ...     'OPEN']
    >>> admin_browser.getControl('Visibility').value = [
    ...     'PRIVATE_MEMBERSHIP']
    >>> admin_browser.getControl('Save').click()
    >>> for message in get_feedback_messages(admin_browser.contents):
    ...     print message
    There is 1 error.
    Private teams must have a Restricted subscription policy.

    >>> admin_browser.getControl(name='field.subscriptionpolicy').value = [
    ...     'MODERATED']
    >>> admin_browser.getControl('Save').click()
    >>> for message in get_feedback_messages(admin_browser.contents):
    ...     print message
    There is 1 error.
    Private teams must have a Restricted subscription policy.

    >>> admin_browser.getControl(name='field.subscriptionpolicy').value = [
    ...     'RESTRICTED']
    >>> admin_browser.getControl('Save').click()
    >>> for message in get_feedback_messages(admin_browser.contents):
    ...     print message
    >>> admin_browser.url
    'http://launchpad.dev/~otherteam'

Only Launchpad admins can set the visibility. Even the team owner can't do it.

    >>> owner_browser.open('http://launchpad.dev/~otherteam/+edit')
    >>> owner_browser.getControl('Visibility').value = [
    ...     'PRIVATE_MEMBERSHIP']
    Traceback (most recent call last):
    ...
    LookupError: label 'Visibility'

The team owner also cannot set the subscription policy away from
restricted, if the visibility is private-membership.

    >>> owner_browser.getControl(name='field.subscriptionpolicy').value = [
    ...     'MODERATED']
    >>> owner_browser.getControl('Save').click()
    >>> for message in get_feedback_messages(owner_browser.contents):
    ...     print message
    There is 1 error.
    Private teams must have a Restricted subscription policy.

A team cannot have its visibility set to private-membership if it is connected
to other objects which might allow users to infer the membership.

First, subscribe the team to a bug.

    >>> admin_browser.open('http://launchpad.dev/~otherteam/+edit')
    >>> admin_browser.getControl('Visibility').value = [
    ...     'PUBLIC']
    >>> admin_browser.getControl('Save').click()
    >>> admin_browser.open(
    ...     'http://bugs.launchpad.dev/redfish/+bug/15/+addsubscriber')
    >>> admin_browser.getControl('Person').value = 'otherteam'
    >>> admin_browser.getControl('Add').click()
    >>> for message in get_feedback_messages(admin_browser.contents):
    ...     print message
    Other Team team has been subscribed to this bug.

Second, ask a question.

    >>> owner_browser.open(
    ...     'http://launchpad.dev/firefox/+answer-contact')
    >>> owner_browser.getControl("Other Team").selected = True
    >>> owner_browser.getControl('Continue').click()
    >>> for message in get_feedback_messages(owner_browser.contents):
    ...     print message
    English was added to Other Team's preferred languages.
    Other Team has been added as an answer contact for Mozilla Firefox.

Finally, change the visibility to Private Membership which will fail.

    >>> admin_browser.open('http://launchpad.dev/~otherteam/+edit')
    >>> admin_browser.getControl(name='field.subscriptionpolicy').value = [
    ...     'RESTRICTED']
    >>> admin_browser.getControl('Visibility').value = [
    ...     'PRIVATE_MEMBERSHIP']
    >>> admin_browser.getControl('Save').click()
    >>> for message in get_feedback_messages(admin_browser.contents):
    ...     print message
    There is 1 error.
    This team cannot be made private since it is referenced by a
    bugsubscription and an answercontact.<|MERGE_RESOLUTION|>--- conflicted
+++ resolved
@@ -281,13 +281,8 @@
     >>> print extract_text(
     ...     find_tag_by_id(user_browser.contents, 'subteam-of'))
     Subteam of
-<<<<<<< HEAD
-    &#8220;GuadaMen&#8221; is a member of these teams: &lt;redacted&gt;...
-    >>> user_browser.getLink('<redacted>')
-=======
-    &#8220;GuadaMen&#8221; is a member of these teams: &lt;hidden&gt;
+    &#8220;GuadaMen&#8221; is a member of these teams: &lt;hidden&gt;...
     >>> user_browser.getLink('<hidden>')
->>>>>>> 3c8d7215
     Traceback (most recent call last):
     ...
     LinkNotFoundError
@@ -296,13 +291,8 @@
     >>> print extract_text(
     ...     find_tag_by_id(anon_browser.contents, 'subteam-of'))
     Subteam of
-<<<<<<< HEAD
-    &#8220;GuadaMen&#8221; is a member of these teams: &lt;redacted&gt;...
-    >>> anon_browser.getLink('<redacted>')
-=======
-    &#8220;GuadaMen&#8221; is a member of these teams: &lt;hidden&gt;
+    &#8220;GuadaMen&#8221; is a member of these teams: &lt;hidden&gt;...
     >>> anon_browser.getLink('<hidden>')
->>>>>>> 3c8d7215
     Traceback (most recent call last):
     ...
     LinkNotFoundError
