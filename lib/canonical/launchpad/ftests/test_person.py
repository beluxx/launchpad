--- conflicted
+++ resolved
@@ -30,11 +30,7 @@
         # _getDirectMemberIParticipateIn() call will actually return
         # warty_team.
         login(warty_team.teamowner.preferredemail.email)
-<<<<<<< HEAD
-        warty_team.acceptInvitationToBeMemberOf(ubuntu_team)
-=======
         warty_team.acceptInvitationToBeMemberOf(ubuntu_team, comment="foo")
->>>>>>> 603e01fb
         flush_database_updates()
         self.failUnless(warty_team in ubuntu_team.activemembers)
         self.failUnlessEqual(
