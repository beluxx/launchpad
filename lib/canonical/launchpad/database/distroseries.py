--- conflicted
+++ resolved
@@ -687,22 +687,14 @@
             " AND ".join(main_clauses), clauseTables=['Archive'], orderBy="id")
 
         # PPA and partner repo candidates.
-<<<<<<< HEAD
-        # These archives do not exclude sources in the release pocket for
-=======
         # These archives allow uploads of sources in the release pocket for
->>>>>>> 94de98ca
         # a stable distroseries.
         other_clauses = ['SourcePackagePublishingHistory.distrorelease=%s' %
             sqlvalues(self)]
         other_clauses.append(
             'Archive.id=SourcePackagePublishingHistory.archive')
         other_clauses.append('Archive.purpose IN %s' %
-<<<<<<< HEAD
             sqlvalues([ArchivePurpose.PPA, ArchivePurpose.PARTNER]))
-=======
-            sqlvalues([ArchivePurpose.PPA, ArchivePurpose.COMMERCIAL]))
->>>>>>> 94de98ca
         other_clauses.append('status IN %s' % sqlvalues(pend_build_statuses))
         other_sources = SourcePackagePublishingHistory.select(
             " AND ".join(other_clauses), clauseTables=['Archive'], orderBy="id")
