<configure
    xmlns="http://namespaces.zope.org/zope"
    xmlns:browser="http://namespaces.zope.org/browser"
    xmlns:i18n="http://namespaces.zope.org/i18n"
    i18n_domain="launchpad">

    <!-- Project -->
    <content class="canonical.launchpad.database.Project">
        <allow interface="canonical.launchpad.interfaces.IProject" />
        <allow interface="canonical.launchpad.interfaces.ICalendarOwner" />
        <allow interface="canonical.launchpad.interfaces.IQuestionCollection" />
        <require
            permission="launchpad.Edit"
            set_schema="canonical.launchpad.interfaces.IProject"
        />
    </content>

    <browser:navigation
        module="canonical.launchpad.browser"
        classes="ProjectNavigation"
        />

    <browser:page
        for="canonical.launchpad.interfaces.IProject"
        permission="zope.Public"
        class="canonical.launchpad.browser.ProjectDynMenu"
        attribute="__call__"
        name="+menudata"
        />

    <adapter
        provides="canonical.launchpad.interfaces.IStructuralObjectPresentation"
        for="canonical.launchpad.interfaces.IProject"
        factory="canonical.launchpad.browser.ProjectSOP"
        permission="zope.Public"
        />

    <browser:menus
        module="canonical.launchpad.browser.project"
        classes="ProjectFacets ProjectOverviewMenu ProjectBountiesMenu
                 ProjectSpecificationsMenu ProjectSetContextMenu
                 ProjectAnswersMenu ProjectTranslationsMenu"
        />
    <browser:defaultView
        for="canonical.launchpad.interfaces.IProject"
        name="+index"
        />
    <browser:defaultView
        for="canonical.launchpad.interfaces.IProject"
        name="+bugs"
        layer="canonical.launchpad.layers.BugsLayer"
        />
    <browser:defaultView
        for="canonical.launchpad.interfaces.IProject"
        name="+specs"
        layer="canonical.launchpad.layers.BlueprintLayer"
        />
    <browser:defaultView
        for="canonical.launchpad.interfaces.IProject"
        name="+questions"
        layer="canonical.launchpad.layers.AnswersLayer"
        />
    <browser:defaultView
        for="canonical.launchpad.interfaces.IProject"
        name="+translations"
        layer="canonical.launchpad.layers.TranslationsLayer"
        />

    <browser:pages
        for="canonical.launchpad.interfaces.IProject"
        permission="zope.Public">
        <browser:page
            name="+index"
            facet="overview"
            template="../templates/project-index.pt"
            />
        <browser:page
            name="+branches"
            facet="overview"
            template="../templates/project-branches.pt"
            />
        <browser:page
            name="+bounties"
            facet="bounties"
            template="../templates/related-bounties.pt"
            />
        <browser:page
            name="+listing-detailed"
            template="../templates/project-listing-detailed.pt" />
        <browser:page
            name="+translations"
            facet="translations"
            template="../templates/project-translations.pt"
            />

       <!-- Projects portlets -->
       <browser:page
            name="+portlet-bounties"
            facet="bounties"
            template="../templates/object-portlet-bounties.pt"
            />
       <browser:page
            name="+portlet-details"
            facet="overview"
            template="../templates/project-portlet-details.pt"
            />
       <browser:page
            name="+portlet-lifecycle"
            facet="overview"
            template="../templates/project-portlet-lifecycle.pt"
            />
    </browser:pages>

    <browser:page
        for="canonical.launchpad.interfaces.IProject"
        class="canonical.launchpad.browser.ProjectRdfView"
        facet="overview"
        permission="zope.Public"
        name="+rdf"
        attribute="__call__"
        />

  <browser:pages
    for="canonical.launchpad.interfaces.IProject"
    class="canonical.launchpad.browser.HasSpecificationsView"
    facet="specifications"
    permission="zope.Public">
    <browser:page
      name="+specs"
      template="../templates/hasspecifications-specs.pt" />
    <browser:page
      name="+assignments"
      template="../templates/specificationtarget-assignments.pt" />
    <browser:page
      name="+roadmap"
      template="../templates/specificationtarget-roadmap.pt" />
    <browser:page
      name="+portlet-latestspecs"
      template="../templates/specificationtarget-portlet-latestspecs.pt" />
  </browser:pages>

    <browser:pages
        for="canonical.launchpad.interfaces.IProject"
        permission="launchpad.Edit"
        facet="overview"
        class="canonical.launchpad.browser.ObjectReassignmentView">
          <browser:page
              name="+reassign"
              template="../templates/object-reassignment.pt"
              />
    </browser:pages>

    <browser:page
      name="+addspec"
      for="canonical.launchpad.interfaces.IProject"
<<<<<<< HEAD
      class="canonical.launchpad.browser.SpecificationAddView"
=======
      class="canonical.launchpad.browser.SpecificationNewView"
      facet="specifications"
>>>>>>> acebb46a
      permission="launchpad.AnyPerson"
      template="../templates/specification-add.pt"
      />

    <browser:page
        name="+edit"
        for="canonical.launchpad.interfaces.IProject"
        class="canonical.launchpad.browser.ProjectEditView"
        facet="overview"
        permission="launchpad.Edit"
        template="../templates/project-edit.pt"
        />

    <browser:page
        name="+branding"
        for="canonical.launchpad.interfaces.IProject"
        class="canonical.launchpad.browser.ProjectBrandingView"
        facet="overview"
        permission="launchpad.Edit"
        template="../templates/object-branding.pt"
        />

    <browser:page
        name="+review"
        for="canonical.launchpad.interfaces.IProject"
        class="canonical.launchpad.browser.ProjectReviewView"
        facet="overview"
        permission="launchpad.Admin"
        template="../templates/project-edit.pt"
        />

    <browser:editform
        name="+changetranslators"
        for="canonical.launchpad.interfaces.IProject"
        facet="translations"
        schema="canonical.launchpad.interfaces.IProject"
        fields="translationgroup translationpermission"
        permission="launchpad.Edit"
        label="Select a new translation group"
        template="../templates/project-translators.pt"
        />

    <browser:page
        name="+newproduct"
        for="canonical.launchpad.interfaces.IProject"
        facet="overview"
        class="canonical.launchpad.browser.ProjectAddProductView"
        permission="launchpad.AnyPerson"
        template="../templates/product-add.pt"
        />

    <browser:addform
      name="+linkbounty"
      for="canonical.launchpad.interfaces.IProject"
      facet="bounties"
      schema="canonical.launchpad.interfaces.IProjectBounty"
      class="canonical.launchpad.browser.bounty.BountyLinkView"
      label="Link an existing bounty"
      fields="project bounty"
      keyword_arguments="project bounty"
      permission="launchpad.AnyPerson"
      template="../templates/bounty-link.pt"
      >
      <browser:widget
        field="project"
        class="canonical.widgets.ContextWidget" />
    </browser:addform>

    <browser:addform
      name="+addbounty"
      for="canonical.launchpad.interfaces.IProject"
      facet="bounties"
      schema="canonical.launchpad.interfaces.IBounty"
      label="Register a bounty"
      fields="name title summary usdvalue difficulty description"
      class="canonical.launchpad.browser.BountyAddView"
      permission="launchpad.AnyPerson"
      template="../templates/bounty-add.pt"
      />

    <facet facet="answers">
        <browser:page
            name="+addquestion"
            for="canonical.launchpad.interfaces.IProject"
            class="canonical.launchpad.browser.ProjectAddQuestionView"
            permission="launchpad.AnyPerson"
            />
        <browser:renamed-page
            name="+addticket"
            for="canonical.launchpad.interfaces.IProject"
            new_name="+addquestion"
            rootsite="answers"
            />
        <browser:page
            name="+ask-a-question-button"
            for="canonical.launchpad.interfaces.IProject"
            class="canonical.launchpad.browser.AskAQuestionButtonView"
            permission="zope.Public"
            />
    </facet>

    <browser:page
        name="+filebug"
        for="canonical.launchpad.interfaces.IProject"
        class="canonical.launchpad.browser.ProjectFileBugGuidedView"
        facet="bugs"
        permission="launchpad.AnyPerson" />

    <browser:page
        name="+filebug-advanced"
        for="canonical.launchpad.interfaces.IProject"
        class="canonical.launchpad.browser.ProjectFileBugAdvancedView"
        facet="bugs"
        permission="launchpad.AnyPerson" />


    <!-- ProjectSet-->
    <content class="canonical.launchpad.database.ProjectSet">
        <allow interface="canonical.launchpad.interfaces.IProjectSet" />
    </content>

    <securedutility
        class="canonical.launchpad.database.ProjectSet"
        provides="canonical.launchpad.interfaces.IProjectSet">
        <allow interface="canonical.launchpad.interfaces.IProjectSet" />
    </securedutility>

    <browser:defaultView
        for="canonical.launchpad.interfaces.IProjectSet"
        name="+index" />

    <browser:navigation
        module="canonical.launchpad.browser"
        classes="ProjectSetNavigation"
        />
    <browser:url
        for="canonical.launchpad.interfaces.IProject"
        path_expression="name"
        parent_utility="canonical.launchpad.interfaces.ILaunchpadRoot"
        />

    <browser:pages
        for="canonical.launchpad.interfaces.IProjectSet"
        facet="overview"
        permission="launchpad.Admin"
        class="canonical.launchpad.browser.ProjectSetView"
        >
        <browser:page
            name="+all"
            template="../templates/projects-all.pt"
            />
        <browser:page
            name="+index"
            template="../templates/projects-index.pt"
            />
    </browser:pages>

    <browser:page
      name="+new"
      for="canonical.launchpad.interfaces.IProjectSet"
      class="canonical.launchpad.browser.ProjectAddView"
      facet="overview"
      permission="launchpad.Admin"
      template="../templates/project-add.pt"
      />

    <browser:pages
        for="canonical.launchpad.interfaces.IProjectSet"
        facet="overview"
        class="canonical.launchpad.browser.ProjectSetView"
        permission="launchpad.Admin">
        <browser:page
            name="+review"
            template="../templates/registry-review.pt"
            />
    </browser:pages>

</configure><|MERGE_RESOLUTION|>--- conflicted
+++ resolved
@@ -153,12 +153,8 @@
     <browser:page
       name="+addspec"
       for="canonical.launchpad.interfaces.IProject"
-<<<<<<< HEAD
       class="canonical.launchpad.browser.SpecificationAddView"
-=======
-      class="canonical.launchpad.browser.SpecificationNewView"
       facet="specifications"
->>>>>>> acebb46a
       permission="launchpad.AnyPerson"
       template="../templates/specification-add.pt"
       />
