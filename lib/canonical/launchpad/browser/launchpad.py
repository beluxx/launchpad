# Copyright 2009 Canonical Ltd.  This software is licensed under the
# GNU Affero General Public License version 3 (see the file LICENSE).

"""Browser code for the launchpad application."""

__metaclass__ = type
__all__ = [
    'AppFrontPageSearchView',
    'ApplicationButtons',
    'BrowserWindowDimensions',
    'DoesNotExistView',
    'get_launchpad_views',
    'Hierarchy',
    'IcingContribFolder',
    'IcingFolder',
    'LaunchpadRootNavigation',
    'LaunchpadImageFolder',
    'LinkView',
    'LoginStatus',
    'MaintenanceMessage',
    'MenuBox',
    'NavigationMenuTabs',
    'SoftTimeoutView',
    'StructuralHeaderPresentation',
    'StructuralObjectPresentation',
    ]


import cgi
import operator
import os
import re
import time
import urllib
from datetime import timedelta, datetime

from zope.app import zapi
from zope.datetime import parseDatetimetz, tzinfo, DateTimeError
from zope.component import getUtility, queryAdapter
from zope.interface import implements
from zope.publisher.interfaces import NotFound
from zope.publisher.interfaces.browser import IBrowserPublisher
from zope.publisher.interfaces.xmlrpc import IXMLRPCRequest
from zope.security.interfaces import Unauthorized
from zope.traversing.interfaces import ITraversable

from canonical.cachedproperty import cachedproperty
from canonical.config import config
from canonical.lazr import ExportedFolder, ExportedImageFolder
from canonical.launchpad.helpers import intOrZero
from canonical.launchpad.layers import WebServiceLayer

from lp.registry.interfaces.announcement import IAnnouncementSet
from lp.soyuz.interfaces.binarypackagename import (
    IBinaryPackageNameSet)
from lp.code.interfaces.branch import IBranchSet
from lp.code.interfaces.branchlookup import IBranchLookup
from lp.code.interfaces.branchnamespace import InvalidNamespace
from lp.code.interfaces.linkedbranch import (
    CannotHaveLinkedBranch, NoLinkedBranch)
from lp.bugs.interfaces.bug import IBugSet
from lp.soyuz.interfaces.builder import IBuilderSet
from lp.soyuz.interfaces.packageset import IPackagesetSet
from lp.code.interfaces.codeimport import ICodeImportSet
from lp.registry.interfaces.codeofconduct import ICodeOfConductSet
from lp.registry.interfaces.distribution import IDistributionSet
from lp.registry.interfaces.karma import IKarmaActionSet
from canonical.launchpad.interfaces.hwdb import IHWDBApplication
from lp.services.worlddata.interfaces.language import ILanguageSet
from canonical.launchpad.interfaces.launchpad import (
    IAppFrontPageSearchForm, IBazaarApplication, ILaunchpadCelebrities,
    IRosettaApplication, IStructuralHeaderPresentation,
    IStructuralObjectPresentation)
from canonical.launchpad.interfaces.launchpadstatistic import (
    ILaunchpadStatisticSet)
from canonical.launchpad.interfaces.logintoken import ILoginTokenSet
from lp.registry.interfaces.mailinglist import IMailingListSet
from lp.bugs.interfaces.malone import IMaloneApplication
from lp.registry.interfaces.mentoringoffer import IMentoringOfferSet
from lp.services.openid.interfaces.openidrpconfig import IOpenIDRPConfigSet
from lp.registry.interfaces.person import IPersonSet
from lp.registry.interfaces.pillar import IPillarNameSet
from lp.registry.interfaces.product import (
    InvalidProductName, IProductSet)
from lp.registry.interfaces.project import IProjectSet
from lp.registry.interfaces.sourcepackagename import (
    ISourcePackageNameSet)
from lp.blueprints.interfaces.specification import ISpecificationSet
from lp.blueprints.interfaces.sprint import ISprintSet
from lp.translations.interfaces.translationgroup import (
    ITranslationGroupSet)
from lp.translations.interfaces.translationimportqueue import (
    ITranslationImportQueue)

from canonical.launchpad.webapp import (
    LaunchpadFormView, LaunchpadView, Link, Navigation,
    StandardLaunchpadFacets, canonical_name, canonical_url, custom_widget,
    stepto)
from canonical.launchpad.webapp.breadcrumb import Breadcrumb
from canonical.launchpad.webapp.interfaces import (
    IBreadcrumb, ILaunchBag, ILaunchpadRoot, INavigationMenu,
    NotFoundError, POSTToNonCanonicalURL)
from canonical.launchpad.webapp.publisher import RedirectionView
from canonical.launchpad.webapp.authorization import check_permission
from lazr.uri import URI
from canonical.launchpad.webapp.url import urlappend
from canonical.launchpad.webapp.vhosts import allvhosts
from canonical.widgets.project import ProjectScopeWidget


# XXX SteveAlexander 2005-09-22: this is imported here because there is no
#     general timedelta to duration format adapter available.  This should
#     be factored out into a generally available adapter for both this
#     code and for TALES namespace code to use.
#     Same for MenuAPI.
from canonical.launchpad.webapp.tales import DurationFormatterAPI, MenuAPI

from lp.answers.interfaces.questioncollection import IQuestionSet


class MenuBox(LaunchpadView):
    """View class that helps its template render the actions menu box.

    Nothing at all is rendered if there are no contextmenu items and also
    no applicationmenu items.

    If there is at least one item, the template is rendered.

    The context may be another view, or a content object.
    """

    def initialize(self):
        menuapi = MenuAPI(self.context)
        # We are only interested on enabled links in non development mode.
        self.contextmenuitems = sorted([
            link for link in menuapi.context.values()
            if link.enabled or config.devmode],
            key=operator.attrgetter('sort_key'))
        facet = menuapi.selectedfacetname()
        if facet != 'unknown':
            # XXX sinzui 2008-06-23 bug=242453:
            # Why are we getting unknown? Bounties are borked. We need
            # to end the facet hacks to get a clear state for the menus.
            application_links = getattr(menuapi, facet).values()
        else:
            application_links = []
        self.applicationmenuitems = sorted([
            link for link in application_links
            if link.enabled or config.devmode],
            key=operator.attrgetter('sort_key'))

    def render(self):
        if (not self.contextmenuitems and not self.applicationmenuitems):
            return u''
        else:
            return self.template()


class NavigationMenuTabs(LaunchpadView):
    """View class that helps its template render the navigation menu tabs.

    Nothing at all is rendered if there are no navigation menu items.
    """

    def initialize(self):
        menuapi = MenuAPI(self.context)
        self.links = sorted([
            link for link in menuapi.navigation.values()
            if (link.enabled or config.devmode)],
            key=operator.attrgetter('sort_key'))
        self.title = None
        if len(self.links) > 0:
            facet = menuapi.selectedfacetname()
            menu = queryAdapter(self.context, INavigationMenu, name=facet)
            if menu is not None:
                self.title = menu.title
        self.enabled_links = [link for link in self.links if link.enabled]

    def render(self):
        if not self.links:
            return ''
        else:
            return self.template()


class LinkView(LaunchpadView):
    """View class that helps its template render a menu link.

    The link is not rendered if it's not enabled and we are not in development
    mode.
    """
    MODIFY_ICONS = ('edit', 'remove', 'trash-icon')

    @property
    def sprite_class(self):
        """Return the class used to display the link's icon."""
        if self.context.icon in self.MODIFY_ICONS:
            # The 3.0 UI design says these are displayed like other icons
            # But they do not have the same use so we want to keep this rule
            # separate.
            return 'sprite modify'
        else:
            return 'sprite'

    def render(self):
        """Render the menu link if it's enabled or we're in dev mode."""
        if self.context.enabled or config.devmode:
            # XXX: Tom Berger 2008-04-16 bug=218706:
            # We strip the result of the template rendering
            # since ZPT seems to always insert a line break
            # at the end of an embedded template.
            return self.template().strip()
        else:
            return ''


class Hierarchy(LaunchpadView):
    """The hierarchy part of the location bar on each page."""

    @property
    def objects(self):
        """The objects for which we want breadcrumbs."""
        return self.request.traversed_objects

    @cachedproperty
    def items(self):
        """Return a list of `IBreadcrumb` objects visible in the hierarchy.

        The list starts with the breadcrumb closest to the hierarchy root.
        """
        breadcrumbs = []
        for obj in self.objects:
            breadcrumb = queryAdapter(obj, IBreadcrumb)
            if breadcrumb is not None:
                breadcrumbs.append(breadcrumb)

        host = URI(self.request.getURL()).host
        mainhost = allvhosts.configs['mainsite'].hostname
        if len(breadcrumbs) != 0 and host != mainhost:
            # We have breadcrumbs and we're not on the mainsite, so we'll
            # sneak an extra breadcrumb for the vhost we're on.
            vhost = host.split('.')[0]

            # Iterate over the context of our breadcrumbs in reverse order and
            # for the first one we find an adapter named after the vhost we're
            # on, generate an extra breadcrumb and insert it in our list.
            for idx, breadcrumb in reversed(list(enumerate(breadcrumbs))):
                extra_breadcrumb = queryAdapter(
                    breadcrumb.context, IBreadcrumb, name=vhost)
                if extra_breadcrumb is not None:
                    breadcrumbs.insert(idx + 1, extra_breadcrumb)
                    break
        if len(breadcrumbs):
            page_crumb = self.makeBreadcrumbForRequestedPage()
            if page_crumb:
                breadcrumbs.append(page_crumb)
        return breadcrumbs

<<<<<<< HEAD
=======
    def makeBreadcrumbForRequestedPage(self):
        """Return an `IBreadcrumb` for the requested page.

        The `IBreadcrumb` for the requested page is created using the current
        URL and the page's name (i.e. the last path segment of the URL).

        If the requested page (as specified in self.request) is the default
        one for the last traversed object, return None.
        """
        url = self.request.getURL()
        last_segment = URI(url).path.split('/')[-1]
        default_view_name = zapi.getDefaultViewName(
            self.request.traversed_objects[-1], self.request)
        if last_segment.startswith('+') and last_segment != default_view_name:
            breadcrumb = Breadcrumb(None)
            breadcrumb._url = url
            breadcrumb.text = last_segment
            return breadcrumb
        else:
            return None

>>>>>>> a1bd61c0
    @property
    def display_breadcrumbs(self):
        """Return whether the breadcrumbs should be displayed."""
        # If there is only one breadcrumb then it does not make sense
        # to display it as it will simply repeat the context.title.
        return len(self.items) > 1
<<<<<<< HEAD
=======

>>>>>>> a1bd61c0

class MaintenanceMessage:
    """Display a maintenance message if the control file is present and
    it contains a valid iso format time.

    The maintenance message shows the approximate time before launchpad will
    be taken offline for maintenance.

    The control file is +maintenancetime.txt in the launchpad root.

    If there is no maintenance message, an empty string is returned.

    If the maintenance time is too far in the future, then an empty string
    is returned.

    If the maintenance time is in the past, then the maintenance message says
    that Launchpad will go offline "very very soon".

    If the text in the maintenance message is poorly formatted, then an
    empty string is returned, and a warning should be logged.
    """

    timelefttext = None

    notmuchtime = timedelta(seconds=30)
    toomuchtime = timedelta(seconds=1800)  # 30 minutes

    def __call__(self):
        if os.path.exists('+maintenancetime.txt'):
            message = file('+maintenancetime.txt').read()
            try:
                maintenancetime = parseDatetimetz(message)
            except DateTimeError:
                # XXX SteveAlexander 2005-09-22: log a warning here.
                return ''
            nowtz = datetime.utcnow().replace(tzinfo=tzinfo(0))
            timeleft = maintenancetime - nowtz
            if timeleft > self.toomuchtime:
                return ''
            elif timeleft < self.notmuchtime:
                self.timelefttext = 'very very soon'
            else:
                self.timelefttext = 'in %s' % (
                    DurationFormatterAPI(timeleft).approximateduration())
            return self.index()
        return ''


class LaunchpadRootFacets(StandardLaunchpadFacets):

    usedfor = ILaunchpadRoot

    enable_only = ['overview', 'bugs', 'answers', 'specifications',
                   'translations', 'branches']

    def overview(self):
        target = ''
        text = 'Launchpad Home'
        return Link(target, text)

    def translations(self):
        target = ''
        text = 'Translations'
        return Link(target, text)

    def bugs(self):
        target = ''
        text = 'Bugs'
        return Link(target, text)

    def answers(self):
        target = ''
        text = 'Answers'
        summary = 'Launchpad Answer Tracker'
        return Link(target, text, summary)

    def specifications(self):
        target = ''
        text = 'Blueprints'
        summary = 'Launchpad feature specification tracker.'
        return Link(target, text, summary)

    def branches(self):
        target = ''
        text = 'Code'
        summary = 'The Code Bazaar'
        return Link(target, text, summary)


class LoginStatus:

    def __init__(self, context, request):
        self.context = context
        self.request = request
        self.user = getUtility(ILaunchBag).user

    @property
    def login_shown(self):
        return (self.user is None and
                '+login' not in self.request['PATH_INFO'])

    @property
    def logged_in(self):
        return self.user is not None

    @property
    def login_url(self):
        query_string = self.request.get('QUERY_STRING', '')

        # If we have a query string, remove some things we don't want, and
        # keep it around.
        if query_string:
            query_dict = cgi.parse_qs(query_string, keep_blank_values=True)
            query_dict.pop('loggingout', None)
            query_string = urllib.urlencode(
                sorted(query_dict.items()), doseq=True)
            # If we still have a query_string after things we don't want
            # have been removed, add it onto the url.
            if query_string:
                query_string = '?' + query_string

        # The approach we're taking is to combine the application url with
        # the path_info, taking out path steps that are to do with virtual
        # hosting.  This is not exactly correct, as the application url
        # can have other path steps in it.  We're not using the feature of
        # having other path steps in the application url, so this will work
        # for us, assuming we don't need that in the future.

        # The application_url is typically like 'http://thing:port'. No
        # trailing slash.
        application_url = self.request.getApplicationURL()

        # We're going to use PATH_INFO to remove any spurious '+index' at the
        # end of the URL.  But, PATH_INFO will contain virtual hosting
        # configuration, if there is any.
        path_info = self.request['PATH_INFO']

        # Remove any virtual hosting segments.
        path_steps = []
        in_virtual_hosting_section = False
        for step in path_info.split('/'):
            if step.startswith('++vh++'):
                in_virtual_hosting_section = True
                continue
            if step == '++':
                in_virtual_hosting_section = False
                continue
            if not in_virtual_hosting_section:
                path_steps.append(step)
        path = '/'.join(path_steps)

        # Make the URL stop at the end of path_info so that we don't get
        # spurious '+index' at the end.
        full_url = '%s%s' % (application_url, path)
        if full_url.endswith('/'):
            full_url = full_url[:-1]
        logout_url_end = '/+logout'
        if full_url.endswith(logout_url_end):
            full_url = full_url[:-len(logout_url_end)]
        return '%s/+login%s' % (full_url, query_string)


class LaunchpadRootNavigation(Navigation):

    usedfor = ILaunchpadRoot

    @stepto('support')
    def redirect_support(self):
        """Redirect /support to Answers root site."""
        target_url = canonical_url(
            getUtility(ILaunchpadRoot), rootsite='answers')
        return self.redirectSubTree(target_url + 'questions', status=301)

    @stepto('legal')
    def redirect_legal(self):
        """Redirect /legal to help.launchpad.net/Legal site."""
        return self.redirectSubTree(
            'https://help.launchpad.net/Legal', status=301)

    @stepto('faq')
    def redirect_faq(self):
        """Redirect /faq to launchpad-project/+faqs."""
        return self.redirectSubTree(
            'https://answers.launchpad.net/launchpad-project/+faqs',
            status=301)

    @stepto('feedback')
    def redirect_feedback(self):
        """Redirect /feedback to help.launchpad.net/Feedback site."""
        return self.redirectSubTree(
            'https://help.launchpad.net/Feedback', status=301)

    @stepto('+branch')
    def redirect_branch(self):
        """Redirect /+branch/<foo> to the branch named 'foo'.

        'foo' can be the unique name of the branch, or any of the aliases for
        the branch.
        """
        path = '/'.join(self.request.stepstogo)
        try:
            branch_data = getUtility(IBranchLookup).getByLPPath(path)
        except (CannotHaveLinkedBranch, NoLinkedBranch, InvalidNamespace,
                InvalidProductName):
            raise NotFoundError
        branch, trailing = branch_data
        if branch is None:
            raise NotFoundError
        url = canonical_url(branch)
        if trailing is not None:
            url = urlappend(url, trailing)
        return self.redirectSubTree(url)

    @stepto('+builds')
    def redirect_buildfarm(self):
        """Redirect old /+builds requests to new URL, /builders."""
        new_url = '/builders'
        return self.redirectSubTree(
            urlappend(new_url, '/'.join(self.request.stepstogo)))

    # XXX cprov 2009-03-19 bug=345877: path segments starting with '+'
    # should never correspond to a valid traversal, they confuse the
    # hierarchical navigation model.
    stepto_utilities = {
        '+announcements': IAnnouncementSet,
        'binarypackagenames': IBinaryPackageNameSet,
        'branches': IBranchSet,
        'bugs': IMaloneApplication,
        'builders': IBuilderSet,
        '+code': IBazaarApplication,
        '+code-imports': ICodeImportSet,
        'codeofconduct': ICodeOfConductSet,
        'distros': IDistributionSet,
        '+hwdb': IHWDBApplication,
        'karmaaction': IKarmaActionSet,
        '+imports': ITranslationImportQueue,
        '+languages': ILanguageSet,
        '+mailinglists': IMailingListSet,
        '+mentoring': IMentoringOfferSet,
        'package-sets': IPackagesetSet,
        'people': IPersonSet,
        'pillars': IPillarNameSet,
        'projects': IProductSet,
        'projectgroups': IProjectSet,
        'sourcepackagenames': ISourcePackageNameSet,
        'specs': ISpecificationSet,
        'sprints': ISprintSet,
        '+statistics': ILaunchpadStatisticSet,
        'token': ILoginTokenSet,
        '+groups': ITranslationGroupSet,
        'translations': IRosettaApplication,
        'questions': IQuestionSet,
        '+rpconfig': IOpenIDRPConfigSet,
        # These three have been renamed, and no redirects done, as the old
        # urls now point to the product pages.
        #'bazaar': IBazaarApplication,
        #'malone': IMaloneApplication,
        #'rosetta': IRosettaApplication,
        }

    @stepto('products')
    def products(self):
        return self.redirectSubTree(
            canonical_url(getUtility(IProductSet)), status=301)

    def traverse(self, name):
        if name in self.stepto_utilities:
            return getUtility(self.stepto_utilities[name])

        # Allow traversal to ~foo for People
        if name.startswith('~'):
            # account for common typing mistakes
            if canonical_name(name) != name:
                if self.request.method == 'POST':
                    raise POSTToNonCanonicalURL
                return self.redirectSubTree(
                    canonical_url(self.context) + canonical_name(name),
                    status=301)
            else:
                person = getUtility(IPersonSet).getByName(name[1:])
                # Check to see if this is a team, and if so, whether the
                # logged in user is allowed to view the team, by virtue of
                # team membership or Launchpad administration.
                if (person is None or
                    not person.is_team or
                    check_permission('launchpad.View', person)):
                    return person
                raise NotFound(self.context, name)

        # Dapper and Edgy shipped with https://launchpad.net/bazaar hard coded
        # into the Bazaar Launchpad plugin (part of Bazaar core). So in theory
        # we need to support this URL until 2011 (although I suspect the API
        # will break much sooner than that) or updates sent to
        # {dapper,edgy}-updates. Probably all irrelevant, as I suspect the
        # number of people using the plugin in edgy and dapper is 0.
        if name == 'bazaar' and IXMLRPCRequest.providedBy(self.request):
            return getUtility(IBazaarApplication)

        # account for common typing mistakes
        if canonical_name(name) != name:
            if self.request.method == 'POST':
                raise POSTToNonCanonicalURL
            return self.redirectSubTree(
                (canonical_url(self.context, request=self.request) +
                 canonical_name(name)),
                status=301)

        pillar = getUtility(IPillarNameSet).getByName(
            name, ignore_inactive=False)
        if pillar is not None and check_permission('launchpad.View', pillar):
            if pillar.name != name:
                # This pillar was accessed through one of its aliases, so we
                # must redirect to its canonical URL.
                return self.redirectSubTree(canonical_url(pillar), status=301)
            return pillar
        return None

    def _getBetaRedirectionView(self):
        # If the inhibit_beta_redirect cookie is set, don't redirect.
        if self.request.cookies.get('inhibit_beta_redirect', '0') == '1':
            return None

        # If we are looking at the front page, don't redirect.
        if self.request['PATH_INFO'] == '/':
            return None

        # If this is a HTTP POST, we don't want to issue a redirect.
        # Doing so would go against the HTTP standard.
        if self.request.method == 'POST':
            return None

        # If this is a web service request, don't redirect.
        if WebServiceLayer.providedBy(self.request):
            return None

        mainsite_host = config.vhost.mainsite.hostname

        # If the hostname for our URL isn't under the main site
        # (e.g. shipit.ubuntu.com), don't redirect.
        uri = URI(self.request.getURL())
        if not uri.host.endswith(mainsite_host):
            return None

        beta_host = config.launchpad.beta_testers_redirection_host
        user = getUtility(ILaunchBag).user
        # Test to see if the user is None before attempting to get the
        # launchpad_beta_testers celebrity.  In the odd test where the
        # database is empty the series of tests will work.
        if user is None:
            user_is_beta_tester = False
        else:
            beta_testers = (
                getUtility(ILaunchpadCelebrities).launchpad_beta_testers)
            if user.inTeam(beta_testers):
                user_is_beta_tester = True
            else:
                user_is_beta_tester = False

        # If the request is for a bug then redirect straight to that bug.
        bug_match = re.match("/bugs/(\d+)$", self.request['PATH_INFO'])
        if bug_match:
            bug_number = bug_match.group(1)
            bug_set = getUtility(IBugSet)
            try:
                bug = bug_set.get(bug_number)
            except NotFoundError, e:
                raise NotFound(self.context, bug_number)
            if not check_permission("launchpad.View", bug):
                raise Unauthorized("Bug %s is private" % bug_number)
            uri = URI(canonical_url(bug.default_bugtask))
            if beta_host is not None and user_is_beta_tester:
                # Alter the host name to point at the beta target.
                new_host = uri.host[:-len(mainsite_host)] + beta_host
                uri = uri.replace(host=new_host)
        else:
            # If no redirection host is set or the user is not a beta tester,
            # don't redirect.
            if beta_host is None or not user_is_beta_tester:
                return None
            # Alter the host name to point at the beta target.
            new_host = uri.host[:-len(mainsite_host)] + beta_host
            uri = uri.replace(host=new_host)
            # Complete the URL from the environment.
            uri = uri.replace(path=self.request['PATH_INFO'])
            query_string = self.request.get('QUERY_STRING')
            if query_string:
                uri = uri.replace(query=query_string)

        # Empty the traversal stack, since we're redirecting.
        self.request.setTraversalStack([])

        # And perform a temporary redirect.
        return RedirectionView(str(uri), self.request, status=303)

    def publishTraverse(self, request, name):
        beta_redirection_view = self._getBetaRedirectionView()
        if beta_redirection_view is not None:
            return beta_redirection_view
        return Navigation.publishTraverse(self, request, name)


class SoftTimeoutView(LaunchpadView):

    def __call__(self):
        """Generate a soft timeout by sleeping enough time."""
        start_time = time.time()
        celebrities = getUtility(ILaunchpadCelebrities)
        if (self.user is None or
            not self.user.inTeam(celebrities.launchpad_developers)):
            raise Unauthorized

        self.request.response.setHeader('content-type', 'text/plain')
        soft_timeout = intOrZero(config.database.soft_request_timeout)
        if soft_timeout == 0:
            return 'No soft timeout threshold is set.'

        time.sleep(soft_timeout/1000.0)
        time_to_generate_page = (time.time() - start_time) * 1000
        # In case we didn't sleep enogh time, sleep a while longer to
        # pass the soft timeout threshold.
        while time_to_generate_page < soft_timeout:
            time.sleep(0.1)
            time_to_generate_page = (time.time() - start_time) * 1000
        return (
            'Soft timeout threshold is set to %s ms. This page took'
            ' %s ms to render.' % (soft_timeout, time_to_generate_page))


class ObjectForTemplate:

    def __init__(self, **kw):
        for name, value in kw.items():
            setattr(self, name, value)


class IcingFolder(ExportedFolder):
    """Export the Launchpad icing."""

    export_subdirectories = True

    folder = os.path.join(
        os.path.dirname(os.path.realpath(__file__)), '../icing/')


class LaunchpadImageFolder(ExportedImageFolder):
    """Export the Launchpad images - supporting retrieval without extension.
    """

    folder = os.path.join(
        os.path.dirname(os.path.realpath(__file__)), '../images/')


class IcingContribFolder(ExportedFolder):
    """Export the contrib icing."""

    export_subdirectories = True

    folder = os.path.join(
        os.path.dirname(os.path.realpath(__file__)), '../icing-contrib/')


class LaunchpadTourFolder(ExportedFolder):
    """Export a launchpad tour folder.

    This exported folder supports traversing to subfolders.
    """

    folder = os.path.join(
        os.path.dirname(os.path.realpath(__file__)), '../tour/')

    export_subdirectories = True

    def publishTraverse(self, request, name):
        """Hide the source directory.

        The source directory contains source material that we don't want
        published over the web.
        """
        if name == 'source':
            raise NotFound(request, name)
        return super(LaunchpadTourFolder, self).publishTraverse(request, name)

    def browserDefault(self, request):
        """Redirect to index.html if the directory itself is requested."""
        if len(self.names) == 0:
            return RedirectionView(
                "%s+tour/index" % canonical_url(self.context),
                self.request, status=302), ()
        else:
            return self, ()


class LaunchpadAPIDocFolder(ExportedFolder):
    """Export the API documentation."""

    folder = os.path.join(
        os.path.dirname(os.path.realpath(__file__)), '../apidoc/')

    def browserDefault(self, request):
        """Traverse to index.html if the directory itself is requested."""
        if len(self.names) == 0:
            return self, ('index.html', )
        else:
            return self, ()


class StructuralHeaderPresentation:
    """Base class for StructuralHeaderPresentation adapters."""

    implements(IStructuralHeaderPresentation)

    def __init__(self, context):
        self.context = context

    def getIntroHeading(self):
        return None

    def getMainHeading(self):
        raise NotImplementedError()


class StructuralObjectPresentation(StructuralHeaderPresentation):
    """Base class for StructuralObjectPresentation adapters."""

    implements(IStructuralObjectPresentation)

    def listChildren(self, num):
        return []

    def countChildren(self):
        raise NotImplementedError()

    def listAltChildren(self, num):
        return None

    def countAltChildren(self):
        raise NotImplementedError()


class Button:

    def __init__(self, **kw):
        assert len(kw) == 1
        self.name = kw.keys()[0]
        self.text = kw.values()[0]
        self.replacement_dict = self.makeReplacementDict()

    def makeReplacementDict(self):
        return dict(
            url=allvhosts.configs[self.name].rooturl,
            buttonname=self.name,
            text=self.text)

    def renderActive(self):
        return (
            '<a href="%(url)s">\n'
            '  <img'
            '    width="64"'
            '    height="64"'
            '    alt="%(buttonname)s"'
            '    src="/+icing/app-%(buttonname)s-sml-active.gif"'
            '    title="%(text)s"'
            '  />\n'
            '</a>\n' % self.replacement_dict)

    def renderInactive(self):
        return (
            '<a href="%(url)s">\n'
            '  <img'
            '    width="64"'
            '    height="64"'
            '    alt="%(buttonname)s"'
            '    src="/+icing/app-%(buttonname)s-sml.gif"'
            '    title="%(text)s"'
            '  />\n'
            '</a>\n' % self.replacement_dict)

    def renderFrontPage(self):
        return (
            '<a href="%(url)s">\n'
            '  <img'
            '    width="146"'
            '    height="146"'
            '    alt="%(buttonname)s"'
            '    src="/+icing/app-%(buttonname)s.gif"'
            '    title="%(text)s"'
            '  />\n'
            '</a>\n' % self.replacement_dict)

    def renderButton(self, is_active, is_front_page):
        if (is_front_page):
            return self.renderFrontPage()
        elif is_active:
            return self.renderActive()
        else:
            return self.renderInactive()


class PeopleButton(Button):

    def makeReplacementDict(self):
        return dict(
            url='%speople/' % allvhosts.configs['mainsite'].rooturl,
            buttonname=self.name,
            text=self.text)


class ApplicationButtons(LaunchpadView):
    """Those buttons that you get on the index pages."""

    implements(ITraversable)

    def __init__(self, context, request):
        LaunchpadView.__init__(self, context, request)
        self.name = None

    buttons = [
        PeopleButton(people="Join thousands of people and teams collaborating"
            " in software development."),
        Button(code="Publish your code for people to merge and branch from."),
        Button(bugs="Share bug reports and fixes."),
        Button(blueprints="Track blueprints through approval and "
            "implementation."),
        Button(translations="Localize software into your favorite language."),
        Button(answers="Ask and answer questions about software.")
        ]

    def render(self):
        L = []
        for button in self.buttons:
            if self.name:
                is_active = button.name == self.name
            else:
                is_active = True
            is_front_page = self.name == 'main'
            L.append(button.renderButton(is_active, is_front_page))
        return u'\n'.join(L)

    def traverse(self, name, furtherPath):
        self.name = name
        if furtherPath:
            raise AssertionError(
                'Max of one path item after +applicationbuttons')
        return self


class AppFrontPageSearchView(LaunchpadFormView):

    schema = IAppFrontPageSearchForm
    custom_widget('scope', ProjectScopeWidget)

    @property
    def scope_css_class(self):
        """The CSS class for used in the scope widget."""
        if self.scope_error:
            return 'error'
        else:
            return None

    @property
    def scope_error(self):
        """The error message for the scope widget."""
        return self.getFieldError('scope')


class BrowserWindowDimensions(LaunchpadView):
    """Allow capture of browser window dimensions."""

    def render(self):
        return u'Thanks.'


def get_launchpad_views(cookies):
    """The state of optional page elements the user may choose to view.

    :param cookies: The request.cookies object that contains launchpad_views.
    :return: A dict of all the view states.
    """
    views = {
        'small_maps': True,
        }
    cookie = cookies.get('launchpad_views', '')
    if len(cookie) > 0:
        pairs = cookie.split('&')
        for pair in pairs:
            parts = pair.split('=')
            if len(parts) != 2:
                # The cookie is malformed, possibly hacked.
                continue
            key, value = parts
            if not key in views:
                # The cookie may be hacked.
                continue
            # 'false' is the value that the browser script sets to disable a
            # part of a page. Any other value is considered to be 'true'.
            views[key] = value != 'false'
    return views


class DoesNotExistView:
    """A view that simply raises NotFound when rendered.

    Useful to register as a view that shouldn't appear on a particular
    virtual host.
    """
    implements(IBrowserPublisher)

    def __init__(self, context, request):
        self.context = context

    def publishTraverse(self, request, name):
        """See `IBrowserPublisher`."""
        return self

    def browserDefault(self, request):
        """See `IBrowserPublisher`."""
        return self, ()

    def __call__(self):
        raise NotFound(self.context, self.__name__)<|MERGE_RESOLUTION|>--- conflicted
+++ resolved
@@ -256,8 +256,6 @@
                 breadcrumbs.append(page_crumb)
         return breadcrumbs
 
-<<<<<<< HEAD
-=======
     def makeBreadcrumbForRequestedPage(self):
         """Return an `IBreadcrumb` for the requested page.
 
@@ -279,17 +277,13 @@
         else:
             return None
 
->>>>>>> a1bd61c0
     @property
     def display_breadcrumbs(self):
         """Return whether the breadcrumbs should be displayed."""
         # If there is only one breadcrumb then it does not make sense
         # to display it as it will simply repeat the context.title.
         return len(self.items) > 1
-<<<<<<< HEAD
-=======
-
->>>>>>> a1bd61c0
+
 
 class MaintenanceMessage:
     """Display a maintenance message if the control file is present and
