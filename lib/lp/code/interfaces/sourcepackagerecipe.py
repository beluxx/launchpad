--- conflicted
+++ resolved
@@ -27,13 +27,8 @@
 from zope.schema import Bool, Choice, Datetime, Int, Object, Text, TextLine
 
 from canonical.launchpad import _
-<<<<<<< HEAD
 from lp.services.fields import (
-    ParticipatingPersonChoice, PublicPersonChoice
-=======
-from canonical.launchpad.fields import (
     PersonChoice, PublicPersonChoice
->>>>>>> 36c9073f
 )
 from canonical.launchpad.validators.name import name_validator
 
