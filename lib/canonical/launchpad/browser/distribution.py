# Copyright 2004-2005 Canonical Ltd.  All rights reserved.

__metaclass__ = type

__all__ = [
    'DistributionNavigation',
<<<<<<< HEAD
    'DistributionSetNavigation',
=======
>>>>>>> 26056d66
    'DistributionSOP',
    'DistributionFacets',
    'DistributionSpecificationsMenu',
    'DistributionView',
    'DistributionAllPackagesView',
    'DistributionEditView',
    'DistributionSetView',
    'DistributionAddView',
    'DistributionBugContactEditView',
    'DistributionArchiveMirrorsView',
    'DistributionReleaseMirrorsView',
    'DistributionReleaseMirrorsRSSView',
    'DistributionArchiveMirrorsRSSView',
    'DistributionDisabledMirrorsView',
    'DistributionUnofficialMirrorsView',
    'DistributionLaunchpadUsageEditView',
    'DistributionSetFacets',
    'DistributionSetNavigation',
    'DistributionSetContextMenu',
    'DistributionSetSOP',
    ]

from datetime import datetime
import operator

from zope.component import getUtility
from zope.event import notify
from zope.app.event.objectevent import ObjectCreatedEvent
from zope.security.interfaces import Unauthorized

from canonical.cachedproperty import cachedproperty
from canonical.launchpad.interfaces import (
    IDistribution, IDistributionSet, IPublishedPackageSet, ILaunchBag,
    ILaunchpadRoot, NotFoundError)
from canonical.launchpad.browser.bugtask import BugTargetTraversalMixin
from canonical.launchpad.browser.build import BuildRecordsView
from canonical.launchpad.browser.editview import SQLObjectEditView
from canonical.launchpad.browser.launchpad import StructuralObjectPresentation
from canonical.launchpad.browser.questiontarget import (
    QuestionTargetFacetMixin, QuestionTargetTraversalMixin)
from canonical.launchpad.webapp import (
    action, ApplicationMenu, canonical_url, ContextMenu,
    enabled_with_permission,
    GetitemNavigation, LaunchpadEditFormView, LaunchpadView, Link,
    redirection, RedirectionNavigation, StandardLaunchpadFacets,
    stepthrough, stepto, LaunchpadFormView, custom_widget)
from canonical.launchpad.webapp.batching import BatchNavigator
from canonical.lp.dbschema import DistributionReleaseStatus
from canonical.widgets.image import ImageAddWidget, ImageChangeWidget


class DistributionNavigation(
    GetitemNavigation, BugTargetTraversalMixin, QuestionTargetTraversalMixin):

    usedfor = IDistribution

    @redirection('+source', status=301)
    def redirect_source(self):
        return canonical_url(self.context)

    def breadcrumb(self):
        return self.context.displayname

    @stepto('+packages')
    def packages(self):
        return getUtility(IPublishedPackageSet)

    @stepthrough('+mirror')
    def traverse_mirrors(self, name):
        return self.context.getMirrorByName(name)

    @stepthrough('+source')
    def traverse_sources(self, name):
        return self.context.getSourcePackage(name)

    @stepthrough('+milestone')
    def traverse_milestone(self, name):
        return self.context.getMilestone(name)

    @stepthrough('+spec')
    def traverse_spec(self, name):
        return self.context.getSpecification(name)


class DistributionSetNavigation(RedirectionNavigation):

    usedfor = IDistributionSet

    def breadcrumb(self):
        return 'Distributions'

    @property
    def redirection_root_url(self):
        return canonical_url(getUtility(ILaunchpadRoot))

    def traverse(self, name):
        # Raise a 404 on an invalid distribution name
        if self.context.getByName(name) is None:
            raise NotFoundError(name)
        return RedirectionNavigation.traverse(self, name)


class DistributionSOP(StructuralObjectPresentation):

    def getIntroHeading(self):
        return None

    def getMainHeading(self):
        return self.context.title

    def listChildren(self, num):
        return self.context.releases[:num]

    def listAltChildren(self, num):
        return None


class DistributionFacets(QuestionTargetFacetMixin, StandardLaunchpadFacets):

    usedfor = IDistribution

    enable_only = ['overview', 'bugs', 'answers', 'specifications',
                   'translations']

    def specifications(self):
        target = '+specs'
        text = 'Blueprints'
        summary = 'Feature specifications for %s' % self.context.displayname
        return Link(target, text, summary)


class DistributionSetSOP(StructuralObjectPresentation):

    def getIntroHeading(self):
        return None

    def getMainHeading(self):
        return 'Distributions in Launchpad'

    def listChildren(self, num):
        return []

    def listAltChildren(self, num):
        return None


class DistributionSetFacets(StandardLaunchpadFacets):

    usedfor = IDistributionSet

    enable_only = ['overview', ]


class DistributionSetContextMenu(ContextMenu):

    usedfor = IDistributionSet
    links = ['products', 'distributions', 'people', 'meetings']

    def distributions(self):
        return Link('/distros/', 'View distributions')

    def products(self):
        return Link('/products/', 'View projects')

    def people(self):
        return Link('/people/', 'View people')

    def meetings(self):
        return Link('/sprints/', 'View meetings')


class DistributionOverviewMenu(ApplicationMenu):

    usedfor = IDistribution
    facet = 'overview'
    links = ['edit', 'driver', 'search', 'allpkgs', 'members', 'mirror_admin',
             'reassign', 'addrelease', 'top_contributors', 'builds',
             'release_mirrors', 'archive_mirrors', 'disabled_mirrors',
             'unofficial_mirrors', 'newmirror', 'launchpad_usage',
             'upload_admin']

    @enabled_with_permission('launchpad.Edit')
    def edit(self):
        text = 'Change details'
        return Link('+edit', text, icon='edit')

    @enabled_with_permission('launchpad.Edit')
    def driver(self):
        text = 'Appoint Driver'
        summary = 'Someone with permission to set goals for all releases'
        return Link('+driver', text, summary, icon='edit')

    @enabled_with_permission('launchpad.Edit')
    def reassign(self):
        text = 'Change registrant'
        return Link('+reassign', text, icon='edit')

    def newmirror(self):
        text = 'Register a new mirror'
        enabled = self.context.full_functionality
        return Link('+newmirror', text, enabled=enabled, icon='add')

    def top_contributors(self):
        text = 'List top contributors'
        return Link('+topcontributors', text, icon='info')

    def release_mirrors(self):
        text = 'Show CD mirrors'
        enabled = self.context.full_functionality
        return Link('+cdmirrors', text, enabled=enabled, icon='info')

    def archive_mirrors(self):
        text = 'Show archive mirrors'
        enabled = self.context.full_functionality
        return Link('+archivemirrors', text, enabled=enabled, icon='info')

    def disabled_mirrors(self):
        text = 'Show disabled mirrors'
        enabled = False
        user = getUtility(ILaunchBag).user
        if (self.context.full_functionality and user is not None and
            user.inTeam(self.context.mirror_admin)):
            enabled = True
        return Link('+disabledmirrors', text, enabled=enabled, icon='info')

    def unofficial_mirrors(self):
        text = 'Show unofficial mirrors'
        enabled = False
        user = getUtility(ILaunchBag).user
        if (self.context.full_functionality and user is not None and
            user.inTeam(self.context.mirror_admin)):
            enabled = True
        return Link('+unofficialmirrors', text, enabled=enabled, icon='info')

    def allpkgs(self):
        text = 'List all packages'
        return Link('+allpackages', text, icon='info')

    @enabled_with_permission('launchpad.Edit')
    def members(self):
        text = 'Change members team'
        return Link('+selectmemberteam', text, icon='edit')

    @enabled_with_permission('launchpad.Edit')
    def upload_admin(self):
        text = 'Change upload manager'
        summary = 'Someone with permission to manage uploads'
        return Link('+uploadadmin', text, summary, icon='edit')

    @enabled_with_permission('launchpad.Edit')
    def mirror_admin(self):
        text = 'Change mirror admins'
        enabled = self.context.full_functionality
        return Link('+selectmirroradmins', text, enabled=enabled, icon='edit')

    def search(self):
        text = 'Search packages'
        return Link('+search', text, icon='search')

    @enabled_with_permission('launchpad.Admin')
    def addrelease(self):
        text = 'Add release'
        return Link('+addrelease', text, icon='add')

    def builds(self):
        text = 'Builds'
        return Link('+builds', text, icon='info')

    @enabled_with_permission('launchpad.Edit')
    def launchpad_usage(self):
        text = 'Define Launchpad usage'
        return Link('+launchpad', text, icon='edit')


class DistributionBugsMenu(ApplicationMenu):

    usedfor = IDistribution
    facet = 'bugs'
    links = ['new', 'bugcontact', 'securitycontact', 'cve_list']

    def cve_list(self):
        text = 'CVE reports'
        return Link('+cve', text, icon='cve')

    def new(self):
        text = 'Report a bug'
        return Link('+filebug', text, icon='add')

    @enabled_with_permission('launchpad.Edit')
    def bugcontact(self):
        text = 'Change bug contact'
        return Link('+bugcontact', text, icon='edit')

    @enabled_with_permission('launchpad.Edit')
    def securitycontact(self):
        text = 'Change security contact'
        return Link('+securitycontact', text, icon='edit')


class DistributionBountiesMenu(ApplicationMenu):

    usedfor = IDistribution
    facet = 'bounties'
    links = ['new', 'link']

    def new(self):
        text = 'Register new bounty'
        return Link('+addbounty', text, icon='add')

    def link(self):
        text = 'Link existing bounty'
        return Link('+linkbounty', text, icon='edit')


class DistributionSpecificationsMenu(ApplicationMenu):

    usedfor = IDistribution
    facet = 'specifications'
    links = ['listall', 'doc', 'roadmap', 'assignments', 'new']

    def listall(self):
        text = 'List all blueprints'
        return Link('+specs?show=all', text, icon='info')

    def roadmap(self):
        text = 'Roadmap'
        return Link('+roadmap', text, icon='info')

    def assignments(self):
        text = 'Assignments'
        return Link('+assignments', text, icon='info')

    def doc(self):
        text = 'Documentation'
        summary = 'List all complete informational specifications'
        return Link('+documentation', text, summary,
            icon='info')

    def new(self):
        text = 'Register new blueprint'
        return Link('+addspec', text, icon='add')


class DistributionTranslationsMenu(ApplicationMenu):

    usedfor = IDistribution
    facet = 'translations'
    links = ['edit']

    def edit(self):
        text = 'Change translators'
        return Link('+changetranslators', text, icon='edit')


class DistributionView(BuildRecordsView):
    """Default Distribution view class."""

    def initialize(self):
        """Initialize template control fields.

        Also check if the search action was invoked and setup a batched
        list with the results if necessary.
        """
        # initialize control fields
        self.matches = 0

        # check if the user invoke search, if not dismiss
        self.text = self.request.form.get('text', None)
        if not self.text:
            self.search_requested = False
            return
        self.search_requested = True

        results = self.search_results()
        self.matches = len(results)
        if self.matches > 5:
            self.detailed = False
        else:
            self.detailed = True

        self.batchnav = BatchNavigator(results, self.request)

    @cachedproperty
    def translation_focus(self):
        """Return the IDistroRelease where the translators should work.

        If ther isn't a defined focus, we return latest release.
        """
        if self.context.translation_focus is None:
            return self.context.currentrelease
        else:
            return self.context.translation_focus

    def search_results(self):
        """Return IDistributionSourcePackages according given a text.

        Try to find the source packages in this distribution that match
        the given text.
        """
        return self.context.searchSourcePackages(self.text)

    def secondary_translatable_releases(self):
        """Return a list of IDistroRelease that aren't the translation_focus.

        It only includes the ones that are still supported.
        """
        releases = [
            release
            for release in self.context.releases
            if (release.releasestatus != DistributionReleaseStatus.OBSOLETE
                and (self.translation_focus is None or
                     self.translation_focus.id != release.id))
            ]

        return sorted(releases, key=operator.attrgetter('version'),
                      reverse=True)


class DistributionAllPackagesView(LaunchpadView):
    def initialize(self):
        results = self.context.source_package_caches
        self.batchnav = BatchNavigator(results, self.request)


class DistributionRedirectingEditView(SQLObjectEditView):
    """A deprecated view to be used by the +driver and +uploadadmin pages."""

    def changed(self):
        self.request.response.redirect(canonical_url(self.context))


class DistributionEditView(LaunchpadEditFormView):

    schema = IDistribution
    label = "Change distribution details"
    field_names = ['displayname', 'title', 'summary', 'description',
                   'gotchi', 'emblem']
    custom_widget('gotchi', ImageChangeWidget)
    custom_widget('emblem', ImageChangeWidget)

    @action("Change", name='change')
    def change_action(self, action, data):
        self.updateContextFromData(data)
        self.next_url = canonical_url(self.context)


class DistributionLaunchpadUsageEditView(LaunchpadEditFormView):
    """View class for defining Launchpad usage."""

    schema = IDistribution
    field_names = ["official_rosetta", "official_malone"]
    label = "Describe Launchpad usage"

    @action("Change", name='change')
    def change_action(self, action, data):
        self.updateContextFromData(data)

    @property
    def next_url(self):
        return canonical_url(self.context)


class DistributionSetView:

    def __init__(self, context, request):
        self.context = context
        self.request = request

    def count(self):
        return self.context.count()


class DistributionAddView(LaunchpadFormView):

    schema = IDistribution
    label = "Create a new distribution"
    field_names = ["name", "displayname", "title", "summary", "description",
                   "gotchi", "emblem", "domainname", "members"]
    custom_widget('gotchi', ImageAddWidget)
    custom_widget('emblem', ImageAddWidget)

    @action("Save", name='save')
    def save_action(self, action, data):
        distribution = getUtility(IDistributionSet).new(
            name=data['name'],
            displayname=data['displayname'],
            title=data['title'],
            summary=data['summary'],
            description=data['description'],
            domainname=data['domainname'],
            members=data['members'],
            owner=self.user,
            gotchi=data['gotchi'],
            gotchi_heading=None,
            emblem=data['emblem'])
        notify(ObjectCreatedEvent(distribution))
        self.next_url = canonical_url(distribution)


class DistributionBugContactEditView(SQLObjectEditView):
    """Browser view for editing the distribution bug contact."""
    def changed(self):
        """Redirect to the distribution page."""
        distribution = self.context
        contact_display_value = None

        if distribution.bugcontact:
            if distribution.bugcontact.preferredemail:
                contact_display_value = (
                    distribution.bugcontact.preferredemail.email)
            else:
                contact_display_value = distribution.bugcontact.displayname

        # The bug contact was set to a new person or team.
        if contact_display_value:
            self.request.response.addNotification(
                "Successfully changed the distribution bug contact to %s" %
                contact_display_value)
        else:
            # The bug contact was set to noone.
            self.request.response.addNotification(
                "Successfully cleared the distribution bug contact. This "
                "means that there is no longer a distro-wide contact for "
                "bugmail. You can, of course, set a distribution bug "
                "contact again whenever you want to.")

        self.request.response.redirect(canonical_url(distribution))


class DistributionMirrorsView(LaunchpadView):

    def _groupMirrorsByCountry(self, mirrors):
        """Given a list of mirrors, create and return list of dictionaries
        containing the country names and the list of mirrors on that country.

        This list is ordered by country name.
        """
        mirrors_by_country = {}
        for mirror in mirrors:
            mirrors = mirrors_by_country.setdefault(mirror.country.name, [])
            mirrors.append(mirror)
        return [dict(country=country, mirrors=mirrors)
                for country, mirrors in sorted(mirrors_by_country.items())]


class DistributionArchiveMirrorsView(DistributionMirrorsView):

    heading = 'Official Archive Mirrors'

    def getMirrorsGroupedByCountry(self):
        return self._groupMirrorsByCountry(self.context.archive_mirrors)


class DistributionReleaseMirrorsView(DistributionMirrorsView):

    heading = 'Official CD Mirrors'

    def getMirrorsGroupedByCountry(self):
        return self._groupMirrorsByCountry(self.context.release_mirrors)


class DistributionMirrorsRSSBaseView(LaunchpadView):
    """A base class for RSS feeds of distribution mirrors."""

    def initialize(self):
        self.now = datetime.utcnow()

    def render(self):
        self.request.response.setHeader(
            'content-type', 'text/xml;charset=utf-8')
        body = LaunchpadView.render(self)
        return body.encode('utf-8')


class DistributionArchiveMirrorsRSSView(DistributionMirrorsRSSBaseView):
    """The RSS feed for archive mirrors."""

    heading = 'Archive Mirrors'

    @property
    def mirrors(self):
        return self.context.archive_mirrors


class DistributionReleaseMirrorsRSSView(DistributionMirrorsRSSBaseView):
    """The RSS feed for release mirrors."""

    heading = 'CD Mirrors'

    @property
    def mirrors(self):
        return self.context.release_mirrors


class DistributionMirrorsAdminView(DistributionMirrorsView):

    def initialize(self):
        """Raise an Unauthorized exception if the user is not a member of this
        distribution's mirror_admin team.
        """
        # XXX: We don't want these pages to be public but we can't protect
        # them with launchpad.Edit because that would mean only people with
        # that permission on a Distribution would be able to see them. That's
        # why we have to do the permission check here.
        # -- Guilherme Salgado, 2006-06-16
        if not (self.user and self.user.inTeam(self.context.mirror_admin)):
            raise Unauthorized('Forbidden')


class DistributionUnofficialMirrorsView(DistributionMirrorsAdminView):

    heading = 'Unofficial Mirrors'

    def getMirrorsGroupedByCountry(self):
        return self._groupMirrorsByCountry(self.context.unofficial_mirrors)


class DistributionDisabledMirrorsView(DistributionMirrorsAdminView):

    heading = 'Disabled Mirrors'

    def getMirrorsGroupedByCountry(self):
        return self._groupMirrorsByCountry(self.context.disabled_mirrors)<|MERGE_RESOLUTION|>--- conflicted
+++ resolved
@@ -4,10 +4,6 @@
 
 __all__ = [
     'DistributionNavigation',
-<<<<<<< HEAD
-    'DistributionSetNavigation',
-=======
->>>>>>> 26056d66
     'DistributionSOP',
     'DistributionFacets',
     'DistributionSpecificationsMenu',
@@ -196,7 +192,7 @@
 
     @enabled_with_permission('launchpad.Edit')
     def driver(self):
-        text = 'Appoint Driver'
+        text = 'Appoint driver'
         summary = 'Someone with permission to set goals for all releases'
         return Link('+driver', text, summary, icon='edit')
 
