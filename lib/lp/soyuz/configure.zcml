<!-- Copyright 2009-2010 Canonical Ltd.  This software is licensed under the
     GNU Affero General Public License version 3 (see the file LICENSE).
-->

<configure
    xmlns="http://namespaces.zope.org/zope"
    xmlns:browser="http://namespaces.zope.org/browser"
    xmlns:i18n="http://namespaces.zope.org/i18n"
    xmlns:webservice="http://namespaces.canonical.com/webservice"
    xmlns:xmlrpc="http://namespaces.zope.org/xmlrpc"
    i18n_domain="launchpad">
    <include
        package=".browser"/>

    <!-- PackageCloner -->

    <securedutility
        class="lp.soyuz.model.packagecloner.PackageCloner"
        provides="lp.soyuz.interfaces.packagecloner.IPackageCloner">
        <allow
            interface="lp.soyuz.interfaces.packagecloner.IPackageCloner"/>
    </securedutility>
    <facet
        facet="overview">

        <!-- BinaryPackagePublishingHistory -->

        <class
            class="lp.soyuz.model.publishing.BinaryPackagePublishingHistory">
            <allow
                interface="lp.soyuz.interfaces.publishing.IArchiveSafePublisher"/>
            <require
                permission="launchpad.View"
                interface="lp.soyuz.interfaces.publishing.IBinaryPackagePublishingHistoryPublic"/>
            <require
                permission="launchpad.Edit"
                interface="lp.soyuz.interfaces.publishing.IPublishingEdit"/>
            <require
                permission="launchpad.Admin"
                set_schema="lp.soyuz.interfaces.publishing.IBinaryPackagePublishingHistory"/>
        </class>

        <!-- BinaryPackageFilePublishing -->

        <class
            class="lp.soyuz.model.publishing.BinaryPackageFilePublishing">
            <allow
                interface="lp.soyuz.interfaces.publishing.IBinaryPackageFilePublishing"/>

            <!-- XXX cprov 2006-06-14: missing security adapter -->

        </class>

    </facet>

    <!-- ArchiveArch -->
    <class
        class="lp.soyuz.model.archivearch.ArchiveArch">
        <allow
            interface="lp.soyuz.interfaces.archivearch.IArchiveArch" />
    </class>

    <!-- ArchiveArchSet -->
    <securedutility
        class="lp.soyuz.model.archivearch.ArchiveArchSet"
        provides="lp.soyuz.interfaces.archivearch.IArchiveArchSet">
        <allow
            interface="lp.soyuz.interfaces.archivearch.IArchiveArchSet"/>
    </securedutility>

    <!-- DistroSeriesPackageCache -->
    <class
        class="lp.soyuz.model.distroseriespackagecache.DistroSeriesPackageCache">
        <allow
            interface="lp.soyuz.interfaces.distroseriespackagecache.IDistroSeriesPackageCache"/>
    </class>

    <!-- BinaryPackageRelease -->

    <class
        class="lp.soyuz.model.binarypackagerelease.BinaryPackageRelease">
        <allow
            interface="lp.soyuz.interfaces.binarypackagerelease.IBinaryPackageRelease"/>
    </class>

    <!-- SourcePackageRelease -->

    <class
        class="lp.soyuz.model.sourcepackagerelease.SourcePackageRelease">
        <allow
            interface="lp.soyuz.interfaces.sourcepackagerelease.ISourcePackageRelease"/>
        <!-- changelog needs to be updated when unembargoing -->
        <require
            permission="launchpad.Edit"
            set_attributes="changelog"/>
    </class>
    <facet
        facet="overview">

        <!-- SourcePackagePublishingHistory -->

        <class
            class="lp.soyuz.model.publishing.SourcePackagePublishingHistory">
            <allow
                interface="lp.soyuz.interfaces.publishing.IArchiveSafePublisher"/>
            <require
                permission="launchpad.View"
                interface="lp.soyuz.interfaces.publishing.ISourcePackagePublishingHistoryPublic"/>
            <require
                permission="launchpad.Edit"
                interface="lp.soyuz.interfaces.publishing.IPublishingEdit"/>
            <require
                permission="launchpad.Admin"
                set_schema="lp.soyuz.interfaces.publishing.ISourcePackagePublishingHistory"/>
        </class>

        <!-- SourcePackageFilePublishing -->

        <class
            class="lp.soyuz.model.publishing.SourcePackageFilePublishing">
            <allow
                interface="lp.soyuz.interfaces.publishing.ISourcePackageFilePublishing"/>

            <!-- XXX cprov 2006-06-14: Missing security adapter. -->

        </class>

        <!-- PublishingSet -->

        <class
            class="lp.soyuz.model.publishing.PublishingSet">
            <allow
                interface="lp.soyuz.interfaces.publishing.IPublishingSet"/>
        </class>
        <securedutility
            class="lp.soyuz.model.publishing.PublishingSet"
            provides="lp.soyuz.interfaces.publishing.IPublishingSet">
            <allow
                interface="lp.soyuz.interfaces.publishing.IPublishingSet"/>
        </securedutility>
    </facet>
    <class
        class="lp.soyuz.model.queue.PackageUploadQueue">
        <implements
            interface="lp.soyuz.interfaces.queue.IPackageUploadQueue"/>
    </class>
    <class
        class="lp.soyuz.model.queue.PackageUpload">
        <implements
            interface="lp.soyuz.interfaces.queue.IPackageUpload"/>
        <allow
            attributes="
                status"/>
        <require
            permission="zope.Public"
            attributes="
                id
                distroseries
                pocket
                changesfile
                signing_key
                archive
                sources
                builds
                customfiles
                custom_file_urls
                date_created
                sourcepackagerelease
                contains_source
                contains_build
                contains_translation
                contains_installer
                contains_upgrader
                contains_ddtp
                displayname
                displayarchs
                displayversion
                is_delayed_copy
                isPPA
                components"/>
        <require
            permission="launchpad.Edit"
            attributes="
                setNew
                setUnapproved
                setRejected
                setAccepted
                setDone
                realiseUpload
                addSource
                addBuild
                addCustom
                syncUpdate
                notify
                acceptFromCopy
                acceptFromUploader
                acceptFromQueue
                rejectFromQueue
                overrideSource
                overrideBinaries"
            set_attributes="status distroseries pocket changesfile archive"/>
    </class>
    <class
        class="lp.soyuz.model.queue.PackageUploadSource">
        <allow
            interface="lp.soyuz.interfaces.queue.IPackageUploadSource"/>
    </class>
    <class
        class="lp.soyuz.model.queue.PackageUploadBuild">
        <allow
            interface="lp.soyuz.interfaces.queue.IPackageUploadBuild"/>
    </class>
    <class
        class="lp.soyuz.model.queue.PackageUploadCustom">
        <allow
            interface="lp.soyuz.interfaces.queue.IPackageUploadCustom"/>
        <require
            permission="launchpad.Admin" set_attributes="libraryfilealias"/>
    </class>

    <!-- PackageUploadSet -->

    <securedutility
        class="lp.soyuz.model.queue.PackageUploadSet"
        provides="lp.soyuz.interfaces.queue.IPackageUploadSet">
        <allow
            interface="lp.soyuz.interfaces.queue.IPackageUploadSet"/>
    </securedutility>
    <facet
        facet="overview">

        <!-- BinaryPackagename -->

        <class
            class="lp.soyuz.model.binarypackagename.BinaryPackageName">
            <allow
                interface="lp.soyuz.interfaces.binarypackagename.IBinaryPackageName"/>
        </class>
        <securedutility
            name="BinaryPackageName"
            component="lp.soyuz.model.binarypackagename.BinaryPackageNameVocabulary"
            provides="zope.schema.interfaces.IVocabularyFactory">
          <allow interface="zope.schema.interfaces.IVocabularyFactory"/>
        </securedutility>

        <class class="lp.soyuz.model.binarypackagename.BinaryPackageNameVocabulary">
          <allow interface="canonical.launchpad.webapp.vocabulary.IHugeVocabulary"/>
        </class>

        <!-- BinaryPackagenameIterator -->

        <class
            class="lp.soyuz.model.binarypackagename.BinaryPackageNameIterator">
            <allow
                interface="canonical.launchpad.webapp.vocabulary.ICountableIterator"/>
        </class>

        <!-- BinaryPackageNameSet -->

        <securedutility
            class="lp.soyuz.model.binarypackagename.BinaryPackageNameSet"
            provides="lp.soyuz.interfaces.binarypackagename.IBinaryPackageNameSet">
            <allow
                interface="lp.soyuz.interfaces.binarypackagename.IBinaryPackageNameSet"/>
        </securedutility>
        <class
            class="lp.soyuz.model.binarypackagename.BinaryPackageNameSet">
            <allow
                interface="lp.soyuz.interfaces.binarypackagename.IBinaryPackageNameSet"/>
        </class>
    </facet>

    <!-- ArchiveDependency -->

    <class
        class="lp.soyuz.model.archivedependency.ArchiveDependency">
        <allow
            interface="lp.soyuz.interfaces.archivedependency.IArchiveDependency"/>
    </class>

    <!-- DistroSeriesSourcePackageRelease -->

    <class
        class="lp.soyuz.model.distroseriessourcepackagerelease.DistroSeriesSourcePackageRelease">
        <allow
            interface="lp.soyuz.interfaces.distroseriessourcepackagerelease.IDistroSeriesSourcePackageRelease"/>
    </class>

    <!-- PackageDiff -->

    <class
        class="lp.soyuz.model.packagediff.PackageDiff">
        <allow
            interface="lp.soyuz.interfaces.packagediff.IPackageDiff"/>
        <require
            permission="launchpad.Edit"
            set_schema="lp.soyuz.interfaces.packagediff.IPackageDiff"/>
    </class>

    <!-- PackageDiffSet -->

    <class
        class="lp.soyuz.model.packagediff.PackageDiffSet">
        <allow
            interface="lp.soyuz.interfaces.packagediff.IPackageDiffSet"/>
    </class>
    <securedutility
        class="lp.soyuz.model.packagediff.PackageDiffSet"
        provides="lp.soyuz.interfaces.packagediff.IPackageDiffSet">
        <allow
            interface="lp.soyuz.interfaces.packagediff.IPackageDiffSet"/>
    </securedutility>

    <!-- ArchiveAuthToken -->

    <class
        class="lp.soyuz.model.archiveauthtoken.ArchiveAuthToken">
        <require
            permission="launchpad.View"
            interface="lp.soyuz.interfaces.archiveauthtoken.IArchiveAuthTokenView"/>
        <require
            permission="launchpad.Edit"
            set_schema="lp.soyuz.interfaces.archiveauthtoken.IArchiveAuthTokenView"
            interface="lp.soyuz.interfaces.archiveauthtoken.IArchiveAuthTokenEdit"/>
    </class>

    <!-- ArchiveAuthTokenSet -->

    <securedutility
        class="lp.soyuz.model.archiveauthtoken.ArchiveAuthTokenSet"
        provides="lp.soyuz.interfaces.archiveauthtoken.IArchiveAuthTokenSet">
        <allow
            interface="lp.soyuz.interfaces.archiveauthtoken.IArchiveAuthTokenSet"/>
    </securedutility>

    <!-- DistributionSourcePackageCache -->
    <class
        class="lp.soyuz.model.distributionsourcepackagecache.DistributionSourcePackageCache">
        <allow
            interface="lp.soyuz.interfaces.distributionsourcepackagecache.IDistributionSourcePackageCache"/>
    </class>

    <!-- DistroArchSeriesBinaryPackageRelease -->

    <class
        class="lp.soyuz.model.distroarchseriesbinarypackagerelease.DistroArchSeriesBinaryPackageRelease">
        <allow
            interface="lp.soyuz.interfaces.distroarchseriesbinarypackagerelease.IDistroArchSeriesBinaryPackageRelease"/>
    </class>
    <class
        class="lp.soyuz.model.processor.Processor">
        <allow
            interface="lp.soyuz.interfaces.processor.IProcessor"/>
        <require
            permission="zope.Public"
            set_schema="lp.soyuz.interfaces.processor.IProcessor"/>
    </class>
    <class
        class="lp.soyuz.model.processor.ProcessorFamily">
        <allow
            interface="lp.soyuz.interfaces.processor.IProcessorFamily"/>
        <require
            permission="zope.Public"
            set_schema="lp.soyuz.interfaces.processor.IProcessorFamily"/>
    </class>
    <securedutility
        class="lp.soyuz.model.processor.ProcessorFamilySet"
        provides="lp.soyuz.interfaces.processor.IProcessorFamilySet">
        <allow
            interface="lp.soyuz.interfaces.processor.IProcessorFamilySet"/>
    </securedutility>
    <adapter
        for="lp.soyuz.interfaces.distroarchseriesbinarypackagerelease.IDistroArchSeriesBinaryPackageRelease"
        provides="canonical.launchpad.webapp.interfaces.IBreadcrumb"
        factory="lp.soyuz.browser.distroarchseriesbinarypackagerelease.DistroArchSeriesBinaryPackageReleaseBreadcrumb"
        permission="zope.Public" />


    <!-- Archive -->

    <class
        class="lp.soyuz.model.archive.Archive">
        <allow
            interface="lp.soyuz.interfaces.archive.IArchivePublic"/>
        <require
            permission="launchpad.View"
            interface="lp.soyuz.interfaces.archive.IArchiveView"/>
        <require
            permission="launchpad.Append"
            interface="lp.soyuz.interfaces.archive.IArchiveAppend"/>
        <require
            permission="launchpad.Edit"
            interface="lp.soyuz.interfaces.archive.IArchiveEdit"
            set_attributes="description displayname publish status"/>
        <require
            permission="launchpad.Commercial"
            set_attributes="authorized_size build_debug_symbols buildd_secret
                            commercial enabled_restricted_families
                            external_dependencies private
                            require_virtualized relative_build_score "/>
        <require
            permission="launchpad.Admin"
            set_attributes="distribution name signing_key"/>
    </class>
    <adapter
        for="lp.soyuz.interfaces.archive.IArchive"
        provides="lp.registry.interfaces.person.IPerson"
        factory="lp.registry.browser.person.archive_to_person"/>
    <adapter
        for="lp.soyuz.interfaces.archive.IArchive"
        provides="canonical.launchpad.webapp.badge.IHasBadges"
        factory="lp.soyuz.browser.archive.ArchiveBadges"
        permission="zope.Public"/>
    <adapter
        provides="canonical.launchpad.webapp.interfaces.IBreadcrumb"
        for="lp.soyuz.interfaces.archive.IArchive"
        factory="canonical.launchpad.webapp.breadcrumb.DisplaynameBreadcrumb"
        permission="zope.Public"/>

    <!-- ArchiveSet -->

    <class
        class="lp.soyuz.model.archive.ArchiveSet">
        <allow
            interface="lp.soyuz.interfaces.archive.IArchiveSet"/>
    </class>
    <securedutility
        class="lp.soyuz.model.archive.ArchiveSet"
        provides="lp.soyuz.interfaces.archive.IArchiveSet">
        <allow
            interface="lp.soyuz.interfaces.archive.IArchiveSet"/>
    </securedutility>

    <!-- ArchivePermission -->

    <class
        class="lp.soyuz.model.archivepermission.ArchivePermission">
        <allow
            interface="lp.soyuz.interfaces.archivepermission.IArchivePermission"/>
    </class>

    <!-- ArchivePermissionSet -->

    <class
        class="lp.soyuz.model.archivepermission.ArchivePermissionSet">
        <implements
            interface="lp.soyuz.interfaces.archivepermission.IArchivePermissionSet"/>
    </class>
    <securedutility
        class="lp.soyuz.model.archivepermission.ArchivePermissionSet"
        provides="lp.soyuz.interfaces.archivepermission.IArchivePermissionSet">
        <allow
            attributes="
                checkAuthenticated
                componentsForUploader
                uploadersForComponent
                packagesForUploader
                uploadersForPackage
                queueAdminsForComponent
                componentsForQueueAdmin
                permissionsForPerson
                uploadersForPackageset
                packagesetsForUploader
                packagesetsForSource
                packagesetsForSourceUploader
                isSourceUploadAllowed
                newPackageUploader
                newComponentUploader
                newQueueAdmin
                deletePackageUploader
                deleteComponentUploader
                deleteQueueAdmin"/>
        <require
            permission="launchpad.Edit"
            attributes="
                newPackagesetUploader
                deletePackagesetUploader"/>
    </securedutility>

    <!-- BinaryPackageBuild -->

    <class
        class="lp.soyuz.model.binarypackagebuild.BinaryPackageBuild">
        <require
            permission="launchpad.View"
            interface="lp.soyuz.interfaces.binarypackagebuild.IBinaryPackageBuildView"/>
        <require
            permission="launchpad.Edit"
            interface="lp.soyuz.interfaces.binarypackagebuild.IBinaryPackageBuildEdit"/>
        <require
            permission="launchpad.Admin"
            interface="lp.soyuz.interfaces.binarypackagebuild.IBinaryPackageBuildAdmin"/>

        <!-- XXX cprov 2005-10-27

    bug=3580: We need a autobuild celebrity. -->

        <require
            permission="launchpad.Edit"
            set_attributes="log date_finished date_started builder
                            status dependencies upload_log"/>

        <!-- XXX bigjools 2010-07-27 bug=570939
             Work around the fact that not all BuildFarmJobs are concrete
             objects.

             This should not be required once the old BuildFarmJob stuff is
             removed when the Translation Template jobs and Recipe jobs
             use the new infrastructure -->
        <require
            permission="launchpad.Admin"
            set_attributes="failure_count"/>

    </class>
    <adapter
        provides="canonical.launchpad.webapp.interfaces.IBreadcrumb"
        for="lp.soyuz.interfaces.binarypackagebuild.IBinaryPackageBuild"
        factory="lp.soyuz.browser.build.BuildBreadcrumb"
        permission="zope.Public"/>

    <!-- BinaryPackageBuildSet -->

    <securedutility
        class="lp.soyuz.model.binarypackagebuild.BinaryPackageBuildSet"
        provides="lp.soyuz.interfaces.binarypackagebuild.IBinaryPackageBuildSet">
        <allow
            interface="lp.soyuz.interfaces.binarypackagebuild.IBinaryPackageBuildSet"/>
    </securedutility>
    <securedutility
        class="lp.soyuz.model.binarypackagebuild.BinaryPackageBuildSet"
        provides="lp.buildmaster.interfaces.buildfarmjob.ISpecificBuildFarmJobSource"
        name="PACKAGEBUILD">
        <allow interface="lp.buildmaster.interfaces.buildfarmjob.ISpecificBuildFarmJobSource"/>
    </securedutility>

    <!-- DistroArchSeriesBinaryPackage -->

    <class
        class="lp.soyuz.model.distroarchseriesbinarypackage.DistroArchSeriesBinaryPackage">
        <allow
            interface="lp.soyuz.interfaces.distroarchseriesbinarypackage.IDistroArchSeriesBinaryPackage"/>
    </class>
    <adapter
        for="lp.soyuz.interfaces.distroarchseriesbinarypackage.IDistroArchSeriesBinaryPackage"
        provides="canonical.launchpad.webapp.interfaces.IBreadcrumb"
        factory="canonical.launchpad.webapp.breadcrumb.NameBreadcrumb"
        permission="zope.Public" />

    <!-- ArchiveSubscriber -->

    <class
        class="lp.soyuz.model.archivesubscriber.ArchiveSubscriber">
        <require
            permission="launchpad.View"
            interface="lp.soyuz.interfaces.archivesubscriber.IArchiveSubscriberView"/>
        <require
            permission="launchpad.Edit"
            set_schema="lp.soyuz.interfaces.archivesubscriber.IArchiveSubscriberView"
            interface="lp.soyuz.interfaces.archivesubscriber.IArchiveSubscriberEdit"/>
    </class>

    <!-- ArchiveSubscriberSet -->

    <securedutility
        class="lp.soyuz.model.archivesubscriber.ArchiveSubscriberSet"
        provides="lp.soyuz.interfaces.archivesubscriber.IArchiveSubscriberSet">
        <allow
            interface="lp.soyuz.interfaces.archivesubscriber.IArchiveSubscriberSet"/>
    </securedutility>

    <!-- PersonalArchiveSubscription -->

    <class
        class="lp.soyuz.browser.archivesubscription.PersonalArchiveSubscription">
        <require
            permission="launchpad.View"
            interface="lp.soyuz.interfaces.archivesubscriber.IPersonalArchiveSubscription"/>
    </class>
    <adapter
        for="lp.soyuz.interfaces.archivesubscriber.IArchiveSubscriber"
        provides="lp.soyuz.browser.archivesubscription.IArchiveSubscriberUI"
        factory="lp.soyuz.browser.archivesubscription.archive_subscription_ui_adapter"/>
    <adapter
        provides="canonical.launchpad.webapp.interfaces.IBreadcrumb"
        for="lp.soyuz.interfaces.archivesubscriber.IPersonalArchiveSubscription"
        factory="canonical.launchpad.webapp.breadcrumb.DisplaynameBreadcrumb"
        permission="zope.Public"/>
    <subscriber
        for="lp.soyuz.interfaces.archivesubscriber.IArchiveSubscriber
             lazr.lifecycle.interfaces.IObjectCreatedEvent"
        handler="canonical.launchpad.mailnotification.notify_new_ppa_subscription"/>

    <!-- DistributionSourcePackageRelease -->

    <class
        class="lp.soyuz.model.distributionsourcepackagerelease.DistributionSourcePackageRelease">
        <allow
            interface="lp.soyuz.interfaces.distributionsourcepackagerelease.IDistributionSourcePackageRelease"/>
    </class>
    <adapter
        provides="canonical.launchpad.webapp.interfaces.IBreadcrumb"
        for="lp.soyuz.interfaces.distributionsourcepackagerelease.IDistributionSourcePackageRelease"
        factory="lp.soyuz.browser.distributionsourcepackagerelease.DistributionSourcePackageReleaseBreadcrumb"
        permission="zope.Public"/>

    <!-- DistroSeriesBinaryPackage -->

    <class
        class="lp.soyuz.model.distroseriesbinarypackage.DistroSeriesBinaryPackage">
        <allow
            interface="lp.soyuz.interfaces.distroseriesbinarypackage.IDistroSeriesBinaryPackage"/>
    </class>
    <adapter
        provides="canonical.launchpad.webapp.interfaces.IBreadcrumb"
        for="lp.soyuz.interfaces.distroseriesbinarypackage.IDistroSeriesBinaryPackage"
        factory="lp.soyuz.browser.distroseriesbinarypackage.DistroSeriesBinaryPackageBreadcrumb"
        permission="zope.Public"/>

    <facet
        facet="overview">

        <!-- DistroArchSeries -->

        <class
            class="lp.soyuz.model.distroarchseries.DistroArchSeries">
            <allow
                interface="lp.soyuz.interfaces.distroarchseries.IDistroArchSeries"/>
            <allow
                interface="lp.soyuz.interfaces.buildrecords.IHasBuildRecords"/>
            <allow
                interface="lp.soyuz.interfaces.publishing.ICanPublishPackages"/>
            <require
                permission="launchpad.Admin"
                set_schema="lp.soyuz.interfaces.distroarchseries.IDistroArchSeries"/>
        </class>
        <adapter
            for="lp.soyuz.interfaces.distroarchseries.IDistroArchSeries"
            provides="canonical.launchpad.webapp.interfaces.IBreadcrumb"
            factory="lp.soyuz.browser.distroarchseries.DistroArchSeriesBreadcrumb"
            permission="zope.Public" />
    </facet>

    <!-- DistroArchSeriesSet -->

    <class
        class="lp.soyuz.model.distroarchseries.DistroArchSeriesSet">
        <allow
            interface="lp.soyuz.interfaces.distroarchseries.IDistroArchSeriesSet"/>
    </class>
    <securedutility
        class="lp.soyuz.model.distroarchseries.DistroArchSeriesSet"
        provides="lp.soyuz.interfaces.distroarchseries.IDistroArchSeriesSet">
        <allow
            interface="lp.soyuz.interfaces.distroarchseries.IDistroArchSeriesSet"/>
    </securedutility>

    <!-- PocketChroot -->

    <class
        class="lp.soyuz.model.distroarchseries.PocketChroot">
        <!-- XXX cprov 2006-07-13: it needs security permission tweaks. -->
        <!-- Currently it's only modified/added by a script.        -->
        <!-- We should allow changes only by buildd-admin member. -->

        <allow
            interface="lp.soyuz.interfaces.distroarchseries.IPocketChroot"/>
        <require
            permission="launchpad.Admin"
            set_schema="lp.soyuz.interfaces.distroarchseries.IPocketChroot"/>
    </class>

    <!-- Component -->

    <class
        class="lp.soyuz.model.component.Component">
        <allow
            interface="lp.soyuz.interfaces.component.IComponent"/>
    </class>

    <!-- ComponentSelection -->

    <class
        class="lp.soyuz.model.component.ComponentSelection">
        <allow
            interface="lp.soyuz.interfaces.component.IComponentSelection"/>
    </class>

    <!-- ComponentSet -->

    <class
        class="lp.soyuz.model.component.ComponentSet">
        <allow
            interface="lp.soyuz.interfaces.component.IComponentSet"/>
    </class>
    <securedutility
        class="lp.soyuz.model.component.ComponentSet"
        provides="lp.soyuz.interfaces.component.IComponentSet">
        <allow
            interface="lp.soyuz.interfaces.component.IComponentSet"/>
    </securedutility>

    <!-- Section -->

    <class
        class="lp.soyuz.model.section.Section">
        <allow
            interface="lp.soyuz.interfaces.section.ISection"/>
    </class>

    <!-- Section -->

    <class
        class="lp.soyuz.model.section.SectionSelection">
        <allow
            interface="lp.soyuz.interfaces.section.ISectionSelection"/>
    </class>

    <!-- SectionSet -->

    <class
        class="lp.soyuz.model.section.SectionSet">
        <allow
            interface="lp.soyuz.interfaces.section.ISectionSet"/>
    </class>
    <securedutility
        class="lp.soyuz.model.section.SectionSet"
        provides="lp.soyuz.interfaces.section.ISectionSet">
        <allow
            interface="lp.soyuz.interfaces.section.ISectionSet"/>
    </securedutility>

    <!-- SourcePackageFormatSelection -->

    <class
        class="lp.soyuz.model.sourcepackageformat.SourcePackageFormatSelection">
        <allow
            interface="lp.soyuz.interfaces.sourcepackageformat.ISourcePackageFormatSelection"/>
    </class>

    <!-- SourcePackageFormatSelectionSet -->

    <class
        class="lp.soyuz.model.sourcepackageformat.SourcePackageFormatSelectionSet">
        <allow
            interface="lp.soyuz.interfaces.sourcepackageformat.ISourcePackageFormatSelectionSet"/>
    </class>
    <securedutility
        class="lp.soyuz.model.sourcepackageformat.SourcePackageFormatSelectionSet"
        provides="lp.soyuz.interfaces.sourcepackageformat.ISourcePackageFormatSelectionSet">
        <allow
            interface="lp.soyuz.interfaces.sourcepackageformat.ISourcePackageFormatSelectionSet"/>
    </securedutility>

    <!-- SourcePackageReleaseFile -->

    <class
        class="lp.soyuz.model.files.SourcePackageReleaseFile">
        <allow
            interface="lp.soyuz.interfaces.files.ISourcePackageReleaseFile"/>
        <require
            permission="launchpad.Edit"
            set_schema="lp.soyuz.interfaces.files.ISourcePackageReleaseFile"/>
    </class>

    <!-- BinaryPackageFile -->

    <class
        class="lp.soyuz.model.files.BinaryPackageFile">
        <allow
            interface="lp.soyuz.interfaces.files.IBinaryPackageFile"/>
        <require
            permission="launchpad.Edit"
            set_schema="lp.soyuz.interfaces.files.IBinaryPackageFile"/>
    </class>
    <securedutility
        class="lp.soyuz.model.files.BinaryPackageFileSet"
        provides="lp.soyuz.interfaces.files.IBinaryPackageFileSet">
        <allow
            interface="lp.soyuz.interfaces.files.IBinaryPackageFileSet"/>
    </securedutility>
    <securedutility
        class="lp.soyuz.model.files.SourcePackageReleaseFileSet"
        provides="lp.soyuz.interfaces.files.ISourcePackageReleaseFileSet">
        <allow
            interface="lp.soyuz.interfaces.files.ISourcePackageReleaseFileSet"/>
    </securedutility>

    <!-- Packageset -->

    <class
        class="lp.soyuz.model.packageset.Packageset">
        <allow
            interface="lp.soyuz.interfaces.packageset.IPackagesetViewOnly"/>
        <require
            permission="launchpad.Edit"
            interface="lp.soyuz.interfaces.packageset.IPackagesetEdit"/>
    </class>
    <class
        class="lp.soyuz.model.packageset.PackagesetSet">
        <implements
            interface="lp.soyuz.interfaces.packageset.IPackagesetSet"/>
    </class>
    <securedutility
        class="lp.soyuz.model.packageset.PackagesetSet"
        provides="lp.soyuz.interfaces.packageset.IPackagesetSet">
        <allow interface=".interfaces.packageset.IPackagesetSet" />
        <require
            permission="launchpad.Edit"
            interface=".interfaces.packageset.IPackagesetSetEdit" />
    </securedutility>

    <!-- PackagesetGroup -->
    <class
        class="lp.soyuz.model.packagesetgroup.PackagesetGroup">
        <allow
            interface="lp.soyuz.interfaces.packagesetgroup.IPackagesetGroup"/>
    </class>

    <!-- BuildPackageJob -->
    <class
        class="lp.soyuz.model.buildpackagejob.BuildPackageJob">
        <allow
            interface="lp.soyuz.interfaces.buildpackagejob.IBuildPackageJob"/>
    </class>
    <!--
        The registration below is used to discover all build farm job classes
        that implement the `IBuildFarmJob` interface. Please see bug #503839
        for more detail.
        The 'name' attribute needs to be set to the appropriate
        `BuildFarmJobType` enumeration value.
    -->
    <utility component="lp.soyuz.model.buildpackagejob.BuildPackageJob"
        name="PACKAGEBUILD"
        provides="lp.buildmaster.interfaces.buildfarmjob.IBuildFarmJob"/>

    <!-- BinaryPackageBuildBehavior -->
    <adapter
        for="lp.soyuz.interfaces.buildpackagejob.IBuildPackageJob"
        provides="lp.buildmaster.interfaces.buildfarmjobbehavior.IBuildFarmJobBehavior"
        factory="lp.soyuz.model.binarypackagebuildbehavior.BinaryPackageBuildBehavior"
        permission="zope.Public" />

    <!-- BinaryPackageReleaseDownloadCount -->
    <class
        class="lp.soyuz.model.binarypackagerelease.BinaryPackageReleaseDownloadCount">
        <require
            permission="launchpad.View"
            interface="lp.soyuz.interfaces.binarypackagerelease.IBinaryPackageReleaseDownloadCount"/>
    </class>

    <call
      callable="lp.archiveuploader.uploadpolicy.register_archive_upload_policy_adapters"
      />

    <!-- Although the policies defined in lp.archiveuploader.tests are only
         required by tests, they're used when testing scripts manually on
         dogfood/staging, so they're registered here. -->
    <call
      callable="lp.archiveuploader.tests.register_archive_upload_policy_adapters"
      />

    <!-- BinaryAndSourcePackagename -->
    <class class="lp.soyuz.model.binaryandsourcepackagename.BinaryAndSourcePackageName">
        <allow interface="lp.soyuz.interfaces.binarypackagename.IBinaryAndSourcePackageName" />
    </class>

    <class class="lp.soyuz.model.binaryandsourcepackagename.BinaryAndSourcePackageNameIterator">
        <allow interface="canonical.launchpad.webapp.vocabulary.ICountableIterator" />
    </class>

    <securedutility
      name="BinaryAndSourcePackageName"
      component="lp.soyuz.model.binaryandsourcepackagename.BinaryAndSourcePackageNameVocabulary"
      provides="zope.schema.interfaces.IVocabularyFactory"
      >
      <allow interface="zope.schema.interfaces.IVocabularyFactory"/>
    </securedutility>

    <class class="lp.soyuz.model.binaryandsourcepackagename.BinaryAndSourcePackageNameVocabulary">
      <allow interface="canonical.launchpad.webapp.vocabulary.IHugeVocabulary"/>
    </class>

    <!-- DistributionJob -->
    <class class="lp.soyuz.model.distributionjob.DistributionJob">
        <allow interface="lp.soyuz.interfaces.distributionjob.IDistributionJob" />
    </class>

    <!-- InitialiseDistroSeriesJobSource -->
    <securedutility
      component="lp.soyuz.model.initialisedistroseriesjob.InitialiseDistroSeriesJob"
      provides="lp.soyuz.interfaces.distributionjob.IInitialiseDistroSeriesJobSource">
        <allow interface="lp.soyuz.interfaces.distributionjob.IInitialiseDistroSeriesJobSource"/>
    </securedutility>
    <class class="lp.soyuz.model.initialisedistroseriesjob.InitialiseDistroSeriesJob">
        <allow interface="lp.soyuz.interfaces.distributionjob.IInitialiseDistroSeriesJob" />
        <allow interface="lp.soyuz.interfaces.distributionjob.IDistributionJob" />
    </class>

    <!-- DistroSeriesDifferenceJobSource -->
    <securedutility
      component="lp.soyuz.model.distroseriesdifferencejob.DistroSeriesDifferenceJob"
      provides="lp.soyuz.interfaces.distributionjob.IDistroSeriesDifferenceJobSource">
        <allow interface="lp.soyuz.interfaces.distributionjob.IDistroSeriesDifferenceJobSource"/>
    </securedutility>
    <class class="lp.soyuz.model.distroseriesdifferencejob.DistroSeriesDifferenceJob">
        <allow interface="lp.soyuz.interfaces.distributionjob.IDistroSeriesDifferenceJob" />
        <allow interface="lp.soyuz.interfaces.distributionjob.IDistributionJob" />
    </class>

    <!-- PackageCopyJobSource -->
    <securedutility
      component="lp.soyuz.model.packagecopyjob.PackageCopyJob"
      provides="lp.soyuz.interfaces.distributionjob.IPackageCopyJobSource">
        <allow interface="lp.soyuz.interfaces.distributionjob.IPackageCopyJobSource"/>
    </securedutility>
    <class class="lp.soyuz.model.packagecopyjob.PackageCopyJob">
        <allow interface="lp.soyuz.interfaces.distributionjob.IPackageCopyJob" />
        <allow interface="lp.soyuz.interfaces.distributionjob.IDistributionJob" />
    </class>

<<<<<<< HEAD
=======
    <!-- PackageCopyRequestSet -->
    <securedutility
        class="lp.soyuz.model.packagecopyrequest.PackageCopyRequestSet"
        provides="lp.soyuz.interfaces.packagecopyrequest.IPackageCopyRequestSet">
        <allow interface="lp.soyuz.interfaces.packagecopyrequest.IPackageCopyRequestSet" />
    </securedutility>


    <!-- PackageCopyRequest -->
    <class class="lp.soyuz.model.packagecopyrequest.PackageCopyRequest">
        <allow interface="lp.soyuz.interfaces.packagecopyrequest.IPackageCopyRequest"/>
        <require
            permission="launchpad.Edit"
            set_schema="lp.soyuz.interfaces.packagecopyrequest.IPackageCopyRequest"
        />
    </class>

    <!-- PackageRelationship -->
    <class class="lp.soyuz.browser.packagerelationship.PackageRelationship">
      <allow interface="lp.soyuz.interfaces.packagerelationship.IPackageRelationship"/>
    </class>

    <!-- PackageRelationshipSet -->
    <class class="lp.soyuz.browser.packagerelationship.PackageRelationshipSet">
      <allow interface="lp.soyuz.interfaces.packagerelationship.IPackageRelationshipSet"/>
    </class>

>>>>>>> f17b1646
   <!-- OverridePolicy -->
   <class class="lp.soyuz.adapters.overrides.UbuntuOverridePolicy">
        <allow interface="lp.soyuz.adapters.overrides.IOverridePolicy" />
   </class>

   <webservice:register module="lp.soyuz.interfaces.webservice" />

</configure><|MERGE_RESOLUTION|>--- conflicted
+++ resolved
@@ -918,8 +918,6 @@
         <allow interface="lp.soyuz.interfaces.distributionjob.IDistributionJob" />
     </class>
 
-<<<<<<< HEAD
-=======
     <!-- PackageCopyRequestSet -->
     <securedutility
         class="lp.soyuz.model.packagecopyrequest.PackageCopyRequestSet"
@@ -947,7 +945,6 @@
       <allow interface="lp.soyuz.interfaces.packagerelationship.IPackageRelationshipSet"/>
     </class>
 
->>>>>>> f17b1646
    <!-- OverridePolicy -->
    <class class="lp.soyuz.adapters.overrides.UbuntuOverridePolicy">
         <allow interface="lp.soyuz.adapters.overrides.IOverridePolicy" />
