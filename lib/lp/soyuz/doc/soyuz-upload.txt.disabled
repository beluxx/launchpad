Soyuz Upload Test
-----------------

This test will:

  * Turn the poppy FTP server on
  * Upload packages
  * Check result
  * Kill the FTP server
  * Import gpg key for katie
  * Register gpg key for katie
  * Register the katie user in the right team
  * Turn on the zeca keyserver
  * Include the non_free component in the database
  * Run process-upload.py
  * Check result
  * Mark packages as ACCEPTED
  * Runs process-accepted.py
  * Check results
  * Cleanup


Uploading Packages
------------------


First, let's create a temporary directory where we'll put
uploaded files in.

  >>> import os
  >>> import tempfile
  >>> temp_dir = tempfile.mkdtemp()
  >>> incoming_dir = os.path.join(temp_dir, "incoming")
  >>> accepted_dir = os.path.join(temp_dir, "accepted")
  >>> rejected_dir = os.path.join(temp_dir, "rejected")
  >>> failed_dir = os.path.join(temp_dir, "failed")
  >>> os.mkdir(incoming_dir)


Now, let's create a subprocess running the poppy FTP server. It won't
call the upload processing tool. We'll do that ourselves in our test,
so that we can control what's going on.

  >>> from canonical.poppy.tests import (
  ...     PoppyTestSetup, SoyuzUploadError)
  >>> poppy = PoppyTestSetup(incoming_dir)
  >>> poppy.startPoppy()

Connect to the server and login. We'll keep trying to connect until
the server dies or the connection succeeds.

  >>> import ftplib, socket
  >>> ftp = ftplib.FTP()
  >>> while True:
  ...    try:
  ...        reply = ftp.connect("localhost", 3421)
  ...    except socket.error:
  ...        if not poppy.alive:
  ...            raise SoyuzUploadError('Server can not start.')
  ...    else:
  ...        break
  >>> ftp.login("anonymous", "")
  '230 Login Successful.'
  >>> ftp.cwd("/")
  '250 CWD command successful.'


Good.. let's send all packages we have in the test directory to
the poppy server. We send each package set on a different ftp
session.

  >>> from lp.archiveuploader.tagfiles import parse_tagfile
  >>> from canonical.config import config
  >>> from cStringIO import StringIO
  >>> import glob
  >>> import time
  >>>
  >>> test_files_dir = os.path.join(config.root,
  ...                               "lib/canonical/launchpad/scripts/"
  ...                               "tests/upload_test_files/")
  ...
  >>> changes = sorted(glob.glob(test_files_dir + "*.changes"))
  >>> sent_filenames = []
  >>> uploads = []
  >>> package_names = []
  >>>

  # XXX cprov 2006-01-25 bug=29645: poppy still having a weird behaviour
  # during the file transfer, it suddenly closes the connection due
  # inactivity. That's why we keep polling the 'ftp.sock' attribute and
  # reconnect if it is gone.

  >>> for changes_filepath in changes:
  ...
  ...     if not ftp.sock:
  ...         assert ftp.connect("localhost", 3421).startswith("220 ")
  ...         assert ftp.login("anonymous", "") == '230 Login Successful.'
  ...
  ...     tf = parse_tagfile(changes_filepath)
  ...
  ...     if tf.has_key("source"):
  ...         package_names.append(tf["source"])
  ...
  ...     send_filepaths = [changes_filepath]
  ...     if tf.has_key("files"):
  ...         send_filepaths.extend(
  ...             [os.path.join(test_files_dir, line.split()[-1])
  ...              for line in tf["files"].splitlines() if line])
  ...
  ...     sent_filenames.extend(
  ...         os.path.basename(filepath) for filepath in send_filepaths)
  ...
  ...     ignore = ftp.cwd("ubuntutest")
  ...
  ...     for filepath in send_filepaths:
  ...         reply = ftp.storbinary(
  ...              "STOR %s" % os.path.basename(filepath), open(filepath))
  ...         assert reply == '226 Transfer successful.'
  ...
  ...     uploads.append(send_filepaths)
  ...
  ...     assert ftp.quit() == '221 Goodbye.'

Check that what we've just uploaded (everything in test_files_dir) is
what we were expecting to have uploaded.

  >>> package_names
  ['drdsl', 'etherwake']

We create a set of the filenames we expect to see in the FTP server
process output, and wait until all of them have been shown.

This is a little bit tricky because we won't simply try to read
the process output in a blocking way, since any failure in the
FTP process would block automated tests. Instead, we define a
timeout between output data. If the process doesn't provide new
data in the given number seconds, we report a failure.

  >>> poppy.verify_output(
  ...     ['ubuntutest', 'ubuntutest', 'ubuntutest'])

At that point we must have a bunch of directories in the upload
base directory named <TIMESTAMP>-XXXXXX, each one as a result of
each FTP session. Below we ensure that, and also that the content
of these files match the uploaded ones.

  >>> import hashlib
  >>> def get_md5(filename):
  ...     return hashlib.md5(open(filename).read()).digest()

  >>> def get_upload_dir(num, dir=incoming_dir):
  ...     """Return the path to the upload, if found in the dir."""
  ...     for upload_dir in os.listdir(dir):
  ...         if upload_dir.endswith("%06d" % num):
  ...             return os.path.join(dir, upload_dir)
  ...     return None

  >>> def find_upload_dir(num):
  ...     """Return a tuple (result, path) for the numbered upload."""
  ...     for name, dir in (("incoming", incoming_dir),
  ...         ("accepted", accepted_dir), ("rejected", rejected_dir),
  ...         ("failed", failed_dir)):
  ...         result = get_upload_dir(num, dir)
  ...         if result is not None:
  ...             return (name, result)
  ...     return (None, None)

  >>> def find_upload_dir_result(num):
  ...     """Return the result for the numbered upload."""
  ...     return find_upload_dir(num)[0]

  >>> def find_upload_dir_path(num):
  ...     """Return the path of the numbered upload."""
  ...     return find_upload_dir(num)[1]

  >>> for i, sent_filenames in enumerate(uploads):
  ...     upload_dir = get_upload_dir(i + 1)
  ...     distro_upload_dir = os.path.join(upload_dir, 'ubuntutest')
  ...     assert len(os.listdir(distro_upload_dir)) == len(sent_filenames)
  ...     for filename in sent_filenames:
  ...         upload_filename = os.path.join(distro_upload_dir,
  ...                                        os.path.basename(filename))
  ...         assert os.path.isfile(upload_filename)
  ...         assert get_md5(filename) == get_md5(upload_filename)


Right, that's all we need from the FTP server. We don't need it anymore,
so we'll just kill the process.

  >>> status = poppy.killPoppy()

Finally, we'll just create an entirely empty upload folder. We rely for
our tests on a poppy-like naming system, ie. that the upload folder
end with 000004 (being our fourth upload).

  >>> os.mkdir("%s/fake_upload_000004" % incoming_dir)


Processing Uploads
------------------

Before asking the system to process the upload, we must prepare the
database to receive it. This consists mainly of adding the katie
user, since that's the email used in the Changed-By field for the
.changes files we are going to process, and the ftpmaster@canonical.com
GPG key, since that's the one used to sign the .changes file.

We don't have to check the .dsc file, since we're using the 'sync'
policy in process-upload.py.

# XXX: gustavo 2005-12-10
#     It might be interesting to move these entries into the sample data
#     rather than leaving it here. On the other hand, it's nice to have
#     it here as we have a good reference of what the uploading
#     procedure depends upon.

So, load the GPG key:

    >>> from canonical.launchpad.ftests.keys_for_tests import gpgkeysdir
    >>> from canonical.launchpad.interfaces.gpghandler import IGPGHandler
    >>> from zope.component import getUtility
    >>> gpg_handler = getUtility(IGPGHandler)
    >>> key_path = os.path.join(gpgkeysdir, 'ftpmaster@canonical.com.pub')
    >>> key_data = open(key_path).read()
    >>> key = gpg_handler.importPublicKey(key_data)
    >>> assert key is not None
    >>> key.fingerprint
    '33C0A61893A5DC5EB325B29E415A12CAC2F30234'


Create the katie user and register it in a team that is allowed to
do uploads:

    >>> from canonical.launchpad.interfaces.emailaddress import (
    ...     IEmailAddressSet)
    >>> from lp.registry.interfaces.person import (
    ...     IPersonSet, PersonCreationRationale)
    >>> from lp.registry.interfaces.gpg import GPGKeyAlgorithm, IGPGKeySet
    >>> name, address = "Katie", "katie@rockhopper.ubuntu.com"
    >>> user = getUtility(IPersonSet).ensurePerson(
    ...     address, name, PersonCreationRationale.OWNER_CREATED_LAUNCHPAD)
    >>> assert user is not None
    >>> email = getUtility(IEmailAddressSet).getByEmail(address)
    >>> user.validateAndEnsurePreferredEmail(email)

    >>> uploader_team = getUtility(IPersonSet).getByName("ubuntu-team")
    >>> assert uploader_team is not None

    >>> login("foo.bar@canonical.com")
    >>> uploader_team.addMember(user, reviewer=uploader_team.teamowner)
    >>> login("test@canonical.com")


Assign the loaded GPG key to the katie user.

  >>> key_set = getUtility(IGPGKeySet)
  >>> user_key = key_set.new(ownerID=user.id, keyid=key.keyid,
  ...                        fingerprint=key.fingerprint,
  ...                        algorithm=GPGKeyAlgorithm.items[key.algorithm],
  ...                        keysize=key.keysize, can_encrypt=key.can_encrypt,
  ...                        active=True)


Now we want to turn on the zeca key server to provide the key we
just imported. Remember that process-upload.py is running as
a different process.

  >>> from canonical.zeca.ftests.harness import ZecaTestSetup
  >>> ZecaTestSetup().setUp()


Include non-free in the database. This will be done by the
NascentUpload in the 'sync' policy in the future.

    >>> from lp.soyuz.interfaces.component import IComponentSet
    >>> component_set = getUtility(IComponentSet)
    >>> non_free = component_set.new("non-free")
    >>> contrib = component_set.new("contrib")
    >>> import transaction
    >>> transaction.commit()

Now we are ready to process the uploaded packages.
This is done by running process-upload.py on each upload directory.

  >>> import subprocess, sys
  >>> script = os.path.join(config.root, "scripts/process-upload.py")

First, we will test process-upload's -J option, which limits which uploads
should be processed. We'll do this by locating and uploading initially
just upload number 1.

  >>> upload_dir_1_path = get_upload_dir(1)
  >>> upload_dir_1_name = os.path.basename(upload_dir_1_path)
  >>> process = subprocess.Popen([sys.executable, script, "--no-mails", "-vv",
  ...                             "-C", "sync", "-J", upload_dir_1_name,
  ...                             temp_dir],
  ...                             stdout=subprocess.PIPE,
  ...                             stderr=subprocess.PIPE)
  >>> stdout, stderr = process.communicate()
  >>> process.returncode
  0

Check the four uploads are all where we expect - number 1 in failed,
the other three still in incoming.

  >>> for i in range(4):
  ...     find_upload_dir_result(i + 1)
  'failed'
  'incoming'
  'incoming'
  'incoming'


Now continue with the real upload.

  >>> process = subprocess.Popen([sys.executable, script, "--no-mails", "-vv",
  ...                             "-C", "sync", temp_dir],
  ...                             stdout=subprocess.PIPE,
  ...                             stderr=subprocess.PIPE)

  >>> stdout, stderr = process.communicate()
  >>> if process.returncode != 0:
  ...     print stdout
  ...     print stderr


Let's check if packages were uploaded correctly.

  >>> from canonical.launchpad.database import (
  ...     SourcePackageRelease, SourcePackageName)
  >>> from pprint import pprint
  >>> spn = SourcePackageName.selectOneBy(name="drdsl")
  >>> spn.name
  u'drdsl'
  >>> spr = SourcePackageRelease.selectOneBy(sourcepackagenameID=spn.id)
  >>> spr.title
  u'drdsl - 1.2.0-0ubuntu1'
  >>> spr.name
  u'drdsl'
  >>> spr.version
  u'1.2.0-0ubuntu1'
  >>> spr.component.name
  u'multiverse'
  >>> spr.section.name
  u'comm'
  >>> spr.maintainer.displayname
  u'Matthias Klose'
  >>> pprint(sorted([sprf.libraryfile.filename for sprf in spr.files]))
  [u'drdsl_1.2.0-0ubuntu1.diff.gz',
   u'drdsl_1.2.0-0ubuntu1.dsc',
   u'drdsl_1.2.0.orig.tar.gz']
  >>> spr.format.name
  'DPKG'
  >>> spr.urgency.name
  'LOW'
  >>> spr.upload_distroseries.name
  u'breezy-autotest'


Same thing for etherwake:

  >>> spn = SourcePackageName.selectOneBy(name="etherwake")
  >>> spn.name
  u'etherwake'
  >>> spr = SourcePackageRelease.selectOneBy(sourcepackagenameID=spn.id)
  >>> spr.title
  u'etherwake - 1.08-1'
  >>> spr.name
  u'etherwake'
  >>> spr.version
  u'1.08-1'
  >>> spr.component.name
  u'universe'
  >>> spr.section.name
  u'net'
  >>> spr.maintainer.displayname
  u'Alain Schroeder'
  >>> pprint(sorted([sprf.libraryfile.filename for sprf in spr.files]))
  [u'etherwake_1.08-1.diff.gz',
   u'etherwake_1.08-1.dsc',
   u'etherwake_1.08.orig.tar.gz']
  >>> spr.format.name
  'DPKG'
  >>> spr.urgency.name
  'LOW'
  >>> spr.upload_distroseries.name
  u'breezy-autotest'


Check the four uploads all ended up where we expected.

  >>> for i in range(0, 4):
  ...     find_upload_dir_result(i + 1)
  'failed'
  'accepted'
  'accepted'
  'failed'

Also check the upload folders contain all the files we uploaded.

# XXX cprov 2006-12-06: hardcoded 'ubuntutest' directory is a hack see
# above around line 313.

  >>> for i, sent_filenames in enumerate(uploads):
  ...     upload_dir = find_upload_dir_path( i + 1)
  ...     distro_upload_dir = os.path.join(upload_dir, 'ubuntutest')
  ...     assert len(os.listdir(distro_upload_dir)) == len(sent_filenames)
  ...     for filename in sent_filenames:
  ...         upload_filename = os.path.join(distro_upload_dir,
  ...                                        os.path.basename(filename))
  ...         assert os.path.isfile(upload_filename)
  ...         assert get_md5(filename) == get_md5(upload_filename)


Now let's see if all of the valid uploads are in the Upload queue marked
as NEW and RELEASE.

  >>> from canonical.launchpad.database import PackageUploadSource
  >>> for name in package_names:
  ...     print name
  ...     spn = SourcePackageName.selectOneBy(name=name)
  ...     spr = SourcePackageRelease.selectOneBy(sourcepackagenameID=spn.id)
  ...     us = PackageUploadSource.selectOneBy(sourcepackagereleaseID=spr.id)
  ...     assert us.packageupload.status.name == 'NEW'
  ...     assert us.packageupload.pocket.name == 'RELEASE'
  drdsl
  etherwake


Processing NEW Items
----------------------

The processing of NEW-queue-entries checks the integrity of uploads
candidates and promote them to ACCEPTED, the failures are kept
as NEW

    >>> from lp.registry.interfaces import IDistributionSet
    >>> from lp.soyuz.interfaces.queue import (
    ...     PackageUploadStatus,QueueInconsistentStateError)

Since we landed correct security adapters for Upload,
we need to perform further actions logged in as an admins, which have
launchpad.Edit on the records:

  >>> from canonical.launchpad.ftests import login
  >>> login("foo.bar@canonical.com")

  >>> distro = getUtility(IDistributionSet).getByName('ubuntutest')
  >>> series = distro['breezy-autotest']

Let's test IHasQueueItems.getQueueItems:

  >>> new_items = series.getQueueItems(PackageUploadStatus.NEW)
  >>> new_items.count()
  2

Querying by status and a name term:

  >>> items = series.getQueueItems(PackageUploadStatus.NEW,
  ...                                    name='dr')
  >>> items.count()
  1

  >>> items[0].sources[0].sourcepackagerelease.name
  u'drdsl'
  >>> items[0].sources[0].sourcepackagerelease.version
  u'1.2.0-0ubuntu1'

Querying by status, name and version terms:

  >>> items = series.getQueueItems(PackageUploadStatus.NEW,
  ...                               name='dr', version='1.2')
  >>> items.count()
  1

  >>> items = series.getQueueItems(PackageUploadStatus.NEW,
  ...                               name='dr', version='1.5')
  >>> items.count()
  0

Using exact_match argument:

As you can see exact_match arguments affects both, name & version:

# XXX cprov 2006-01-25 bug=29642:
# Andrew suggest we can split the exact_match
# attribute in two, as exact_name & exact_version, which might be
# a good idea, since it produce a more controllable behaviour.

  >>> items = series.getQueueItems(PackageUploadStatus.NEW,
  ...                      name='dr', version='1.2', exact_match=True)
  >>> items.count()
  0

  >>> items = series.getQueueItems(PackageUploadStatus.NEW,
  ...          name='drdsl', version='1.2.0-0ubuntu1', exact_match=True)
  >>> items.count()
  1

Using getQueueItem to inspect current NEW queue and accept them.

  >>> queue_items = series.getQueueItems(PackageUploadStatus.NEW)
  >>> L = []
  >>> for queue_item in queue_items:
  ...      try:
  ...          queue_item.setAccepted()
  ...      except QueueInconsistentStateError, e:
  ...          L.append("%s %s" % (queue_item.sourcepackagerelease.name, e))
  ...      else:
  ...          L.append("%s %s" % (queue_item.sourcepackagerelease.name,
  ...                              'ACCEPTED'))
  >>> L.sort()
  >>> print "\n".join(L)
  drdsl ACCEPTED
  etherwake ACCEPTED

# XXX cprov 2006-04-12 bug=3989:
# We must flush these changes so that it gets out of
# the cache and  into the database. Without this process-accepted.py
# wouldn't see the changes. Reported in

  >>> from canonical.database.sqlbase import flush_database_updates
  >>> flush_database_updates()
  >>> transaction.commit()


Now we process the accepted queue items, one more time.

  >>> script = os.path.join(config.root, "scripts", "process-accepted.py")
  >>> process = subprocess.Popen([sys.executable, script, "ubuntutest"])
  >>> process.wait()
  0

These packages must now be in the publishing history. Let's check it.

<<<<<<< HEAD
    >>> from canonical.launchpad.database import (
    ...    SecureSourcePackagePublishingHistory as SSPPH)
    >>> from lp.soyuz.interfaces.publishing import PackagePublishingStatus
    >>> package_names.sort()
    >>> for name in package_names:
    ...     spn = SourcePackageName.selectOneBy(name=name)
    ...     spr = SourcePackageRelease.selectOneBy(sourcepackagenameID=spn.id)
    ...     sspph = SSPPH.selectOneBy(sourcepackagereleaseID=spr.id)
    ...     if sspph:
    ...         print name, sspph.status.title
    ...     else:
    ...         print name, 'not Published'
    drdsl Pending
    etherwake Pending
=======
  >>> from canonical.launchpad.database import (
  ...    SourcePackagePublishingHistory as SSPPH)
  >>> from canonical.launchpad.interfaces import PackagePublishingStatus
  >>> package_names.sort()
  >>> for name in package_names:
  ...     spn = SourcePackageName.selectOneBy(name=name)
  ...     spr = SourcePackageRelease.selectOneBy(sourcepackagenameID=spn.id)
  ...     sspph = SSPPH.selectOneBy(sourcepackagereleaseID=spr.id)
  ...     if sspph:
  ...         print name, sspph.status.title
  ...     else:
  ...         print name, 'not Published'
  drdsl Pending
  etherwake Pending
>>>>>>> 29f57751


Invoke Publisher script against the 'ubuntutest' distribution:

  >>> script = os.path.join(config.root, "scripts", "publish-distro.py")
  >>> process = subprocess.Popen([sys.executable, script, "-vvCq",
  ...                             "-d", "ubuntutest"],
  ...                            stdout=subprocess.PIPE,
  ...                            stderr=subprocess.PIPE)
  >>> stdout, stderr = process.communicate()
  >>> print stdout
  <BLANKLINE>
  >>> print stderr
  DEBUG   Initialising zopeless.
  INFO      Distribution: ubuntutest
  ...
  DEBUG   Added /var/tmp/archive/ubuntutest/pool/universe/e/etherwake/etherwake_1.08.orig.tar.gz from library
  DEBUG   Added /var/tmp/archive/ubuntutest/pool/universe/e/etherwake/etherwake_1.08-1.diff.gz from library
  DEBUG   Added /var/tmp/archive/ubuntutest/pool/universe/e/etherwake/etherwake_1.08-1.dsc from library
  ...


# XXX cprov 2006-04-12 bug=3989

  >>> flush_database_updates()
  >>> transaction.commit()
  >>> from canonical.database.sqlbase import clear_current_connection_cache
  >>> clear_current_connection_cache()

Check if the 'etherwake' source package was correctly published and is
in the filesystem archive, we are looking for the DSC, the gzipped
original source and the gzipped package diff:

  >>> len(os.listdir("/var/tmp/archive/ubuntutest/pool/universe/e/etherwake"))
  3

Check the generation of a correct Sources tag file for the main
component of ubuntutest/breezy-autotest, containing the only the
required entry for 'etherwake':

  >>> sources = open(
  ...    "/var/tmp/archive/ubuntutest/dists/breezy-autotest/universe/source"
  ...    "/Sources").read()
  >>> print sources.replace('Section: net\n', '') + '\nEND'
  Package: etherwake
  Binary: etherwake
  Version: 1.08-1
  Section: universe/net
  Maintainer: Alain Schroeder <alain@debian.org>
  Build-Depends: debhelper (>> 2.0)
  Architecture: any
  Standards-Version: 3.5.10.0
  Format: 1.0
  Directory: pool/universe/e/etherwake
  Files:
   f13711c5b8261fbb77b43ae0e8ba9360 566 etherwake_1.08-1.dsc
   c2dc10f98bac012b900fd0b46721fc80 4455 etherwake_1.08.orig.tar.gz
   95c1e89e3ad7bc8740793bdf7aeb7334 4145 etherwake_1.08-1.diff.gz
  <BLANKLINE>
  <BLANKLINE>
  END

# XXX mpt 2006-12-21: apt in Edgy prints a "Section: net" line between the
# Version and Maintainer lines, but apt on the PQM server does not. When
# the PQM server is upgraded, that line should be added to the expected
# test output, and the ".replace('Section: net\n', '') in this test
# should be removed.

Now we invoke changeOverride on just published etherwake, moving it to
component 'multiverse'.

  >>> ubuntutest = getUtility(IDistributionSet)['ubuntutest']
  >>> breezy_autotest = ubuntutest['breezy-autotest']
  >>> etherwake = breezy_autotest.getSourcePackage('etherwake')
  >>> etherwake_drspr = etherwake.currentrelease
  >>> override = etherwake_drspr.current_published.changeOverride(
  ...     new_component=getUtility(IComponentSet)['multiverse'])

Check if we have new pending publishing record as expected

  >>> for pub in SSPPH.selectBy(
  ...    sourcepackagereleaseID=etherwake_drspr.sourcepackagerelease.id,
  ...    orderBy=['id']):
  ...    print pub.status.name, pub.component.name, pub.pocket.name
  PUBLISHED universe RELEASE
  PENDING multiverse RELEASE

Force database changes, so they can be used by the external script properly.

# XXX cprov 2006-04-12 bug=3989:
  >>> flush_database_updates()
  >>> transaction.commit()

Invoke Publisher script again to land our changes in the archive

  >>> script = os.path.join(config.root, "scripts", "publish-distro.py")
  >>> process = subprocess.Popen([sys.executable, script, "-vvCq",
  ...                             "-d", "ubuntutest"],
  ...                            stdout=subprocess.PIPE,
  ...                            stderr=subprocess.PIPE)
  >>> stdout, stderr = process.communicate()
  >>> process.returncode
  0

Check careful publishing took place, as requested with -C. In careful
publishing mode, publish-distro will attempt to publish files which are
already marked as published in the database and, if the files are
already on disk, verify the contents are as expected.

  >>> print stderr
  DEBUG   Initialising zopeless.
  INFO      Distribution: ubuntutest
  ...
  DEBUG   /var/tmp/archive/ubuntutest/pool/universe/e/etherwake/etherwake_1.08.orig.tar.gz is already in pool with the same content.
  DEBUG   /var/tmp/archive/ubuntutest/pool/universe/e/etherwake/etherwake_1.08-1.diff.gz is already in pool with the same content.
  DEBUG   /var/tmp/archive/ubuntutest/pool/universe/e/etherwake/etherwake_1.08-1.dsc is already in pool with the same content.
  ...

Invalidates SQLObject cache to cope with publisher.

  >>> clear_current_connection_cache()

Check the publishing history again

  >>> for pub in SSPPH.selectBy(
  ...    sourcepackagereleaseID=etherwake_drspr.sourcepackagerelease.id,
  ...    orderBy=['id']):
  ...    print pub.status.name, pub.component.name, pub.pocket.name
  SUPERSEDED universe RELEASE
  PUBLISHED multiverse RELEASE

Check if the package was moved properly to the component 'multiverse':

  >>> main_sources = open("/var/tmp/archive/ubuntutest/dists/breezy-autotest"
  ...                     "/main/source/Sources").read()
  >>> print main_sources + '\nEND'
  <BLANKLINE>
  END

  >>> multiverse_sources = open(
  ...     "/var/tmp/archive/ubuntutest/dists/breezy-autotest"
  ...     "/multiverse/source/Sources").read()
  >>> print multiverse_sources + '\nEND'
  Package: drdsl
  ...
  Package: etherwake
  ...
  END

== Release File ==

The publish-distro.py script will write an appropriate Release file
containing the suite in question and a list of checksums (MD5, SHA1
and SHA256) for each index published.

# XXX cprov 2006-12-13: trailing space on Architectures is a side-effect
# caused by the absence of published binaries in this suite. It should
# no happen in real conditions.

  >>> releasefile_contents = open("/var/tmp/archive/ubuntutest/dists/"
  ...                             "breezy-autotest/Release").read()
  >>> print releasefile_contents + '\nEND' #doctest: -NORMALIZE_WHITESPACE
  Origin: ubuntutest
  Label: ubuntutest
  Suite: breezy-autotest
  Version: 6.6.6
  Codename: breezy-autotest
  Date: ...
  Architectures: 
  Components: main restricted universe multiverse
  Description: ubuntutest Breezy Badger Autotest 6.6.6
  MD5Sum:
   a5e5742a193740f17705c998206e18b6              114 main/source/Release
  ...
  SHA1:
   6222b7e616bcc20a32ec227254ad9de8d4bd5557              114 main/source/Release
  ...
  SHA256:
   297125e9b0f5da85552691597c9c4920aafd187e18a4e01d2ba70d8d106a6338              114 main/source/Release
  ...
  END


Testing archive-cruft-check-ng behaviour:
^^^^^^^^^^^^^^^^^^^^^^^^^^^^^^^^^

Defining path to the script:

  >>> script = os.path.join(config.root, "scripts", "ftpmaster-tools",
  ...                       "archive-cruft-check.py")
  >>> process = subprocess.Popen([sys.executable, script, "-vvn",
  ...                             "-d", "ubuntutest",
  ...                             "-s", "breezy-autotest",
  ...                             "/var/tmp/archive"],
  ...                            stdout=subprocess.PIPE,
  ...                            stderr=subprocess.PIPE,)
  >>> stdout, stderr = process.communicate()
  >>> process.returncode
  0
  >>> print stderr
  DEBUG   Acquiring lock
  DEBUG   Initialising connection.
  DEBUG   Considering Sources:
  DEBUG   Processing /var/tmp/archive/ubuntutest/dists/breezy-autotest/restricted/source/Sources.gz
  DEBUG   Processing /var/tmp/archive/ubuntutest/dists/breezy-autotest/main/source/Sources.gz
  DEBUG   Processing /var/tmp/archive/ubuntutest/dists/breezy-autotest/multiverse/source/Sources.gz
  DEBUG   Processing /var/tmp/archive/ubuntutest/dists/breezy-autotest/universe/source/Sources.gz
  DEBUG   Building not build from source list (NBS):
  DEBUG   Building all superseded by any list (ASBA):
  DEBUG   No NBS found
  <BLANKLINE>


Nice! That's enough for now.. let's kill the process and clean
everything up.

  >>> import shutil
  >>> shutil.rmtree(temp_dir)

Remove the test archive from filesystem.

  >>> shutil.rmtree("/var/tmp/archive/")
  >>> ZecaTestSetup().tearDown()


Feito! ;-)


vim:ft=doctest:ts=4:sw=4:et
<|MERGE_RESOLUTION|>--- conflicted
+++ resolved
@@ -533,10 +533,10 @@
 
 These packages must now be in the publishing history. Let's check it.
 
-<<<<<<< HEAD
     >>> from canonical.launchpad.database import (
-    ...    SecureSourcePackagePublishingHistory as SSPPH)
+    ...    SourcePackagePublishingHistory as SSPPH)
     >>> from lp.soyuz.interfaces.publishing import PackagePublishingStatus
+
     >>> package_names.sort()
     >>> for name in package_names:
     ...     spn = SourcePackageName.selectOneBy(name=name)
@@ -548,22 +548,6 @@
     ...         print name, 'not Published'
     drdsl Pending
     etherwake Pending
-=======
-  >>> from canonical.launchpad.database import (
-  ...    SourcePackagePublishingHistory as SSPPH)
-  >>> from canonical.launchpad.interfaces import PackagePublishingStatus
-  >>> package_names.sort()
-  >>> for name in package_names:
-  ...     spn = SourcePackageName.selectOneBy(name=name)
-  ...     spr = SourcePackageRelease.selectOneBy(sourcepackagenameID=spn.id)
-  ...     sspph = SSPPH.selectOneBy(sourcepackagereleaseID=spr.id)
-  ...     if sspph:
-  ...         print name, sspph.status.title
-  ...     else:
-  ...         print name, 'not Published'
-  drdsl Pending
-  etherwake Pending
->>>>>>> 29f57751
 
 
 Invoke Publisher script against the 'ubuntutest' distribution:
