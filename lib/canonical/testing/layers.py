# Copyright 2006-2008 Canonical Ltd.  All rights reserved.
<<<<<<< HEAD
# We like global!
=======
# pylint: disable-msg=W0702
>>>>>>> 0b3db9f9
# pylint: disable-msg=W0603

"""Layers used by Canonical tests.

Layers are the mechanism used by the Zope3 test runner to efficiently
provide environments for tests and are documented in the lib/zope/testing.

Note that every Layer should define all of setUp, tearDown, testSetUp
and testTearDown. If you don't do this, a base class' method will be called
instead probably breaking something.

Preferred style is to not use the 'cls' argument to Layer class methods,
as this is unambguious.

TODO: Make the Zope3 test runner handle multiple layers per test instead
of one, forcing us to attempt to make some sort of layer tree.
-- StuartBishop 20060619
"""

__metaclass__ = type

__all__ = [
    'BaseLayer', 'DatabaseLayer', 'LibrarianLayer', 'FunctionalLayer',
    'LaunchpadLayer', 'ZopelessLayer', 'LaunchpadFunctionalLayer',
    'LaunchpadZopelessLayer', 'LaunchpadScriptLayer', 'PageTestLayer',
    'LayerConsistencyError', 'LayerIsolationError',
    'TwistedLaunchpadZopelessLayer', 'ExperimentalLaunchpadZopelessLayer',
    'TwistedLayer'
    ]

import gc
import logging
import os
import signal
import socket
import sys
from textwrap import dedent
import threading
import time
from unittest import TestCase, TestResult
from urllib import urlopen

import psycopg
import transaction

import zope.app.testing.functional
from zope.app.testing.functional import FunctionalTestSetup, ZopePublication
from zope.component import getUtility, getGlobalSiteManager
from zope.component.interfaces import ComponentLookupError
from zope.security.management import getSecurityPolicy
from zope.security.simplepolicies import PermissiveSecurityPolicy
from zope.server.logger.pythonlogger import PythonLogger

from canonical.config import config
from canonical.database.sqlbase import ZopelessTransactionManager
from canonical.launchpad.interfaces import IMailBox, IOpenLaunchBag
from canonical.launchpad.ftests import ANONYMOUS, login, logout, is_logged_in
import canonical.launchpad.mail.stub
from canonical.launchpad.mail.mailbox import TestMailBox
from canonical.launchpad.scripts import execute_zcml_for_scripts
from canonical.launchpad.webapp.servers import (
    LaunchpadAccessLogger, register_launchpad_request_publication_factories)
from canonical.lp import initZopeless
from canonical.librarian.ftests.harness import LibrarianTestSetup
from canonical.testing import reset_logging
from canonical.testing.profiled import profiled


orig__call__ = zope.app.testing.functional.HTTPCaller.__call__


class MockRootFolder:
    """Implement the minimum functionality required by Z3 ZODB dependencies

    Installed as part of FunctionalLayer.testSetUp() to allow the http()
    method (zope.app.testing.functional.HTTPCaller) to work.
    """
    @property
    def _p_jar(self):
        return self
    def sync(self):
        pass


class LayerError(Exception):
    pass


class LayerInvariantError(LayerError):
    """Layer self checks have detected a fault. Invariant has been violated.

    This indicates the Layer infrastructure has messed up. The test run
    should be aborted.
    """
    pass


class LayerIsolationError(LayerError):
    """Test isolation has been broken, probably by the test we just ran.

    This generally indicates a test has screwed up by not resetting
    something correctly to the default state.

    The test suite should abort if it cannot clean up the mess as further
    test failures may well be spurious.
    """


def is_ca_available():
    """Returns true if the component architecture has been loaded"""
    try:
        getUtility(IOpenLaunchBag)
    except ComponentLookupError:
        return False
    else:
        return True


class BaseLayer:
    """Base layer.

    All out layers should subclass Base, as this is where we will put
    test isolation checks to ensure that tests to not leave global
    resources in a mess.

    XXX: StuartBishop 2006-07-12: Unit tests (tests with no layer) will not
    get these checks. The Z3 test runner should be updated so that a layer
    can be specified to use for unit tests.
    """
    # Set to True when we are running tests in this layer.
    isSetUp = False

    # The name of this test - this is the same output that the testrunner
    # displays. It is probably unique, but not guaranteed to be so.
    test_name = None

    @classmethod
    @profiled
    def setUp(cls):
        BaseLayer.isSetUp = True

        # Kill any Librarian left running from a previous test run.
        LibrarianTestSetup().tearDown()

        # Kill any database left lying around from a previous test run.
        try:
            DatabaseLayer.connect().close()
        except psycopg.Error:
            pass
        else:
            DatabaseLayer._dropDb()

    @classmethod
    @profiled
    def tearDown(cls):
        BaseLayer.isSetUp = False

    @classmethod
    @profiled
    def testSetUp(cls):
        # Store currently running threads so we can detect if a test
        # leaves new threads running.
        BaseLayer._threads = threading.enumerate()

        BaseLayer.check()

        BaseLayer.original_working_directory = os.getcwd()

        # Tests and test infrastruture sometimes needs to know the test
        # name.  The testrunner doesn't provide this, so we have to do
        # some snooping.
        import inspect
        frame = inspect.currentframe()
        try:
            while frame.f_code.co_name != 'startTest':
                frame = frame.f_back
            BaseLayer.test_name = str(frame.f_locals['test'])
        finally:
            del frame # As per no-leak stack inspection in Python reference.

    @classmethod
    @profiled
    def testTearDown(cls):

        # Get our current working directory, handling the case where it no
        # longer exists (!).
        try:
            cwd = os.getcwd()
        except OSError:
            cwd = None

        # Handle a changed working directory. If the test succeeded,
        # add an error. Then restore the working directory so the test
        # run can continue.
        if cwd != BaseLayer.original_working_directory:
            BaseLayer.flagTestIsolationFailure(
                    "Test failed to restore working directory.")
            os.chdir(BaseLayer.original_working_directory)

        BaseLayer.original_working_directory = None

        reset_logging()

        del canonical.launchpad.mail.stub.test_emails[:]

        BaseLayer.test_name = None

        BaseLayer.check()

        # Check for tests that leave live threads around early.
        # A live thread may be the cause of other failures, such as
        # uncollectable garbage.
        new_threads = [
                thread for thread in threading.enumerate()
                    if thread not in BaseLayer._threads and thread.isAlive()]
        if new_threads:
            BaseLayer.flagTestIsolationFailure(
                    "Test left new live threads: %s" % repr(new_threads))
        del BaseLayer._threads

        # Objects with __del__ methods cannot participate in refence cycles.
        # Fail tests with memory leaks now rather than when Launchpad crashes
        # due to a leak because someone ignored the warnings.
        if gc.garbage:
            gc.collect() # Expensive, so only do if there might be garbage.
            if gc.garbage:
                BaseLayer.flagTestIsolationFailure(
                        "Test left uncollectable garbage\n"
                        "%s (referenced from %s)"
                        % (gc.garbage, gc.get_referrers(*gc.garbage)))

    @classmethod
    @profiled
    def check(cls):
        """Check that the environment is working as expected.

        We check here so we can detect tests that, for example,
        initialize the Zopeless or Functional environments and
        are using the incorrect layer.
        """
        if FunctionalLayer.isSetUp and ZopelessLayer.isSetUp:
            raise LayerInvariantError(
                "Both Zopefull and Zopeless CA environments setup"
                )

        # Detect a test that causes the component architecture to be loaded.
        # This breaks test isolation, as it cannot be torn down.
        if (is_ca_available() and not FunctionalLayer.isSetUp
                and not ZopelessLayer.isSetUp):
            raise LayerIsolationError(
                "Component architecture should not be loaded by tests. "
                "This should only be loaded by the Layer."
                )

        # Detect a test that installed the Zopeless database adapter
        # but failed to unregister it. This could be done automatically,
        # but it is better for the tear down to be explicit.
        if ZopelessTransactionManager._installed is not None:
            raise LayerIsolationError(
                    "Zopeless environment was setup and not torn down."
                    )

        # Detect a test that forgot to reset the default socket timeout.
        # This safety belt is cheap and protects us from very nasty
        # intermittent test failures: see bug #140068 for an example.
        if socket.getdefaulttimeout() is not None:
            raise LayerIsolationError(
                "Test didn't reset the socket default timeout.")

    @classmethod
    def flagTestIsolationFailure(cls, message):
        """Handle a breakdown in test isolation.

        If the test that broke isolation thinks it succeeded,
        add an error. If the test failed, don't add a notification
        as the isolation breakdown is probably just fallout.

        The layer that detected the isolation failure still needs to
        repair the damage, or in the worst case abort the test run.
        """
        test_result = BaseLayer.getCurrentTestResult()
        if test_result.wasSuccessful():
            # pylint: disable-msg=W0702
            test_case = BaseLayer.getCurrentTestCase()
            try:
                raise LayerIsolationError(message)
            except:
                test_result.addError(test_case, sys.exc_info())

    @classmethod
    def getCurrentTestResult(cls):
        """Return the TestResult currently in play."""
        import inspect
        frame = inspect.currentframe()
        try:
            while True:
                f_self = frame.f_locals.get('self', None)
                if isinstance(f_self, TestResult):
                    return frame.f_locals['self']
                frame = frame.f_back
        finally:
            del frame # As per no-leak stack inspection in Python reference.

    @classmethod
    def getCurrentTestCase(cls):
        """Return the test currently in play."""
        import inspect
        frame = inspect.currentframe()
        try:
            while True:
                f_self = frame.f_locals.get('self', None)
                if isinstance(f_self, TestCase):
                    return f_self
                f_test = frame.f_locals.get('test', None)
                if isinstance(f_test, TestCase):
                    return f_test
                frame = frame.f_back
            return frame.f_locals['test']
        finally:
            del frame # As per no-leak stack inspection in Python reference.


class LibrarianLayer(BaseLayer):
    """Provides tests access to a Librarian instance.

    Calls to the Librarian will fail unless there is also a Launchpad
    database available.
    """
    _reset_between_tests = True

    @classmethod
    @profiled
    def setUp(cls):
        if not LibrarianLayer._reset_between_tests:
            raise LayerInvariantError(
                    "_reset_between_tests changed before LibrarianLayer "
                    "was actually used."
                    )
        LibrarianTestSetup().setUp()
        LibrarianLayer._check_and_reset()

    @classmethod
    @profiled
    def tearDown(cls):
        if not LibrarianLayer._reset_between_tests:
            raise LayerInvariantError(
                    "_reset_between_tests not reset before LibrarianLayer "
                    "shutdown"
                    )
        LibrarianLayer._check_and_reset()
        LibrarianTestSetup().tearDown()

    @classmethod
    @profiled
    def _check_and_reset(cls):
        """Raise an exception if the Librarian has been killed.
        Reset the storage unless this has been disabled.
        """
        try:
            f = urlopen(config.librarian.download_url)
            f.read()
        except Exception, e:
            raise LayerIsolationError(
                    "Librarian has been killed or has hung."
                    "Tests should use LibrarianLayer.hide() and "
                    "LibrarianLayer.reveal() where possible, and ensure "
                    "the Librarian is restarted if it absolutetly must be "
                    "shutdown: " + str(e)
                    )
        if LibrarianLayer._reset_between_tests:
            LibrarianTestSetup().clear()

    @classmethod
    @profiled
    def testSetUp(cls):
        LibrarianLayer._check_and_reset()

    @classmethod
    @profiled
    def testTearDown(cls):
        if LibrarianLayer._hidden:
            LibrarianLayer.reveal()
        LibrarianLayer._check_and_reset()

    # Flag maintaining state of hide()/reveal() calls
    _hidden = False

    # Fake upload socket used when the librarian is hidden
    _fake_upload_socket = None

    @classmethod
    @profiled
    def hide(cls):
        """Hide the Librarian so nothing can find it. We don't want to
        actually shut it down because starting it up again is expensive.

        We do this by altering the configuration so the Librarian client
        looks for the Librarian server on the wrong port.
        """
        LibrarianLayer._hidden = True
        if LibrarianLayer._fake_upload_socket is None:
            # Bind to a socket, but don't listen to it.  This way we
            # guarantee that connections to the given port will fail.
            LibrarianLayer._fake_upload_socket = socket.socket(
                socket.AF_INET, socket.SOCK_STREAM)
            assert config.librarian.upload_host == 'localhost', (
                'Can only hide librarian if it is running locally')
            LibrarianLayer._fake_upload_socket.bind(('127.0.0.1', 0))

        host, port = LibrarianLayer._fake_upload_socket.getsockname()
        librarian_data = dedent("""
            [librarian]
            upload_port: %s
            """ % port)
        config.push('hide_librarian', librarian_data)

    @classmethod
    @profiled
    def reveal(cls):
        """Reveal a hidden Librarian.

        This just involves restoring the config to the original value.
        """
        LibrarianLayer._hidden = False
        config.pop('hide_librarian')


# We store a reference to the DB-API connect method here when we
# put a proxy in its place.
_org_connect = None


class DatabaseLayer(BaseLayer):
    """Provides tests access to the Launchpad sample database."""

    # If set to False, database will not be reset between tests. It is
    # your responsibility to set it back to True and call
    # Database.force_dirty_database() when you do so.
    _reset_between_tests = True

    @classmethod
    @profiled
    def setUp(cls):
        DatabaseLayer.force_dirty_database()

    @classmethod
    @profiled
    def tearDown(cls):
        # Don't leave the DB lying around or it might break tests
        # that depend on it not being there on startup, such as found
        # in test_layers.py
        DatabaseLayer.force_dirty_database()
        # Imported here to avoid circular import issues. This
        # functionality should be migrated into this module at some
        # point. -- StuartBishop 20060712
        from canonical.launchpad.ftests.harness import LaunchpadTestSetup
        LaunchpadTestSetup().tearDown()

    @classmethod
    @profiled
    def testSetUp(cls):
        # Imported here to avoid circular import issues. This
        # functionality should be migrated into this module at some
        # point. -- StuartBishop 20060712
        from canonical.launchpad.ftests.harness import LaunchpadTestSetup
        if DatabaseLayer._reset_between_tests:
            LaunchpadTestSetup().setUp()
        # Ensure that the database is connectable. Because we might have
        # just created it, keep trying for a few seconds incase PostgreSQL
        # is taking its time getting its house in order.
        attempts = 60
        for count in range(0, attempts):
            try:
                DatabaseLayer.connect().close()
            except psycopg.Error:
                if count == attempts - 1:
                    raise
                time.sleep(0.5)
            else:
                break

        if DatabaseLayer.use_mockdb is True:
            DatabaseLayer.installMockDb()

    @classmethod
    @profiled
    def testTearDown(cls):
        if DatabaseLayer.use_mockdb is True:
            DatabaseLayer.uninstallMockDb()

        # Ensure that the database is connectable
        DatabaseLayer.connect().close()

        # Imported here to avoid circular import issues. This
        # functionality should be migrated into this module at some
        # point. -- StuartBishop 20060712
        from canonical.launchpad.ftests.harness import LaunchpadTestSetup
        if DatabaseLayer._reset_between_tests:
            LaunchpadTestSetup().tearDown()

    use_mockdb = False
    mockdb_mode = None

    @classmethod
    @profiled
    def installMockDb(cls):
        assert DatabaseLayer.mockdb_mode is None, 'mock db already installed'

        from canonical.testing.mockdb import (
                script_filename, ScriptRecorder, ScriptPlayer,
                )

        # We need a unique key for each test to store the mock db script.
        test_key = BaseLayer.test_name
        assert test_key, "Invalid test_key %r" % (test_key,)

        # Determine if we are in replay or record mode and setup our
        # mock db script.
        filename = script_filename(test_key)
        if os.path.exists(filename):
            DatabaseLayer.mockdb_mode = 'replay'
            DatabaseLayer.script = ScriptPlayer(test_key)
        else:
            DatabaseLayer.mockdb_mode = 'record'
            DatabaseLayer.script = ScriptRecorder(test_key)

        global _org_connect
        _org_connect = psycopg.connect
        # Proxy real connections with our mockdb.
        def fake_connect(*args, **kw):
            return DatabaseLayer.script.connect(_org_connect, *args, **kw)
        psycopg.connect = fake_connect

    @classmethod
    @profiled
    def uninstallMockDb(cls):
        if DatabaseLayer.mockdb_mode is None:
            return # Already uninstalled

        # Store results if we are recording
        if DatabaseLayer.mockdb_mode == 'record':
            DatabaseLayer.script.store()
            assert os.path.exists(DatabaseLayer.script.script_filename), (
                    "Stored results but no script on disk.")

        DatabaseLayer.mockdb_mode = None
        global _org_connect
        psycopg.connect = _org_connect
        _org_connect = None

    @classmethod
    @profiled
    def force_dirty_database(cls):
        from canonical.launchpad.ftests.harness import LaunchpadTestSetup
        LaunchpadTestSetup().force_dirty_database()

    @classmethod
    @profiled
    def connect(cls):
        from canonical.launchpad.ftests.harness import LaunchpadTestSetup
        return LaunchpadTestSetup().connect()

    @classmethod
    @profiled
    def _dropDb(cls):
        from canonical.launchpad.ftests.harness import LaunchpadTestSetup
        return LaunchpadTestSetup().dropDb()


class LaunchpadLayer(DatabaseLayer, LibrarianLayer):
    """Provides access to the Launchpad database and daemons.

    We need to ensure that the database setup runs before the daemon
    setup, or the database setup will fail because the daemons are
    already connected to the database.

    This layer is mainly used by tests that call initZopeless() themselves.
    """
    @classmethod
    @profiled
    def setUp(cls):
        pass

    @classmethod
    @profiled
    def tearDown(cls):
        pass

    @classmethod
    @profiled
    def testSetUp(cls):
        pass

    @classmethod
    @profiled
    def testTearDown(cls):
        pass


class FunctionalLayer(BaseLayer):
    """Loads the Zope3 component architecture in appserver mode."""

    # Set to True if tests using the Functional layer are currently being run.
    isSetUp = False

    @classmethod
    @profiled
    def setUp(cls):
        FunctionalLayer.isSetUp = True
        FunctionalTestSetup().setUp()

        # Assert that FunctionalTestSetup did what it says it does
        if not is_ca_available():
            raise LayerInvariantError("Component architecture failed to load")

        # If our request publication factories were defined using ZCML,
        # they'd be set up by FunctionalTestSetup().setUp(). Since
        # they're defined by Python code, we need to call that code
        # here.
        register_launchpad_request_publication_factories()

    @classmethod
    @profiled
    def tearDown(cls):
        FunctionalLayer.isSetUp = False
        # Signal Layer cannot be torn down fully
        raise NotImplementedError

    @classmethod
    @profiled
    def testSetUp(cls):
        transaction.abort()
        transaction.begin()

        # Fake a root folder to keep Z3 ZODB dependencies happy.
        fs = FunctionalTestSetup()
        if not fs.connection:
            fs.connection = fs.db.open()
        root = fs.connection.root()
        root[ZopePublication.root_name] = MockRootFolder()

        # Should be impossible, as the CA cannot be unloaded. Something
        # mighty nasty has happened if this is triggered.
        if not is_ca_available():
            raise LayerInvariantError(
                "Component architecture not loaded or totally screwed"
                )

    @classmethod
    @profiled
    def testTearDown(cls):
        # Should be impossible, as the CA cannot be unloaded. Something
        # mighty nasty has happened if this is triggered.
        if not is_ca_available():
            raise LayerInvariantError(
                "Component architecture not loaded or totally screwed"
                )

        transaction.abort()


class ZopelessLayer(BaseLayer):
    """Layer for tests that need the Zopeless component architecture
    loaded using execute_zcml_for_scrips()
    """

    # Set to True if tests in the Zopeless layer are currently being run.
    isSetUp = False

    @classmethod
    @profiled
    def setUp(cls):
        ZopelessLayer.isSetUp = True
        execute_zcml_for_scripts()

        # Assert that execute_zcml_for_scripts did what it says it does.
        if not is_ca_available():
            raise LayerInvariantError(
                "Component architecture not loaded by "
                "execute_zcml_for_scripts")

        # If our request publication factories were defined using
        # ZCML, they'd be set up by execute_zcml_for_scripts(). Since
        # they're defined by Python code, we need to call that code
        # here.
        register_launchpad_request_publication_factories()

    @classmethod
    @profiled
    def tearDown(cls):
        ZopelessLayer.isSetUp = False
        # Signal Layer cannot be torn down fully
        raise NotImplementedError

    @classmethod
    @profiled
    def testSetUp(cls):
        # Should be impossible, as the CA cannot be unloaded. Something
        # mighty nasty has happened if this is triggered.
        if not is_ca_available():
            raise LayerInvariantError(
                "Component architecture not loaded or totally screwed"
                )
        # This should not happen here, it should be caught by the
        # testTearDown() method. If it does, something very nasty
        # happened.
        if getSecurityPolicy() != PermissiveSecurityPolicy:
            raise LayerInvariantError(
                "Previous test removed the PermissiveSecurityPolicy.")

        # execute_zcml_for_scripts() sets up an interaction for the
        # anonymous user. A previous script may have changed or removed
        # the interaction, so set it up again
        login(ANONYMOUS)

    @classmethod
    @profiled
    def testTearDown(cls):
        # Should be impossible, as the CA cannot be unloaded. Something
        # mighty nasty has happened if this is triggered.
        if not is_ca_available():
            raise LayerInvariantError(
                "Component architecture not loaded or totally screwed"
                )
        # Make sure that a test that changed the security policy, reset it
        # back to its default value.
        if getSecurityPolicy() != PermissiveSecurityPolicy:
            raise LayerInvariantError(
                "This test removed the PermissiveSecurityPolicy and didn't "
                "restore it.")
        logout()


class TwistedLayer(BaseLayer):
    """A layer for cleaning up the Twisted thread pool."""

    @classmethod
    @profiled
    def setUp(cls):
        pass

    @classmethod
    @profiled
    def tearDown(cls):
        pass

    @classmethod
    def _save_signals(cls):
        """Save the current signal handlers."""
        TwistedLayer._original_sigint = signal.getsignal(signal.SIGINT)
        TwistedLayer._original_sigterm = signal.getsignal(signal.SIGTERM)
        TwistedLayer._original_sigchld = signal.getsignal(signal.SIGCHLD)

    @classmethod
    def _restore_signals(cls):
        """Restore the signal handlers."""
        signal.signal(signal.SIGINT, TwistedLayer._original_sigint)
        signal.signal(signal.SIGTERM, TwistedLayer._original_sigterm)
        signal.signal(signal.SIGCHLD, TwistedLayer._original_sigchld)

    @classmethod
    @profiled
    def testSetUp(cls):
        TwistedLayer._save_signals()
        from twisted.internet import interfaces, reactor
        from twisted.python import threadpool
        if interfaces.IReactorThreads.providedBy(reactor):
            pool = getattr(reactor, 'threadpool', None)
            # If the Twisted threadpool has been obliterated (probably by
            # testTearDown), then re-build it using the values that Twisted
            # uses.
            if pool is None:
                reactor.threadpool = threadpool.ThreadPool(0, 10)
                reactor.threadpool.start()

    @classmethod
    @profiled
    def testTearDown(cls):
        # Shutdown and obliterate the Twisted threadpool, to plug up leaking
        # threads.
        from twisted.internet import interfaces, reactor
        if interfaces.IReactorThreads.providedBy(reactor):
            reactor.suggestThreadPoolSize(0)
            pool = getattr(reactor, 'threadpool', None)
            if pool is not None:
                reactor.threadpool.stop()
                reactor.threadpool = None
        TwistedLayer._restore_signals()


class LaunchpadFunctionalLayer(LaunchpadLayer, FunctionalLayer):
    """Provides the Launchpad Zope3 application server environment."""
    @classmethod
    @profiled
    def setUp(cls):
        pass

    @classmethod
    @profiled
    def tearDown(cls):
        pass

    @classmethod
    @profiled
    def testSetUp(cls):
        # Reset any statistics
        from canonical.launchpad.webapp.opstats import OpStats
        OpStats.resetStats()
        from canonical.launchpad.ftests.harness import _reconnect_sqlos

        # Connect SQLOS
        _reconnect_sqlos()

    @classmethod
    @profiled
    def testTearDown(cls):
        getUtility(IOpenLaunchBag).clear()

        # If tests forget to logout, we can do it for them.
        if is_logged_in():
            logout()

        # Reset any statistics
        from canonical.launchpad.webapp.opstats import OpStats
        OpStats.resetStats()

        # Disconnect SQLOS so it doesn't get in the way of database resets
        from canonical.launchpad.ftests.harness import _disconnect_sqlos
        _disconnect_sqlos()


class LaunchpadZopelessLayer(ZopelessLayer, LaunchpadLayer):
    """Full Zopeless environment including Component Architecture and
    database connections initialized.
    """
    @classmethod
    @profiled
    def setUp(cls):
        # Make a TestMailBox available
        # This is registered via ZCML in the LaunchpadFunctionalLayer
        # XXX flacoste 2006-10-25 bug=68189: This should be configured
        # from ZCML but execute_zcml_for_scripts() doesn't cannot support
        # a different testing configuration.
        getGlobalSiteManager().provideUtility(IMailBox, TestMailBox())

    @classmethod
    @profiled
    def tearDown(cls):
        # Signal Layer cannot be torn down fully
        raise NotImplementedError

    @classmethod
    @profiled
    def testSetUp(cls):
        from canonical.launchpad.ftests.harness import (
                LaunchpadZopelessTestSetup
                )
        if ZopelessTransactionManager._installed is not None:
            raise LayerIsolationError(
                "Last test using Zopeless failed to tearDown correctly"
                )
        LaunchpadZopelessLayer.txn = initZopeless()
        LaunchpadZopelessTestSetup.txn = LaunchpadZopelessLayer.txn

        # Connect SQLOS
        from canonical.launchpad.ftests.harness import _reconnect_sqlos
        _reconnect_sqlos()

    @classmethod
    @profiled
    def testTearDown(cls):
        LaunchpadZopelessLayer.txn.abort()
        LaunchpadZopelessLayer.txn.uninstall()
        if ZopelessTransactionManager._installed is not None:
            raise LayerInvariantError(
                "Failed to uninstall ZopelessTransactionManager"
                )
        from canonical.launchpad.ftests.harness import _disconnect_sqlos
        _disconnect_sqlos()

    @classmethod
    @profiled
    def commit(cls):
        LaunchpadZopelessLayer.txn.commit()

    @classmethod
    @profiled
    def abort(cls):
        LaunchpadZopelessLayer.txn.abort()

    @classmethod
    @profiled
    def switchDbUser(cls, dbuser):
        LaunchpadZopelessLayer.alterConnection(dbuser=dbuser)

    @classmethod
    @profiled
    def alterConnection(cls, **kw):
        """Reset the connection, and reopen the connection by calling
        initZopeless with the given keyword arguments.
        """
        from canonical.launchpad.ftests.harness import (
                LaunchpadZopelessTestSetup
                )
        LaunchpadZopelessLayer.txn.abort()
        LaunchpadZopelessLayer.txn.uninstall()
        LaunchpadZopelessLayer.txn = initZopeless(**kw)
        LaunchpadZopelessTestSetup.txn = LaunchpadZopelessLayer.txn


class ExperimentalLaunchpadZopelessLayer(LaunchpadZopelessLayer):
    """LaunchpadZopelessLayer using the mock database."""

    @classmethod
    def setUp(cls):
        DatabaseLayer.use_mockdb = True

    @classmethod
    def tearDown(cls):
        DatabaseLayer.use_mockdb = False

    @classmethod
    def testSetUp(cls):
        pass

    @classmethod
    def testTearDown(cls):
        pass


class LaunchpadScriptLayer(ZopelessLayer, LaunchpadLayer):
    """Testing layer for scripts using the main Launchpad database adapter"""

    @classmethod
    @profiled
    def setUp(cls):
        # Make a TestMailBox available
        # This is registered via ZCML in the LaunchpadFunctionalLayer
        # XXX flacoste 2006-10-25 bug=68189: This should be configured from
        # ZCML but execute_zcml_for_scripts() doesn't cannot support a
        # different testing configuration.
        getGlobalSiteManager().provideUtility(IMailBox, TestMailBox())

    @classmethod
    @profiled
    def tearDown(cls):
        # Signal Layer cannot be torn down fully
        raise NotImplementedError

    @classmethod
    @profiled
    def testSetUp(cls):
        from canonical.launchpad.ftests.harness import _reconnect_sqlos
        # Connect SQLOS
        _reconnect_sqlos()

    @classmethod
    @profiled
    def testTearDown(cls):
        # Disconnect SQLOS so it doesn't get in the way of database resets
        from canonical.launchpad.ftests.harness import _disconnect_sqlos
        _disconnect_sqlos()

    @classmethod
    @profiled
    def switchDbConfig(cls, database_config_section):
        from canonical.launchpad.ftests.harness import _reconnect_sqlos
        # Connect SQLOS
        _reconnect_sqlos(database_config_section=database_config_section)


class MockHTTPTask:

    class MockHTTPRequestParser:
        headers = None
        first_line = None

    class MockHTTPServerChannel:
        # This is not important to us, so we can hardcode it here.
        addr = ['127.0.0.88', 80]

    request_data = MockHTTPRequestParser()
    channel = MockHTTPServerChannel()

    def __init__(self, response, first_line):
        self.request = response._request
        # We have no way of knowing when the task started, so we use
        # the current time here. That shouldn't be a problem since we don't
        # care about that for our tests anyway.
        self.start_time = time.time()
        self.status = response.getStatus()
        self.bytes_written = int(response.getHeader('Content-length'))
        self.request_data.headers = self.request.headers
        self.request_data.first_line = first_line

    def getCGIEnvironment(self):
        return self.request._orig_env


class PageTestLayer(LaunchpadFunctionalLayer):
    """Environment for page tests.
    """
    @classmethod
    @profiled
    def resetBetweenTests(cls, flag):
        LibrarianLayer._reset_between_tests = flag
        DatabaseLayer._reset_between_tests = flag

    @classmethod
    @profiled
    def setUp(cls):
        file_handler = logging.FileHandler('pagetests-access.log', 'w')
        file_handler.setFormatter(logging.Formatter())
        logger = PythonLogger('pagetests-access')
        logger.logger.addHandler(file_handler)
        logger.logger.setLevel(logging.INFO)
        access_logger = LaunchpadAccessLogger(logger)
        def my__call__(obj, request_string, handle_errors=True, form=None):
            """Call HTTPCaller.__call__ and log the page hit."""
            response = orig__call__(
                obj, request_string, handle_errors=handle_errors, form=form)
            first_line = request_string.strip().splitlines()[0]
            access_logger.log(MockHTTPTask(response._response, first_line))
            return response

        PageTestLayer.orig__call__ = (
                zope.app.testing.functional.HTTPCaller.__call__)
        zope.app.testing.functional.HTTPCaller.__call__ = my__call__
        PageTestLayer.resetBetweenTests(True)

    @classmethod
    @profiled
    def tearDown(cls):
        PageTestLayer.resetBetweenTests(True)
        zope.app.testing.functional.HTTPCaller.__call__ = (
                PageTestLayer.orig__call__)

    @classmethod
    @profiled
    def startStory(cls):
        DatabaseLayer.testSetUp()
        LibrarianLayer.testSetUp()
        PageTestLayer.resetBetweenTests(False)

    @classmethod
    @profiled
    def endStory(cls):
        PageTestLayer.resetBetweenTests(True)
        LibrarianLayer.testTearDown()
        DatabaseLayer.testTearDown()

    @classmethod
    @profiled
    def testSetUp(cls):
        pass

    @classmethod
    @profiled
    def testTearDown(cls):
        pass


class TwistedLaunchpadZopelessLayer(TwistedLayer, LaunchpadZopelessLayer):
    """A layer for cleaning up the Twisted thread pool."""<|MERGE_RESOLUTION|>--- conflicted
+++ resolved
@@ -1,10 +1,7 @@
 # Copyright 2006-2008 Canonical Ltd.  All rights reserved.
-<<<<<<< HEAD
 # We like global!
-=======
+# pylint: disable-msg=W0603
 # pylint: disable-msg=W0702
->>>>>>> 0b3db9f9
-# pylint: disable-msg=W0603
 
 """Layers used by Canonical tests.
 
