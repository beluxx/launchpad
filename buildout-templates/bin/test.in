#!${buildout:executable}
##############################################################################
#
# Copyright (c) 2004 Zope Corporation and Contributors.
# All Rights Reserved.
#
# This software is subject to the provisions of the Zope Public License,
# Version 2.1 (ZPL).  A copy of the ZPL should accompany this distribution.
# THIS SOFTWARE IS PROVIDED "AS IS" AND ANY AND ALL EXPRESS OR IMPLIED
# WARRANTIES ARE DISCLAIMED, INCLUDING, BUT NOT LIMITED TO, THE IMPLIED
# WARRANTIES OF TITLE, MERCHANTABILITY, AGAINST INFRINGEMENT, AND FITNESS
# FOR A PARTICULAR PURPOSE.
#
##############################################################################
"""Test script
"""
import sys, os, time, logging, warnings, re

BUILD_DIR = '${buildout:directory}'

if os.getsid(0) == os.getsid(os.getppid()):
    # We need to become the process group leader so test_on_merge.py
    # can reap its children.
    #
    # Note that if setpgrp() is used to move a process from one
    # process group to another (as is done by some shells when
    # creating pipelines), then both process groups must be part of
    # the same session.
    os.setpgrp()

# Make tests run in a timezone no launchpad developers live in.
# Our tests need to run in any timezone.
# (No longer actually required, as PQM does this)
os.environ['TZ'] = 'Asia/Calcutta'
time.tzset()

# Enable Storm's C extensions
os.environ['STORM_CEXTENSIONS'] = '1'

sys.path[0:0] = [${string-paths}]

# Set PYTHONPATH environment variable for spawned processes
os.environ['PYTHONPATH'] = ':'.join(sys.path)

# Set a flag if this is the main testrunner process
if len(sys.argv) > 1 and sys.argv[1] == '--resume-layer':
    main_process = False
else:
    main_process = True

# Install the import fascist import hook and atexit handler.
from lp.scripts.utilities import importfascist
importfascist.install_import_fascist()

# Install the warning handler hook and atexit handler.
from lp.scripts.utilities import warninghandler
warninghandler.install_warning_handler()

# Ensure that atexit handlers are executed on TERM.
import signal
def exit_with_atexit_handlers(*ignored):
    sys.exit(-1 * signal.SIGTERM)
signal.signal(signal.SIGTERM, exit_with_atexit_handlers)


# Tell canonical.config to use the testrunner config instance.
from canonical.config import config
config.setInstance('testrunner')
config.generate_overrides()

# Remove this module's directory from path, so that zope.testbrowser
# can import pystone from test:
sys.path[:] = [p for p in sys.path if os.path.abspath(p) != BUILD_DIR]

# Turn on psycopg debugging wrapper
#import canonical.database.debug
#canonical.database.debug.install()

# Unset the http_proxy environment variable, because we're going to make
# requests to localhost and we don't wand this to be proxied.
try:
    os.environ.pop('http_proxy')
except KeyError:
    pass

# Silence spurious warnings. Note that this does not propagate to subprocesses
# so this is not always as easy as it seems. Warnings caused by our code that
# need to be silenced should have an accompanied Bug reference.
#
warnings.filterwarnings(
    'ignore', 'PyCrypto', RuntimeWarning, 'twisted[.]conch[.]ssh'
    )
warnings.filterwarnings(
    'ignore', 'twisted.python.plugin', DeprecationWarning,
    )
warnings.filterwarnings(
    'ignore', 'bzrlib.*was deprecated', DeprecationWarning
)
# The next one is caused by a lamosity in python-openid.  The following change
# to openid/server/server.py would make the warning filter unnecessary:
# 978c974,974
# >         try:
# >             namespace = request.message.getOpenIDNamespace()
# >         except AttributeError:
# >             namespace = request.namespace
# >         self.fields = Message(namespace)
# ---
# <         self.fields = Message(request.namespace)
warnings.filterwarnings(
    'ignore',
    (r'The \"namespace\" attribute of CheckIDRequest objects is deprecated.\s+'
     r'Use \"message.getOpenIDNamespace\(\)\" instead'),
    DeprecationWarning
)
# This warning will be triggered if the beforeTraversal hook fails. We
# want to ensure it is not raised as an error, as this will mask the real
# problem.
warnings.filterwarnings(
    'always',
    re.escape('clear_request_started() called outside of a request'),
    UserWarning
    )

# Any warnings not explicitly silenced are errors
warnings.filterwarnings('error', append=True)


from canonical.ftests import pgsql
# If this is removed, make sure canonical.ftests.pgsql is updated
# because the test harness there relies on the Connection wrapper being
# installed.
pgsql.installFakeConnect()

from zope.testing import testrunner
from zope.testing.testrunner import options

defaults = {
    # Find tests in the tests and ftests directories
<<<<<<< HEAD
    '--tests-pattern=^f?tests$',
    '--test-path=${buildout:directory}/lib',
    '--package=canonical',
    '--package=lp',
    '--package=devscripts',
    # XXX: Add this back before landing this branch.
    #'--layer=!(MailmanLayer|WindmillLayer)',
    ]
=======
    'tests_pattern': '^f?tests$',
    'test_path': ['${buildout:directory}/lib'],
    'package': ['canonical', 'lp', 'devscripts'],
    'layer': ['!MailmanLayer'],
    }
>>>>>>> cbb11371

# Monkey-patch os.listdir to randomise the results
original_listdir = os.listdir

import random

def listdir(path):
    """Randomise the results of os.listdir.

    It uses random.suffle to randomise os.listdir results, this way tests
    relying on unstable ordering will have a higher chance to fail in the
    development environment.
    """
    directory_contents = original_listdir(path)
    random.shuffle(directory_contents)
    return directory_contents

os.listdir = listdir


from canonical.testing.customresult import (
    filter_tests,
    list_tests,
    patch_find_tests,
    patch_zope_testresult,
    )
from subunit import TestProtocolClient


if __name__ == '__main__':
    # Extract arguments so we can see them too. We need to strip
    # --resume-layer and --default stuff if found as get_options can't
    # handle it.
    if len(sys.argv) > 1 and sys.argv[1] == '--resume-layer':
        args = list(sys.argv)
        args.pop(1) # --resume-layer
        args.pop(1) # The layer name
        args.pop(1) # The resume number
        while len(args) > 1 and args[1] == '--default':
            args.pop(1) # --default
            args.pop(1) # The default value
        args.insert(0, sys.argv[0])
    else:
        args = sys.argv

    def load_list(option, opt_str, list_name, parser):
        patch_find_tests(filter_tests(list_name))
    options.parser.add_option(
        '--load-list', type=str, action='callback', callback=load_list)

    def list_test_option(option, opt, value, parser):
        patch_find_tests(list_tests)
    options.parser.add_option(
        '--list', action='callback', callback=list_test_option)

    def use_subunit(option, opt, value, parser):
        patch_zope_testresult(TestProtocolClient(sys.stdout))
    options.parser.add_option(
        '--subunit', action='callback', callback=use_subunit)

    local_options = options.get_options(args=args)
    # Set our default options, if the options aren't specified.
    for name, value in defaults.items():
        parsed_option = getattr(local_options, name)
        if ((parsed_option == []) or
            (parsed_option == options.parser.defaults.get(name))):
            # The option probably wasn't specified on the command line,
            # let's replace it with our default value. It could be that
            # the real default (as specified in
            # zope.testing.testrunner.options) was specified, and we
            # shouldn't replace it with our default, but it's such and
            # edge case, so we don't have to care about it.
            options.parser.defaults[name] = value

    # Turn on Layer profiling if requested.
    from canonical.testing import profiled
    if local_options.verbose >= 3 and main_process:
        profiled.setup_profiling()

    # The working directory change is just so that the test script
    # can be invoked from places other than the root of the source
    # tree. This is very useful for IDE integration, so an IDE can
    # e.g. run the test that you are currently editing.
    try:
        there = os.getcwd()
        os.chdir('${buildout:directory}')
        result = testrunner.run([])
    finally:
        os.chdir(there)
    # Cribbed from sourcecode/zope/test.py - avoid spurious error during exit.
    logging.disable(999999999)

    # Print Layer profiling report if requested.
    if main_process and local_options.verbose >= 3:
        profiled.report_profile_stats()
    sys.exit(result)<|MERGE_RESOLUTION|>--- conflicted
+++ resolved
@@ -136,22 +136,11 @@
 
 defaults = {
     # Find tests in the tests and ftests directories
-<<<<<<< HEAD
-    '--tests-pattern=^f?tests$',
-    '--test-path=${buildout:directory}/lib',
-    '--package=canonical',
-    '--package=lp',
-    '--package=devscripts',
-    # XXX: Add this back before landing this branch.
-    #'--layer=!(MailmanLayer|WindmillLayer)',
-    ]
-=======
     'tests_pattern': '^f?tests$',
     'test_path': ['${buildout:directory}/lib'],
     'package': ['canonical', 'lp', 'devscripts'],
-    'layer': ['!MailmanLayer'],
+    'layer': ['!(MailmanLayer|WindmillLayer)'],
     }
->>>>>>> cbb11371
 
 # Monkey-patch os.listdir to randomise the results
 original_listdir = os.listdir
