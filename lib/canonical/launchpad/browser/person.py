--- conflicted
+++ resolved
@@ -114,24 +114,8 @@
 from canonical.cachedproperty import cachedproperty
 
 from canonical.launchpad.interfaces import (
-<<<<<<< HEAD
     AccountStatus, BranchListingSort, BugTaskSearchParams, BugTaskStatus,
-    CannotUnsubscribe, DAYS_BEFORE_EXPIRATION_WARNING_IS_SENT,
-    EmailAddressStatus, GPGKeyNotFoundError, IBranchSet, ICountry,
-    IEmailAddress, IEmailAddressSet, IGPGHandler, IGPGKeySet, IIrcIDSet,
-    IJabberIDSet, ILanguageSet, ILaunchBag, ILoginTokenSet, IMailingListSet,
-    INewPerson, IPOTemplateSet, IPasswordEncryptor, IPerson,
-    IPersonChangePassword, IPersonClaim, IPersonSet, IPollSet, IPollSubset,
-    IOpenLaunchBag, IRequestPreferredLanguages, ISSHKeySet,
-    ISignedCodeOfConductSet, ITeam, ITeamMembership, ITeamMembershipSet,
-    ITeamReassignment, IWikiNameSet, LoginTokenType, NotFoundError,
-    PersonCreationRationale, PersonVisibility, QuestionParticipation,
-    SSHKeyType, SpecificationFilter, TeamMembershipRenewalPolicy,
-    TeamMembershipStatus, TeamSubscriptionPolicy, UBUNTU_WIKI_URL,
-    UNRESOLVED_BUGTASK_STATUSES, UnexpectedFormData,
-=======
-    AccountStatus, BranchListingSort, BugTaskSearchParams,
-    BugTaskStatus, CannotSubscribe, CannotUnsubscribe,
+    CannotSubscribe, CannotUnsubscribe,
     DAYS_BEFORE_EXPIRATION_WARNING_IS_SENT, EmailAddressStatus,
     GPGKeyNotFoundError, IBranchSet, ICountry, IEmailAddress,
     IEmailAddressSet, IGPGHandler, IGPGKeySet, IIrcIDSet, IJabberIDSet,
@@ -144,7 +128,6 @@
     QuestionParticipation, SSHKeyType, SpecificationFilter,
     TeamMembershipRenewalPolicy, TeamMembershipStatus, TeamSubscriptionPolicy,
     UBUNTU_WIKI_URL, UNRESOLVED_BUGTASK_STATUSES, UnexpectedFormData,
->>>>>>> a362ea04
     is_participant_in_beta_program)
 
 from canonical.launchpad.browser.bugtask import (
