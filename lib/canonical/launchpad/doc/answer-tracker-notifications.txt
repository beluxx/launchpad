= Answer Tracker Email Notifications =

When a question is created or changed, an email notification is sent out,
informing the subscribers and the answer contacts about the change.
Let's start with creating a question, and see what the resulting
notification looks like:

    >>> from zope.event import notify
    >>> from canonical.launchpad.event import SQLObjectCreatedEvent
    >>> from canonical.launchpad.interfaces import IDistributionSet
    >>> from canonical.launchpad.tests.mail_helpers import pop_notifications
    >>> login('test@canonical.com')
    >>> sample_person = getUtility(ILaunchBag).user
    >>> ubuntu = getUtility(IDistributionSet).getByName('ubuntu')
    >>> ubuntu_question = ubuntu.newQuestion(
    ...     sample_person, "Can't install Ubuntu",
    ...    "I insert the install CD in the CD-ROM drive, but it won't boot.")
    >>> notify(SQLObjectCreatedEvent(ubuntu_question))

The notifications get sent to the question's subscribers, the question's
target answer contacts as well as to the question's assignee. Initially,
only the submitter, Sample Person, is subscribed to the question and there
is no answer contact registered on Ubuntu, so only 1 notification is
sent:

    >>> ubuntu.answer_contacts
    []
    >>> [sub.person.displayname for sub in ubuntu_question.subscriptions]
    [u'Sample Person']
    >>> notifications = pop_notifications()
    >>> len(notifications)
    1

    >>> add_notification = notifications[0]
    >>> add_notification['From']
    'Sample Person <question...@answers.launchpad.net>'
    >>> add_notification['To']
    'test@canonical.com'
    >>> add_notification['Subject']
    "[Question #...]: Can't install Ubuntu"
    >>> notification_body = add_notification.get_payload()
    >>> print notification_body #doctest: -NORMALIZE_WHITESPACE
    New question #... on Ubuntu:
    http://.../ubuntu/+question/...
    <BLANKLINE>
    I insert the install CD in the CD-ROM drive, but it won't boot.
    <BLANKLINE>

The notification also includes a 'X-Launchpad-Question' header that
contains information about the question.

    >>> print add_notification['X-Launchpad-Question']
    distribution=ubuntu; sourcepackage=None; status=Open;
    assignee=None; priority=Normal; language=en

Register the Ubuntu Team as Ubuntu's answer contact, so that they get
notified about the changes as well:

    >>> from canonical.launchpad.interfaces import IPersonSet
    >>> ubuntu_team = getUtility(IPersonSet).getByName('ubuntu-team')
    >>> ubuntu.addAnswerContact(ubuntu_team)
    True

And assign this question to Foo Bar, so that he will also receive
notifications:

    >>> login('foo.bar@canonical.com')
    >>> ubuntu_question.assignee = getUtility(ILaunchBag).user

== Edit Notifications ==

If we edit the title and description of the question, a notification will be
sent.

    >>> from canonical.launchpad.event import SQLObjectModifiedEvent
    >>> from canonical.launchpad.webapp.snapshot import Snapshot
    >>> from zope.interface import providedBy

    >>> login('no-priv@canonical.com')
    >>> no_priv = getUtility(ILaunchBag).user
    >>> unmodified_question = Snapshot(
    ...     ubuntu_question, providing=providedBy(ubuntu_question))
    >>> ubuntu_question.title = "Installer doesn't work on a Mac"
    >>> ubuntu_question.description = """I insert the install CD in the CD-ROM
    ... drive, but it won't boot.
    ...
    ... It boots straight into MacOS 9."""
    >>> libstdcplusplus_sourcepackage = ubuntu.getSourcePackage('libstdc++')
    >>> ubuntu_question.target = libstdcplusplus_sourcepackage
    >>> notify(SQLObjectModifiedEvent(
    ...     ubuntu_question, unmodified_question, 
    ...     ['title', 'description', 'target']))

Three copies of the notification got sent, one to Sample Person, one to
Foo Bar, and one to Ubuntu Team:

    >>> from operator import itemgetter
    >>> notifications = sorted(pop_notifications(), key=itemgetter('To'))
    >>> [notification['To'] for notification in notifications]
    ['foo.bar@canonical.com', 'support@ubuntu.com', 'test@canonical.com']

    >>> edit_notification = notifications[0]
    >>> notification_body = edit_notification.get_payload(decode=True)
    >>> print edit_notification['Subject']
    [Question #...]: Installer doesn't work on a Mac
    >>> print notification_body #doctest: -NORMALIZE_WHITESPACE
    Question #... libstdc++ in ubuntu changed:
    http://.../ubuntu/+source/libstdc++/+question/...
    <BLANKLINE>
        Project: Ubuntu => libstdc++ in ubuntu
    <BLANKLINE>
    Summary changed to:
    Installer doesn't work on a Mac
    <BLANKLINE>
    Description changed to:
    I insert the install CD in the CD-ROM
    drive, but it won't boot.
    <BLANKLINE>
    It boots straight into MacOS 9.
    <BLANKLINE>

XXX flacoste 2006/09/19 Add checks for notification of change to
assignee, status whiteboard, priority. For example, if a question is
transfered to another QuestionTarget and priority is changed,
the notification does not include priority.

    >>> unmodified_question = Snapshot(
    ...     ubuntu_question, providing=providedBy(ubuntu_question))
    >>> ubuntu_question.target = ubuntu
    >>> notify(SQLObjectModifiedEvent(
    ...     ubuntu_question, unmodified_question, ['target']))
    >>> notifications = sorted(pop_notifications(), key=itemgetter('To'))
    >>> [notification['To'] for notification in notifications]
    ['foo.bar@canonical.com', 'support@ubuntu.com', 'test@canonical.com']

    >>> edit_notification = notifications[0]
    >>> notification_body = edit_notification.get_payload(decode=True)
    >>> print notification_body #doctest: -NORMALIZE_WHITESPACE
    Question #... Ubuntu changed:
    http://.../ubuntu/+question/...
    <BLANKLINE>
        Project: libstdc++ in ubuntu => Ubuntu
    <BLANKLINE>
  
If we trigger a modification event when no changes worth
notifying about was made, no notification is sent:

    >>> unmodified_question = Snapshot(
    ...     ubuntu_question, providing=providedBy(ubuntu_question))
    >>> notify(SQLObjectModifiedEvent(
    ...     ubuntu_question, unmodified_question, ['status']))

    >>> notifications = pop_notifications()
    >>> len(notifications)
    0

After receiving that notification, Foo Bar unassigned himself:

    >>> login('foo.bar@canonical.com')
    >>> ubuntu_question.assignee = None

== Bug Linking and Unlinking Notifications ==

=== Bug link Notification ===

If we create a bug from the question, it will be reported as a
bug that has been linked to it:

    >>> from canonical.launchpad.interfaces import CreateBugParams

    >>> login('no-priv@canonical.com')
    >>> unmodified_question = Snapshot(
    ...     ubuntu_question, providing=providedBy(ubuntu_question))
    >>> params = CreateBugParams(
    ...     owner=no_priv, title="Installer fails on a Mac PPC",
    ...     comment=ubuntu_question.description)
    >>> bug = ubuntu_question.target.createBug(params)
    >>> ubuntu_question.linkBug(bug)
    <QuestionBug...>
    >>> notify(SQLObjectModifiedEvent(
    ...     ubuntu_question, unmodified_question, ['bugs']))

    >>> notifications = pop_notifications()
    >>> len(notifications)
    2
    >>> edit_notification = notifications[0]
    >>> notification_body = edit_notification.get_payload(decode=True)
    >>> print notification_body #doctest: -NORMALIZE_WHITESPACE
    Question #... on Ubuntu changed:
    http://.../ubuntu/+question/...
    <BLANKLINE>
        Linked to bug: #...
        http://.../bugs/...
        "Installer fails on a Mac PPC"
    <BLANKLINE>

=== Linked Bug Status Changed Notification ===

While a bug is linked to a question , its subscribers will be notified
of changes to the bug status:

    >>> from canonical.lp.dbschema import BugTaskStatus
    >>> bugtask = bug.bugtasks[0]
    >>> original_bugtask = Snapshot(bugtask, providing=providedBy(bugtask))
    >>> bugtask.transitionToStatus(BugTaskStatus.CONFIRMED)
    >>> bugtask.statusexplanation = 'This bug really happened to me.'
    >>> notify(SQLObjectModifiedEvent(
    ...     bugtask, original_bugtask, ['status', 'statusexplanation']))

    >>> notifications = pop_notifications()
    >>> len(notifications)
    2
    >>> [notification['To'] for notification in notifications]
    ['support@ubuntu.com', 'test@canonical.com']
    >>> notification_body = notifications[0].get_payload(decode=True)
    >>> print notifications[0]['Subject']
    [Question #...]: Status of bug #... changed to 'Confirmed' in Ubuntu
    >>> print notification_body #doctest: -NORMALIZE_WHITESPACE
    Bug #... status changed in Ubuntu:
    <BLANKLINE>
        Unconfirmed => Confirmed
    <BLANKLINE>
    Status change explanation given by No Privileges Person:
    <BLANKLINE>
    This bug really happened to me.
    <BLANKLINE>
    http://.../ubuntu/+bug/...
    "Installer fails on a Mac PPC"
    <BLANKLINE>
    --
    You received this email because you are a subscriber of
    question #... which is linked to this bug.
    Installer doesn't work on a Mac
    http://.../ubuntu/+question/...

Only a change in status triggers a notification.

    >>> original_bugtask = Snapshot(bugtask, providing=providedBy(bugtask))
    >>> bugtask.transitionToAssignee(sample_person)
    >>> notify(SQLObjectModifiedEvent(
    ...     bugtask, original_bugtask, ['assignee', 'dateassigned']))

    >>> len(pop_notifications())
    0

=== Bug Unlinked Notification ===

A notification is also sent when a bug is unlinked from the question:

    >>> unmodified_question = Snapshot(ubuntu_question,
    ...     providing=providedBy(ubuntu_question))
    >>> ubuntu_question.unlinkBug(bug)
    <QuestionBug...>
    >>> notify(SQLObjectModifiedEvent(
    ...     ubuntu_question, unmodified_question, ['bugs']))

    >>> notifications = pop_notifications()
    >>> len(notifications)
    2

    >>> edit_notification = notifications[0]
    >>> notification_body = edit_notification.get_payload(decode=True)
    >>> print notification_body #doctest: -NORMALIZE_WHITESPACE
    Question #... on Ubuntu changed:
    http://.../ubuntu/+question/...
    <BLANKLINE>
        Removed link to bug: #13
        http://.../bugs/13
        "Installer fails on a Mac PPC"
    <BLANKLINE>

== Workflow Notifications ==

Notifications are also sent when workflow actions are done on questions.
The content of the notification will be different depending on the
workflow action done.

    >>> request_message = ubuntu_question.requestInfo(
    ...     no_priv, "What is your Mac model?")

    >>> notifications = pop_notifications()
    >>> [email_msg['To'] for email_msg in notifications]
    ['support@ubuntu.com', 'test@canonical.com']
    >>> support_notification = notifications[0]
    >>> support_notification['Subject']
    "Re: [Question #...]: Installer doesn't work on a Mac"

For workflow notifications, the content of the notification is slightly
different based on whether you are the question owner or somebody else.

For example, the notification to the answer contacts and every other
subscribers except the question owner will look like this:

    >>> notification_body = support_notification.get_payload(decode=True)
    >>> print notification_body #doctest: -NORMALIZE_WHITESPACE
    Question #... on Ubuntu changed:
    http://.../ubuntu/+question/...
    <BLANKLINE>
        Status: Open => Needs information
    <BLANKLINE>
    No Privileges Person requested for more information:
    What is your Mac model?
    <BLANKLINE>

But the owner notification has a slightly different preamble and has
an extra footer.

    >>> notification_body = notifications[1].get_payload(decode=True)
    >>> print notification_body #doctest: -NORMALIZE_WHITESPACE
    Your question #... on Ubuntu changed:
    http://.../ubuntu/+question/...
    <BLANKLINE>
        Status: Open => Needs information
    <BLANKLINE>
    No Privileges Person requested for more information:
    What is your Mac model?
    <BLANKLINE>
    _______________________________________________________________________
    To answer this request for more information, you can either reply to
    this email or enter your reply at the following page:
    http://.../ubuntu/+question/...
    <BLANKLINE>

Of course, if the owner unsubscribe from the question, he won't receives
a notification.

    >>> login('test@canonical.com')
    >>> ubuntu_question.unsubscribe(sample_person)
    >>> message = ubuntu_question.giveInfo('A PowerMac 7200.')

    >>> notifications = pop_notifications()
    >>> [email_msg['To'] for email_msg in notifications]
    ['support@ubuntu.com']

    >>> notification_body = notifications[0].get_payload(decode=True)
    >>> print notification_body #doctest: -NORMALIZE_WHITESPACE
    Question #... on Ubuntu changed:
    http://.../ubuntu/+question/...
    <BLANKLINE>
        Status: Needs information => Open
    <BLANKLINE>
    Sample Person gave more information on the question:
    A PowerMac 7200.
    <BLANKLINE>

The notification for new messages on the question contain a 'References'
header to the previous message for threading purpose.

    >>> print notifications[0]['References']
    <...>
    >>> notifications[0]['References'] == ubuntu_question.messages[-2].rfc822msgid
    True

We already saw the notifications sent for the requestInfo() and
giveInfo() transitions, let's see the other ones.

    # Subscribe the owner back, to compare the different notifications
    # sent.
    >>> ubuntu_question.subscribe(sample_person)
    <QuestionSubscription ...>

=== Notifications for expireQuestion() ===

    >>> login('no-priv@canonical.com')
    >>> message = ubuntu_question.expireQuestion(
    ...     no_priv, "Expired because of no recent activity.")

    >>> notifications = pop_notifications()
    >>> [email_msg['To'] for email_msg in notifications]
    ['support@ubuntu.com', 'test@canonical.com']

Default notification when the question is expired:

    >>> notification_body = notifications[0].get_payload(decode=True)
    >>> print notification_body #doctest: -NORMALIZE_WHITESPACE
    Question #... on Ubuntu changed:
    http://.../ubuntu/+question/...
    <BLANKLINE>
        Status: Open => Expired
    <BLANKLINE>
    No Privileges Person expired the question:
    Expired because of no recent activity.
    <BLANKLINE>

Notification received by the owner:

    >>> notification_body = notifications[1].get_payload(decode=True)
    >>> print notification_body #doctest: -NORMALIZE_WHITESPACE
    Your question #... on Ubuntu changed:
    http://.../ubuntu/+question/...
    <BLANKLINE>
        Status: Open => Expired
    <BLANKLINE>
    No Privileges Person expired the question:
    Expired because of no recent activity.
    <BLANKLINE>
    _______________________________________________________________________
    If you're still having this problem, you can reopen your question either
    by replying to this email or by going to the following page and
    entering more information about your problem:
    http://.../ubuntu/+question/...
    <BLANKLINE>

=== Notifications for reopen() ===

(This example will also show that comments are wrapped for 72 columns
display.)

    >>> login('test@canonical.com')
    >>> from canonical.launchpad.interfaces import IMessageSet
    >>> email_msg = getUtility(IMessageSet).fromText(
    ...     subject=(
    ...         "Re: [Question %d]: Installer doesn't work on "
    ...         "a Mac" % ubuntu_question.id),
    ...     content=(
    ...         "I really need some help. I tried googling a bit but didn't "
    ...         "find anything useful.\n\nPlease provide some help to a "
    ...         "newbie."),
    ...     owner=sample_person)
    >>> message = ubuntu_question.reopen(email_msg)

    >>> notifications = pop_notifications()
    >>> [email_msg['To'] for email_msg in notifications]
    ['support@ubuntu.com', 'test@canonical.com']

Notice also how the 'Re' handling is handled nicely:

    >>> print notifications[0]['Subject']
    Re: [Question #...]: Installer doesn't work on a Mac

Default notification when the owner reopens the question:

    >>> notification_body = notifications[0].get_payload(decode=True)
    >>> print notification_body #doctest: -NORMALIZE_WHITESPACE
    Question #... on Ubuntu changed:
    http://.../ubuntu/+question/...
    <BLANKLINE>
        Status: Expired => Open
    <BLANKLINE>
    Sample Person is still having a problem:
    I really need some help. I tried googling a bit but didn't find anything
    useful.
    <BLANKLINE>
    Please provide some help to a newbie.
    <BLANKLINE>

Notification received by the owner:

    >>> notification_body = notifications[1].get_payload(decode=True)
    >>> print notification_body #doctest: -NORMALIZE_WHITESPACE
    Your question #... on Ubuntu changed:
    http://.../ubuntu/+question/...
    <BLANKLINE>
        Status: Expired => Open
    <BLANKLINE>
    You are still having a problem:
    I really need some help. I tried googling a bit but didn't find anything
    useful.
    <BLANKLINE>
    Please provide some help to a newbie.
    <BLANKLINE>

=== Notifications for giveAnswer() ===

    >>> login('no-priv@canonical.com')
    >>> answer_message = ubuntu_question.giveAnswer(
    ...     no_priv, "Actually, your model is an OldWorld Mac. It needs "
    ...     "some configuration on the Mac side to boot the installer. You "
    ...     "will need to install BootX and some other files in your System "
    ...     "Folder.\n\nConsult "
    ...     "https://help.ubuntu.com/community/Installation/OldWorldMacs "
    ...     "for all the details.")

    >>> notifications = pop_notifications()
    >>> [email_msg['To'] for email_msg in notifications]
    ['support@ubuntu.com', 'test@canonical.com']

Default notification when an answer is proposed:

    >>> notification_body = notifications[0].get_payload(decode=True)
    >>> print notification_body #doctest: -NORMALIZE_WHITESPACE
    Question #... on Ubuntu changed:
    http://.../ubuntu/+question/...
    <BLANKLINE>
        Status: Open => Answered
    <BLANKLINE>
    No Privileges Person proposed the following answer:
    Actually, your model is an OldWorld Mac. It needs some configuration on
    the Mac side to boot the installer. You will need to install BootX and
    some other files in your System Folder.
    <BLANKLINE>
    Consult https://help.ubuntu.com/community/Installation/OldWorldMacs for
    all the details.
    <BLANKLINE>

Notification received by the owner:

    >>> notification_body = notifications[1].get_payload(decode=True)
    >>> print notification_body #doctest: -NORMALIZE_WHITESPACE
    Your question #... on Ubuntu changed:
    http://.../ubuntu/+question/...
    <BLANKLINE>
        Status: Open => Answered
    <BLANKLINE>
    No Privileges Person proposed the following answer:
    Actually, your model is an OldWorld Mac. It needs some configuration on
    the Mac side to boot the installer. You will need to install BootX and
    some other files in your System Folder.
    <BLANKLINE>
    Consult https://help.ubuntu.com/community/Installation/OldWorldMacs for
    all the details.
    <BLANKLINE>
    _______________________________________________________________________
    If this answers your question, please go to the following page to let us
    know that it is solved:
    http://.../ubuntu/+question/.../+confirm?answer_id=...
    <BLANKLINE>
    If you still need help, you can reply to this email or go to the
    following page to enter your feedback:
    http://.../ubuntu/+question/...
    <BLANKLINE>

=== Notifications for confirm() ===

    >>> login('test@canonical.com')
    >>> message = ubuntu_question.confirmAnswer(
    ...     "I've installed BootX and the installer CD is now booting. "
    ...     "Thanks!", answer=answer_message)

    >>> notifications = pop_notifications()
    >>> [email_msg['To'] for email_msg in notifications]
    ['support@ubuntu.com', 'test@canonical.com']

Default notification when the owner confirms an answer:

    >>> notification_body = notifications[0].get_payload(decode=True)
    >>> print notification_body #doctest: -NORMALIZE_WHITESPACE
    Question #... on Ubuntu changed:
    http://.../ubuntu/+question/...
    <BLANKLINE>
        Status: Answered => Solved
    <BLANKLINE>
    Sample Person confirmed that the question is solved:
    I've installed BootX and the installer CD is now booting. Thanks!
    <BLANKLINE>

Notification received by the owner:

    >>> notification_body = notifications[1].get_payload(decode=True)
    >>> print notification_body #doctest: -NORMALIZE_WHITESPACE
    Your question #... on Ubuntu changed:
    http://.../ubuntu/+question/...
    <BLANKLINE>
        Status: Answered => Solved
    <BLANKLINE>
    You confirmed that the question is solved:
    I've installed BootX and the installer CD is now booting. Thanks!
    <BLANKLINE>

=== Notifications for addComment() ===

    >>> login('no-priv@canonical.com')
    >>> message = ubuntu_question.addComment(
    ...     no_priv, "Unless you have lots of RAM... and even then, the "
    ...     "system will probably be very slow.")

    >>> notifications = pop_notifications()
    >>> [email_msg['To'] for email_msg in notifications]
    ['support@ubuntu.com', 'test@canonical.com']

Default notification when a comment is posted:

    >>> notification_body = notifications[0].get_payload(decode=True)
    >>> print notification_body #doctest: -NORMALIZE_WHITESPACE
    Question #... on Ubuntu changed:
    http://.../ubuntu/+question/...
    <BLANKLINE>
    No Privileges Person posted a new comment:
    Unless you have lots of RAM... and even then, the system will probably
    be very slow.
    <BLANKLINE>

Notification received by the owner:

    >>> notification_body = notifications[1].get_payload(decode=True)
    >>> print notification_body #doctest: -NORMALIZE_WHITESPACE
    Your question #... on Ubuntu changed:
    http://.../ubuntu/+question/...
    <BLANKLINE>
    No Privileges Person posted a new comment:
    Unless you have lots of RAM... and even then, the system will probably
    be very slow.
    <BLANKLINE>

=== Notifications for reject() ===

    >>> login('foo.bar@canonical.com')
    >>> foo_bar = getUtility(ILaunchBag).user
    >>> message = ubuntu_question.reject(
    ...     foo_bar, "Yeah! It will be awfully slow.")

    >>> notifications = pop_notifications()
    >>> [email_msg['To'] for email_msg in notifications]
    ['support@ubuntu.com', 'test@canonical.com']

Default notification when the question is rejected:

    >>> notification_body = notifications[0].get_payload(decode=True)
    >>> print notification_body #doctest: -NORMALIZE_WHITESPACE
    Question #... on Ubuntu changed:
    http://.../ubuntu/+question/...
    <BLANKLINE>
        Status: Solved => Invalid
    <BLANKLINE>
    Foo Bar rejected the question:
    Yeah! It will be awfully slow.
    <BLANKLINE>

Notification received by the owner:

    >>> notification_body = notifications[1].get_payload(decode=True)
    >>> print notification_body #doctest: -NORMALIZE_WHITESPACE
    Your question #... on Ubuntu changed:
    http://.../ubuntu/+question/...
    <BLANKLINE>
        Status: Solved => Invalid
    <BLANKLINE>
    Foo Bar rejected the question:
    Yeah! It will be awfully slow.
    <BLANKLINE>
    _______________________________________________________________________
    If you think that this rejection was a mistake, you can post a comment
    explaining your point of view either by replying to this email or at
    the following page:
    http://.../ubuntu/+question/...

=== Notifications for setStatus() ===

    >>> from canonical.lp.dbschema import QuestionStatus
    >>> login('foo.bar@canonical.com')
    >>> message = ubuntu_question.setStatus(
    ...     foo_bar, QuestionStatus.SOLVED, "The rejection was a mistake.")

    >>> notifications = pop_notifications()
    >>> [email_msg['To'] for email_msg in notifications]
    ['support@ubuntu.com', 'test@canonical.com']

Default notification when somebody changes the status:

    >>> notification_body = notifications[0].get_payload(decode=True)
    >>> print notification_body #doctest: -NORMALIZE_WHITESPACE
    Question #... on Ubuntu changed:
    http://.../ubuntu/+question/...
    <BLANKLINE>
        Status: Invalid => Solved
    <BLANKLINE>
    Foo Bar changed the question status:
    The rejection was a mistake.
    <BLANKLINE>

Notification received by the owner:

    >>> notification_body = notifications[1].get_payload(decode=True)
    >>> print notification_body #doctest: -NORMALIZE_WHITESPACE
    Your question #... on Ubuntu changed:
    http://.../ubuntu/+question/...
    <BLANKLINE>
        Status: Invalid => Solved
    <BLANKLINE>
    Foo Bar changed the question status:
    The rejection was a mistake.
    <BLANKLINE>

== Notifications and Teams ==

When a team is subscribed to a question, there are two cases two consider.
The first one is if the team has an email address set, a notification
will only be sent to that address. (That email address is assumed to
be a mailing list reaching all the team members.) We already saw an
example of that case with the Ubuntu Team in the examples above.

The other case is when the team doesn't have an email address set. In
that case, all the team members will be notified individually.

    >>> launchpad_devs = getUtility(IPersonSet).getByName('launchpad')
    >>> ubuntu_question.subscribe(launchpad_devs)
    <QuestionSubscription...>

    >>> login('test@canonical.com')
    >>> message = ubuntu_question.addComment(sample_person, 'A comment.')

    >>> notifications = pop_notifications()
    >>> [email_msg['To'] for email_msg in notifications]
    ['foo.bar@canonical.com', 'support@ubuntu.com', 'test@canonical.com']

Of course, if the user is also individually subscribed to the question, he
will receives only one notification:

    >>> ubuntu_question.subscribe(foo_bar)
    <QuestionSubscription...>

    >>> message = ubuntu_question.addComment(sample_person, 'A comment.')

    >>> notifications = pop_notifications()
    >>> [email_msg['To'] for email_msg in notifications]
    ['foo.bar@canonical.com', 'support@ubuntu.com', 'test@canonical.com']

== Notifications and Localized Questions ==

In general, only subscribers speaking the language of the question will
receive notifications related to it.

    # Register salgado as answer contact, this makes the pt_BR language
    # supported in Ubuntu.
    >>> salgado = getUtility(IPersonSet).getByName('salgado')
    >>> ubuntu.addAnswerContact(salgado)
    True
    >>> sorted([lang.code for lang in ubuntu.getSupportedLanguages()])
    [u'en', u'pt_BR']

    >>> from canonical.launchpad.interfaces import ILanguageSet
    >>> login('test@canonical.com')
    >>> pt_BR_question = ubuntu.newQuestion(
    ...     sample_person, title=(
    ...     u"Abrir uma p\xe1gina que requer java quebra o firefox"),
    ...     description=(
    ...         u'Eu uso Ubuntu em um AMD64 e instalei o plugin java '
    ...         u'blackdown. O plugin \xe9 exibido em about:plugins e '
    ...         u'quando eu abro a pagina '
    ...         u'http://java.com/en/download/help/testvm.xml, ela carrega '
    ...         u'corretamente e mostra a minha versao do java. No entanto, '
    ...         u'mover o mouse na pagina faz com que o firefox quebre.'),
    ...     language=getUtility(ILanguageSet)['pt_BR'])
    >>> notify(SQLObjectCreatedEvent(pt_BR_question))
    >>> notifications = pop_notifications()
    >>> [email_msg['To'] for email_msg in notifications]
    ['guilherme.salgado@canonical.com', 'test@canonical.com']

    >>> from email.Header import decode_header, make_header
    >>> unicode(make_header(decode_header(notifications[0]['Subject'])))
    u'[Question #...]: Abrir uma p\xe1gina que requer java quebra o firefox'

Similarly, when a question in a non-English language is modified or its
status changed, only the subscribers speaking that language will receive
the notifications.

    >>> pt_BR_question.giveInfo("Veja o screenshot: http://tinyurl.com/y8jq8z")
    <QuestionMessage...>
    >>> notifications = pop_notifications()
    >>> [email_msg['To'] for email_msg in notifications]
    ['guilherme.salgado@canonical.com', 'test@canonical.com']

The exception to these general rules is that when a question is created
in language spoken by none of the answer contacts, each one will receive
an email notifying them that a question was posted in an unsupported
language.

For example, the French language is not spoken by any Ubuntu answer
contacts. So after posting a question in French, a notification will be
sent to the support list about that question:

    >>> french = getUtility(ILanguageSet)['fr']
    >>> french_question = ubuntu.newQuestion(
    ...     sample_person, title="Impossible d'installer Ubuntu",
    ...     description=u"Le CD ne semble pas fonctionn\xe9.",
    ...     language=french)
    >>> notify(SQLObjectCreatedEvent(french_question))
    >>> notifications = pop_notifications()
    >>> [email_msg['To'] for email_msg in notifications]
    ['guilherme.salgado@canonical.com', 'support@ubuntu.com',
     'test@canonical.com']

    >>> notifications[0]['Subject']
    "[Question #...]: (French) Impossible d'installer Ubuntu"

    >>> notification_body = notifications[0].get_payload(decode=True)
    >>> print notification_body #doctest: -NORMALIZE_WHITESPACE
    A question was asked in a language (French) spoken by
    none of the registered Ubuntu answer contacts.
    <BLANKLINE>
    http://.../ubuntu/+question/...

The notification received by the question owner contain a warning that
the question is in a language spoken by none of the answer contacts:

    >>> notifications[-1]['Subject']
    "[Question #...]: Impossible d'installer Ubuntu"

    # Define a function that will replace non-ascii character with
    # its unicoded encoded value.
    # Effectively replace u'\xe9' by '\\e9'.
    >>> import re
    >>> def escape_utf8_payload(message):
    ...     charset = message.get_content_charset()
    ...     content = unicode(message.get_payload(decode=True), charset)
    ...     return content.encode('us-ascii', 'backslashreplace')

    >>> notification_body = escape_utf8_payload(notifications[-1])
    >>> print notification_body #doctest: -NORMALIZE_WHITESPACE
    New question #... on Ubuntu:
    http://.../ubuntu/+question/...
    <BLANKLINE>
    Le CD ne semble pas fonctionn\xe9.
    <BLANKLINE>
    _______________________________________________________________________
    WARNING: This question is asked in a language (French)
    spoken by none of the registered Ubuntu answer contacts.
    <BLANKLINE>

No notification will be sent to the answer contacts when this question
is modified. Only the owner will receive a modification notification
with a warning appended to it.

    >>> unmodified_question = Snapshot(
    ...     french_question, providing=providedBy(french_question))
    >>> french_question.title = u"CD d'Ubuntu ne d\xe9marre pas"
    >>> notify(SQLObjectModifiedEvent(
    ...     french_question, unmodified_question, ['title']))

    >>> notifications = pop_notifications()
    >>> [email_msg['To'] for email_msg in notifications]
    ['test@canonical.com']

    >>> notification_body = escape_utf8_payload(notifications[0])
    >>> print notification_body #doctest: -NORMALIZE_WHITESPACE
    Your question #... on Ubuntu changed:
    http://.../ubuntu/+question/...
    <BLANKLINE>
    Summary changed to:
    CD d'Ubuntu ne d\xe9marre pas
    <BLANKLINE>
    _______________________________________________________________________
    WARNING: This question is asked in a language (French)
    spoken by none of the registered Ubuntu answer contacts.
    <BLANKLINE>

=== Localized Questions and Teams ===

There are some tricky issues when sending notifications to teams about a
question. There are some cases to consider.

First, when the team has an explicit email address (which will be a
mailing list usually), we will notify the team only if the question
language is in one of the team spoken languages. The team spoken
languages is either the list of languages associated to the team or
the list of the languages spoken by the team members.

For example, the rosetta admins team doesn't have any languages
configured. But among its members, Carlos speaks Spanish. So, the team
will be notified if a Spanish question is created.

    >>> rosetta_admins = getUtility(IPersonSet).getByName('rosetta-admins')
    >>> [lang.code for lang in rosetta_admins.languages]
    []
    >>> carlos = getUtility(IPersonSet).getByName('carlos')
    >>> carlos.inTeam(rosetta_admins)
    True
    >>> spanish = getUtility(ILanguageSet)['es']
    >>> spanish in carlos.languages
    True

    >>> ubuntu.addAnswerContact(rosetta_admins)
    True
    >>> spanish_question = ubuntu.newQuestion(
    ...     sample_person, title="Necesidad ayuda con Firefox",
    ...     description="No puedo acceso al Internet en Firefox.",
    ...     language=spanish)
    >>> notify(SQLObjectCreatedEvent(spanish_question))
    >>> notifications = pop_notifications()
    >>> [email_msg['To'] for email_msg in notifications]
    ['rosetta@launchpad.net', 'test@canonical.com']

But if the team languages attribute is set, this set of languages will
be used. So, if the team only officially speaks French, it will only
receives notifications about French (and English) questions.

    >>> rosetta_admins.addLanguage(french)
    >>> notify(SQLObjectCreatedEvent(french_question))
    >>> notifications = pop_notifications()
    >>> [email_msg['To'] for email_msg in notifications]
    ['rosetta@launchpad.net', 'test@canonical.com']

The second case to consider is when the team doesn't use an explicit
address. When the team has configured its supported languages, all
team members will be contacted if the question language is supported.
For example, the Launchpad Developers team doesn't have any preferred
email address set. Its only member, Foo Bar will receive a notification
if the team supported languages includes the question language:

    >>> launchpad_devs = getUtility(IPersonSet).getByName('launchpad')
    >>> list(launchpad_devs.languages)
    []
    >>> [member.name for member in launchpad_devs.activemembers]
    [u'name16']
    >>> launchpad_devs.addLanguage(spanish)
    >>> ubuntu.addAnswerContact(launchpad_devs)
    True

    >>> notify(SQLObjectCreatedEvent(spanish_question))
    >>> notifications = pop_notifications()
    >>> [email_msg['To'] for email_msg in notifications]
    ['foo.bar@canonical.com', 'test@canonical.com']

But when the team didn't configured its supported language set, only the
team members that speaks the language of the question will be notified.
For example, Carlos is a member of the admins team which doesn't have
a preferred address. So, he'll be the only member of the admin team
to be notified when a question in Spanish is posted.

    >>> admins = getUtility(IPersonSet).getByName('admins')
    >>> list(admins.languages)
    []
    >>> carlos.inTeam(admins)
    True
    >>> ubuntu.addAnswerContact(admins)
    True

    >>> notify(SQLObjectCreatedEvent(spanish_question))
    >>> notifications = pop_notifications()
    >>> [email_msg['To'] for email_msg in notifications]
    ['carlos@canonical.com', 'foo.bar@canonical.com',
     'test@canonical.com']

When a team is a member of a team with no email address, these rules
are applied recursively. So, if we make GuadaMen team a member of the
admin team, its notification will be computed according to that
team settings. That is a notification will be sent to its preferred
address if Spanish is among its preferred languages:

    >>> guadamen = getUtility(IPersonSet).getByName('guadamen')
    >>> list(guadamen.languages)
    []
    >>> foobar = getUtility(IPersonSet).getByName('name16')

    # This call also generates email notifications, so we'll clean up
    # stub.test_emails after it
    >>> admins.addMember(guadamen, reviewer=foobar)

    # We need to accept the invitation sent by the addMember() call in
    # order to make guadamen an actual member of admins.
    >>> login(guadamen.teamowner.preferredemail.email)
<<<<<<< HEAD
    >>> guadamen.acceptInvitationToBeMemberOf(admins)

=======
    >>> guadamen.acceptInvitationToBeMemberOf(admins, comment='something')

    >>> from canonical.database.sqlbase import flush_database_updates
    >>> flush_database_updates()
>>>>>>> 603e01fb
    >>> transaction.commit()
    >>> from canonical.launchpad.mail import stub
    >>> stub.test_emails = []

    >>> guadamen.addLanguage(spanish)

    >>> from canonical.launchpad.interfaces import IEmailAddressSet
    >>> guadamen_email = getUtility(IEmailAddressSet).new(
    ...     'maintainers@guadalinex.com', guadamen)
    >>> guadamen.validateAndEnsurePreferredEmail(guadamen_email)

    >>> notify(SQLObjectCreatedEvent(spanish_question))
    >>> notifications = pop_notifications()
    >>> [email_msg['To'] for email_msg in notifications]
    ['carlos@canonical.com', 'foo.bar@canonical.com',
     'maintainers@guadalinex.com', 'test@canonical.com']<|MERGE_RESOLUTION|>--- conflicted
+++ resolved
@@ -939,15 +939,10 @@
     # We need to accept the invitation sent by the addMember() call in
     # order to make guadamen an actual member of admins.
     >>> login(guadamen.teamowner.preferredemail.email)
-<<<<<<< HEAD
-    >>> guadamen.acceptInvitationToBeMemberOf(admins)
-
-=======
     >>> guadamen.acceptInvitationToBeMemberOf(admins, comment='something')
 
     >>> from canonical.database.sqlbase import flush_database_updates
     >>> flush_database_updates()
->>>>>>> 603e01fb
     >>> transaction.commit()
     >>> from canonical.launchpad.mail import stub
     >>> stub.test_emails = []
