--- conflicted
+++ resolved
@@ -72,11 +72,3 @@
   ...
   ...2 results...
   ...
-<<<<<<< HEAD
-=======
-
-(Shutdown the Librarian.)
-
-  >>> from canonical.librarian.ftests.harness import LibrarianTestSetup
-  >>> LibrarianTestSetup().tearDown()
->>>>>>> 004c711f
