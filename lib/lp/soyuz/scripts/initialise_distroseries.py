# Copyright 2009 Canonical Ltd.  This software is licensed under the
# GNU Affero General Public License version 3 (see the file LICENSE).

"""Initialise a distroseries from its parent distroseries."""


__metaclass__ = type
__all__ = [
    'InitialisationError',
    'InitialiseDistroSeries',
    ]

from zope.component import getUtility

from canonical.database.sqlbase import sqlvalues
from canonical.launchpad.webapp.interfaces import (
    IStoreSelector,
    MAIN_STORE,
    MASTER_FLAVOR,
    )
from lp.buildmaster.interfaces.buildbase import BuildStatus
from lp.registry.interfaces.pocket import PackagePublishingPocket
from lp.soyuz.adapters.packagelocation import PackageLocation
from lp.soyuz.enums import (
    ArchivePurpose,
    PackageUploadStatus,
    )
from lp.soyuz.interfaces.archive import (
    IArchiveSet,
    )
<<<<<<< HEAD
=======
from lp.soyuz.interfaces.packageset import IPackagesetSet
from lp.soyuz.interfaces.queue import PackageUploadStatus
>>>>>>> d9d437d9
from lp.soyuz.model.packagecloner import clone_packages
from lp.soyuz.model.packageset import Packageset


class InitialisationError(Exception):
    """Raised when there is an exception during the initialisation process."""


class InitialiseDistroSeries:
    """Copy in all of the parent distroseries's configuration. This
    includes all configuration for distroseries as well as distroarchseries,
    publishing and all publishing records for sources and binaries.

    Preconditions:
      The distroseries must exist, and be completly unused, with no source
      or binary packages existing, as well as no distroarchseries set up.
      Section and component selections must be empty.

    Outcome:
      The distroarchseries set up in the parent series will be copied.
      The publishing structure will be copied from the parent. All
      PUBLISHED and PENDING packages in the parent will be created in
      this distroseries and its distroarchseriess. The lucille config
      will be copied in, all component and section selections will be
      duplicated as will any permission-related structures.

    Note:
      This method will raise a InitialisationError when the pre-conditions
      are not met. After this is run, you still need to construct chroots
      for building, you need to add anything missing wrt. ports etc. This
      method is only meant to give you a basic copy of a parent series in
      order to assist you in preparing a new series of a distribution or
      in the initialisation of a derivative.
    """

    def __init__(self, distroseries, arches=()):
        self.distroseries = distroseries
        self.parent = self.distroseries.parent_series
        self.arches = arches
        self._store = getUtility(
            IStoreSelector).get(MAIN_STORE, MASTER_FLAVOR)

    def check(self):
        if self.parent is None:
            raise InitialisationError("Parent series required.")
        self._checkBuilds()
        self._checkQueue()
        self._checkSeries()

    def _checkBuilds(self):
        """Assert there are no pending builds for parent series.

        Only cares about the RELEASE pocket, which is the only one inherited
        via initialiseFromParent method.
        """
        # only the RELEASE pocket is inherited, so we only check
        # pending build records for it.
        pending_builds = self.parent.getBuildRecords(
            BuildStatus.NEEDSBUILD, pocket=PackagePublishingPocket.RELEASE)

        if pending_builds.count():
            raise InitialisationError("Parent series has pending builds.")

    def _checkQueue(self):
        """Assert upload queue is empty on parent series.

        Only cares about the RELEASE pocket, which is the only one inherited
        via initialiseFromParent method.
        """
        # only the RELEASE pocket is inherited, so we only check
        # queue items for it.
        for queue in (
            PackageUploadStatus.NEW, PackageUploadStatus.ACCEPTED,
            PackageUploadStatus.UNAPPROVED):
            items = self.parent.getQueueItems(
                queue, pocket=PackagePublishingPocket.RELEASE)
            if items:
                raise InitialisationError(
                    "Parent series queues are not empty.")

    def _checkSeries(self):
        sources = self.distroseries.getAllPublishedSources()
        error = (
            "Can not copy distroarchseries from parent, there are "
            "already distroarchseries(s) initialised for this series.")
        if sources.count():
            raise InitialisationError(error)
        binaries = self.distroseries.getAllPublishedBinaries()
        if binaries.count():
            raise InitialisationError(error)
        if self.distroseries.architectures.count():
            raise InitialisationError(error)
        if self.distroseries.components.count():
            raise InitialisationError(error)
        if self.distroseries.sections.count():
            raise InitialisationError(error)

    def initialise(self):
        self._copy_architectures()
        self._copy_packages()
        self._copy_packagesets()

    def _copy_architectures(self):
        include = ''
        if self.arches:
            include = "AND architecturetag IN %s" % sqlvalues(self.arches)
        self._store.execute("""
            INSERT INTO DistroArchSeries
            (distroseries, processorfamily, architecturetag, owner, official)
            SELECT %s, processorfamily, architecturetag, %s, official
            FROM DistroArchSeries WHERE distroseries = %s %s
            """ % (sqlvalues(self.distroseries, self.distroseries.owner,
            self.parent) + (include,)))

        self.distroseries.nominatedarchindep = self.distroseries[
            self.parent.nominatedarchindep.architecturetag]

    def _copy_packages(self):
        # Perform the copies
        self._copy_component_section_and_format_selections()

        # Prepare the list of distroarchseries for which binary packages
        # shall be copied.
        distroarchseries_list = []
        for arch in self.distroseries.architectures:
            if self.arches and (arch.architecturetag not in self.arches):
                continue
            parent_arch = self.parent[arch.architecturetag]
            distroarchseries_list.append((parent_arch, arch))
        # Now copy source and binary packages.
        self._copy_publishing_records(distroarchseries_list)
        self._copy_lucille_config()
        self._copy_packaging_links()

    def _copy_lucille_config(self):
        """Copy all lucille related configuration from our parent series."""
        self._store.execute('''
            UPDATE DistroSeries SET lucilleconfig=(
                SELECT pdr.lucilleconfig FROM DistroSeries AS pdr
                WHERE pdr.id = %s)
            WHERE id = %s
            ''' % sqlvalues(self.parent.id,
            self.distroseries.id))

    def _copy_publishing_records(self, distroarchseries_list):
        """Copy the publishing records from the parent arch series
        to the given arch series in ourselves.

        We copy all PENDING and PUBLISHED records as PENDING into our own
        publishing records.

        We copy only the RELEASE pocket in the PRIMARY and DEBUG archives.
        """
        archive_set = getUtility(IArchiveSet)

        for archive in self.parent.distribution.all_distro_archives:
            if archive.purpose not in (
                ArchivePurpose.PRIMARY, ArchivePurpose.DEBUG):
                continue

            target_archive = archive_set.getByDistroPurpose(
                self.distroseries.distribution, archive.purpose)
            if archive.purpose is ArchivePurpose.PRIMARY:
                assert target_archive is not None, (
                    "Target archive doesn't exist?")
            origin = PackageLocation(
                archive, self.parent.distribution, self.parent,
                PackagePublishingPocket.RELEASE)
            destination = PackageLocation(
                target_archive, self.distroseries.distribution,
                self.distroseries, PackagePublishingPocket.RELEASE)
            clone_packages(origin, destination, distroarchseries_list)

    def _copy_component_section_and_format_selections(self):
        """Copy the section, component and format selections from the parent
        distro series into this one.
        """
        # Copy the component selections
        self._store.execute('''
            INSERT INTO ComponentSelection (distroseries, component)
            SELECT %s AS distroseries, cs.component AS component
            FROM ComponentSelection AS cs WHERE cs.distroseries = %s
            ''' % sqlvalues(self.distroseries.id,
            self.parent.id))
        # Copy the section selections
        self._store.execute('''
            INSERT INTO SectionSelection (distroseries, section)
            SELECT %s as distroseries, ss.section AS section
            FROM SectionSelection AS ss WHERE ss.distroseries = %s
            ''' % sqlvalues(self.distroseries.id,
            self.parent.id))
        # Copy the source format selections
        self._store.execute('''
            INSERT INTO SourcePackageFormatSelection (distroseries, format)
            SELECT %s as distroseries, spfs.format AS format
            FROM SourcePackageFormatSelection AS spfs
            WHERE spfs.distroseries = %s
            ''' % sqlvalues(self.distroseries.id,
            self.parent.id))

    def _copy_packaging_links(self):
        """Copy the packaging links from the parent series to this one."""
        self._store.execute("""
            INSERT INTO
                Packaging(
                    distroseries, sourcepackagename, productseries,
                    packaging, owner)
            SELECT
                ChildSeries.id,
                Packaging.sourcepackagename,
                Packaging.productseries,
                Packaging.packaging,
                Packaging.owner
            FROM
                Packaging
                -- Joining the parent distroseries permits the query to build
                -- the data set for the series being updated, yet results are
                -- in fact the data from the original series.
                JOIN Distroseries ChildSeries
                    ON Packaging.distroseries = ChildSeries.parent_series
            WHERE
                -- Select only the packaging links that are in the parent
                -- that are not in the child.
                ChildSeries.id = %s
                AND Packaging.sourcepackagename in (
                    SELECT sourcepackagename
                    FROM Packaging
                    WHERE distroseries in (
                        SELECT id
                        FROM Distroseries
                        WHERE id = ChildSeries.parent_series
                        )
                    EXCEPT
                    SELECT sourcepackagename
                    FROM Packaging
                    WHERE distroseries in (
                        SELECT id
                        FROM Distroseries
                        WHERE id = ChildSeries.id
                        )
                    )
            """ % self.distroseries.id)

    def _copy_packagesets(self):
        """Copy packagesets from the parent distroseries."""
        packagesets = self._store.find(Packageset, distroseries=self.parent)
        parent_to_child = {}
        # Create the packagesets, and any archivepermissions
        for parent_ps in packagesets:
            child_ps = getUtility(IPackagesetSet).new(
                parent_ps.name, parent_ps.description,
                self.distroseries.owner, distroseries=self.distroseries,
                related_set=parent_ps)
            self._store.execute("""
                INSERT INTO Archivepermission
                (person, permission, archive, packageset, explicit)
                SELECT person, permission, %s, %s, explicit
                FROM Archivepermission WHERE packageset = %s
                """ % sqlvalues(
                    self.distroseries.main_archive, child_ps.id,
                    parent_ps.id))
            parent_to_child[parent_ps] = child_ps
        # Copy the relations between sets, and the contents
        for old_series_ps, new_series_ps in parent_to_child.items():
            old_series_sets = old_series_ps.setsIncluded(
                direct_inclusion=True)
            for old_series_child in old_series_sets:
                new_series_ps.add(parent_to_child[old_series_child])
            new_series_ps.add(old_series_ps.sourcesIncluded(
                direct_inclusion=True))<|MERGE_RESOLUTION|>--- conflicted
+++ resolved
@@ -28,11 +28,7 @@
 from lp.soyuz.interfaces.archive import (
     IArchiveSet,
     )
-<<<<<<< HEAD
-=======
 from lp.soyuz.interfaces.packageset import IPackagesetSet
-from lp.soyuz.interfaces.queue import PackageUploadStatus
->>>>>>> d9d437d9
 from lp.soyuz.model.packagecloner import clone_packages
 from lp.soyuz.model.packageset import Packageset
 
