# Copyright 2007 Canonical Ltd.  All rights reserved.
# pylint: disable-msg=E0611,W0212

"""Database class for branch merge prosals."""

__metaclass__ = type
__all__ = [
    'BranchMergeProposal',
    ]

from email.Utils import make_msgid

from zope.component import getUtility
from zope.interface import implements

from sqlobject import ForeignKey, IntCol, StringCol, SQLMultipleJoin

from canonical.database.constants import DEFAULT, UTC_NOW
from canonical.database.datetimecol import UtcDateTimeCol
from canonical.database.enumcol import EnumCol
from canonical.database.sqlbase import SQLBase, sqlvalues

from canonical.launchpad.database.branchrevision import BranchRevision
from canonical.launchpad.database.codereviewmessage import CodeReviewMessage
from canonical.launchpad.database.codereviewvote import CodeReviewVote
from canonical.launchpad.database.message import Message, MessageChunk
from canonical.launchpad.interfaces import (
    BadStateTransition,
    BRANCH_MERGE_PROPOSAL_FINAL_STATES,
    BranchMergeProposalStatus, IBranchMergeProposal,
    ILaunchpadCelebrities,
<<<<<<< HEAD
    UserNotBranchReviewer)
from canonical.launchpad.mailout.notificationrecipientset import \
    NotificationRecipientSet
=======
    UserNotBranchReviewer,
    WrongBranchMergeProposal,)
>>>>>>> 4f0b1d38
from canonical.launchpad.validators.person import public_person_validator


VALID_TRANSITION_GRAPH = {
    # It is valid to transition to any state from work in progress or needs
    # review, although additional user checks are requried.
    BranchMergeProposalStatus.WORK_IN_PROGRESS:
        BranchMergeProposalStatus.items,
    BranchMergeProposalStatus.NEEDS_REVIEW:
        BranchMergeProposalStatus.items,
    # If the proposal has been approved, any transition is valid.
    BranchMergeProposalStatus.CODE_APPROVED: BranchMergeProposalStatus.items,
    # Rejected is mostly terminal, can only resubmitted.
    BranchMergeProposalStatus.REJECTED: [
        BranchMergeProposalStatus.SUPERSEDED,
        ],
    # Merged is truly terminal, so nothing is valid.
    BranchMergeProposalStatus.MERGED: [],
    # It is valid to transition to any state from merge failed, although
    # additional user checks are requried.
    BranchMergeProposalStatus.MERGE_FAILED:
        BranchMergeProposalStatus.items,
    # Queued can only be transitioned to merged or merge failed.
    # Dequeing is a special case.
    BranchMergeProposalStatus.QUEUED: [
        BranchMergeProposalStatus.MERGED,
        BranchMergeProposalStatus.MERGE_FAILED,
        ],
    # Superseded is truly terminal, so nothing is valid.
    BranchMergeProposalStatus.SUPERSEDED: [],
    }


class BranchNotificationReason:
    '''A reason for being notified about a branch.'''

    def __init__(self, person, branch, rationale, subscription=None):
        self.person = person
        self.branch = branch
        self.rationale = rationale
        self.subscription = subscription


class BranchMergeProposal(SQLBase):
    """A relationship between a person and a branch."""

    implements(IBranchMergeProposal)

    _table = 'BranchMergeProposal'
    _defaultOrder = ['-date_created', 'id']

    registrant = ForeignKey(
        dbName='registrant', foreignKey='Person',
        validator=public_person_validator, notNull=True)

    source_branch = ForeignKey(
        dbName='source_branch', foreignKey='Branch', notNull=True)

    target_branch = ForeignKey(
        dbName='target_branch', foreignKey='Branch', notNull=True)

    dependent_branch = ForeignKey(
        dbName='dependent_branch', foreignKey='Branch', notNull=False)

    whiteboard = StringCol(default=None)

    queue_status = EnumCol(
        enum=BranchMergeProposalStatus, notNull=True,
        default=BranchMergeProposalStatus.WORK_IN_PROGRESS)

    reviewer = ForeignKey(
        dbName='reviewer', foreignKey='Person',
        validator=public_person_validator, notNull=False,
        default=None)
    reviewed_revision_id = StringCol(default=None)

    commit_message = StringCol(default=None)

    queue_position = IntCol(default=None)

    queuer = ForeignKey(
        dbName='queuer', foreignKey='Person', notNull=False,
        default=None)
    queued_revision_id = StringCol(default=None)

    date_merged = UtcDateTimeCol(default=None)
    merged_revno = IntCol(default=None)

    merge_reporter = ForeignKey(
        dbName='merge_reporter', foreignKey='Person',
        validator=public_person_validator, notNull=False,
        default=None)

    @property
    def supersedes(self):
        return BranchMergeProposal.selectOneBy(superseded_by=self)

    superseded_by = ForeignKey(
        dbName='superseded_by', foreignKey='BranchMergeProposal',
        notNull=False, default=None)

    date_created = UtcDateTimeCol(notNull=True, default=DEFAULT)
    date_review_requested = UtcDateTimeCol(notNull=False, default=None)
    date_reviewed = UtcDateTimeCol(notNull=False, default=None)

    @property
    def root_message(self):
        return CodeReviewMessage.selectOne("""
            CodeReviewMessage.id in (
                SELECT CodeReviewMessage.id
                    FROM CodeReviewMessage, Message
                    WHERE CodeReviewMessage.branch_merge_proposal = %d AND
                          CodeReviewMessage.message = Message.id
                    ORDER BY Message.datecreated LIMIT 1)
            """ % self.id)

    @property
    def all_messages(self):
        """See `IBranchMergeProposal`."""
        return CodeReviewMessage.selectBy(branch_merge_proposal=self.id)

    def getMessage(self, id):
        """See `IBranchMergeProposal`."""
        message = CodeReviewMessage.get(id)
        if message.branch_merge_proposal != self:
            raise WrongBranchMergeProposal
        return message

    date_queued = UtcDateTimeCol(notNull=False, default=None)

    votes = SQLMultipleJoin(
        'CodeReviewVote', joinColumn='branch_merge_proposal')

    def getNotificationRecipients(self, min_level):
        """See IBranchMergeProposal.getNotificationRecipients"""
        recipients = {}
        dont_email_me = set()

        branches = [self.source_branch, self.target_branch]

        if self.dependent_branch is not None:
            branches.append(self.dependent_branch)
        for branch in branches:
            branch_recipients = branch.getNotificationRecipients()
            for recipient in branch_recipients:
                subscription, rationale = branch_recipients.getReason(
                    recipient)
                if (subscription.review_level < min_level):
                    dont_email_me.add(recipient)
                    continue
                recipients[recipient] = BranchNotificationReason(
                    person=recipient,
                    branch=subscription.branch,
                    rationale=rationale,
                    subscription=subscription)

        owner_recipients = NotificationRecipientSet()
        owner_recipients.add(
            self.source_branch.owner, self.source_branch, 'Owner')
        owner_recipients.add(
            self.target_branch.owner, self.target_branch, 'Owner')
        if self.dependent_branch is not None:
            owner_recipients.add(
                self.dependent_branch.owner, self.dependent_branch, 'Owner')
        for recipient in owner_recipients:
            if recipient in dont_email_me:
                branch, rationale = owner_recipients.getReason(recipient)
                recipients[recipient] = BranchNotificationReason(
                    person=recipient,
                    branch=branch,
                    rationale=rationale)
        return recipients

    def isValidTransition(self, next_state, user=None):
        """See `IBranchMergeProposal`."""
        [wip, needs_review, code_approved, rejected,
         merged, merge_failed, queued, superseded
         ] = BranchMergeProposalStatus.items
        # Transitioning to code approved, rejected or queued from
        # work in progress, needs review or merge failed needs the
        # user to be a valid reviewer, other states are fine.
        if (next_state in (code_approved, rejected, queued) and
            self.queue_status in (wip, needs_review, merge_failed)):
            if not self.isPersonValidReviewer(user):
                return False

        return next_state in VALID_TRANSITION_GRAPH[self.queue_status]

    def _transitionToState(self, next_state, user=None):
        """Update the queue_status of the proposal.

        Raise an error if the proposal is in a final state.
        """
        if not self.isValidTransition(next_state, user):
            raise BadStateTransition(
                'Invalid state transition for merge proposal: %s -> %s'
                % (self.queue_status.title, next_state.title))
        # Transition to the same state occur in two particular
        # situations:
        #  * stale posts
        #  * approving a later revision
        # In both these cases, there is no real reason to disallow
        # transitioning to the same state.
        self.queue_status = next_state

    def setAsWorkInProgress(self):
        """See `IBranchMergeProposal`."""
        self._transitionToState(BranchMergeProposalStatus.WORK_IN_PROGRESS)
        self.date_review_requested = None

    def requestReview(self):
        """See `IBranchMergeProposal`."""
        self._transitionToState(BranchMergeProposalStatus.NEEDS_REVIEW)
        self.date_review_requested = UTC_NOW

    def isPersonValidReviewer(self, reviewer):
        """See `IBranchMergeProposal`."""
        if reviewer is None:
            return False
        # We trust Launchpad admins.
        lp_admins = getUtility(ILaunchpadCelebrities).admin
        return (reviewer.inTeam(self.target_branch.code_reviewer) or
                reviewer.inTeam(lp_admins))

    def isMergable(self):
        """See `IBranchMergeProposal`."""
        # As long as the source branch has not been merged, rejected
        # or superseded, then it is valid to be merged.
        return (self.queue_status not in
                BRANCH_MERGE_PROPOSAL_FINAL_STATES)

    def _reviewProposal(self, reviewer, next_state, revision_id):
        """Set the proposal to one of the two review statuses."""
        # Check the reviewer can review the code for the target branch.
        if not self.isPersonValidReviewer(reviewer):
            raise UserNotBranchReviewer
        # Check the current state of the proposal.
        self._transitionToState(next_state, reviewer)
        # Record the reviewer
        self.reviewer = reviewer
        self.date_reviewed = UTC_NOW
        # Record the reviewed revision id
        self.reviewed_revision_id = revision_id

    def approveBranch(self, reviewer, revision_id):
        """See `IBranchMergeProposal`."""
        self._reviewProposal(
            reviewer, BranchMergeProposalStatus.CODE_APPROVED, revision_id)

    def rejectBranch(self, reviewer, revision_id):
        """See `IBranchMergeProposal`."""
        self._reviewProposal(
            reviewer, BranchMergeProposalStatus.REJECTED, revision_id)

    def enqueue(self, queuer, revision_id):
        """See `IBranchMergeProposal`."""
        if self.queue_status != BranchMergeProposalStatus.CODE_APPROVED:
            self.approveBranch(queuer, revision_id)

        last_entry = BranchMergeProposal.selectOne("""
            BranchMergeProposal.queue_position = (
                SELECT coalesce(MAX(queue_position), 0)
                FROM BranchMergeProposal)
            """)

        # The queue_position will wrap if we ever get to
        # two billion queue entries where the queue has
        # never become empty.  Perhaps sometime in the future
        # we may want to (maybe) consider keeping track of
        # the maximum value here.  I doubt that it'll ever be
        # a problem -- thumper.
        if last_entry is None:
            position = 1
        else:
            position = last_entry.queue_position + 1

        self.queue_status = BranchMergeProposalStatus.QUEUED
        self.queue_position = position
        self.queuer = queuer
        self.queued_revision_id = revision_id
        self.date_queued = UTC_NOW
        self.syncUpdate()

    def dequeue(self):
        """See `IBranchMergeProposal`."""
        if self.queue_status != BranchMergeProposalStatus.QUEUED:
            raise BadStateTransition(
                'Invalid state transition for merge proposal: %s -> %s'
                % (self.queue_state.title,
                   BranchMergeProposalStatus.QUEUED.title))
        self.queue_status = BranchMergeProposalStatus.CODE_APPROVED
        # Clear out the queued values.
        self.queuer = None
        self.queued_revision_id = None
        self.date_queued = None
        # Remove from the queue.
        self.queue_position = None

    def moveToFrontOfQueue(self):
        """See `IBranchMergeProposal`."""
        if self.queue_status != BranchMergeProposalStatus.QUEUED:
            return
        first_entry = BranchMergeProposal.selectOne("""
            BranchMergeProposal.queue_position = (
                SELECT MIN(queue_position)
                FROM BranchMergeProposal)
            """)

        self.queue_position = first_entry.queue_position - 1
        self.syncUpdate()

    def mergeFailed(self, merger):
        """See `IBranchMergeProposal`."""
        self._transitionToState(
            BranchMergeProposalStatus.MERGE_FAILED, merger)
        self.merger = merger

    def markAsMerged(self, merged_revno=None, date_merged=None,
                     merge_reporter=None):
        """See `IBranchMergeProposal`."""
        self._transitionToState(
            BranchMergeProposalStatus.MERGED, merge_reporter)
        self.merged_revno = merged_revno
        self.merge_reporter = merge_reporter

        if merged_revno is not None:
            branch_revision = BranchRevision.selectOneBy(
                branch=self.target_branch, sequence=merged_revno)
            if branch_revision is not None:
                date_merged = branch_revision.revision.revision_date

        if date_merged is None:
            date_merged = UTC_NOW
        self.date_merged = date_merged

    def resubmit(self, registrant):
        """See `IBranchMergeProposal`."""
        # You can transition from REJECTED to SUPERSEDED, but
        # not from MERGED or SUPERSEDED.
        self._transitionToState(
            BranchMergeProposalStatus.SUPERSEDED, registrant)
        # This sync update is needed as the add landing target does
        # a database query to identify if there are any active proposals
        # with the same source and target branches.
        self.syncUpdate()
        proposal = self.source_branch.addLandingTarget(
            registrant=registrant,
            target_branch=self.target_branch,
            dependent_branch=self.dependent_branch,
            whiteboard=self.whiteboard)
        self.superseded_by = proposal
        # This sync update is needed to ensure that the transitive
        # properties of supersedes and superseded_by are visible to
        # the old and the new proposal.
        self.syncUpdate()
        return proposal

    def nominateReviewer(self, reviewer, registrant):
        """See `IBranchMergeProposal`."""
        return CodeReviewVote(branch_merge_proposal=self,
                              registrant=registrant,
                              reviewer=reviewer)

    def deleteProposal(self):
        """See `IBranchMergeProposal`."""
        # Delete this proposal, but keep the superseded chain linked.
        if self.supersedes is not None:
            self.supersedes.superseded_by = self.superseded_by
            self.supersedes.syncUpdate()
        self.destroySelf()

    def getUnlandedSourceBranchRevisions(self):
        """See `IBranchMergeProposal`."""
        return BranchRevision.select('''
            BranchRevision.branch = %s AND
            BranchRevision.sequence IS NOT NULL AND
            BranchRevision.revision NOT IN (
              SELECT revision FROM BranchRevision
              WHERE branch = %s)
            ''' % sqlvalues(self.source_branch, self.target_branch),
            prejoins=['revision'], orderBy='-sequence')

    def createMessage(self, owner, subject, content=None, vote=None,
                      vote_tag=None, parent=None, _date_created=None):
        """See IBranchMergeProposal.createMessage"""
        assert owner is not None, 'Merge proposal messages need a sender'
        parent_message = None
        if parent is None:
            if self.root_message is not None:
                parent_message = self.root_message.message
        else:
            assert parent.branch_merge_proposal == self, \
                    'Replies must use the same merge proposal as their parent'
            parent_message = parent.message
        msgid = make_msgid('codereview')
        # Can't pass None into Message constructor to get the default, so
        # we have to supply datecreated only when we want to override the
        # default.
        kwargs = {}
        if _date_created is not None:
            kwargs['datecreated'] = _date_created
        msg = Message(parent=parent_message, owner=owner,
                      rfc822msgid=msgid, subject=subject, **kwargs)
        chunk = MessageChunk(message=msg, content=content, sequence=1)
        return CodeReviewMessage(
            branch_merge_proposal=self, message=msg, vote=vote,
            vote_tag=vote_tag)<|MERGE_RESOLUTION|>--- conflicted
+++ resolved
@@ -29,14 +29,10 @@
     BRANCH_MERGE_PROPOSAL_FINAL_STATES,
     BranchMergeProposalStatus, IBranchMergeProposal,
     ILaunchpadCelebrities,
-<<<<<<< HEAD
-    UserNotBranchReviewer)
+    UserNotBranchReviewer,
+    WrongBranchMergeProposal,)
 from canonical.launchpad.mailout.notificationrecipientset import \
     NotificationRecipientSet
-=======
-    UserNotBranchReviewer,
-    WrongBranchMergeProposal,)
->>>>>>> 4f0b1d38
 from canonical.launchpad.validators.person import public_person_validator
 
 
