<tal:subs define="subscriptions context/subscriptions">
  <div tal:condition="subscriptions" class="portlet">
<<<<<<< HEAD
    <h2>Subscribers</h2>
=======
    <h2>Specification subscribers</h2>
>>>>>>> 84b96a4e

      <tal:comment replace="nothing">
        This is messy, but the portlet has to convey both subscribers and
        whether or not they are essential. Also, in the case where a person
        can say if the subscription is essential, that subscription
        essentiality indicator needs to be clickable to edit, otherwise not.
        Hence all the duplication.
      </tal:comment>
      <div tal:repeat="subscription subscriptions">
        <a tal:condition="subscription/required:launchpad.Edit"
           tal:attributes="href subscription/fmt:url">
           <img tal:condition="subscription/essential"
             src="/@@/subscriber-essential" />
           <img tal:condition="not: subscription/essential"
             src="/@@/subscriber-inessential" />
        </a>
        <tal:no_edit condition="not: subscription/required:launchpad.Edit">
           <img tal:condition="subscription/essential"
             src="/@@/subscriber-essential" />
           <img tal:condition="not: subscription/essential"
             src="/@@/subscriber-inessential" />
        </tal:no_edit>
        <img src="/@@/user" />
        <a href="#"
           tal:content="subscription/person/browsername"
           tal:attributes="
             href subscription/person/fmt:url">Dafydd Harries</a>
      </div>

  </div>
</tal:subs><|MERGE_RESOLUTION|>--- conflicted
+++ resolved
@@ -1,11 +1,6 @@
 <tal:subs define="subscriptions context/subscriptions">
   <div tal:condition="subscriptions" class="portlet">
-<<<<<<< HEAD
     <h2>Subscribers</h2>
-=======
-    <h2>Specification subscribers</h2>
->>>>>>> 84b96a4e
-
       <tal:comment replace="nothing">
         This is messy, but the portlet has to convey both subscribers and
         whether or not they are essential. Also, in the case where a person
