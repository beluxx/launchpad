# Copyright 2009-2014 Canonical Ltd.  This software is licensed under the
# GNU Affero General Public License version 3 (see the file LICENSE).

"""Browser code for the launchpad application."""

__metaclass__ = type
__all__ = [
    'AppFrontPageSearchView',
    'ExceptionHierarchy',
    'Hierarchy',
    'IcingFolder',
    'iter_view_registrations',
    'LaunchpadImageFolder',
    'LaunchpadRootNavigation',
    'LinkView',
    'LoginStatus',
    'Macro',
    'MaintenanceMessage',
    'NavigationMenuTabs',
    'SoftTimeoutView',
    'get_launchpad_views',
    ]


import cgi
from datetime import timedelta
import operator
import os
import re
import time
import urllib

from zope import i18n
from zope.component import (
    getGlobalSiteManager,
    getUtility,
    queryAdapter,
    queryUtility,
    )
from zope.datetime import (
    DateTimeError,
    parseDatetimetz,
    )
from zope.i18nmessageid import Message
from zope.interface import (
    implements,
    Interface,
    )
from zope.publisher.defaultview import getDefaultViewName
from zope.publisher.interfaces import NotFound
from zope.publisher.interfaces.browser import IBrowserPublisher
from zope.publisher.interfaces.xmlrpc import IXMLRPCRequest
from zope.schema import (
    Choice,
    TextLine,
    )
from zope.security.interfaces import Unauthorized
from zope.security.proxy import removeSecurityProxy
from zope.traversing.interfaces import (
    IPathAdapter,
    ITraversable,
    )

from lp import _
from lp.answers.interfaces.questioncollection import IQuestionSet
from lp.app.browser.folder import (
    ExportedFolder,
    ExportedImageFolder,
    )
from lp.app.browser.launchpadform import (
    custom_widget,
    LaunchpadFormView,
    )
from lp.app.browser.tales import (
    DurationFormatterAPI,
    MenuAPI,
    )
from lp.app.errors import (
    GoneError,
    NotFoundError,
    POSTToNonCanonicalURL,
    )
from lp.app.interfaces.headings import (
    IEditableContextTitle,
    IHeadingBreadcrumb,
    IMajorHeadingView,
    )
from lp.app.interfaces.launchpad import ILaunchpadCelebrities
from lp.app.interfaces.services import IServiceFactory
from lp.app.widgets.project import ProjectScopeWidget
from lp.blueprints.interfaces.specification import ISpecificationSet
from lp.blueprints.interfaces.sprint import ISprintSet
from lp.bugs.interfaces.bug import IBugSet
from lp.bugs.interfaces.malone import IMaloneApplication
from lp.buildmaster.interfaces.builder import IBuilderSet
from lp.code.errors import (
    CannotHaveLinkedBranch,
    InvalidNamespace,
    NoLinkedBranch,
    )
from lp.code.interfaces.branch import IBranchSet
from lp.code.interfaces.branchlookup import IBranchLookup
from lp.code.interfaces.codehosting import IBazaarApplication
from lp.code.interfaces.codeimport import ICodeImportSet
from lp.hardwaredb.interfaces.hwdb import IHWDBApplication
from lp.layers import WebServiceLayer
from lp.registry.interfaces.announcement import IAnnouncementSet
from lp.registry.interfaces.codeofconduct import ICodeOfConductSet
from lp.registry.interfaces.distribution import IDistributionSet
from lp.registry.interfaces.karma import IKarmaActionSet
from lp.registry.interfaces.nameblacklist import INameBlacklistSet
from lp.registry.interfaces.person import IPersonSet
from lp.registry.interfaces.pillar import IPillarNameSet
from lp.registry.interfaces.product import (
    InvalidProductName,
    IProduct,
    IProductSet,
    )
from lp.registry.interfaces.projectgroup import IProjectGroupSet
from lp.registry.interfaces.role import IPersonRoles
from lp.registry.interfaces.sourcepackagename import ISourcePackageNameSet
from lp.services.config import config
from lp.services.helpers import intOrZero
from lp.services.identity.interfaces.account import AccountStatus
from lp.services.propertycache import cachedproperty
from lp.services.statistics.interfaces.statistic import ILaunchpadStatisticSet
from lp.services.temporaryblobstorage.interfaces import (
    ITemporaryStorageManager,
    )
from lp.services.utils import utc_now
from lp.services.verification.interfaces.logintoken import ILoginTokenSet
from lp.services.webapp import (
    canonical_name,
    canonical_url,
    LaunchpadView,
    Link,
    Navigation,
    StandardLaunchpadFacets,
    stepto,
    )
from lp.services.webapp.authorization import check_permission
from lp.services.webapp.breadcrumb import Breadcrumb
from lp.services.webapp.escaping import structured
from lp.services.webapp.interfaces import (
    IBreadcrumb,
    ICanonicalUrlData,
    IFacet,
    ILaunchBag,
    ILaunchpadRoot,
    IMultiFacetedBreadcrumb,
    INavigationMenu,
    )
from lp.services.webapp.menu import get_facet
from lp.services.webapp.publisher import RedirectionView
from lp.services.webapp.url import urlappend
from lp.services.worlddata.interfaces.country import ICountrySet
from lp.services.worlddata.interfaces.language import ILanguageSet
from lp.soyuz.interfaces.archive import IArchiveSet
from lp.soyuz.interfaces.binarypackagename import IBinaryPackageNameSet
from lp.soyuz.interfaces.livefs import ILiveFSSet
from lp.soyuz.interfaces.packageset import IPackagesetSet
from lp.soyuz.interfaces.processor import IProcessorSet
from lp.testopenid.interfaces.server import ITestOpenIDApplication
from lp.translations.interfaces.translationgroup import ITranslationGroupSet
from lp.translations.interfaces.translationimportqueue import (
    ITranslationImportQueue,
    )
from lp.translations.interfaces.translations import IRosettaApplication


class NavigationMenuTabs(LaunchpadView):
    """View class that helps its template render the navigation menu tabs.

    Nothing at all is rendered if there are no navigation menu items.
    """

    def initialize(self):
        menuapi = MenuAPI(self.context)
        self.links = sorted([
            link for link in menuapi.navigation.values()
            if (link.enabled or config.devmode)],
            key=operator.attrgetter('sort_key'))
        self.title = None
        if len(self.links) > 0:
            facet = menuapi.selectedfacetname()
            menu = queryAdapter(self.context, INavigationMenu, name=facet)
            if menu is not None:
                self.title = menu.title
        self.enabled_links = [link for link in self.links if link.enabled]

    def render(self):
        if not self.links:
            return ''
        else:
            return self.template()


class LinkView(LaunchpadView):
    """View class that helps its template render a menu link.

    The link is not rendered if it's not enabled and we are not in development
    mode.
    """
    MODIFY_ICONS = ('edit', 'remove', 'trash-icon')

    @property
    def sprite_class(self):
        """Return the class used to display the link's icon."""
        if self.context.icon in self.MODIFY_ICONS:
            # The 3.0 UI design says these are displayed like other icons
            # But they do not have the same use so we want to keep this rule
            # separate.
            return 'sprite modify'
        else:
            return 'sprite'

    def render(self):
        """Render the menu link if it's enabled or we're in dev mode."""
        if self.context.enabled or config.devmode:
            # XXX: Tom Berger 2008-04-16 bug=218706:
            # We strip the result of the template rendering
            # since ZPT seems to always insert a line break
            # at the end of an embedded template.
            return self.template().strip()
        else:
            return ''

    @property
    def css_class(self):
        """Return the CSS class."""
        value = ["menu-link-%s" % self.context.name]
        if not self.context.linked:
            value.append('nolink')
        if self.context.icon:
            value.append(self.sprite_class)
            value.append(self.context.icon)
        if self.context.hidden:
            value.append('hidden')
        return " ".join(value)

    @property
    def url(self):
        """Return the url if linked."""
        if self.context.linked:
            return self.context.url
        return ''

    @property
    def summary(self):
        """Return the summary if linked."""
        if self.context.linked:
            return self.context.summary
        return ''


class Hierarchy(LaunchpadView):
    """The hierarchy part of the location bar on each page."""

    @property
    def objects(self):
        """The objects for which we want breadcrumbs."""
        # Start the chain with the deepest object that has a breadcrumb.
        try:
            objects = [(
                obj for obj in reversed(self.request.traversed_objects)
                if IBreadcrumb(obj, None)).next()]
        except StopIteration:
            return []
        # Now iterate. If an object has a breadcrumb, it can override
        # its parent. Otherwise we just follow the normal URL hierarchy
        # until we reach the end.
        while True:
            next_obj = None
            breadcrumb = IBreadcrumb(objects[0], None)
            if breadcrumb is not None:
                next_obj = breadcrumb.inside
            if next_obj is None:
                urldata = ICanonicalUrlData(objects[0], None)
                if urldata is not None:
                    next_obj = urldata.inside
            if next_obj is None:
                break
            objects.insert(0, next_obj)
        return objects

    @cachedproperty
    def items(self):
        """Return a list of `IBreadcrumb` objects visible in the hierarchy.

        The list starts with the breadcrumb closest to the hierarchy root.
        """
        breadcrumbs = []
        for obj in self.objects:
            breadcrumb = IBreadcrumb(obj, None)
            if breadcrumb is not None:
                breadcrumbs.append(breadcrumb)

<<<<<<< HEAD
        facet = get_facet(self._naked_context_view)
        if facet is not None and self.vhost_breadcrumb:
            # Find the last IHeadingBreadcrumb and insert a facet
            # breadcrumb after it.
            # XXX: Should also ensure that all subsequent breadcrumbs
            # are themselved faceted.
            for idx, breadcrumb in reversed(list(enumerate(breadcrumbs))):
                if IHeadingBreadcrumb.providedBy(breadcrumb):
                    extra_breadcrumb = queryAdapter(
                        breadcrumb.context, IBreadcrumb, name=facet)
                    if extra_breadcrumb is not None:
                        breadcrumbs.insert(idx + 1, extra_breadcrumb)
                        break
=======
        facet = queryUtility(IFacet, name=get_facet(self._naked_context_view))
        if breadcrumbs and facet is not None:
            # We have breadcrumbs and we're on a custom facet, so we'll
            # sneak an extra breadcrumb for the facet we're on.
            # Iterate over the context of our breadcrumbs in reverse order and
            # find the first one that implements IMultiFactedBreadcrumb.
            # It'll be facet-agnostic, so insert a facet-specific one
            # after it.
            for idx, breadcrumb in reversed(list(enumerate(breadcrumbs))):
                if IMultiFacetedBreadcrumb.providedBy(breadcrumb):
                    breadcrumbs.insert(
                        idx + 1,
                        Breadcrumb(
                            breadcrumb.context, rootsite=facet.rootsite,
                            text=facet.text))
                    break
>>>>>>> 188ccd5b
        if len(breadcrumbs) > 0:
            page_crumb = self.makeBreadcrumbForRequestedPage()
            if page_crumb:
                breadcrumbs.append(page_crumb)
        return breadcrumbs

    @property
    def _naked_context_view(self):
        """Return the unproxied view for the context of the hierarchy."""
        # XXX wgrant 2014-11-16: Should just be able to use self.context
        # here, but some views end up delegating to things that don't
        # have __name__ or __launchpad_facetname__.
        if len(self.request.traversed_objects) > 0:
            return removeSecurityProxy(self.request.traversed_objects[-1])
        else:
            return None

    def makeBreadcrumbForRequestedPage(self):
        """Return an `IBreadcrumb` for the requested page.

        The `IBreadcrumb` for the requested page is created using the current
        URL and the page's name (i.e. the last path segment of the URL).

        If the view is the default one for the object or the current
        facet, return None -- we'll have injected a facet Breadcrumb
        earlier in the hierarchy which links here.
        """
        url = self.request.getURL()
        obj = self.request.traversed_objects[-2]
        default_view_name = getDefaultViewName(obj, self.request)
        view = self._naked_context_view
        default_views = [default_view_name]
        facet = queryUtility(IFacet, name=get_facet(view))
        if facet is not None:
            default_views.append(facet.default_view)
        if view.__name__ not in default_views:
            title = getattr(view, 'page_title', None)
            if title is None:
                title = getattr(view, 'label', None)
            if isinstance(title, Message):
                title = i18n.translate(title, context=self.request)
            breadcrumb = Breadcrumb(None, url=url, text=title)
            return breadcrumb
        else:
            return None

    @property
    def display_breadcrumbs(self):
        """Return whether the breadcrumbs should be displayed."""
        # If there is only one breadcrumb then it does not make sense
        # to display it as it will simply repeat the context.title.
        # If the view is an IMajorHeadingView then we do not want
        # to display breadcrumbs either.
        has_major_heading = IMajorHeadingView.providedBy(
            self._naked_context_view)
        return len(self.items) > 1 and not has_major_heading

    @property
    def heading_breadcrumb(self):
        try:
            return (
                crumb for crumb in self.items
                if IHeadingBreadcrumb.providedBy(crumb)).next()
        except StopIteration:
            return None

    def heading(self):
        """Return the heading text for the page.

        If the view provides `IEditableContextTitle` then the top heading is
        rendered from the view's `title_edit_widget` and is generally
        editable.

        Otherwise, if the context provides `IHeadingContext` then we return an
        H1, else an H2.
        """
        # Check the view; is the title editable?
        if IEditableContextTitle.providedBy(self.context):
            return self.context.title_edit_widget()
        # The title is static, but only the context's index view gets an H1.
        heading = 'h1' if IMajorHeadingView.providedBy(self.context) else 'h2'
        # If there is actually no root context, then it's a top-level
        # context-less page so Launchpad.net is shown as the branding.
        if self.heading_breadcrumb:
            title = self.heading_breadcrumb.detail
        else:
            title = 'Launchpad.net'
        # For non-editable titles, generate the static heading.
        return structured(
            "<%(heading)s>%(title)s</%(heading)s>",
            heading=heading, title=title).escapedtext

    def logo(self):
        """Return the logo image for the top header breadcrumb's context."""
        logo_context = (
            self.heading_breadcrumb.context if self.heading_breadcrumb
            else None)
        adapter = queryAdapter(logo_context, IPathAdapter, 'image')
        if logo_context != self.context.context and logo_context is not None:
            return structured(
                '<a href="%s">%s</a>',
                canonical_url(logo_context, rootsite='mainsite'),
                structured(adapter.logo())).escapedtext
        else:
            return adapter.logo()


class ExceptionHierarchy(Hierarchy):

    @property
    def objects(self):
        """Return an empty list because the traversal is not safe or sane."""
        return []


class Macro:
    """Keeps templates that are registered as pages from being URL accessable.

    The standard pattern in LP is to register templates that contain macros as
    views on all objects:

    <browser:page
        for="*"
        name="+main-template-macros"
        template="../templates/base-layout-macros.pt"
        permission="zope.Public"
        />

    Without this class, that pattern would make the template URL traversable
    from any object.  Therefore requests like these would all "work":

        http://launchpad.net/+main-template-macros
        http://launchpad.net/ubuntu/+main-template-macros
        http://launchpad.net/ubuntu/+main-template-macros
        https://blueprints.launchpad.dev/ubuntu/hoary/+main-template-macros

    Obviously, those requests wouldn't do anything useful and would instead
    generate an OOPS.

    It would be nice to use a different pattern for macros instead, but we've
    grown dependent on some of the peculiatrities of registering macro
    templates in this way.

    This class was created in order to prevent macro templates from being
    accessable via URL without having to make nontrivial changes to the many,
    many templates that use macros.  To use the class add a "class" parameter
    to macro template registrations:

    <browser:page
        for="*"
        name="+main-template-macros"
        template="../templates/base-layout-macros.pt"
        class="lp.app.browser.launchpad.Macro"
        permission="zope.Public"
        />
    """
    implements(IBrowserPublisher, ITraversable)

    def __init__(self, context, request):
        self.context = context

    def traverse(self, name, furtherPath):
        return self.index.macros[name]

    def browserDefault(self, request):
        return self, ()

    def publishTraverse(self, request, name):
        raise NotFound(self.context, self.__name__)

    def __call__(self):
        raise NotFound(self.context, self.__name__)


class MaintenanceMessage:
    """Display a maintenance message if the control file is present and
    it contains a valid iso format time.

    The maintenance message shows the approximate time before launchpad will
    be taken offline for maintenance.

    The control file is +maintenancetime.txt in the launchpad root.

    If there is no maintenance message, an empty string is returned.

    If the maintenance time is too far in the future, then an empty string
    is returned.

    If the maintenance time is in the past, then the maintenance message says
    that Launchpad will go offline "very very soon".

    If the text in the maintenance message is poorly formatted, then an
    empty string is returned, and a warning should be logged.
    """

    timelefttext = None

    notmuchtime = timedelta(seconds=30)
    toomuchtime = timedelta(seconds=1800)  # 30 minutes

    def __call__(self):
        if os.path.exists('+maintenancetime.txt'):
            message = file('+maintenancetime.txt').read()
            try:
                maintenancetime = parseDatetimetz(message)
            except DateTimeError:
                # XXX SteveAlexander 2005-09-22: log a warning here.
                return ''
            timeleft = maintenancetime - utc_now()
            if timeleft > self.toomuchtime:
                return ''
            elif timeleft < self.notmuchtime:
                self.timelefttext = 'very very soon'
            else:
                self.timelefttext = 'in %s' % (
                    DurationFormatterAPI(timeleft).approximateduration())
            return self.index()
        return ''


class LaunchpadRootFacets(StandardLaunchpadFacets):

    usedfor = ILaunchpadRoot
    enable_only = [
        'overview',
        'branches',
        'bugs',
        'specifications',
        'translations',
        'answers',
        ]

    def overview(self):
        target = ''
        text = 'Launchpad Home'
        return Link(target, text, site='mainsite')

    def translations(self):
        text = 'Translations'
        target = 'translations' if self.mainsite_only else ''
        site = 'mainsite' if self.mainsite_only else 'translations'
        return Link(target, text, site=site)

    def bugs(self):
        text = 'Bugs'
        target = 'bugs' if self.mainsite_only else ''
        site = 'mainsite' if self.mainsite_only else 'bugs'
        return Link(target, text, site=site)

    def answers(self):
        text = 'Answers'
        target = 'questions' if self.mainsite_only else ''
        site = 'mainsite' if self.mainsite_only else 'answers'
        return Link(target, text, site=site)

    def specifications(self):
        text = 'Blueprints'
        target = 'specs' if self.mainsite_only else ''
        site = 'mainsite' if self.mainsite_only else 'blueprints'
        return Link(target, text, site=site)

    def branches(self):
        text = 'Code'
        target = '+code' if self.mainsite_only else ''
        site = 'mainsite' if self.mainsite_only else 'code'
        return Link(target, text, site=site)


class LoginStatus:

    def __init__(self, context, request):
        self.context = context
        self.request = request
        self.user = getUtility(ILaunchBag).user

    @property
    def login_shown(self):
        return (self.user is None and
                '+login' not in self.request['PATH_INFO'])

    @property
    def logged_in(self):
        return self.user is not None

    @property
    def login_url(self):
        query_string = self.request.get('QUERY_STRING', '')

        # If we have a query string, remove some things we don't want, and
        # keep it around.
        if query_string:
            query_dict = cgi.parse_qs(query_string, keep_blank_values=True)
            query_dict.pop('loggingout', None)
            query_string = urllib.urlencode(
                sorted(query_dict.items()), doseq=True)
            # If we still have a query_string after things we don't want
            # have been removed, add it onto the url.
            if query_string:
                query_string = '?' + query_string

        # The approach we're taking is to combine the application url with
        # the path_info, taking out path steps that are to do with virtual
        # hosting.  This is not exactly correct, as the application url
        # can have other path steps in it.  We're not using the feature of
        # having other path steps in the application url, so this will work
        # for us, assuming we don't need that in the future.

        # The application_url is typically like 'http://thing:port'. No
        # trailing slash.
        application_url = self.request.getApplicationURL()

        # We're going to use PATH_INFO to remove any spurious '+index' at the
        # end of the URL.  But, PATH_INFO will contain virtual hosting
        # configuration, if there is any.
        path_info = self.request['PATH_INFO']

        # Remove any virtual hosting segments.
        path_steps = []
        in_virtual_hosting_section = False
        for step in path_info.split('/'):
            if step.startswith('++vh++'):
                in_virtual_hosting_section = True
                continue
            if step == '++':
                in_virtual_hosting_section = False
                continue
            if not in_virtual_hosting_section:
                path_steps.append(step)
        path = '/'.join(path_steps)

        # Make the URL stop at the end of path_info so that we don't get
        # spurious '+index' at the end.
        full_url = '%s%s' % (application_url, path)
        if full_url.endswith('/'):
            full_url = full_url[:-1]
        logout_url_end = '/+logout'
        openid_callback_url_end = '/+openid-callback'
        if full_url.endswith(logout_url_end):
            full_url = full_url[:-len(logout_url_end)]
        elif full_url.endswith(openid_callback_url_end):
            full_url = full_url[:-len(openid_callback_url_end)]
        else:
            # No need to remove anything from full_url.
            pass
        return '%s/+login%s' % (full_url, query_string)


class LaunchpadRootNavigation(Navigation):

    usedfor = ILaunchpadRoot

    @stepto('support')
    def redirect_support(self):
        """Redirect /support to launchpad Answers site."""
        target_url = canonical_url(
            getUtility(ILaunchpadCelebrities).launchpad, rootsite='answers')
        return self.redirectSubTree(target_url, status=301)

    @stepto('legal')
    def redirect_legal(self):
        """Redirect /legal to help.launchpad.net/Legal site."""
        return self.redirectSubTree(
            'https://help.launchpad.net/Legal', status=301)

    @stepto('faq')
    def redirect_faq(self):
        """Redirect /faq to launchpad-project/+faqs."""
        return self.redirectSubTree(
            'https://answers.launchpad.net/launchpad-project/+faqs',
            status=301)

    @stepto('feedback')
    def redirect_feedback(self):
        """Redirect /feedback to help.launchpad.net/Feedback site."""
        return self.redirectSubTree(
            'https://help.launchpad.net/Feedback', status=301)

    @stepto('+branch')
    def redirect_branch(self):
        """Redirect /+branch/<foo> to the branch named 'foo'.

        'foo' can be the unique name of the branch, or any of the aliases for
        the branch.
        If 'foo' resolves to an ICanHasLinkedBranch instance but the linked
        branch is not yet set, redirect back to the referring page with a
        suitable notification message.
        If 'foo' is completely invalid, redirect back to the referring page
        with a suitable error message.
        """

        # The default target url to go to will be back to the referring page
        # (in the case that there is an error resolving the branch url).
        # Note: the http referer may be None if someone has hacked a url
        # directly rather than following a /+branch/<foo> link.
        target_url = self.request.getHeader('referer')
        path = '/'.join(self.request.stepstogo)
        try:
            branch, trailing = getUtility(IBranchLookup).getByLPPath(path)
            target_url = canonical_url(branch)
            if trailing != '':
                target_url = urlappend(target_url, trailing)
        except (NoLinkedBranch) as e:
            # A valid ICanHasLinkedBranch target exists but there's no
            # branch or it's not visible.

            # If are aren't arriving at this invalid branch URL from
            # another page then we just raise a NotFoundError to generate
            # a 404, otherwise we end up in a bad recursion loop. The
            # target url will be None in that case.
            if target_url is None:
                raise NotFoundError
            self.request.response.addNotification(
                "The target %s does not have a linked branch." % path)
        except (CannotHaveLinkedBranch, InvalidNamespace,
                InvalidProductName, NotFoundError) as e:
            # If are aren't arriving at this invalid branch URL from another
            # page then we just raise a NotFoundError to generate a 404,
            # otherwise we end up in a bad recursion loop. The target url will
            # be None in that case.
            if target_url is None:
                raise NotFoundError
            error_msg = str(e)
            if error_msg == '':
                error_msg = "Invalid branch lp:%s." % path
            self.request.response.addErrorNotification(error_msg)

        return self.redirectSubTree(target_url)

    @stepto('+builds')
    def redirect_buildfarm(self):
        """Redirect old /+builds requests to new URL, /builders."""
        new_url = '/builders'
        return self.redirectSubTree(
            urlappend(new_url, '/'.join(self.request.stepstogo)))

    # XXX cprov 2009-03-19 bug=345877: path segments starting with '+'
    # should never correspond to a valid traversal, they confuse the
    # hierarchical navigation model.
    stepto_utilities = {
        '+announcements': IAnnouncementSet,
        'archives': IArchiveSet,
        '+services': IServiceFactory,
        'binarypackagenames': IBinaryPackageNameSet,
        'branches': IBranchSet,
        'bugs': IMaloneApplication,
        'builders': IBuilderSet,
        '+code': IBazaarApplication,
        '+code-imports': ICodeImportSet,
        'codeofconduct': ICodeOfConductSet,
        '+countries': ICountrySet,
        'distros': IDistributionSet,
        '+hwdb': IHWDBApplication,
        'karmaaction': IKarmaActionSet,
        '+imports': ITranslationImportQueue,
        '+languages': ILanguageSet,
        'livefses': ILiveFSSet,
        '+nameblacklist': INameBlacklistSet,
        'package-sets': IPackagesetSet,
        'people': IPersonSet,
        'pillars': IPillarNameSet,
        '+processors': IProcessorSet,
        'projects': IProductSet,
        'projectgroups': IProjectGroupSet,
        'sourcepackagenames': ISourcePackageNameSet,
        'specs': ISpecificationSet,
        'sprints': ISprintSet,
        '+statistics': ILaunchpadStatisticSet,
        'token': ILoginTokenSet,
        '+groups': ITranslationGroupSet,
        'translations': IRosettaApplication,
        'testopenid': ITestOpenIDApplication,
        'questions': IQuestionSet,
        'temporary-blobs': ITemporaryStorageManager,
        # These three have been renamed, and no redirects done, as the old
        # urls now point to the product pages.
        #'bazaar': IBazaarApplication,
        #'malone': IMaloneApplication,
        #'rosetta': IRosettaApplication,
        }

    @stepto('products')
    def products(self):
        return self.redirectSubTree(
            canonical_url(getUtility(IProductSet)), status=301)

    def traverse(self, name):
        if name in self.stepto_utilities:
            return getUtility(self.stepto_utilities[name])

        if name == '~':
            person = getUtility(ILaunchBag).user
            if person is None:
                raise Unauthorized()
            # Keep the context and the subtree so that
            # bugs.l.n/~/+assignedbugs goes to the person's canonical
            # assigned list.
            return self.redirectSubTree(
                canonical_url(self.context) + "~"
                + canonical_name(person.name),
                status=302)
        elif name.startswith('~'):  # Allow traversal to ~foo for People
            if canonical_name(name) != name:
                # (for instance, uppercase username?)
                if self.request.method == 'POST':
                    raise POSTToNonCanonicalURL
                return self.redirectSubTree(
                    canonical_url(self.context) + canonical_name(name),
                    status=301)
            else:
                person = getUtility(IPersonSet).getByName(name[1:])
                if person is None:
                    return person
                # Check to see if this is a team, and if so, whether the
                # logged in user is allowed to view the team, by virtue of
                # team membership or Launchpad administration.
                if (person.is_team and
                    not check_permission('launchpad.LimitedView', person)):
                    raise NotFound(self.context, name)
                # Only admins are permitted to see suspended users.
                if person.account_status == AccountStatus.SUSPENDED:
                    if not check_permission('launchpad.Moderate', person):
                        raise GoneError(
                            'User is suspended: %s' % name)
                return person

        # Dapper and Edgy shipped with https://launchpad.net/bazaar hard coded
        # into the Bazaar Launchpad plugin (part of Bazaar core). So in theory
        # we need to support this URL until 2011 (although I suspect the API
        # will break much sooner than that) or updates sent to
        # {dapper,edgy}-updates. Probably all irrelevant, as I suspect the
        # number of people using the plugin in edgy and dapper is 0.
        if name == 'bazaar' and IXMLRPCRequest.providedBy(self.request):
            return getUtility(IBazaarApplication)

        # account for common typing mistakes
        if canonical_name(name) != name:
            if self.request.method == 'POST':
                raise POSTToNonCanonicalURL
            return self.redirectSubTree(
                (canonical_url(self.context, request=self.request) +
                 canonical_name(name)),
                status=301)

        pillar = getUtility(IPillarNameSet).getByName(
            name, ignore_inactive=False)

        if pillar is None:
            return None

        if IProduct.providedBy(pillar):
            if not pillar.active:
                # Emergency brake for public but inactive products:
                # These products should not be shown to ordinary users.
                # The root problem is that many views iterate over products,
                # inactive products included, and access attributes like
                # name, displayname or call canonical_url(product) --
                # and finally throw the data away, if the product is
                # inactive. So we cannot make these attributes inaccessible
                # for inactive public products. On the other hand, we
                # require the permission launchpad.View to protect private
                # products.
                # This means that we cannot simply check if the current
                # user has the permission launchpad.View for an inactive
                # product.
                user = getUtility(ILaunchBag).user
                if user is None:
                    return None
                user = IPersonRoles(user)
                if (not user.in_commercial_admin and not user.in_admin and
                    not user.in_registry_experts):
                    return None
        if check_permission('launchpad.LimitedView', pillar):
            if pillar.name != name:
                # This pillar was accessed through one of its aliases, so we
                # must redirect to its canonical URL.
                return self.redirectSubTree(
                    canonical_url(pillar, self.request), status=301)
            return pillar
        return None

    def _getBetaRedirectionView(self):
        # If the inhibit_beta_redirect cookie is set, don't redirect.
        if self.request.cookies.get('inhibit_beta_redirect', '0') == '1':
            return None

        # If we are looking at the front page, don't redirect.
        if self.request['PATH_INFO'] == '/':
            return None

        # If this is a HTTP POST, we don't want to issue a redirect.
        # Doing so would go against the HTTP standard.
        if self.request.method == 'POST':
            return None

        # If this is a web service request, don't redirect.
        if WebServiceLayer.providedBy(self.request):
            return None

        # If the request is for a bug then redirect straight to that bug.
        bug_match = re.match("/bugs/(\d+)$", self.request['PATH_INFO'])
        if bug_match:
            bug_number = bug_match.group(1)
            bug_set = getUtility(IBugSet)
            try:
                bug = bug_set.get(bug_number)
            except NotFoundError:
                raise NotFound(self.context, bug_number)
            if not check_permission("launchpad.View", bug):
                return None
            # Empty the traversal stack, since we're redirecting.
            self.request.setTraversalStack([])
            # And perform a temporary redirect.
            return RedirectionView(canonical_url(bug.default_bugtask),
                self.request, status=303)
        # Explicit catchall - do not redirect.
        return None

    def publishTraverse(self, request, name):
        beta_redirection_view = self._getBetaRedirectionView()
        if beta_redirection_view is not None:
            return beta_redirection_view
        return Navigation.publishTraverse(self, request, name)


class SoftTimeoutView(LaunchpadView):

    def __call__(self):
        """Generate a soft timeout by sleeping enough time."""
        start_time = time.time()
        celebrities = getUtility(ILaunchpadCelebrities)
        if (self.user is None or
            not self.user.inTeam(celebrities.launchpad_developers)):
            raise Unauthorized

        self.request.response.setHeader('content-type', 'text/plain')
        soft_timeout = intOrZero(config.database.soft_request_timeout)
        if soft_timeout == 0:
            return 'No soft timeout threshold is set.'

        time.sleep(soft_timeout / 1000.0)
        time_to_generate_page = (time.time() - start_time) * 1000
        # In case we didn't sleep enogh time, sleep a while longer to
        # pass the soft timeout threshold.
        while time_to_generate_page < soft_timeout:
            time.sleep(0.1)
            time_to_generate_page = (time.time() - start_time) * 1000
        return (
            'Soft timeout threshold is set to %s ms. This page took'
            ' %s ms to render.' % (soft_timeout, time_to_generate_page))


class IcingFolder(ExportedFolder):
    """Export the Launchpad icing."""

    export_subdirectories = True

    folder = os.path.join(
        config.root, 'lib/canonical/launchpad/icing/')


class LaunchpadImageFolder(ExportedImageFolder):
    """Export the Launchpad images - supporting retrieval without extension.
    """

    folder = os.path.join(
        config.root, 'lib/canonical/launchpad/images/')


class LaunchpadTourFolder(ExportedFolder):
    """Export a launchpad tour folder.

    This exported folder supports traversing to subfolders.
    """

    folder = os.path.join(
        os.path.dirname(os.path.realpath(__file__)), '../tour/')

    export_subdirectories = True

    def publishTraverse(self, request, name):
        """Hide the source directory.

        The source directory contains source material that we don't want
        published over the web.
        """
        if name == 'source':
            raise NotFound(request, name)
        return super(LaunchpadTourFolder, self).publishTraverse(request, name)

    def browserDefault(self, request):
        """Redirect to index.html if the directory itself is requested."""
        if len(self.names) == 0:
            return RedirectionView(
                "%s+tour/index" % canonical_url(self.context),
                self.request, status=302), ()
        else:
            return self, ()


class LaunchpadAPIDocFolder(ExportedFolder):
    """Export the API documentation."""

    folder = os.path.join(
        config.root, 'lib/canonical/launchpad/apidoc/')

    def browserDefault(self, request):
        """Traverse to index.html if the directory itself is requested."""
        if len(self.names) == 0:
            return self, ('index.html', )
        else:
            return self, ()


class IAppFrontPageSearchForm(Interface):
    """Schema for the app-specific front page search question forms."""

    search_text = TextLine(title=_('Search text'), required=False)

    scope = Choice(title=_('Search scope'), required=False,
                   vocabulary='DistributionOrProductOrProjectGroup')


class AppFrontPageSearchView(LaunchpadFormView):

    schema = IAppFrontPageSearchForm
    custom_widget('scope', ProjectScopeWidget)

    @property
    def scope_css_class(self):
        """The CSS class for used in the scope widget."""
        if self.scope_error:
            return 'error'
        else:
            return None

    @property
    def scope_error(self):
        """The error message for the scope widget."""
        return self.getFieldError('scope')


def get_launchpad_views(cookies):
    """The state of optional page elements the user may choose to view.

    :param cookies: The request.cookies object that contains launchpad_views.
    :return: A dict of all the view states.
    """
    views = {
        'small_maps': True,
        }
    cookie = cookies.get('launchpad_views', '')
    if len(cookie) > 0:
        pairs = cookie.split('&')
        for pair in pairs:
            parts = pair.split('=')
            if len(parts) != 2:
                # The cookie is malformed, possibly hacked.
                continue
            key, value = parts
            if not key in views:
                # The cookie may be hacked.
                continue
            # 'false' is the value that the browser script sets to disable a
            # part of a page. Any other value is considered to be 'true'.
            views[key] = value != 'false'
    return views


def iter_view_registrations(cls):
    """Iterate through the AdapterRegistrations of a view.

    The input must be the final registered form of the class, which is
    typically a SimpleViewClass variant.
    """
    for registration in getGlobalSiteManager().registeredAdapters():
        if registration.factory == cls:
            yield registration<|MERGE_RESOLUTION|>--- conflicted
+++ resolved
@@ -295,21 +295,6 @@
             if breadcrumb is not None:
                 breadcrumbs.append(breadcrumb)
 
-<<<<<<< HEAD
-        facet = get_facet(self._naked_context_view)
-        if facet is not None and self.vhost_breadcrumb:
-            # Find the last IHeadingBreadcrumb and insert a facet
-            # breadcrumb after it.
-            # XXX: Should also ensure that all subsequent breadcrumbs
-            # are themselved faceted.
-            for idx, breadcrumb in reversed(list(enumerate(breadcrumbs))):
-                if IHeadingBreadcrumb.providedBy(breadcrumb):
-                    extra_breadcrumb = queryAdapter(
-                        breadcrumb.context, IBreadcrumb, name=facet)
-                    if extra_breadcrumb is not None:
-                        breadcrumbs.insert(idx + 1, extra_breadcrumb)
-                        break
-=======
         facet = queryUtility(IFacet, name=get_facet(self._naked_context_view))
         if breadcrumbs and facet is not None:
             # We have breadcrumbs and we're on a custom facet, so we'll
@@ -318,6 +303,8 @@
             # find the first one that implements IMultiFactedBreadcrumb.
             # It'll be facet-agnostic, so insert a facet-specific one
             # after it.
+            # XXX: Should also ensure that all subsequent breadcrumbs
+            # are themselved faceted.
             for idx, breadcrumb in reversed(list(enumerate(breadcrumbs))):
                 if IMultiFacetedBreadcrumb.providedBy(breadcrumb):
                     breadcrumbs.insert(
@@ -326,7 +313,6 @@
                             breadcrumb.context, rootsite=facet.rootsite,
                             text=facet.text))
                     break
->>>>>>> 188ccd5b
         if len(breadcrumbs) > 0:
             page_crumb = self.makeBreadcrumbForRequestedPage()
             if page_crumb:
