# (c) Canonical Software Ltd. 2004-2006, all rights reserved.
"""
Processes removals of packages that are scheduled for deletion.
"""

import datetime
import logging
import pytz
import os

from zope.security.proxy import removeSecurityProxy

from canonical.archivepublisher.config import LucilleConfigError
from canonical.archivepublisher.diskpool import DiskPool

from canonical.database.constants import UTC_NOW
from canonical.database.sqlbase import sqlvalues

from canonical.launchpad.database.publishing import (
    SourcePackageFilePublishing, SecureSourcePackagePublishingHistory,
    BinaryPackageFilePublishing, SecureBinaryPackagePublishingHistory)
from canonical.launchpad.interfaces import (
    NotInPool, ISecureSourcePackagePublishingHistory,
    ISecureBinaryPackagePublishingHistory)
from canonical.lp.dbschema import PackagePublishingStatus, ArchivePurpose


def getDeathRow(archive, log, pool_root_override):
    """Return a Deathrow object for the archive supplied.

    :param archive: Use the publisher config for this archive to derive the
                    DeathRow object.
    :param log: Use this logger for script debug logging.
    :param pool_root_override: Use this pool root for the archive instead of
         the one provided by the publishing-configuration, it will be only
         used for PRIMARY archives.
    """
    log.debug("Grab Lucille config.")
    try:
        pubconf = archive.getPubConfig()
    except LucilleConfigError, info:
        log.error(info)
        raise

    pubconf = removeSecurityProxy(pubconf)

    if (pool_root_override is not None and
        archive.purpose == ArchivePurpose.PRIMARY):
        pool_root = pool_root_override
    else:
        pool_root = pubconf.poolroot

    log.debug("Preparing on-disk pool representation.")

    diskpool_log = logging.getLogger("DiskPool")
    # Set the diskpool's log level to INFO to suppress debug output
    diskpool_log.setLevel(20)

    dp = DiskPool(pool_root, pubconf.temproot, diskpool_log)

    log.debug("Preparing death row.")
    return DeathRow(archive, dp, log)


class DeathRow:
    """A Distribution Archive Removal Processor.

    DeathRow will remove archive files from disk if they are marked for
    removal in the publisher tables, and if they are no longer referenced
    by other packages.
    """
    def __init__(self, archive, diskpool, logger):
        self.archive = archive
        self.diskpool = diskpool
        self._removeFile = diskpool.removeFile
        self.logger = logger

    def reap(self, dry_run=False):
        """Reap packages that should be removed from the distribution.

        Looks through all packages that are in SUPERSEDED status and
        have scheduleddeletiondate is in the past, try to remove their
        files from the archive pool (which may be impossible if they are
        used by other packages which are published), and mark them as
        removed."""
        if dry_run:
            # Don't actually remove the files if we are dry running
            def _mockRemoveFile(cn, sn, fn):
                self.logger.debug("(Not really!) removing %s %s/%s" %
                                  (cn, sn, fn))
                fullpath = self.diskpool.pathFor(cn, sn, fn)
                if not os.path.exists(fullpath):
                    raise NotInPool
                return os.lstat(fullpath).st_size
            self._removeFile = _mockRemoveFile

        source_files, binary_files = self._collectCondemned()
        records = self._tryRemovingFromDisk(source_files, binary_files)
        self._markPublicationRemoved(records)

    def _collectCondemned(self):
        source_files = SourcePackageFilePublishing.select("""
            publishingstatus = %s AND
            sourcepackagefilepublishing.archive = %s AND
            SourcePackagePublishingHistory.id =
                 SourcePackageFilePublishing.sourcepackagepublishing AND
            SourcePackagePublishingHistory.dateremoved is NULL AND
            SourcePackagePublishingHistory.scheduleddeletiondate
                 is not NULL AND
            SourcePackagePublishingHistory.scheduleddeletiondate <= %s
            """ % sqlvalues(PackagePublishingStatus.SUPERSEDED,
                            self.archive, UTC_NOW),
            clauseTables=['SourcePackagePublishingHistory'],
            orderBy="id")

        self.logger.debug("%d Sources" % source_files.count())

        binary_files = BinaryPackageFilePublishing.select("""
            publishingstatus = %s AND
            binarypackagefilepublishing.archive = %s AND
            BinaryPackagePublishingHistory.id =
                 BinaryPackageFilePublishing.binarypackagepublishing AND
            BinaryPackagePublishingHistory.dateremoved is NULL AND
            BinaryPackagePublishingHistory.scheduleddeletiondate
                 is not NULL AND
            BinaryPackagePublishingHistory.scheduleddeletiondate <= %s
            """ % sqlvalues(PackagePublishingStatus.SUPERSEDED,
                            self.archive, UTC_NOW),
            clauseTables=['BinaryPackagePublishingHistory'],
            orderBy="id")

        self.logger.debug("%d Binaries" % binary_files.count())

        return (source_files, binary_files)

    def canRemove(self, publication_class, file_md5):
        """Check if given MD5 can be removed from the archive pool.

        Check the archive reference-counter implemented in:
        `SecureSourcePackagePublishingHistory` or
        `SecureBinaryPackagePublishingHistory`.

        Only allow removal of unnecessary files.
        """
        clauses = []
        clauseTables = []

        if ISecureSourcePackagePublishingHistory.implementedBy(
            publication_class):
            clauses.append("""
                SecureSourcePackagePublishingHistory.archive = %s AND
                SecureSourcePackagePublishingHistory.dateremoved is NULL AND
                SecureSourcePackagePublishingHistory.sourcepackagerelease =
                    SourcePackageReleaseFile.sourcepackagerelease AND
                SourcePackageReleaseFile.libraryfile = LibraryFileAlias.id
<<<<<<< HEAD
            """ % sqlvalues(self.archive))
=======
            """ % sqlvalues(PackagePublishingStatus.REMOVED, self.archive))
>>>>>>> 11102a1d
            clauseTables.append('SourcePackageReleaseFile')
        elif ISecureBinaryPackagePublishingHistory.implementedBy(
            publication_class):
            clauses.append("""
                SecureBinaryPackagePublishingHistory.archive = %s AND
                SecureBinaryPackagePublishingHistory.dateremoved is NULL AND
                SecureBinaryPackagePublishingHistory.binarypackagerelease =
                    BinaryPackageFile.binarypackagerelease AND
                BinaryPackageFile.libraryfile = LibraryFileAlias.id
<<<<<<< HEAD
            """ % sqlvalues(self.archive))
=======
            """ % sqlvalues(PackagePublishingStatus.REMOVED, self.archive))
>>>>>>> 11102a1d
            clauseTables.append('BinaryPackageFile')
        else:
            raise AssertionError("%r is not supported." % publication_class)

        clauses.append("""
           LibraryFileAlias.content = LibraryFileContent.id AND
           LibraryFileContent.md5 = %s
        """ % sqlvalues(file_md5))
        clauseTables.extend(
            ['LibraryFileAlias', 'LibraryFileContent'])

        all_publications = publication_class.select(
            " AND ".join(clauses), clauseTables=clauseTables)

        right_now = datetime.datetime.now(pytz.timezone('UTC'))
        for pub in all_publications:
            # Deny removal if any reference is still active.
            if (pub.status != PackagePublishingStatus.SUPERSEDED):
                return False
            # Deny removal if any reference is still in 'quarantine'.
            # See PubConfig.pendingremovalduration value.
            if (pub.scheduleddeletiondate > right_now):
                return False

        return True

    def _tryRemovingFromDisk(self, condemned_source_files,
                             condemned_binary_files):
        """Take the list of publishing records provided and unpublish them.

        You should only pass in entries you want to be unpublished because
        this will result in the files being removed if they're not otherwise
        in use.
        """
        bytes = 0
        condemned_files = set()
        condemned_records = set()
        considered_md5s = set()
        details = {}

        content_files = (
            (SecureSourcePackagePublishingHistory, condemned_source_files),
            (SecureBinaryPackagePublishingHistory, condemned_binary_files),)

        for publication_class, pub_files in content_files:
            for pub_file in pub_files:
                file_md5 = pub_file.libraryfilealias.content.md5
                # Check if the LibraryFileAlias in question was already
                # verified. If it was, continue.
                if file_md5 in considered_md5s:
                    continue
                considered_md5s.add(file_md5)

                filename = pub_file.libraryfilealiasfilename
                # Check if the removal is allowed, if not continue.
                if not self.canRemove(publication_class, file_md5):
                    continue

                # Update local containers, in preparation to file removal.
                pub_file_details = (
                    pub_file.libraryfilealiasfilename,
                    pub_file.sourcepackagename,
                    pub_file.componentname,
                    )
                file_path = self.diskpool.pathFor(*pub_file_details)
                details.setdefault(file_path, pub_file_details)
                condemned_files.add(file_path)
                condemned_records.add(pub_file.publishing_record)

        self.logger.info(
            "Removing %s files marked for reaping" % len(condemned_files))

        for condemned_file in sorted(condemned_files, reverse=True):
            file_name, source_name, component_name = details[condemned_file]
            try:
                bytes += self._removeFile(
                    component_name, source_name, file_name)
            except NotInPool:
                # It's safe for us to let this slide because it means that
                # the file is already gone.
                self.logger.debug(
                    "File to remove %s %s/%s is not in pool, skipping" %
                    (component_name, source_name, file_name))
            except:
                self.logger.exception(
                    "Removing file %s %s/%s generated exception, continuing" %
                    (component_name, source_name, file_name))

        self.logger.info("Total bytes freed: %s" % bytes)

        return condemned_records

    def _markPublicationRemoved(self, condemned_records):
        # Now that the os.remove() calls have been made, simply let every
        # now out-of-date record be marked as removed.
        self.logger.debug("Marking %s condemned packages as removed." %
                          len(condemned_records))
        for record in condemned_records:
            record.dateremoved = UTC_NOW
<|MERGE_RESOLUTION|>--- conflicted
+++ resolved
@@ -153,11 +153,7 @@
                 SecureSourcePackagePublishingHistory.sourcepackagerelease =
                     SourcePackageReleaseFile.sourcepackagerelease AND
                 SourcePackageReleaseFile.libraryfile = LibraryFileAlias.id
-<<<<<<< HEAD
             """ % sqlvalues(self.archive))
-=======
-            """ % sqlvalues(PackagePublishingStatus.REMOVED, self.archive))
->>>>>>> 11102a1d
             clauseTables.append('SourcePackageReleaseFile')
         elif ISecureBinaryPackagePublishingHistory.implementedBy(
             publication_class):
@@ -167,11 +163,7 @@
                 SecureBinaryPackagePublishingHistory.binarypackagerelease =
                     BinaryPackageFile.binarypackagerelease AND
                 BinaryPackageFile.libraryfile = LibraryFileAlias.id
-<<<<<<< HEAD
             """ % sqlvalues(self.archive))
-=======
-            """ % sqlvalues(PackagePublishingStatus.REMOVED, self.archive))
->>>>>>> 11102a1d
             clauseTables.append('BinaryPackageFile')
         else:
             raise AssertionError("%r is not supported." % publication_class)
