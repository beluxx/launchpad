--- conflicted
+++ resolved
@@ -323,84 +323,6 @@
             return self._logger
         return logging.getLogger("%s.%s" % (self._logger.name, subname))
 
-<<<<<<< HEAD
-    def scoreBuildQueueEntry(self, job, now=None):
-        """Score Build Job according several fields
-
-        Generate a Score index according some job properties:
-        * distribution series component
-        * sourcepackagerelease urgency
-        """
-        if now is None:
-            now = datetime.datetime.now(pytz.timezone('UTC'))
-
-        if job.manual:
-            self._logger.debug("%s (%d) MANUALLY RESCORED"
-                               % (job.name, job.lastscore))
-            return
-
-        score = 0
-        score_componentname = {
-            'multiverse': 0,
-            'universe': 250,
-            'restricted': 750,
-            'main': 1000,
-            'partner' : 1250,
-            }
-
-        score_urgency = {
-            dbschema.SourcePackageUrgency.LOW: 5,
-            dbschema.SourcePackageUrgency.MEDIUM: 10,
-            dbschema.SourcePackageUrgency.HIGH: 15,
-            dbschema.SourcePackageUrgency.EMERGENCY: 20,
-            }
-
-        # Define a table we'll use to calculate the score based on the time
-        # in the build queue.  The table is a sorted list of (upper time
-        # limit in seconds, score) tuples.
-        queue_time_scores = [
-            (14400, 100),
-            (7200, 50),
-            (3600, 20),
-            (1800, 15),
-            (900, 10),
-            (300, 5),
-        ]
-
-        score = 0
-        msg = "%s (%d) -> " % (job.build.title, job.lastscore)
-
-        # Calculate the urgency-related part of the score
-        score += score_urgency[job.urgency]
-        msg += "U+%d " % score_urgency[job.urgency]
-
-        # Calculate the component-related part of the score
-        score += score_componentname[job.component_name]
-        msg += "C+%d " % score_componentname[job.component_name]
-
-        # Calculate the build queue time component of the score
-        eta = now - job.created
-        for limit, dep_score in queue_time_scores:
-            if eta.seconds > limit:
-                score += dep_score
-                msg += "%d " % score
-                break
-
-        # Score the package down if it has unsatisfiable build-depends
-        # in the hope that doing so will allow the depended on package
-        # to be built first.
-        if job.builddependsindep:
-            depindep_score, missing_deps = self._scoreAndCheckDependencies(
-                job.builddependsindep, job.archseries)
-            # sum dependency score
-            score += depindep_score
-
-        # store current score value
-        job.lastscore = score
-        self._logger.debug(msg + " = %d" % job.lastscore)
-
-=======
->>>>>>> 38a97193
     def _scoreAndCheckDependencies(self, dependencies_line, archseries):
         """Check dependencies line within a distroarchseries.
 
