# Copyright 2006-2008 Canonical Ltd.  All rights reserved.
# pylint: disable-msg=W0231

"""Unit tests for worker.py."""

__metaclass__ = type

from StringIO import StringIO
import unittest

import bzrlib.branch
from bzrlib.branch import BranchReferenceFormat
from bzrlib.bzrdir import BzrDir
from bzrlib.errors import NotBranchError
from bzrlib.remote import RemoteBranch
from bzrlib.revision import NULL_REVISION
from bzrlib.smart import server
from bzrlib.tests import TestCaseInTempDir, TestCaseWithTransport
from bzrlib.transport import get_transport

from canonical.codehosting.bzrutils import ensure_base
from canonical.codehosting.puller.worker import (
    BadUrl, BadUrlLaunchpad, BadUrlScheme, BadUrlSsh, BranchOpener,
    BranchReferenceForbidden, BranchReferenceLoopError, HostedBranchOpener,
    ImportedBranchOpener, MirroredBranchOpener, PullerWorkerProtocol,
<<<<<<< HEAD
    install_worker_ui_factory)
=======
    get_vfs_format_classes, install_worker_ui_factory)
>>>>>>> e7cab017
from canonical.codehosting.puller.tests import PullerWorkerMixin
from canonical.launchpad.interfaces.branch import BranchType
from canonical.launchpad.testing import LaunchpadObjectFactory
from canonical.testing import reset_logging


<<<<<<< HEAD
def get_netstrings(line):
    """Parse `line` as a sequence of netstrings.

    :return: A list of strings.
    """
    strings = []
    while len(line) > 0:
        colon_index = line.find(':')
        length = int(line[:colon_index])
        strings.append(line[colon_index+1:colon_index+1+length])
        assert ',' == line[colon_index+1+length], (
            'Expected %r == %r' % (',', line[colon_index+1+length]))
        line = line[colon_index+length+2:]
    return strings
=======
class TestGetVfsFormatClasses(TestCaseWithTransport):
    """Tests for `canonical.codehosting.puller.worker.get_vfs_format_classes`.
    """

    def tearDown(self):
        # This makes sure the connections held by the branches opened in the
        # test are dropped, so the daemon threads serving those branches can
        # exit.
        import gc
        gc.collect()
        super(TestGetVfsFormatClasses, self).tearDown()

    def test_get_vfs_format_classes(self):
        # get_vfs_format_classes for a returns the underlying format classes
        # of the branch, repo and bzrdir, even if the branch is a
        # RemoteBranch.
        self.transport_server = server.SmartTCPServer_for_testing
        vfs_branch = self.make_branch('.')
        remote_branch = bzrlib.branch.Branch.open(self.get_url('.'))
        # Check that our set up worked: remote_branch is Remote and
        # source_branch is not.
        self.assertIsInstance(remote_branch, RemoteBranch)
        self.failIf(isinstance(vfs_branch, RemoteBranch))
        # Now, get_vfs_format_classes on both branches returns the same format
        # information.
        self.assertEqual(
            get_vfs_format_classes(vfs_branch),
            get_vfs_format_classes(remote_branch))
>>>>>>> e7cab017


class TestPullerWorker(TestCaseWithTransport, PullerWorkerMixin):
    """Test the mirroring functionality of PullerWorker."""

    def testMirredOpener(self):
        # A PullerWorker for a mirrored branch gets a MirroredBranchOpener as
        # its branch_opener.
        worker = self.makePullerWorker(branch_type=BranchType.MIRRORED)
        self.assertIsInstance(worker.branch_opener, MirroredBranchOpener)

    def testHostedOpener(self):
        # A PullerWorker for a hosted branch gets a HostedBranchOpener as
        # its branch_opener.
        worker = self.makePullerWorker(branch_type=BranchType.HOSTED)
        self.assertIsInstance(worker.branch_opener, HostedBranchOpener)

    def testImportedOpener(self):
        # A PullerWorker for an imported branch gets a ImportedBranchOpener as
        # its branch_opener.
        worker = self.makePullerWorker(branch_type=BranchType.IMPORTED)
        self.assertIsInstance(worker.branch_opener, ImportedBranchOpener)

    def testMirrorActuallyMirrors(self):
        # Check that mirror() will mirror the Bazaar branch.
        source_tree = self.make_branch_and_tree('source-branch')
        to_mirror = self.makePullerWorker(
            source_tree.branch.base, self.get_url('dest'))
        source_tree.commit('commit message')
        to_mirror.mirrorWithoutChecks()
        mirrored_branch = bzrlib.branch.Branch.open(to_mirror.dest)
        self.assertEqual(
            source_tree.last_revision(), mirrored_branch.last_revision())

    def testMirrorEmptyBranch(self):
        # We can mirror an empty branch.
        source_branch = self.make_branch('source-branch')
        to_mirror = self.makePullerWorker(
            source_branch.base, self.get_url('dest'))
        to_mirror.mirrorWithoutChecks()
        mirrored_branch = bzrlib.branch.Branch.open(to_mirror.dest)
        self.assertEqual(NULL_REVISION, mirrored_branch.last_revision())

    def testCanMirrorWhenDestDirExists(self):
        # We can mirror a branch even if the destination exists, and contains
        # data but is not a branch.
        source_tree = self.make_branch_and_tree('source-branch')
        to_mirror = self.makePullerWorker(
            source_tree.branch.base, self.get_url('destdir'))
        source_tree.commit('commit message')
        # Make the directory.
        dest = get_transport(to_mirror.dest)
        ensure_base(dest)
        dest.mkdir('.bzr')
        # 'dest' is not a branch.
        self.assertRaises(
            NotBranchError, bzrlib.branch.Branch.open, to_mirror.dest)
        to_mirror.mirrorWithoutChecks()
        mirrored_branch = bzrlib.branch.Branch.open(to_mirror.dest)
        self.assertEqual(
            source_tree.last_revision(), mirrored_branch.last_revision())

    def testHttpTransportStillThere(self):
        # We tweak the http:// transport in the worker. Make sure that it's
        # still available after mirroring.
        http = get_transport('http://example.com')
        source_branch = self.make_branch('source-branch')
        to_mirror = self.makePullerWorker(
            source_branch.base, self.get_url('destdir'))
        to_mirror.mirrorWithoutChecks()
        new_http = get_transport('http://example.com')
        self.assertEqual(get_transport('http://example.com').base, http.base)
        self.assertEqual(new_http.__class__, http.__class__)

    def testDoesntSendStackedInfoUnstackableFormat(self):
        # Mirroring an unstackable branch doesn't send the stacked-on location
        # to the master.
        source_branch = self.make_branch('source-branch')
        protocol_output = StringIO()
        to_mirror = self.makePullerWorker(
            source_branch.base,
            protocol=PullerWorkerProtocol(protocol_output))
        to_mirror.mirrorWithoutChecks()
        self.assertEqual([], get_netstrings(protocol_output.getvalue()))

    def testDoesntSendStackedInfoNotStacked(self):
        # Mirroring a non-stacked branch doesn't send the stacked-on location
        # to the master.
        source_branch = self.make_branch('source-branch', format='development')
        protocol_output = StringIO()
        to_mirror = self.makePullerWorker(
            source_branch.base,
            protocol=PullerWorkerProtocol(protocol_output))
        to_mirror.mirrorWithoutChecks()
        self.assertEqual([], get_netstrings(protocol_output.getvalue()))

    def testSendsStackedInfo(self):
        # Mirroring a non-stacked branch doesn't send the stacked-on location
        # to the master.
        base_branch = self.make_branch('base_branch', format='development')
        stacked_branch = self.make_branch(
            'stacked-branch', format='development')
        stacked_branch.set_stacked_on_url(base_branch.base)
        protocol_output = StringIO()
        to_mirror = self.makePullerWorker(
            stacked_branch.base,
            protocol=PullerWorkerProtocol(protocol_output))
        to_mirror.mirrorWithoutChecks()
        self.assertEqual(
            ['setStackedOn', str(to_mirror.branch_id),
             stacked_branch.get_stacked_on_url()],
            get_netstrings(protocol_output.getvalue()))


class TestBranchOpenerCheckSource(unittest.TestCase):
    """Unit tests for `BranchOpener.checkSource`."""

    class StubbedBranchOpener(BranchOpener):
        """BranchOpener that provides canned answers.

        We implement the methods we need to to be able to control all the
        inputs to the `BranchOpener.checkSource` method, which is what is
        being tested in this class.
        """

        def __init__(self, should_follow_references, references,
                     unsafe_urls=None):
            self._should_follow_references = should_follow_references
            self._reference_values = {}
            for i in range(len(references) - 1):
                self._reference_values[references[i]] = references[i+1]
            if unsafe_urls is None:
                unsafe_urls = set()
            self.unsafe_urls = unsafe_urls
            self.follow_reference_calls = []
            self.check_one_url_calls = []

        def followReference(self, url):
            self.follow_reference_calls.append(url)
            return self._reference_values[url]

        def shouldFollowReferences(self):
            return self._should_follow_references

        def checkOneURL(self, url):
            self.check_one_url_calls.append(url)
            if url in self.unsafe_urls:
                raise BadUrl(url)

    def testCheckInitialURL(self):
        # checkSource rejects all URLs that are not allowed.
        opener = self.StubbedBranchOpener(None, [], set(['a']))
        self.assertRaises(BadUrl, opener.checkSource, 'a')

    def testNotReference(self):
        # When branch references are forbidden, checkSource does not raise on
        # non-references.
        opener = self.StubbedBranchOpener(False, ['a', None])
        # This must not raise.
        opener.checkSource('a')
        self.assertEquals(['a'], opener.follow_reference_calls)

    def testBranchReferenceForbidden(self):
        # checkSource raises BranchReferenceForbidden if branch references are
        # forbidden and the source URL points to a branch reference.
        opener = self.StubbedBranchOpener(False, ['a', 'b'])
        self.assertRaises(
            BranchReferenceForbidden, opener.checkSource, 'a')
        self.assertEquals(['a'], opener.follow_reference_calls)

    def testAllowedReference(self):
        # checkSource does not raise if following references is allowed and
        # the source URL points to a branch reference to a permitted location.
        opener = self.StubbedBranchOpener(True, ['a', 'b', None])
        # This must not raise.
        opener.checkSource('a')
        self.assertEquals(['a', 'b'], opener.follow_reference_calls)

    def testCheckReferencedURLs(self):
        # checkSource checks if the URL a reference points to is safe.
        opener = self.StubbedBranchOpener(
            True, ['a', 'b', None], unsafe_urls=set('b'))
        self.assertRaises(BadUrl, opener.checkSource, 'a')
        self.assertEquals(['a'], opener.follow_reference_calls)

    def testSelfReferencingBranch(self):
        # checkSource raises BranchReferenceLoopError if following references
        # is allowed and the source url points to a self-referencing branch
        # reference.
        opener = self.StubbedBranchOpener(True, ['a', 'a'])
        self.assertRaises(
            BranchReferenceLoopError, opener.checkSource, 'a')
        self.assertEquals(['a'], opener.follow_reference_calls)

    def testBranchReferenceLoop(self):
        # checkSource raises BranchReferenceLoopError if following references
        # is allowed and the source url points to a loop of branch references.
        references = ['a', 'b', 'a']
        opener = self.StubbedBranchOpener(True, references)
        self.assertRaises(
            BranchReferenceLoopError, opener.checkSource, 'a')
        self.assertEquals(['a', 'b'], opener.follow_reference_calls)


class TestReferenceMirroring(TestCaseWithTransport):
    """Feature tests for mirroring of branch references."""

    def createBranchReference(self, url):
        """Create a pure branch reference that points to the specified URL.

        :param url: target of the branch reference.
        :return: file url to the created pure branch reference.
        """
        # XXX DavidAllouche 2007-09-12
        # We do this manually because the bzrlib API does not support creating
        # a branch reference without opening it. See bug 139109.
        t = get_transport(self.get_url('.'))
        t.mkdir('reference')
        a_bzrdir = BzrDir.create(self.get_url('reference'))
        branch_reference_format = BranchReferenceFormat()
        branch_transport = a_bzrdir.get_branch_transport(
            branch_reference_format)
        branch_transport.put_bytes('location', url)
        branch_transport.put_bytes(
            'format', branch_reference_format.get_format_string())
        return a_bzrdir.root_transport.base

    def testCreateBranchReference(self):
        # createBranchReference creates a branch reference and returns a URL
        # that points to that branch reference.

        # First create a branch and a reference to that branch.
        target_branch = self.make_branch('repo')
        reference_url = self.createBranchReference(target_branch.base)

        # References are transparent, so we can't test much about them. The
        # least we can do is confirm that the reference URL isn't the branch
        # URL.
        self.assertNotEqual(reference_url, target_branch.base)

        # Open the branch reference and check that the result is indeed the
        # branch we wanted it to point at.
        opened_branch = bzrlib.branch.Branch.open(reference_url)
        self.assertEqual(opened_branch.base, target_branch.base)

    def testFollowReferenceValue(self):
        # BranchOpener.followReference gives the reference value for
        # a branch reference.
        opener = BranchOpener()
        reference_value = 'http://example.com/branch'
        reference_url = self.createBranchReference(reference_value)
        self.assertEqual(
            reference_value, opener.followReference(reference_url))

    def testFollowReferenceNone(self):
        # BranchOpener.followReference gives None for a normal branch.
        self.make_branch('repo')
        branch_url = self.get_url('repo')
        opener = BranchOpener()
        self.assertIs(None, opener.followReference(branch_url))


class TestMirroredBranchOpener(unittest.TestCase):
    """Tests specific to `MirroredBranchOpener`."""

    def setUp(self):
        self.factory = LaunchpadObjectFactory()

    def testNoFileURL(self):
        opener = MirroredBranchOpener()
        self.assertRaises(
            BadUrlScheme, opener.checkOneURL,
            self.factory.getUniqueURL(scheme='file'))

    def testNoUnknownSchemeURLs(self):
        opener = MirroredBranchOpener()
        self.assertRaises(
            BadUrlScheme, opener.checkOneURL,
            self.factory.getUniqueURL(scheme='decorator+scheme'))

    def testNoSSHURL(self):
        opener = MirroredBranchOpener()
        self.assertRaises(
            BadUrlSsh, opener.checkOneURL,
            self.factory.getUniqueURL(scheme='bzr+ssh'))

    def testNoSftpURL(self):
        opener = MirroredBranchOpener()
        self.assertRaises(
            BadUrlSsh, opener.checkOneURL,
            self.factory.getUniqueURL(scheme='sftp'))

    def testNoLaunchpadURL(self):
        opener = MirroredBranchOpener()
        self.assertRaises(
            BadUrlLaunchpad, opener.checkOneURL,
            self.factory.getUniqueURL(host='bazaar.launchpad.dev'))

    def testNoHTTPSLaunchpadURL(self):
        opener = MirroredBranchOpener()
        self.assertRaises(
            BadUrlLaunchpad, opener.checkOneURL,
            self.factory.getUniqueURL(
                host='bazaar.launchpad.dev', scheme='https'))

    def testNoOtherHostLaunchpadURL(self):
        opener = MirroredBranchOpener()
        self.assertRaises(
            BadUrlLaunchpad, opener.checkOneURL,
            self.factory.getUniqueURL(host='code.launchpad.dev'))


class TestWorkerProtocol(TestCaseInTempDir, PullerWorkerMixin):
    """Tests for the client-side implementation of the protocol used to
    communicate to the master process.
    """

    def setUp(self):
        TestCaseInTempDir.setUp(self)
        self.output = StringIO()
        self.protocol = PullerWorkerProtocol(self.output)

    def assertSentNetstrings(self, expected_netstrings):
        """Assert that the protocol sent the given netstrings (in order)."""
        observed_netstrings = get_netstrings(self.output.getvalue())
        self.assertEqual(expected_netstrings, observed_netstrings)

    def resetBuffers(self):
        # Empty the test output and error buffers.
        self.output.truncate(0)
        self.assertEqual('', self.output.getvalue())

    def test_nothingSentOnConstruction(self):
        # The protocol sends nothing until it receives an event.
        self.branch_to_mirror = self.makePullerWorker(protocol=self.protocol)
        self.assertSentNetstrings([])

    def test_startMirror(self):
        # Calling startMirroring sends 'startMirroring' as a netstring.
        self.protocol.startMirroring()
        self.assertSentNetstrings(['startMirroring', '0'])

    def test_mirrorSucceeded(self):
        # Calling 'mirrorSucceeded' sends the revno and 'mirrorSucceeded'.
        self.protocol.startMirroring()
        self.resetBuffers()
        self.protocol.mirrorSucceeded(1234)
        self.assertSentNetstrings(['mirrorSucceeded', '1', '1234'])

    def test_mirrorFailed(self):
        # Calling 'mirrorFailed' sends the error message.
        self.protocol.startMirroring()
        self.resetBuffers()
        self.protocol.mirrorFailed('Error Message', 'OOPS')
        self.assertSentNetstrings(
            ['mirrorFailed', '2', 'Error Message', 'OOPS'])

    def test_progressMade(self):
        # Calling 'progressMade' sends an arbitrary string indicating
        # progress.
        self.protocol.progressMade()
        self.assertSentNetstrings(['progressMade', '0'])

    def test_setStackedOn(self):
        # Calling 'setStackedOn' sends the location of the stacked-on branch,
        # if any.
        self.protocol.setStackedOn('/~foo/bar/baz')
        self.assertSentNetstrings(['setStackedOn', '1', '/~foo/bar/baz'])


class TestWorkerProgressReporting(TestCaseWithTransport):
    """Tests for the WorkerProgressBar progress reporting mechanism."""

    class StubProtocol:
        """A stub for PullerWorkerProtocol that just defines progressMade."""
        def __init__(self):
            self.call_count = 0
        def progressMade(self):
            self.call_count += 1

    def setUp(self):
        TestCaseWithTransport.setUp(self)
        self.saved_factory = bzrlib.ui.ui_factory

    def tearDown(self):
        TestCaseWithTransport.tearDown(self)
        bzrlib.ui.ui_factory = self.saved_factory
        reset_logging()

    def test_simple(self):
        # Even the simplest of pulls should call progressMade at least once.
        p = self.StubProtocol()
        install_worker_ui_factory(p)
        b1 = self.make_branch('some-branch')
        b2_tree = self.make_branch_and_tree('some-other-branch')
        b2 = b2_tree.branch
        b2_tree.commit('rev1', allow_pointless=True)
        b1.pull(b2)
        self.assertPositive(p.call_count)


def test_suite():
    return unittest.TestLoader().loadTestsFromName(__name__)<|MERGE_RESOLUTION|>--- conflicted
+++ resolved
@@ -23,18 +23,13 @@
     BadUrl, BadUrlLaunchpad, BadUrlScheme, BadUrlSsh, BranchOpener,
     BranchReferenceForbidden, BranchReferenceLoopError, HostedBranchOpener,
     ImportedBranchOpener, MirroredBranchOpener, PullerWorkerProtocol,
-<<<<<<< HEAD
-    install_worker_ui_factory)
-=======
     get_vfs_format_classes, install_worker_ui_factory)
->>>>>>> e7cab017
 from canonical.codehosting.puller.tests import PullerWorkerMixin
 from canonical.launchpad.interfaces.branch import BranchType
 from canonical.launchpad.testing import LaunchpadObjectFactory
 from canonical.testing import reset_logging
 
 
-<<<<<<< HEAD
 def get_netstrings(line):
     """Parse `line` as a sequence of netstrings.
 
@@ -49,7 +44,8 @@
             'Expected %r == %r' % (',', line[colon_index+1+length]))
         line = line[colon_index+length+2:]
     return strings
-=======
+
+
 class TestGetVfsFormatClasses(TestCaseWithTransport):
     """Tests for `canonical.codehosting.puller.worker.get_vfs_format_classes`.
     """
@@ -78,7 +74,6 @@
         self.assertEqual(
             get_vfs_format_classes(vfs_branch),
             get_vfs_format_classes(remote_branch))
->>>>>>> e7cab017
 
 
 class TestPullerWorker(TestCaseWithTransport, PullerWorkerMixin):
