--- conflicted
+++ resolved
@@ -4,12 +4,8 @@
 __all__ = ['SourcePackageRelease']
 
 import sets
-<<<<<<< HEAD
 import tarfile
 from StringIO import StringIO
-from urllib2 import URLError
-=======
->>>>>>> 1ed1bc84
 
 from zope.interface import implements
 
@@ -23,13 +19,8 @@
     EnumCol, SourcePackageUrgency, SourcePackageFormat,
     SourcePackageFileType, BuildStatus, TicketStatus)
 
-<<<<<<< HEAD
 from canonical.launchpad.interfaces import (
-    ISourcePackageRelease, ISourcePackageReleaseSet,
-    ILaunchpadCelebrities, ITranslationImportQueue)
-=======
-from canonical.launchpad.interfaces import ISourcePackageRelease
->>>>>>> 1ed1bc84
+    ISourcePackageRelease, ILaunchpadCelebrities, ITranslationImportQueue)
 
 from canonical.launchpad.database.binarypackagerelease import (
      BinaryPackageRelease)
@@ -227,7 +218,6 @@
         return Build.selectOneBy(sourcepackagereleaseID=self.id,
                                  distroarchreleaseID=distroarchrelease.id)
 
-<<<<<<< HEAD
     def attachTranslationFiles(self, tarball_alias, is_published,
         importer=None):
         """See ISourcePackageRelease."""
@@ -257,18 +247,3 @@
                 sourcepackagename=self.sourcepackagename,
                 distrorelease=self.uploaddistrorelease)
 
-
-class SourcePackageReleaseSet:
-
-    implements(ISourcePackageReleaseSet)
-
-    def getByCreatorID(self, personID):
-        querystr = """sourcepackagerelease.creator = %d AND
-                      sourcepackagerelease.sourcepackagename = 
-                        sourcepackagename.id""" % personID
-        return SourcePackageRelease.select(
-            querystr,
-            orderBy='SourcePackageName.name',
-            clauseTables=['SourcePackageRelease', 'SourcePackageName'])
-=======
->>>>>>> 1ed1bc84
