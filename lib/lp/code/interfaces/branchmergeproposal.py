--- conflicted
+++ resolved
@@ -17,15 +17,10 @@
     'ICodeReviewCommentEmailJobSource',
     'ICreateMergeProposalJob',
     'ICreateMergeProposalJobSource',
-<<<<<<< HEAD
     'IGenerateIncrementalDiffJob',
     'IGenerateIncrementalDiffJobSource',
-    'IMergeProposalCreatedJob',
-    'IMergeProposalCreatedJobSource',
-=======
     'IMergeProposalNeedsReviewEmailJob',
     'IMergeProposalNeedsReviewEmailJobSource',
->>>>>>> a269c6fd
     'IMergeProposalUpdatedEmailJob',
     'IMergeProposalUpdatedEmailJobSource',
     'IReviewRequestedEmailJob',
