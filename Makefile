--- conflicted
+++ resolved
@@ -190,12 +190,11 @@
 	mv $@/tmp/yarn-v$(YARN_VERSION)/* $@
 	$(RM) -r $@/tmp
 
-<<<<<<< HEAD
-$(JS_BUILD_DIR)/.production: package.json | $(YARN_BUILD)
+$(JS_BUILD_DIR)/.production: yarn/package.json | $(YARN_BUILD)
 	$(YARN) install --offline --frozen-lockfile --production
 	# We don't use YUI's Flash components and they have a bad security
 	# record. Kill them.
-	find node_modules/yui -name '*.swf' -delete
+	find yarn/node_modules/yui -name '*.swf' -delete
 	touch $@
 
 $(JS_BUILD_DIR)/.development: $(JS_BUILD_DIR)/.production
@@ -203,17 +202,7 @@
 	touch $@
 
 $(YUI_SYMLINK): $(JS_BUILD_DIR)/.production
-	ln -sfn ../../node_modules/yui $@
-=======
-yarn/node_modules/yui: yarn/package.json | $(YARN_BUILD)
-	$(YARN) install --offline --frozen-lockfile
-	# We don't use YUI's Flash components and they have a bad security
-	# record. Kill them.
-	find yarn/node_modules/yui -name '*.swf' -delete
-
-$(YUI_SYMLINK): yarn/node_modules/yui
 	ln -sfn ../../yarn/node_modules/yui $@
->>>>>>> 7f2c9eb2
 
 $(LP_JS_BUILD): | $(JS_BUILD_DIR)
 	-mkdir $@
