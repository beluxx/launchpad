--- conflicted
+++ resolved
@@ -96,7 +96,6 @@
     >>> team_view.request.needs_gmap2
     True
 
-<<<<<<< HEAD
 The small_maps key in the launchpad_views cookie can be set of the viewing
 user to 'false' to indicate that small maps are not wanted.
 
@@ -106,8 +105,6 @@
     >>> team_view.request.needs_gmap2
     False
 
-=======
->>>>>>> 35996988
 
 == +map ==
 
