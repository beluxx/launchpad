--- conflicted
+++ resolved
@@ -190,11 +190,7 @@
             superseded_source, PackagePublishingStatus.SUPERSEDED)
         self.checkPastDate(
             superseded_source.scheduleddeletiondate,
-<<<<<<< HEAD
-            lag=datetime.timedelta(days=5))
-=======
             lag=datetime.timedelta(days=STAY_OF_EXECUTION))
->>>>>>> 71069ec0
 
 
 class TestDominationOfObsoletedSeries(TestDomination):
