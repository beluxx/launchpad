Note: A more readable version of this is in db-policy.txt. Most of this
doctest will disappear soon when the auth replication set is collapsed
back into the main replication set as part of login server seperation.
-- StuartBishop 20100222

In addition to what Storm provides, we also have some Launchpad
specific Storm tools to cope with our master and slave store arrangement.

<<<<<<< HEAD
    >>> from canonical.launchpad.interfaces.lpstorm import (
    ...     IMasterObject, IMasterStore, ISlaveStore, IStore)
    >>> from canonical.launchpad.interfaces.account import IAccountSet
    >>> from canonical.launchpad.interfaces.emailaddress import (
    ...     EmailAddressStatus, IEmailAddressSet,)
    >>> from canonical.launchpad.database.account import (
    ...     Account, AccountPassword)
    >>> from canonical.launchpad.database.emailaddress import EmailAddress
=======
    >>> from canonical.launchpad.interfaces import (
    ...     EmailAddressStatus, IEmailAddressSet,
    ...     IMasterObject, IMasterStore, ISlaveStore, IStore)
    >>> from canonical.launchpad.database import (
    ...     Account, AccountPassword, EmailAddress)
    >>> from lp.registry.interfaces.person import IPersonSet
>>>>>>> 9112e15e
    >>> from lp.registry.model.person import Person
    >>> from zope.security.proxy import ProxyFactory

You need to use the correct master Store to make changes to
a Launchpad database object. You can use adapters to
retrieve the correct Store.

    >>> main_master = IMasterStore(Person)

You can detect if a store is writable by checking what interfaces it
provides.

    >>> IMasterStore.providedBy(main_master)
    True
    >>> ISlaveStore.providedBy(main_master)
    False


Changes to the slave Stores will lag behind the master Stores. If
you only need to read an object but require it to be in sync with the
master, you should use the default Store. Launchpad will give you the
slave store if it is sure all your recent changes have been replicated.
Otherwise, it gives you the master. See IStoreSelector for details.

    >>> main_default = IStore(Person)
    >>> main_slave = ISlaveStore(Person)
    >>> main_default is main_master
    True
    >>> main_default is main_slave
    False


You can also adapt database object instances to Stores, although
this is less generally useful.

    >>> janitor = ISlaveStore(Person).find(Person, name='janitor').one()
    >>> ISlaveStore(janitor) is ISlaveStore(Person)
    True
    >>> IMasterStore(janitor) is IMasterStore(Person)
    True
    >>> IMasterStore(janitor) is ISlaveStore(Person)
    False


If we need the master copy of an object, we can adapt it to IMasterObject.
Good defensive programming is to use this adapter if you want to make
changes to an object, just in case you have been passed an instance
from a store other than the correct Master.

    >>> main_slave = ISlaveStore(Person)
    >>> t = transaction.begin()
    >>> person = main_slave.find(Person, name='mark').one()
    >>> person.displayname = 'Cannot change'
    >>> transaction.commit()
    Traceback (most recent call last):
    ...
    InternalError: transaction is read-only

    >>> transaction.abort()
    >>> t = transaction.begin()
    >>> person = main_slave.find(Person, name='mark').one()
    >>> IMasterObject(person).displayname = 'Can change'
    >>> transaction.commit()


If the adapted object was security proxied, the master copy is
similarly wrapped.

    >>> from zope.security.proxy import removeSecurityProxy
    >>> person = getUtility(IPersonSet).getByEmail('no-priv@canonical.com')
    >>> removeSecurityProxy(person) is person
    False
    >>> person.displayname
    u'No Privileges Person'
    >>> person.name = 'foo'
    Traceback (most recent call last):
    ...
    Unauthorized: ...

    >>> person = IMasterObject(person)
    >>> removeSecurityProxy(person) is person
    False
    >>> person.displayname
    u'No Privileges Person'
    >>> person.name = 'foo'
    Traceback (most recent call last):
    ...
    Unauthorized: ...

    >>> person = IMasterObject(removeSecurityProxy(person))
    >>> removeSecurityProxy(person) is person
    True
    >>> person.displayname
    u'No Privileges Person'
    >>> person.name = 'foo'

Our objects may compare equal even if they have come from different
stores.

    >>> master_email = IMasterStore(EmailAddress).find(
    ...     EmailAddress, Person.name == 'janitor',
    ...     EmailAddress.person==Person.id).one()
    >>> slave_email = ISlaveStore(EmailAddress).find(
    ...     EmailAddress, Person.name == 'janitor',
    ...     EmailAddress.person==Person.id).one()
    >>> master_email is slave_email
    False
    >>> master_email == slave_email
    True
    >>> master_email != slave_email
    False

Comparison works for security wrapped objects too.

    >>> wrapped_email = getUtility(IEmailAddressSet).getByEmail(
    ...     master_email.email)
    >>> removeSecurityProxy(wrapped_email) is master_email
    True
    >>> wrapped_email is master_email
    False
    >>> wrapped_email == master_email
    True
    >>> wrapped_email != master_email
    False

Objects not yet flushed to the database also compare equal.

    >>> unflushed = EmailAddress(
    ...     email='notflushed@example.com', status=EmailAddressStatus.NEW,
    ...     personID=1)
    >>> unflushed == unflushed
    True
    >>> unflushed != unflushed
    False
    >>> wrapped_unflushed = ProxyFactory(unflushed)
    >>> wrapped_unflushed is unflushed
    False
    >>> wrapped_unflushed == unflushed
    True
    >>> wrapped_unflushed != unflushed
    False

Objects differing by class never compare equal.

    >>> email_one = IMasterStore(EmailAddress).get(EmailAddress, 1)
    >>> person_one = IMasterStore(Person).get(Person, 1)
    >>> email_one == person_one
    False
    >>> email_one != person_one
    True<|MERGE_RESOLUTION|>--- conflicted
+++ resolved
@@ -6,23 +6,12 @@
 In addition to what Storm provides, we also have some Launchpad
 specific Storm tools to cope with our master and slave store arrangement.
 
-<<<<<<< HEAD
     >>> from canonical.launchpad.interfaces.lpstorm import (
     ...     IMasterObject, IMasterStore, ISlaveStore, IStore)
-    >>> from canonical.launchpad.interfaces.account import IAccountSet
     >>> from canonical.launchpad.interfaces.emailaddress import (
     ...     EmailAddressStatus, IEmailAddressSet,)
-    >>> from canonical.launchpad.database.account import (
-    ...     Account, AccountPassword)
     >>> from canonical.launchpad.database.emailaddress import EmailAddress
-=======
-    >>> from canonical.launchpad.interfaces import (
-    ...     EmailAddressStatus, IEmailAddressSet,
-    ...     IMasterObject, IMasterStore, ISlaveStore, IStore)
-    >>> from canonical.launchpad.database import (
-    ...     Account, AccountPassword, EmailAddress)
     >>> from lp.registry.interfaces.person import IPersonSet
->>>>>>> 9112e15e
     >>> from lp.registry.model.person import Person
     >>> from zope.security.proxy import ProxyFactory
 
