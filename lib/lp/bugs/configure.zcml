<!-- Copyright 2009-2010 Canonical Ltd.  This software is licensed under the
     GNU Affero General Public License version 3 (see the file LICENSE).
-->

<configure
    xmlns="http://namespaces.zope.org/zope"
    xmlns:browser="http://namespaces.zope.org/browser"
    xmlns:i18n="http://namespaces.zope.org/i18n"
    xmlns:webservice="http://namespaces.canonical.com/webservice"
    xmlns:xmlrpc="http://namespaces.zope.org/xmlrpc"
    xmlns:lp="http://namespaces.canonical.com/lp"
    i18n_domain="launchpad">

  <authorizations module=".security" />

  <include package=".browser"/>

  <publisher
      name="bugs"
      factory="lp.bugs.publisher.bugs_request_publication_factory"/>
  <utility
      component="lp.bugs.publisher.BugsLayer"
      provides="zope.publisher.interfaces.browser.IDefaultBrowserLayer"
      name="bugs" />

    <lp:help-folder
        folder="help" type="lp.bugs.publisher.BugsLayer" />

    <class class="lp.bugs.model.bugtask.BugTaskResultSet">
        <allow interface="storm.zope.interfaces.IResultSet" />
        <allow attributes="__getslice__" />
    </class>

    <class
        class="lp.bugs.model.bugactivity.BugActivity">
        <allow
            interface="lp.bugs.interfaces.bugactivity.IBugActivity"/>
    </class>
    <securedutility
        class="lp.bugs.model.bugactivity.BugActivitySet"
        provides="lp.bugs.interfaces.bugactivity.IBugActivitySet">
        <allow
            interface="lp.bugs.interfaces.bugactivity.IBugActivitySet"/>
    </securedutility>
    <facet
        facet="bugs"/>

    <!-- Macros -->

    <facet
        facet="bugs">
        <class
            class="lp.bugs.browser.bugcomment.BugComment">
            <allow
                interface="lp.bugs.interfaces.bugmessage.IBugComment"/>
        </class>
    </facet>
    <subscriber
        for="lp.bugs.interfaces.cve.ICve                 zope.lifecycleevent.interfaces.IObjectModifiedEvent"
        handler="lp.bugs.subscribers.cve.cve_modified"/>
    <subscriber
        for="lp.bugs.interfaces.bug.IBug                 lazr.lifecycle.interfaces.IObjectCreatedEvent"
        handler="lp.bugs.subscribers.bugcreation.at_least_one_task"/>
    <subscriber
        for="lp.bugs.interfaces.bug.IBug                 lazr.lifecycle.interfaces.IObjectCreatedEvent"
        handler="lp.bugs.subscribers.bug.notify_bug_added"/>
    <subscriber
        for="lp.bugs.interfaces.bug.IBug                 lazr.lifecycle.interfaces.IObjectCreatedEvent"
        handler="canonical.launchpad.subscribers.karma.bug_created"/>
    <subscriber
        for="lp.bugs.interfaces.bug.IBug                 lazr.lifecycle.interfaces.IObjectModifiedEvent"
        handler="canonical.launchpad.subscribers.karma.bug_modified"/>
    <subscriber
        for="lp.bugs.interfaces.bug.IBug                 lazr.lifecycle.interfaces.IObjectModifiedEvent"
        handler="lp.bugs.subscribers.buglastupdated.update_bug_date_last_updated"/>
    <subscriber
        for="lp.bugs.interfaces.bugattachment.IBugAttachment                 lazr.lifecycle.interfaces.IObjectCreatedEvent"
        handler="lp.bugs.subscribers.bug.notify_bug_attachment_added"/>
    <subscriber
        for="lp.bugs.interfaces.bugattachment.IBugAttachment                 lazr.lifecycle.interfaces.IObjectDeletedEvent"
        handler="lp.bugs.subscribers.bug.notify_bug_attachment_removed"/>
    <subscriber
        for="lp.bugs.interfaces.bugattachment.IBugAttachment                 lazr.lifecycle.interfaces.IObjectCreatedEvent"
        handler="lp.bugs.subscribers.buglastupdated.update_bug_date_last_updated"/>
    <subscriber
        for="lp.bugs.interfaces.bugattachment.IBugAttachment                 lazr.lifecycle.interfaces.IObjectModifiedEvent"
        handler="lp.bugs.subscribers.buglastupdated.update_bug_date_last_updated"/>
    <subscriber
        for="lp.bugs.interfaces.bugbranch.IBugBranch                 lazr.lifecycle.interfaces.IObjectCreatedEvent"
        handler="lp.bugs.subscribers.buglastupdated.update_bug_date_last_updated"/>
    <subscriber
        for="lp.bugs.interfaces.bugbranch.IBugBranch                 lazr.lifecycle.interfaces.IObjectModifiedEvent"
        handler="lp.bugs.subscribers.buglastupdated.update_bug_date_last_updated"/>
    <subscriber
        for="lp.bugs.interfaces.bugcve.IBugCve                 lazr.lifecycle.interfaces.IObjectCreatedEvent"
        handler="lp.bugs.subscribers.buglastupdated.update_bug_date_last_updated"/>
    <subscriber
        for="lp.bugs.interfaces.bugcve.IBugCve                 lazr.lifecycle.interfaces.IObjectCreatedEvent"
        handler="canonical.launchpad.subscribers.karma.cve_added"/>
    <subscriber
        for="lp.bugs.interfaces.bugmessage.IBugMessage                 lazr.lifecycle.interfaces.IObjectCreatedEvent"
        handler="lp.bugs.subscribers.bug.notify_bug_comment_added"/>
    <subscriber
        for="lp.bugs.interfaces.bugmessage.IBugMessage                 lazr.lifecycle.interfaces.IObjectCreatedEvent"
        handler="canonical.launchpad.subscribers.karma.bug_comment_added"/>
    <subscriber
        for="lp.bugs.interfaces.bugmessage.IBugMessage                 lazr.lifecycle.interfaces.IObjectCreatedEvent"
        handler="lp.bugs.subscribers.buglastupdated.update_bug_date_last_updated"/>
    <subscriber
        for="lp.bugs.interfaces.bugwatch.IBugWatch                 lazr.lifecycle.interfaces.IObjectCreatedEvent"
        handler="canonical.launchpad.subscribers.karma.bugwatch_added"/>
    <subscriber
        for="lp.bugs.interfaces.bugwatch.IBugWatch                 lazr.lifecycle.interfaces.IObjectCreatedEvent"
        handler="lp.bugs.subscribers.buglastupdated.update_bug_date_last_updated"/>
    <subscriber
        for="lp.bugs.interfaces.bugwatch.IBugWatch                 lazr.lifecycle.interfaces.IObjectModifiedEvent"
        handler="lp.bugs.subscribers.bugactivity.notify_bug_watch_modified"/>
    <subscriber
        for="lp.bugs.interfaces.bugwatch.IBugWatch                 lazr.lifecycle.interfaces.IObjectModifiedEvent"
        handler="lp.bugs.subscribers.buglastupdated.update_bug_date_last_updated"/>
    <subscriber
        for="lp.bugs.interfaces.bugsubscription.IBugSubscription                 lazr.lifecycle.interfaces.IObjectCreatedEvent"
        handler="lp.bugs.subscribers.bug.notify_bug_subscription_added"/>
    <subscriber
        for="lp.bugs.interfaces.bug.IBug                 lazr.lifecycle.interfaces.IObjectModifiedEvent"
        handler="lp.bugs.subscribers.bug.notify_bug_modified"/>
    <securedutility
        class="canonical.launchpad.systemhomes.MaloneApplication"
        provides="lp.bugs.interfaces.malone.IMaloneApplication">
        <allow
            interface="lp.bugs.interfaces.malone.IMaloneApplication"/>
    </securedutility>

    <!-- pages for the malone application -->

    <xmlrpc:view
        for="lp.bugs.interfaces.malone.IMaloneApplication"
        methods="filebug"
        class="lp.bugs.xmlrpc.bug.FileBugAPI"
        permission="launchpad.AnyPerson"/>

    <!-- Global Malone portlets -->


    <!-- Preserve the /bugs/assigned link to prevent linkrot. This will now
                                 redirect into the FOAF +assignedbugs. -->


    <!-- BugTrackerPerson -->

    <class
        class="lp.bugs.model.bugtrackerperson.BugTrackerPerson">
        <allow
            interface="lp.bugs.interfaces.bugtrackerperson.IBugTrackerPerson"/>
    </class>
    <class
        class="lp.bugs.model.packagebugsupervisor.PackageBugSupervisor">
        <allow
            attributes="
                id
                distribution
                sourcepackagename
                bug_supervisor"/>
    </class>

    <!-- CveReference -->

    <class
        class="lp.bugs.model.cvereference.CveReference">
        <allow
            interface="lp.bugs.interfaces.cvereference.ICveReference"/>
        <require
            permission="launchpad.AnyPerson"
            set_schema="lp.bugs.interfaces.cvereference.ICveReference"/>
    </class>
    <facet
        facet="bugs">

        <!-- IBugTask -->

        <class
            class="lp.bugs.model.bugtask.BugTask">
            <allow
                attributes="
                    id
                    bug
                    bugID
                    target
                    date_assigned
                    datecreated
                    date_confirmed
                    date_incomplete
                    date_inprogress
                    date_left_new
                    date_triaged
                    date_fix_committed
                    date_fix_released
                    date_left_closed
                    date_closed
                    productseriesID
                    task_age
                    bug_subscribers
                    is_complete
                    canTransitionToStatus
                    isSubscribed
                    getPackageComponent
                    userCanEditImportance
                    userCanEditMilestone
                    userCanSetAnyAssignee
                    userCanUnassign"/>
            <require
                permission="launchpad.View"
                attributes="
                    bugtargetname
                    bugtargetdisplayname
                    product
                    productseries
                    sourcepackagename
                    distribution
                    distroseries
                    milestone
                    status
                    statusexplanation
                    importance
                    assignee
                    bugwatch
                    age
                    owner
                    targetname
                    title
                    related_tasks
                    other_affected_pillars
                    asEmailHeaderValue
                    getDelta
                    pillar
                    target_uses_malone
                    bugtask_branches
                    conjoined_master
                    conjoined_slave
                    subscribe
                    getConjoinedMaster
                    findSimilarBugs"/>
            <require
                permission="launchpad.Edit"
                attributes="
                    setStatusFromDebbugs
                    setImportanceFromDebbugs
                    updateTargetNameCache
                    transitionToImportance
                    transitionToStatus
                    transitionToAssignee
                    transitionToMilestone
                    transitionToTarget"/>

            <!-- XXX Brad Bollenbach 2006-09-29 bug=63000:
                 The permission checking for milestone and importance
                 is further restricted in the browser view code
                 (BugTaskEditView).
            -->
            <require
                permission="launchpad.Edit"
                set_attributes="
                    age
                    bugwatch
                    datecreated
                    distribution
                    distroseries
                    importance
                    milestone
                    owner
                    product
                    productseries
                    related_tasks
                    setImportanceFromDebbugs
                    setStatusFromDebbugs
                    sourcepackagename
                    statusdisplayhtml
                    statuselsewhere
                    statusexplanation
                    targetname
                    title
                    "/>
        </class>
        <adapter
            provides="canonical.lazr.interfaces.IObjectPrivacy"
            for="lp.bugs.interfaces.bugtask.IBugTask"
            factory="lp.bugs.browser.bugtask.BugTaskPrivacyAdapter"
            permission="zope.Public"/>
        <adapter
            for="lp.bugs.interfaces.bugtask.IBugTask"
            provides="canonical.launchpad.interfaces.launchpad.IPrivacy"
            factory="lp.bugs.adapters.bug.bugtask_to_privacy"/>
        <adapter
            for="lp.bugs.interfaces.bugtask.IBugTask"
            provides="lp.bugs.interfaces.bug.IBug"
            factory="lp.bugs.model.bugtask.BugTaskToBugAdapter"/>
        <adapter
            factory="lp.bugs.browser.bugtask.bugtarget_renderer"
            name="target"/>
        <adapter
            provides="canonical.launchpad.webapp.interfaces.IBreadcrumb"
            for="lp.bugs.interfaces.bugtask.IBugTask"
            factory="lp.bugs.browser.bugtask.BugTaskBreadcrumb"
            permission="zope.Public"/>
        <adapter
            provides="canonical.launchpad.webapp.interfaces.IBreadcrumb"
            for="lp.bugs.interfaces.bugmessage.IBugComment"
            factory="lp.bugs.browser.bugcomment.BugCommentBreadcrumb"
            permission="zope.Public"/>

        <!-- NullBugTask -->

        <class
            class="lp.bugs.model.bugtask.NullBugTask">
            <require
                permission="launchpad.View"
                interface="lp.bugs.interfaces.bugtask.IBugTask"/>
            <require
                permission="launchpad.Edit"
                set_schema="lp.bugs.interfaces.bugtask.IBugTask"/>
        </class>

        <!-- BugTaskSet -->

        <class
            class="lp.bugs.model.bugtask.BugTaskSet">
            <allow
                interface="lp.bugs.interfaces.bugtask.IBugTaskSet"/>
            <allow
                interface="zope.app.form.browser.interfaces.IAddFormCustomization"/>
        </class>
        <securedutility
            provides="lp.bugs.interfaces.bugtask.IBugTaskSet"
            class="lp.bugs.model.bugtask.BugTaskSet">
            <allow
                interface="lp.bugs.interfaces.bugtask.IBugTaskSet"/>
        </securedutility>

        <!-- BugTaskDelta -->

        <class
            class="lp.bugs.model.bugtask.BugTaskDelta">
            <allow
                interface="lp.bugs.interfaces.bugtask.IBugTaskDelta"/>
        </class>
    </facet>
    <class
        class="lp.bugs.model.bugattachment.BugAttachment">
        <require
            permission="launchpad.View"
            interface="lp.bugs.interfaces.bugattachment.IBugAttachment"/>
        <require
            permission="launchpad.Edit"
            set_schema="lp.bugs.interfaces.bugattachment.IBugAttachment"/>
    </class>

    <!-- BugAttachmentSet -->

    <class
        class="lp.bugs.model.bugattachment.BugAttachmentSet">
        <allow
            interface="lp.bugs.interfaces.bugattachment.IBugAttachmentSet"/>
    </class>
    <securedutility
        class="lp.bugs.model.bugattachment.BugAttachmentSet"
        provides="lp.bugs.interfaces.bugattachment.IBugAttachmentSet">
        <allow
            interface="lp.bugs.interfaces.bugattachment.IBugAttachmentSet"/>
    </securedutility>
    <facet
        facet="bugs">

        <!-- BugTracker -->

        <class
            class="lp.bugs.model.bugtracker.BugTracker">
            <implements
                interface="lp.bugs.interfaces.bugtracker.IBugTracker"/>
            <require
                permission="zope.Public"
                attributes="
                    active
                    aliases
                    baseurl
                    bugtrackertype
                    componentForDistroSourcePackage
                    contactdetails
                    getAllRemoteComponentGroups
                    getBugFilingAndSearchLinks
                    getBugsWatching
                    getLinkedPersonByName
                    getRemoteComponentGroup
                    has_lp_plugin
                    id
                    imported_bug_messages
                    latestwatches
                    multi_product
                    name
                    owner
                    products
                    projects
                    summary
                    title
                    watches
                    watches_needing_update
                    watches_ready_to_check
                    watches_with_unpushed_comments
                    "/>
            <require
                permission="launchpad.Edit"
                attributes="
                    addRemoteComponentGroup
                    destroySelf
                    ensurePersonForSelf
                    linkPersonToSelf
                    "
                set_attributes="
                    aliases
                    baseurl
                    bugtrackertype
                    contactdetails
                    has_lp_plugin
                    name
                    owner
                    summary
                    title
                    "/>
            <require
                permission="launchpad.Admin"
                attributes="resetWatches"
                set_attributes="active"/>
        </class>
        <adapter
            provides="canonical.launchpad.webapp.interfaces.IBreadcrumb"
            for="lp.bugs.interfaces.bugtracker.IBugTracker"
            factory="canonical.launchpad.webapp.breadcrumb.TitleBreadcrumb"
            permission="zope.Public"/>

        <!-- BugTrackerSet -->

        <class
            class="lp.bugs.model.bugtracker.BugTrackerSet">
            <allow
                interface="lp.bugs.interfaces.bugtracker.IBugTrackerSet"/>
        </class>
        <securedutility
            class="lp.bugs.model.bugtracker.BugTrackerSet"
            provides="lp.bugs.interfaces.bugtracker.IBugTrackerSet">
            <allow
                interface="lp.bugs.interfaces.bugtracker.IBugTrackerSet"/>
        </securedutility>
        <adapter
            provides="canonical.launchpad.webapp.interfaces.IBreadcrumb"
            for="lp.bugs.interfaces.bugtracker.IBugTrackerSet"
            factory="lp.bugs.browser.bugtracker.BugTrackerSetBreadcrumb"
            permission="zope.Public"/>

        <!-- BugTrackerAlias -->

        <class
            class="lp.bugs.model.bugtracker.BugTrackerAlias">
            <allow
                interface="lp.bugs.interfaces.bugtracker.IBugTrackerAlias"/>
            <require
                permission="zope.Public"
                set_schema="lp.bugs.interfaces.bugtracker.IBugTrackerAlias"/>
        </class>

        <!-- BugTrackerAliasSet -->

        <class
            class="lp.bugs.model.bugtracker.BugTrackerAliasSet">
            <allow
                interface="lp.bugs.interfaces.bugtracker.IBugTrackerAliasSet"/>
        </class>
        <securedutility
            class="lp.bugs.model.bugtracker.BugTrackerAliasSet"
            provides="lp.bugs.interfaces.bugtracker.IBugTrackerAliasSet">
            <allow
                interface="lp.bugs.interfaces.bugtracker.IBugTrackerAliasSet"/>
        </securedutility>

        <!--BugTrackerComponent -->

        <class
            class="lp.bugs.model.bugtracker.BugTrackerComponent">
            <require
                permission="zope.Public"
                attributes="
                    id
                    name
                    is_visible
                    is_custom
                    distro_source_package
                    component_group
                    "/>
            <require
                permission="launchpad.AnyPerson"
                set_attributes="
                    is_visible
                    is_custom
                    distro_source_package
                    "/>
            <implements
                interface="lp.bugs.interfaces.bugtracker.IBugTrackerComponent"/>
        </class>

        <!--BugTrackerComponentGroup -->

        <class
            class="lp.bugs.model.bugtracker.BugTrackerComponentGroup">
            <require
                permission="zope.Public"
                attributes="
                    id
                    name
                    bug_tracker
                    components
                    getComponent
                    addComponent
                    addCustomComponent
                    "/>
            <implements
                interface="lp.bugs.interfaces.bugtracker.IBugTrackerComponentGroup"/>
        </class>

        <!-- RemoteBug -->

        <class
            class="lp.bugs.browser.bugtracker.RemoteBug">
            <allow
                interface="lp.bugs.interfaces.bugtracker.IRemoteBug"/>
        </class>
    </facet>

    <!-- IBugBranch -->

    <class
        class="lp.bugs.model.bugbranch.BugBranch">
        <allow
            interface="lp.bugs.interfaces.bugbranch.IBugBranch"/>
        <require
            permission="launchpad.Edit"
            attributes="
                destroySelf"/>
    </class>
    <adapter
        for="lp.bugs.interfaces.bugbranch.IBugBranch"
        provides="canonical.launchpad.webapp.interfaces.IPrimaryContext"
        factory="lp.bugs.browser.bugbranch.BugBranchPrimaryContext"/>

    <!-- hierarchy -->

    <subscriber
        for="lp.bugs.interfaces.bugbranch.IBugBranch                                                lazr.lifecycle.interfaces.IObjectCreatedEvent"
        handler="canonical.launchpad.subscribers.karma.bug_branch_created"/>

    <!-- BugBranchSet -->

    <class
        class="lp.bugs.model.bugbranch.BugBranchSet">
        <allow
            interface="lp.bugs.interfaces.bugbranch.IBugBranchSet"/>
    </class>
    <securedutility
        class="lp.bugs.model.bugbranch.BugBranchSet"
        provides="lp.bugs.interfaces.bugbranch.IBugBranchSet">
        <allow
            interface="lp.bugs.interfaces.bugbranch.IBugBranchSet"/>
    </securedutility>

    <!-- BugCve -->

    <class
        class="lp.bugs.model.cve.BugCve">
        <allow
            interface="lp.bugs.interfaces.bugcve.IBugCve"/>
    </class>
    <facet
        facet="bugs">

        <!-- CVE -->

        <class
            class="lp.bugs.model.cve.Cve">
            <allow
                interface="lp.bugs.interfaces.cve.ICve"/>
            <require
                permission="launchpad.AnyPerson"
                set_schema="lp.bugs.interfaces.cve.ICve"/>

            <!-- IBugLinkTarget -->

            <allow
                attributes="
                    bug_links"/>
            <require
                permission="launchpad.AnyPerson"
                attributes="
                    linkBug
                    unlinkBug"/>
        </class>

        <!-- CveSet -->

        <class
            class="lp.bugs.model.cve.CveSet">
            <allow
                interface="lp.bugs.interfaces.cve.ICveSet"/>
        </class>
        <securedutility
            class="lp.bugs.model.cve.CveSet"
            provides="lp.bugs.interfaces.cve.ICveSet">
            <allow
                interface="lp.bugs.interfaces.cve.ICveSet"/>
        </securedutility>
    </facet>

    <!-- BugSubscription -->

    <class
        class="lp.bugs.model.bugsubscription.BugSubscription">
        <allow
            interface="lp.bugs.interfaces.bugsubscription.IBugSubscription"/>
        <require
            permission="zope.Public"
            set_schema="lp.bugs.interfaces.bugsubscription.IBugSubscription"/>
    </class>

    <!-- BugSubscriptionFilter -->
    <class
        class=".model.bugsubscriptionfilter.BugSubscriptionFilter">
      <allow
          interface=".interfaces.bugsubscriptionfilter.IBugSubscriptionFilterAttributes"/>
      <require
          permission="launchpad.Edit"
          interface=".interfaces.bugsubscriptionfilter.IBugSubscriptionFilterMethods"
          set_schema=".interfaces.bugsubscriptionfilter.IBugSubscriptionFilterAttributes" />
    </class>

    <facet
        facet="bugs">

        <!-- Bug -->

        <class
            class="lp.bugs.model.bug.Bug">
            <implements
                interface="lp.bugs.interfaces.bug.IBug"/>
            <allow
                attributes="
                    id
                    private
                    bugtasks
                    default_bugtask
                    affected_pillars
                    permits_expiration
                    can_expire
                    subscriptions
                    syncUpdate
                    date_last_updated
                    getBugTask
                    getDirectSubscribers
                    getDirectSubscriptions
                    getIndirectSubscribers
                    getNullBugTask
                    is_complete
                    official_tags
                    who_made_private
                    date_made_private
                    userCanView
                    personIsDirectSubscriber
                    personIsAlsoNotifiedSubscriber
                    personIsSubscribedToDuplicate
                    heat
                    heat_last_updated
                    has_patches
                    latest_patch
                    latest_patch_uploaded"/>
            <require
                permission="launchpad.View"
                attributes="
                    datecreated
                    name
                    title
                    description
                    ownerID
                    owner
                    duplicateof
                    communityscore
                    communitytimestamp
                    hits
                    hitstimestamp
                    activityscore
                    activitytimestamp
                    displayname
                    activity
                    initial_message
                    linked_branches
                    watches
                    has_cves
                    cves
                    cve_links
                    duplicates
                    attachments
                    attachments_unpopulated
                    questions
                    specifications
                    followup_subject
                    isSubscribed
                    messages
                    getBugNotificationRecipients
                    hasBranch
                    security_related
                    tags
                    getMessageChunks
                    isSubscribedToDupes
                    getSubscribersFromDuplicates
                    getSubscriptionsFromDuplicates
                    getSubscribersForPerson
                    getSubscriptionForPerson
                    indexed_messages
                    getAlsoNotifiedSubscribers
                    getBugWatch
                    canBeNominatedFor
                    getNominationFor
                    getNominations
                    date_last_message
                    number_of_duplicates
                    message_count
                    comment_count
                    getQuestionCreatedFromBug
                    canBeAQuestion
                    getBugTasksByPackageName
                    users_affected_count
                    users_unaffected_count
                    users_affected
                    users_unaffected
                    users_affected_count_with_dupes
                    users_affected_with_dupes
                    bug_messages
                    isUserAffected
                    getHWSubmissions
                    isExpirable"/>
            <require
                permission="launchpad.Edit"
                attributes="
                    addAttachment
                    addChange
                    addChangeNotification
                    addCommentNotification
                    addNomination
                    addTask
                    addWatch
                    convertToQuestion
                    expireNotifications
                    findCvesInText
                    linkAttachment
                    linkBranch
                    linkCVE
                    linkCVEAndReturnNothing
                    linkHWSubmission
                    linkMessage
                    markAsDuplicate
                    markUserAffected
                    newMessage
                    removeWatch
                    setPrivate
                    setSecurityRelated
                    setStatus
                    subscribe
                    unlinkBranch
                    unlinkCVE
                    unlinkHWSubmission
                    unsubscribe
                    unsubscribeFromDupes
                    updateHeat"
                set_attributes="
                    activity initial_message
                    activityscore
                    activitytimestamp
                    communityscore
                    communitytimestamp
                    date_last_updated
                    date_made_private
                    datecreated
                    hits
                    hitstimestamp
                    name
                    owner
                    ownerID
                    security_related
                    tags
                    title description
                    who_made_private"/>
            <require
                permission="launchpad.Admin"
                attributes="
                    setCommentVisibility
                    setHeat"
                set_attributes="heat_last_updated" />
        </class>
        <adapter
            for="lp.bugs.interfaces.bug.IBug"
            provides="canonical.launchpad.webapp.interfaces.ILaunchpadContainer"
            factory="canonical.launchpad.components.launchpadcontainer.LaunchpadBugContainer"/>

        <!-- BugSet -->

        <class
            class="lp.bugs.model.bug.BugSet">
            <allow
                interface="lp.bugs.interfaces.bug.IBugSet"/>
        </class>
        <securedutility
            class="lp.bugs.model.bug.BugSet"
            provides="lp.bugs.interfaces.bug.IBugSet">
            <allow
                interface="lp.bugs.interfaces.bug.IBugSet"/>
        </securedutility>

        <!-- BugDelta -->

        <class
            class="lp.bugs.adapters.bugdelta.BugDelta">
            <allow
                interface="lp.bugs.interfaces.bug.IBugDelta"/>
        </class>
    </facet>

    <!-- BugMessage -->

    <class
        class="lp.bugs.model.bugmessage.BugMessage">
        <allow
            interface="lp.bugs.interfaces.bugmessage.IBugMessage"/>
        <require
            permission="launchpad.Admin"
            set_attributes="remote_comment_id bugwatch visible"/>
    </class>

    <!-- BugMessageSet -->

    <class
        class="lp.bugs.model.bugmessage.BugMessageSet">
        <allow
            interface="lp.bugs.interfaces.bugmessage.IBugMessageSet"/>
    </class>
    <securedutility
        class="lp.bugs.model.bugmessage.BugMessageSet"
        provides="lp.bugs.interfaces.bugmessage.IBugMessageSet">
        <allow
            interface="lp.bugs.interfaces.bugmessage.IBugMessageSet"/>
    </securedutility>
    <adapter
        for="lp.bugs.interfaces.bugnomination.IBugNomination"
        provides="canonical.launchpad.webapp.interfaces.IPrimaryContext"
        factory="lp.bugs.browser.bugnomination.BugNominationPrimaryContext"/>
    <facet
        facet="bugs">
        <class
            class="lp.bugs.model.bugnomination.BugNomination">
            <require
                permission="launchpad.View"
                attributes="
                    id
                    date_created
                    date_decided
                    distroseries
                    productseries
                    bug
                    owner
                    decider
                    target
                    status
                    isApproved
                    isDeclined
                    isProposed
                    canApprove"/>
            <require
                permission="launchpad.Driver"
                attributes="
                    approve
                    decline"/>
        </class>
        <securedutility
            class="lp.bugs.model.bugnomination.BugNominationSet"
            provides="lp.bugs.interfaces.bugnomination.IBugNominationSet">
            <allow
                interface="lp.bugs.interfaces.bugnomination.IBugNominationSet"/>
        </securedutility>
    </facet>
    <subscriber
        for="lp.bugs.interfaces.bug.IBug                            zope.lifecycleevent.interfaces.IObjectCreatedEvent"
        handler="lp.bugs.subscribers.bugactivity.record_bug_added"/>
    <subscriber
        for="lp.bugs.interfaces.bug.IBug                            lazr.lifecycle.interfaces.IObjectModifiedEvent"
        handler="lp.bugs.subscribers.bugactivity.record_bug_edited"/>
    <subscriber
        for="lp.bugs.interfaces.bugcve.IBugCve                            lazr.lifecycle.interfaces.IObjectCreatedEvent"
        handler="lp.bugs.subscribers.bugactivity.record_cve_linked_to_bug"/>
    <subscriber
        for="lp.bugs.interfaces.bugcve.IBugCve                            lazr.lifecycle.interfaces.IObjectDeletedEvent"
        handler="lp.bugs.subscribers.bugactivity.record_cve_unlinked_from_bug"/>
    <subscriber
        for="lp.bugs.interfaces.bugsubscription.IBugSubscription                     zope.lifecycleevent.interfaces.IObjectCreatedEvent"
        handler="lp.bugs.subscribers.bugactivity.record_bugsubscription_added"/>
    <subscriber
        for="lp.bugs.interfaces.bugsubscription.IBugSubscription                     lazr.lifecycle.interfaces.IObjectModifiedEvent"
        handler="lp.bugs.subscribers.bugactivity.record_bugsubscription_edited"/>
    <facet
        facet="bugs">

        <!-- BugWatch -->

        <class
            class="lp.bugs.model.bugwatch.BugWatch">
            <implements
                interface="lp.bugs.interfaces.bugwatch.IBugWatch"/>
            <require
                permission="zope.Public"
                attributes="
                    activity
                    bug
                    bugtasks
                    bugtracker
                    can_be_rescheduled
                    datecreated
                    failed_activity
                    hasComment
                    unpushed_comments
                    id
                    last_error_type
                    lastchanged
                    lastchecked
                    needscheck
                    next_check
                    owner
                    remote_importance
                    remotebug
                    remotestatus
                    title
                    url
                    getImportedBugMessages"/>
            <require
                permission="launchpad.AnyPerson"
                attributes="
                    destroySelf
                    addActivity
                    setNextCheck"
                set_attributes="bugtracker remotebug"/>
            <require
                permission="launchpad.Admin"
                attributes="
                    addComment
                    updateImportance
                    updateStatus
                    reset
                    "
                set_attributes="
                    last_error_type
                    lastchanged
                    lastchecked
                    needscheck
                    next_check
                    remote_importance
                    remotestatus
                    "/>
        </class>

        <!-- https://launchpad.net/bugs/98639 -->


        <!--BugWatchSet -->

        <class
            class="lp.bugs.model.bugwatch.BugWatchSet">
            <allow
                interface="lp.bugs.interfaces.bugwatch.IBugWatchSet"/>
            <allow
                interface="zope.app.form.browser.interfaces.IAddFormCustomization"/>
        </class>
        <securedutility
            class="lp.bugs.model.bugwatch.BugWatchSet"
            provides="lp.bugs.interfaces.bugwatch.IBugWatchSet">
            <allow
                interface="lp.bugs.interfaces.bugwatch.IBugWatchSet"/>
        </securedutility>

        <!-- BugWatchActivity -->
        <class
            class="lp.bugs.model.bugwatch.BugWatchActivity">
            <allow
                interface="lp.bugs.interfaces.bugwatch.IBugWatchActivity"/>
        </class>
    </facet>
    <subscriber
        for="lp.bugs.interfaces.bugtask.IBugTask                 lazr.lifecycle.interfaces.IObjectCreatedEvent"
        handler="lp.bugs.subscribers.bugactivity.notify_bugtask_added"/>
    <subscriber
        for="lp.bugs.interfaces.bugtask.IBugTask                 zope.lifecycleevent.interfaces.IObjectCreatedEvent"
        handler="canonical.launchpad.subscribers.karma.bugtask_created"/>
    <subscriber
        for="lp.bugs.interfaces.bugtask.IBugTask                 zope.lifecycleevent.interfaces.IObjectCreatedEvent"
        handler="lp.bugs.subscribers.buglastupdated.update_bug_date_last_updated"/>
    <subscriber
        for="lp.bugs.interfaces.bugtask.IBugTask                 lazr.lifecycle.interfaces.IObjectModifiedEvent"
        handler="lp.bugs.subscribers.bugtask.notify_bugtask_edited"/>
    <subscriber
        for="lp.bugs.interfaces.bugtask.IBugTask                 lazr.lifecycle.interfaces.IObjectModifiedEvent"
        handler="canonical.launchpad.subscribers.karma.bugtask_modified"/>
    <subscriber
        for="lp.bugs.interfaces.bugtask.IBugTask                 lazr.lifecycle.interfaces.IObjectModifiedEvent"
        handler="lp.bugs.subscribers.buglastupdated.update_bug_date_last_updated"/>
    <class
        class="lp.bugs.model.bugnotification.BugNotification">
        <allow
            interface="lp.bugs.interfaces.bugnotification.IBugNotification"/>
        <require
            permission="launchpad.AnyPerson"
            set_schema="lp.bugs.interfaces.bugnotification.IBugNotification"/>
    </class>
    <class
        class="lp.bugs.model.bugnotification.BugNotificationRecipient">
        <allow
            interface="lp.bugs.interfaces.bugnotification.IBugNotificationRecipient"/>
    </class>
    <class
        class="lp.bugs.mail.bugnotificationrecipients.BugNotificationRecipients">
        <allow
            interface="canonical.launchpad.interfaces.launchpad.INotificationRecipientSet"/>
    </class>
    <securedutility
        provides="lp.bugs.interfaces.bugnotification.IBugNotificationSet"
        class="lp.bugs.model.bugnotification.BugNotificationSet">
        <allow
            interface="lp.bugs.interfaces.bugnotification.IBugNotificationSet"/>
    </securedutility>
    <adapter
        name="bugs"
        provides="canonical.launchpad.webapp.interfaces.IBreadcrumb"
        for="lp.bugs.interfaces.bugtarget.IBugTarget"
        factory="lp.bugs.browser.bugtarget.BugsVHostBreadcrumb"
        permission="zope.Public"/>
    <adapter
        name="bugs"
        provides="canonical.launchpad.webapp.interfaces.IBreadcrumb"
        for="lp.registry.interfaces.projectgroup.IProjectGroup"
        factory="lp.bugs.browser.bugtarget.BugsVHostBreadcrumb"
        permission="zope.Public"/>

    <!-- ProcessApportBlobJobs -->
    <class class="lp.bugs.model.apportjob.ProcessApportBlobJob">
        <allow interface="lp.bugs.interfaces.apportjob.IApportJob" />
        <allow interface="lp.bugs.interfaces.apportjob.IProcessApportBlobJob"/>
    </class>
    <securedutility
        component="lp.bugs.model.apportjob.ProcessApportBlobJob"
        provides="lp.bugs.interfaces.apportjob.IProcessApportBlobJobSource">
        <allow
            interface="lp.bugs.interfaces.apportjob.IProcessApportBlobJobSource"/>
    </securedutility>

    <!-- FileBugData -->
    <class class="lp.bugs.model.bug.FileBugData">
        <allow interface="lp.bugs.interfaces.bug.IFileBugData" />
    </class>

  <class class="lp.bugs.mail.bugnotificationrecipients.BugNotificationRecipientReason">
    <allow attributes="
        bug
        getReason
        mail_header
        recipient"/>
  </class>

<<<<<<< HEAD
    <!-- StructuralSubscription -->

    <class
        class="lp.bugs.model.structuralsubscription.StructuralSubscription">
        <allow
            interface=".interfaces.structuralsubscription.IStructuralSubscriptionPublic" />
        <require
            set_schema=".interfaces.structuralsubscription.IStructuralSubscriptionPublic"
            permission="zope.Public" />
        <require
            interface=".interfaces.structuralsubscription.IStructuralSubscriptionRestricted"
            permission="launchpad.Edit" />
    </class>
    <adapter
        factory=".model.structuralsubscription.DistroSeriesTargetHelper"
        permission="zope.Public"/>
    <adapter
        factory=".model.structuralsubscription.ProjectGroupTargetHelper"
        permission="zope.Public"/>
    <adapter
        factory=".model.structuralsubscription.DistributionSourcePackageTargetHelper"
        permission="zope.Public"/>
    <adapter
        factory=".model.structuralsubscription.MilestoneTargetHelper"
        permission="zope.Public"/>
    <adapter
        factory=".model.structuralsubscription.ProductTargetHelper"
        permission="zope.Public"/>
    <adapter
        factory=".model.structuralsubscription.ProductSeriesTargetHelper"
        permission="zope.Public"/>
    <adapter
        factory=".model.structuralsubscription.DistributionTargetHelper"
        permission="zope.Public"/>

=======
  <webservice:register module="lp.bugs.errors" />
>>>>>>> 335c1aee
  <webservice:register module="lp.bugs.interfaces.webservice" />

</configure><|MERGE_RESOLUTION|>--- conflicted
+++ resolved
@@ -1074,7 +1074,6 @@
         recipient"/>
   </class>
 
-<<<<<<< HEAD
     <!-- StructuralSubscription -->
 
     <class
@@ -1110,9 +1109,7 @@
         factory=".model.structuralsubscription.DistributionTargetHelper"
         permission="zope.Public"/>
 
-=======
   <webservice:register module="lp.bugs.errors" />
->>>>>>> 335c1aee
   <webservice:register module="lp.bugs.interfaces.webservice" />
 
 </configure>