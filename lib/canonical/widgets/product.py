# Copyright 2009 Canonical Ltd.  This software is licensed under the
# GNU Affero General Public License version 3 (see the file LICENSE).

"""Widgets related to IProduct."""

__metaclass__ = type
__all__ = [
    'GhostCheckBoxWidget',
    'GhostWidget',
    'LicenseWidget',
    'ProductBugTrackerWidget',
    'ProductNameWidget',
    ]

import cgi
import math

from zope.app.form import CustomWidgetFactory
from zope.app.form.browser.boolwidgets import CheckBoxWidget
from zope.app.form.browser.textwidgets import TextWidget
from zope.app.form.browser.widget import renderElement
from zope.app.form.interfaces import IInputWidget
from zope.app.form.utility import setUpWidget
from zope.component import getUtility
from zope.schema import Choice, Text

from z3c.ptcompat import ViewPageTemplateFile

from lazr.restful.interface import copy_field

from canonical.launchpad.browser.widgets import DescriptionWidget
from canonical.launchpad.fields import StrippedTextLine
from canonical.launchpad.webapp.interfaces import ILaunchBag
from canonical.launchpad.validators import LaunchpadValidationError
from canonical.launchpad.validators.email import email_validator
from canonical.launchpad.webapp import canonical_url
from canonical.widgets.itemswidgets import (
    CheckBoxMatrixWidget, LaunchpadRadioWidget)
from canonical.widgets.popup import BugTrackerPickerWidget
from canonical.widgets.textwidgets import (
    LowerCaseTextWidget, StrippedTextWidget)
<<<<<<< HEAD
from lp.bugs.interfaces.bugtracker import (
    BugTrackerType, IBugTracker, IBugTrackerSet)
=======
from lp.registry.interfaces.product import IProduct
>>>>>>> a0f9eb7d


class ProductBugTrackerWidget(LaunchpadRadioWidget):
    """Widget for selecting a product bug tracker."""

    _joinButtonToMessageTemplate = u'%s&nbsp;%s'
    template = ViewPageTemplateFile('templates/product-bug-tracker.pt')

    def __init__(self, field, vocabulary, request):
        # pylint: disable-msg=W0233
        LaunchpadRadioWidget.__init__(self, field, vocabulary, request)

        # Bug tracker widget.
        self.bugtracker = Choice(
            vocabulary="WebBugTracker",
            __name__='bugtracker')
        self.bugtracker_widget = CustomWidgetFactory(BugTrackerPickerWidget)
        setUpWidget(
            self, 'bugtracker', self.bugtracker, IInputWidget,
            prefix=self.name, value=field.context.bugtracker,
            context=field.context)
        self.bugtracker_widget.onKeyPress = (
            "selectWidget('%s.2', event);" % self.name)

        # Upstream email address field and widget.
        ## This is to make email address bug trackers appear
        ## separately from the main bug tracker list.
        self.upstream_email_address = StrippedTextLine(
            required=False, constraint=email_validator,
            __name__='upstream_email_address')
        self.upstream_email_address_widget = (
            CustomWidgetFactory(StrippedTextWidget))
        setUpWidget(
            self, 'upstream_email_address', self.upstream_email_address,
            IInputWidget, prefix=self.name, value='',
            context=self.upstream_email_address.context)
        ## Select the corresponding radio option automatically if
        ## the user starts typing.
        if self.upstream_email_address_widget.extra is None:
            self.upstream_email_address_widget.extra = ''
        self.upstream_email_address_widget.extra += (
            ''' onkeypress="selectWidget('%s.3', event);"\n''' % self.name)

    def _renderItem(self, index, text, value, name, cssClass, checked=False):
        # This form has a custom need to render their labels separately,
        # because of a Firefox problem: see comment in renderItems.
        kw = {}
        if checked:
            kw['checked'] = 'checked'
        id = '%s.%s' % (name, index)
        elem = renderElement(u'input',
                             value=value,
                             name=name,
                             id=id,
                             cssClass=cssClass,
                             type='radio',
                             **kw)
        return '%s&nbsp;%s' % (elem, text)

    def _toFieldValue(self, form_value):
        if form_value == "malone":
            return self.context.malone_marker
        elif form_value == "external":
            return self.bugtracker_widget.getInputValue()
        elif form_value == "external-email":
            email_address = self.upstream_email_address_widget.getInputValue()
            if email_address is None or len(email_address) == 0:
                self.upstream_email_address_widget._error = (
                    LaunchpadValidationError(
                        'Please enter an email address.'))
                raise self.upstream_email_address_widget._error
            bugtracker = getUtility(IBugTrackerSet).ensureBugTracker(
                'mailto:%s' % email_address, getUtility(ILaunchBag).user,
                BugTrackerType.EMAILADDRESS)
            return bugtracker
        elif form_value == "project":
            return None

    def getInputValue(self):
        return self._toFieldValue(self._getFormInput())

    def setRenderedValue(self, value):
        self._data = value
        if value is not self.context.malone_marker:
            self.bugtracker_widget.setRenderedValue(value)

    def _renderLabel(self, text, index):
        """Render a label for the option with the specified index."""
        option_id = '%s.%s' % (self.name, index)
        return u'<label for="%s" style="font-weight: normal">%s</label>' % (
            option_id, text)

    def error(self):
        """Concatenate errors from this widget and sub-widgets."""
        # pylint: disable-msg=E1002
        errors = [super(ProductBugTrackerWidget, self).error(),
                  self.upstream_email_address_widget.error()]
        return '; '.join(err for err in errors if len(err) > 0)

    def renderItems(self, value):
        """Custom-render the radio-buttons and dependent widgets.

        Some of the radio options have dependent widgets: the bug
        tracker drop-down box, and the email address text field. To
        render these in the correct place we must override the default
        rendering of `LaunchpadRadioWidget`.

        We must also make sure that these dependent widgets are
        populated with the correct information, specifically the bug
        tracker selected, or the email address where bugs must be
        reported.
        """
        field = self.context
        product = field.context
        if value == self._missing:
            value = field.missing_value

        # Bugs tracked in Launchpad Bugs.
        malone_item_arguments = dict(
            index=0, text=self._renderLabel("In Launchpad", 0),
            value="malone", name=self.name, cssClass=self.cssClass)

        # Project or somewhere else.
        project = product.project
        if project is None or project.bugtracker is None:
            project_bugtracker_caption = "Somewhere else"
        else:
            project_bugtracker_caption = (
                'In the %s bug tracker (<a href="%s">%s</a>)</label>' % (
                    project.displayname, canonical_url(project.bugtracker),
                    cgi.escape(project.bugtracker.title)))
        project_bugtracker_arguments = dict(
            index=1, text=self._renderLabel(project_bugtracker_caption, 1),
            value="project", name=self.name, cssClass=self.cssClass)

        # External bug tracker.
        ## The bugtracker widget can't be within the <label> tag,
        ## since Firefox doesn't cope with it well.
        external_bugtracker_text = "%s %s" % (
            self._renderLabel("In a registered bug tracker:", 2),
            self.bugtracker_widget())
        external_bugtracker_arguments = dict(
            index=2, text=external_bugtracker_text,
            value="external", name=self.name, cssClass=self.cssClass)

        # Upstream email address (special-case bug tracker).
        if (IBugTracker.providedBy(value) and
            value.bugtrackertype == BugTrackerType.EMAILADDRESS):
            self.upstream_email_address_widget.setRenderedValue(
                value.baseurl.lstrip('mailto:'))
        external_bugtracker_email_text = "%s %s" % (
            self._renderLabel("By emailing an upstream bug contact:\n", 3),
            self.upstream_email_address_widget())
        external_bugtracker_email_arguments = dict(
            index=3, text=external_bugtracker_email_text,
            value="external-email", name=self.name, cssClass=self.cssClass)

        # All the choices arguments in order.
        all_arguments = {
            'launchpad': malone_item_arguments,
            'external_bugtracker': external_bugtracker_arguments,
            'external_email': external_bugtracker_email_arguments,
            'unknown': project_bugtracker_arguments,
            }

        # Figure out the selected choice.
        if value == field.malone_marker:
            selected = malone_item_arguments
        elif value != self.context.missing_value:
            # value will be 'external-email' if there was an error on
            # upstream_email_address_widget.
            if (value == 'external-email' or (
                    IBugTracker.providedBy(value) and
                    value.bugtrackertype == BugTrackerType.EMAILADDRESS)):
                selected = external_bugtracker_email_arguments
            else:
                selected = external_bugtracker_arguments
        else:
            selected = project_bugtracker_arguments

        # Render.
        for name, arguments in all_arguments.items():
            if arguments is selected:
                render = self.renderSelectedItem
            else:
                render = self.renderItem
            yield (name, render(**arguments))

    def renderValue(self, value):
        # Render the items with subordinate fields and support markup.
        self.bug_trackers = dict(self.renderItems(value))
        self.product = self.context.context
        # The view must also use GhostWidget for the 'remote_product' field.
        self.remote_product = copy_field(IProduct['remote_product'])
        self.remote_product_widget = CustomWidgetFactory(TextWidget)
        setUpWidget(
            self, 'remote_product', self.remote_product, IInputWidget,
            prefix='field', value=self.product.remote_product,
            context=self.product)
        # The view must also use GhostWidget for the 'enable_bug_expiration'
        # field.
        self.enable_bug_expiration = copy_field(
            IProduct['enable_bug_expiration'])
        self.enable_bug_expiration_widget = CustomWidgetFactory(
            CheckBoxWidget)
        setUpWidget(
            self, 'enable_bug_expiration', self.enable_bug_expiration,
            IInputWidget, prefix='field',
            value=self.product.enable_bug_expiration, context=self.product)
        return self.template()


class LicenseWidget(CheckBoxMatrixWidget):
    """A CheckBox widget with a custom template.

    The allow_pending_license is provided so that $product/+edit
    can display radio buttons to show that the license field is
    optional for pre-existing products that have never had a license set.
    """
    template = ViewPageTemplateFile('templates/license.pt')
    allow_pending_license = False

    CATEGORIES = {
        'AFFERO'        : 'recommended',
        'APACHE'        : 'recommended',
        'BSD'           : 'recommended',
        'GNU_GPL_V2'    : 'recommended',
        'GNU_GPL_V3'    : 'recommended',
        'GNU_LGPL_V2_1' : 'recommended',
        'GNU_LGPL_V3'   : 'recommended',
        'MIT'           : 'recommended',
        'CC_0'          : 'recommended',
        'ACADEMIC'      : 'more',
        'ARTISTIC'      : 'more',
        'ARTISTIC_2_0'  : 'more',
        'COMMON_PUBLIC' : 'more',
        'ECLIPSE'       : 'more',
        'EDUCATIONAL_COMMUNITY': 'more',
        'MPL'           : 'more',
        'OPEN_SOFTWARE' : 'more',
        'PHP'           : 'more',
        'PUBLIC_DOMAIN' : 'more',
        'PYTHON'        : 'more',
        'ZPL'           : 'more',
        'CC_BY'         : 'more',
        'CC_BY_SA'      : 'more',
        'PERL'          : 'deprecated',
        'OTHER_PROPRIETARY' : 'special',
        'OTHER_OPEN_SOURCE' : 'special',
        'DONT_KNOW'     : 'special',
        }

    items_by_category = None

    def __init__(self, field, vocabulary, request):
        # pylint: disable-msg=E1002
        super(LicenseWidget, self).__init__(field, vocabulary, request)
        # We want to put the license_info widget inside the licenses widget's
        # HTML, for better alignment and JavaScript dynamism.  This is
        # accomplished by ghosting the form's license_info widget (see
        # lp/registry/browser/product.py and the GhostWidget implementation
        # below) and creating a custom widget here.  It's a pretty simple text
        # widget so create that now.  The fun part is that it's all within the
        # same form, so posts work correctly.
        self.license_info = Text(__name__='license_info')
        self.license_info_widget = CustomWidgetFactory(DescriptionWidget)
        # The initial value of the license_info widget will be taken from the
        # field's context when available.  This will be the IProduct when
        # we're editing an existing project, but when we're creating a new
        # one, it'll be an IProductSet, which does not have license_info.
        initial_value = getattr(field.context, 'license_info', None)
        setUpWidget(
            self, 'license_info', self.license_info, IInputWidget,
            prefix='field', value=initial_value,
            context=field.context)
        # These will get filled in by _categorize().  They are the number of
        # selected licenses in the category.  The actual count doesn't matter,
        # since if it's greater than 0 it will start opened.  NOte that we
        # always want the recommended licenses to be opened, so we initialize
        # its value to 1.
        self.recommended_count = 1
        self.more_count = 0
        self.deprecated_count = 0
        self.special_count = 0

    def textForValue(self, term):
        """See `ItemsWidgetBase`."""
        # This will return just the DBItem's text.  We want to wrap that text
        # in the URL to the license, which is stored in the DBItem's
        # description.
        # pylint: disable-msg=E1002
        value = super(LicenseWidget, self).textForValue(term)
        if term.value.url is None:
            return value
        else:
            return ('%s&nbsp;<a href="%s" class="sprite external-link">'
                    '<span class="invisible-link">view license</span></a>'
                    % (value, term.value.url))

    def renderItem(self, index, text, value, name, cssClass):
        """See `ItemsEditWidgetBase`."""
        # pylint: disable-msg=E1002
        rendered = super(LicenseWidget, self).renderItem(
            index, text, value, name, cssClass)
        self._categorize(value, rendered)
        return rendered

    def renderSelectedItem(self, index, text, value, name, cssClass):
        """See `ItemsEditWidgetBase`."""
        # pylint: disable-msg=E1002
        rendered = super(LicenseWidget, self).renderSelectedItem(
            index, text, value, name, cssClass)
        category = self._categorize(value, rendered)
        # Increment the category counter.  This is used by the template to
        # determine whether a category should start opened or not.
        attribute_name = category + '_count'
        setattr(self, attribute_name, getattr(self, attribute_name) + 1)
        return rendered

    def _categorize(self, value, rendered):
        # Place the value in the proper category.
        if self.items_by_category is None:
            self.items_by_category = {}
        # When allow_pending_license is set, we'll see a radio button labeled
        # "I haven't specified the license yet".  In that case, do not show
        # the "I don't know" option.
        if self.allow_pending_license and value == 'DONT_KNOW':
            return
        category = self.CATEGORIES.get(value)
        assert category is not None, 'Uncategorized value: %s' % value
        self.items_by_category.setdefault(category, []).append(rendered)
        return category

    def __call__(self):
        # Trigger textForValue() which does the categorization of the
        # individual checkbox items.  We don't actually care about the return
        # value though since we'll be building up our checkbox tables
        # manually.
        # pylint: disable-msg=E1002
        super(LicenseWidget, self).__call__()
        self.recommended = self._renderTable('recommended', 3)
        self.more = self._renderTable('more', 3)
        self.deprecated = self._renderTable('deprecated')
        self.special = self._renderTable('special')
        return self.template()

    def _renderTable(self, category, column_count=1):
        # The tables are wrapped in divs, since IE8 does not respond
        # to setting the table's height to zero.
        html = ['<div id="%s"><table>' % category]
        rendered_items = self.items_by_category[category]
        row_count = int(math.ceil(len(rendered_items) / float(column_count)))
        for i in range(0, row_count):
            html.append('<tr>')
            for j in range(0, column_count):
                index = i + (j * row_count)
                if index >= len(rendered_items):
                    break
                html.append('<td>%s</td>' % rendered_items[index])
            html.append('</tr>')
        html.append('</table></div>')
        return '\n'.join(html)


class ProductNameWidget(LowerCaseTextWidget):
    """A text input widget that looks like a url path component entry.

    URL: http://launchpad.net/[____________]
    """
    template = ViewPageTemplateFile('templates/project-url.pt')

    def __init__(self, *args):
        # pylint: disable-msg=E1002
        self.read_only = False
        super(ProductNameWidget, self).__init__(*args)

    def __call__(self):
        return self.template()

    @property
    def product_name(self):
        return self.request.form.get('field.name', '').lower()

    @property
    def widget_type(self):
        if self.read_only:
            return 'hidden'
        else:
            return 'text'


class GhostMixin:
    """A simple widget that has no HTML."""
    visible = False
    # This suppresses the stuff above the widget.
    display_label = False
    # This suppresses the stuff underneath the widget.
    hint = ''

    # This suppresses all of the widget's HTML.
    def __call__(self):
        """See `SimpleInputWidget`."""
        return ''

    hidden = __call__


class GhostWidget(GhostMixin, TextWidget):
    """Suppress the rendering of Text input fields."""


class GhostCheckBoxWidget(GhostMixin, CheckBoxWidget):
    """Suppress the rendering of Bool input fields."""<|MERGE_RESOLUTION|>--- conflicted
+++ resolved
@@ -39,12 +39,9 @@
 from canonical.widgets.popup import BugTrackerPickerWidget
 from canonical.widgets.textwidgets import (
     LowerCaseTextWidget, StrippedTextWidget)
-<<<<<<< HEAD
 from lp.bugs.interfaces.bugtracker import (
     BugTrackerType, IBugTracker, IBugTrackerSet)
-=======
 from lp.registry.interfaces.product import IProduct
->>>>>>> a0f9eb7d
 
 
 class ProductBugTrackerWidget(LaunchpadRadioWidget):
@@ -268,33 +265,33 @@
     allow_pending_license = False
 
     CATEGORIES = {
-        'AFFERO'        : 'recommended',
-        'APACHE'        : 'recommended',
-        'BSD'           : 'recommended',
-        'GNU_GPL_V2'    : 'recommended',
-        'GNU_GPL_V3'    : 'recommended',
-        'GNU_LGPL_V2_1' : 'recommended',
-        'GNU_LGPL_V3'   : 'recommended',
-        'MIT'           : 'recommended',
-        'CC_0'          : 'recommended',
-        'ACADEMIC'      : 'more',
-        'ARTISTIC'      : 'more',
-        'ARTISTIC_2_0'  : 'more',
-        'COMMON_PUBLIC' : 'more',
-        'ECLIPSE'       : 'more',
+        'AFFERO': 'recommended',
+        'APACHE': 'recommended',
+        'BSD': 'recommended',
+        'GNU_GPL_V2': 'recommended',
+        'GNU_GPL_V3': 'recommended',
+        'GNU_LGPL_V2_1': 'recommended',
+        'GNU_LGPL_V3': 'recommended',
+        'MIT': 'recommended',
+        'CC_0': 'recommended',
+        'ACADEMIC': 'more',
+        'ARTISTIC': 'more',
+        'ARTISTIC_2_0': 'more',
+        'COMMON_PUBLIC': 'more',
+        'ECLIPSE': 'more',
         'EDUCATIONAL_COMMUNITY': 'more',
-        'MPL'           : 'more',
-        'OPEN_SOFTWARE' : 'more',
-        'PHP'           : 'more',
-        'PUBLIC_DOMAIN' : 'more',
-        'PYTHON'        : 'more',
-        'ZPL'           : 'more',
-        'CC_BY'         : 'more',
-        'CC_BY_SA'      : 'more',
-        'PERL'          : 'deprecated',
-        'OTHER_PROPRIETARY' : 'special',
-        'OTHER_OPEN_SOURCE' : 'special',
-        'DONT_KNOW'     : 'special',
+        'MPL': 'more',
+        'OPEN_SOFTWARE': 'more',
+        'PHP': 'more',
+        'PUBLIC_DOMAIN': 'more',
+        'PYTHON': 'more',
+        'ZPL': 'more',
+        'CC_BY': 'more',
+        'CC_BY_SA': 'more',
+        'PERL': 'deprecated',
+        'OTHER_PROPRIETARY': 'special',
+        'OTHER_OPEN_SOURCE': 'special',
+        'DONT_KNOW': 'special',
         }
 
     items_by_category = None
