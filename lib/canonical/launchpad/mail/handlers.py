# Copyright 2004-2005 Canonical Ltd.  All rights reserved.

__metaclass__ = type

import re

import transaction
from zope.component import getUtility
from zope.interface import implements
from zope.event import notify
from zope.exceptions import NotFoundError
from zope.security.management import queryInteraction

from canonical.config import config
from canonical.launchpad.helpers import Snapshot
from canonical.launchpad.interfaces import (
    ILaunchBag, IMessageSet, IBugEmailCommand, IBugTaskEmailCommand,
    IBugEditEmailCommand, IBugTaskEditEmailCommand, IBug, IBugTask,
    IMailHandler, IBugMessageSet, CreatedBugWithNoBugTasksError,
    EmailProcessingError, IUpstreamBugTask, IDistroBugTask,
<<<<<<< HEAD
    IDistroReleaseBugTask, ITicket, ITicketSet)
=======
    IDistroReleaseBugTask, IWeaklyAuthenticatedPrincipal)
>>>>>>> 603cda5a
from canonical.launchpad.mail.commands import emailcommands, get_error_message
from canonical.launchpad.mailnotification import (
    send_process_error_notification)
from canonical.launchpad.webapp import canonical_url

from canonical.launchpad.event import (
    SQLObjectModifiedEvent, SQLObjectCreatedEvent)
from canonical.launchpad.event.interfaces import (
    ISQLObjectModifiedEvent, ISQLObjectCreatedEvent)


def get_main_body(signed_msg):
    """Returns the first text part of the email."""
    msg = signed_msg.signedMessage
    if msg is None:
        # The email wasn't signed.
        msg = signed_msg
    if msg.is_multipart():
        for part in msg.get_payload():
            if part.get_content_type() == 'text/plain':
                return part.get_payload(decode=True)
    else:
        return msg.get_payload(decode=True)


def get_bugtask_type(bugtask):
    """Returns the specific IBugTask interface the the bugtask provides.

        >>> from canonical.launchpad.interfaces import (
        ...     IUpstreamBugTask, IDistroBugTask, IDistroReleaseBugTask)
        >>> from zope.interface import classImplementsOnly
        >>> class BugTask:
        ...     pass

    :bugtask: has to provide a specific bugtask interface:

        >>> get_bugtask_type(BugTask()) #doctest: +ELLIPSIS
        Traceback (most recent call last):
        ...
        AssertionError...

    When it does, the specific interface is returned:

        >>> classImplementsOnly(BugTask, IUpstreamBugTask)
        >>> get_bugtask_type(BugTask()) #doctest: +ELLIPSIS
        <...IUpstreamBugTask>

        >>> classImplementsOnly(BugTask, IDistroBugTask)
        >>> get_bugtask_type(BugTask()) #doctest: +ELLIPSIS
        <...IDistroBugTask>

        >>> classImplementsOnly(BugTask, IDistroReleaseBugTask)
        >>> get_bugtask_type(BugTask()) #doctest: +ELLIPSIS
        <...IDistroReleaseBugTask>
    """
    bugtask_interfaces = [
        IUpstreamBugTask, IDistroBugTask, IDistroReleaseBugTask
        ]
    for interface in bugtask_interfaces:
        if interface.providedBy(bugtask):
            return interface
    # The bugtask didn't provide any specific interface.
    raise AssertionError(
        'No specific bugtask interface was provided by %r' % bugtask)


def guess_bugtask(bug, person):
    """Guess which bug task the person intended to edit.

    Return None if no bug task could be guessed.
    """
    if len(bug.bugtasks) == 1:
        return bug.bugtasks[0]
    else:
        for bugtask in bug.bugtasks:
            if IUpstreamBugTask.providedBy(bugtask):
                # Is the person an upstream maintainer?
                if person.inTeam(bugtask.product.owner):
                    return bugtask
            elif IDistroBugTask.providedBy(bugtask):
                # Is the person a member of the distribution?
                if person.inTeam(bugtask.distribution.members):
                    return bugtask
                else:
                    # Is the person one of the package bug contacts?
                    distro_sourcepackage = bugtask.distribution.getSourcePackage(
                        bugtask.sourcepackagename)
                    if distro_sourcepackage.isBugContact(person):
                        return bugtask

    return None


def get_current_principal():
    """Get the principal from the current interaction."""
    interaction = queryInteraction()
    principals = [
        participation.principal
        for participation in interaction.participations]
    assert len(principals) == 1, (
        "There should be only one principal in the current interaction.")
    return principals[0]


class IncomingEmailError(Exception):
    """Indicates that something went wrong processing the mail."""

    def __init__(self, message, failing_command=None):
        self.message = message
        self.failing_command = failing_command


class MaloneHandler:
    """Handles emails sent to Malone.

    It only handles mail sent to new@... and $bugid@..., where $bugid is a
    positive integer.
    """
    implements(IMailHandler)

    def getCommands(self, signed_msg):
        """Returns a list of all the commands found in the email."""
        commands = []
        content = get_main_body(signed_msg)
        if content is None:
            return []
        # First extract all commands from the email.
        command_names = emailcommands.names()
        for line in content.splitlines():  
            # All commands have to be indented.
            if line.startswith(' ') or line.startswith('\t'):
                command_string = line.strip()
                words = command_string.split(' ')
                if words and words[0] in command_names:
                    command = emailcommands.get(
                        name=words[0], string_args=words[1:])
                    commands.append(command)
        return commands


    def process(self, signed_msg, to_addr, filealias=None):
        """See IMailHandler."""
        commands = self.getCommands(signed_msg)
        user, host = to_addr.split('@')
        add_comment_to_bug = False

        try:
            if len(commands) > 0:
                current_principal = get_current_principal()
                # The security machinery doesn't know about
                # IWeaklyAuthenticatedPrincipal yet, so do a manual
                # check. Later we can rely on the security machinery to
                # cause Unauthorized errors.
                if IWeaklyAuthenticatedPrincipal.providedBy(current_principal):
                    if signed_msg.signature is None:
                        error_message = get_error_message('not-signed.txt')
                    else:
                        import_url = canonical_url(
                            getUtility(ILaunchBag).user) + '/+editgpgkeys'
                        error_message = get_error_message(
                            'key-not-registered.txt', import_url=import_url)
                    raise IncomingEmailError(error_message)

            if user.lower() == 'new':
                # A submit request.
                commands.insert(0, emailcommands.get('bug', ['new']))
                if signed_msg.signature is None:
                    raise IncomingEmailError(
                        get_error_message('not-gpg-signed.txt'))
            elif user.isdigit():
                # A comment to a bug. We set add_comment_to_bug to True so
                # that the comment gets added to the bug later. We don't add
                # the comment now, since we want to let the 'bug' command
                # handle the possible errors that can occur while getting
                # the bug.
                add_comment_to_bug = True
                commands.insert(0, emailcommands.get('bug', [user]))
            elif user.lower() != 'edit':
                # Indicate that we didn't handle the mail.
                return False

            bug = None
            bug_event = None
            bugtask = None
            bugtask_event = None

            while len(commands) > 0:
                command = commands.pop(0)
                try:
                    if IBugEmailCommand.providedBy(command):
                        if bug_event is not None:
                            notify(bug_event)
                            bug_event = None

                        bug, bug_event = command.execute(signed_msg, filealias)
                        if add_comment_to_bug:
                            messageset = getUtility(IMessageSet)
                            message = messageset.fromEmail(
                                signed_msg.as_string(),
                                owner=getUtility(ILaunchBag).user,
                                filealias=filealias,
                                parsed_message=signed_msg,
                                fallback_parent=bug.initial_message)
                            bugmessage = bug.linkMessage(message)
                            notify(SQLObjectCreatedEvent(bugmessage))
                            add_comment_to_bug = False
                    elif IBugTaskEmailCommand.providedBy(command):
                        if bugtask_event is not None:
                            notify(bugtask_event)
                            bugtask_event = None
                        bugtask, bugtask_event = command.execute(bug)
                    elif IBugEditEmailCommand.providedBy(command):
                        bug, bug_event = command.execute(bug, bug_event)
                    elif IBugTaskEditEmailCommand.providedBy(command):
                        if bugtask is None:
                            bugtask = guess_bugtask(
                                bug, getUtility(ILaunchBag).user)
                            if bugtask is None:
                                raise IncomingEmailError(get_error_message(
                                    'no-default-affects.txt',
                                    bug_id=bug.id,
                                    nr_of_bugtasks=len(bug.bugtasks)))
                        bugtask, bugtask_event = command.execute(
                            bugtask, bugtask_event)

                except EmailProcessingError, error:
                    raise IncomingEmailError(
                        str(error), failing_command=command)

            if bug_event is not None:
                try:
                    notify(bug_event)
                except CreatedBugWithNoBugTasksError:
                    raise IncomingEmailError(
                        get_error_message('no-affects-target-on-submit.txt'))
            if bugtask_event is not None:
                notify(bugtask_event)

        except IncomingEmailError, error:
            transaction.abort()
            send_process_error_notification(
                str(getUtility(ILaunchBag).user.preferredemail.email),
                'Submit Request Failure',
                error.message, error.failing_command)

        return True


class SupportTrackerHandler:
    """Handles emails sent to the support tracker."""

    implements(IMailHandler)

    _ticket_address = re.compile(r'^ticket(?P<id>\d+)@.*')

    def process(self, signed_msg, to_addr, filealias=None):
        """See IMailHandler."""
        match = self._ticket_address.match(to_addr)
        if match:
            ticket_id = int(match.group('id'))
            ticket = getUtility(ITicketSet).get(ticket_id)
            if ticket is None:
                # No such ticket, don't process the email.
                return False

            unmodified_ticket = Snapshot(ticket, providing=ITicket)
            messageset = getUtility(IMessageSet)
            message = messageset.fromEmail(
                signed_msg.parsed_string,
                owner=getUtility(ILaunchBag).user,
                filealias=filealias,
                parsed_message=signed_msg)
            ticket.linkMessage(message)
            notify(SQLObjectModifiedEvent(
                ticket, unmodified_ticket, ['messages']))
            return True
        else:
            return False


class MailHandlers:
    """All the registered mail handlers."""

    def __init__(self):
        self._handlers = {
            config.launchpad.bugs_domain: MaloneHandler(),
            config.tickettracker.email_domain: SupportTrackerHandler()
            }

    def get(self, domain):
        """Return the handler for the given email domain.

        Return None if no such handler exists.

            >>> handlers = MailHandlers()
            >>> handlers.get('bugs.launchpad.net') #doctest: +ELLIPSIS
            <...MaloneHandler...>
            >>> handlers.get('no.such.domain') is None
            True
        """
        return self._handlers.get(domain)

    def add(self, domain, handler):
        """Adds a handler for a domain.

            >>> handlers = MailHandlers()
            >>> handlers.get('some.domain') is None
            True
            >>> handler = object()
            >>> handlers.add('some.domain', handler)
            >>> handlers.get('some.domain') is handler
            True

        If there already is a handler for the domain, the old one will
        get overwritten:

            >>> new_handler = object()
            >>> handlers.add('some.domain', new_handler)
            >>> handlers.get('some.domain') is new_handler
            True
        """
        self._handlers[domain] = handler


mail_handlers = MailHandlers()<|MERGE_RESOLUTION|>--- conflicted
+++ resolved
@@ -18,11 +18,7 @@
     IBugEditEmailCommand, IBugTaskEditEmailCommand, IBug, IBugTask,
     IMailHandler, IBugMessageSet, CreatedBugWithNoBugTasksError,
     EmailProcessingError, IUpstreamBugTask, IDistroBugTask,
-<<<<<<< HEAD
-    IDistroReleaseBugTask, ITicket, ITicketSet)
-=======
-    IDistroReleaseBugTask, IWeaklyAuthenticatedPrincipal)
->>>>>>> 603cda5a
+    IDistroReleaseBugTask, IWeaklyAuthenticatedPrincipal, ITicket, ITicketSet)
 from canonical.launchpad.mail.commands import emailcommands, get_error_message
 from canonical.launchpad.mailnotification import (
     send_process_error_notification)
