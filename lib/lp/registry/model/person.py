# Copyright 2009-2011 Canonical Ltd.  This software is licensed under the
# GNU Affero General Public License version 3 (see the file LICENSE).
# vars() causes W0612
# pylint: disable-msg=E0611,W0212,W0612,C0322

"""Implementation classes for a Person."""

__metaclass__ = type
__all__ = [
    'generate_nick',
    'IrcID',
    'IrcIDSet',
    'JabberID',
    'JabberIDSet',
    'JoinTeamEvent',
    'Owner',
    'Person',
    'person_sort_key',
    'PersonLanguage',
    'PersonSet',
    'SSHKey',
    'SSHKeySet',
    'TeamInvitationEvent',
    'ValidPersonCache',
    'WikiName',
    'WikiNameSet',
    ]

from datetime import (
    datetime,
    timedelta,
    )
from operator import attrgetter
import random
import re
import subprocess
import weakref

import pytz
from sqlobject import (
    BoolCol,
    ForeignKey,
    IntCol,
    SQLMultipleJoin,
    SQLObjectNotFound,
    StringCol,
    )
from sqlobject.sqlbuilder import (
    AND,
    OR,
    SQLConstant,
    )
from storm.expr import (
    Alias,
    And,
    Desc,
    Exists,
    Join,
    LeftJoin,
    Min,
    Not,
    Or,
    Select,
    SQL,
    Upper,
    )
from storm.info import ClassAlias
from storm.store import (
    EmptyResultSet,
    Store,
    )
from zope.component import (
    adapter,
    getUtility,
    )
from zope.component.interfaces import ComponentLookupError
from zope.event import notify
from zope.interface import (
    alsoProvides,
    implementer,
    implements,
    )
from zope.lifecycleevent import ObjectCreatedEvent
from zope.publisher.interfaces import Unauthorized
from zope.security.proxy import (
    ProxyFactory,
    removeSecurityProxy,
    )

from canonical.config import config
from canonical.database import postgresql
from canonical.database.constants import UTC_NOW
from canonical.database.datetimecol import UtcDateTimeCol
from canonical.database.enumcol import EnumCol
from canonical.database.sqlbase import (
    cursor,
    quote,
    quote_like,
    SQLBase,
    sqlvalues,
    )
from canonical.launchpad.components.decoratedresultset import (
    DecoratedResultSet,
    )
from canonical.launchpad.database.account import (
    Account,
    AccountPassword,
    )
from canonical.launchpad.database.emailaddress import (
    EmailAddress,
    HasOwnerMixin,
    )
from canonical.launchpad.database.logintoken import LoginToken
from canonical.launchpad.database.oauth import (
    OAuthAccessToken,
    OAuthRequestToken,
    )
from canonical.launchpad.event.interfaces import (
    IJoinTeamEvent,
    ITeamInvitationEvent,
    )
from canonical.launchpad.helpers import (
    ensure_unicode,
    get_contact_email_addresses,
    get_email_template,
    shortlist,
    )
from canonical.launchpad.interfaces.account import (
    AccountCreationRationale,
    AccountStatus,
    AccountSuspendedError,
    IAccount,
    IAccountSet,
    INACTIVE_ACCOUNT_STATUSES,
    )
from canonical.launchpad.interfaces.authtoken import LoginTokenType
from canonical.launchpad.interfaces.emailaddress import (
    EmailAddressStatus,
    IEmailAddress,
    IEmailAddressSet,
    InvalidEmailAddress,
    )
from canonical.launchpad.interfaces.launchpad import (
    IHasIcon,
    IHasLogo,
    IHasMugshot,
    ILaunchpadCelebrities,
    )
from canonical.launchpad.interfaces.launchpadstatistic import (
    ILaunchpadStatisticSet,
    )
from canonical.launchpad.interfaces.logintoken import ILoginTokenSet
from canonical.launchpad.interfaces.lpstorm import (
    IMasterObject,
    IMasterStore,
    IStore,
    )
from canonical.launchpad.validators.email import valid_email
from canonical.launchpad.validators.name import (
    sanitize_name,
    valid_name,
    )
from canonical.launchpad.webapp.dbpolicy import MasterDatabasePolicy
from canonical.launchpad.webapp.interfaces import ILaunchBag
from canonical.lazr.utils import get_current_browser_request
from lp.blueprints.enums import (
    SpecificationDefinitionStatus,
    SpecificationFilter,
    SpecificationImplementationStatus,
    SpecificationSort,
    )
from lp.blueprints.model.specification import (
    HasSpecificationsMixin,
    Specification,
    )
from lp.bugs.interfaces.bugtarget import IBugTarget
from lp.bugs.interfaces.bugtask import (
    BugTaskSearchParams,
    IBugTaskSet,
    IllegalRelatedBugTasksParams,
    )
from lp.bugs.model.bugtarget import HasBugsBase
from lp.bugs.model.bugtask import get_related_bugtasks_search_params
<<<<<<< HEAD
from lp.bugs.model.structuralsubscription import StructuralSubscription
=======
from lp.code.interfaces.branchcollection import IBranchCollection
>>>>>>> dd16c76b
from lp.code.model.hasbranches import (
    HasBranchesMixin,
    HasMergeProposalsMixin,
    HasRequestedReviewsMixin,
    )
from lp.registry.errors import (
    JoinNotAllowed,
    NameAlreadyTaken,
    PPACreationError,
    )
from lp.registry.interfaces.codeofconduct import ISignedCodeOfConductSet
from lp.registry.interfaces.distribution import IDistribution
from lp.registry.interfaces.gpg import IGPGKeySet
from lp.registry.interfaces.irc import (
    IIrcID,
    IIrcIDSet,
    )
from lp.registry.interfaces.jabber import (
    IJabberID,
    IJabberIDSet,
    )
from lp.registry.interfaces.mailinglist import (
    IMailingListSet,
    MailingListStatus,
    PostedMessageStatus,
    )
from lp.registry.interfaces.mailinglistsubscription import (
    MailingListAutoSubscribePolicy,
    )
from lp.registry.interfaces.person import (
    ImmutableVisibilityError,
    InvalidName,
    IPerson,
    IPersonSet,
    ITeam,
    PersonalStanding,
    PersonCreationRationale,
    PersonVisibility,
    TeamMembershipRenewalPolicy,
    TeamSubscriptionPolicy,
    validate_public_person,
    )
from lp.registry.interfaces.personnotification import IPersonNotificationSet
from lp.registry.interfaces.pillar import IPillarNameSet
from lp.registry.interfaces.product import IProduct
from lp.registry.interfaces.projectgroup import IProjectGroup
from lp.registry.interfaces.ssh import (
    ISSHKey,
    ISSHKeySet,
    SSHKeyAdditionError,
    SSHKeyCompromisedError,
    SSHKeyType,
    )
from lp.registry.interfaces.teammembership import (
    ACTIVE_STATES,
    TeamMembershipStatus,
    )
from lp.registry.interfaces.wikiname import (
    IWikiName,
    IWikiNameSet,
    )
from lp.registry.model.codeofconduct import SignedCodeOfConduct
from lp.registry.model.karma import (
    Karma,
    KarmaAction,
    KarmaAssignedEvent,
    KarmaCache,
    KarmaCategory,
    KarmaTotalCache,
    )
from lp.registry.model.personlocation import PersonLocation
from lp.registry.model.pillar import PillarName
from lp.registry.model.teammembership import (
    TeamMembership,
    TeamMembershipSet,
    TeamParticipation,
    )
from lp.services.openid.model.openididentifier import OpenIdIdentifier
from lp.services.propertycache import (
    cachedproperty,
    get_property_cache,
    )
from lp.services.salesforce.interfaces import (
    ISalesforceVoucherProxy,
    REDEEMABLE_VOUCHER_STATUSES,
    VOUCHER_STATUSES,
    )
from lp.services.worlddata.model.language import Language
from lp.soyuz.enums import (
    ArchivePurpose,
    ArchiveStatus,
    )
from lp.soyuz.interfaces.archive import IArchiveSet
from lp.soyuz.interfaces.archivepermission import IArchivePermissionSet
from lp.soyuz.interfaces.archivesubscriber import IArchiveSubscriberSet
from lp.soyuz.model.archive import Archive
from lp.soyuz.model.sourcepackagerelease import SourcePackageRelease
from lp.translations.model.hastranslationimports import (
    HasTranslationImportsMixin,
    )


class JoinTeamEvent:
    """See `IJoinTeamEvent`."""

    implements(IJoinTeamEvent)

    def __init__(self, person, team):
        self.person = person
        self.team = team


class TeamInvitationEvent:
    """See `IJoinTeamEvent`."""

    implements(ITeamInvitationEvent)

    def __init__(self, member, team):
        self.member = member
        self.team = team


class ValidPersonCache(SQLBase):
    """Flags if a Person is active and usable in Launchpad.

    This is readonly, as this is a view in the database.

    Note that it performs poorly at least some of the time, and if
    EmailAddress and Person are already being queried, its probably better to
    query Account directly. See bug
    https://bugs.launchpad.net/launchpad/+bug/615237 for some
    corroborating information.
    """


def validate_person_visibility(person, attr, value):
    """Validate changes in visibility.

    * Prevent teams with inconsistent connections from being made private.
    * Prevent private teams from any transition.
    """

    # Prohibit any visibility changes for private teams.  This rule is
    # recognized to be Draconian and may be relaxed in the future.
    if person.visibility == PersonVisibility.PRIVATE:
        raise ImmutableVisibilityError(
            'A private team cannot change visibility.')

    # If transitioning to a non-public visibility, check for existing
    # relationships that could leak data.
    if value != PersonVisibility.PUBLIC:
        warning = person.visibilityConsistencyWarning(value)
        if warning is not None:
            raise ImmutableVisibilityError(warning)

    return value


_person_sort_re = re.compile("(?:[^\w\s]|[\d_])", re.U)


def person_sort_key(person):
    """Identical to `person_sort_key` in the database."""
    # Strip noise out of displayname. We do not have to bother with
    # name, as we know it is just plain ascii.
    displayname = _person_sort_re.sub(u'', person.displayname.lower())
    return "%s, %s" % (displayname.strip(), person.name)


class Person(
    SQLBase, HasBugsBase, HasSpecificationsMixin, HasTranslationImportsMixin,
    HasBranchesMixin, HasMergeProposalsMixin, HasRequestedReviewsMixin):
    """A Person."""

    implements(IPerson, IHasIcon, IHasLogo, IHasMugshot)

    sortingColumns = SQLConstant(
        "person_sort_key(Person.displayname, Person.name)")
    # Redefine the default ordering into Storm syntax.
    _storm_sortingColumns = ('Person.displayname', 'Person.name')
    # When doing any sort of set operations (union, intersect, except_) with
    # SQLObject we can't use sortingColumns because the table name Person is
    # not available in that context, so we use this one.
    _sortingColumnsForSetOperations = SQLConstant(
        "person_sort_key(displayname, name)")
    _defaultOrder = sortingColumns
    _visibility_warning_marker = object()
    _visibility_warning_cache = _visibility_warning_marker

    account = ForeignKey(dbName='account', foreignKey='Account', default=None)

    def _validate_name(self, attr, value):
        """Check that rename is allowed."""
        # Renaming a team is prohibited for any team that has a non-purged
        # mailing list.  This is because renaming a mailing list is not
        # trivial in Mailman 2.1 (see Mailman FAQ item 4.70).  We prohibit
        # such renames in the team edit details view, but just to be safe, we
        # also assert that such an attempt is not being made here.  To do
        # this, we must override the SQLObject method for setting the 'name'
        # database column.  Watch out for when SQLObject is creating this row,
        # because in that case self.name isn't yet available.
        if self.name is None:
            mailing_list = None
        else:
            mailing_list = getUtility(IMailingListSet).get(self.name)
        can_rename = (self._SO_creating or
                      not self.is_team or
                      mailing_list is None or
                      mailing_list.status == MailingListStatus.PURGED)
        assert can_rename, 'Cannot rename teams with mailing lists'
        # Everything's okay, so let SQLObject do the normal thing.
        return value

    name = StringCol(dbName='name', alternateID=True, notNull=True,
                     storm_validator=_validate_name)

    def __repr__(self):
        displayname = self.displayname.encode('ASCII', 'backslashreplace')
        return '<Person at 0x%x %s (%s)>' % (id(self), self.name, displayname)

    displayname = StringCol(dbName='displayname', notNull=True)

    teamdescription = StringCol(dbName='teamdescription', default=None)
    homepage_content = StringCol(default=None)
    icon = ForeignKey(
        dbName='icon', foreignKey='LibraryFileAlias', default=None)
    logo = ForeignKey(
        dbName='logo', foreignKey='LibraryFileAlias', default=None)
    mugshot = ForeignKey(
        dbName='mugshot', foreignKey='LibraryFileAlias', default=None)

    def _get_password(self):
        # We have to remove the security proxy because the password is
        # needed before we are authenticated. I'm not overly worried because
        # this method is scheduled for demolition -- StuartBishop 20080514
        password = IStore(AccountPassword).find(
            AccountPassword, accountID=self.accountID).one()
        if password is None:
            return None
        else:
            return password.password

    def _set_password(self, value):
        account = IMasterStore(Account).get(Account, self.accountID)
        assert account is not None, 'No account for this Person.'
        account.password = value

    password = property(_get_password, _set_password)

    def _get_account_status(self):
        account = IStore(Account).get(Account, self.accountID)
        if account is not None:
            return account.status
        else:
            return AccountStatus.NOACCOUNT

    def _set_account_status(self, value):
        assert self.accountID is not None, 'No account for this Person'
        account = IMasterStore(Account).get(Account, self.accountID)
        account.status = value

    # Deprecated - this value has moved to the Account table.
    # We provide this shim for backwards compatibility.
    account_status = property(_get_account_status, _set_account_status)

    def _get_account_status_comment(self):
        account = IStore(Account).get(Account, self.accountID)
        if account is not None:
            return account.status_comment

    def _set_account_status_comment(self, value):
        assert self.accountID is not None, 'No account for this Person'
        account = IMasterStore(Account).get(Account, self.accountID)
        account.status_comment = value

    # Deprecated - this value has moved to the Account table.
    # We provide this shim for backwards compatibility.
    account_status_comment = property(
            _get_account_status_comment, _set_account_status_comment)

    teamowner = ForeignKey(dbName='teamowner', foreignKey='Person',
                           default=None,
                           storm_validator=validate_public_person)

    sshkeys = SQLMultipleJoin('SSHKey', joinColumn='person')

    renewal_policy = EnumCol(
        enum=TeamMembershipRenewalPolicy,
        default=TeamMembershipRenewalPolicy.NONE)
    subscriptionpolicy = EnumCol(
        dbName='subscriptionpolicy',
        enum=TeamSubscriptionPolicy,
        default=TeamSubscriptionPolicy.MODERATED)
    defaultrenewalperiod = IntCol(dbName='defaultrenewalperiod', default=None)
    defaultmembershipperiod = IntCol(dbName='defaultmembershipperiod',
                                     default=None)
    mailing_list_auto_subscribe_policy = EnumCol(
        enum=MailingListAutoSubscribePolicy,
        default=MailingListAutoSubscribePolicy.ON_REGISTRATION)

    merged = ForeignKey(dbName='merged', foreignKey='Person', default=None)

    datecreated = UtcDateTimeCol(notNull=True, default=UTC_NOW)
    creation_rationale = EnumCol(enum=PersonCreationRationale, default=None)
    creation_comment = StringCol(default=None)
    registrant = ForeignKey(
        dbName='registrant', foreignKey='Person', default=None,
        storm_validator=validate_public_person)
    hide_email_addresses = BoolCol(notNull=True, default=False)
    verbose_bugnotifications = BoolCol(notNull=True, default=True)

    signedcocs = SQLMultipleJoin('SignedCodeOfConduct', joinColumn='owner')
    ircnicknames = SQLMultipleJoin('IrcID', joinColumn='person')
    jabberids = SQLMultipleJoin('JabberID', joinColumn='person')

    entitlements = SQLMultipleJoin('Entitlement', joinColumn='person')
    visibility = EnumCol(
        enum=PersonVisibility,
        default=PersonVisibility.PUBLIC,
        storm_validator=validate_person_visibility)

    personal_standing = EnumCol(
        enum=PersonalStanding, default=PersonalStanding.UNKNOWN,
        notNull=True)

    personal_standing_reason = StringCol(default=None)

    @cachedproperty
    def languages(self):
        """See `IPerson`."""
        results = Store.of(self).find(
            Language, And(Language.id == PersonLanguage.languageID,
                          PersonLanguage.personID == self.id))
        results.order_by(Language.englishname)
        return list(results)

    def getLanguagesCache(self):
        """Return this person's cached languages.

        :raises AttributeError: If the cache doesn't exist.
        """
        return get_property_cache(self).languages

    def setLanguagesCache(self, languages):
        """Set this person's cached languages.

        Order them by name if necessary.
        """
        get_property_cache(self).languages = sorted(
            languages, key=attrgetter('englishname'))

    def deleteLanguagesCache(self):
        """Delete this person's cached languages, if it exists."""
        del get_property_cache(self).languages

    def addLanguage(self, language):
        """See `IPerson`."""
        person_language = Store.of(self).find(
            PersonLanguage, And(PersonLanguage.languageID == language.id,
                                PersonLanguage.personID == self.id)).one()
        if person_language is not None:
            # Nothing to do.
            return
        PersonLanguage(person=self, language=language)
        self.deleteLanguagesCache()

    def removeLanguage(self, language):
        """See `IPerson`."""
        person_language = Store.of(self).find(
            PersonLanguage, And(PersonLanguage.languageID == language.id,
                                PersonLanguage.personID == self.id)).one()
        if person_language is None:
            # Nothing to do.
            return
        PersonLanguage.delete(person_language.id)
        self.deleteLanguagesCache()

    def _init(self, *args, **kw):
        """Mark the person as a team when created or fetched from database."""
        SQLBase._init(self, *args, **kw)
        if self.teamownerID is not None:
            alsoProvides(self, ITeam)

    def convertToTeam(self, team_owner):
        """See `IPerson`."""
        assert not self.is_team, "Can't convert a team to a team."
        assert self.account_status == AccountStatus.NOACCOUNT, (
            "Only Person entries whose account_status is NOACCOUNT can be "
            "converted into teams.")
        # Teams don't have Account records
        if self.account is not None:
            account_id = self.account.id
            self.account = None
            Account.delete(account_id)
        self.creation_rationale = None
        self.teamowner = team_owner
        alsoProvides(self, ITeam)
        # Add the owner as a team admin manually because we know what we're
        # doing and we don't want any email notifications to be sent.
        TeamMembershipSet().new(
            team_owner, self, TeamMembershipStatus.ADMIN, team_owner)

    @property
    def oauth_access_tokens(self):
        """See `IPerson`."""
        return Store.of(self).find(
            OAuthAccessToken,
            OAuthAccessToken.person == self,
            Or(OAuthAccessToken.date_expires == None,
               OAuthAccessToken.date_expires > UTC_NOW))

    @property
    def oauth_request_tokens(self):
        """See `IPerson`."""
        return Store.of(self).find(
            OAuthRequestToken,
            OAuthRequestToken.person == self,
            Or(OAuthRequestToken.date_expires == None,
               OAuthRequestToken.date_expires > UTC_NOW))

    @cachedproperty
    def location(self):
        """See `IObjectWithLocation`."""
        return PersonLocation.selectOneBy(person=self)

    @property
    def time_zone(self):
        """See `IHasLocation`."""
        if self.location is None:
            return None
        # Wrap the location with a security proxy to make sure the user has
        # enough rights to see it.
        return ProxyFactory(self.location).time_zone

    @property
    def latitude(self):
        """See `IHasLocation`."""
        if self.location is None:
            return None
        # Wrap the location with a security proxy to make sure the user has
        # enough rights to see it.
        return ProxyFactory(self.location).latitude

    @property
    def longitude(self):
        """See `IHasLocation`."""
        if self.location is None:
            return None
        # Wrap the location with a security proxy to make sure the user has
        # enough rights to see it.
        return ProxyFactory(self.location).longitude

    def setLocationVisibility(self, visible):
        """See `ISetLocation`."""
        assert not self.is_team, 'Cannot edit team location.'
        if self.location is None:
            get_property_cache(self).location = PersonLocation(
                person=self, visible=visible)
        else:
            self.location.visible = visible

    def setLocation(self, latitude, longitude, time_zone, user):
        """See `ISetLocation`."""
        assert not self.is_team, 'Cannot edit team location.'
        assert ((latitude is None and longitude is None) or
                (latitude is not None and longitude is not None)), (
            "Cannot set a latitude without longitude (and vice-versa).")

        if self.location is not None:
            self.location.time_zone = time_zone
            self.location.latitude = latitude
            self.location.longitude = longitude
            self.location.last_modified_by = user
            self.location.date_last_modified = UTC_NOW
        else:
            get_property_cache(self).location = PersonLocation(
                person=self, time_zone=time_zone, latitude=latitude,
                longitude=longitude, last_modified_by=user)

    # specification-related joins
    @property
    def assigned_specs(self):
        return shortlist(Specification.selectBy(
            assignee=self, orderBy=['-datecreated']))

    @property
    def assigned_specs_in_progress(self):
        replacements = sqlvalues(assignee=self)
        replacements['started_clause'] = Specification.started_clause
        replacements['completed_clause'] = Specification.completeness_clause
        query = """
            (assignee = %(assignee)s)
            AND (%(started_clause)s)
            AND NOT (%(completed_clause)s)
            """ % replacements
        return Specification.select(query, orderBy=['-date_started'], limit=5)

    @property
    def unique_displayname(self):
        """See `IPerson`."""
        return "%s (%s)" % (self.displayname, self.name)

    @property
    def has_any_specifications(self):
        """See `IHasSpecifications`."""
        return self.all_specifications.count()

    @property
    def all_specifications(self):
        return self.specifications(filter=[SpecificationFilter.ALL])

    @property
    def valid_specifications(self):
        return self.specifications(filter=[SpecificationFilter.VALID])

    def specifications(self, sort=None, quantity=None, filter=None,
                       prejoin_people=True):
        """See `IHasSpecifications`."""

        # Make a new list of the filter, so that we do not mutate what we
        # were passed as a filter
        if not filter:
            # if no filter was passed (None or []) then we must decide the
            # default filtering, and for a person we want related incomplete
            # specs
            filter = [SpecificationFilter.INCOMPLETE]

        # now look at the filter and fill in the unsaid bits

        # defaults for completeness: if nothing is said about completeness
        # then we want to show INCOMPLETE
        completeness = False
        for option in [
            SpecificationFilter.COMPLETE,
            SpecificationFilter.INCOMPLETE]:
            if option in filter:
                completeness = True
        if completeness is False:
            filter.append(SpecificationFilter.INCOMPLETE)

        # defaults for acceptance: in this case we have nothing to do
        # because specs are not accepted/declined against a person

        # defaults for informationalness: we don't have to do anything
        # because the default if nothing is said is ANY

        # if no roles are given then we want everything
        linked = False
        roles = set([
            SpecificationFilter.CREATOR,
            SpecificationFilter.ASSIGNEE,
            SpecificationFilter.DRAFTER,
            SpecificationFilter.APPROVER,
            SpecificationFilter.FEEDBACK,
            SpecificationFilter.SUBSCRIBER])
        for role in roles:
            if role in filter:
                linked = True
        if not linked:
            for role in roles:
                filter.append(role)

        # sort by priority descending, by default
        if sort is None or sort == SpecificationSort.PRIORITY:
            order = ['-priority', 'Specification.definition_status',
                     'Specification.name']
        elif sort == SpecificationSort.DATE:
            order = ['-Specification.datecreated', 'Specification.id']

        # figure out what set of specifications we are interested in. for
        # products, we need to be able to filter on the basis of:
        #
        #  - role (owner, drafter, approver, subscriber, assignee etc)
        #  - completeness.
        #  - informational.
        #

        # in this case the "base" is quite complicated because it is
        # determined by the roles so lets do that first

        base = '(1=0'  # we want to start with a FALSE and OR them
        if SpecificationFilter.CREATOR in filter:
            base += ' OR Specification.owner = %(my_id)d'
        if SpecificationFilter.ASSIGNEE in filter:
            base += ' OR Specification.assignee = %(my_id)d'
        if SpecificationFilter.DRAFTER in filter:
            base += ' OR Specification.drafter = %(my_id)d'
        if SpecificationFilter.APPROVER in filter:
            base += ' OR Specification.approver = %(my_id)d'
        if SpecificationFilter.SUBSCRIBER in filter:
            base += """ OR Specification.id in
                (SELECT specification FROM SpecificationSubscription
                 WHERE person = %(my_id)d)"""
        if SpecificationFilter.FEEDBACK in filter:
            base += """ OR Specification.id in
                (SELECT specification FROM SpecificationFeedback
                 WHERE reviewer = %(my_id)d)"""
        base += ') '

        # filter out specs on inactive products
        base += """AND (Specification.product IS NULL OR
                        Specification.product NOT IN
                         (SELECT Product.id FROM Product
                          WHERE Product.active IS FALSE))
                """

        base = base % {'my_id': self.id}

        query = base
        # look for informational specs
        if SpecificationFilter.INFORMATIONAL in filter:
            query += (' AND Specification.implementation_status = %s' %
                quote(SpecificationImplementationStatus.INFORMATIONAL))

        # filter based on completion. see the implementation of
        # Specification.is_complete() for more details
        completeness = Specification.completeness_clause

        if SpecificationFilter.COMPLETE in filter:
            query += ' AND ( %s ) ' % completeness
        elif SpecificationFilter.INCOMPLETE in filter:
            query += ' AND NOT ( %s ) ' % completeness

        # Filter for validity. If we want valid specs only then we should
        # exclude all OBSOLETE or SUPERSEDED specs
        if SpecificationFilter.VALID in filter:
            query += (
                ' AND Specification.definition_status NOT IN ( %s, ''%s ) ' %
                sqlvalues(SpecificationDefinitionStatus.OBSOLETE,
                          SpecificationDefinitionStatus.SUPERSEDED))

        # ALL is the trump card
        if SpecificationFilter.ALL in filter:
            query = base

        # Filter for specification text
        for constraint in filter:
            if isinstance(constraint, basestring):
                # a string in the filter is a text search filter
                query += ' AND Specification.fti @@ ftq(%s) ' % quote(
                    constraint)

        results = Specification.select(query, orderBy=order,
            limit=quantity)
        if prejoin_people:
            results = results.prejoin(['assignee', 'approver', 'drafter'])
        return results

    # XXX: Tom Berger 2008-04-14 bug=191799:
    # The implementation of these functions
    # is no longer appropriate, since it now relies on subscriptions,
    # rather than package bug supervisors.
    def getBugSubscriberPackages(self):
        """See `IPerson`."""
        packages = [sub.target for sub in self.structural_subscriptions
                    if (sub.distribution is not None and
                        sub.sourcepackagename is not None)]
        packages.sort(key=lambda x: x.name)
        return packages

    def findPathToTeam(self, team):
        """See `IPerson`."""
        # This is our guarantee that _getDirectMemberIParticipateIn() will
        # never return None
        assert self.hasParticipationEntryFor(team), (
            "%s doesn't seem to be a member/participant in %s"
            % (self.name, team.name))
        assert team.is_team, "You can't pass a person to this method."
        path = [team]
        team = self._getDirectMemberIParticipateIn(team)
        while team != self:
            path.insert(0, team)
            team = self._getDirectMemberIParticipateIn(team)
        return path

    def _getDirectMemberIParticipateIn(self, team):
        """Return a direct member of the given team that this person
        participates in.

        If there are more than one direct member of the given team that this
        person participates in, the one with the oldest creation date is
        returned.
        """
        query = AND(
            TeamMembership.q.teamID == team.id,
            TeamMembership.q.personID == Person.q.id,
            OR(TeamMembership.q.status == TeamMembershipStatus.ADMIN,
               TeamMembership.q.status == TeamMembershipStatus.APPROVED),
            TeamParticipation.q.teamID == Person.q.id,
            TeamParticipation.q.personID == self.id)
        clauseTables = ['TeamMembership', 'TeamParticipation']
        member = Person.selectFirst(
            query, clauseTables=clauseTables, orderBy='datecreated')
        assert member is not None, (
            "%(person)s is an indirect member of %(team)s but %(person)s "
            "is not a participant in any direct member of %(team)s"
            % dict(person=self.name, team=team.name))
        return member

    @property
    def is_team(self):
        """See `IPerson`."""
        return self.teamownerID is not None

    def isTeam(self):
        """Deprecated. Use is_team instead."""
        return self.is_team

    @property
    def mailing_list(self):
        """See `IPerson`."""
        return getUtility(IMailingListSet).get(self.name)

    def _customizeSearchParams(self, search_params):
        """No-op, to satisfy a requirement of HasBugsBase."""
        pass

    def searchTasks(self, search_params, *args, **kwargs):
        """See `IHasBugs`."""
        prejoins = kwargs.pop('prejoins', [])
        if search_params is None and len(args) == 0:
            # this method is called via webapi directly
            # calling this method on a Person object directly via the
            # webservice API means searching for user related tasks
            user = kwargs.pop('user')
            try:
                search_params = get_related_bugtasks_search_params(
                    user, self, **kwargs)
            except IllegalRelatedBugTasksParams, e:
                # dirty hack, marking an exception with a HTTP error
                # only works if the exception is raised in the exported
                # method, see docstring of
                # `lazr.restful.declarations.webservice_error()`
                raise e
            return getUtility(IBugTaskSet).search(
                *search_params, prejoins=prejoins)
        if len(kwargs) > 0:
            # if keyword arguments are supplied, use the deault
            # implementation in HasBugsBase.
            return HasBugsBase.searchTasks(
                self, search_params, prejoins=prejoins, **kwargs)
        else:
            # Otherwise pass all positional arguments to the
            # implementation in BugTaskSet.
            return getUtility(IBugTaskSet).search(
                search_params, *args, prejoins=prejoins)

    def getProjectsAndCategoriesContributedTo(self, limit=5):
        """See `IPerson`."""
        contributions = []
        # Pillars names have no concept of active. Extra pillars names are
        # requested because deactivated pillars will be filtered out.
        extra_limit = limit + 5
        results = self._getProjectsWithTheMostKarma(limit=extra_limit)
        for pillar_name, karma in results:
            pillar = getUtility(IPillarNameSet).getByName(
                pillar_name, ignore_inactive=True)
            if pillar is not None:
                contributions.append(
                    {'project': pillar,
                     'categories': self._getContributedCategories(pillar)})
            if len(contributions) == limit:
                break
        return contributions

    def _getProjectsWithTheMostKarma(self, limit=10):
        """Return the names and karma points of of this person on the
        product/distribution with that name.

        The results are ordered descending by the karma points and limited to
        the given limit.
        """
        # We want this person's total karma on a given context (that is,
        # across all different categories) here; that's why we use a
        # "KarmaCache.category IS NULL" clause here.
        query = """
            SELECT PillarName.name, KarmaCache.karmavalue
            FROM KarmaCache
            JOIN PillarName ON
                COALESCE(KarmaCache.distribution, -1) =
                COALESCE(PillarName.distribution, -1)
                AND
                COALESCE(KarmaCache.product, -1) =
                COALESCE(PillarName.product, -1)
            WHERE person = %(person)s
                AND KarmaCache.category IS NULL
                AND KarmaCache.project IS NULL
            ORDER BY karmavalue DESC, name
            LIMIT %(limit)s;
            """ % sqlvalues(person=self, limit=limit)
        cur = cursor()
        cur.execute(query)
        return cur.fetchall()

    def getOwnedOrDrivenPillars(self):
        """See `IPerson`."""
        find_spec = (PillarName, SQL('kind'), SQL('displayname'))
        origin = SQL("""
            PillarName
            JOIN (
                SELECT name, 3 as kind, displayname
                FROM product
                WHERE
                    active = True AND
                    (driver = %(person)s
                    OR owner = %(person)s)
                UNION
                SELECT name, 2 as kind, displayname
                FROM project
                WHERE
                    active = True AND
                    (driver = %(person)s
                    OR owner = %(person)s)
                UNION
                SELECT name, 1 as kind, displayname
                FROM distribution
                WHERE
                    driver = %(person)s
                    OR owner = %(person)s
                ) _pillar
                ON PillarName.name = _pillar.name
            """ % sqlvalues(person=self))
        results = IStore(self).using(origin).find(find_spec)
        results = results.order_by('kind', 'displayname')

        def get_pillar_name(result):
            pillar_name, kind, displayname = result
            return pillar_name

        return DecoratedResultSet(results, get_pillar_name)

    def getOwnedProjects(self, match_name=None):
        """See `IPerson`."""
        # Import here to work around a circular import problem.
        from lp.registry.model.product import Product

        clauses = ["""
            SELECT DISTINCT Product.id
            FROM Product, TeamParticipation
            WHERE TeamParticipation.person = %(person)s
            AND owner = TeamParticipation.team
            AND Product.active IS TRUE
            """ % sqlvalues(person=self)]

        # We only want to use the extra query if match_name is not None and it
        # is not the empty string ('' or u'').
        if match_name:
            like_query = "'%%' || %s || '%%'" % quote_like(match_name)
            quoted_query = quote(match_name)
            clauses.append(
                """(Product.name LIKE %s OR
                    Product.displayname LIKE %s OR
                    fti @@ ftq(%s))""" % (like_query,
                                          like_query,
                                          quoted_query))
        query = " AND ".join(clauses)
        results = Product.select("""id IN (%s)""" % query,
                                 orderBy=['displayname'])
        return results

    def getAllCommercialSubscriptionVouchers(self, voucher_proxy=None):
        """See `IPerson`."""
        if voucher_proxy is None:
            voucher_proxy = getUtility(ISalesforceVoucherProxy)
        commercial_vouchers = voucher_proxy.getAllVouchers(self)
        vouchers = {}
        for status in VOUCHER_STATUSES:
            vouchers[status] = []
        for voucher in commercial_vouchers:
            assert voucher.status in VOUCHER_STATUSES, (
                "Voucher %s has unrecognized status %s" %
                (voucher.voucher_id, voucher.status))
            vouchers[voucher.status].append(voucher)
        return vouchers

    def getRedeemableCommercialSubscriptionVouchers(self, voucher_proxy=None):
        """See `IPerson`."""
        if voucher_proxy is None:
            voucher_proxy = getUtility(ISalesforceVoucherProxy)
        vouchers = voucher_proxy.getUnredeemedVouchers(self)
        for voucher in vouchers:
            assert voucher.status in REDEEMABLE_VOUCHER_STATUSES, (
                "Voucher %s has invalid status %s" %
                (voucher.voucher_id, voucher.status))
        return vouchers

    def iterTopProjectsContributedTo(self, limit=10):
        getByName = getUtility(IPillarNameSet).getByName
        for name, ignored in self._getProjectsWithTheMostKarma(limit=limit):
            yield getByName(name)

    def _getContributedCategories(self, pillar):
        """Return the KarmaCategories to which this person has karma on the
        given pillar.

        The given pillar must be either an IProduct or an IDistribution.
        """
        if IProduct.providedBy(pillar):
            where_clause = "product = %s" % sqlvalues(pillar)
        elif IDistribution.providedBy(pillar):
            where_clause = "distribution = %s" % sqlvalues(pillar)
        else:
            raise AssertionError(
                "Pillar must be a product or distro, got %s" % pillar)
        replacements = sqlvalues(person=self)
        replacements['where_clause'] = where_clause
        query = """
            SELECT DISTINCT KarmaCategory.id
            FROM KarmaCategory
            JOIN KarmaCache ON KarmaCache.category = KarmaCategory.id
            WHERE %(where_clause)s
                AND category IS NOT NULL
                AND person = %(person)s
            """ % replacements
        cur = cursor()
        cur.execute(query)
        ids = ",".join(str(id) for [id] in cur.fetchall())
        return KarmaCategory.select("id IN (%s)" % ids)

    @property
    def karma_category_caches(self):
        """See `IPerson`."""
        store = Store.of(self)
        conditions = And(
            KarmaCache.category == KarmaCategory.id,
            KarmaCache.person == self.id,
            KarmaCache.product == None,
            KarmaCache.project == None,
            KarmaCache.distribution == None,
            KarmaCache.sourcepackagename == None)
        result = store.find((KarmaCache, KarmaCategory), conditions)
        result = result.order_by(KarmaCategory.title)
        return [karma_cache for (karma_cache, category) in result]

    @cachedproperty
    def karma(self):
        """See `IPerson`."""
        # May also be loaded from _all_members
        cache = KarmaTotalCache.selectOneBy(person=self)
        if cache is None:
            # Newly created accounts may not be in the cache yet, meaning the
            # karma updater script hasn't run since the account was created.
            return 0
        else:
            return cache.karma_total

    @property
    def is_valid_person_or_team(self):
        """See `IPerson`."""
        # Teams are always valid
        if self.isTeam():
            return True

        return self.is_valid_person

    @cachedproperty
    def is_valid_person(self):
        """See `IPerson`."""
        # This is prepopulated by various queries in and out of person.py.
        if self.is_team:
            return False
        try:
            ValidPersonCache.get(self.id)
            return True
        except SQLObjectNotFound:
            return False

    @property
    def is_probationary(self):
        """See `IPerson`.

        Users without karma have not demostrated their intentions may not
        have the same privileges as users who have made contributions.
        """
        return not self.isTeam() and self.karma == 0

    def assignKarma(self, action_name, product=None, distribution=None,
                    sourcepackagename=None, datecreated=None):
        """See `IPerson`."""
        # Teams don't get Karma. Inactive accounts don't get Karma.
        # The system user and janitor, does not get karma.
        # No warning, as we don't want to place the burden on callsites
        # to check this.
        if (not self.is_valid_person
            or self.id == getUtility(ILaunchpadCelebrities).janitor.id):
            return None

        if product is not None:
            assert distribution is None and sourcepackagename is None
        elif distribution is not None:
            assert product is None
        else:
            raise AssertionError(
                'You must provide either a product or a distribution.')

        try:
            action = KarmaAction.byName(action_name)
        except SQLObjectNotFound:
            raise AssertionError(
                "No KarmaAction found with name '%s'." % action_name)

        if datecreated is None:
            datecreated = UTC_NOW
        karma = Karma(
            person=self, action=action, product=product,
            distribution=distribution, sourcepackagename=sourcepackagename,
            datecreated=datecreated)
        notify(KarmaAssignedEvent(self, karma))
        return karma

    def latestKarma(self, quantity=25):
        """See `IPerson`."""
        return Karma.selectBy(person=self,
            orderBy='-datecreated')[:quantity]

    # This is to cache TeamParticipation information as that's used tons of
    # times in each request.
    _inTeam_cache = None

    def inTeam(self, team):
        """See `IPerson`."""
        if team is None:
            return False

        # Translate the team name to an ITeam if we were passed a team.
        if isinstance(team, (str, unicode)):
            team = PersonSet().getByName(team)
            if team is None:
                # No team, no membership.
                return False

        if self.id == team.id:
            # A team is always a member of itself.
            return True

        if not team.is_team:
            # It is possible that this team is really a user since teams
            # are users are often interchangable.
            return False

        if self._inTeam_cache is None:
            # Initialize cache
            self._inTeam_cache = {}
        else:
            # Retun from cache or fall through.
            try:
                return self._inTeam_cache[team.id]
            except KeyError:
                pass

        tp = TeamParticipation.selectOneBy(team=team, person=self)
        if tp is not None or self.id == team.teamownerID:
            in_team = True
        elif not team.teamowner.inTeam(team):
            # The owner is not a member but must retain his rights over
            # this team. This person may be a member of the owner, and in this
            # case it'll also have rights over this team.
            # Note that this query and the tp query above can be consolidated
            # when we get to a finer grained level of optimisations.
            in_team = self.inTeam(team.teamowner)
        else:
            in_team = False

        self._inTeam_cache[team.id] = in_team
        return in_team

    def hasParticipationEntryFor(self, team):
        """See `IPerson`."""
        return bool(TeamParticipation.selectOneBy(person=self, team=team))

    def leave(self, team):
        """See `IPerson`."""
        assert not ITeam.providedBy(self)
        self.retractTeamMembership(team, self)

    def join(self, team, requester=None, may_subscribe_to_list=True):
        """See `IPerson`."""
        if self in team.activemembers:
            return

        if requester is None:
            assert not self.is_team, (
                "You need to specify a reviewer when a team joins another.")
            requester = self

        proposed = TeamMembershipStatus.PROPOSED
        approved = TeamMembershipStatus.APPROVED

        if team.subscriptionpolicy == TeamSubscriptionPolicy.RESTRICTED:
            raise JoinNotAllowed("This is a restricted team")
        elif team.subscriptionpolicy == TeamSubscriptionPolicy.MODERATED:
            status = proposed
        elif team.subscriptionpolicy == TeamSubscriptionPolicy.OPEN:
            status = approved
        else:
            raise AssertionError(
                "Unknown subscription policy: %s" % team.subscriptionpolicy)

        # XXX Edwin Grubbs 2007-12-14 bug=117980
        # removeSecurityProxy won't be necessary after addMember()
        # is configured to call a method on the new member, so the
        # security configuration will verify that the logged in user
        # has the right permission to add the specified person to the team.
        naked_team = removeSecurityProxy(team)
        naked_team.addMember(
            self, reviewer=requester, status=status,
            force_team_add=True,
            may_subscribe_to_list=may_subscribe_to_list)

    def clearInTeamCache(self):
        """See `IPerson`."""
        self._inTeam_cache = {}

    #
    # ITeam methods
    #
    @property
    def super_teams(self):
        """See `IPerson`."""
        query = """
            Person.id = TeamParticipation.team AND
            TeamParticipation.person = %s AND
            TeamParticipation.team != %s
            """ % sqlvalues(self.id, self.id)
        return Person.select(query, clauseTables=['TeamParticipation'])

    @property
    def sub_teams(self):
        """See `IPerson`."""
        query = """
            Person.id = TeamParticipation.person AND
            TeamParticipation.team = %s AND
            TeamParticipation.person != %s AND
            Person.teamowner IS NOT NULL
            """ % sqlvalues(self.id, self.id)
        return Person.select(query, clauseTables=['TeamParticipation'])

    def getTeamAdminsEmailAddresses(self):
        """See `IPerson`."""
        assert self.is_team
        to_addrs = set()
        for person in self.getDirectAdministrators():
            to_addrs.update(get_contact_email_addresses(person))
        return sorted(to_addrs)

    def addMember(self, person, reviewer, comment=None, force_team_add=False,
                  status=TeamMembershipStatus.APPROVED,
                  may_subscribe_to_list=True):
        """See `IPerson`."""
        assert self.is_team, "You cannot add members to a person."
        assert status in [TeamMembershipStatus.APPROVED,
                          TeamMembershipStatus.PROPOSED,
                          TeamMembershipStatus.ADMIN], (
            "You can't add a member with this status: %s." % status.name)

        event = JoinTeamEvent
        if person.is_team:
            assert not self.hasParticipationEntryFor(person), (
                "Team '%s' is a member of '%s'. As a consequence, '%s' can't "
                "be added as a member of '%s'"
                % (self.name, person.name, person.name, self.name))
            # By default, teams can only be invited as members, meaning that
            # one of the team's admins will have to accept the invitation
            # before the team is made a member. If force_team_add is True,
            # or the user is also an admin of the proposed member, then
            # we'll add a team as if it was a person.
            is_reviewer_admin_of_new_member = (
                person in reviewer.getAdministratedTeams())
            if not force_team_add and not is_reviewer_admin_of_new_member:
                status = TeamMembershipStatus.INVITED
                event = TeamInvitationEvent

        status_changed = True
        expires = self.defaultexpirationdate
        tm = TeamMembership.selectOneBy(person=person, team=self)
        if tm is None:
            tm = TeamMembershipSet().new(
                person, self, status, reviewer, dateexpires=expires,
                comment=comment)
            # Accessing the id attribute ensures that the team
            # creation has been flushed to the database.
            tm.id
            notify(event(person, self))
        else:
            # We can't use tm.setExpirationDate() here because the reviewer
            # here will be the member themselves when they join an OPEN team.
            tm.dateexpires = expires
            status_changed = tm.setStatus(status, reviewer, comment)

        if not person.is_team and may_subscribe_to_list:
            person.autoSubscribeToMailingList(self.mailing_list,
                                              requester=reviewer)
        return (status_changed, tm.status)

    # The three methods below are not in the IPerson interface because we want
    # to protect them with a launchpad.Edit permission. We could do that by
    # defining explicit permissions for all IPerson methods/attributes in
    # the zcml but that's far from optimal given the size of IPerson.
    def acceptInvitationToBeMemberOf(self, team, comment):
        """Accept an invitation to become a member of the given team.

        There must be a TeamMembership for this person and the given team with
        the INVITED status. The status of this TeamMembership will be changed
        to APPROVED.
        """
        tm = TeamMembership.selectOneBy(person=self, team=team)
        assert tm is not None
        assert tm.status == TeamMembershipStatus.INVITED
        tm.setStatus(
            TeamMembershipStatus.APPROVED, getUtility(ILaunchBag).user,
            comment=comment)

    def declineInvitationToBeMemberOf(self, team, comment):
        """Decline an invitation to become a member of the given team.

        There must be a TeamMembership for this person and the given team with
        the INVITED status. The status of this TeamMembership will be changed
        to INVITATION_DECLINED.
        """
        tm = TeamMembership.selectOneBy(person=self, team=team)
        assert tm is not None
        assert tm.status == TeamMembershipStatus.INVITED
        tm.setStatus(
            TeamMembershipStatus.INVITATION_DECLINED,
            getUtility(ILaunchBag).user, comment=comment)

    def retractTeamMembership(self, team, user, comment=None):
        """See `IPerson`"""
        # Include PROPOSED and INVITED so that teams can retract mistakes
        # without involving members of the other team.
        active_and_transitioning = {
            TeamMembershipStatus.ADMIN: TeamMembershipStatus.DEACTIVATED,
            TeamMembershipStatus.APPROVED: TeamMembershipStatus.DEACTIVATED,
            TeamMembershipStatus.PROPOSED: TeamMembershipStatus.DECLINED,
            TeamMembershipStatus.INVITED:
                TeamMembershipStatus.INVITATION_DECLINED,
            }
        constraints = And(
            TeamMembership.personID == self.id,
            TeamMembership.teamID == team.id,
            TeamMembership.status.is_in(active_and_transitioning.keys()))
        tm = Store.of(self).find(TeamMembership, constraints).one()
        if tm is not None:
            # Flush the cache used by the inTeam method.
            self._inTeam_cache = {}
            new_status = active_and_transitioning[tm.status]
            tm.setStatus(new_status, user, comment=comment)

    def renewTeamMembership(self, team):
        """Renew the TeamMembership for this person on the given team.

        The given team's renewal policy must be ONDEMAND and the membership
        must be active (APPROVED or ADMIN) and set to expire in less than
        DAYS_BEFORE_EXPIRATION_WARNING_IS_SENT days.
        """
        tm = TeamMembership.selectOneBy(person=self, team=team)
        assert tm.canBeRenewedByMember(), (
            "This membership can't be renewed by the member himself.")

        assert (team.defaultrenewalperiod is not None
                and team.defaultrenewalperiod > 0), (
            'Teams with a renewal policy of ONDEMAND must specify '
            'a default renewal period greater than 0.')
        # Keep the same status, change the expiration date and send a
        # notification explaining the membership has been renewed.
        tm.dateexpires += timedelta(days=team.defaultrenewalperiod)
        tm.sendSelfRenewalNotification()

    def deactivateAllMembers(self, comment, reviewer):
        """Deactivate all members of this team.

        This method circuments the TeamMembership.setStatus() method
        to improve performance; therefore, it does not send out any
        status change noticiations to the team admins.

        :param comment: Explanation of the change.
        :param reviewer: Person who made the change.
        """
        assert self.is_team, "This method is only available for teams."
        now = datetime.now(pytz.timezone('UTC'))
        store = Store.of(self)
        cur = cursor()

        # Deactivate the approved/admin team members.
        # XXX: EdwinGrubbs 2009-07-08 bug=397072
        # There are problems using storm to write an update
        # statement using DBITems in the comparison.
        cur.execute("""
            UPDATE TeamMembership
            SET status=%(status)s,
                last_changed_by=%(last_changed_by)s,
                last_change_comment=%(comment)s,
                date_last_changed=%(date_last_changed)s
            WHERE
                TeamMembership.team = %(team)s
                AND TeamMembership.status IN %(original_statuses)s
            """,
            dict(
                status=TeamMembershipStatus.DEACTIVATED,
                last_changed_by=reviewer.id,
                comment=comment,
                date_last_changed=now,
                team=self.id,
                original_statuses=(
                    TeamMembershipStatus.ADMIN.value,
                    TeamMembershipStatus.APPROVED.value)))

        # Since we've updated the database behind Storm's back,
        # flush its caches.
        store.invalidate()

        # Remove all indirect TeamParticipation entries resulting from this
        # team. If this were just a select, it would be a complicated but
        # feasible set of joins. Since it's a delete, we have to use
        # some sub selects.
        cur.execute('''
            DELETE FROM TeamParticipation
                WHERE
                    -- The person needs to be a member of the team in question
                    person IN
                        (SELECT person from TeamParticipation WHERE
                            team = %(team)s) AND

                    -- The teams being deleted should be teams that this team
                    -- is a member of.
                    team IN
                        (SELECT team from TeamMembership WHERE
                            person = %(team)s) AND

                    -- The person needs to not have direct membership in the
                    -- team.
                    NOT EXISTS
                        (SELECT tm1.person from TeamMembership tm1
                            WHERE
                                tm1.person = TeamParticipation.person and
                                tm1.team = TeamParticipation.team and
                                tm1.status IN %(active_states)s);
            ''', dict(team=self.id, active_states=ACTIVE_STATES))

        # Since we've updated the database behind Storm's back yet again,
        # we need to flush its caches, again.
        store.invalidate()

        # Remove all members from the TeamParticipation table
        # except for the team, itself.
        participants = store.find(
            TeamParticipation,
            TeamParticipation.teamID == self.id,
            TeamParticipation.personID != self.id)
        participants.remove()

    def setMembershipData(self, person, status, reviewer, expires=None,
                          comment=None):
        """See `IPerson`."""
        tm = TeamMembership.selectOneBy(person=person, team=self)
        assert tm is not None
        tm.setExpirationDate(expires, reviewer)
        tm.setStatus(status, reviewer, comment=comment)

    def getAdministratedTeams(self):
        """See `IPerson`."""
        owner_of_teams = Person.select('''
            Person.teamowner = TeamParticipation.team
            AND TeamParticipation.person = %s
            AND Person.merged IS NULL
            ''' % sqlvalues(self),
            clauseTables=['TeamParticipation'])
        admin_of_teams = Person.select('''
            Person.id = TeamMembership.team
            AND TeamMembership.status = %(admin)s
            AND TeamMembership.person = TeamParticipation.team
            AND TeamParticipation.person = %(person)s
            AND Person.merged IS NULL
            ''' % sqlvalues(person=self, admin=TeamMembershipStatus.ADMIN),
            clauseTables=['TeamParticipation', 'TeamMembership'])
        return admin_of_teams.union(
            owner_of_teams, orderBy=self._sortingColumnsForSetOperations)

    def getDirectAdministrators(self):
        """See `IPerson`."""
        assert self.is_team, 'Method should only be called on a team.'
        owner = Person.select("id = %s" % sqlvalues(self.teamowner))
        return self.adminmembers.union(
            owner, orderBy=self._sortingColumnsForSetOperations)

    def getMembersByStatus(self, status, orderBy=None):
        """See `IPerson`."""
        query = ("TeamMembership.team = %s AND TeamMembership.status = %s "
                 "AND TeamMembership.person = Person.id" %
                 sqlvalues(self.id, status))
        if orderBy is None:
            orderBy = Person.sortingColumns
        return Person.select(
            query, clauseTables=['TeamMembership'], orderBy=orderBy)

    def _getEmailsByStatus(self, status):
        return Store.of(self).find(
            EmailAddress,
            EmailAddress.personID == self.id,
            EmailAddress.status == status)

    @property
    def wiki_names(self):
        """See `IPerson`."""
        result = Store.of(self).find(WikiName, WikiName.person == self.id)
        return result.order_by(WikiName.wiki, WikiName.wikiname)

    @property
    def title(self):
        """See `IPerson`."""
        return self.displayname

    @property
    def allmembers(self):
        """See `IPerson`."""
        return self._all_members()

    @property
    def all_members_prepopulated(self):
        """See `IPerson`."""
        return self._all_members(need_karma=True, need_ubuntu_coc=True,
            need_location=True, need_archive=True, need_preferred_email=True,
            need_validity=True)

    @staticmethod
    def _validity_queries(person_table=None):
        """Return storm expressions and a decorator function for validity.

        Preloading validity implies preloading preferred email addresses.

        :param person_table: The person table to join to. Only supply if
            ClassAliases are in use.
        :return: A dict with four keys joins, tables, conditions, decorators

        * joins are additional joins to use. e.g. [LeftJoin,LeftJoin]
        * tables are tables to use e.g. [EmailAddress, Account]
        * decorators are callbacks to call for each row. Each decorator takes
        (Person, column) where column is the column in the result set for that
        decorators type.
        """
        if person_table is None:
            person_table = Person
            email_table = EmailAddress
            account_table = Account
        else:
            email_table = ClassAlias(EmailAddress)
            account_table = ClassAlias(Account)
        origins = []
        columns = []
        decorators = []
        # Teams don't have email, so a left join
        origins.append(
            LeftJoin(email_table, And(
                email_table.personID == person_table.id,
                email_table.status == EmailAddressStatus.PREFERRED)))
        columns.append(email_table)
        origins.append(
            LeftJoin(account_table, And(
                person_table.accountID == account_table.id,
                account_table.status == AccountStatus.ACTIVE)))
        columns.append(account_table)

        def handleemail(person, column):
            #-- preferred email caching
            if not person:
                return
            email = column
            get_property_cache(person).preferredemail = email

        decorators.append(handleemail)

        def handleaccount(person, column):
            #-- validity caching
            if not person:
                return
            # valid if:
            valid = (
                # -- valid account found
                column is not None
                # -- preferred email found
                and person.preferredemail is not None)
            get_property_cache(person).is_valid_person = valid
        decorators.append(handleaccount)
        return dict(
            joins=origins,
            tables=columns,
            decorators=decorators)

    def _all_members(self, need_karma=False, need_ubuntu_coc=False,
        need_location=False, need_archive=False, need_preferred_email=False,
        need_validity=False):
        """Lookup all members of the team with optional precaching.

        :param need_karma: The karma attribute will be cached.
        :param need_ubuntu_coc: The is_ubuntu_coc_signer attribute will be
            cached.
        :param need_location: The location attribute will be cached.
        :param need_archive: The archive attribute will be cached.
        :param need_preferred_email: The preferred email attribute will be
            cached.
        :param need_validity: The is_valid attribute will be cached.
        """
        # TODO: consolidate this with getMembersWithPreferredEmails.
        #       The difference between the two is that
        #       getMembersWithPreferredEmails includes self, which is arguably
        #       wrong, but perhaps deliberate.
        origin = [
            Person,
            Join(TeamParticipation, TeamParticipation.person == Person.id),
            ]
        conditions = And(
            # Members of this team,
            TeamParticipation.team == self.id,
            # But not the team itself.
            TeamParticipation.person != self.id)
        # Use a PersonSet object that is not security proxied to allow
        # manipulation of the object.
        person_set = PersonSet()
        return person_set._getPrecachedPersons(
            origin, conditions, store=Store.of(self),
            need_karma=need_karma,
            need_ubuntu_coc=need_ubuntu_coc,
            need_location=need_location,
            need_archive=need_archive,
            need_preferred_email=need_preferred_email,
            need_validity=need_validity)

    def _getMembersWithPreferredEmails(self):
        """Helper method for public getMembersWithPreferredEmails.

        We can't return the preferred email address directly to the
        browser code, since it would circumvent the security restrictions
        on accessing person.preferredemail.
        """
        store = Store.of(self)
        origin = [
            Person,
            Join(TeamParticipation, TeamParticipation.person == Person.id),
            Join(EmailAddress, EmailAddress.person == Person.id),
            ]
        conditions = And(
            TeamParticipation.team == self.id,
            EmailAddress.status == EmailAddressStatus.PREFERRED)
        return store.using(*origin).find((Person, EmailAddress), conditions)

    def getMembersWithPreferredEmails(self):
        """See `IPerson`."""
        result = self._getMembersWithPreferredEmails()
        person_list = []
        for person, email in result:
            get_property_cache(person).preferredemail = email
            person_list.append(person)
        return person_list

    def getMembersWithPreferredEmailsCount(self):
        """See `IPerson`."""
        result = self._getMembersWithPreferredEmails()
        return result.count()

    @property
    def all_member_count(self):
        """See `IPerson`."""
        return self.allmembers.count()

    @property
    def invited_members(self):
        """See `IPerson`."""
        return self.getMembersByStatus(TeamMembershipStatus.INVITED)

    @property
    def invited_member_count(self):
        """See `IPerson`."""
        return self.invited_members.count()

    @property
    def deactivatedmembers(self):
        """See `IPerson`."""
        return self.getMembersByStatus(TeamMembershipStatus.DEACTIVATED)

    @property
    def deactivated_member_count(self):
        """See `IPerson`."""
        return self.deactivatedmembers.count()

    @property
    def expiredmembers(self):
        """See `IPerson`."""
        return self.getMembersByStatus(TeamMembershipStatus.EXPIRED)

    @property
    def expired_member_count(self):
        """See `IPerson`."""
        return self.expiredmembers.count()

    @property
    def proposedmembers(self):
        """See `IPerson`."""
        return self.getMembersByStatus(TeamMembershipStatus.PROPOSED)

    @property
    def proposed_member_count(self):
        """See `IPerson`."""
        return self.proposedmembers.count()

    @property
    def adminmembers(self):
        """See `IPerson`."""
        return self.getMembersByStatus(TeamMembershipStatus.ADMIN)

    @property
    def approvedmembers(self):
        """See `IPerson`."""
        return self.getMembersByStatus(TeamMembershipStatus.APPROVED)

    @property
    def activemembers(self):
        """See `IPerson`."""
        return self.approvedmembers.union(
            self.adminmembers, orderBy=self._sortingColumnsForSetOperations)

    @property
    def active_member_count(self):
        """See `IPerson`."""
        return self.activemembers.count()

    @property
    def inactivemembers(self):
        """See `IPerson`."""
        return self.expiredmembers.union(
            self.deactivatedmembers,
            orderBy=self._sortingColumnsForSetOperations)

    @property
    def inactive_member_count(self):
        """See `IPerson`."""
        return self.inactivemembers.count()

    @property
    def pendingmembers(self):
        """See `IPerson`."""
        return self.proposedmembers.union(
            self.invited_members,
            orderBy=self._sortingColumnsForSetOperations)

    @property
    def team_memberships(self):
        """See `IPerson`."""
        Team = ClassAlias(Person, "Team")
        store = Store.of(self)
        # Join on team to sort by team names. Upper is used in the sort so
        # sorting works as is user expected, e.g. (A b C) not (A C b).
        return store.find(TeamMembership,
            And(TeamMembership.personID == self.id,
                TeamMembership.teamID == Team.id,
                TeamMembership.status.is_in([
                    TeamMembershipStatus.APPROVED,
                    TeamMembershipStatus.ADMIN,
                    ]))).order_by(
                        Upper(Team.displayname),
                        Upper(Team.name))

    def _getMappedParticipantsLocations(self, limit=None):
        """See `IPersonViewRestricted`."""
        return PersonLocation.select("""
            PersonLocation.person = TeamParticipation.person AND
            TeamParticipation.team = %s AND
            -- We only need to check for a latitude here because there's a DB
            -- constraint which ensures they are both set or unset.
            PersonLocation.latitude IS NOT NULL AND
            PersonLocation.visible IS TRUE AND
            Person.id = PersonLocation.person AND
            Person.teamowner IS NULL
            """ % sqlvalues(self.id),
            clauseTables=['TeamParticipation', 'Person'],
            prejoins=['person', ], limit=limit)

    def getMappedParticipants(self, limit=None):
        """See `IPersonViewRestricted`."""
        # Pre-cache this location against its person.  Since we'll always
        # iterate over all persons returned by this property (to build the map
        # of team members), it becomes more important to cache their locations
        # than to return a lazy SelectResults (or similar) object that only
        # fetches the rows when they're needed.
        locations = self._getMappedParticipantsLocations(limit=limit)
        for location in locations:
            get_property_cache(location.person).location = location
        participants = set(location.person for location in locations)
        # Cache the ValidPersonCache query for all mapped participants.
        if len(participants) > 0:
            sql = "id IN (%s)" % ",".join(sqlvalues(*participants))
            list(ValidPersonCache.select(sql))
        getUtility(IPersonSet).cacheBrandingForPeople(participants)
        return list(participants)

    @property
    def mapped_participants_count(self):
        """See `IPersonViewRestricted`."""
        return self._getMappedParticipantsLocations().count()

    def getMappedParticipantsBounds(self, limit=None):
        """See `IPersonViewRestricted`."""
        max_lat = -90.0
        min_lat = 90.0
        max_lng = -180.0
        min_lng = 180.0
        locations = self._getMappedParticipantsLocations(limit)
        if self.mapped_participants_count == 0:
            raise AssertionError(
                'This method cannot be called when '
                'mapped_participants_count == 0.')
        latitudes = sorted(location.latitude for location in locations)
        if latitudes[-1] > max_lat:
            max_lat = latitudes[-1]
        if latitudes[0] < min_lat:
            min_lat = latitudes[0]
        longitudes = sorted(location.longitude for location in locations)
        if longitudes[-1] > max_lng:
            max_lng = longitudes[-1]
        if longitudes[0] < min_lng:
            min_lng = longitudes[0]
        center_lat = (max_lat + min_lat) / 2.0
        center_lng = (max_lng + min_lng) / 2.0
        return dict(
            min_lat=min_lat, min_lng=min_lng, max_lat=max_lat,
            max_lng=max_lng, center_lat=center_lat, center_lng=center_lng)

    @property
    def unmapped_participants(self):
        """See `IPersonViewRestricted`."""
        return Person.select("""
            Person.id = TeamParticipation.person AND
            TeamParticipation.team = %s AND
            TeamParticipation.person NOT IN (
                SELECT PersonLocation.person
                FROM PersonLocation INNER JOIN TeamParticipation ON
                     PersonLocation.person = TeamParticipation.person
                WHERE TeamParticipation.team = %s AND
                      PersonLocation.latitude IS NOT NULL) AND
            Person.teamowner IS NULL
            """ % sqlvalues(self.id, self.id),
            clauseTables=['TeamParticipation'])

    @property
    def unmapped_participants_count(self):
        """See `IPersonViewRestricted`."""
        return self.unmapped_participants.count()

    @property
    def open_membership_invitations(self):
        """See `IPerson`."""
        return TeamMembership.select("""
            TeamMembership.person = %s AND status = %s
            AND Person.id = TeamMembership.team
            """ % sqlvalues(self.id, TeamMembershipStatus.INVITED),
            clauseTables=['Person'],
            orderBy=Person.sortingColumns)

    # XXX: salgado, 2009-04-16: This should be called just deactivate(),
    # because it not only deactivates this person's account but also the
    # person.
    def deactivateAccount(self, comment):
        """See `IPersonSpecialRestricted`."""
        if not self.is_valid_person:
            raise AssertionError(
                "You can only deactivate an account of a valid person.")

        for membership in self.team_memberships:
            self.leave(membership.team)

        # Deactivate CoC signatures, invalidate email addresses, unassign bug
        # tasks and specs and reassign pillars and teams.
        for coc in self.signedcocs:
            coc.active = False
        for email in self.validatedemails:
            email = IMasterObject(email)
            email.status = EmailAddressStatus.NEW
        params = BugTaskSearchParams(self, assignee=self)
        for bug_task in self.searchTasks(params):
            # If the bugtask has a conjoined master we don't try to
            # update it, since we will update it correctly when we
            # update its conjoined master (see bug 193983).
            if bug_task.conjoined_master is not None:
                continue

            # XXX flacoste 2007-11-26 bug=164635 The comparison using id in
            # the assert below works around a nasty intermittent failure.
            assert bug_task.assignee.id == self.id, (
               "Bugtask %s assignee isn't the one expected: %s != %s" % (
                    bug_task.id, bug_task.assignee.name, self.name))
            bug_task.transitionToAssignee(None)
        for spec in self.assigned_specs:
            spec.assignee = None
        registry_experts = getUtility(ILaunchpadCelebrities).registry_experts
        for team in Person.selectBy(teamowner=self):
            team.teamowner = registry_experts
        for pillar_name in self.getOwnedOrDrivenPillars():
            pillar = pillar_name.pillar
            # XXX flacoste 2007-11-26 bug=164635 The comparison using id below
            # works around a nasty intermittent failure.
            changed = False
            if pillar.owner.id == self.id:
                pillar.owner = registry_experts
                changed = True
            if pillar.driver is not None and pillar.driver.id == self.id:
                pillar.driver = registry_experts
                changed = True

            if not changed:
                # Since we removed the person from all teams, something is
                # seriously broken here.
                raise AssertionError(
                    "%s was expected to be owner or driver of %s" %
                    (self.name, pillar.name))

        # Nuke all subscriptions of this person.
        removals = [
            ('BranchSubscription', 'person'),
            ('BugSubscription', 'person'),
            ('QuestionSubscription', 'person'),
            ('POSubscription', 'person'),
            ('SpecificationSubscription', 'person'),
            ('PackageBugSupervisor', 'bug_supervisor'),
            ('AnswerContact', 'person')]
        cur = cursor()
        for table, person_id_column in removals:
            cur.execute("DELETE FROM %s WHERE %s=%d"
                        % (table, person_id_column, self.id))

        # Update the account's status, preferred email and name.
        self.account_status = AccountStatus.DEACTIVATED
        self.account_status_comment = comment
        IMasterObject(self.preferredemail).status = EmailAddressStatus.NEW
        del get_property_cache(self).preferredemail
        base_new_name = self.name + '-deactivatedaccount'
        self.name = self._ensureNewName(base_new_name)

    def _ensureNewName(self, base_new_name):
        """Return a unique name."""
        new_name = base_new_name
        count = 1
        while Person.selectOneBy(name=new_name) is not None:
            new_name = base_new_name + str(count)
            count += 1
        return new_name

    @property
    def private(self):
        """See `IPerson`."""
        if not self.is_team:
            return False
        elif self.visibility == PersonVisibility.PUBLIC:
            return False
        else:
            return True

    def visibilityConsistencyWarning(self, new_value):
        """Warning used when changing the team's visibility.

        A private-membership team cannot be connected to other
        objects, since it may be possible to infer the membership.
        """
        if self._visibility_warning_cache != self._visibility_warning_marker:
            return self._visibility_warning_cache

        cur = cursor()
        references = list(postgresql.listReferences(cur, 'person', 'id'))
        # These tables will be skipped since they do not risk leaking
        # team membership information, except StructuralSubscription
        # which will be checked further down to provide a clearer warning.
        # Note all of the table names and columns must be all lowercase.
        skip = set([
            ('emailaddress', 'person'),
            ('gpgkey', 'owner'),
            ('ircid', 'person'),
            ('jabberid', 'person'),
            ('karma', 'person'),
            ('karmacache', 'person'),
            ('karmatotalcache', 'person'),
            ('logintoken', 'requester'),
            ('personlanguage', 'person'),
            ('personlocation', 'person'),
            ('persontransferjob', 'minor_person'),
            ('persontransferjob', 'major_person'),
            ('signedcodeofconduct', 'owner'),
            ('sshkey', 'person'),
            ('structuralsubscription', 'subscriber'),
            ('teammembership', 'team'),
            ('teamparticipation', 'person'),
            ('teamparticipation', 'team'),
            # Skip mailing lists because if the mailing list is purged, it's
            # not a problem.  Do this check separately below.
            ('mailinglist', 'team'),
            ])

        # The following relationships are allowable for Private teams and
        # thus should be skipped.
        if new_value == PersonVisibility.PRIVATE:
            skip.update([('bugsubscription', 'person'),
                         ('bugtask', 'assignee'),
                         ('branch', 'owner'),
                         ('branchsubscription', 'person'),
                         ('branchvisibilitypolicy', 'team'),
                         ('archive', 'owner'),
                         ('archivesubscriber', 'subscriber'),
                         ])

        warnings = set()
        for src_tab, src_col, ref_tab, ref_col, updact, delact in references:
            if (src_tab, src_col) in skip:
                continue
            cur.execute('SELECT 1 FROM %s WHERE %s=%d LIMIT 1'
                        % (src_tab, src_col, self.id))
            if cur.rowcount > 0:
                if src_tab[0] in 'aeiou':
                    article = 'an'
                else:
                    article = 'a'
                warnings.add('%s %s' % (article, src_tab))

        # Private teams may have structural subscription, so the following
        # test is not applied to them.
        if new_value != PersonVisibility.PRIVATE:
            # Add warnings for subscriptions in StructuralSubscription table
            # describing which kind of object is being subscribed to.
            cur.execute("""
                SELECT
                    count(product) AS product_count,
                    count(productseries) AS productseries_count,
                    count(project) AS project_count,
                    count(milestone) AS milestone_count,
                    count(distribution) AS distribution_count,
                    count(distroseries) AS distroseries_count,
                    count(sourcepackagename) AS sourcepackagename_count
                FROM StructuralSubscription
                WHERE subscriber=%d LIMIT 1
                """ % self.id)

            row = cur.fetchone()
            for count, warning in zip(row, [
                    'a project subscriber',
                    'a project series subscriber',
                    'a project subscriber',
                    'a milestone subscriber',
                    'a distribution subscriber',
                    'a distroseries subscriber',
                    'a source package subscriber']):
                if count > 0:
                    warnings.add(warning)

        # Non-purged mailing list check for transitioning to or from PUBLIC.
        if PersonVisibility.PUBLIC in [self.visibility, new_value]:
            mailing_list = getUtility(IMailingListSet).get(self.name)
            if (mailing_list is not None and
                mailing_list.status != MailingListStatus.PURGED):
                warnings.add('a mailing list')

        # Compose warning string.
        warnings = sorted(warnings)

        if len(warnings) == 0:
            self._visibility_warning_cache = None
        else:
            if len(warnings) == 1:
                message = warnings[0]
            else:
                message = '%s and %s' % (
                    ', '.join(warnings[:-1]),
                    warnings[-1])
            self._visibility_warning_cache = (
                'This team cannot be converted to %s since it is '
                'referenced by %s.' % (new_value, message))
        return self._visibility_warning_cache

    @property
    def member_memberships(self):
        """See `IPerson`."""
        return self._getMembershipsByStatuses(
            [TeamMembershipStatus.ADMIN, TeamMembershipStatus.APPROVED])

    def getInactiveMemberships(self):
        """See `IPerson`."""
        return self._getMembershipsByStatuses(
            [TeamMembershipStatus.EXPIRED, TeamMembershipStatus.DEACTIVATED])

    def getInvitedMemberships(self):
        """See `IPerson`."""
        return self._getMembershipsByStatuses([TeamMembershipStatus.INVITED])

    def getProposedMemberships(self):
        """See `IPerson`."""
        return self._getMembershipsByStatuses([TeamMembershipStatus.PROPOSED])

    def _getMembershipsByStatuses(self, statuses):
        """All `ITeamMembership`s in any given status for this team's members.

        :param statuses: A list of `TeamMembershipStatus` items.

        If called on an person rather than a team, this will obviously return
        no memberships at all.
        """
        statuses = ",".join(quote(status) for status in statuses)
        # We don't want to escape 'statuses' so we can't easily use
        # sqlvalues() on the query below.
        query = """
            TeamMembership.status IN (%s)
            AND Person.id = TeamMembership.person
            AND TeamMembership.team = %d
            """ % (statuses, self.id)
        return TeamMembership.select(
            query, clauseTables=['Person'],
            prejoinClauseTables=['Person'],
            orderBy=Person.sortingColumns)

    def getLatestApprovedMembershipsForPerson(self, limit=5):
        """See `IPerson`."""
        result = self.team_memberships
        result = result.order_by(
            Desc(TeamMembership.datejoined),
            Desc(TeamMembership.id))
        return result[:limit]

    def getPathsToTeams(self):
        """See `Iperson`."""
        # Get all of the teams this person participates in.
        teams = list(self.teams_participated_in)

        # For cases where self is a team, we don't need self as a team
        # participated in.
        teams = [team for team in teams if team is not self]

        # Get all of the memberships for any of the teams this person is
        # a participant of. This must be ordered by date and id because
        # because the graph of the results will create needs to contain
        # the oldest path information to be consistent with results from
        # IPerson.findPathToTeam.
        store = Store.of(self)
        all_direct_memberships = store.find(TeamMembership,
            And(
                TeamMembership.personID.is_in(
                    [team.id for team in teams] + [self.id]),
                TeamMembership.teamID != self.id,
                TeamMembership.status.is_in([
                    TeamMembershipStatus.APPROVED,
                    TeamMembershipStatus.ADMIN,
                    ]))).order_by(
                        Desc(TeamMembership.datejoined),
                        Desc(TeamMembership.id))
        # Cast the results to list now, because they will be iterated over
        # several times.
        all_direct_memberships = list(all_direct_memberships)

        # Pull out the memberships directly used by this person.
        user_memberships = [
            membership for membership in
            all_direct_memberships
            if membership.person == self]

        all_direct_memberships = [
            (membership.team, membership.person) for membership in
            all_direct_memberships]

        # Create a graph from the edges provided by the other data sets.
        graph = dict(all_direct_memberships)

        # Build the teams paths from that graph.
        paths = {}
        for team in teams:
            path = [team]
            step = team
            while path[-1] != self:
                step = graph[step]
                path.append(step)
            paths[team] = path
        return (paths, user_memberships)

    @property
    def teams_participated_in(self):
        """See `IPerson`."""
        return Person.select("""
            Person.id = TeamParticipation.team
            AND TeamParticipation.person = %s
            AND Person.teamowner IS NOT NULL
            """ % sqlvalues(self.id),
            clauseTables=['TeamParticipation'],
            orderBy=Person.sortingColumns)

    @property
    def teams_indirectly_participated_in(self):
        """See `IPerson`."""
        Team = ClassAlias(Person, "Team")
        store = Store.of(self)
        origin = [
            Team,
            Join(TeamParticipation, Team.id == TeamParticipation.teamID),
            LeftJoin(TeamMembership,
                And(TeamMembership.person == self.id,
                    TeamMembership.teamID == TeamParticipation.teamID,
                    TeamMembership.status.is_in([
                        TeamMembershipStatus.APPROVED,
                        TeamMembershipStatus.ADMIN])))]
        find_objects = (Team)
        return store.using(*origin).find(find_objects,
            And(
                TeamParticipation.person == self.id,
                TeamParticipation.person != TeamParticipation.teamID,
                TeamMembership.id == None))

    @property
    def teams_with_icons(self):
        """See `IPerson`."""
        return Person.select("""
            Person.id = TeamParticipation.team
            AND TeamParticipation.person = %s
            AND Person.teamowner IS NOT NULL
            AND Person.icon IS NOT NULL
            AND TeamParticipation.team != %s
            """ % sqlvalues(self.id, self.id),
            clauseTables=['TeamParticipation'],
            orderBy=Person.sortingColumns)

    @property
    def defaultexpirationdate(self):
        """See `IPerson`."""
        days = self.defaultmembershipperiod
        if days:
            return datetime.now(pytz.timezone('UTC')) + timedelta(days)
        else:
            return None

    @property
    def defaultrenewedexpirationdate(self):
        """See `IPerson`."""
        days = self.defaultrenewalperiod
        if days:
            return datetime.now(pytz.timezone('UTC')) + timedelta(days)
        else:
            return None

    def reactivate(self, comment, password, preferred_email):
        """See `IPersonSpecialRestricted`."""
        account = IMasterObject(self.account)
        account.reactivate(comment, password, preferred_email)
        if '-deactivatedaccount' in self.name:
            # The name was changed by deactivateAccount(). Restore the
            # name, but we must ensure it does not conflict with a current
            # user.
            name_parts = self.name.split('-deactivatedaccount')
            base_new_name = name_parts[0]
            self.name = self._ensureNewName(base_new_name)

    def validateAndEnsurePreferredEmail(self, email):
        """See `IPerson`."""
        email = IMasterObject(email)
        assert not self.is_team, "This method must not be used for teams."
        if not IEmailAddress.providedBy(email):
            raise TypeError(
                "Any person's email address must provide the IEmailAddress "
                "interface. %s doesn't." % email)
        # XXX Steve Alexander 2005-07-05:
        # This is here because of an SQLobject comparison oddity.
        assert email.personID == self.id, 'Wrong person! %r, %r' % (
            email.personID, self.id)

        # We need the preferred email address. This method is called
        # recursively, however, and the email address may have just been
        # created. So we have to explicitly pull it from the master store
        # until we rewrite this 'icky mess.
        preferred_email = IMasterStore(EmailAddress).find(
            EmailAddress,
            EmailAddress.personID == self.id,
            EmailAddress.status == EmailAddressStatus.PREFERRED).one()

        # This email is already validated and is this person's preferred
        # email, so we have nothing to do.
        if preferred_email == email:
            return

        if preferred_email is None:
            # This branch will be executed only in the first time a person
            # uses Launchpad. Either when creating a new account or when
            # resetting the password of an automatically created one.
            self.setPreferredEmail(email)
        else:
            email.status = EmailAddressStatus.VALIDATED

    def setContactAddress(self, email):
        """See `IPerson`."""
        assert self.is_team, "This method must be used only for teams."

        if email is None:
            self._unsetPreferredEmail()
        else:
            self._setPreferredEmail(email)
        # A team can have up to two addresses, the preferred one and one used
        # by the team mailing list.
        if self.mailing_list is not None:
            mailing_list_email = getUtility(IEmailAddressSet).getByEmail(
                self.mailing_list.address)
            if mailing_list_email is not None:
                mailing_list_email = IMasterObject(mailing_list_email)
        else:
            mailing_list_email = None
        all_addresses = IMasterStore(self).find(
            EmailAddress, EmailAddress.personID == self.id)
        for address in all_addresses:
            # Delete all email addresses that are not the preferred email
            # address, or the team's email address. If this method was called
            # with None, and there is no mailing list, then this condidition
            # is (None, None), causing all email addresses to be deleted.
            if address not in (email, mailing_list_email):
                address.destroySelf()

    def _unsetPreferredEmail(self):
        """Change the preferred email address to VALIDATED."""
        email_address = IMasterStore(EmailAddress).find(
            EmailAddress, personID=self.id,
            status=EmailAddressStatus.PREFERRED).one()
        if email_address is not None:
            email_address.status = EmailAddressStatus.VALIDATED
            email_address.syncUpdate()
        del get_property_cache(self).preferredemail

    def setPreferredEmail(self, email):
        """See `IPerson`."""
        assert not self.is_team, "This method must not be used for teams."
        if email is None:
            self._unsetPreferredEmail()
            return
        self._setPreferredEmail(email)

    def _setPreferredEmail(self, email):
        """Set this person's preferred email to the given email address.

        If the person already has an email address, then its status is
        changed to VALIDATED and the given one is made its preferred one.

        The given email address must implement IEmailAddress and be owned by
        this person.
        """
        if not IEmailAddress.providedBy(email):
            raise TypeError(
                "Any person's email address must provide the IEmailAddress "
                "interface. %s doesn't." % email)
        assert email.personID == self.id

        existing_preferred_email = IMasterStore(EmailAddress).find(
            EmailAddress, personID=self.id,
            status=EmailAddressStatus.PREFERRED).one()

        if existing_preferred_email is not None:
            existing_preferred_email.status = EmailAddressStatus.VALIDATED

        email = removeSecurityProxy(email)
        IMasterObject(email).status = EmailAddressStatus.PREFERRED
        IMasterObject(email).syncUpdate()

        # Now we update our cache of the preferredemail.
        get_property_cache(self).preferredemail = email

    @cachedproperty
    def preferredemail(self):
        """See `IPerson`."""
        emails = self._getEmailsByStatus(EmailAddressStatus.PREFERRED)
        # There can be only one preferred email for a given person at a
        # given time, and this constraint must be ensured in the DB, but
        # it's not a problem if we ensure this constraint here as well.
        emails = shortlist(emails)
        length = len(emails)
        assert length <= 1
        if length:
            return emails[0]
        else:
            return None

    @property
    def safe_email_or_blank(self):
        """See `IPerson`."""
        if (self.preferredemail is not None
            and not self.hide_email_addresses):
            return self.preferredemail.email
        else:
            return ''

    @property
    def validatedemails(self):
        """See `IPerson`."""
        return self._getEmailsByStatus(EmailAddressStatus.VALIDATED)

    @property
    def unvalidatedemails(self):
        """See `IPerson`."""
        query = """
            requester = %s
            AND (tokentype=%s OR tokentype=%s)
            AND date_consumed IS NULL
            """ % sqlvalues(self.id, LoginTokenType.VALIDATEEMAIL,
                            LoginTokenType.VALIDATETEAMEMAIL)
        return sorted(set(token.email for token in LoginToken.select(query)))

    @property
    def guessedemails(self):
        """See `IPerson`."""
        return self._getEmailsByStatus(EmailAddressStatus.NEW)

    @property
    def pending_gpg_keys(self):
        """See `IPerson`."""
        logintokenset = getUtility(ILoginTokenSet)
        return sorted(set(token.fingerprint for token in
                      logintokenset.getPendingGPGKeys(requesterid=self.id)))

    @property
    def inactive_gpg_keys(self):
        """See `IPerson`."""
        gpgkeyset = getUtility(IGPGKeySet)
        return gpgkeyset.getGPGKeys(ownerid=self.id, active=False)

    @property
    def gpg_keys(self):
        """See `IPerson`."""
        gpgkeyset = getUtility(IGPGKeySet)
        return gpgkeyset.getGPGKeys(ownerid=self.id)

    def getLatestMaintainedPackages(self):
        """See `IPerson`."""
        return self._latestSeriesQuery()

    def getLatestUploadedButNotMaintainedPackages(self):
        """See `IPerson`."""
        return self._latestSeriesQuery(uploader_only=True)

    def getLatestUploadedPPAPackages(self):
        """See `IPerson`."""
        return self._latestSeriesQuery(
            uploader_only=True, ppa_only=True)

    def _latestSeriesQuery(self, uploader_only=False, ppa_only=False):
        """Return the sourcepackagereleases (SPRs) related to this person.

        :param uploader_only: controls if we are interested in SPRs where
            the person in question is only the uploader (creator) and not the
            maintainer (debian-syncs) if the `ppa_only` parameter is also
            False, or, if the flag is False, it returns all SPR maintained
            by this person.

        :param ppa_only: controls if we are interested only in source
            package releases targeted to any PPAs or, if False, sources
            targeted to primary archives.

        Active 'ppa_only' flag is usually associated with active
        'uploader_only' because there shouldn't be any sense of maintainership
        for packages uploaded to PPAs by someone else than the user himself.
        """
        clauses = ['sourcepackagerelease.upload_archive = archive.id']

        if uploader_only:
            clauses.append(
                'sourcepackagerelease.creator = %s' % quote(self.id))

        if ppa_only:
            # Source maintainer is irrelevant for PPA uploads.
            pass
        elif uploader_only:
            clauses.append(
                'sourcepackagerelease.maintainer != %s' % quote(self.id))
        else:
            clauses.append(
                'sourcepackagerelease.maintainer = %s' % quote(self.id))

        if ppa_only:
            clauses.append(
                'archive.purpose = %s' % quote(ArchivePurpose.PPA))
        else:
            clauses.append(
                'archive.purpose != %s' % quote(ArchivePurpose.PPA))

        query_clauses = " AND ".join(clauses)
        query = """
            SourcePackageRelease.id IN (
                SELECT DISTINCT ON (upload_distroseries, sourcepackagename,
                                    upload_archive)
                    sourcepackagerelease.id
                FROM sourcepackagerelease, archive,
                    sourcepackagepublishinghistory sspph
                WHERE
                    sspph.sourcepackagerelease = sourcepackagerelease.id AND
                    sspph.archive = archive.id AND
                    %(more_query_clauses)s
                ORDER BY upload_distroseries, sourcepackagename,
                    upload_archive, dateuploaded DESC
              )
              """ % dict(more_query_clauses=query_clauses)

        rset = SourcePackageRelease.select(
            query,
            orderBy=['-SourcePackageRelease.dateuploaded',
                     'SourcePackageRelease.id'],
            prejoins=['sourcepackagename', 'maintainer', 'upload_archive'])

        return rset

    def createRecipe(self, name, description, recipe_text, distroseries,
                     registrant, daily_build_archive=None, build_daily=False):
        """See `IPerson`."""
        from lp.code.model.sourcepackagerecipe import SourcePackageRecipe
        recipe = SourcePackageRecipe.new(
            registrant, self, name, recipe_text, description, distroseries,
            daily_build_archive, build_daily)
        Store.of(recipe).flush()
        return recipe

    def getRecipe(self, name):
        from lp.code.model.sourcepackagerecipe import SourcePackageRecipe
        return Store.of(self).find(
            SourcePackageRecipe, SourcePackageRecipe.owner == self,
            SourcePackageRecipe.name == name).one()

    def getMergeQueue(self, name):
        from lp.code.model.branchmergequeue import BranchMergeQueue
        return Store.of(self).find(
            BranchMergeQueue,
            BranchMergeQueue.owner == self,
            BranchMergeQueue.name == unicode(name)).one()

    def isUploader(self, distribution):
        """See `IPerson`."""
        permissions = getUtility(IArchivePermissionSet).componentsForUploader(
            distribution.main_archive, self)
        return permissions.count() > 0

    @cachedproperty
    def is_ubuntu_coc_signer(self):
        """See `IPerson`."""
        # Also assigned to by self._all_members.
        store = Store.of(self)
        query = And(SignedCodeOfConduct.ownerID == self.id,
            Person._is_ubuntu_coc_signer_condition())
        return not store.find(SignedCodeOfConduct, query).is_empty()

    @staticmethod
    def _is_ubuntu_coc_signer_condition():
        """Generate a Storm Expr for determing the coc signing status."""
        sigset = getUtility(ISignedCodeOfConductSet)
        lastdate = sigset.getLastAcceptedDate()
        return And(SignedCodeOfConduct.active == True,
            SignedCodeOfConduct.datecreated >= lastdate)

    @property
    def activesignatures(self):
        """See `IPerson`."""
        sCoC_util = getUtility(ISignedCodeOfConductSet)
        return sCoC_util.searchByUser(self.id)

    @property
    def inactivesignatures(self):
        """See `IPerson`."""
        sCoC_util = getUtility(ISignedCodeOfConductSet)
        return sCoC_util.searchByUser(self.id, active=False)

    @cachedproperty
    def archive(self):
        """See `IPerson`."""
        return getUtility(IArchiveSet).getPPAOwnedByPerson(self)

    def getArchiveSubscriptionURLs(self, requester):
        """See `IPerson`."""
        agent = getUtility(ILaunchpadCelebrities).software_center_agent
        # If the requester isn't asking about themselves, and they aren't the
        # software center agent, deny them
        if requester.id != agent.id:
            if self.id != requester.id:
                raise Unauthorized
        subscriptions = getUtility(
            IArchiveSubscriberSet).getBySubscriberWithActiveToken(
                subscriber=self)
        return [token.archive_url for (subscription, token) in subscriptions
                if token is not None]

    def getArchiveSubscriptionURL(self, requester, archive):
        """See `IPerson`."""
        agent = getUtility(ILaunchpadCelebrities).software_center_agent
        # If the requester isn't asking about themselves, and they aren't the
        # software center agent, deny them
        if requester.id != agent.id:
            if self.id != requester.id:
                raise Unauthorized
        token = archive.getAuthToken(self)
        if token is None:
            token = archive.newAuthToken(self)
        return token.archive_url

    @property
    def ppas(self):
        """See `IPerson`."""
        return Archive.selectBy(
            owner=self, purpose=ArchivePurpose.PPA, orderBy='name')

    def getPPAByName(self, name):
        """See `IPerson`."""
        return getUtility(IArchiveSet).getPPAOwnedByPerson(self, name)

    def createPPA(self, name=None, displayname=None, description=None):
        """See `IPerson`."""
        errors = Archive.validatePPA(self, name)
        if errors:
            raise PPACreationError(errors)
        ubuntu = getUtility(ILaunchpadCelebrities).ubuntu
        ppa = getUtility(IArchiveSet).new(
            owner=self, purpose=ArchivePurpose.PPA,
            distribution=ubuntu, name=name, displayname=displayname,
            description=description)
        return ppa

    def isBugContributor(self, user=None):
        """See `IPerson`."""
        search_params = BugTaskSearchParams(user=user, assignee=self)
        bugtask_count = self.searchTasks(search_params).count()
        return bugtask_count > 0

    def isBugContributorInTarget(self, user=None, target=None):
        """See `IPerson`."""
        assert (IBugTarget.providedBy(target) or
                IProjectGroup.providedBy(target)), (
            "%s isn't a valid bug target." % target)
        search_params = BugTaskSearchParams(user=user, assignee=self)
        bugtask_count = target.searchTasks(search_params).count()
        return bugtask_count > 0

    @property
    def structural_subscriptions(self):
        """See `IPerson`."""
        return IStore(self).find(
            StructuralSubscription,
            StructuralSubscription.subscriberID==self.id).order_by(
                Desc(StructuralSubscription.date_created))

    def autoSubscribeToMailingList(self, mailinglist, requester=None):
        """See `IPerson`."""
        if mailinglist is None or not mailinglist.is_usable:
            return False

        if mailinglist.getSubscription(self):
            # We are already subscribed to the list.
            return False

        if self.preferredemail is None:
            return False

        if requester is None:
            # Assume the current user requested this action themselves.
            requester = self

        policy = self.mailing_list_auto_subscribe_policy

        if policy == MailingListAutoSubscribePolicy.ALWAYS:
            mailinglist.subscribe(self)
            return True
        elif (requester is self and
              policy == MailingListAutoSubscribePolicy.ON_REGISTRATION):
            # Assume that we requested to be joined.
            mailinglist.subscribe(self)
            return True
        else:
            # We don't want to subscribe to the list.
            return False

    @property
    def hardware_submissions(self):
        """See `IPerson`."""
        from lp.hardwaredb.model.hwdb import HWSubmissionSet
        return HWSubmissionSet().search(owner=self)

    def getRecipes(self):
        """See `IHasRecipes`."""
        from lp.code.model.sourcepackagerecipe import SourcePackageRecipe
        store = Store.of(self)
        return store.find(
            SourcePackageRecipe,
            SourcePackageRecipe.owner == self)


class PersonSet:
    """The set of persons."""
    implements(IPersonSet)

    def __init__(self):
        self.title = 'People registered with Launchpad'

    def isNameBlacklisted(self, name, user=None):
        """See `IPersonSet`."""
        if user is None:
            user_id = 0
        else:
            user_id = user.id
        cur = cursor()
        cur.execute(
            "SELECT is_blacklisted_name(%(name)s, %(user_id)s)" % sqlvalues(
            name=name.encode('UTF-8'), user_id=user_id))
        return bool(cur.fetchone()[0])

    def getTopContributors(self, limit=50):
        """See `IPersonSet`."""
        # The odd ordering here is to ensure we hit the PostgreSQL
        # indexes. It will not make any real difference outside of tests.
        query = """
            id IN (
                SELECT person FROM KarmaTotalCache
                ORDER BY karma_total DESC, person DESC
                LIMIT %s
                )
            """ % limit
        top_people = shortlist(Person.select(query))
        return sorted(
            top_people,
            key=lambda obj: (obj.karma, obj.displayname, obj.id),
            reverse=True)

    def getOrCreateByOpenIDIdentifier(
        self, openid_identifier, email_address, full_name,
        creation_rationale, comment):
        """See `IPersonSet`."""
        assert email_address is not None and full_name is not None, (
                "Both email address and full name are required to "
                "create an account.")
        db_updated = False

        assert isinstance(openid_identifier, unicode)

        # Load the EmailAddress, Account and OpenIdIdentifier records
        # from the master (if they exist). We use the master to avoid
        # possible replication lag issues but this might actually be
        # unnecessary.
        with MasterDatabasePolicy():
            store = IMasterStore(EmailAddress)
            join = store.using(
                EmailAddress,
                LeftJoin(Account, EmailAddress.accountID == Account.id))
            email, account = (
                join.find(
                    (EmailAddress, Account),
                    EmailAddress.email.lower() ==
                        ensure_unicode(email_address).lower()).one()
                or (None, None))
            identifier = store.find(
                OpenIdIdentifier, identifier=openid_identifier).one()

            if email is None and identifier is None:
                # Neither the Email Address not the OpenId Identifier
                # exist in the database. Create the email address,
                # account, and associated info. OpenIdIdentifier is
                # created later.
                account_set = getUtility(IAccountSet)
                account, email = account_set.createAccountAndEmail(
                    email_address, creation_rationale, full_name,
                    password=None)
                db_updated = True

            elif email is None:
                # The Email Address does not exist in the database,
                # but the OpenId Identifier does. Create the Email
                # Address and link it to the account.
                assert account is None, 'Retrieved an account but not email?'
                account = identifier.account
                emailaddress_set = getUtility(IEmailAddressSet)
                email = emailaddress_set.new(
                    email_address, account=account)
                db_updated = True

            elif account is None:
                # Email address exists, but there is no Account linked
                # to it. Create the Account and link it to the
                # EmailAddress.
                account_set = getUtility(IAccountSet)
                account = account_set.new(
                    AccountCreationRationale.OWNER_CREATED_LAUNCHPAD,
                    full_name)
                email.account = account
                db_updated = True

            if identifier is None:
                # This is the first time we have seen that
                # OpenIdIdentifier. Link it.
                identifier = OpenIdIdentifier()
                identifier.account = account
                identifier.identifier = openid_identifier
                store.add(identifier)
                db_updated = True

            elif identifier.account != account:
                # The ISD OpenId server may have linked this OpenId
                # identifier to a new email address, or the user may
                # have transfered their email address to a different
                # Launchpad Account. If that happened, repair the
                # link - we trust the ISD OpenId server.
                identifier.account = account
                db_updated = True

            # We now have an account, email address, and openid identifier.

            if account.status == AccountStatus.SUSPENDED:
                raise AccountSuspendedError(
                    "The account matching the identifier is suspended.")

            elif account.status in [AccountStatus.DEACTIVATED,
                                    AccountStatus.NOACCOUNT]:
                password = '' # Needed just to please reactivate() below.
                removeSecurityProxy(account).reactivate(
                    comment, password, removeSecurityProxy(email))
                db_updated = True
            else:
                # Account is active, so nothing to do.
                pass

            if IPerson(account, None) is None:
                removeSecurityProxy(account).createPerson(
                    creation_rationale, comment=comment)
                db_updated = True

            person = IPerson(account)
            if email.personID != person.id:
                removeSecurityProxy(email).person = person
                db_updated = True

            return person, db_updated

    def newTeam(self, teamowner, name, displayname, teamdescription=None,
                subscriptionpolicy=TeamSubscriptionPolicy.MODERATED,
                defaultmembershipperiod=None, defaultrenewalperiod=None):
        """See `IPersonSet`."""
        assert teamowner
        if self.getByName(name, ignore_merged=False) is not None:
            raise NameAlreadyTaken(
                "The name '%s' is already taken." % name)
        team = Person(teamowner=teamowner, name=name, displayname=displayname,
                teamdescription=teamdescription,
                defaultmembershipperiod=defaultmembershipperiod,
                defaultrenewalperiod=defaultrenewalperiod,
                subscriptionpolicy=subscriptionpolicy)
        notify(ObjectCreatedEvent(team))
        # Here we add the owner as a team admin manually because we know what
        # we're doing (so we don't need to do any sanity checks) and we don't
        # want any email notifications to be sent.
        TeamMembershipSet().new(
            teamowner, team, TeamMembershipStatus.ADMIN, teamowner)
        return team

    def createPersonAndEmail(
            self, email, rationale, comment=None, name=None,
            displayname=None, password=None, passwordEncrypted=False,
            hide_email_addresses=False, registrant=None):
        """See `IPersonSet`."""

        # This check is also done in EmailAddressSet.new() and also
        # generate_nick(). We repeat it here as some call sites want
        # InvalidEmailAddress rather than NicknameGenerationError that
        # generate_nick() will raise.
        if not valid_email(email):
            raise InvalidEmailAddress(
                "%s is not a valid email address." % email)

        if name is None:
            name = generate_nick(email)

        if not displayname:
            displayname = name.capitalize()

        # Convert the PersonCreationRationale to an AccountCreationRationale
        account_rationale = getattr(AccountCreationRationale, rationale.name)

        account = getUtility(IAccountSet).new(
                account_rationale, displayname, password=password,
                password_is_encrypted=passwordEncrypted)

        person = self._newPerson(
            name, displayname, hide_email_addresses, rationale=rationale,
            comment=comment, registrant=registrant, account=account)

        email = getUtility(IEmailAddressSet).new(
                email, person, account=account)

        assert email.accountID is not None, (
            'Failed to link EmailAddress to Account')
        return person, email

    def createPersonWithoutEmail(
        self, name, rationale, comment=None, displayname=None,
        registrant=None):
        """Create and return a new Person without using an email address.

        See `IPersonSet`.
        """
        return self._newPerson(
            name, displayname, hide_email_addresses=True, rationale=rationale,
            comment=comment, registrant=registrant)

    def _newPerson(self, name, displayname, hide_email_addresses,
                   rationale, comment=None, registrant=None, account=None):
        """Create and return a new Person with the given attributes."""
        if not valid_name(name):
            raise InvalidName(
                "%s is not a valid name for a person." % name)
        else:
            # The name should be okay, move on...
            pass
        if self.getByName(name, ignore_merged=False) is not None:
            raise NameAlreadyTaken(
                "The name '%s' is already taken." % name)

        if not displayname:
            displayname = name.capitalize()

        if account is None:
            account_id = None
        else:
            account_id = account.id
        person = Person(
            name=name, displayname=displayname, accountID=account_id,
            creation_rationale=rationale, creation_comment=comment,
            hide_email_addresses=hide_email_addresses, registrant=registrant)
        return person

    def ensurePerson(self, email, displayname, rationale, comment=None,
                     registrant=None):
        """See `IPersonSet`."""
        # Start by checking if there is an `EmailAddress` for the given
        # text address.  There are many cases where an email address can be
        # created without an associated `Person`. For instance, we created
        # an account linked to the address through an external system such
        # SSO or ShipIt.
        email_address = getUtility(IEmailAddressSet).getByEmail(email)

        # There is no `EmailAddress` for this text address, so we need to
        # create both the `Person` and `EmailAddress` here and we are done.
        if email_address is None:
            person, email_address = self.createPersonAndEmail(
                email, rationale, comment=comment, displayname=displayname,
                registrant=registrant, hide_email_addresses=True)
            return person

        # There is an `EmailAddress` for this text address, but no
        # associated `Person`.
        if email_address.person is None:
            assert email_address.accountID is not None, (
                '%s is not associated to a person or account'
                % email_address.email)
            account = IMasterStore(Account).get(
                Account, email_address.accountID)
            account_person = self.getByAccount(account)
            # There is a `Person` linked to the `Account`, link the
            # `EmailAddress` to this `Person` and return it.
            if account_person is not None:
                master_email = IMasterStore(EmailAddress).get(
                    EmailAddress, email_address.id)
                master_email.personID = account_person.id
                # Populate the previously empty 'preferredemail' cached
                # property, so the Person record is up-to-date.
                if master_email.status == EmailAddressStatus.PREFERRED:
                    cache = get_property_cache(account_person)
                    cache.preferredemail = master_email
                return account_person
            # There is no associated `Person` to the email `Account`.
            # This is probably because the account was created externally
            # to Launchpad. Create just the `Person`, associate it with
            # the `EmailAddress` and return it.
            name = generate_nick(email)
            person = self._newPerson(
                name, displayname, hide_email_addresses=True,
                rationale=rationale, comment=comment, registrant=registrant,
                account=email_address.account)
            return person

        # Easy, return the `Person` associated with the existing
        # `EmailAddress`.
        return IMasterStore(Person).get(Person, email_address.personID)

    def getByName(self, name, ignore_merged=True):
        """See `IPersonSet`."""
        query = (Person.q.name == name)
        if ignore_merged:
            query = AND(query, Person.q.mergedID==None)
        return Person.selectOne(query)

    def getByAccount(self, account):
        """See `IPersonSet`."""
        return Person.selectOne(Person.q.accountID == account.id)

    def updateStatistics(self, ztm):
        """See `IPersonSet`."""
        stats = getUtility(ILaunchpadStatisticSet)
        people_count = Person.select(
            AND(Person.q.teamownerID==None, Person.q.mergedID==None)).count()
        stats.update('people_count', people_count)
        ztm.commit()
        teams_count = Person.select(
            AND(Person.q.teamownerID!=None, Person.q.mergedID==None)).count()
        stats.update('teams_count', teams_count)
        ztm.commit()

    def peopleCount(self):
        """See `IPersonSet`."""
        return getUtility(ILaunchpadStatisticSet).value('people_count')

    def teamsCount(self):
        """See `IPersonSet`."""
        return getUtility(ILaunchpadStatisticSet).value('teams_count')

    def _teamPrivacyQuery(self):
        """Generate the query needed for privacy filtering.

        If the visibility is not PUBLIC ensure the logged in user is a member
        of the team.
        """
        logged_in_user = getUtility(ILaunchBag).user
        if logged_in_user is not None:
            private_query = SQL("""
                TeamParticipation.person = ?
                AND Person.teamowner IS NOT NULL
                AND Person.visibility != ?
                """, (logged_in_user.id, PersonVisibility.PUBLIC.value))
        else:
            private_query = None

        base_query = SQL("Person.visibility = ?",
                         (PersonVisibility.PUBLIC.value, ),
                         tables=['Person'])

        if private_query is None:
            query = base_query
        else:
            query = Or(base_query, private_query)

        return query

    def _teamEmailQuery(self, text):
        """Product the query for team email addresses."""
        privacy_query = self._teamPrivacyQuery()
        # XXX: BradCrittenden 2009-06-08 bug=244768:  Use Not(Bar.foo == None)
        # instead of Bar.foo != None.
        team_email_query = And(
            privacy_query,
            TeamParticipation.team == Person.id,
            Not(Person.teamowner == None),
            Person.merged == None,
            EmailAddress.person == Person.id,
            EmailAddress.email.lower().startswith(ensure_unicode(text)))
        return team_email_query

    def _teamNameQuery(self, text):
        """Produce the query for team names."""
        privacy_query = self._teamPrivacyQuery()
        # XXX: BradCrittenden 2009-06-08 bug=244768:  Use Not(Bar.foo == None)
        # instead of Bar.foo != None.
        team_name_query = And(
            privacy_query,
            TeamParticipation.team == Person.id,
            Not(Person.teamowner == None),
            Person.merged == None,
            SQL("Person.fti @@ ftq(?)", (text, )))
        return team_name_query

    def find(self, text=""):
        """See `IPersonSet`."""
        if not text:
            # Return an empty result set.
            return EmptyResultSet()

        orderBy = Person._sortingColumnsForSetOperations
        text = ensure_unicode(text).lower()
        # Teams may not have email addresses, so we need to either use a LEFT
        # OUTER JOIN or do a UNION between four queries. Using a UNION makes
        # it a lot faster than with a LEFT OUTER JOIN.
        person_email_query = And(
            Person.teamowner == None,
            Person.merged == None,
            EmailAddress.person == Person.id,
            Person.account == Account.id,
            Not(Account.status.is_in(INACTIVE_ACCOUNT_STATUSES)),
            EmailAddress.email.lower().startswith(text))

        store = IStore(Person)

        # The call to order_by() is necessary to avoid having the default
        # ordering applied.  Since no value is passed the effect is to remove
        # the generation of an 'ORDER BY' clause on the intermediate results.
        # Otherwise the default ordering is taken from the ordering
        # declaration on the class.  The final result set will have the
        # appropriate ordering set.
        results = store.find(
            Person, person_email_query).order_by()

        person_name_query = And(
            Person.teamowner == None,
            Person.merged == None,
            Person.account == Account.id,
            Not(Account.status.is_in(INACTIVE_ACCOUNT_STATUSES)),
            SQL("Person.fti @@ ftq(?)", (text, ))
            )

        results = results.union(store.find(
            Person, person_name_query)).order_by()
        team_email_query = self._teamEmailQuery(text)
        results = results.union(
            store.find(Person, team_email_query)).order_by()
        team_name_query = self._teamNameQuery(text)
        results = results.union(
            store.find(Person, team_name_query)).order_by()

        return results.order_by(orderBy)

    def findPerson(
            self, text="", exclude_inactive_accounts=True,
            must_have_email=False, created_after=None, created_before=None):
        """See `IPersonSet`."""
        orderBy = Person._sortingColumnsForSetOperations
        text = ensure_unicode(text).lower()
        store = IStore(Person)
        base_query = And(
            Person.teamowner == None,
            Person.merged == None)

        clause_tables = []

        if exclude_inactive_accounts:
            clause_tables.append('Account')
            base_query = And(
                base_query,
                Person.account == Account.id,
                Not(Account.status.is_in(INACTIVE_ACCOUNT_STATUSES)))
        email_clause_tables = clause_tables + ['EmailAddress']
        if must_have_email:
            clause_tables = email_clause_tables
            base_query = And(
                base_query,
                EmailAddress.person == Person.id)
        if created_after is not None:
            base_query = And(
                base_query,
                Person.datecreated > created_after)
        if created_before is not None:
            base_query = And(
                base_query,
                Person.datecreated < created_before)

        # Short circuit for returning all users in order
        if not text:
            results = store.find(Person, base_query)
            return results.order_by(Person._storm_sortingColumns)

        # We use a UNION here because this makes things *a lot* faster
        # than if we did a single SELECT with the two following clauses
        # ORed.
        email_query = And(
            base_query,
            EmailAddress.person == Person.id,
            EmailAddress.email.lower().startswith(ensure_unicode(text)))

        name_query = And(
            base_query,
            SQL("Person.fti @@ ftq(?)", (text, )))
        email_results = store.find(Person, email_query).order_by()
        name_results = store.find(Person, name_query).order_by()
        combined_results = email_results.union(name_results)
        return combined_results.order_by(orderBy)

    def findTeam(self, text=""):
        """See `IPersonSet`."""
        orderBy = Person._sortingColumnsForSetOperations
        text = ensure_unicode(text).lower()
        # Teams may not have email addresses, so we need to either use a LEFT
        # OUTER JOIN or do a UNION between two queries. Using a UNION makes
        # it a lot faster than with a LEFT OUTER JOIN.
        email_query = self._teamEmailQuery(text)
        store = IStore(Person)
        email_results = store.find(Person, email_query).order_by()
        name_query = self._teamNameQuery(text)
        name_results = store.find(Person, name_query).order_by()
        combined_results = email_results.union(name_results)
        return combined_results.order_by(orderBy)

    def get(self, personid):
        """See `IPersonSet`."""
        try:
            return Person.get(personid)
        except SQLObjectNotFound:
            return None

    def getByEmail(self, email):
        """See `IPersonSet`."""
        email = ensure_unicode(email).strip().lower()
        return IStore(Person).find(
            Person,
            Person.id == EmailAddress.personID,
            EmailAddress.email.lower() == email).one()

    def latest_teams(self, limit=5):
        """See `IPersonSet`."""
        return Person.select("Person.teamowner IS NOT NULL",
            orderBy=['-datecreated'], limit=limit)

    def _merge_person_decoration(self, to_person, from_person, skip,
        decorator_table, person_pointer_column, additional_person_columns):
        """Merge a table that "decorates" Person.

        Because "person decoration" is becoming more frequent, we create a
        helper function that can be used for tables that decorate person.

        :to_person:       the IPerson that is "real"
        :from_person:     the IPerson that is being merged away
        :skip:            a list of table/column pairs that have been
                          handled
        :decorator_table: the name of the table that decorated Person
        :person_pointer_column:
                          the column on decorator_table that UNIQUE'ly
                          references Person.id
        :additional_person_columns:
                          additional columns in the decorator_table that
                          also reference Person.id but are not UNIQUE

        A Person decorator is a table that uniquely references Person,
        so that the information in the table "extends" the Person table.
        Because the reference to Person is unique, there can only be one
        row in the decorator table for any given Person. This function
        checks if there is an existing decorator for the to_person, and
        if so, it just leaves any from_person decorator in place as
        "noise". Otherwise, it updates any from_person decorator to
        point to the "to_person". There can also be other columns in the
        decorator which point to Person, these are assumed to be
        non-unique and will be updated to point to the to_person
        regardless.
        """
        store = Store.of(to_person)
        # First, update the main UNIQUE pointer row which links the
        # decorator table to Person. We do not update rows if there are
        # already rows in the table that refer to the to_person
        store.execute(
         """UPDATE %(decorator)s
            SET %(person_pointer)s=%(to_id)d
            WHERE %(person_pointer)s=%(from_id)d
              AND ( SELECT count(*) FROM %(decorator)s
                    WHERE %(person_pointer)s=%(to_id)d ) = 0
            """ % {
                'decorator': decorator_table,
                'person_pointer': person_pointer_column,
                'from_id': from_person.id,
                'to_id': to_person.id})

        # Now, update any additional columns in the table which point to
        # Person. Since these are assumed to be NOT UNIQUE, we don't
        # have to worry about multiple rows pointing at the to_person.
        for additional_column in additional_person_columns:
            store.execute(
             """UPDATE %(decorator)s
                SET %(column)s=%(to_id)d
                WHERE %(column)s=%(from_id)d
                """ % {
                    'decorator': decorator_table,
                    'from_id': from_person.id,
                    'to_id': to_person.id,
                    'column': additional_column})
        skip.append(
            (decorator_table.lower(), person_pointer_column.lower()))

    def _mergeBranches(self, from_person, to_person):
        # This shouldn't use removeSecurityProxy.
        branches = getUtility(IBranchCollection).ownedBy(from_person)
        for branch in branches.getBranches():
            removeSecurityProxy(branch).setOwner(to_person, to_person)

    def _mergeBranchMergeQueues(self, cur, from_id, to_id):
        cur.execute('''
            UPDATE BranchMergeQueue SET owner = %(to_id)s WHERE owner =
            %(from_id)s''', dict(to_id=to_id, from_id=from_id))

    def _mergeSourcePackageRecipes(self, from_person, to_person):
        # This shouldn't use removeSecurityProxy.
        recipes = from_person.getRecipes()
        existing_names = [r.name for r in to_person.getRecipes()]
        for recipe in recipes:
            new_name = recipe.name
            count = 1
            while new_name in existing_names:
                new_name = '%s-%s' % (recipe.name, count)
                count += 1
            naked_recipe = removeSecurityProxy(recipe)
            naked_recipe.owner = to_person
            naked_recipe.name = new_name

    def _mergeMailingListSubscriptions(self, cur, from_id, to_id):
        # Update MailingListSubscription. Note that since all the from_id
        # email addresses are set to NEW, all the subscriptions must be
        # removed because the user must confirm them.
        cur.execute('''
            DELETE FROM MailingListSubscription WHERE person=%(from_id)d
            ''' % vars())

    def _mergeBranchSubscription(self, cur, from_id, to_id):
        # Update only the BranchSubscription that will not conflict.
        cur.execute('''
            UPDATE BranchSubscription
            SET person=%(to_id)d
            WHERE person=%(from_id)d AND branch NOT IN
                (
                SELECT branch
                FROM BranchSubscription
                WHERE person = %(to_id)d
                )
            ''' % vars())
        # and delete those left over.
        cur.execute('''
            DELETE FROM BranchSubscription WHERE person=%(from_id)d
            ''' % vars())

    def _mergeBountySubscriptions(self, cur, from_id, to_id):
        # XXX: JonathanLange 2009-08-31: Even though all of the other bounty
        # code has been removed from Launchpad, the merging code has to stay
        # until the tables themselves are removed. Otherwise, the person
        # merging code raises consistency errors (and rightly so).
        #
        # Update only the BountySubscriptions that will not conflict.
        cur.execute('''
            UPDATE BountySubscription
            SET person=%(to_id)d
            WHERE person=%(from_id)d AND bounty NOT IN
                (
                SELECT bounty
                FROM BountySubscription
                WHERE person = %(to_id)d
                )
            ''' % vars())
        # and delete those left over.
        cur.execute('''
            DELETE FROM BountySubscription WHERE person=%(from_id)d
            ''' % vars())

    def _mergeBugAffectsPerson(self, cur, from_id, to_id):
        # Update only the BugAffectsPerson that will not conflict
        cur.execute('''
            UPDATE BugAffectsPerson
            SET person=%(to_id)d
            WHERE person=%(from_id)d AND bug NOT IN
                (
                SELECT bug
                FROM BugAffectsPerson
                WHERE person = %(to_id)d
                )
            ''' % vars())
        # and delete those left over.
        cur.execute('''
            DELETE FROM BugAffectsPerson WHERE person=%(from_id)d
            ''' % vars())

    def _mergeAnswerContact(self, cur, from_id, to_id):
        # Update only the AnswerContacts that will not conflict.
        cur.execute('''
            UPDATE AnswerContact
            SET person=%(to_id)d
            WHERE person=%(from_id)d
                AND distribution IS NULL
                AND product NOT IN (
                    SELECT product
                    FROM AnswerContact
                    WHERE person = %(to_id)d
                    )
            ''' % vars())
        cur.execute('''
            UPDATE AnswerContact
            SET person=%(to_id)d
            WHERE person=%(from_id)d
                AND distribution IS NOT NULL
                AND (distribution, sourcepackagename) NOT IN (
                    SELECT distribution,sourcepackagename
                    FROM AnswerContact
                    WHERE person = %(to_id)d
                    )
            ''' % vars())
        # and delete those left over.
        cur.execute('''
            DELETE FROM AnswerContact WHERE person=%(from_id)d
            ''' % vars())

    def _mergeQuestionSubscription(self, cur, from_id, to_id):
        # Update only the QuestionSubscriptions that will not conflict.
        cur.execute('''
            UPDATE QuestionSubscription
            SET person=%(to_id)d
            WHERE person=%(from_id)d AND question NOT IN
                (
                SELECT question
                FROM QuestionSubscription
                WHERE person = %(to_id)d
                )
            ''' % vars())
        # and delete those left over.
        cur.execute('''
            DELETE FROM QuestionSubscription WHERE person=%(from_id)d
            ''' % vars())

    def _mergeBugNotificationRecipient(self, cur, from_id, to_id):
        # Update BugNotificationRecipient entries that will not conflict.
        cur.execute('''
            UPDATE BugNotificationRecipient
            SET person=%(to_id)d
            WHERE person=%(from_id)d AND bug_notification NOT IN (
                SELECT bug_notification FROM BugNotificationRecipient
                WHERE person=%(to_id)d
                )
            ''' % vars())
        # and delete those left over.
        cur.execute('''
            DELETE FROM BugNotificationRecipient
            WHERE person=%(from_id)d
            ''' % vars())

    def _mergePackageBugSupervisor(self, cur, from_id, to_id):
        # Update PackageBugSupervisor entries.
        cur.execute('''
            UPDATE PackageBugSupervisor SET bug_supervisor=%(to_id)d
            WHERE bug_supervisor=%(from_id)d
            ''' % vars())

    def _mergeSpecificationFeedback(self, cur, from_id, to_id):
        # Update the SpecificationFeedback entries that will not conflict
        # and trash the rest.

        # First we handle the reviewer.
        cur.execute('''
            UPDATE SpecificationFeedback
            SET reviewer=%(to_id)d
            WHERE reviewer=%(from_id)d AND specification NOT IN
                (
                SELECT specification
                FROM SpecificationFeedback
                WHERE reviewer = %(to_id)d
                )
            ''' % vars())
        cur.execute('''
            DELETE FROM SpecificationFeedback WHERE reviewer=%(from_id)d
            ''' % vars())

        # And now we handle the requester.
        cur.execute('''
            UPDATE SpecificationFeedback
            SET requester=%(to_id)d
            WHERE requester=%(from_id)d AND specification NOT IN
                (
                SELECT specification
                FROM SpecificationFeedback
                WHERE requester = %(to_id)d
                )
            ''' % vars())
        cur.execute('''
            DELETE FROM SpecificationFeedback WHERE requester=%(from_id)d
            ''' % vars())

    def _mergeSpecificationSubscription(self, cur, from_id, to_id):
        # Update the SpecificationSubscription entries that will not conflict
        # and trash the rest
        cur.execute('''
            UPDATE SpecificationSubscription
            SET person=%(to_id)d
            WHERE person=%(from_id)d AND specification NOT IN
                (
                SELECT specification
                FROM SpecificationSubscription
                WHERE person = %(to_id)d
                )
            ''' % vars())
        cur.execute('''
            DELETE FROM SpecificationSubscription WHERE person=%(from_id)d
            ''' % vars())

    def _mergeSprintAttendance(self, cur, from_id, to_id):
        # Update only the SprintAttendances that will not conflict
        cur.execute('''
            UPDATE SprintAttendance
            SET attendee=%(to_id)d
            WHERE attendee=%(from_id)d AND sprint NOT IN
                (
                SELECT sprint
                FROM SprintAttendance
                WHERE attendee = %(to_id)d
                )
            ''' % vars())
        # and delete those left over
        cur.execute('''
            DELETE FROM SprintAttendance WHERE attendee=%(from_id)d
            ''' % vars())

    def _mergePOSubscription(self, cur, from_id, to_id):
        # Update only the POSubscriptions that will not conflict
        cur.execute('''
            UPDATE POSubscription
            SET person=%(to_id)d
            WHERE person=%(from_id)d AND id NOT IN (
                SELECT a.id
                    FROM POSubscription AS a, POSubscription AS b
                    WHERE a.person = %(from_id)d AND b.person = %(to_id)d
                    AND a.language = b.language
                    AND a.potemplate = b.potemplate
                    )
            ''' % vars())

    def _mergePOExportRequest(self, cur, from_id, to_id):
        # Update only the POExportRequests that will not conflict
        # and trash the rest
        cur.execute('''
            UPDATE POExportRequest
            SET person=%(to_id)d
            WHERE person=%(from_id)d AND id NOT IN (
                SELECT a.id FROM POExportRequest AS a, POExportRequest AS b
                WHERE a.person = %(from_id)d AND b.person = %(to_id)d
                AND a.potemplate = b.potemplate
                AND a.pofile = b.pofile
                )
            ''' % vars())
        cur.execute('''
            DELETE FROM POExportRequest WHERE person=%(from_id)d
            ''' % vars())

    def _mergeTranslationMessage(self, cur, from_id, to_id):
        # Update the TranslationMessage. They should not conflict since each
        # of them are independent
        cur.execute('''
            UPDATE TranslationMessage
            SET submitter=%(to_id)d
            WHERE submitter=%(from_id)d
            ''' % vars())
        cur.execute('''
            UPDATE TranslationMessage
            SET reviewer=%(to_id)d
            WHERE reviewer=%(from_id)d
            ''' % vars())

    def _mergeTranslationImportQueueEntry(self, cur, from_id, to_id):
        # Update only the TranslationImportQueueEntry that will not conflict
        # and trash the rest
        cur.execute('''
            UPDATE TranslationImportQueueEntry
            SET importer=%(to_id)d
            WHERE importer=%(from_id)d AND id NOT IN (
                SELECT a.id
                FROM TranslationImportQueueEntry AS a,
                     TranslationImportQueueEntry AS b
                WHERE a.importer = %(from_id)d AND b.importer = %(to_id)d
                AND a.distroseries = b.distroseries
                AND a.sourcepackagename = b.sourcepackagename
                AND a.productseries = b.productseries
                AND a.path = b.path
                )
            ''' % vars())
        cur.execute('''
            DELETE FROM TranslationImportQueueEntry WHERE importer=%(from_id)d
            ''' % vars())

    def _mergeCodeReviewVote(self, cur, from_id, to_id):
        # Update only the CodeReviewVote that will not conflict,
        # and leave conflicts as noise
        cur.execute('''
            UPDATE CodeReviewVote
            SET reviewer=%(to_id)d
            WHERE reviewer=%(from_id)d AND id NOT IN (
                SELECT a.id FROM CodeReviewVote AS a, CodeReviewVote AS b
                WHERE a.reviewer = %(from_id)d AND b.reviewer = %(to_id)d
                AND a.branch_merge_proposal = b.branch_merge_proposal
                )
            ''' % vars())

    def _mergeWebServiceBan(self, cur, from_id, to_id):
        # Update only the WebServiceBan that will not conflict
        cur.execute('''
            UPDATE WebServiceBan
            SET person=%(to_id)d
            WHERE person=%(from_id)d AND id NOT IN (
                SELECT a.id FROM WebServiceBan AS a, WebServiceBan AS b
                WHERE a.person = %(from_id)d AND b.person = %(to_id)d
                AND ( (a.ip IS NULL AND b.ip IS NULL) OR (a.ip = b.ip) )
                )
            ''' % vars())
        # And delete the rest
        cur.execute('''
            DELETE FROM WebServiceBan WHERE person=%(from_id)d
            ''' % vars())

    def _mergeTeamMembership(self, cur, from_id, to_id):
        # Transfer active team memberships
        approved = TeamMembershipStatus.APPROVED
        admin = TeamMembershipStatus.ADMIN
        cur.execute(
            'SELECT team, status FROM TeamMembership WHERE person = %s '
            'AND status IN (%s,%s)'
            % sqlvalues(from_id, approved, admin))
        for team_id, status in cur.fetchall():
            cur.execute('SELECT status FROM TeamMembership WHERE person = %s '
                        'AND team = %s'
                        % sqlvalues(to_id, team_id))
            result = cur.fetchone()
            if result is not None:
                current_status = result[0]
                # Now we can safely delete from_person's membership record,
                # because we know to_person has a membership entry for this
                # team, so may only need to change its status.
                cur.execute(
                    'DELETE FROM TeamMembership WHERE person = %s '
                    'AND team = %s' % sqlvalues(from_id, team_id))

                if current_status == admin.value:
                    # to_person is already an administrator of this team, no
                    # need to do anything else.
                    continue
                # to_person is either an approved or an inactive member,
                # while from_person is either admin or approved. That means we
                # can safely set from_person's membership status on
                # to_person's membership.
                assert status in (approved.value, admin.value)
                cur.execute(
                    'UPDATE TeamMembership SET status = %s WHERE person = %s '
                    'AND team = %s' % sqlvalues(status, to_id, team_id))
            else:
                # to_person is not a member of this team. just change
                # from_person with to_person in the membership record.
                cur.execute(
                    'UPDATE TeamMembership SET person = %s WHERE person = %s '
                    'AND team = %s'
                    % sqlvalues(to_id, from_id, team_id))

        cur.execute('SELECT team FROM TeamParticipation WHERE person = %s '
                    'AND person != team' % sqlvalues(from_id))
        for team_id in cur.fetchall():
            cur.execute(
                'SELECT team FROM TeamParticipation WHERE person = %s '
                'AND team = %s' % sqlvalues(to_id, team_id))
            if not cur.fetchone():
                cur.execute(
                    'UPDATE TeamParticipation SET person = %s WHERE '
                    'person = %s AND team = %s'
                    % sqlvalues(to_id, from_id, team_id))
            else:
                cur.execute(
                    'DELETE FROM TeamParticipation WHERE person = %s AND '
                    'team = %s' % sqlvalues(from_id, team_id))

    def _mergeKarmaCache(self, cur, from_id, to_id, from_karma):
        # Merge the karma total cache so the user does not think the karma
        # was lost.
        if from_karma > 0:
            cur.execute('''
                SELECT karma_total FROM KarmaTotalCache
                WHERE person = %(to_id)d
                ''' % vars())
            result = cur.fetchone()
            if result is not None:
                # Add the karma to the remaining user.
                karma_total = from_karma + result[0]
                cur.execute('''
                    UPDATE KarmaTotalCache SET karma_total = %(karma_total)d
                    WHERE person = %(to_id)d
                    ''' % vars())
            else:
                # Make the existing karma belong to the remaining user.
                cur.execute('''
                    UPDATE KarmaTotalCache SET person = %(to_id)d
                    WHERE person = %(from_id)d
                    ''' % vars())
        # Delete the old caches; the daily job will build them later.
        cur.execute('''
            DELETE FROM KarmaTotalCache WHERE person = %(from_id)d
            ''' % vars())
        cur.execute('''
            DELETE FROM KarmaCache WHERE person = %(from_id)d
            ''' % vars())

    def _mergeDateCreated(self, cur, from_id, to_id):
        cur.execute('''
            UPDATE Person
            SET datecreated = (
                SELECT MIN(datecreated) FROM Person
                WHERE id in (%(to_id)d, %(from_id)d) LIMIT 1)
            WHERE id = %(to_id)d
            ''' % vars())

    def merge(self, from_person, to_person):
        """See `IPersonSet`."""
        # Sanity checks
        if not IPerson.providedBy(from_person):
            raise TypeError('from_person is not a person.')
        if not IPerson.providedBy(to_person):
            raise TypeError('to_person is not a person.')
        # If the team has a mailing list, the mailing list better be in the
        # purged state, otherwise the team can't be merged.
        mailing_list = getUtility(IMailingListSet).get(from_person.name)
        assert (mailing_list is None or
                mailing_list.status == MailingListStatus.PURGED), (
            "Can't merge teams which have mailing lists into other teams.")

        if getUtility(IEmailAddressSet).getByPerson(from_person).count() > 0:
            raise AssertionError('from_person still has email addresses.')

        if getUtility(IArchiveSet).getPPAOwnedByPerson(
            from_person, statuses=[ArchiveStatus.ACTIVE,
                                   ArchiveStatus.DELETING]) is not None:
            raise AssertionError(
                'from_person has a ppa in ACTIVE or DELETING status')

        if from_person.is_team and from_person.allmembers.count() > 0:
            raise AssertionError(
                "Only teams without active members can be merged")

        if from_person.is_team and from_person.super_teams.count() > 0:
            raise AssertionError(
                "Only teams without super teams can be merged.")
        # since we are doing direct SQL manipulation, make sure all
        # changes have been flushed to the database
        store = Store.of(from_person)

        # Get a database cursor.
        cur = cursor()

        # These table.columns will be skipped by the 'catch all'
        # update performed later
        skip = [
            ('teammembership', 'person'),
            ('teammembership', 'team'),
            ('teamparticipation', 'person'),
            ('teamparticipation', 'team'),
            ('personlanguage', 'person'),
            ('person', 'merged'),
            ('emailaddress', 'person'),
            # Polls are not carried over when merging teams.
            ('poll', 'team'),
            # We can safely ignore the mailinglist table as there's a sanity
            # check above which prevents teams with associated mailing lists
            # from being merged.
            ('mailinglist', 'team'),
            # I don't think we need to worry about the votecast and vote
            # tables, because a real human should never have two profiles
            # in Launchpad that are active members of a given team and voted
            # in a given poll. -- GuilhermeSalgado 2005-07-07
            # We also can't afford to change poll results after they are
            # closed -- StuartBishop 20060602
            ('votecast', 'person'),
            ('vote', 'person'),
            ('translationrelicensingagreement', 'person'),
            ]

        references = list(postgresql.listReferences(cur, 'person', 'id'))

        # Sanity check. If we have an indirect reference, it must
        # be ON DELETE CASCADE. We only have one case of this at the moment,
        # but this code ensures we catch any new ones added incorrectly.
        for src_tab, src_col, ref_tab, ref_col, updact, delact in references:
            # If the ref_tab and ref_col is not Person.id, then we have
            # an indirect reference. Ensure the update action is 'CASCADE'
            if ref_tab != 'person' and ref_col != 'id':
                if updact != 'c':
                    raise RuntimeError(
                        '%s.%s reference to %s.%s must be ON UPDATE CASCADE'
                        % (src_tab, src_col, ref_tab, ref_col))

        # These rows are in a UNIQUE index, and we can only move them
        # to the new Person if there is not already an entry. eg. if
        # the destination and source persons are both subscribed to a bug,
        # we cannot change the source persons subscription. We just leave them
        # as noise for the time being.

        to_id = to_person.id
        from_id = from_person.id

        # Update PersonLocation, which is a Person-decorator table.
        self._merge_person_decoration(
            to_person, from_person, skip, 'PersonLocation', 'person',
            ['last_modified_by', ])

        # Update GPGKey. It won't conflict, but our sanity checks don't
        # know that.
        cur.execute(
            'UPDATE GPGKey SET owner=%(to_id)d WHERE owner=%(from_id)d'
            % vars())
        skip.append(('gpgkey', 'owner'))

        # Update the Branches that will not conflict, and fudge the names of
        # ones that *do* conflict.
        self._mergeBranches(from_person, to_person)
        skip.append(('branch', 'owner'))

        self._mergeBranchMergeQueues(cur, from_id, to_id)
        skip.append(('branchmergequeue', 'owner'))

        self._mergeSourcePackageRecipes(from_person, to_person)
        skip.append(('sourcepackagerecipe', 'owner'))

        self._mergeMailingListSubscriptions(cur, from_id, to_id)
        skip.append(('mailinglistsubscription', 'person'))

        self._mergeBranchSubscription(cur, from_id, to_id)
        skip.append(('branchsubscription', 'person'))

        self._mergeBugAffectsPerson(cur, from_id, to_id)
        skip.append(('bugaffectsperson', 'person'))

        self._mergeBountySubscriptions(cur, from_id, to_id)
        skip.append(('bountysubscription', 'person'))

        self._mergeAnswerContact(cur, from_id, to_id)
        skip.append(('answercontact', 'person'))

        self._mergeQuestionSubscription(cur, from_id, to_id)
        skip.append(('questionsubscription', 'person'))

        # DELETE when the mentoring table is deleted.
        skip.append(('mentoringoffer', 'owner'))
        skip.append(('mentoringoffer', 'team'))

        self._mergeBugNotificationRecipient(cur, from_id, to_id)
        skip.append(('bugnotificationrecipient', 'person'))

        self._mergePackageBugSupervisor(cur, from_id, to_id)
        skip.append(('packagebugsupervisor', 'bug_supervisor'))

        self._mergeSpecificationFeedback(cur, from_id, to_id)
        skip.append(('specificationfeedback', 'reviewer'))
        skip.append(('specificationfeedback', 'requester'))

        self._mergeSpecificationSubscription(cur, from_id, to_id)
        skip.append(('specificationsubscription', 'person'))

        self._mergeSprintAttendance(cur, from_id, to_id)
        skip.append(('sprintattendance', 'attendee'))

        self._mergePOSubscription(cur, from_id, to_id)
        skip.append(('posubscription', 'person'))

        self._mergePOExportRequest(cur, from_id, to_id)
        skip.append(('poexportrequest', 'person'))

        self._mergeTranslationMessage(cur, from_id, to_id)
        skip.append(('translationmessage', 'submitter'))
        skip.append(('translationmessage', 'reviewer'))

        # Handle the POFileTranslator cache by doing nothing. As it is
        # maintained by triggers, the data migration has already been done
        # for us when we updated the source tables.
        skip.append(('pofiletranslator', 'person'))

        self._mergeTranslationImportQueueEntry(cur, from_id, to_id)
        skip.append(('translationimportqueueentry', 'importer'))

        # XXX cprov 2007-02-22 bug=87098:
        # Since we only allow one PPA for each user,
        # we can't reassign the old user archive to the new user.
        # It need to be done manually, probably by reasinning all publications
        # to the old PPA to the new one, performing a careful_publishing on it
        # and removing the old one from disk.
        skip.append(('archive', 'owner'))

        self._mergeCodeReviewVote(cur, from_id, to_id)
        skip.append(('codereviewvote', 'reviewer'))

        self._mergeWebServiceBan(cur, from_id, to_id)
        skip.append(('webserviceban', 'person'))

        self._mergeKarmaCache(cur, from_id, to_id, from_person.karma)
        skip.append(('karmacache', 'person'))
        skip.append(('karmatotalcache', 'person'))

        self._mergeDateCreated(cur, from_id, to_id)

        # Sanity check. If we have a reference that participates in a
        # UNIQUE index, it must have already been handled by this point.
        # We can tell this by looking at the skip list.
        for src_tab, src_col, ref_tab, ref_col, updact, delact in references:
            uniques = postgresql.listUniques(cur, src_tab, src_col)
            if len(uniques) > 0 and (src_tab, src_col) not in skip:
                raise NotImplementedError(
                        '%s.%s reference to %s.%s is in a UNIQUE index '
                        'but has not been handled' % (
                            src_tab, src_col, ref_tab, ref_col))

        # Handle all simple cases
        for src_tab, src_col, ref_tab, ref_col, updact, delact in references:
            if (src_tab, src_col) in skip:
                continue
            cur.execute('UPDATE %s SET %s=%d WHERE %s=%d' % (
                src_tab, src_col, to_person.id, src_col, from_person.id))

        self._mergeTeamMembership(cur, from_id, to_id)

        # Flag the person as merged
        cur.execute('''
            UPDATE Person SET merged=%(to_id)d WHERE id=%(from_id)d
            ''' % vars())

        # Append a -merged suffix to the person's name.
        name = base = "%s-merged" % from_person.name.encode('ascii')
        cur.execute("SELECT id FROM Person WHERE name = %s" % sqlvalues(name))
        i = 1
        while cur.fetchone():
            name = "%s%d" % (base, i)
            cur.execute("SELECT id FROM Person WHERE name = %s"
                        % sqlvalues(name))
            i += 1
        cur.execute("UPDATE Person SET name = %s WHERE id = %s"
                    % sqlvalues(name, from_person))

        # Since we've updated the database behind Storm's back,
        # flush its caches.
        store.invalidate()

        # Move OpenId Identifiers from the merged account to the new
        # account.
        if from_person.account is not None and to_person.account is not None:
            store.execute("""
                UPDATE OpenIdIdentifier SET account=%s WHERE account=%s
                """ % sqlvalues(to_person.accountID, from_person.accountID))

        # Inform the user of the merge changes.
        if not to_person.isTeam():
            mail_text = get_email_template('person-merged.txt')
            mail_text = mail_text % {
                'dupename': from_person.name,
                'person': to_person.name,
                }
            subject = 'Launchpad accounts merged'
            getUtility(IPersonNotificationSet).addNotification(
                to_person, subject, mail_text)

    def getValidPersons(self, persons):
        """See `IPersonSet.`"""
        person_ids = [person.id for person in persons]
        if len(person_ids) == 0:
            return []

        # This has the side effect of sucking in the ValidPersonCache
        # items into the cache, allowing Person.is_valid_person calls to
        # not hit the DB.
        valid_person_ids = set(
                person_id.id for person_id in ValidPersonCache.select(
                    "id IN %s" % sqlvalues(person_ids)))
        return [
            person for person in persons if person.id in valid_person_ids]

    def getPeopleWithBranches(self, product=None):
        """See `IPersonSet`."""
        branch_clause = 'SELECT owner FROM Branch'
        if product is not None:
            branch_clause += ' WHERE product = %s' % quote(product)
        return Person.select('''
            Person.id in (%s)
            ''' % branch_clause)

    def updatePersonalStandings(self):
        """See `IPersonSet`."""
        cur = cursor()
        cur.execute("""
        UPDATE Person
        SET personal_standing = %s
        WHERE personal_standing = %s
        AND id IN (
            SELECT posted_by
            FROM MessageApproval
            WHERE status = %s
            GROUP BY posted_by
            HAVING COUNT(DISTINCT mailing_list) >= %s
            )
        """ % sqlvalues(PersonalStanding.GOOD,
                        PersonalStanding.UNKNOWN,
                        PostedMessageStatus.APPROVED,
                        config.standingupdater.approvals_needed))

    def cacheBrandingForPeople(self, people):
        """See `IPersonSet`."""
        from canonical.launchpad.database.librarian import LibraryFileAlias
        aliases = []
        aliases.extend(person.iconID for person in people
                       if person.iconID is not None)
        aliases.extend(person.logoID for person in people
                       if person.logoID is not None)
        aliases.extend(person.mugshotID for person in people
                       if person.mugshotID is not None)
        if not aliases:
            return
        # Listify, since this is a pure cache.
        list(LibraryFileAlias.select("LibraryFileAlias.id IN %s"
             % sqlvalues(aliases), prejoins=["content"]))

    def getPrecachedPersonsFromIDs(
        self, person_ids, need_karma=False, need_ubuntu_coc=False,
        need_location=False, need_archive=False,
        need_preferred_email=False, need_validity=False):
        """See `IPersonSet`."""
        origin = [Person]
        conditions = [
            Person.id.is_in(person_ids)]
        return self._getPrecachedPersons(
            origin, conditions,
            need_karma=need_karma, need_ubuntu_coc=need_ubuntu_coc,
            need_location=need_location, need_archive=need_archive,
            need_preferred_email=need_preferred_email,
            need_validity=need_validity)

    def _getPrecachedPersons(
        self, origin, conditions, store=None,
        need_karma=False, need_ubuntu_coc=False,
        need_location=False, need_archive=False, need_preferred_email=False,
        need_validity=False):
        """Lookup all members of the team with optional precaching.

        :param store: Provide ability to specify the store.
        :param origin: List of storm tables and joins. This list will be
            appended to. The Person table is required.
        :param conditions: Storm conditions for tables in origin.
        :param need_karma: The karma attribute will be cached.
        :param need_ubuntu_coc: The is_ubuntu_coc_signer attribute will be
            cached.
        :param need_location: The location attribute will be cached.
        :param need_archive: The archive attribute will be cached.
        :param need_preferred_email: The preferred email attribute will be
            cached.
        :param need_validity: The is_valid attribute will be cached.
        """
        if store is None:
            store = IStore(Person)
        columns = [Person]
        decorators = []
        if need_karma:
            # New people have no karmatotalcache rows.
            origin.append(
                LeftJoin(KarmaTotalCache,
                    KarmaTotalCache.person == Person.id))
            columns.append(KarmaTotalCache)
        if need_ubuntu_coc:
            columns.append(Alias(Exists(Select(SignedCodeOfConduct,
                And(Person._is_ubuntu_coc_signer_condition(),
                    SignedCodeOfConduct.ownerID == Person.id))),
                name='is_ubuntu_coc_signer'))
        if need_location:
            # New people have no location rows
            origin.append(
                LeftJoin(PersonLocation,
                    PersonLocation.person == Person.id))
            columns.append(PersonLocation)
        if need_archive:
            # Not everyone has PPAs.
            # It would be nice to cleanly expose the soyuz rules for this to
            # avoid duplicating the relationships.
            archive_conditions = Or(
                Archive.id == None,
                And(
                    Archive.owner == Person.id,
                    Archive.id == Select(
                        tables=Archive,
                        columns=Min(Archive.id),
                        where=And(
                            Archive.purpose == ArchivePurpose.PPA,
                            Archive.owner == Person.id))))
            origin.append(
                LeftJoin(Archive, archive_conditions))
            columns.append(Archive)

        # Checking validity requires having a preferred email.
        if need_preferred_email and not need_validity:
            # Teams don't have email, so a left join
            origin.append(
                LeftJoin(EmailAddress, EmailAddress.person == Person.id))
            columns.append(EmailAddress)
            conditions = And(conditions,
                Or(EmailAddress.status == None,
                   EmailAddress.status == EmailAddressStatus.PREFERRED))
        if need_validity:
            valid_stuff = Person._validity_queries()
            origin.extend(valid_stuff["joins"])
            columns.extend(valid_stuff["tables"])
            decorators.extend(valid_stuff["decorators"])
        if len(columns) == 1:
            column = columns[0]
            # Return a simple ResultSet
            return store.using(*origin).find(column, conditions)
        # Adapt the result into a cached Person.
        columns = tuple(columns)
        raw_result = store.using(*origin).find(columns, conditions)

        def prepopulate_person(row):
            result = row[0]
            cache = get_property_cache(result)
            index = 1
            #-- karma caching
            if need_karma:
                karma = row[index]
                index += 1
                if karma is None:
                    karma_total = 0
                else:
                    karma_total = karma.karma_total
                cache.karma = karma_total
            #-- ubuntu code of conduct signer status caching.
            if need_ubuntu_coc:
                signed = row[index]
                index += 1
                cache.is_ubuntu_coc_signer = signed
            #-- location caching
            if need_location:
                location = row[index]
                index += 1
                cache.location = location
            #-- archive caching
            if need_archive:
                archive = row[index]
                index += 1
                cache.archive = archive
            #-- preferred email caching
            if need_preferred_email and not need_validity:
                email = row[index]
                index += 1
                cache.preferredemail = email
            for decorator in decorators:
                column = row[index]
                index += 1
                decorator(result, column)
            return result
        return DecoratedResultSet(raw_result,
            result_decorator=prepopulate_person)


# Provide a storm alias from Person to Owner. This is useful in queries on
# objects that have more than just an owner associated with them.
Owner = ClassAlias(Person, 'Owner')


class PersonLanguage(SQLBase):
    _table = 'PersonLanguage'

    person = ForeignKey(foreignKey='Person', dbName='person', notNull=True)
    language = ForeignKey(foreignKey='Language', dbName='language',
                          notNull=True)


class SSHKey(SQLBase):
    implements(ISSHKey)
    _defaultOrder = ["person", "keytype", "keytext"]

    _table = 'SSHKey'

    person = ForeignKey(foreignKey='Person', dbName='person', notNull=True)
    keytype = EnumCol(dbName='keytype', notNull=True, enum=SSHKeyType)
    keytext = StringCol(dbName='keytext', notNull=True)
    comment = StringCol(dbName='comment', notNull=True)


class SSHKeySet:
    implements(ISSHKeySet)

    def new(self, person, sshkey):
        try:
            kind, keytext, comment = sshkey.split(' ', 2)
        except ValueError:
            raise SSHKeyAdditionError

        if not (kind and keytext and comment):
            raise SSHKeyAdditionError

        process = subprocess.Popen(
            '/usr/bin/ssh-vulnkey -', shell=True, stdin=subprocess.PIPE,
            stdout=subprocess.PIPE, stderr=subprocess.PIPE)
        (out, err) = process.communicate(sshkey.encode('utf-8'))
        if 'compromised' in out.lower():
            raise SSHKeyCompromisedError

        if kind == 'ssh-rsa':
            keytype = SSHKeyType.RSA
        elif kind == 'ssh-dss':
            keytype = SSHKeyType.DSA
        else:
            raise SSHKeyAdditionError

        return SSHKey(person=person, keytype=keytype, keytext=keytext,
                      comment=comment)

    def getByID(self, id, default=None):
        try:
            return SSHKey.get(id)
        except SQLObjectNotFound:
            return default

    def getByPeople(self, people):
        """See `ISSHKeySet`"""
        return SSHKey.select("""
            SSHKey.person IN %s
            """ % sqlvalues([person.id for person in people]))


class WikiName(SQLBase, HasOwnerMixin):
    implements(IWikiName)

    _table = 'WikiName'

    person = ForeignKey(dbName='person', foreignKey='Person', notNull=True)
    wiki = StringCol(dbName='wiki', notNull=True)
    wikiname = StringCol(dbName='wikiname', notNull=True)

    @property
    def url(self):
        return self.wiki + self.wikiname


class WikiNameSet:
    implements(IWikiNameSet)

    def getByWikiAndName(self, wiki, wikiname):
        """See `IWikiNameSet`."""
        return WikiName.selectOneBy(wiki=wiki, wikiname=wikiname)

    def get(self, id):
        """See `IWikiNameSet`."""
        try:
            return WikiName.get(id)
        except SQLObjectNotFound:
            return None

    def new(self, person, wiki, wikiname):
        """See `IWikiNameSet`."""
        return WikiName(person=person, wiki=wiki, wikiname=wikiname)


class JabberID(SQLBase, HasOwnerMixin):
    implements(IJabberID)

    _table = 'JabberID'
    _defaultOrder = ['jabberid']

    person = ForeignKey(dbName='person', foreignKey='Person', notNull=True)
    jabberid = StringCol(dbName='jabberid', notNull=True)


class JabberIDSet:
    implements(IJabberIDSet)

    def new(self, person, jabberid):
        """See `IJabberIDSet`"""
        return JabberID(person=person, jabberid=jabberid)

    def getByJabberID(self, jabberid):
        """See `IJabberIDSet`"""
        return JabberID.selectOneBy(jabberid=jabberid)

    def getByPerson(self, person):
        """See `IJabberIDSet`"""
        return JabberID.selectBy(person=person)


class IrcID(SQLBase, HasOwnerMixin):
    """See `IIrcID`"""
    implements(IIrcID)

    _table = 'IrcID'

    person = ForeignKey(dbName='person', foreignKey='Person', notNull=True)
    network = StringCol(dbName='network', notNull=True)
    nickname = StringCol(dbName='nickname', notNull=True)


class IrcIDSet:
    """See `IIrcIDSet`"""
    implements(IIrcIDSet)

    def get(self, id):
        """See `IIrcIDSet`"""
        try:
            return IrcID.get(id)
        except SQLObjectNotFound:
            return None

    def new(self, person, network, nickname):
        """See `IIrcIDSet`"""
        return IrcID(person=person, network=network, nickname=nickname)


class NicknameGenerationError(Exception):
    """I get raised when something went wrong generating a nickname."""


def _is_nick_registered(nick):
    """Answer the question: is this nick registered?"""
    return PersonSet().getByName(nick) is not None


def generate_nick(email_addr, is_registered=_is_nick_registered):
    """Generate a LaunchPad nick from the email address provided.

    See canonical.launchpad.validators.name for the definition of a
    valid nick.

    It is technically possible for this function to raise a
    NicknameGenerationError, but this will only occur if an operator
    has majorly screwed up the name blacklist.
    """
    email_addr = email_addr.strip().lower()

    if not valid_email(email_addr):
        raise NicknameGenerationError("%s is not a valid email address"
                                      % email_addr)

    user, domain = re.match("^(\S+)@(\S+)$", email_addr).groups()
    user = user.replace(".", "-").replace("_", "-")
    domain_parts = domain.split(".")

    person_set = PersonSet()

    def _valid_nick(nick):
        if not valid_name(nick):
            return False
        elif is_registered(nick):
            return False
        elif person_set.isNameBlacklisted(nick):
            return False
        else:
            return True

    generated_nick = sanitize_name(user)
    if _valid_nick(generated_nick):
        return generated_nick

    for domain_part in domain_parts:
        generated_nick = sanitize_name(generated_nick + "-" + domain_part)
        if _valid_nick(generated_nick):
            return generated_nick

    # We seed the random number generator so we get consistent results,
    # making the algorithm repeatable and thus testable.
    random_state = random.getstate()
    random.seed(sum(ord(letter) for letter in generated_nick))
    try:
        attempts = 0
        prefix = ''
        suffix = ''
        mutated_nick = [letter for letter in generated_nick]
        chars = 'abcdefghijklmnopqrstuvwxyz0123456789'
        while attempts < 1000:
            attempts += 1

            # Prefer a nickname with a suffix
            suffix += random.choice(chars)
            if _valid_nick(generated_nick + '-' + suffix):
                return generated_nick + '-' + suffix

            # Next a prefix
            prefix += random.choice(chars)
            if _valid_nick(prefix + '-' + generated_nick):
                return prefix + '-' + generated_nick

            # Or a mutated character
            index = random.randint(0, len(mutated_nick)-1)
            mutated_nick[index] = random.choice(chars)
            if _valid_nick(''.join(mutated_nick)):
                return ''.join(mutated_nick)

            # Or a prefix + generated + suffix
            if _valid_nick(prefix + '-' + generated_nick + '-' + suffix):
                return prefix + '-' + generated_nick + '-' + suffix

            # Or a prefix + mutated + suffix
            if _valid_nick(
                    prefix + '-' + ''.join(mutated_nick) + '-' + suffix):
                return prefix + '-' + ''.join(mutated_nick) + '-' + suffix

        raise NicknameGenerationError(
            "No nickname could be generated. "
            "This should be impossible to trigger unless some twonk has "
            "registered a match everything regexp in the black list.")

    finally:
        random.setstate(random_state)


@adapter(IAccount)
@implementer(IPerson)
def person_from_account(account):
    """Adapt an `IAccount` into an `IPerson`.

    If there is a current browser request, we cache the looked up Person in
    the request's annotations so that we don't have to hit the DB once again
    when further adaptation is needed.  We know this cache may cross
    transaction boundaries, but this should not be a problem as the Person ->
    Account link can't be changed.

    This cache is necessary because our security adapters may need to adapt
    the Account representing the logged in user into an IPerson multiple
    times.
    """
    request = get_current_browser_request()
    person = None
    # First we try to get the person from the cache, but only if there is a
    # browser request.
    if request is not None:
        cache = request.annotations.setdefault(
            'launchpad.person_to_account_cache', weakref.WeakKeyDictionary())
        person = cache.get(account)

    # If it's not in the cache, then we get it from the database, and in that
    # case, if there is a browser request, we also store that person in the
    # cache.
    if person is None:
        person = IStore(Person).find(Person, account=account).one()
        if request is not None:
            cache[account] = person

    if person is None:
        raise ComponentLookupError()
    return person<|MERGE_RESOLUTION|>--- conflicted
+++ resolved
@@ -181,11 +181,8 @@
     )
 from lp.bugs.model.bugtarget import HasBugsBase
 from lp.bugs.model.bugtask import get_related_bugtasks_search_params
-<<<<<<< HEAD
 from lp.bugs.model.structuralsubscription import StructuralSubscription
-=======
 from lp.code.interfaces.branchcollection import IBranchCollection
->>>>>>> dd16c76b
 from lp.code.model.hasbranches import (
     HasBranchesMixin,
     HasMergeProposalsMixin,
