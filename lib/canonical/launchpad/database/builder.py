--- conflicted
+++ resolved
@@ -246,7 +246,7 @@
     def _determineArchivesForBuild(self, build_queue_item):
         """Work out what sources.list lines should be passed to the builder."""
         ogre_components = self.component_dependencies[
-            build_queue_item.current_component.name]
+            build_queue_item.build.current_component.name]
         dist_name = build_queue_item.archseries.distroseries.name
         archive_url = build_queue_item.build.archive.archive_url
         ubuntu_source_lines = []
@@ -391,68 +391,6 @@
         archive_purpose = build_queue_item.build.archive.purpose.name
         args['archive_purpose'] = archive_purpose
 
-<<<<<<< HEAD
-=======
-        # XXX cprov 2007-05-23: Ogre Model should not be modelled here ...
-        if build_queue_item.build.archive.purpose != ArchivePurpose.PRIMARY:
-            ogre_map = {
-                'main': 'main',
-                'restricted': 'main restricted',
-                'universe': 'main restricted universe',
-                'multiverse': 'main restricted universe multiverse',
-                'partner' : 'partner',
-                }
-            ogre_components = ogre_map[
-                build_queue_item.build.current_component.name]
-            dist_name = build_queue_item.archseries.distroseries.name
-            archive_url = build_queue_item.build.archive.archive_url
-
-            if build_queue_item.build.archive.purpose == ArchivePurpose.PPA:
-                ubuntu_source_lines = [
-                    'deb http://archive.ubuntu.com/ubuntu %s %s'
-                    % (dist_name, ogre_components)]
-            else:
-                ubuntu_components = ogre_components
-                # A list of pockets that we are allowed to use for
-                # dependencies.
-                ubuntu_pockets = [
-                    PackagePublishingPocket.RELEASE,
-                    PackagePublishingPocket.SECURITY,
-                    PackagePublishingPocket.UPDATES,
-                    ]
-                if (build_queue_item.build.archive.purpose ==
-                        ArchivePurpose.PARTNER):
-                    # XXX julian 2007-08-07 - this is a greasy hack.
-                    # See comment above about not modelling Ogre here.
-                    # Partner is a very special case because the partner
-                    # component is only in the partner archive, so we have
-                    # to be careful with the sources.list archives.
-                    ubuntu_components = 'main restricted universe multiverse'
-
-                # Here we build a list of sources.list lines for each pocket
-                # required in the primary archive.
-                ubuntu_source_lines = []
-                for pocket in ubuntu_pockets:
-                    if pocket == PackagePublishingPocket.RELEASE:
-                        dist_pocket = dist_name
-                    else:
-                        dist_pocket = dist_name + pocketsuffix[pocket]
-                    ubuntu_source_lines.append(
-                        'deb http://ftpmaster.internal/ubuntu %s %s'
-                        % (dist_pocket, ubuntu_components))
-
-            source_line = (
-                'deb %s %s %s'
-                % (archive_url, dist_name, ogre_components))
-            args['archives'] = [source_line]
-            args['archives'].extend(ubuntu_source_lines)
-
-        chroot_sha1 = chroot.content.sha1
-        # store DB information
-        build_queue_item.builder = self
-        build_queue_item.buildstart = UTC_NOW
-        build_queue_item.build.buildstate = BuildStatus.BUILDING
->>>>>>> 3a12669f
         # Generate a string which can be used to cross-check when obtaining
         # results so we know we are referring to the right database object in
         # subsequent runs.
