[buildout]
versions = versions

[versions]
# Alphabetical, case-insensitive, please! :-)

ampoule = 0.2.0
<<<<<<< HEAD
BeautifulSoup = 3.1.0.1
bzr = 2.2.0
=======
bzr = 2.2.1
>>>>>>> f1c8725e
chameleon.core = 1.0b35
chameleon.zpt = 1.0b17
ClientForm = 0.2.10
cssutils = 0.9.6
docutils = 0.5
# Required by pydkim
dnspython = 1.7.1
elementtree = 1.2.6-20050316
epydoc = 3.0.1
FeedParser = 4.1
feedvalidator = 0.0.0DEV-r1049
fixtures = 0.3.5
functest = 0.8.7
funkload = 1.10.0
grokcore.component = 1.6
httplib2 = 0.6.0
ipython = 0.9.1
launchpadlib = 1.6.5
lazr.authentication = 0.1.1
lazr.batchnavigator = 1.2.2
lazr.config = 1.1.3
lazr.delegates = 1.2.0
lazr.enum = 1.1.2
lazr.lifecycle = 1.1
lazr.restful = 0.14.0
lazr.restfulclient = 0.10.0
lazr.smtptest = 1.1
lazr.testing = 0.1.1
lazr.uri = 1.0.2
lazr-js = 1.0beta2
manuel = 1.1.1
martian = 0.11
mechanize = 0.1.11
meliae = 0.2.0.final.0
mercurial = 1.6.2
mocker = 0.10.1
mozrunner = 1.3.4
oauth = 1.0
paramiko = 1.7.4
Paste = 1.7.2
PasteDeploy = 1.3.3
psycopg2 = 2.2.2
pyasn1 = 0.0.9a
pycrypto = 2.0.1
pydkim = 0.3-mbp-r7
pyOpenSSL = 0.10
python-memcached = 1.45
python-openid = 2.2.1
pytz = 2010l
RestrictedPython = 3.5.1
roman = 1.4.0
setproctitle = 1.0
setuptools = 0.6c11
simplejson = 2.0.9
simplesettings = 0.4
SimpleTal = 4.1
soupmatchers = 0.1r53
sourcecodegen = 0.6.9
storm = 0.18
testtools = 0.9.8-r128
transaction = 1.0.0
Twisted = 10.1.0
uuid = 1.30
van.testing = 2.0.1
wadllib = 1.1.5
webunit = 1.3.8
# r1544 of lp:windmill (the tip revision at the time of packaging).
# We need to use this revison rather than the official 1.3 release since
# there is a bug fix for WindmillTestClient.asserts.assertProperty() which
# makes this api call work property on html disabled and readonly attributes.
windmill = 1.3r1544
wsgi-fileserver = 0.2.7
wsgi-intercept = 0.4
wsgi-jsonrpc = 0.2.8
wsgi-xmlrpc = 0.2.7
wsgiref = 0.1.2
z3c.coverage = 1.1.2
z3c.csvvocabulary = 1.0.0
z3c.etestbrowser = 1.0.4
z3c.form = 1.9.0
z3c.formdemo = 1.5.3
z3c.formjs = 0.4.0
z3c.formjsdemo = 0.3.1
z3c.formui = 1.4.2
z3c.i18n = 0.1.1
z3c.layer = 0.2.3
z3c.macro = 1.1.0
z3c.macroviewlet = 1.0.0
z3c.menu = 0.2.0
z3c.optionstorage = 1.0.4
z3c.pagelet = 1.0.2
z3c.pt = 1.0b16
z3c.ptcompat = 0.5.3
z3c.recipe.filetemplate = 2.1.0
z3c.recipe.i18n = 0.5.3
z3c.recipe.scripts = 1.0.1
z3c.recipe.tag = 0.4.0
z3c.rml = 0.7.3
z3c.skin.pagelet = 1.0.2
z3c.template = 1.1.0
z3c.testing = 0.2.0
z3c.traverser = 0.2.3
z3c.viewlet = 1.0.0
z3c.viewtemplate = 0.3.2
z3c.zrtresource = 1.0.1
# Also upgrade the zc.buildout version in the Makefile's bin/buildout section.
zc.buildout = 1.5.1
zc.catalog = 1.2.0
zc.datetimewidget = 0.5.2
zc.i18n = 0.5.2
zc.lockfile = 1.0.0
zc.recipe.egg = 1.3.2
zc.zservertracelog = 1.1.5
ZConfig = 2.7.1
zdaemon = 2.0.4
ZODB3 = 3.9.2
zodbcode = 3.4.0
zope.annotation = 3.5.0
zope.app.apidoc = 3.7.3
zope.app.applicationcontrol = 3.5.1
zope.app.appsetup = 3.12.0
zope.app.authentication = 3.6.1
zope.app.basicskin = 3.4.1
zope.app.broken = 3.5.0
zope.app.component = 3.8.3
zope.app.container = 3.8.0
zope.app.content = 3.4.0
zope.app.dav = 3.5.1
zope.app.debug = 3.4.1
zope.app.dependable = 3.4.0
zope.app.error = 3.5.2
zope.app.exception = 3.5.0
zope.app.file = 3.5.0
zope.app.folder = 3.5.1
zope.app.form = 3.8.1
zope.app.generations = 3.5.0
zope.app.http = 3.6.0
zope.app.i18n = 3.6.2
zope.app.interface = 3.5.0
zope.app.locales = 3.5.1
zope.app.localpermission = 3.7.0
zope.app.onlinehelp = 3.5.2
zope.app.pagetemplate = 3.7.1
zope.app.preference = 3.8.1
zope.preference = 3.8.0
zope.app.principalannotation = 3.6.1
zope.app.publication = 3.9.0
zope.app.publisher = 3.10.0
zope.app.renderer = 3.5.1
zope.app.rotterdam = 3.5.0
zope.app.schema = 3.5.0
zope.app.security = 3.7.2
zope.app.securitypolicy = 3.5.1
zope.app.server = 3.4.2
# not in ZTK
zope.app.session = 3.6.0
zope.app.testing = 3.7.5
zope.app.tree = 3.6.0
zope.app.wsgi = 3.6.0
# not in ZTK
zope.app.zapi = 3.4.1
zope.app.zcmlfiles = 3.6.0
zope.app.zopeappgenerations = 3.5.0
zope.authentication = 3.7.0
zope.broken = 3.5.0
zope.browser = 1.2
zope.browsermenu = 3.9.0
zope.browserpage = 3.9.0
zope.browserresource = 3.9.0
zope.cachedescriptors = 3.5.0
zope.component = 3.9.3
zope.componentvocabulary = 1.0
zope.configuration = 3.6.0
zope.container = 3.9.0
zope.contentprovider = 3.5.0
zope.contenttype = 3.5.0
zope.copy = 3.5.0
zope.copypastemove = 3.5.2
zope.datetime = 3.4.0
zope.deferredimport = 3.5.0
zope.deprecation = 3.4.0
zope.documenttemplate = 3.4.2
zope.dottedname = 3.4.6
zope.dublincore = 3.5.0
zope.error = 3.7.0
zope.event = 3.4.1
zope.exceptions = 3.5.2
zope.filerepresentation = 3.5.0
zope.formlib = 3.6.0
zope.hookable = 3.4.1
zope.html = 2.0.0
zope.i18n = 3.7.1
zope.i18nmessageid = 3.5.0
zope.index = 3.6.0
zope.interface = 3.5.2
zope.lifecycleevent = 3.5.2
zope.location = 3.7.0
zope.login = 1.0.0
zope.minmax = 1.1.1
zope.modulealias = 3.4.0
# Build of lp:~wallyworld/zope.pagetemplate/fix-isinstance
# This version adds a small change to the traversal logic so that the
# optimisation which applies if the object is a dict also works for subclasses
# of dict. The change has been approved for merge into the official zope code
# base. This patch is a temporary fix until the next official release.
zope.pagetemplate = 3.5.0-p1
zope.password = 3.5.1
zope.principalannotation = 3.6.0
zope.principalregistry = 3.7.0
zope.processlifetime = 1.0
zope.proxy = 3.5.0
zope.ptresource = 3.9.0
zope.publisher = 3.12.0
zope.schema = 3.5.4
zope.security = 3.7.1
zope.securitypolicy = 3.6.1
zope.sendmail = 3.7.1
zope.server = 3.6.1
zope.session = 3.9.1
zope.site = 3.7.0
zope.size = 3.4.1
zope.structuredtext = 3.4.0
zope.tal = 3.5.1
zope.tales = 3.4.0
zope.testbrowser = 3.7.0a1
# p1 Build of lp:~mars/zope.testing/3.9.4-p1.  Fixes bugs 570380 and 587886.
# p2 With patch for thread leaks to make them skips, fixes windmill errors with
# 'new threads' in hudson/ec2 builds.
# p3 And always tear down layers, because thats the Right Thing To Do.
zope.testing = 3.9.4-p3
zope.thread = 3.4
zope.traversing = 3.8.0
zope.viewlet = 3.6.1<|MERGE_RESOLUTION|>--- conflicted
+++ resolved
@@ -5,12 +5,8 @@
 # Alphabetical, case-insensitive, please! :-)
 
 ampoule = 0.2.0
-<<<<<<< HEAD
 BeautifulSoup = 3.1.0.1
-bzr = 2.2.0
-=======
 bzr = 2.2.1
->>>>>>> f1c8725e
 chameleon.core = 1.0b35
 chameleon.zpt = 1.0b17
 ClientForm = 0.2.10
