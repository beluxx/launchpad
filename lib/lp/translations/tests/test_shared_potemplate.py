# Copyright 2009 Canonical Ltd.  This software is licensed under the
# GNU Affero General Public License version 3 (see the file LICENSE).

# pylint: disable-msg=C0102

__metaclass__ = type

import unittest

from storm.exceptions import DataError
from zope.component import getUtility
from zope.security.proxy import removeSecurityProxy

from canonical.launchpad.interfaces.launchpad import ILaunchpadCelebrities
from canonical.testing import ZopelessDatabaseLayer
<<<<<<< HEAD
from lp.testing import TestCaseWithFactory
from lp.translations.interfaces.potemplate import IPOTemplateSet
=======
from lp.app.enums import ServiceUsage
from lp.testing.factory import LaunchpadObjectFactory
>>>>>>> 38b49003


class TestTranslationSharingPOTemplate(TestCaseWithFactory):
    """Test behaviour of "sharing" PO templates."""

    layer = ZopelessDatabaseLayer

    def setUp(self):
        """Set up context to test in."""
        # Create a product with two series and sharing POTemplates
        # in different series ('devel' and 'stable').
<<<<<<< HEAD
        super(TestTranslationSharingPOTemplate, self).setUp()
        self.foo = self.factory.makeProduct()
        self.foo_devel = self.factory.makeProductSeries(
=======
        factory = LaunchpadObjectFactory()
        self.factory = factory
        self.foo = self.factory.makeProduct(
            translations_usage=ServiceUsage.LAUNCHPAD)
        self.foo_devel = factory.makeProductSeries(
>>>>>>> 38b49003
            name='devel', product=self.foo)
        self.foo_stable = self.factory.makeProductSeries(
            name='stable', product=self.foo)

        # POTemplate is a 'sharing' one if it has the same name ('messages').
        self.devel_potemplate = self.factory.makePOTemplate(
            productseries=self.foo_devel, name="messages")
        self.stable_potemplate = self.factory.makePOTemplate(
            self.foo_stable, name="messages")

        # Create a single POTMsgSet that is used across all tests,
        # and add it to only one of the POTemplates.
        self.potmsgset = self.factory.makePOTMsgSet(self.devel_potemplate)
        self.potmsgset.setSequence(self.devel_potemplate, 1)

    def test_getPOTMsgSets(self):
        self.potmsgset.setSequence(self.stable_potemplate, 1)

        devel_potmsgsets = list(self.devel_potemplate.getPOTMsgSets())
        stable_potmsgsets = list(self.stable_potemplate.getPOTMsgSets())

        self.assertEquals(devel_potmsgsets, [self.potmsgset])
        self.assertEquals(devel_potmsgsets, stable_potmsgsets)

    def test_getPOTMsgSetByMsgIDText(self):
        potmsgset = self.factory.makePOTMsgSet(self.devel_potemplate,
                                               singular="Open file",
                                               sequence=2)

        # We can retrieve the potmsgset by its ID text.
        read_potmsgset = self.devel_potemplate.getPOTMsgSetByMsgIDText(
            "Open file")
        self.assertEquals(potmsgset, read_potmsgset)

    def test_getPOTMsgSetBySequence(self):
        sequence = 2
        potmsgset = self.factory.makePOTMsgSet(self.devel_potemplate,
                                               sequence=sequence)

        # We can retrieve the potmsgset by its sequence.
        read_potmsgset = self.devel_potemplate.getPOTMsgSetBySequence(
            sequence)
        self.assertEquals(potmsgset, read_potmsgset)

        # It's still not present in different sharing PO template.
        read_potmsgset = self.stable_potemplate.getPOTMsgSetBySequence(
            sequence)
        self.assertEquals(read_potmsgset, None)

    def test_getPOTMsgSetByID(self):
        potmsgset = self.factory.makePOTMsgSet(self.devel_potemplate,
                                               sequence=3)
        id = potmsgset.id

        # We can retrieve the potmsgset by its ID.
        read_potmsgset = self.devel_potemplate.getPOTMsgSetByID(id)
        self.assertEquals(potmsgset, read_potmsgset)

        # Getting this one in a different template doesn't work.
        read_potmsgset = self.stable_potemplate.getPOTMsgSetByID(id)
        self.assertEquals(read_potmsgset, None)

        # Nor can you get an entry with a made up ID.
        random_id = 100000 + self.factory.getUniqueInteger()
        read_potmsgset = self.devel_potemplate.getPOTMsgSetByID(random_id)
        self.assertEquals(read_potmsgset, None)

    def test_hasMessageID(self):
        naked_potemplate = removeSecurityProxy(self.devel_potemplate)
        # Let's get details we need for a POTMsgSet that is
        # already in the POTemplate.
        present_msgid_singular = self.potmsgset.msgid_singular
        present_msgid_plural = self.potmsgset.msgid_plural
        present_context = self.potmsgset.context
        has_message_id = naked_potemplate.hasMessageID(
            present_msgid_singular, present_msgid_plural, present_context)
        self.assertEquals(has_message_id, True)

    def test_hasPluralMessage(self):
        # At the moment, a POTemplate has no plural form messages.
        self.assertEquals(self.devel_potemplate.hasPluralMessage(), False)

        # Let's add a POTMsgSet with plural forms.
        plural_potmsgset = self.factory.makePOTMsgSet(self.devel_potemplate,
                                                      singular="singular",
                                                      plural="plural")
        plural_potmsgset.setSequence(self.devel_potemplate, 4)

        # Now, template contains a plural form message.
        self.assertEquals(self.devel_potemplate.hasPluralMessage(), True)

    def test_expireAllMessages(self):
        devel_potmsgsets = list(self.devel_potemplate.getPOTMsgSets())
        self.assertEquals(len(devel_potmsgsets) > 0, True)

        # Expiring all messages brings the count back to zero.
        self.devel_potemplate.expireAllMessages()
        devel_potmsgsets = list(self.devel_potemplate.getPOTMsgSets())
        self.assertEquals(len(devel_potmsgsets), 0)

        # Expiring all messages even when all are already expired still works.
        self.devel_potemplate.expireAllMessages()
        devel_potmsgsets = list(self.devel_potemplate.getPOTMsgSets())
        self.assertEquals(len(devel_potmsgsets), 0)

    def test_createPOTMsgSetFromMsgIDs(self):
        # We need a 'naked' potemplate to make use of getOrCreatePOMsgID
        # private method.
        naked_potemplate = removeSecurityProxy(self.devel_potemplate)

        # Let's create a new POTMsgSet.
        singular_text = self.factory.getUniqueString()
        msgid_singular = naked_potemplate.getOrCreatePOMsgID(singular_text)
        potmsgset = self.devel_potemplate.createPOTMsgSetFromMsgIDs(
            msgid_singular=msgid_singular)
        self.assertEquals(potmsgset.msgid_singular, msgid_singular)

        # And let's add it to the devel_potemplate.
        potmsgset.setSequence(self.devel_potemplate, 5)
        devel_potmsgsets = list(self.devel_potemplate.getPOTMsgSets())
        self.assertEquals(len(devel_potmsgsets), 2)

        # Creating it with a different context also works.
        msgid_context = self.factory.getUniqueString()
        potmsgset_context = self.devel_potemplate.createPOTMsgSetFromMsgIDs(
            msgid_singular=msgid_singular, context=msgid_context)
        self.assertEquals(potmsgset_context.msgid_singular, msgid_singular)
        self.assertEquals(potmsgset_context.context, msgid_context)

    def test_getOrCreateSharedPOTMsgSet(self):
        # Let's create a new POTMsgSet.
        singular_text = self.factory.getUniqueString()
        potmsgset = self.devel_potemplate.getOrCreateSharedPOTMsgSet(
            singular_text, None)

        # If we try to add a POTMsgSet with identical strings,
        # we get back the existing one.
        same_potmsgset = self.devel_potemplate.getOrCreateSharedPOTMsgSet(
            singular_text, None)
        self.assertEquals(potmsgset, same_potmsgset)

        # And even if we do it in the shared template, existing
        # POTMsgSet is returned.
        shared_potmsgset = self.stable_potemplate.getOrCreateSharedPOTMsgSet(
            singular_text, None)
        self.assertEquals(potmsgset, shared_potmsgset)


class TestSharingPOTemplatesByRegex(TestCaseWithFactory):
    """Isolate tests for regular expression use in SharingSubset."""

    layer = ZopelessDatabaseLayer

    def setUp(self):
        super(TestSharingPOTemplatesByRegex, self).setUp()

    def _makeAndFind(self, names, name_pattern=None):
        product = self.factory.makeProduct()
        product.official_rosetta = True
        trunk = product.getSeries('trunk')
        for name in names:
            self.factory.makePOTemplate(productseries=trunk, name=name)
        subset = getUtility(IPOTemplateSet).getSharingSubset(product=product)
        return [
            template.name
            for template in subset.getSharingPOTemplatesByRegex(name_pattern)]

    def test_getSharingPOTemplatesByRegex_baseline(self):
        # Baseline test.
        self.assertContentEqual(
            ['foo', 'foo-bar', 'foo-two'],
            self._makeAndFind(['foo', 'foo-bar', 'foo-two'], 'foo.*'))

    def test_getSharingPOTemplatesByRegex_not_all(self):
        # A template may not match.
        self.assertContentEqual(
            ['foo-bar', 'foo-two'],
            self._makeAndFind(['foo', 'foo-bar', 'foo-two'], 'foo-.*'))

    def test_getSharingPOTemplatesByRegex_all(self):
        # Not passing a pattern returns all templates.
        self.assertContentEqual(
            ['foo', 'foo-bar', 'foo-two'],
            self._makeAndFind(['foo', 'foo-bar', 'foo-two']))

    def test_getSharingPOTemplatesByRegex_no_match(self):
        # A not matching pattern returns no templates.
        self.assertContentEqual(
            [],
            self._makeAndFind(['foo', 'foo-bar', 'foo-two'], "doo.+dle"))

    def test_getSharingPOTemplatesByRegex_robustness_single_quotes(self):
        # Single quotes do not confuse the regex match.
        self.assertContentEqual(
            [],
            self._makeAndFind(['foo', 'foo-bar', 'foo-two'], "'"))

    def test_getSharingPOTemplatesByRegex_robustness_double_quotes(self):
        # Double quotes do not confuse the regex match.
        self.assertContentEqual(
            [],
            self._makeAndFind(['foo', 'foo-bar', 'foo-two'], '"'))

    def test_getSharingPOTemplatesByRegex_robustness_backslash(self):
        # A backslash at the end could escape enclosing quotes without
        # proper escaping, leading to a SyntaxError or even a successful
        # exploit. Instead, storm should complain about an invalid expression
        # by raising DataError.
        product = self.factory.makeProduct()
        subset = getUtility(IPOTemplateSet).getSharingSubset(product=product)
        self.assertRaises(
            DataError, list, subset.getSharingPOTemplatesByRegex("foo.*\\"))


class TestMessageSharingProductPackage(TestCaseWithFactory):
    """Test message sharing between a product and a package.

    Each test uses assertStatementCount to make sure the number of SQL
    queries does not change. This was integrated here to avoid having
    a second test case just for statement counts.
    The current implementation is good and only needs one statement.
    """

    layer = ZopelessDatabaseLayer

    def setUp(self):
        super(TestMessageSharingProductPackage, self).setUp()

        self.ubuntu = getUtility(ILaunchpadCelebrities).ubuntu
        self.hoary = self.ubuntu['hoary']
        self.warty = self.ubuntu['warty']
        self.ubuntu.translation_focus = self.hoary
        self.packagename = self.factory.makeSourcePackageName()

        self.product = self.factory.makeProduct()
        self.trunk = self.product.getSeries('trunk')
        self.stable = self.factory.makeProductSeries(
            product=self.product)

        self.templatename = self.factory.getUniqueString()
        self.trunk_template = self.factory.makePOTemplate(
            productseries=self.trunk, name=self.templatename)
        self.hoary_template = self.factory.makePOTemplate(
            distroseries=self.hoary, sourcepackagename=self.packagename,
            name=self.templatename)

        self.owner = self.factory.makePerson()
        self.potemplateset = getUtility(IPOTemplateSet)

    def _assertStatements(self, no_of_statements, resultset):
        """Assert constant number of SQL statements when iterating result set.

        This encapsulates using the 'list' function to feed the iterator to
        the assert method. This iterates the resultset, triggering SQL
        statement execution."""
        return self.assertStatementCount(no_of_statements, list, resultset)

    def test_getSharingPOTemplates_product(self):
        # Sharing templates for a product include the same templates from
        # a linked source package.
        self.factory.makeSourcePackagePublishingHistory(
            sourcepackagename=self.packagename,
            distroseries=self.hoary)
        self.trunk.setPackaging(self.hoary, self.packagename, self.owner)
        subset = self.potemplateset.getSharingSubset(product=self.product)
        templates = self._assertStatements(
            1, subset.getSharingPOTemplates(self.templatename))

        self.assertContentEqual(
            [self.trunk_template, self.hoary_template], templates)

    def test_getSharingPOTemplates_package(self):
        # Sharing templates for a source package include the same templates 
        # from a linked product.
        sourcepackage = self.factory.makeSourcePackage(
            self.packagename, self.hoary)
        sourcepackage.setPackaging(self.trunk, self.owner)
        subset = self.potemplateset.getSharingSubset(
            distribution=self.ubuntu,
            sourcepackagename=self.packagename)
        templates = self._assertStatements(
            1, subset.getSharingPOTemplates(self.templatename))

        self.assertContentEqual(
            [self.trunk_template, self.hoary_template], templates)

    def test_getSharingPOTemplates_product_multiple_series(self):
        # Sharing templates for a product include the same templates from
        # a linked source package, even from multiple product series.
        # But templates for the same sourcepackagename are not returned
        # if they are not linked.
        stable_template = self.factory.makePOTemplate(
            productseries=self.stable, name=self.templatename)
        # This will not be returned.
        self.factory.makePOTemplate(
            distroseries=self.warty, sourcepackagename=self.packagename,
            name=self.templatename)
        self.factory.makeSourcePackagePublishingHistory(
            sourcepackagename=self.packagename,
            distroseries=self.hoary)
        self.trunk.setPackaging(self.hoary, self.packagename, self.owner)
        subset = self.potemplateset.getSharingSubset(product=self.product)
        templates = self._assertStatements(
            1, subset.getSharingPOTemplates(self.templatename))

        self.assertContentEqual(
            [self.trunk_template, self.hoary_template, stable_template],
            templates)

    def test_getSharingPOTemplates_package_multiple_series(self):
        # Sharing templates for a source package include the same templates 
        # from a linked product, even with multiple product series.
        # To include templates from other source packages, the product must
        # be linked to that one, too.
        stable_template = self.factory.makePOTemplate(
            productseries=self.stable, name=self.templatename)
        warty_template = self.factory.makePOTemplate(
            distroseries=self.warty, sourcepackagename=self.packagename,
            name=self.templatename)
        hoary_sourcepackage = self.factory.makeSourcePackage(
            self.packagename, self.hoary)
        hoary_sourcepackage.setPackaging(self.trunk, self.owner)
        warty_sourcepackage = self.factory.makeSourcePackage(
            self.packagename, self.warty)
        warty_sourcepackage.setPackaging(self.stable, self.owner)
        subset = self.potemplateset.getSharingSubset(
            distribution=self.ubuntu,
            sourcepackagename=self.packagename)
        templates = self._assertStatements(
            1, subset.getSharingPOTemplates(self.templatename))

        self.assertContentEqual(
            [self.trunk_template, self.hoary_template,
             stable_template, warty_template],
            templates)

    def test_getSharingPOTemplates_package_name_changed(self):
        # When the name of a package changes (but not the name of the
        # template), it will still share translations if it is linked
        # to the same product.
        changed_name = self.factory.makeSourcePackageName()
        warty_template = self.factory.makePOTemplate(
            distroseries=self.warty, sourcepackagename=changed_name,
            name=self.templatename)
        hoary_sourcepackage = self.factory.makeSourcePackage(
            self.packagename, self.hoary)
        hoary_sourcepackage.setPackaging(self.trunk, self.owner)
        warty_sourcepackage = self.factory.makeSourcePackage(
            changed_name, self.warty)
        warty_sourcepackage.setPackaging(self.stable, self.owner)
        subset = self.potemplateset.getSharingSubset(
            distribution=self.ubuntu,
            sourcepackagename=self.packagename)
        templates = self._assertStatements(
            1, subset.getSharingPOTemplates(self.templatename))

        self.assertContentEqual(
            [self.trunk_template, self.hoary_template, warty_template],
            templates)

    def test_getSharingPOTemplates_many_series(self):
        # The number of queries for a call to getSharingPOTemplates must
        # remain constant.

        all_templates = [self.trunk_template, self.hoary_template]
        hoary_sourcepackage = self.factory.makeSourcePackage(
            self.packagename, self.hoary)
        hoary_sourcepackage.setPackaging(self.trunk, self.owner)
        # Add a greater number of series and sharing templates on either side.
        seriesnames = (
            ('0.1', 'feisty'),
            ('0.2', 'gutsy'),
            ('0.3', 'hardy'),
            ('0.4', 'intrepid'),
            ('0.5', 'jaunty'),
            ('0.6', 'karmic'),
            )
        for pseries_name, dseries_name in seriesnames:
            productseries = self.factory.makeProductSeries(
                self.product, pseries_name)
            all_templates.append(self.factory.makePOTemplate(
                productseries=productseries, name=self.templatename))
            distroseries = self.factory.makeDistroSeries(
                self.ubuntu, name=dseries_name)
            all_templates.append(self.factory.makePOTemplate(
                distroseries=distroseries, sourcepackagename=self.packagename,
                name=self.templatename))
            sourcepackage = self.factory.makeSourcePackage(
                self.packagename, distroseries)
            sourcepackage.setPackaging(productseries, self.owner)
        # Don't forget warty and stable.
        all_templates.append(self.factory.makePOTemplate(
            productseries=self.stable, name=self.templatename))
        all_templates.append(self.factory.makePOTemplate(
            distroseries=self.warty, sourcepackagename=self.packagename,
            name=self.templatename))
        warty_sourcepackage = self.factory.makeSourcePackage(
            self.packagename, self.warty)
        warty_sourcepackage.setPackaging(self.stable, self.owner)

        # Looking from the product side.
        subset = self.potemplateset.getSharingSubset(product=self.product)
        templates = self._assertStatements(
            1, subset.getSharingPOTemplates(self.templatename))
        self.assertContentEqual(all_templates, templates)

        # Looking from the sourcepackage side.
        subset = self.potemplateset.getSharingSubset(
            distribution=self.ubuntu,
            sourcepackagename=self.packagename)
        templates = self._assertStatements(
            1, subset.getSharingPOTemplates(self.templatename))
        self.assertContentEqual(all_templates, templates)

    def test_getSharingPOTemplates_product_unrelated_templates(self):
        # Sharing templates for a product must not include other templates
        # from a linked source package.
        self.factory.makePOTemplate(
            distroseries=self.hoary, sourcepackagename=self.packagename,
            name=self.factory.getUniqueString())
        self.factory.makePOTemplate(
            distroseries=self.warty, sourcepackagename=self.packagename,
            name=self.factory.getUniqueString())
        self.factory.makeSourcePackagePublishingHistory(
            sourcepackagename=self.packagename,
            distroseries=self.hoary)
        self.trunk.setPackaging(self.hoary, self.packagename, self.owner)
        subset = self.potemplateset.getSharingSubset(product=self.product)
        templates = self._assertStatements(
            1, subset.getSharingPOTemplates(self.templatename))

        self.assertContentEqual(
            [self.trunk_template, self.hoary_template],
            templates)

    def test_getSharingPOTemplates_product_different_names_and_series(self):
        # A product may be packaged into differently named packages in
        # different distroseries.
        warty_packagename = self.factory.makeSourcePackageName()
        warty_template = self.factory.makePOTemplate(
            distroseries=self.warty, sourcepackagename=warty_packagename,
            name=self.templatename)
        self.factory.makeSourcePackagePublishingHistory(
            sourcepackagename=self.packagename,
            distroseries=self.hoary)
        self.trunk.setPackaging(self.hoary, self.packagename, self.owner)
        self.factory.makeSourcePackagePublishingHistory(
            sourcepackagename=warty_packagename,
            distroseries=self.warty)
        self.trunk.setPackaging(self.warty, warty_packagename, self.owner)
        subset = self.potemplateset.getSharingSubset(product=self.product)
        templates = self._assertStatements(
            1, subset.getSharingPOTemplates(self.templatename))

        self.assertContentEqual(
            [self.trunk_template, self.hoary_template, warty_template],
            templates)

    def test_getSharingPOTemplates_product_different_names_same_series(self):
        # A product may be packaged into differently named packages even in
        # the same distroseries. Must use different product series, though.
        other_packagename = self.factory.makeSourcePackageName()
        other_template = self.factory.makePOTemplate(
            distroseries=self.hoary, sourcepackagename=other_packagename,
            name=self.templatename)
        self.factory.makeSourcePackagePublishingHistory(
            sourcepackagename=self.packagename,
            distroseries=self.hoary)
        self.trunk.setPackaging(self.hoary, self.packagename, self.owner)
        self.factory.makeSourcePackagePublishingHistory(
            sourcepackagename=other_packagename,
            distroseries=self.hoary)
        self.stable.setPackaging(self.hoary, other_packagename, self.owner)
        subset = self.potemplateset.getSharingSubset(product=self.product)
        templates = self._assertStatements(
            1, subset.getSharingPOTemplates(self.templatename))

        self.assertContentEqual(
            [self.trunk_template, self.hoary_template, other_template],
            templates)

    def test_getSharingPOTemplates_package_unrelated_template(self):
        # Sharing templates for a source package must not include other
        # templates from a linked product.
        self.factory.makePOTemplate(
            productseries=self.trunk, name=self.factory.getUniqueString())
        self.factory.makePOTemplate(
            productseries=self.stable, name=self.factory.getUniqueString())
        sourcepackage = self.factory.makeSourcePackage(
            self.packagename, self.hoary)
        sourcepackage.setPackaging(self.trunk, self.owner)
        subset = self.potemplateset.getSharingSubset(
            distribution=self.ubuntu,
            sourcepackagename=self.packagename)
        templates = self._assertStatements(
            1, subset.getSharingPOTemplates(self.templatename))

        self.assertContentEqual(
            [self.trunk_template, self.hoary_template],
            templates)

    def test_getSharingPOTemplates_package_unrelated_template_linked(self):
        # Sharing templates for a source package must not include templates
        # from sourcepackages of the same name that are linked to a different
        # product.
        other_productseries = self.factory.makeProductSeries()
        other_sourcepackage = self.factory.makeSourcePackage(
            self.packagename, self.warty)
        other_sourcepackage.setPackaging(other_productseries, self.owner)
        other_template = self.factory.makePOTemplate(
            productseries=other_productseries, name=self.templatename)

        sourcepackage = self.factory.makeSourcePackage(
            self.packagename, self.hoary)
        sourcepackage.setPackaging(self.trunk, self.owner)
        subset = self.potemplateset.getSharingSubset(
            distribution=self.ubuntu,
            sourcepackagename=self.packagename)
        templates = self._assertStatements(
            1, subset.getSharingPOTemplates(self.templatename))

        self.assertContentEqual(
            [self.trunk_template, self.hoary_template], templates)

        # The behavior is controlled by the translation focus of the 
        # distribution. The series in focus will be selected.
        self.ubuntu.translation_focus = self.warty
        subset = self.potemplateset.getSharingSubset(
            distribution=self.ubuntu,
            sourcepackagename=self.packagename)
        templates = self._assertStatements(
            1, subset.getSharingPOTemplates(self.templatename))

        self.assertContentEqual([other_template], templates)

    def test_getSharingPOTemplates_package_only(self):
        # Sharing templates for a source package only, is done by the 
        # sourcepackagename.
        warty_template = self.factory.makePOTemplate(
            distroseries=self.warty, sourcepackagename=self.packagename,
            name=self.templatename)
        other_series = self.factory.makeDistroSeries(self.ubuntu)
        other_template = self.factory.makePOTemplate(
            distroseries=other_series, sourcepackagename=self.packagename,
            name=self.templatename)
        subset = self.potemplateset.getSharingSubset(
            distribution=self.ubuntu,
            sourcepackagename=self.packagename)
        templates = self._assertStatements(
            1, subset.getSharingPOTemplates(self.templatename))

        self.assertContentEqual(
            [self.hoary_template, other_template, warty_template], templates)

    def test_getSharingPOTemplates_package_one_linked(self):
        # Once one a sourcepackage in a distroseries that is neither the
        # translation focus nor the current series is linked to a product,
        # no sharing by name is possible anymore.
        self.factory.makePOTemplate(
            distroseries=self.warty, sourcepackagename=self.packagename,
            name=self.templatename)
        other_series = self.factory.makeDistroSeries(self.ubuntu)
        self.factory.makePOTemplate(
            distroseries=other_series, sourcepackagename=self.packagename,
            name=self.templatename)
        other_sourcepackage = self.factory.makeSourcePackage(
            self.packagename, other_series)
        other_sourcepackage.setPackaging(self.trunk, self.owner)

        subset = self.potemplateset.getSharingSubset(
            distribution=self.ubuntu,
            sourcepackagename=self.packagename)
        templates = self._assertStatements(
            0, subset.getSharingPOTemplates(self.templatename))

        self.assertEqual([], templates)

    def test_getOrCreateSharedPOTMsgSet_product(self):
        # Trying to create an identical POTMsgSet in a product as exists
        # in a linked sourcepackage will return the existing POTMsgset.
        self.factory.makeSourcePackagePublishingHistory(
            sourcepackagename=self.packagename,
            distroseries=self.hoary)
        self.trunk.setPackaging(self.hoary, self.packagename, self.owner)
        hoary_potmsgset = self.factory.makePOTMsgSet(
            potemplate=self.hoary_template, sequence=1)

        trunk_potmsgset = self.trunk_template.getOrCreateSharedPOTMsgSet(
                singular_text=hoary_potmsgset.singular_text,
                plural_text=hoary_potmsgset.plural_text)
        self.assertEqual(hoary_potmsgset, trunk_potmsgset)

    def test_getOrCreateSharedPOTMsgSet_package(self):
        # Trying to create an identical POTMsgSet in a product as exists
        # in a linked sourcepackage will return the existing POTMsgset.
        self.factory.makeSourcePackagePublishingHistory(
            sourcepackagename=self.packagename,
            distroseries=self.hoary)
        self.trunk.setPackaging(self.hoary, self.packagename, self.owner)
        hoary_potmsgset = self.factory.makePOTMsgSet(
            potemplate=self.hoary_template, sequence=1)

        trunk_potmsgset = self.trunk_template.getOrCreateSharedPOTMsgSet(
                singular_text=hoary_potmsgset.singular_text,
                plural_text=hoary_potmsgset.plural_text)
        self.assertEqual(hoary_potmsgset, trunk_potmsgset)


def test_suite():
    return unittest.TestLoader().loadTestsFromName(__name__)<|MERGE_RESOLUTION|>--- conflicted
+++ resolved
@@ -13,13 +13,9 @@
 
 from canonical.launchpad.interfaces.launchpad import ILaunchpadCelebrities
 from canonical.testing import ZopelessDatabaseLayer
-<<<<<<< HEAD
 from lp.testing import TestCaseWithFactory
 from lp.translations.interfaces.potemplate import IPOTemplateSet
-=======
 from lp.app.enums import ServiceUsage
-from lp.testing.factory import LaunchpadObjectFactory
->>>>>>> 38b49003
 
 
 class TestTranslationSharingPOTemplate(TestCaseWithFactory):
@@ -31,17 +27,10 @@
         """Set up context to test in."""
         # Create a product with two series and sharing POTemplates
         # in different series ('devel' and 'stable').
-<<<<<<< HEAD
         super(TestTranslationSharingPOTemplate, self).setUp()
-        self.foo = self.factory.makeProduct()
-        self.foo_devel = self.factory.makeProductSeries(
-=======
-        factory = LaunchpadObjectFactory()
-        self.factory = factory
         self.foo = self.factory.makeProduct(
             translations_usage=ServiceUsage.LAUNCHPAD)
-        self.foo_devel = factory.makeProductSeries(
->>>>>>> 38b49003
+        self.foo_devel = self.factory.makeProductSeries(
             name='devel', product=self.foo)
         self.foo_stable = self.factory.makeProductSeries(
             name='stable', product=self.foo)
