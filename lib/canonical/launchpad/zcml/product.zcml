--- conflicted
+++ resolved
@@ -316,31 +316,6 @@
         template="../templates/object-launchpadusage.pt"
         />
 
-<<<<<<< HEAD
-    <browser:generalform
-        name="+filebug"
-        for="canonical.launchpad.interfaces.IProduct"
-        schema="canonical.launchpad.interfaces.IBugAddForm"
-        fields="title comment private security_related"
-        class="canonical.launchpad.browser.FileBugView"
-        facet="bugs"
-        arguments=""
-        keyword_arguments="title comment security_related"
-        permission="launchpad.AnyPerson"
-        template="../templates/bugtarget-filebug.pt"
-        lp:url="/$Product.name/+filebug">
-        <browser:widget
-           field="title"
-           class="zope.app.form.browser.TextWidget"
-           displayWidth="50" />
-        <browser:widget
-           field="comment"
-           class="zope.app.form.browser.TextAreaWidget"
-           width="62" />
-    </browser:generalform>
-
-=======
->>>>>>> 027d5b27
     <browser:addform
       name="+linkbounty"
       for="canonical.launchpad.interfaces.IProduct"
