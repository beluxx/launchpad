--- conflicted
+++ resolved
@@ -4,17 +4,8 @@
 
     >>> # We need to be admin to add a landing target to a random branch
     >>> login('foo.bar@canonical.com')
-<<<<<<< HEAD
     >>> merge_proposal = factory.makeBranchMergeProposal()
     >>> merge_proposal_url = canonical_url(merge_proposal)
-=======
-    >>> message = factory.makeCodeReviewMessage(
-    ...     'my subject', 'my body', CodeReviewVote.APPROVE)
-    >>> message_url = canonical_url(message)
-    >>> merge_proposal_url = canonical_url(message.branch_merge_proposal)
-    >>> print message.message.text_contents
-    my body
->>>>>>> 9abe7999
     >>> logout()
 
     >>> nopriv_browser = setupBrowser(auth="Basic no-priv@canonical.com:test")
