--- conflicted
+++ resolved
@@ -24,12 +24,7 @@
 
 from sqlobject import (
     BoolCol, ForeignKey, IntCol, SQLObjectNotFound, StringCol)
-<<<<<<< HEAD
-from storm.expr import Count, Sum
-=======
 from storm.expr import Coalesce, Count, Sum
-from storm.store import Store
->>>>>>> 54afa5e8
 from zope.component import getUtility
 from zope.interface import implements
 
