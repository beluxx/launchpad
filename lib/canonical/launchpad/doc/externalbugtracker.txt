--- conflicted
+++ resolved
@@ -14,19 +14,6 @@
 
 === Initializing ===
 
-<<<<<<< HEAD
-Before updating the bug watches, the
-initializeRemoteBugDB() method on the ExternalBugTracker is called. It
-gets the information for the bug watches from the external bug tracker,
-and it's called outside a DB transaction, since it doesn't need DB
-access.
-
-    >>> from canonical.launchpad.ftests.externalbugtracker import (
-    ...     TestExternalBugTracker)
-    >>> class FakeExternalBugTracker(TestExternalBugTracker):
-    ...     def info(self, msg):
-    ...         pass
-=======
 Before updating the bug watches, the initializeRemoteBugDB() method on
 the ExternalBugTracker is called. It gets the information for the bug
 watches from the external bug tracker, and it's called outside a DB
@@ -36,7 +23,6 @@
     ...     TestExternalBugTracker)
     >>> class InitializingExternalBugTracker(TestExternalBugTracker):
     ...
->>>>>>> babd8cd9
     ...     def initializeRemoteBugDB(self, remote_bug_ids):
     ...         print "initializeRemoteBugDB() called: %r" % (
     ...             remote_bug_ids, )
@@ -53,11 +39,101 @@
     >>> from canonical.launchpad.scripts.checkwatches import BugWatchUpdater
     >>> bug_watch_updater = BugWatchUpdater(FakeTransaction())
     >>> bug_watch_updater.updateBugWatches(
-<<<<<<< HEAD
-    ...     FakeExternalBugTracker('http://example.com/'), [])
+    ...     InitializingExternalBugTracker(), [])
     COMMIT
     initializeRemoteBugDB() called: []
     BEGIN
+
+
+=== Checking the server DB time ===
+
+Before initializeRemoteBugDB is called and we start importing
+information from the remote bug tracker, we check what the bug tracker
+thinks the current time is. Returning None means that we don't know what
+the time is.
+
+    >>> class TimeUnknownExternalBugTracker(InitializingExternalBugTracker):
+    ...
+    ...     def getCurrentDBTime(self):
+    ...         print "getCurrentDBTime() called"
+    ...         return None
+
+    >>> bug_watch_updater.updateBugWatches(
+    ...     TimeUnknownExternalBugTracker(), [])
+    COMMIT
+    getCurrentDBTime() called
+    initializeRemoteBugDB() called
+    BEGIN
+
+If the difference between what we and the remote system think the time
+is, an error is raised.
+
+    >>> import pytz
+    >>> from datetime import datetime, timedelta
+    >>> utc_now = datetime.now(pytz.timezone('UTC'))
+    >>> class PositiveTimeSkewExternalBugTracker(TestExternalBugTracker):
+    ...
+    ...     def getCurrentDBTime(self):
+    ...         return utc_now + timedelta(minutes=5)
+
+    >>> bug_watch_updater.updateBugWatches(
+    ...     PositiveTimeSkewExternalBugTracker(), [], now=utc_now)
+    Traceback (most recent call last):
+    ...
+    TooMuchTimeSkew: ...
+
+    >>> class NegativeTimeSkewExternalBugTracker(TestExternalBugTracker):
+    ...
+    ...     def getCurrentDBTime(self):
+    ...         return utc_now - timedelta(minutes=5)
+
+    >>> bug_watch_updater.updateBugWatches(
+    ...     NegativeTimeSkewExternalBugTracker(), [], now=utc_now)
+    Traceback (most recent call last):
+    ...
+    TooMuchTimeSkew: ...
+
+If it's only a little skewed, it won't raise an error.
+
+    >>> class CorrectTimeExternalBugTracker(TestExternalBugTracker):
+    ...
+    ...     def getCurrentDBTime(self):
+    ...         return utc_now + timedelta(minutes=1)
+    >>> bug_watch_updater.updateBugWatches(
+    ...     CorrectTimeExternalBugTracker(), [], now=utc_now)
+    COMMIT
+    BEGIN
+
+If the timezone is known, the local time time should be returned, rather
+than the UTC time.
+
+    >>> class LocalTimeExternalBugTracker(TestExternalBugTracker):
+    ...
+    ...     def getCurrentDBTime(self):
+    ...         local_time = utc_now.astimezone(pytz.timezone('US/Eastern'))
+    ...         return local_time + timedelta(minutes=1)
+    >>> bug_watch_updater.updateBugWatches(
+    ...     LocalTimeExternalBugTracker(), [], now=utc_now)
+    COMMIT
+    BEGIN
+
+If the remote server time is unknown, we will refuse to import any
+comments from it. Bug watches will still be updated, but a warning is
+logged saying that comments won't be imported.
+
+    >>> from zope.interface import implements
+    >>> from canonical.launchpad.interfaces import ISupportsCommentImport
+    >>> class CommentImportExternalBugTracker(TimeUnknownExternalBugTracker):
+    ...     implements(ISupportsCommentImport)
+    ...     import_comments = True
+    >>> bug_watch_updater.updateBugWatches(
+    ...     CommentImportExternalBugTracker(), [], now=utc_now)
+    COMMIT
+    getCurrentDBTime() called
+    initializeRemoteBugDB() called
+    BEGIN
+    WARNING:...:Comment importing supported, but server time can't be
+                trusted. No comments will be imported.
 
 
 === Limiting which bug watches to update ===
@@ -116,102 +192,6 @@
     Bug 2 was marked checked
     Bug 3 was marked checked
     Bug 4 was marked checked
-=======
-    ...     InitializingExternalBugTracker(), [])
-    COMMIT
-    initializeRemoteBugDB() called
-    BEGIN
-
-
-=== Checking the server DB time ===
-
-Before initializeRemoteBugDB is called and we start importing
-information from the remote bug tracker, we check what the bug tracker
-thinks the current time is. Returning None means that we don't know what
-the time is.
-
-    >>> class TimeUnknownExternalBugTracker(InitializingExternalBugTracker):
-    ...
-    ...     def getCurrentDBTime(self):
-    ...         print "getCurrentDBTime() called"
-    ...         return None
-
-    >>> bug_watch_updater.updateBugWatches(
-    ...     TimeUnknownExternalBugTracker(), [])
-    COMMIT
-    getCurrentDBTime() called
-    initializeRemoteBugDB() called
-    BEGIN
-
-If the difference between what we and the remote system think the time
-is, an error is raised.
-
-    >>> import pytz
-    >>> from datetime import datetime, timedelta
-    >>> utc_now = datetime.now(pytz.timezone('UTC'))
-    >>> class PositiveTimeSkewExternalBugTracker(TestExternalBugTracker):
-    ...
-    ...     def getCurrentDBTime(self):
-    ...         return utc_now + timedelta(minutes=5)
-
-    >>> bug_watch_updater.updateBugWatches(
-    ...     PositiveTimeSkewExternalBugTracker(), [], now=utc_now)
-    Traceback (most recent call last):
-    ...
-    TooMuchTimeSkew: ...
-
-    >>> class NegativeTimeSkewExternalBugTracker(TestExternalBugTracker):
-    ...
-    ...     def getCurrentDBTime(self):
-    ...         return utc_now - timedelta(minutes=5)
-
-    >>> bug_watch_updater.updateBugWatches(
-    ...     NegativeTimeSkewExternalBugTracker(), [], now=utc_now)
-    Traceback (most recent call last):
-    ...
-    TooMuchTimeSkew: ...
-
-If it's only a little skewed, it won't raise an error.
-
-    >>> class CorrectTimeExternalBugTracker(TestExternalBugTracker):
-    ...
-    ...     def getCurrentDBTime(self):
-    ...         return utc_now + timedelta(minutes=1)
-    >>> bug_watch_updater.updateBugWatches(
-    ...     CorrectTimeExternalBugTracker(), [], now=utc_now)
-    COMMIT
-    BEGIN
-
-If the timezone is known, the local time time should be returned, rather
-than the UTC time.
-
-    >>> class LocalTimeExternalBugTracker(TestExternalBugTracker):
-    ...
-    ...     def getCurrentDBTime(self):
-    ...         local_time = utc_now.astimezone(pytz.timezone('US/Eastern'))
-    ...         return local_time + timedelta(minutes=1)
-    >>> bug_watch_updater.updateBugWatches(
-    ...     LocalTimeExternalBugTracker(), [], now=utc_now)
-    COMMIT
-    BEGIN
-
-If the remote server time is unknown, we will refuse to import any
-comments from it. Bug watches will still be updated, but a warning is
-logged saying that comments won't be imported.
-
-    >>> from zope.interface import implements
-    >>> from canonical.launchpad.interfaces import ISupportsCommentImport
-    >>> class CommentImportExternalBugTracker(TimeUnknownExternalBugTracker):
-    ...     implements(ISupportsCommentImport)
-    ...     import_comments = True
-    >>> bug_watch_updater.updateBugWatches(
-    ...     CommentImportExternalBugTracker(), [], now=utc_now)
-    COMMIT
-    getCurrentDBTime() called
-    initializeRemoteBugDB() called
-    BEGIN
-    WARNING:...:Comment importing supported, but server time can't be
-                trusted. No comments will be imported.
 
 
 === Converting statuses ===
@@ -249,7 +229,6 @@
     WARNING...Unknown remote status 'spam'.
     >>> print status.title
     Unknown
->>>>>>> babd8cd9
 
 
 == Configuration Options ==
