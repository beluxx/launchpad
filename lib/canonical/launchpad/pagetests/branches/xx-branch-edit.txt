--- conflicted
+++ resolved
@@ -120,11 +120,7 @@
 
   >>> browser.open('http://launchpad.dev/~name12/+junk/junk.dev')
   >>> browser.getLink('Change branch details').click()
-<<<<<<< HEAD
-  >>> browser.getControl('Product').value = 'tomcat'
-=======
-  >>> browser.getControl('Project').value = 'ubuntu-product'
->>>>>>> 7aaaca1e
+  >>> browser.getControl('Project').value = 'tomcat'
   >>> browser.getControl('Change Branch').click()
 
 Posting this form should redirect us to the branch page, which is a new URL
