--- conflicted
+++ resolved
@@ -205,7 +205,6 @@
                 version = None
                 if '/' in term:
                     term, version = term.strip().split('/')
-<<<<<<< HEAD
 
                 # Expand SQLObject results.
                 for item in self.distroseries.getQueueItems(
@@ -214,16 +213,6 @@
                     self.items.append(item)
                 self.package_names.append(term)
 
-=======
-
-                # Expand SQLObject results.
-                for item in self.distroseries.getQueueItems(
-                    status=self.queue, name=term, version=version,
-                    exact_match=self.exact_match, pocket=self.pocket):
-                    self.items.append(item)
-                self.package_names.append(term)
-
->>>>>>> 88930dfc
         self.items_size = len(self.items)
 
     def run(self):
@@ -860,7 +849,6 @@
                                         priority=priority)
                         # break loop, just in case
                         break
-<<<<<<< HEAD
                 # See if the new component requires a new archive on the build:
                 if component:
                     new_archive = getUtility(IArchiveSet).getByDistroComponent(
@@ -872,8 +860,6 @@
                             "Overriding component to '%s' failed because it "
                             "would require a new archive."
                             % self.component_name)
-=======
->>>>>>> 88930dfc
                 self.displayInfo(queue_item, only=binary.name)
 
         not_overridden = set(self.package_names) - set(overridden)
