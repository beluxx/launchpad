# Copyright 2009-2015 Canonical Ltd.  This software is licensed under the
# GNU Affero General Public License version 3 (see the file LICENSE).

"""Browser views for archive."""

__metaclass__ = type

__all__ = [
    'ArchiveAdminView',
    'ArchiveActivateView',
    'ArchiveBadges',
    'ArchiveBuildsView',
    'ArchiveDeleteView',
    'ArchiveEditDependenciesView',
    'ArchiveEditView',
    'ArchiveIndexActionsMenu',
    'ArchiveNavigation',
    'ArchiveNavigationMenu',
    'ArchivePackageCopyingView',
    'ArchivePackageDeletionView',
    'ArchivePackagesActionMenu',
    'ArchivePackagesView',
    'ArchiveView',
    'ArchiveViewBase',
    'EnableProcessorsMixin',
    'make_archive_vocabulary',
    'PackageCopyingMixin',
    'traverse_named_ppa',
    ]


from datetime import (
    datetime,
    timedelta,
    )
from operator import attrgetter

from lazr.restful.utils import smartquote
import pytz
from sqlobject import SQLObjectNotFound
from storm.expr import Desc
from zope.component import getUtility
from zope.formlib import form
from zope.formlib.widget import CustomWidgetFactory
from zope.formlib.widgets import TextAreaWidget
from zope.interface import (
    implementer,
    Interface,
    )
from zope.schema import (
    Bool,
    Choice,
    List,
    TextLine,
    )
from zope.schema.interfaces import IContextSourceBinder
from zope.schema.vocabulary import (
    SimpleTerm,
    SimpleVocabulary,
    )
from zope.security.proxy import removeSecurityProxy

from lp import _
from lp.app.browser.badge import HasBadgeBase
from lp.app.browser.launchpadform import (
    action,
    custom_widget,
    LaunchpadEditFormView,
    LaunchpadFormView,
    )
from lp.app.browser.lazrjs import (
    TextAreaEditorWidget,
    TextLineEditorWidget,
    )
from lp.app.errors import NotFoundError
from lp.app.interfaces.launchpad import ILaunchpadCelebrities
from lp.app.widgets.itemswidgets import (
    LabeledMultiCheckBoxWidget,
    LaunchpadDropdownWidget,
    LaunchpadRadioWidget,
    PlainMultiCheckBoxWidget,
    )
from lp.app.widgets.textwidgets import StrippedTextWidget
from lp.buildmaster.enums import BuildStatus
from lp.code.interfaces.sourcepackagerecipebuild import (
    ISourcePackageRecipeBuildSource,
    )
from lp.registry.enums import PersonVisibility
from lp.registry.interfaces.distribution import IDistributionSet
from lp.registry.interfaces.person import IPersonSet
from lp.registry.interfaces.pocket import PackagePublishingPocket
from lp.registry.interfaces.series import SeriesStatus
from lp.registry.interfaces.sourcepackagename import ISourcePackageNameSet
from lp.registry.model.person import Person
from lp.services.browser_helpers import (
    get_plural_text,
    get_user_agent_distroseries,
    )
from lp.services.database.bulk import load_related
from lp.services.helpers import english_list
from lp.services.job.model.job import Job
from lp.services.librarian.browser import FileNavigationMixin
from lp.services.propertycache import cachedproperty
from lp.services.webapp import (
    canonical_url,
    enabled_with_permission,
    LaunchpadView,
    Link,
    Navigation,
    stepthrough,
    )
from lp.services.webapp.authorization import check_permission
from lp.services.webapp.batching import BatchNavigator
from lp.services.webapp.escaping import structured
from lp.services.webapp.interfaces import (
    ICanonicalUrlData,
    IStructuredString,
    )
from lp.services.webapp.menu import NavigationMenu
from lp.services.worlddata.interfaces.country import ICountrySet
from lp.soyuz.adapters.archivedependencies import (
    default_component_dependency_name,
    default_pocket_dependency,
    )
from lp.soyuz.adapters.archivesourcepublication import (
    ArchiveSourcePublications,
    )
from lp.soyuz.browser.build import (
    BuildRecordsView,
    get_build_by_id_str,
    )
from lp.soyuz.browser.sourceslist import SourcesListEntriesWidget
from lp.soyuz.browser.widgets.archive import PPANameWidget
from lp.soyuz.enums import (
    ArchivePermissionType,
    ArchiveStatus,
    PackageCopyPolicy,
    PackagePublishingStatus,
    )
from lp.soyuz.interfaces.archive import (
    ArchiveDependencyError,
    CannotCopy,
    IArchive,
    IArchiveEditDependenciesForm,
    IArchiveSet,
    NoSuchPPA,
    validate_external_dependencies,
    )
from lp.soyuz.interfaces.archivepermission import IArchivePermissionSet
from lp.soyuz.interfaces.archivesubscriber import IArchiveSubscriberSet
from lp.soyuz.interfaces.binarypackagebuild import (
    BuildSetStatus,
    IBinaryPackageBuildSet,
    )
from lp.soyuz.interfaces.binarypackagename import IBinaryPackageNameSet
from lp.soyuz.interfaces.component import IComponentSet
from lp.soyuz.interfaces.packagecopyjob import IPlainPackageCopyJobSource
from lp.soyuz.interfaces.packagecopyrequest import IPackageCopyRequestSet
from lp.soyuz.interfaces.packageset import IPackagesetSet
from lp.soyuz.interfaces.publishing import (
    active_publishing_status,
    inactive_publishing_status,
    IPublishingSet,
    )
from lp.soyuz.model.archive import (
    Archive,
    validate_ppa,
    )
from lp.soyuz.model.publishing import SourcePackagePublishingHistory
from lp.soyuz.scripts.packagecopier import check_copy_permissions


class ArchiveBadges(HasBadgeBase):
    """Provides `IHasBadges` for `IArchive`."""

    def getPrivateBadgeTitle(self):
        """Return private badge info useful for a tooltip."""
        return "This archive is private."


def traverse_named_ppa(person, distro_name, ppa_name):
    """For PPAs, traverse the right place.

    :param person: The PPA owner.
    :param distro_name: The Distribution name part of the URL.
    :param ppa_name: The PPA name part of the URL.
    """
    distro = getUtility(IDistributionSet).getByName(distro_name)
    if distro is None:
        return None
    try:
        return person.getPPAByName(distro, ppa_name)
    except NoSuchPPA:
        return None


@implementer(ICanonicalUrlData)
class DistributionArchiveURL:
    """Dynamic URL declaration for `IDistributionArchive`.

    When dealing with distribution archives we want to present them under
    IDistribution as /<distro>/+archive/<name>, for example:
    /ubuntu/+archive/partner
    """
    rootsite = None

    def __init__(self, context):
        self.context = context

    @property
    def inside(self):
        return self.context.distribution

    @property
    def path(self):
        return u"+archive/%s" % self.context.name


@implementer(ICanonicalUrlData)
class PPAURL:
    """Dynamic URL declaration for named PPAs."""
    rootsite = None

    def __init__(self, context):
        self.context = context

    @property
    def inside(self):
        return self.context.owner

    @property
    def path(self):
        return u"+archive/%s/%s" % (
            self.context.distribution.name, self.context.name)


class ArchiveNavigation(Navigation, FileNavigationMixin):
    """Navigation methods for IArchive."""

    usedfor = IArchive

    @stepthrough('+build')
    def traverse_build(self, name):
        build = get_build_by_id_str(IBinaryPackageBuildSet, name)
        if build is None or build.archive != self.context:
            return None
        return build

    @stepthrough('+recipebuild')
    def traverse_recipebuild(self, name):
        build = get_build_by_id_str(ISourcePackageRecipeBuildSource, name)
        if build is None or build.archive != self.context:
            return None
        return build

    @stepthrough('+sourcepub')
    def traverse_sourcepub(self, name):
        return self._traverse_publication(name, source=True)

    @stepthrough('+binarypub')
    def traverse_binarypub(self, name):
        return self._traverse_publication(name, source=False)

    def _traverse_publication(self, name, source):
        try:
            pub_id = int(name)
        except ValueError:
            return None

        # The ID is not enough on its own to identify the publication,
        # we need to make sure it matches the context archive as well.
        return getUtility(IPublishingSet).getByIdAndArchive(
            pub_id, self.context, source)

    @stepthrough('+binaryhits')
    def traverse_binaryhits(self, name_str):
        """Traverse to an `IBinaryPackageReleaseDownloadCount`.

        A matching path is something like this:

          +binaryhits/foopkg/1.0/i386/2010-03-11/AU

        To reach one where the country is None, use:

          +binaryhits/foopkg/1.0/i386/2010-03-11/unknown
        """

        if len(self.request.stepstogo) < 4:
            return None

        version = self.request.stepstogo.consume()
        archtag = self.request.stepstogo.consume()
        date_str = self.request.stepstogo.consume()
        country_str = self.request.stepstogo.consume()

        try:
            name = getUtility(IBinaryPackageNameSet)[name_str]
        except NotFoundError:
            return None

        # This will return None if there are multiple BPRs with the same
        # name in the archive's history, but in that case downloads
        # won't be counted either.
        bpr = self.context.getBinaryPackageRelease(name, version, archtag)
        if bpr is None:
            return None

        try:
            date = datetime.strptime(date_str, '%Y-%m-%d').date()
        except ValueError:
            return None

        # 'unknown' should always be safe, since the key is the two letter
        # ISO code, and 'unknown' has more than two letters.
        if country_str == 'unknown':
            country = None
        else:
            try:
                country = getUtility(ICountrySet)[country_str]
            except NotFoundError:
                return None

        return self.context.getPackageDownloadCount(bpr, date, country)

    @stepthrough('+subscriptions')
    def traverse_subscription(self, person_name):
        person = getUtility(IPersonSet).getByName(person_name)
        if person is None:
            return None

        subscriptions = getUtility(IArchiveSubscriberSet).getBySubscriber(
            person, archive=self.context)

        # If a person is subscribed with a direct subscription as well as
        # via a team, subscriptions will contain both, so need to grab
        # the direct subscription:
        for subscription in subscriptions:
            if subscription.subscriber == person:
                return subscription

        return None

    @stepthrough('+upload')
    def traverse_upload_permission(self, name):
        """Traverse the data part of the URL for upload permissions."""
        return self._traverse_permission(name, ArchivePermissionType.UPLOAD)

    @stepthrough('+queue-admin')
    def traverse_queue_admin_permission(self, name):
        """Traverse the data part of the URL for queue admin permissions."""
        return self._traverse_permission(
            name, ArchivePermissionType.QUEUE_ADMIN)

    def _traverse_permission(self, name, permission_type):
        """Traversal helper function.

        The data part ("name") is a compound value of the format:
        user.item
        where item is a component or a source package name,
        """

        def get_url_param(param_name):
            """Return the URL parameter with the given name or None."""
            param_seq = self.request.query_string_params.get(param_name)
            if param_seq is None or len(param_seq) == 0:
                return None
            else:
                # Return whatever value was specified last in the URL.
                return param_seq.pop()

        # Look up the principal first.
        user = getUtility(IPersonSet).getByName(name)
        if user is None:
            return None

        # Obtain the item type and name from the URL parameters.
        item_type = get_url_param('type')
        item = get_url_param('item')

        if item_type is None or item is None:
            return None

        the_item = None
        kwargs = {}
        if item_type == 'component':
            # See if "item" is a component name.
            try:
                the_item = getUtility(IComponentSet)[item]
            except NotFoundError:
                pass
        elif item_type == 'packagename':
            # See if "item" is a source package name.
            the_item = getUtility(ISourcePackageNameSet).queryByName(item)
        elif item_type == 'packageset':
            the_item = None
            # Was a 'series' URL param passed?
            series = get_url_param('series')
            if series is not None:
                # Get the requested distro series.
                try:
                    series = self.context.distribution[series]
                except NotFoundError:
                    series = None
            if series is not None:
                the_item = getUtility(IPackagesetSet).getByName(series, item)
        elif item_type == 'pocket':
            # See if "item" is a pocket name.
            try:
                the_item = PackagePublishingPocket.items[item]
                # Was a 'series' URL param passed?
                series = get_url_param('series')
                if series is not None:
                    # Get the requested distro series.
                    try:
                        series = self.context.distribution[series]
                        kwargs["distroseries"] = series
                    except NotFoundError:
                        pass
            except KeyError:
                pass
        else:
            the_item = None

        if the_item is not None:
            result_set = getUtility(IArchivePermissionSet).checkAuthenticated(
                user, self.context, permission_type, the_item, **kwargs)
            try:
                return result_set[0]
            except IndexError:
                return None
        else:
            return None

    @stepthrough('+dependency')
    def traverse_dependency(self, id):
        """Traverse to an archive dependency by archive ID.

        We use IArchive.getArchiveDependency here, which is protected by
        launchpad.View, so you cannot get to a dependency of a private
        archive that you can't see.
        """
        try:
            id = int(id)
        except ValueError:
            # Not a number.
            return None

        try:
            archive = getUtility(IArchiveSet).get(id)
        except SQLObjectNotFound:
            return None

        return self.context.getArchiveDependency(archive)


class ArchiveMenuMixin:

    def ppa(self):
        text = 'View PPA'
        return Link(canonical_url(self.context), text, icon='info')

    @enabled_with_permission('launchpad.Admin')
    def admin(self):
        text = 'Administer archive'
        return Link('+admin', text, icon='edit')

    @enabled_with_permission('launchpad.Append')
    def manage_subscribers(self):
        text = 'Manage access'
        link = Link('+subscriptions', text, icon='edit')

        # This link should only be available for private archives:
        view = self.context
        archive = view.context
        if not archive.private or not archive.is_active:
            link.enabled = False
        return link

    @enabled_with_permission('launchpad.Edit')
    def edit(self):
        text = 'Change details'
        view = self.context
        return Link(
            '+edit', text, icon='edit', enabled=view.context.is_active)

    @enabled_with_permission('launchpad.Edit')
    def delete_ppa(self):
        text = 'Delete PPA'
        view = self.context
        return Link(
            '+delete', text, icon='trash-icon',
            enabled=view.context.is_active)

    def builds(self):
        text = 'View all builds'
        return Link('+builds', text, icon='info')

    def builds_successful(self):
        text = 'View successful builds'
        return Link('+builds?build_state=built', text, icon='info')

    def builds_pending(self):
        text = 'View pending builds'
        return Link('+builds?build_state=pending', text, icon='info')

    def builds_building(self):
        text = 'View in-progress builds'
        return Link('+builds?build_state=building', text, icon='info')

    def packages(self):
        text = 'View package details'
        link = Link('+packages', text, icon='info')
        # Disable the link for P3As if they don't have upload rights,
        # except if the user is a commercial admin.
        if self.context.private:
            if not check_permission('launchpad.Append', self.context):
                admins = getUtility(ILaunchpadCelebrities).commercial_admin
                if not self.user.inTeam(admins):
                    link.enabled = False
        return link

    @enabled_with_permission('launchpad.Edit')
    def delete(self):
        """Display a delete menu option for non-copy archives."""
        text = 'Delete packages'
        link = Link('+delete-packages', text, icon='trash-icon')

        # This link should not be available for copy archives or
        # archives without any sources.
        if self.context.is_copy or not self.context.has_sources:
            link.enabled = False
        view = self.context
        if not view.context.is_active:
            link.enabled = False
        return link

    @enabled_with_permission('launchpad.AnyPerson')
    def copy(self):
        """Display a copy menu option for non-copy archives."""
        text = 'Copy packages'
        link = Link('+copy-packages', text, icon='package-sync')

        # This link should not be available for copy archives.
        if self.context.is_copy:
            link.enabled = False
        return link

    @enabled_with_permission('launchpad.Edit')
    def edit_dependencies(self):
        text = 'Edit PPA dependencies'
        view = self.context
        return Link(
            '+edit-dependencies', text, icon='edit',
            enabled=view.context.is_active)


class ArchiveNavigationMenu(NavigationMenu, ArchiveMenuMixin):
    """Overview Menu for IArchive."""

    usedfor = IArchive
    facet = 'overview'
    links = ['admin', 'builds', 'builds_building',
             'builds_pending', 'builds_successful',
             'packages', 'ppa']


class IArchiveIndexActionsMenu(Interface):
    """A marker interface for the ppa index actions menu."""


class ArchiveIndexActionsMenu(NavigationMenu, ArchiveMenuMixin):
    """Archive index navigation menu."""
    usedfor = IArchiveIndexActionsMenu
    facet = 'overview'
    links = ['admin', 'edit', 'edit_dependencies',
             'manage_subscribers', 'packages', 'delete_ppa']


class IArchivePackagesActionMenu(Interface):
    """A marker interface for the packages action menu."""


class ArchivePackagesActionMenu(NavigationMenu, ArchiveMenuMixin):
    """An action menu for archive package-related actions."""
    usedfor = IArchivePackagesActionMenu
    facet = 'overview'
    links = ['copy', 'delete']


class ArchiveViewBase(LaunchpadView, SourcesListEntriesWidget):
    """Common features for Archive view classes."""

    def initialize(self):
        # If the archive has publishing disabled, present a warning.  If
        # the current user has lp.Edit then add a link to +edit to fix
        # this.
        if not self.context.publish and self.context.is_active:
            can_edit = check_permission('launchpad.Edit', self.context)
            notification = "Publishing has been disabled for this archive."
            if can_edit:
                edit_url = canonical_url(self.context) + '/+edit'
                notification += (
                    " <a href=%s>(re-enable publishing)</a>" % edit_url)
            if self.context.private:
                notification += (
                    " Since this archive is private, no builds are "
                    "being dispatched.")
            self.request.response.addNotification(structured(notification))
        super(ArchiveViewBase, self).initialize()
        # Set properties for SourcesListEntriesWidget.
        self.archive = self.context
        self.sources_list_user = self.user

    @cachedproperty
    def private(self):
        return self.context.private

    @cachedproperty
    def repository_usage(self):
        """Return a dictionary with usage details of this repository."""

        def package_plural(control):
            if control == 1:
                return 'package'
            return 'packages'

        # Calculate the label for the package counters respecting
        # singular/plural forms.
        number_of_sources = self.context.number_of_sources
        source_label = '%s source %s' % (
            number_of_sources, package_plural(number_of_sources))

        number_of_binaries = self.context.number_of_binaries
        binary_label = '%s binary %s' % (
            number_of_binaries, package_plural(number_of_binaries))

        used = self.context.estimated_size
        if self.context.authorized_size:
            # Quota is stored in MiB, convert it to bytes.
            quota = self.context.authorized_size * (2 ** 20)
            # Calculate the usage factor and limit it to 100%.
            used_factor = (float(used) / quota)
            if used_factor > 1:
                used_factor = 1
        else:
            quota = 0
            used_factor = 0

        # Calculate the appropriate CSS class to be used with the usage
        # factor. Highlight it (in red) if usage is over 90% of the quota.
        if used_factor > 0.90:
            used_css_class = 'red'
        else:
            used_css_class = 'green'

        # Usage percentage with 2 degrees of precision (more than enough
        # for humans).
        used_percentage = "%0.2f" % (used_factor * 100)

        return dict(
            source_label=source_label,
            sources_size=self.context.sources_size,
            binary_label=binary_label,
            binaries_size=self.context.binaries_size,
            used=used,
            used_percentage=used_percentage,
            used_css_class=used_css_class,
            quota=quota)

    @property
    def archive_label(self):
        """Return either 'PPA' or 'Archive' as the label for archives.

        It is desired to use the name 'PPA' for branding reasons where
        appropriate, even though the template logic is the same (and hence
        not worth splitting off into a separate template or macro)
        """
        if self.context.is_ppa:
            return 'PPA'
        else:
            return 'archive'

    @cachedproperty
    def build_counters(self):
        """Return a dict representation of the build counters."""
        return self.context.getBuildCounters()

    @cachedproperty
    def dependencies(self):
        return list(self.context.dependencies)

    @property
    def show_dependencies(self):
        """Whether or not to present the archive-dependencies section.

        The dependencies section is presented if there are any dependency set
        or if the user has permission to change it.
        """
        can_edit = check_permission('launchpad.Edit', self.context)
        return can_edit or len(self.dependencies) > 0

    @property
    def has_disabled_dependencies(self):
        """Whether this archive has disabled archive dependencies or not.

        Although, it will be True only if the requester has permission
        to edit the context archive (i.e. if the user can do something
        about it).
        """
        disabled_dependencies = [
            archive_dependency
            for archive_dependency in self.dependencies
            if not archive_dependency.dependency.enabled]
        can_edit = check_permission('launchpad.Edit', self.context)
        return can_edit and len(disabled_dependencies) > 0

    @cachedproperty
    def package_copy_requests(self):
        """Return any package copy requests associated with this archive."""
        copy_requests = getUtility(
            IPackageCopyRequestSet).getByTargetArchive(self.context)
        return list(copy_requests)

    @property
    def disabled_warning_message(self):
        """Return an appropriate message if the archive is disabled."""
        if self.context.enabled:
            return None

        if self.context.status in (
            ArchiveStatus.DELETED, ArchiveStatus.DELETING):
            return "This %s has been deleted." % self.archive_label
        else:
            return "This %s has been disabled." % self.archive_label


@implementer(IContextSourceBinder)
class ArchiveSeriesVocabularyFactory:
    """A factory for generating vocabularies of an archive's series."""

    def __call__(self, context):
        """Return a vocabulary created dynamically from the context archive.

        :param context: The context used to generate the vocabulary. This
            is passed automatically by the zope machinery. Therefore
            this factory can only be used in a class where the context is
            an IArchive.
        """
        series_terms = []
        for distroseries in context.series_with_sources:
            series_terms.append(
                SimpleTerm(distroseries, token=distroseries.name,
                           title=distroseries.displayname))
        return SimpleVocabulary(series_terms)


class SeriesFilterWidget(LaunchpadDropdownWidget):
    """Redefining default display value as 'Any series'."""
    _messageNoValue = _("any", "Any series")


class StatusFilterWidget(LaunchpadDropdownWidget):
    """Redefining default display value as 'Any status'."""
    _messageNoValue = _("any", "Any status")


class IPPAPackageFilter(Interface):
    """The interface used as the schema for the package filtering form."""
    name_filter = TextLine(
        title=_("Package name contains"), required=False)

    series_filter = Choice(
        source=ArchiveSeriesVocabularyFactory(), required=False)

    status_filter = Choice(vocabulary=SimpleVocabulary((
        SimpleTerm(active_publishing_status, 'published', 'Published'),
        SimpleTerm(inactive_publishing_status, 'superseded', 'Superseded'),
        )), required=False)


class ArchiveSourcePackageListViewBase(ArchiveViewBase, LaunchpadFormView):
    """A Form view for filtering and batching source packages."""

    schema = IPPAPackageFilter
    custom_widget('series_filter', SeriesFilterWidget)
    custom_widget('status_filter', StatusFilterWidget)

    # By default this view will not display the sources with selectable
    # checkboxes, but subclasses can override as needed.
    selectable_sources = False

    @cachedproperty
    def series_with_sources(self):
        """Cache the context's series with sources."""
        return self.context.series_with_sources

    @property
    def specified_name_filter(self):
        """Return the specified name filter if one was specified """
        requested_name_filter = self.request.query_string_params.get(
            'field.name_filter')

        if requested_name_filter and requested_name_filter[0]:
            return requested_name_filter[0]
        else:
            return None

    def getSelectedFilterValue(self, filter_name):
        """Return the selected filter or the default, given a filter name.

        This is needed because zope's form library does not consider
        query string params (GET params) during a post request.
        """
        field_name = 'field.' + filter_name
        requested_filter = self.request.query_string_params.get(field_name)

        # If an empty filter was specified, then it's explicitly
        # been set to empty - so we use None.
        if requested_filter == ['']:
            return None

        # If the requested filter is none, then we use the default.
        default_filter_attr = 'default_' + filter_name
        if requested_filter is None:
            return getattr(self, default_filter_attr)

        # If the request included a filter, try to use it - if it's
        # invalid we use the default instead.
        vocab = self.widgets[filter_name].vocabulary
        if requested_filter[0] in vocab.by_token:
            return vocab.getTermByToken(requested_filter[0]).value
        else:
            return getattr(self, default_filter_attr)

    @property
    def plain_status_filter_widget(self):
        """Render a <select> control with no <div>s around it."""
        return self.widgets['status_filter'].renderValue(
            self.getSelectedFilterValue('status_filter'))

    @property
    def plain_series_filter_widget(self):
        """Render a <select> control with no <div>s around it."""
        return self.widgets['series_filter'].renderValue(
            self.getSelectedFilterValue('series_filter'))

    @property
    def filtered_sources(self):
        """Return the source results for display after filtering."""
        return self.context.getPublishedSources(
            name=self.specified_name_filter,
            status=self.getSelectedFilterValue('status_filter'),
            distroseries=self.getSelectedFilterValue('series_filter'),
            eager_load=True)

    @property
    def default_status_filter(self):
        """Return the default status_filter value.

        Subclasses of ArchiveViewBase can override this when required.
        """
        return self.widgets['status_filter'].vocabulary.getTermByToken(
            'published').value

    @property
    def default_series_filter(self):
        """Return the default series_filter value.

        Subclasses of ArchiveViewBase can override this when required.
        """
        return None

    @cachedproperty
    def batchnav(self):
        """Return a batch navigator of the filtered sources."""
        return BatchNavigator(self.filtered_sources, self.request)

    @cachedproperty
    def batched_sources(self):
        """Return the current batch of archive source publications."""
        results = list(self.batchnav.currentBatch())
        return ArchiveSourcePublications(results)

    @cachedproperty
    def has_sources_for_display(self):
        """Whether or not the PPA has any source packages for display.

        This is after any filtering or overriding of the sources() method.
        """
        return not self.filtered_sources.is_empty()


@implementer(IArchiveIndexActionsMenu)
class ArchiveView(ArchiveSourcePackageListViewBase):
    """Default Archive view class.

    Implements useful actions and collects useful sets for the page template.
    """

    def initialize(self):
        """Redirect if our context is a main archive."""
        if self.context.is_main:
            self.request.response.redirect(
                canonical_url(self.context.distribution))
            return
        super(ArchiveView, self).initialize()

    @property
    def displayname_edit_widget(self):
        display_name = IArchive['displayname']
        title = "Edit the displayname"
        return TextLineEditorWidget(
            self.context, display_name, title, 'h1', max_width='95%',
            truncate_lines=1)

    @property
    def default_series_filter(self):
        """Return the distroseries identified by the user-agent."""
        version_number = get_user_agent_distroseries(
            self.request.getHeader('HTTP_USER_AGENT'))

        # Check if this version is one of the available
        # distroseries for this archive:
        vocabulary = self.widgets['series_filter'].vocabulary
        for term in vocabulary:
            if (term.value is not None and
                term.value.version == version_number):
                return term.value

        # Otherwise we default to 'any'
        return None

    @property
    def archive_description_html(self):
        """The archive's description as HTML."""
        linkify_text = True
        if self.context.is_ppa:
            linkify_text = not self.context.owner.is_probationary
        archive = self.context
        description = IArchive['description']
        title = self.archive_label + " description"
        # Don't hide empty archive descriptions.  Even though the interface
        # says they are required, the model doesn't.
        return TextAreaEditorWidget(
            archive, description, title, hide_empty=False,
            linkify_text=linkify_text)

    @cachedproperty
    def latest_updates(self):
        """Return the last five published sources for this archive."""
        sources = self.context.getPublishedSources(
            status=PackagePublishingStatus.PUBLISHED)
        sources.order_by(Desc(SourcePackagePublishingHistory.datepublished))
        result_tuples = sources[:5]

        # We want to return a list of dicts for easy template rendering.
        latest_updates_list = []

        # The status.title is not presentable and the description for
        # each status is too long for use here, so define a dict of
        # concise status descriptions that will fit in a small area.
        status_names = {
            'FULLYBUILT': 'Successfully built',
            'FULLYBUILT_PENDING': 'Successfully built',
            'NEEDSBUILD': 'Waiting to build',
            'FAILEDTOBUILD': 'Failed to build:',
            'BUILDING': 'Currently building',
            'UPLOADING': 'Currently uploading',
            }

        now = datetime.now(tz=pytz.UTC)
        source_ids = [result_tuple.id for result_tuple in result_tuples]
        summaries = getUtility(
            IPublishingSet).getBuildStatusSummariesForSourceIdsAndArchive(
                source_ids, self.context)
        for source_id, status_summary in summaries.items():
            date_published = status_summary['date_published']
            source_package_name = status_summary['source_package_name']
            current_status = status_summary['status']
            duration = now - date_published

            # We'd like to include the builds in the latest updates
            # iff the build failed.
            builds = []
            if current_status == BuildSetStatus.FAILEDTOBUILD:
                builds = status_summary['builds']

            latest_updates_list.append({
                'date_published': date_published,
                'title': source_package_name,
                'status': status_names[current_status.title],
                'status_class': current_status.title,
                'duration': duration,
                'builds': builds,
                })

        latest_updates_list.sort(
            key=lambda x: x['date_published'], reverse=True)
        return latest_updates_list

    def num_updates_over_last_days(self, num_days=30):
        """Return the number of updates over the past days."""
        now = datetime.now(tz=pytz.UTC)
        created_since = now - timedelta(num_days)
        return self.context.getPublishedSources(
            created_since_date=created_since).count()

    @property
    def num_pkgs_building(self):
        """Return the number of building/waiting to build packages."""
        pkgs_building_count, pkgs_waiting_count = (
            self.context.num_pkgs_building)
        # The total is just used for conditionals in the template.
        return {
            'building': pkgs_building_count,
            'waiting': pkgs_waiting_count,
            'total': pkgs_building_count + pkgs_waiting_count,
            }


@implementer(IArchivePackagesActionMenu)
class ArchivePackagesView(ArchiveSourcePackageListViewBase):
    """Detailed packages view for an archive."""

    @property
    def page_title(self):
        return smartquote('Packages in "%s"' % self.context.displayname)

    @property
    def label(self):
        return self.page_title

    @property
    def series_list_string(self):
        """Return an English string of the distroseries."""
        return english_list(
            series.displayname for series in self.series_with_sources)

    @property
    def is_copy(self):
        """Return whether the context of this view is a copy archive."""
        # This property enables menu items to be shared between
        # context and view menues.
        return self.context.is_copy

    @cachedproperty
    def package_copy_jobs(self):
        """Return incomplete PCJs targeted at this archive."""
        job_source = getUtility(IPlainPackageCopyJobSource)
        ppcjs = job_source.getIncompleteJobsForArchive(self.context)

        # Convert PPCJ into PCJ.
        # removeSecurityProxy is only used to fetch pcjs objects and preload
        # related objects.
        pcjs = [removeSecurityProxy(ppcj).context for ppcj in ppcjs]
        # Pre-load related Jobs.
        jobs = load_related(Job, pcjs, ['job_id'])
        # Pre-load related requesters.
        load_related(Person, jobs, ['requester_id'])
        # Pre-load related source archives.
        load_related(Archive, pcjs, ['source_archive_id'])

        return ppcjs.config(limit=5)

    @cachedproperty
    def has_pending_copy_jobs(self):
        return self.package_copy_jobs.any()

    @cachedproperty
    def pending_copy_jobs_text(self):
        job_source = getUtility(IPlainPackageCopyJobSource)
        count = job_source.getIncompleteJobsForArchive(self.context).count()
        if count > 5:
            return 'Showing 5 of %s' % count

    @cachedproperty
    def has_append_perm(self):
        return check_permission('launchpad.Append', self.context)


class ArchiveSourceSelectionFormView(ArchiveSourcePackageListViewBase):
    """Base class to implement a source selection widget for PPAs."""

    custom_widget('selected_sources', LabeledMultiCheckBoxWidget)

    selectable_sources = True

    def setNextURL(self):
        """Set self.next_url based on current context.

        This should be called during actions of subclasses.
        """
        query_string = self.request.get('QUERY_STRING', '')
        if query_string:
            self.next_url = "%s?%s" % (self.request.URL, query_string)
        else:
            self.next_url = self.request.URL

    def setUpWidgets(self, context=None):
        """Setup our custom widget which depends on the filter widget values.
        """
        # To create the selected sources field, we need to define a
        # vocabulary based on the currently selected sources (using self
        # batched_sources) but this itself requires the current values of
        # the filtering widgets. So we setup the widgets, then add the
        # extra field and create its widget too.
        super(ArchiveSourceSelectionFormView, self).setUpWidgets()

        self.form_fields += self.createSelectedSourcesField()

        self.widgets += form.setUpWidgets(
            self.form_fields.select('selected_sources'),
            self.prefix, self.context, self.request,
            data=self.initial_values, ignore_request=False)

    def focusedElementScript(self):
        """Override `LaunchpadFormView`.

        Ensure focus is only set if there are sources actually presented.
        """
        if not self.has_sources_for_display:
            return ''
        return LaunchpadFormView.focusedElementScript(self)

    def createSelectedSourcesField(self):
        """Creates the 'selected_sources' field.

        'selected_sources' is a list of elements of a vocabulary based on
        the source publications that will be presented. This way zope
        infrastructure will do the validation for us.
        """
        terms = []

        for pub in self.batched_sources:
            terms.append(SimpleTerm(pub, str(pub.id), pub.displayname))
        return form.Fields(
            List(__name__='selected_sources',
                 title=_('Available sources'),
                 value_type=Choice(vocabulary=SimpleVocabulary(terms)),
                 required=False,
                 default=[],
                 description=_('Select one or more sources to be submitted '
                               'to an action.')))

    @property
    def action_url(self):
        """The forms should post to themselves, including GET params."""
        return "%s?%s" % (self.request.getURL(), self.request['QUERY_STRING'])


class IArchivePackageDeletionForm(IPPAPackageFilter):
    """Schema used to delete packages within an archive."""

    deletion_comment = TextLine(
        title=_("Deletion comment"), required=False,
        description=_("The reason why the package is being deleted."))


class ArchivePackageDeletionView(ArchiveSourceSelectionFormView):
    """Archive package deletion view class.

    This view presents a package selection slot in a POST form implementing
    a deletion action that can be performed upon a set of selected packages.
    """

    schema = IArchivePackageDeletionForm
    custom_widget('deletion_comment', StrippedTextWidget, displayWidth=50)
    label = 'Delete packages'

    @property
    def label(self):
        return 'Delete packages from %s' % self.context.displayname

    @property
    def default_status_filter(self):
        """Present records in any status by default."""
        return None

    @cachedproperty
    def filtered_sources(self):
        """Return the filtered results of publishing records for deletion.

        This overrides ArchiveViewBase.filtered_sources to use a
        different method on the context specific to deletion records.
        """
        return self.context.getSourcesForDeletion(
            name=self.specified_name_filter,
            status=self.getSelectedFilterValue('status_filter'),
            distroseries=self.getSelectedFilterValue('series_filter'))

    @cachedproperty
    def has_sources(self):
        """Whether or not this PPA has any sources before filtering.

        Overrides the ArchiveViewBase.has_sources
        to ensure that it only returns true if there are sources
        that can be deleted in this archive.
        """
        return not self.context.getSourcesForDeletion().is_empty()

    def validate_delete(self, action, data):
        """Validate deletion parameters.

        Ensure we have, at least, one source selected and deletion_comment
        is given.
        """
        form.getWidgetsData(self.widgets, 'field', data)

        if len(data.get('selected_sources', [])) == 0:
            self.setFieldError('selected_sources', 'No sources selected.')

    @action(_("Request Deletion"), name="delete", validator="validate_delete")
    def delete_action(self, action, data):
        """Perform the deletion of the selected packages.

        The deletion will be performed upon the 'selected_sources' contents
        storing the given 'deletion_comment'.
        """
        if len(self.errors) != 0:
            return

        comment = data.get('deletion_comment')
        selected_sources = data.get('selected_sources')

        # Perform deletion of the source and its binaries.
        publishing_set = getUtility(IPublishingSet)
        publishing_set.requestDeletion(selected_sources, self.user, comment)

        # Present a page notification describing the action.
        messages = [structured(
            '<p>Source and binaries deleted by %s:', self.user.displayname)]
        for source in selected_sources:
            messages.append(structured('<br/>%s', source.displayname))
        messages.append(structured(
            '</p>\n<p>Deletion comment: %s</p>', comment))
        notification = structured(
            '\n'.join([msg.escapedtext for msg in messages]))
        self.request.response.addNotification(notification)

        self.setNextURL()


class DestinationArchiveDropdownWidget(LaunchpadDropdownWidget):
    """Redefining default display value as 'This PPA'."""
    _messageNoValue = _("vocabulary-copy-to-context-ppa", "This PPA")


class DestinationSeriesDropdownWidget(LaunchpadDropdownWidget):
    """Redefining default display value as 'The same series'."""
    _messageNoValue = _("vocabulary-copy-to-same-series", "The same series")


def copy_asynchronously(source_pubs, dest_archive, dest_series, dest_pocket,
                        include_binaries, dest_url=None,
                        dest_display_name=None, person=None,
                        check_permissions=True, sponsored=None):
    """Schedule jobs to copy packages later.

    :return: A `structured` with human-readable feedback about the
        operation.
    :raises CannotCopy: If `check_permissions` is True and the copy is
        not permitted.
    """
    if check_permissions:
        check_copy_permissions(
            person, dest_archive, dest_series, dest_pocket, source_pubs)

    job_source = getUtility(IPlainPackageCopyJobSource)
    for spph in source_pubs:
        job_source.create(
            spph.source_package_name, spph.archive, dest_archive,
            dest_series if dest_series is not None else spph.distroseries,
            dest_pocket, include_binaries=include_binaries,
            package_version=spph.sourcepackagerelease.version,
            copy_policy=PackageCopyPolicy.INSECURE,
            requester=person, sponsored=sponsored, unembargo=True,
            source_distroseries=spph.distroseries, source_pocket=spph.pocket)

    return copy_asynchronously_message(
        len(source_pubs), dest_archive, dest_url, dest_display_name)


def copy_asynchronously_message(source_pubs_count, dest_archive, dest_url=None,
                                dest_display_name=None):
    """Return a message detailing the sync action.

    :param source_pubs_count: The number of source pubs requested for syncing.
    :param dest_archive: The destination IArchive.
    :param dest_url: The URL of the destination to display in the
        notification box.  Defaults to the target archive.
    :param dest_display_name: The text to use for the dest_url link.
        Defaults to the target archive's display name.
    """
    if dest_url is None:
        dest_url = canonical_url(dest_archive) + '/+packages'

    if dest_display_name is None:
        dest_display_name = dest_archive.displayname

    package_or_packages = get_plural_text(
        source_pubs_count, "package", "packages")
    if source_pubs_count == 0:
        return structured(
            'Requested sync of %s %s to <a href="%s">%s</a>.',
            source_pubs_count, package_or_packages, dest_url,
            dest_display_name)
    else:
        this_or_these = get_plural_text(
            source_pubs_count, "this", "these")
        return structured(
            'Requested sync of %s %s to <a href="%s">%s</a>.<br />'
            "Please allow some time for %s to be processed.",
            source_pubs_count, package_or_packages, dest_url,
            dest_display_name, this_or_these)


def render_cannotcopy_as_html(cannotcopy_exception):
    """Render `CannotCopy` exception as HTML for display in the page."""
    error_lines = str(cannotcopy_exception).splitlines()

    if len(error_lines) == 1:
        intro = "The following source cannot be copied:"
    else:
        intro = "The following sources cannot be copied:"

    # Produce structured HTML.  Include <li>%s</li> placeholders for
    # each error line, but have "structured" interpolate the actual
    # package names.  It will escape them as needed.
    html_text = """
        <p>%s</p>
        <ul>
        %s
        </ul>
        """ % (intro, "<li>%s</li>" * len(error_lines))
    return structured(html_text, *error_lines)


class PackageCopyingMixin:
    """A mixin class that adds helpers for package copying."""

    def do_copy(self, sources_field_name, source_pubs, dest_archive,
                dest_series, dest_pocket, include_binaries,
                dest_url=None, dest_display_name=None, person=None,
                check_permissions=True, sponsored_person=None):
        """Copy packages and add appropriate feedback to the browser page.

        This will copy asynchronously, scheduling jobs that will be
        processed by a script.

        :param sources_field_name: The name of the form field to set errors
            on when the copy fails
        :param source_pubs: A list of SourcePackagePublishingHistory to copy
        :param dest_archive: The destination IArchive
        :param dest_series: The destination IDistroSeries
        :param dest_pocket: The destination PackagePublishingPocket
        :param include_binaries: Boolean, whether to copy binaries with the
            sources
        :param dest_url: The URL of the destination to display in the
            notification box.  Defaults to the target archive and will be
            automatically escaped for inclusion in the output.
        :param dest_display_name: The text to use for the dest_url link.
            Defaults to the target archive's display name and will be
            automatically escaped for inclusion in the output.
        :param person: The person requesting the copy.
        :param: check_permissions: boolean indicating whether or not the
            requester's permissions to copy should be checked.
        :param sponsored_person: An IPerson representing the person being
            sponsored.

        :return: True if the copying worked, False otherwise.
        """
        try:
            notification = copy_asynchronously(
                source_pubs, dest_archive, dest_series, dest_pocket,
                include_binaries, dest_url=dest_url,
                dest_display_name=dest_display_name, person=person,
                check_permissions=check_permissions,
                sponsored=sponsored_person)
        except CannotCopy as error:
            self.setFieldError(
                sources_field_name, render_cannotcopy_as_html(error))
            return False

        self.request.response.addNotification(notification)
        return True


def make_archive_vocabulary(archives):
    terms = []
    for archive in archives:
        label = '%s [%s]' % (archive.displayname, archive.reference)
        terms.append(SimpleTerm(archive, archive.reference, label))
    terms.sort(key=lambda x: x.value.reference)
    return SimpleVocabulary(terms)


class ArchivePackageCopyingView(ArchiveSourceSelectionFormView,
                                PackageCopyingMixin):
    """Archive package copying view class.

    This view presents a package selection slot in a POST form implementing
    a copying action that can be performed upon a set of selected packages.
    """
    schema = IPPAPackageFilter
    custom_widget('destination_archive', DestinationArchiveDropdownWidget)
    custom_widget('destination_series', DestinationSeriesDropdownWidget)
    custom_widget('include_binaries', LaunchpadRadioWidget)
    label = 'Copy packages'

    @property
    def label(self):
        return 'Copy packages from %s' % self.context.displayname

    default_pocket = PackagePublishingPocket.RELEASE

    @property
    def default_status_filter(self):
        """Present published records by default."""
        return self.widgets['status_filter'].vocabulary.getTermByToken(
            'published').value

    def setUpFields(self):
        """Override `ArchiveSourceSelectionFormView`.

        See `createDestinationFields` method.
        """
        ArchiveSourceSelectionFormView.setUpFields(self)
        self.form_fields = (
            self.createDestinationArchiveField() +
            self.createDestinationSeriesField() +
            self.createIncludeBinariesField() +
            self.form_fields)

    @cachedproperty
    def ppas_for_user(self):
        """Return all PPAs for which the user accessing the page can copy."""
        return list(getUtility(IArchiveSet).getPPAsForUser(self.user))

    @cachedproperty
    def can_copy(self):
        """Whether or not the current user can copy packages to any PPA."""
        return len(self.ppas_for_user) > 0

    @cachedproperty
    def can_copy_to_context_ppa(self):
        """Whether or not the current user can copy to the context PPA.

        It's always False for non-PPA archives, copies to non-PPA archives
        are explicitly denied in the UI.
        """
        # XXX cprov 2009-07-17 bug=385503: copies cannot be properly traced
        # that's why we explicitly don't allow them do be done via the UI
        # in main archives, only PPAs.
        return (self.context.is_ppa and
                self.context.checkArchivePermission(self.user))

    def createDestinationArchiveField(self):
        """Create the 'destination_archive' field."""
        # Do not include the context PPA in the dropdown widget.
        ppas = [ppa for ppa in self.ppas_for_user if self.context != ppa]
        return form.Fields(
            Choice(__name__='destination_archive',
                   title=_('Destination PPA'),
                   vocabulary=make_archive_vocabulary(ppas),
                   description=_("Select the destination PPA."),
                   missing_value=self.context,
                   required=not self.can_copy_to_context_ppa))

    def createDestinationSeriesField(self):
        """Create the 'destination_series' field."""
        terms = []
        # XXX cprov 20080408: this code uses the context PPA series instead
        # of targeted or all series available in Launchpad. It might become
        # a problem when we support PPAs for other distribution. If we do
        # it will be probably simpler to use the DistroSeries vocabulary
        # and validate the selected value before copying.
        for series in self.context.distribution.series:
            if series.status == SeriesStatus.OBSOLETE:
                continue
            terms.append(
                SimpleTerm(series, str(series.name), series.displayname))
        return form.Fields(
            Choice(__name__='destination_series',
                   title=_('Destination series'),
                   vocabulary=SimpleVocabulary(terms),
                   description=_("Select the destination series."),
                   required=False))

    def createIncludeBinariesField(self):
        """Create the 'include_binaries' field.

        'include_binaries' widget is a choice, rendered as radio-buttons,
        with two options that provides a Boolean as its value:

         ||      Option     || Value ||
         || REBUILD_SOURCES || False ||
         || COPY_BINARIES   || True  ||

        When omitted in the form, this widget defaults for REBUILD_SOURCES
        option when rendered.
        """
        rebuild_sources = SimpleTerm(
                False, 'REBUILD_SOURCES', _('Rebuild the copied sources'))
        copy_binaries = SimpleTerm(
            True, 'COPY_BINARIES', _('Copy existing binaries'))
        terms = [rebuild_sources, copy_binaries]

        return form.Fields(
            Choice(__name__='include_binaries',
                   title=_('Copy options'),
                   vocabulary=SimpleVocabulary(terms),
                   description=_("How the selected sources should be copied "
                                 "to the destination archive."),
                   missing_value=rebuild_sources,
                   default=False,
                   required=True))

    @action(_("Update"), name="update")
    def update_action(self, action, data):
        """Simply re-issue the form with the new values."""
        pass

    @action(_("Copy Packages"), name="copy")
    def copy_action(self, action, data):
        """Perform the copy of the selected packages.

        Ensure that at least one source is selected. Executes `do_copy`
        for all the selected sources.

        If `do_copy` raises `CannotCopy` the error content is set as
        the 'selected_sources' field error.

        if `do_copy` succeeds, an informational messages is set containing
        the copied packages.
        """
        selected_sources = data.get('selected_sources')
        destination_archive = data.get('destination_archive')
        destination_series = data.get('destination_series')
        include_binaries = data.get('include_binaries')
        destination_pocket = self.default_pocket

        if len(selected_sources) == 0:
            self.setFieldError('selected_sources', 'No sources selected.')
            return

        # PackageCopyingMixin.do_copy() does the work of copying and
        # setting up on-page notifications.
        if self.do_copy(
            'selected_sources', selected_sources, destination_archive,
            destination_series, destination_pocket, include_binaries,
            person=self.user):
            # The copy worked so we can redirect back to the page to
            # show the result.
            self.setNextURL()


def get_escapedtext(message):
    """Return escapedtext if message is an `IStructuredString`."""
    if IStructuredString.providedBy(message):
        return message.escapedtext
    else:
        return message


class ArchiveEditDependenciesView(ArchiveViewBase, LaunchpadFormView):
    """Archive dependencies view class."""

    schema = IArchiveEditDependenciesForm

    custom_widget('selected_dependencies', PlainMultiCheckBoxWidget,
                  cssClass='line-through-when-checked ppa-dependencies')
    custom_widget('primary_dependencies', LaunchpadRadioWidget,
                  cssClass='highlight-selected')
    custom_widget('primary_components', LaunchpadRadioWidget,
                  cssClass='highlight-selected')

    label = "Edit PPA dependencies"
    page_title = label

    def initialize(self):
        self.cancel_url = canonical_url(self.context)
        self._messages = []
        LaunchpadFormView.initialize(self)

    def setUpFields(self):
        """Override `LaunchpadFormView`.

        In addition to setting schema fields, also initialize the
        'selected_dependencies' field.

        See `createSelectedSourcesField` method.
        """
        LaunchpadFormView.setUpFields(self)

        self.form_fields = (
            self.createSelectedDependenciesField() +
            self.createPrimaryDependenciesField() +
            self.createPrimaryComponentsField() +
            self.form_fields)

    def focusedElementScript(self):
        """Override `LaunchpadFormView`.

        Move focus to the 'dependency_candidate' input field when there is
        no recorded dependency to present. Otherwise it will default to
        the first recorded dependency checkbox.
        """
        if not self.has_dependencies:
            self.initial_focus_widget = "dependency_candidate"
        return LaunchpadFormView.focusedElementScript(self)

    def createSelectedDependenciesField(self):
        """Creates the 'selected_dependencies' field.

        'selected_dependencies' is a list of elements of a vocabulary
        containing all the current recorded dependencies for the context
        PPA.
        """
        terms = []
        for archive_dependency in self.context.dependencies:
            dependency = archive_dependency.dependency
            if not dependency.is_ppa:
                continue
            if check_permission('launchpad.View', dependency):
                dependency_label = structured(
                    '<a href="%s">%s</a>',
                    canonical_url(dependency), archive_dependency.title)
            else:
                dependency_label = archive_dependency.title
            term = SimpleTerm(
                dependency, dependency.reference, dependency_label)
            terms.append(term)
        return form.Fields(
            List(__name__='selected_dependencies',
                 title=_('Extra dependencies'),
                 value_type=Choice(vocabulary=SimpleVocabulary(terms)),
                 required=False,
                 default=[],
                 description=_(
                    'Select one or more dependencies to be removed.')))

    def createPrimaryDependenciesField(self):
        """Create the 'primary_dependencies' field.

        'primary_dependency' widget is a choice, rendered as radio-buttons,
        with 5 options that provides `PackagePublishingPocket` as result:

         || Option    || Value     ||
         || Release   || RELEASE   ||
         || Security  || SECURITY  ||
         || Default   || UPDATES   ||
         || Proposed  || PROPOSED  ||
         || Backports || BACKPORTS ||

        When omitted in the form, this widget defaults for 'Default'
        option when rendered.
        """
        release = SimpleTerm(
            PackagePublishingPocket.RELEASE, 'RELEASE',
            _('Basic (only released packages).'))
        security = SimpleTerm(
            PackagePublishingPocket.SECURITY, 'SECURITY',
            _('Security (basic dependencies and important security '
              'updates).'))
        updates = SimpleTerm(
            PackagePublishingPocket.UPDATES, 'UPDATES',
            _('Default (security dependencies and recommended updates).'))
        proposed = SimpleTerm(
            PackagePublishingPocket.PROPOSED, 'PROPOSED',
            _('Proposed (default dependencies and proposed updates).'))
        backports = SimpleTerm(
            PackagePublishingPocket.BACKPORTS, 'BACKPORTS',
            _('Backports (default dependencies and unsupported updates).'))

        terms = [release, security, updates, proposed, backports]

        primary_dependency = self.context.getArchiveDependency(
            self.context.distribution.main_archive)
        if primary_dependency is None:
            default_value = default_pocket_dependency
        else:
            default_value = primary_dependency.pocket

        primary_dependency_vocabulary = SimpleVocabulary(terms)
        current_term = primary_dependency_vocabulary.getTerm(
            default_value)

        return form.Fields(
            Choice(__name__='primary_dependencies',
                   title=_(
                    "%s dependencies"
                    % self.context.distribution.displayname),
                   vocabulary=primary_dependency_vocabulary,
                   description=_(
                    "Select which packages of the %s primary archive "
                    "should be used as build-dependencies when building "
                    "sources in this PPA."
                    % self.context.distribution.displayname),
                   missing_value=current_term,
                   default=default_value,
                   required=True))

    def createPrimaryComponentsField(self):
        """Create the 'primary_components' field.

        'primary_components' widget is a choice, rendered as radio-buttons,
        with two options that provides an IComponent as its value:

         ||      Option    ||   Value    ||
         || ALL_COMPONENTS || multiverse ||
         || FOLLOW_PRIMARY ||    None    ||

        When omitted in the form, this widget defaults to 'All ubuntu
        components' option when rendered. Other components, such as 'main',
        or 'contrib' will be added to the list of options if they are used.
        """
        multiverse = getUtility(IComponentSet)['multiverse']

        all_components = SimpleTerm(
            multiverse, 'ALL_COMPONENTS',
            _('Use all %s components available.' %
              self.context.distribution.displayname))
        follow_primary = SimpleTerm(
            None, 'FOLLOW_PRIMARY',
            _('Use the same components used for each source in the %s '
              'primary archive.' % self.context.distribution.displayname))

        primary_dependency = self.context.getArchiveDependency(
            self.context.distribution.main_archive)
        if primary_dependency is None:
            default_value = getUtility(IComponentSet)[
                default_component_dependency_name]
        else:
            default_value = primary_dependency.component

        terms = [all_components, follow_primary]
        if default_value and default_value != multiverse:
            current_component = SimpleTerm(
                default_value, 'OTHER_COMPONENT',
                _('Unsupported component (%s)' % default_value.name))
            terms.append(current_component)
        primary_components_vocabulary = SimpleVocabulary(terms)
        current_term = primary_components_vocabulary.getTerm(default_value)

        return form.Fields(
            Choice(__name__='primary_components',
                   title=_('%s components' %
                           self.context.distribution.displayname),
                   vocabulary=primary_components_vocabulary,
                   description=_("Which %s components of the archive pool "
                                 "should be used when fetching build "
                                 "dependencies." %
                                 self.context.distribution.displayname),
                   missing_value=current_term,
                   default=default_value,
                   required=True))

    @cachedproperty
    def has_dependencies(self):
        """Whether or not the PPA has recorded dependencies."""
        return bool(self.context.dependencies)

    @property
    def messages(self):
        return '\n'.join(map(get_escapedtext, self._messages))

    def _remove_dependencies(self, data):
        """Perform the removal of the selected dependencies."""
        selected_dependencies = data.get('selected_dependencies', [])

        if len(selected_dependencies) == 0:
            return

        # Perform deletion of the source and its binaries.
        for dependency in selected_dependencies:
            self.context.removeArchiveDependency(dependency)

        # Present a page notification describing the action.
        self._messages.append('<p>Dependencies removed:')
        for dependency in selected_dependencies:
            self._messages.append(
                structured('<br/>%s', dependency.displayname))
        self._messages.append('</p>')

    def _add_ppa_dependencies(self, data):
        """Record the selected dependency."""
        dependency_candidate = data.get('dependency_candidate')
        if dependency_candidate is None:
            return

        self.context.addArchiveDependency(
            dependency_candidate, PackagePublishingPocket.RELEASE,
            getUtility(IComponentSet)['main'])

        self._messages.append(structured(
            '<p>Dependency added: %s</p>', dependency_candidate.displayname))

    def _add_primary_dependencies(self, data):
        """Record the selected dependency."""
        # Received values.
        dependency_pocket = data.get('primary_dependencies')
        dependency_component = data.get('primary_components')

        # Check if the given values correspond to the default scenario
        # for the context archive.
        default_component_dependency = getUtility(IComponentSet)[
            default_component_dependency_name]
        is_default_dependency = (
            dependency_pocket == default_pocket_dependency and
            dependency_component == default_component_dependency)

        primary_dependency = self.context.getArchiveDependency(
            self.context.distribution.main_archive)

        # No action is required if there is no primary_dependency
        # override set and the given values match it.
        if primary_dependency is None and is_default_dependency:
            return

        # Similarly, no action is required if the given values match
        # the existing primary_dependency override.
        if (primary_dependency is not None and
            primary_dependency.pocket == dependency_pocket and
            primary_dependency.component == dependency_component):
            return

        # Remove any primary dependencies overrides.
        if primary_dependency is not None:
            self.context.removeArchiveDependency(
                self.context.distribution.main_archive)

        if is_default_dependency:
            self._messages.append(
                '<p>Default primary dependencies restored.</p>')
            return

        # Install the required primary archive dependency override.
        primary_dependency = self.context.addArchiveDependency(
            self.context.distribution.main_archive, dependency_pocket,
            dependency_component)
        self._messages.append(structured(
            '<p>Primary dependency added: %s</p>', primary_dependency.title))

    @action(_("Save"), name="save")
    def save_action(self, action, data):
        """Save dependency configuration changes.

        See `_remove_dependencies`, `_add_ppa_dependencies` and
        `_add_primary_dependencies`.

        Redirect to the same page once the form is processed, to avoid widget
        refreshing. And render a page notification with the summary of the
        changes made.
        """
        # Process the form.
        self._add_primary_dependencies(data)
        try:
            self._add_ppa_dependencies(data)
        except ArchiveDependencyError as e:
            self.setFieldError('dependency_candidate', str(e))
            return
        self._remove_dependencies(data)

        # Issue a notification if anything was changed.
        if len(self.messages) > 0:
            self.request.response.addNotification(
                structured(self.messages))
        # Redirect after POST.
        self.next_url = self.request.URL


class ArchiveActivateView(LaunchpadFormView):
    """PPA activation view class."""

    schema = IArchive
    field_names = ('name', 'displayname', 'description')
    custom_widget('description', TextAreaWidget, height=3)
    custom_widget('name', PPANameWidget, label="URL")
    label = 'Activate a Personal Package Archive'
    page_title = 'Activate PPA'

    @property
    def ubuntu(self):
        return getUtility(ILaunchpadCelebrities).ubuntu

    @cachedproperty
    def visible_ppas(self):
        return self.context.getVisiblePPAs(self.user)

    @property
    def initial_values(self):
        """Set up default values for form fields."""
        # Suggest a default value of "ppa" for the name for the
        # first PPA activation.
        if self.context.archive is None:
            return {'name': 'ppa'}
        return {}

    def setUpFields(self):
        """Override `LaunchpadFormView`.

        Reorder the fields in a way the make more sense to users and also
        present a checkbox for acknowledging the PPA-ToS if the user is
        creating his first PPA.
        """
        LaunchpadFormView.setUpFields(self)

        if self.context.archive is None:
            accepted = Bool(
                __name__='accepted',
                title=_("I have read and accepted the PPA Terms of Use."),
                required=True, default=False)
            self.form_fields += form.Fields(accepted)

    def validate(self, data):
        """Ensure user has checked the 'accepted' checkbox."""
        if len(self.errors) > 0:
            return

        default_ppa = self.context.archive

        proposed_name = data.get('name')
        if proposed_name is None and default_ppa is not None:
            self.addError(
                'The default PPA is already activated. Please specify a '
                'name for the new PPA and resubmit the form.')

        errors = validate_ppa(
            self.context, self.ubuntu, proposed_name,
            private=self.is_private_team)
        if errors is not None:
            self.addError(errors)

        if default_ppa is None and not data.get('accepted'):
            self.setFieldError(
                'accepted',
                "PPA Terms of Service must be accepted to activate a PPA.")

    @action(_("Activate"), name="activate")
    def save_action(self, action, data):
        """Activate a PPA and moves to its page."""
        # 'name' field is omitted from the form data for default PPAs and
        # it's dealt with by IArchive.new(), which will use the default
        # PPA name.
        name = data.get('name', None)
        displayname = data['displayname']
        description = data['description']
        ppa = self.context.createPPA(
            self.ubuntu, name, displayname, description,
            private=self.is_private_team)
        self.next_url = canonical_url(ppa)

    @property
    def is_private_team(self):
        """Is the person a private team?

        :return: True only if visibility is PRIVATE.
        :rtype: bool
        """
        return self.context.visibility == PersonVisibility.PRIVATE


class ArchiveBuildsView(ArchiveViewBase, BuildRecordsView):
    """Build Records View for IArchive."""

    # The archive builds view presents all package builds (binary
    # or source package recipe builds).
    binary_only = False

    @property
    def default_build_state(self):
        """See `IBuildRecordsView`.

        Present NEEDSBUILD build records by default for PPAs.
        """
        return BuildStatus.NEEDSBUILD


class BaseArchiveEditView(LaunchpadEditFormView, ArchiveViewBase):

    schema = IArchive
    field_names = []

    @action(_("Save"), name="save", validator="validate_save")
    def save_action(self, action, data):
        # Archive is enabled and user wants it disabled.
        if self.context.enabled == True and data['enabled'] == False:
            self.context.disable()
        # Archive is disabled and user wants it enabled.
        if self.context.enabled == False and data['enabled'] == True:
            self.context.enable()
        # IArchive.enabled is a read-only property that cannot be set
        # directly.
        del(data['enabled'])
        new_processors = data.get('processors')
        if new_processors is not None:
            if set(self.context.processors) != set(new_processors):
                self.context.setProcessors(
                    new_processors, check_permissions=True, user=self.user)
            del data['processors']
        self.updateContextFromData(data)
        self.next_url = canonical_url(self.context)

    @property
    def cancel_url(self):
        return canonical_url(self.context)

    def validate_save(self, action, data):
        """Check that we're not reenabling a deleted archive.."""
        form.getWidgetsData(self.widgets, 'field', data)

        # Deleted PPAs can't be reactivated.
        if ((data.get('enabled') or data.get('publish'))
            and not self.context.is_active):
            self.setFieldError(
                "enabled", "Deleted PPAs can't be enabled.")


<<<<<<< HEAD
=======
class ArchiveEditView(BaseArchiveEditView):

    field_names = [
        'displayname',
        'description',
        'enabled',
        'publish',
        'build_debug_symbols',
        'publish_debug_symbols',
        ]
    custom_widget(
        'description', TextAreaWidget, height=10, width=30)
    page_title = 'Change details'

    @property
    def label(self):
        return 'Edit %s' % self.context.displayname


>>>>>>> d4302e31
class EnableProcessorsMixin:
    """A mixin that provides processors field support"""

    def createEnabledProcessors(self, available_processors, description=None):
        """Creates the 'processors' field."""
        terms = []
        disabled = []
        if check_permission('launchpad.Admin', self.context):
            can_modify = lambda proc: True
        else:
            can_modify = lambda proc: not proc.restricted
        for processor in sorted(available_processors, key=attrgetter('name')):
            terms.append(SimpleTerm(
                processor, token=processor.name,
                title="%s (%s)" % (processor.title, processor.name)))
            if not can_modify(processor):
                disabled.append(processor)
        old_field = IArchive['processors']
        widget = CustomWidgetFactory(
            LabeledMultiCheckBoxWidget, disabled_items=disabled)
        return form.Fields(
            List(__name__=old_field.__name__,
                 title=old_field.title,
                 value_type=Choice(vocabulary=SimpleVocabulary(terms)),
                 required=False,
                 description=old_field.description if description is None
                     else description),
             render_context=self.render_context, custom_widget=widget)


class ArchiveEditView(BaseArchiveEditView, EnableProcessorsMixin):

    field_names = ['displayname', 'description', 'enabled', 'publish']
    custom_widget(
        'description', TextAreaWidget, height=10, width=30)
    custom_widget('processors', LabeledMultiCheckBoxWidget)
    page_title = 'Change details'

    @property
    def label(self):
        return 'Edit %s' % self.context.displayname

    @property
    def initial_values(self):
        return {
            'processors': self.context.processors,
            }

    def setUpFields(self):
        """Override `LaunchpadEditFormView`.

        See `createEnabledProcessors` method.
        """
        super(ArchiveEditView, self).setUpFields()
        self.form_fields += self.createEnabledProcessors(
            self.context.available_processors,
            u"The architectures on which the archive can build. Some "
            u"architectures are restricted and may only be enabled or "
            u"disabled by administrators.")

    def validate(self, data):
        if 'processors' in data:
            available_processors = set(self.context.available_processors)
            for processor in self.context.processors:
                if (processor not in available_processors and
                        processor not in data['processors']):
                    # This processor is not currently available for
                    # selection, but is enabled.  Leave it untouched.
                    data['processors'].append(processor)


class ArchiveAdminView(BaseArchiveEditView, EnableProcessorsMixin):

    field_names = [
        'enabled',
        'private',
        'suppress_subscription_notifications',
        'require_virtualized',
        'permit_obsolete_series_uploads',
        'authorized_size',
        'relative_build_score',
        'external_dependencies',
        ]
    custom_widget('external_dependencies', TextAreaWidget, height=3)
    page_title = 'Administer'

    @property
    def label(self):
        return 'Administer %s' % self.context.displayname

    def validate_save(self, action, data):
        """Validate the save action on ArchiveAdminView."""
        super(ArchiveAdminView, self).validate_save(action, data)

        if data.get('private') != self.context.private:
            # The privacy is being switched.
            if not self.context.getPublishedSources().is_empty():
                self.setFieldError(
                    'private',
                    'This archive already has published sources. It is '
                    'not possible to switch the privacy.')

        if self.owner_is_private_team and not data['private']:
            self.setFieldError(
                'private',
                'Private teams may not have public archives.')

        # Check the external_dependencies field.
        ext_deps = data.get('external_dependencies')
        if ext_deps is not None:
            errors = validate_external_dependencies(ext_deps)
            if len(errors) != 0:
                error_text = "\n".join(errors)
                self.setFieldError('external_dependencies', error_text)

    @property
    def owner_is_private_team(self):
        """Is the owner a private team?

        :return: True only if visibility is PRIVATE.
        :rtype: bool
        """
        return self.context.owner.visibility == PersonVisibility.PRIVATE


class ArchiveDeleteView(LaunchpadFormView):
    """View class for deleting `IArchive`s"""

    schema = Interface

    @property
    def page_title(self):
        return smartquote('Delete "%s"' % self.context.displayname)

    @property
    def label(self):
        return self.page_title

    @property
    def can_be_deleted(self):
        return self.context.status not in (
            ArchiveStatus.DELETING, ArchiveStatus.DELETED)

    @property
    def waiting_for_deletion(self):
        return self.context.status == ArchiveStatus.DELETING

    @property
    def next_url(self):
        # We redirect back to the PPA owner's profile page on a
        # successful action.
        return canonical_url(self.context.owner)

    @property
    def cancel_url(self):
        return canonical_url(self.context)

    @action(_("Permanently delete PPA"), name="delete_ppa")
    def action_delete_ppa(self, action, data):
        self.context.delete(self.user)
        self.request.response.addInfoNotification(
            "Deletion of '%s' has been requested and the repository will be "
            "removed shortly." % self.context.title)<|MERGE_RESOLUTION|>--- conflicted
+++ resolved
@@ -2016,28 +2016,6 @@
                 "enabled", "Deleted PPAs can't be enabled.")
 
 
-<<<<<<< HEAD
-=======
-class ArchiveEditView(BaseArchiveEditView):
-
-    field_names = [
-        'displayname',
-        'description',
-        'enabled',
-        'publish',
-        'build_debug_symbols',
-        'publish_debug_symbols',
-        ]
-    custom_widget(
-        'description', TextAreaWidget, height=10, width=30)
-    page_title = 'Change details'
-
-    @property
-    def label(self):
-        return 'Edit %s' % self.context.displayname
-
-
->>>>>>> d4302e31
 class EnableProcessorsMixin:
     """A mixin that provides processors field support"""
 
@@ -2070,7 +2048,14 @@
 
 class ArchiveEditView(BaseArchiveEditView, EnableProcessorsMixin):
 
-    field_names = ['displayname', 'description', 'enabled', 'publish']
+    field_names = [
+        'displayname',
+        'description',
+        'enabled',
+        'publish',
+        'build_debug_symbols',
+        'publish_debug_symbols',
+        ]
     custom_widget(
         'description', TextAreaWidget, height=10, width=30)
     custom_widget('processors', LabeledMultiCheckBoxWidget)
