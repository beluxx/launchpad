<!-- Copyright 2009-2011 Canonical Ltd.  This software is licensed under the
     GNU Affero General Public License version 3 (see the file LICENSE).
-->

<configure
    xmlns="http://namespaces.zope.org/zope"
    xmlns:browser="http://namespaces.zope.org/browser"
    xmlns:i18n="http://namespaces.zope.org/i18n"
    xmlns:xmlrpc="http://namespaces.zope.org/xmlrpc"
    xmlns:webservice="http://namespaces.canonical.com/webservice"
    xmlns:lp="http://namespaces.canonical.com/lp"
    i18n_domain="launchpad">

  <include package=".browser"/>
  <include file="vocabularies.zcml"/>

  <publisher
      name="translations"
      factory="lp.translations.publisher.translations_request_publication_factory"/>
  <utility
      component="lp.translations.publisher.TranslationsLayer"
      provides="zope.publisher.interfaces.browser.IDefaultBrowserLayer"
      name="translations" />
  <utility
      component="lp.translations.publisher.TranslationsFacet"
      provides="lp.services.webapp.interfaces.IFacet"
      name="translations" />

    <lp:help-folder folder="help" name="+help-translations" />

    <class
        class="lp.translations.model.vpotexport.VPOTExport">
        <allow
            interface="lp.translations.interfaces.vpotexport.IVPOTExport"/>
    </class>
    <class
        class="lp.translations.model.potranslation.POTranslation">
        <allow
            interface="lp.translations.interfaces.potranslation.IPOTranslation"/>
    </class>
    <securedutility
        class="lp.translations.model.vpoexport.VPOExportSet"
        provides="lp.translations.interfaces.vpoexport.IVPOExportSet">
        <allow
            interface="lp.translations.interfaces.vpoexport.IVPOExportSet"/>
    </securedutility>
    <class
        class="lp.translations.model.vpoexport.VPOExport">
        <allow
            interface="lp.translations.interfaces.vpoexport.IVPOExport"/>
    </class>
    <class
        class="lp.translations.model.pomsgid.POMsgID">
        <allow
            interface="lp.translations.interfaces.pomsgid.IPOMsgID"/>
    </class>
    <securedutility
        class="lp.systemhomes.RosettaApplication"
        provides="lp.translations.interfaces.translations.IRosettaApplication">
        <allow
            interface="lp.translations.interfaces.translations.IRosettaApplication"/>
    </securedutility>

    <!-- TranslationsOverview -->

    <class
        class="lp.translations.model.translationsoverview.TranslationsOverview">
        <allow
            interface="lp.translations.interfaces.translationsoverview.ITranslationsOverview"/>
    </class>
    <securedutility
        class="lp.translations.model.translationsoverview.TranslationsOverview"
        provides="lp.translations.interfaces.translationsoverview.ITranslationsOverview">
        <allow
            interface="lp.translations.interfaces.translationsoverview.ITranslationsOverview"/>
    </securedutility>

    <!-- ITranslationsPerson -->

    <class
        class="lp.translations.model.translationsperson.TranslationsPerson">
        <allow
            interface="lp.translations.interfaces.translationsperson.ITranslationsPerson"/>
        <require
            permission="launchpad.Edit"
            set_attributes="translations_relicensing_agreement"/>
    </class>
    <adapter
        for="lp.registry.interfaces.person.IPerson"
        provides="lp.translations.interfaces.translationsperson.ITranslationsPerson"
        factory="lp.translations.model.translationsperson.TranslationsPerson"
        trusted="yes"/>
    <class
        class="lp.translations.utilities.translation_common_format.TranslationMessageData">
        <allow
            interface="lp.translations.interfaces.translationcommonformat.ITranslationMessageData"/>
    </class>
    <securedutility
        class="lp.translations.utilities.translation_export.TranslationExporter"
        provides="lp.translations.interfaces.translationexporter.ITranslationExporter">
        <allow
            interface="lp.translations.interfaces.translationexporter.ITranslationExporter"/>
    </securedutility>
    <class
        class="lp.translations.utilities.translation_export.ExportedTranslationFile">
        <allow
            interface="lp.translations.interfaces.translationexporter.IExportedTranslationFile"/>
    </class>

    <!-- Translation file export plugins -->

    <class
        class="lp.translations.utilities.gettext_po_exporter.GettextPOExporter">
        <allow
            interface="lp.translations.interfaces.translationexporter.ITranslationFormatExporter"/>
    </class>
    <subscriber
        for="lp.translations.interfaces.translationexporter.ITranslationExporter"
        provides="lp.translations.interfaces.translationexporter.ITranslationFormatExporter"
        factory="lp.translations.utilities.gettext_po_exporter.GettextPOExporter"/>
    <class
        class="lp.translations.utilities.gettext_mo_exporter.GettextMOExporter">
        <allow
            interface="lp.translations.interfaces.translationexporter.ITranslationFormatExporter"/>
    </class>
    <subscriber
        for="lp.translations.interfaces.translationexporter.ITranslationExporter"
        provides="lp.translations.interfaces.translationexporter.ITranslationFormatExporter"
        factory="lp.translations.utilities.gettext_mo_exporter.GettextMOExporter"/>
    <class
        class="lp.translations.utilities.kde_po_exporter.KdePOExporter">
        <allow
            interface="lp.translations.interfaces.translationexporter.ITranslationFormatExporter"/>
    </class>
    <subscriber
        for="lp.translations.interfaces.translationexporter.ITranslationExporter"
        provides="lp.translations.interfaces.translationexporter.ITranslationFormatExporter"
        factory="lp.translations.utilities.kde_po_exporter.KdePOExporter"/>
    <class
        class="lp.translations.utilities.xpi_po_exporter.XPIPOExporter">
        <allow
            interface="lp.translations.interfaces.translationexporter.ITranslationFormatExporter"/>
    </class>
    <subscriber
        for="lp.translations.interfaces.translationexporter.ITranslationExporter"
        provides="lp.translations.interfaces.translationexporter.ITranslationFormatExporter"
        factory="lp.translations.utilities.xpi_po_exporter.XPIPOExporter"/>
    <class
        class="lp.translations.utilities.gettext_po_exporter.GettextPOChangedExporter">
        <allow
            interface="lp.translations.interfaces.translationexporter.ITranslationFormatExporter"/>
    </class>
    <subscriber
        for="lp.translations.interfaces.translationexporter.ITranslationExporter"
        provides="lp.translations.interfaces.translationexporter.ITranslationFormatExporter"
        factory="lp.translations.utilities.gettext_po_exporter.GettextPOChangedExporter"/>
    <subscriber
        for="lp.registry.interfaces.packaging.IPackaging
             lazr.lifecycle.interfaces.IObjectEvent"
        handler=".model.translationsharingjob.schedule_packaging_job" />
    <subscriber
        for="lp.translations.interfaces.potemplate.IPOTemplate
             lazr.lifecycle.interfaces.IObjectModifiedEvent"
        handler=".model.translationsharingjob.schedule_potemplate_job" />

        <!-- TranslatorSet -->

        <securedutility
            class="lp.translations.model.translator.TranslatorSet"
            provides="lp.translations.interfaces.translator.ITranslatorSet">
            <allow
                interface="lp.translations.interfaces.translator.ITranslatorSet"/>
        </securedutility>

        <!-- Translator -->

        <class
            class="lp.translations.model.translator.Translator">
            <allow
                interface="lp.translations.interfaces.translator.ITranslator"/>
            <require
                permission="launchpad.Admin"
                set_schema="lp.translations.interfaces.translator.IAdminTranslator"/>
            <require
                permission="launchpad.Edit"
                set_schema="lp.translations.interfaces.translator.IEditTranslator"/>
        </class>

        <!-- TranslationImportQueue -->

        <class
            class="lp.translations.model.translationimportqueue.TranslationImportQueueEntry">
            <allow
                interface="lp.translations.interfaces.translationimportqueue.ITranslationImportQueueEntry"/>
            <require
                permission="launchpad.Edit"
                set_schema="lp.translations.interfaces.translationimportqueue.ITranslationImportQueueEntry"/>
        </class>

        <!-- TranslationImportQueue -->

        <securedutility
            class="lp.translations.model.translationimportqueue.TranslationImportQueue"
            provides="lp.translations.interfaces.translationimportqueue.ITranslationImportQueue">
            <allow
                interface="lp.translations.interfaces.translationimportqueue.ITranslationImportQueue"/>
        </securedutility>
    <class
        class="lp.translations.model.pofiletranslator.POFileTranslator">
        <allow
            interface="lp.translations.interfaces.pofiletranslator.IPOFileTranslator"/>
    </class>
    <class
        class="lp.translations.model.pofiletranslator.POFileTranslatorSet">
        <allow
            interface="lp.translations.interfaces.pofiletranslator.IPOFileTranslatorSet"/>
    </class>
    <securedutility
        class="lp.translations.model.pofiletranslator.POFileTranslatorSet"
        provides="lp.translations.interfaces.pofiletranslator.IPOFileTranslatorSet">
        <allow
            interface="lp.translations.interfaces.pofiletranslator.IPOFileTranslatorSet"/>
    </securedutility>

<<<<<<< HEAD
    <adapter
        name="translations"
        provides="lp.services.webapp.interfaces.IBreadcrumb"
        for="*"
        factory="lp.translations.browser.translations.TranslationsFacetBreadcrumb"
        permission="zope.Public"/>

=======
>>>>>>> 188ccd5b
    <!-- Subscribers to registry objects -->

    <subscriber
        for="lp.registry.interfaces.product.IProduct zope.lifecycleevent.interfaces.IObjectModifiedEvent"
        handler="lp.translations.subscribers.product_modified"/>

    <!-- DistroSeriesLanguage and Dummy -->

    <adapter
        provides="lp.services.webapp.interfaces.IBreadcrumb"
        for="lp.translations.interfaces.distroserieslanguage.IDistroSeriesLanguage"
        factory="lp.translations.browser.translations.TranslationsLanguageBreadcrumb"
        permission="zope.Public"/>

    <class
        class="lp.translations.model.distroserieslanguage.DistroSeriesLanguage">
        <allow
            interface="lp.translations.interfaces.distroserieslanguage.IDistroSeriesLanguage"/>
    </class>
    <class
        class="lp.translations.model.distroserieslanguage.DummyDistroSeriesLanguage">
        <allow
            interface="lp.translations.interfaces.distroserieslanguage.IDistroSeriesLanguage"/>
    </class>

    <!-- DistroSeriesLanguageSet -->

    <securedutility
        class="lp.translations.model.distroserieslanguage.DistroSeriesLanguageSet"
        provides="lp.translations.interfaces.distroserieslanguage.IDistroSeriesLanguageSet">
        <allow
            interface="lp.translations.interfaces.distroserieslanguage.IDistroSeriesLanguageSet"/>
    </securedutility>
    <securedutility
        class="lp.translations.utilities.translation_import.TranslationImporter"
        provides="lp.translations.interfaces.translationimporter.ITranslationImporter">
        <allow
            interface="lp.translations.interfaces.translationimporter.ITranslationImporter"/>
    </securedutility>
    <class
        class="lp.translations.utilities.gettext_po_parser.POHeader">
        <allow
            interface="lp.translations.interfaces.translationcommonformat.ITranslationHeaderData"/>
        <require
            permission="zope.Public"
            set_schema="lp.translations.interfaces.translationcommonformat.ITranslationHeaderData"/>
    </class>
    <class
        class="lp.translations.utilities.gettext_po_importer.GettextPOImporter">
        <allow
            interface="lp.translations.interfaces.translationimporter.ITranslationFormatImporter"/>
    </class>
    <subscriber
        for="lp.translations.interfaces.translationimportqueue.ITranslationImportQueueEntry"
        provides="lp.translations.interfaces.translationimporter.ITranslationFormatImporter"
        factory="lp.translations.utilities.gettext_po_importer.GettextPOImporter"/>
    <class
        class="lp.translations.utilities.xpi_header.XpiHeader">
        <allow
            interface="lp.translations.interfaces.translationcommonformat.ITranslationHeaderData"/>
        <require
            permission="zope.Public"
            set_schema="lp.translations.interfaces.translationcommonformat.ITranslationHeaderData"/>
    </class>
    <class
        class="lp.translations.utilities.kde_po_importer.KdePOImporter">
        <allow
            interface="lp.translations.interfaces.translationimporter.ITranslationFormatImporter"/>
    </class>
    <class
        class="lp.translations.utilities.mozilla_xpi_importer.MozillaXpiImporter">
        <allow
            interface="lp.translations.interfaces.translationimporter.ITranslationFormatImporter"/>
    </class>
    <subscriber
        for="lp.translations.interfaces.translationimportqueue.ITranslationImportQueueEntry"
        provides="lp.translations.interfaces.translationimporter.ITranslationFormatImporter"
        factory="lp.translations.utilities.mozilla_xpi_importer.MozillaXpiImporter"/>

        <!-- PO File -->

    <adapter
        provides="lp.services.webapp.interfaces.IBreadcrumb"
        for="lp.translations.interfaces.pofile.IPOFile"
        factory="lp.translations.browser.translations.TranslationsLanguageBreadcrumb"
        permission="zope.Public"/>
        <class
            class="lp.translations.model.pofile.POFile">
            <allow
                interface="lp.translations.interfaces.pofile.IPOFile"/>
            <require
                permission="launchpad.Edit"
                set_schema="lp.translations.interfaces.pofile.IPOFile"/>
        </class>
        <adapter
            name="all_messages"
            for="lp.translations.interfaces.pofile.IPOFile"
            provides="lp.translations.interfaces.translationcommonformat.ITranslationFileData"
            factory="lp.translations.model.pofile.POFileToTranslationFileDataAdapter"/>
        <adapter
            name="changed_messages"
            for="lp.translations.interfaces.pofile.IPOFile"
            provides="lp.translations.interfaces.translationcommonformat.ITranslationFileData"
            factory="lp.translations.model.pofile.POFileToChangedFromPackagedAdapter"/>

        <!-- Dummy PO File -->

        <class
            class="lp.translations.model.pofile.DummyPOFile">
            <allow
                interface="lp.translations.interfaces.pofile.IPOFile"/>
        </class>

        <!-- POFileSet -->

        <securedutility
            class="lp.translations.model.pofile.POFileSet"
            provides="lp.translations.interfaces.pofile.IPOFileSet">
            <allow
                interface="lp.translations.interfaces.pofile.IPOFileSet"/>
        </securedutility>
    <class
        class="lp.translations.model.translationtemplateitem.TranslationTemplateItem">
        <allow
            interface="lp.translations.interfaces.translationtemplateitem.ITranslationTemplateItem"/>
        <require permission="launchpad.InternalScriptsOnly" set_attributes="potmsgset"/>
    </class>

    <!-- ProductSeriesLanguage -->

    <adapter
        provides="lp.services.webapp.interfaces.IBreadcrumb"
        for="lp.translations.interfaces.productserieslanguage.IProductSeriesLanguage"
        factory="lp.translations.browser.translations.TranslationsLanguageBreadcrumb"
        permission="zope.Public"/>

    <class
        class="lp.translations.model.productserieslanguage.ProductSeriesLanguage">
        <allow
            interface="lp.translations.interfaces.productserieslanguage.IProductSeriesLanguage"/>
    </class>

    <!-- ProductSeriesLanguageSet -->

    <securedutility
        class="lp.translations.model.productserieslanguage.ProductSeriesLanguageSet"
        provides="lp.translations.interfaces.productserieslanguage.IProductSeriesLanguageSet">
        <allow
            interface="lp.translations.interfaces.productserieslanguage.IProductSeriesLanguageSet"/>
    </securedutility>

    <!-- TranslatedLanguage -->
        <class
            class="lp.translations.model.translatedlanguage.POFilesByPOTemplates">
            <allow
                interface="lp.translations.interfaces.translatedlanguage.IPOFilesByPOTemplates"/>
        </class>

    <!-- POTemplate -->
        <class
            class="lp.translations.model.potemplate.POTemplate">
            <allow
                interface="lp.translations.interfaces.potemplate.IPOTemplate"/>
            <require
                permission="launchpad.TranslationsAdmin"
                set_attributes="
                    name owner priority description translation_domain path
                    iscurrent languagepack sourcepackagename"/>
            <require
                permission="launchpad.Admin"
                set_attributes="
                    productseries distroseries
                    sourcepackageversion binarypackagename
                    source_file_format source_file date_last_updated
                    from_sourcepackagename header"/>
        </class>
        <adapter
           provides="lp.services.webapp.interfaces.IBreadcrumb"
           for="lp.translations.interfaces.potemplate.IPOTemplate"
           factory="lp.translations.browser.potemplate.POTemplateBreadcrumb"
           permission="zope.Public"/>
        <adapter
            name="all_messages"
            for="lp.translations.interfaces.potemplate.IPOTemplate"
            provides="lp.translations.interfaces.translationcommonformat.ITranslationFileData"
            factory="lp.translations.model.potemplate.POTemplateToTranslationFileDataAdapter"/>

        <!-- TranslationTemplatesCollection -->
        <class
            class="lp.translations.model.potemplate.TranslationTemplatesCollection">
            <allow
                interface="lp.translations.interfaces.potemplate.ITranslationTemplatesCollection"/>
        </class>

        <!-- POTemplateSet -->

        <securedutility
            class="lp.translations.model.potemplate.POTemplateSet"
            provides="lp.translations.interfaces.potemplate.IPOTemplateSet">
            <allow
                interface="lp.translations.interfaces.potemplate.IPOTemplateSet"/>
        </securedutility>
        <class
            class="lp.translations.model.potemplate.POTemplateSubset">
            <require
                permission="zope.Public"
                interface="lp.translations.interfaces.potemplate.IPOTemplateSubset"
                set_attributes="sourcepackagename distroseries"/>
        </class>
        <class
            class="lp.translations.model.potemplate.POTemplateSharingSubset">
            <require
                permission="zope.Public"
                interface="lp.translations.interfaces.potemplate.IPOTemplateSharingSubset"/>
        </class>

        <!-- TranslationGroup -->

        <class
            class="lp.translations.model.translationgroup.TranslationGroup">
            <allow
                interface="lp.translations.interfaces.translationgroup.ITranslationGroup"/>
            <require
                permission="launchpad.Edit"
                set_schema="lp.translations.interfaces.translationgroup.ITranslationGroup"/>
        </class>
        <adapter
            provides="lp.services.webapp.interfaces.IBreadcrumb"
            for="lp.translations.interfaces.translationgroup.ITranslationGroup"
            factory="lp.services.webapp.breadcrumb.TitleBreadcrumb"
            permission="zope.Public"/>

        <!-- TranslationGroupSet -->

        <securedutility
            class="lp.translations.model.translationgroup.TranslationGroupSet"
            provides="lp.translations.interfaces.translationgroup.ITranslationGroupSet">
            <allow
                interface="lp.translations.interfaces.translationgroup.ITranslationGroupSet"/>
        </securedutility>
        <adapter
            provides="lp.services.webapp.interfaces.IBreadcrumb"
            for="lp.translations.interfaces.translationgroup.ITranslationGroupSet"
            factory="lp.translations.browser.translationgroup.TranslationGroupSetBreadcrumb"
            permission="zope.Public"/>
    <class
        class="lp.translations.model.potmsgset.POTMsgSet">
        <allow
            interface="lp.translations.interfaces.potmsgset.IPOTMsgSet"/>

        <!-- The following require is needed only for tests that use
             IPOTMsgSets outside of its usual security proxy environment. -->

        <require
            permission="launchpad.InternalScriptsOnly"
            set_attributes="commenttext sourcecomment filereferences flagscomment"/>
    </class>

        <!-- LanguagePack -->

        <class
            class="lp.translations.model.languagepack.LanguagePack">
            <allow
                interface="lp.translations.interfaces.languagepack.ILanguagePack"/>
            <require
                permission="launchpad.LanguagePacksAdmin"
                set_schema="lp.translations.interfaces.languagepack.ILanguagePack"/>
        </class>

        <!-- LanguagePackSet -->

        <securedutility
            class="lp.translations.model.languagepack.LanguagePackSet"
            provides="lp.translations.interfaces.languagepack.ILanguagePackSet">
            <allow
                interface="lp.translations.interfaces.languagepack.ILanguagePackSet"/>
        </securedutility>
        <class
            class="lp.translations.model.translationmessage.TranslationMessage">
            <allow
                interface="lp.translations.interfaces.translationmessage.ITranslationMessage"/>
            <require
                permission="launchpad.Edit"
                set_schema="lp.translations.interfaces.translationmessage.ITranslationMessage"/>
        </class>

        <!-- Dummy Translation Message. It's a read only class. -->

        <class
            class="lp.translations.model.translationmessage.DummyTranslationMessage">
            <allow
                interface="lp.translations.interfaces.translationmessage.ITranslationMessage"/>
        </class>


        <!-- TranslationMessageSet -->

        <securedutility
            class="lp.translations.model.translationmessage.TranslationMessageSet"
            provides="lp.translations.interfaces.translationmessage.ITranslationMessageSet">
            <allow
                interface="lp.translations.interfaces.translationmessage.ITranslationMessageSet"/>
        </securedutility>

        <!-- TranslationSideTraits -->
        <class class="lp.translations.model.side.TranslationSideTraits">
          <allow interface="lp.translations.interfaces.side.ITranslationSideTraits"/>
        </class>

        <!-- TranslationSideTraitsSet -->
        <securedutility
            class="lp.translations.model.side.TranslationSideTraitsSet"
            provides="lp.translations.interfaces.side.ITranslationSideTraitsSet">
            <allow
              interface="lp.translations.interfaces.side.ITranslationSideTraitsSet"/>
        </securedutility>
    <adapter
        provides="lp.services.webapp.interfaces.IBreadcrumb"
        for="lp.translations.interfaces.customlanguagecode.ICustomLanguageCode"
        factory="lp.translations.browser.customlanguagecode.CustomLanguageCodeBreadcrumb"
        permission="zope.Public"/>
    <class
        class="lp.translations.model.customlanguagecode.CustomLanguageCode">
        <allow
            interface="lp.translations.interfaces.customlanguagecode.ICustomLanguageCode"/>
    </class>
    <securedutility
        class="lp.translations.model.poexportrequest.POExportRequestSet"
        provides="lp.translations.interfaces.poexportrequest.IPOExportRequestSet">
        <allow
            interface="lp.translations.interfaces.poexportrequest.IPOExportRequestSet"/>
    </securedutility>

    <securedutility
        component='lp.translations.model.translationpackagingjob.TranslationPackagingJob'
        provides='lp.translations.interfaces.translationpackagingjob.ITranslationPackagingJobSource'
    >
        <allow
        interface='lp.translations.interfaces.translationpackagingjob.ITranslationPackagingJobSource'/>
    </securedutility>
    <class
        class="lp.translations.model.translationpackagingjob.TranslationMergeJob">
        <allow interface='lp.services.job.interfaces.job.IRunnableJob'/>
    </class>
    <class
        class="lp.translations.model.translationpackagingjob.TranslationSplitJob">
        <allow interface='lp.services.job.interfaces.job.IRunnableJob'/>
    </class>
    <class
        class="lp.translations.model.translationpackagingjob.TranslationTemplateChangeJob">
        <allow interface='lp.services.job.interfaces.job.IRunnableJob'/>
    </class>

    <!-- TranslationTemplatesBuild -->
    <class
        class="lp.translations.model.translationtemplatesbuild.TranslationTemplatesBuild">
        <require permission="launchpad.View" interface="lp.translations.interfaces.translationtemplatesbuild.ITranslationTemplatesBuild"/>
    </class>
    <securedutility
        component="lp.translations.model.translationtemplatesbuild.TranslationTemplatesBuild"
        provides="lp.translations.interfaces.translationtemplatesbuild.ITranslationTemplatesBuildSource">
        <allow interface="lp.translations.interfaces.translationtemplatesbuild.ITranslationTemplatesBuildSource"/>
    </securedutility>
    <securedutility
        component="lp.translations.model.translationtemplatesbuild.TranslationTemplatesBuild"
        provides="lp.buildmaster.interfaces.buildfarmjob.ISpecificBuildFarmJobSource"
        name="TRANSLATIONTEMPLATESBUILD">
        <allow interface="lp.buildmaster.interfaces.buildfarmjob.ISpecificBuildFarmJobSource"/>
    </securedutility>

    <!-- TranslationTemplateBuildBehaviour -->
    <class
        class="lp.translations.model.translationtemplatesbuildbehaviour.TranslationTemplatesBuildBehaviour">
        <allow
            interface="lp.buildmaster.interfaces.buildfarmjobbehaviour.IBuildFarmJobBehaviour"/>
    </class>

    <adapter
        provides="lp.buildmaster.interfaces.buildfarmjobbehaviour.IBuildFarmJobBehaviour"
        for="lp.translations.model.translationtemplatesbuild.TranslationTemplatesBuild"
        factory="lp.translations.model.translationtemplatesbuildbehaviour.TranslationTemplatesBuildBehaviour"
        />

  <webservice:register module="lp.translations.interfaces.webservice" />

  <class
      class="lp.translations.model.pofilestatsjob.POFileStatsJob">
      <allow interface='lp.services.job.interfaces.job.IRunnableJob'/>
  </class>
  <utility
      component="lp.translations.model.pofilestatsjob.POFileStatsJob"
      provides="lp.translations.interfaces.pofilestatsjob.IPOFileStatsJobSource"
      />

</configure><|MERGE_RESOLUTION|>--- conflicted
+++ resolved
@@ -222,16 +222,6 @@
             interface="lp.translations.interfaces.pofiletranslator.IPOFileTranslatorSet"/>
     </securedutility>
 
-<<<<<<< HEAD
-    <adapter
-        name="translations"
-        provides="lp.services.webapp.interfaces.IBreadcrumb"
-        for="*"
-        factory="lp.translations.browser.translations.TranslationsFacetBreadcrumb"
-        permission="zope.Public"/>
-
-=======
->>>>>>> 188ccd5b
     <!-- Subscribers to registry objects -->
 
     <subscriber
