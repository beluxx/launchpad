--- conflicted
+++ resolved
@@ -189,16 +189,12 @@
         blob = getUtility(ITemporaryStorageManager).fetch(uuid)
 
         store = IStore(ApportJob)
-<<<<<<< HEAD
-
         # We know there will be at most one TemporaryBlobStorage object
         # with the UUID we're looking for since UUID is UNIQUE.
         blob = store.find(
             TemporaryBlobStorage,
             TemporaryBlobStorage.uuid == uuid).one()
 
-=======
->>>>>>> 86334840
         jobs_for_blob = store.find(
             ApportJob,
             ApportJob.blob == blob,
