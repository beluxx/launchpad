--- conflicted
+++ resolved
@@ -253,17 +253,15 @@
         dbuser queued
     </uploadqueue>
 
-<<<<<<< HEAD
+    <builddmaster>
+        dbuser fiera
+        uploader /srv/launchpad.ubuntu.com/dogfood/launchpad/scripts/process-upload.py --context buildd --buildid BUILDID
+    </builddmaster>
+
     <branchupdater>
         dbuser importd
         prefixurl http://supermirror/branches/
     </branchupdater>
-=======
-    <builddmaster>
-        dbuser fiera
-        uploader /srv/launchpad.ubuntu.com/dogfood/launchpad/scripts/process-upload.py --context buildd --buildid BUILDID
-    </builddmaster>
->>>>>>> 9033572c
 
 </canonical>
 
