# Copyright 2009-2010 Canonical Ltd.  This software is licensed under the
# GNU Affero General Public License version 3 (see the file LICENSE).

"""Browser views for distributions."""

__metaclass__ = type

__all__ = [
    'DerivativeDistributionOverviewMenu',
    'DistributionAddView',
    'DistributionArchiveMirrorsRSSView',
    'DistributionArchiveMirrorsView',
    'DistributionArchivesView',
    'DistributionChangeMembersView',
    'DistributionChangeMirrorAdminView',
    'DistributionCountryArchiveMirrorsView',
    'DistributionDisabledMirrorsView',
    'DistributionEditView',
    'DistributionFacets',
    'DistributionNavigation',
    'DistributionPPASearchView',
    'DistributionPackageSearchView',
    'DistributionPendingReviewMirrorsView',
    'DistributionSeriesView',
    'DistributionSeriesMirrorsRSSView',
    'DistributionSeriesMirrorsView',
    'DistributionSetActionNavigationMenu',
    'DistributionSetBreadcrumb',
    'DistributionSetContextMenu',
    'DistributionSetFacets',
    'DistributionSetNavigation',
    'DistributionSetView',
    'DistributionSpecificationsMenu',
    'DistributionUnofficialMirrorsView',
    'DistributionView',
    ]

from collections import defaultdict
import datetime

from zope.component import getUtility
from zope.event import notify
from zope.interface import implements
from zope.lifecycleevent import ObjectCreatedEvent
from zope.security.interfaces import Unauthorized

from canonical.launchpad.browser.feeds import FeedsMixin
from canonical.launchpad.components.decoratedresultset import (
    DecoratedResultSet,
    )
from canonical.launchpad.helpers import english_list
from canonical.launchpad.webapp import (
    ApplicationMenu,
    canonical_url,
    ContextMenu,
    enabled_with_permission,
    GetitemNavigation,
    LaunchpadView,
    Link,
    Navigation,
    NavigationMenu,
    redirection,
    StandardLaunchpadFacets,
    stepthrough,
    )
from canonical.launchpad.webapp.batching import BatchNavigator
from canonical.launchpad.webapp.breadcrumb import Breadcrumb
from canonical.launchpad.webapp.interfaces import ILaunchBag
from canonical.widgets.image import ImageChangeWidget
from lp.answers.browser.faqtarget import FAQTargetNavigationMixin
from lp.answers.browser.questiontarget import (
    QuestionTargetFacetMixin,
    QuestionTargetTraversalMixin,
    )
from lp.app.browser.launchpadform import (
    action,
    custom_widget,
    LaunchpadFormView,
    )
from lp.app.errors import NotFoundError
from lp.blueprints.browser.specificationtarget import (
    HasSpecificationsMenuMixin,
    )
from lp.bugs.browser.bugtask import BugTargetTraversalMixin
from lp.registry.browser import RegistryEditFormView
from lp.registry.browser.announcement import HasAnnouncementsView
from lp.registry.browser.menu import (
    IRegistryCollectionNavigationMenu,
    RegistryCollectionActionMenuBase,
    )
from lp.registry.browser.pillar import PillarBugsMenu
from lp.registry.browser.structuralsubscription import (
    StructuralSubscriptionTargetTraversalMixin,
    )
from lp.registry.interfaces.distribution import (
    IDerivativeDistribution,
    IDistribution,
    IDistributionMirrorMenuMarker,
    IDistributionSet,
    )
from lp.registry.interfaces.distributionmirror import (
    IDistributionMirrorSet,
    MirrorContent,
    MirrorSpeed,
    )
from lp.registry.interfaces.series import SeriesStatus
from lp.services.geoip.helpers import (
    ipaddress_from_request,
    request_country,
    )
from lp.services.propertycache import cachedproperty
from lp.soyuz.browser.packagesearch import PackageSearchViewBase
from lp.soyuz.enums import ArchivePurpose
from lp.soyuz.interfaces.archive import IArchiveSet


class DistributionNavigation(
    GetitemNavigation, BugTargetTraversalMixin, QuestionTargetTraversalMixin,
    FAQTargetNavigationMixin, StructuralSubscriptionTargetTraversalMixin):

    usedfor = IDistribution

    @redirection('+source', status=301)
    def redirect_source(self):
        return canonical_url(self.context)

    @stepthrough('+mirror')
    def traverse_mirrors(self, name):
        return self.context.getMirrorByName(name)

    @stepthrough('+source')
    def traverse_sources(self, name):
        return self.context.getSourcePackage(name)

    @stepthrough('+milestone')
    def traverse_milestone(self, name):
        return self.context.getMilestone(name)

    @stepthrough('+announcement')
    def traverse_announcement(self, name):
        return self.context.getAnnouncement(name)

    @stepthrough('+spec')
    def traverse_spec(self, name):
        return self.context.getSpecification(name)

    @stepthrough('+archive')
    def traverse_archive(self, name):
        return self.context.getArchive(name)


class DistributionSetNavigation(Navigation):

    usedfor = IDistributionSet

    def traverse(self, name):
        # Raise a 404 on an invalid distribution name
        distribution = self.context.getByName(name)
        if distribution is None:
            raise NotFoundError(name)
        return self.redirectSubTree(canonical_url(distribution))


class DistributionFacets(QuestionTargetFacetMixin, StandardLaunchpadFacets):

    usedfor = IDistribution

    enable_only = [
        'overview',
        'branches',
        'bugs',
        'answers',
        'specifications',
        'translations',
        ]

    def specifications(self):
        text = 'Blueprints'
        summary = 'Feature specifications for %s' % self.context.displayname
        return Link('', text, summary)


class DistributionSetBreadcrumb(Breadcrumb):
    """Builds a breadcrumb for an `IDistributionSet`."""
    text = 'Distributions'


class DistributionSetFacets(StandardLaunchpadFacets):

    usedfor = IDistributionSet

    enable_only = ['overview', ]


class DistributionSetContextMenu(ContextMenu):

    usedfor = IDistributionSet
    links = ['products', 'distributions', 'people', 'meetings']

    def distributions(self):
        return Link('/distros/', 'View distributions')

    def products(self):
        return Link('/projects/', 'View projects')

    def people(self):
        return Link('/people/', 'View people')

    def meetings(self):
        return Link('/sprints/', 'View meetings')


class DistributionMirrorsNavigationMenu(NavigationMenu):

    usedfor = IDistributionMirrorMenuMarker
    facet = 'overview'
    links = ('cdimage_mirrors',
             'archive_mirrors',
             'disabled_mirrors',
             'pending_review_mirrors',
             'unofficial_mirrors',
             )

    @property
    def distribution(self):
        """Helper method to return the distribution object.

        self.context is the view, so return *its* context.
        """
        return self.context.context

    def cdimage_mirrors(self):
        text = 'CD mirrors'
        return Link('+cdmirrors', text, icon='info')

    def archive_mirrors(self):
        text = 'Archive mirrors'
        return Link('+archivemirrors', text, icon='info')

    def newmirror(self):
        text = 'Register mirror'
        return Link('+newmirror', text, icon='add')

    def _userCanSeeNonPublicMirrorListings(self):
        """Does the user have rights to see non-public mirrors listings?"""
        user = getUtility(ILaunchBag).user
        return (self.distribution.full_functionality
                and user is not None
                and user.inTeam(self.distribution.mirror_admin))

    def disabled_mirrors(self):
        text = 'Disabled mirrors'
        enabled = self._userCanSeeNonPublicMirrorListings()
        return Link('+disabledmirrors', text, enabled=enabled, icon='info')

    def pending_review_mirrors(self):
        text = 'Pending-review mirrors'
        enabled = self._userCanSeeNonPublicMirrorListings()
        return Link(
            '+pendingreviewmirrors', text, enabled=enabled, icon='info')

    def unofficial_mirrors(self):
        text = 'Unofficial mirrors'
        enabled = self._userCanSeeNonPublicMirrorListings()
        return Link('+unofficialmirrors', text, enabled=enabled, icon='info')


class DistributionLinksMixin:
    """A mixing to provide common links to menus."""

    @enabled_with_permission('launchpad.Edit')
    def edit(self):
        text = 'Change details'
        return Link('+edit', text, icon='edit')


class DistributionNavigationMenu(NavigationMenu, DistributionLinksMixin):
    """A menu of context actions."""
    usedfor = IDistribution
    facet = 'overview'
    links = ['edit']


class DistributionOverviewMenu(ApplicationMenu, DistributionLinksMixin):

    usedfor = IDistribution
    facet = 'overview'
    links = [
        'edit',
        'branding',
        'driver',
        'search',
        'members',
        'mirror_admin',
        'reassign',
        'addseries',
        'series',
        'milestones',
        'top_contributors',
        'builds',
        'cdimage_mirrors',
        'archive_mirrors',
        'pending_review_mirrors',
        'disabled_mirrors',
        'unofficial_mirrors',
        'newmirror',
        'announce',
        'announcements',
        'ppas',
        'configure_answers',
        'configure_blueprints',
        'configure_translations',
        ]

    @enabled_with_permission('launchpad.Edit')
    def branding(self):
        text = 'Change branding'
        return Link('+branding', text, icon='edit')

    @enabled_with_permission('launchpad.Edit')
    def driver(self):
        text = 'Appoint driver'
        summary = 'Someone with permission to set goals for all series'
        return Link('+driver', text, summary, icon='edit')

    @enabled_with_permission('launchpad.Edit')
    def reassign(self):
        text = 'Change registrant'
        return Link('+reassign', text, icon='edit')

    def newmirror(self):
        text = 'Register a new mirror'
        enabled = self.context.full_functionality
        return Link('+newmirror', text, enabled=enabled, icon='add')

    def top_contributors(self):
        text = 'More contributors'
        return Link('+topcontributors', text, icon='info')

    def cdimage_mirrors(self):
        text = 'CD mirrors'
        return Link('+cdmirrors', text, icon='info')

    def archive_mirrors(self):
        text = 'Archive mirrors'
        return Link('+archivemirrors', text, icon='info')

    def _userCanSeeNonPublicMirrorListings(self):
        """Does the user have rights to see non-public mirrors listings?"""
        user = getUtility(ILaunchBag).user
        return (self.context.full_functionality
                and user is not None
                and user.inTeam(self.context.mirror_admin))

    def disabled_mirrors(self):
        text = 'Disabled mirrors'
        enabled = self._userCanSeeNonPublicMirrorListings()
        return Link('+disabledmirrors', text, enabled=enabled, icon='info')

    def pending_review_mirrors(self):
        text = 'Pending-review mirrors'
        enabled = self._userCanSeeNonPublicMirrorListings()
        return Link(
            '+pendingreviewmirrors', text, enabled=enabled, icon='info')

    def unofficial_mirrors(self):
        text = 'Unofficial mirrors'
        enabled = self._userCanSeeNonPublicMirrorListings()
        return Link('+unofficialmirrors', text, enabled=enabled, icon='info')

    @enabled_with_permission('launchpad.Edit')
    def members(self):
        text = 'Change members team'
        return Link('+selectmemberteam', text, icon='edit')

    @enabled_with_permission('launchpad.Edit')
    def mirror_admin(self):
        text = 'Change mirror admins'
        enabled = self.context.full_functionality
        return Link('+selectmirroradmins', text, enabled=enabled, icon='edit')

    def search(self):
        text = 'Search packages'
        return Link('+search', text, icon='search')

    @enabled_with_permission('launchpad.Admin')
    def addseries(self):
        text = 'Add series'
        return Link('+addseries', text, icon='add')

    def series(self):
        text = 'All series'
        return Link('+series', text, icon='info')

    def milestones(self):
        text = 'All milestones'
        return Link('+milestones', text, icon='info')

    @enabled_with_permission('launchpad.Edit')
    def announce(self):
        text = 'Make announcement'
        summary = 'Publish an item of news for this project'
        return Link('+announce', text, summary, icon='add')

    def announcements(self):
        text = 'Read all announcements'
        enabled = bool(self.context.getAnnouncements())
        return Link('+announcements', text, icon='info', enabled=enabled)

    def builds(self):
        text = 'Builds'
        return Link('+builds', text, icon='info')

    def ppas(self):
        text = 'Personal Package Archives'
        return Link('+ppas', text, icon='info')

    @enabled_with_permission('launchpad.Edit')
    def configure_answers(self):
        text = 'Configure support tracker'
        summary = 'Allow users to ask questions on this project'
        return Link('+edit', text, summary, icon='edit')

    @enabled_with_permission('launchpad.Edit')
    def configure_blueprints(self):
        text = 'Configure blueprints'
        summary = 'Enable tracking of feature planning.'
        return Link('+edit', text, summary, icon='edit')

    @enabled_with_permission('launchpad.TranslationsAdmin')
    def configure_translations(self):
        text = 'Configure translations'
        summary = 'Allow users to provide translations for this project.'
        return Link('+configure-translations', text, summary, icon='edit')


class DerivativeDistributionOverviewMenu(DistributionOverviewMenu):

    usedfor = IDerivativeDistribution

    @enabled_with_permission('launchpad.Append')
    def addseries(self):
        text = 'Add series'
        return Link('+addseries', text, icon='add')


class DistributionBugsMenu(PillarBugsMenu):

    usedfor = IDistribution
    facet = 'bugs'
    links = (
        'bugsupervisor',
        'securitycontact',
        'cve',
        'filebug',
        'subscribe',
        )


class DistributionSpecificationsMenu(NavigationMenu,
                                     HasSpecificationsMenuMixin):
    usedfor = IDistribution
    facet = 'specifications'
    links = ['listall', 'doc', 'assignments', 'new', 'register_sprint']


class DistributionPackageSearchView(PackageSearchViewBase):
    """Customised PackageSearchView for Distribution"""

    def initialize(self):
        """Save the search type if provided."""
        super(DistributionPackageSearchView, self).initialize()

        # If the distribution contains binary packages, then we'll
        # default to searches on binary names, but allow the user to
        # select.
        if self.context.has_published_binaries:
            self.search_type = self.request.get("search_type", 'binary')
        else:
            self.search_type = 'source'

    def contextSpecificSearch(self):
        """See `AbstractPackageSearchView`."""

        if self.search_by_binary_name:
            return self.context.searchBinaryPackages(self.text)
        else:
            non_exact_matches = self.context.searchSourcePackageCaches(
                self.text)

            # The searchBinaryPackageCaches() method returns tuples, so we
            # use the DecoratedResultSet here to just get the
            # DistributionSourcePackag objects for the template.
            def tuple_to_package_cache(cache_name_tuple):
                return cache_name_tuple[0]

            non_exact_matches = DecoratedResultSet(
                non_exact_matches, tuple_to_package_cache)

        return non_exact_matches.config(distinct=True)

    @property
    def search_by_binary_name(self):
        """Return whether the search is on binary names.

        By default, we search by binary names, as this produces much
        better results. But the user may decide to search by sources, or
        in the case of other distributions, it will be the only option.
        """
        return self.search_type == "binary"

    @property
    def source_search_url(self):
        """Return the equivalent search on source packages.

        By default, we search by binary names, but also provide a link
        to the equivalent source package search in some circumstances.
        """
        return "%s/+search?search_type=source&%s" % (
            canonical_url(self.context),
            self.request.get('QUERY_STRING'),
            )

    @cachedproperty
    def exact_matches(self):
        return self.context.searchBinaryPackages(
            self.text, exact_match=True).order_by('name')

    @property
    def has_exact_matches(self):
        return self.exact_matches.count() > 0

    @property
    def has_matches(self):
        return self.matches > 0

    @cachedproperty
    def matching_binary_names(self):
        """Define the matching binary names for each result in the batch."""
        names = {}

        for package_cache in self.batchnav.currentBatch():
            names[package_cache.name] = self._listFirstFiveMatchingNames(
                self.text, package_cache.binpkgnames)

        return names

    def _listFirstFiveMatchingNames(self, match_text, space_separated_list):
        """Returns a comma-separated list of the first five matching items"""
        name_list = space_separated_list.split(' ')

        matching_names = [
            name for name in name_list if match_text in name]

        if len(matching_names) > 5:
            matching_names = matching_names[:5]
            matching_names.append('...')

        return ", ".join(matching_names)

    @cachedproperty
    def distroseries_names(self):
        """Define the distroseries for each package name in exact matches."""
        names = {}
        for package_cache in self.exact_matches:
            package = package_cache.distributionsourcepackage

            # In the absense of Python3.0's set comprehension, we
            # create a list, convert the list to a set and back again:
            distroseries_list = [
                pubrec.distroseries.name
                    for pubrec in package.current_publishing_records
                        if pubrec.distroseries.active]
            distroseries_list = list(set(distroseries_list))

            # Yay for alphabetical series names.
            distroseries_list.sort()
            names[package.name] = ", ".join(distroseries_list)

        return names

    @property
    def display_exact_matches(self):
        """Return whether exact match results should be displayed."""
        if not self.search_by_binary_name:
            return False

        if self.batchnav.start > 0:
            return False

        return self.has_exact_matches


class DistributionView(HasAnnouncementsView, FeedsMixin):
    """Default Distribution view class."""

    def linkedMilestonesForSeries(self, series):
        """Return a string of linkified milestones in the series."""
        # Listify to remove repeated queries.
        milestones = list(series.milestones)
        if len(milestones) == 0:
            return ""

        linked_milestones = []
        for milestone in milestones:
            linked_milestones.append(
                "<a href=%s>%s</a>" % (
                    canonical_url(milestone), milestone.name))

        return english_list(linked_milestones)


class DistributionArchivesView(LaunchpadView):

    @property
    def batchnav(self):
        """Return the batch navigator for the archives."""
        return BatchNavigator(self.archive_list, self.request)

    @cachedproperty
    def archive_list(self):
        """Returns the list of archives for the given distribution.

        The context may be an IDistroSeries or a users archives.
        """
        results = getUtility(IArchiveSet).getArchivesForDistribution(
            self.context, purposes=[ArchivePurpose.COPY], user=self.user,
            exclude_disabled=False)
        return results.order_by('date_created DESC')


class DistributionPPASearchView(LaunchpadView):
    """Search PPAs belonging to the Distribution in question."""

    page_title = "Personal Package Archives"

    def initialize(self):
        self.name_filter = self.request.get('name_filter')
        if isinstance(self.name_filter, list):
            # This happens if someone hand-hacks the URL so that it has
            # more than one name_filter field.  We could do something
            # like form.getOne() so that the request would be rejected,
            # but we can acutally do better and join the terms supplied
            # instead.
            self.name_filter = " ".join(self.name_filter)
        self.show_inactive = self.request.get('show_inactive')

    @property
    def label(self):
        return 'Personal Package Archives for %s' % self.context.title

    @property
    def search_results(self):
        """Process search form request."""
        if self.name_filter is None:
            return None

        # Preserve self.show_inactive state because it's used in the
        # template and build a boolean field to be passed for
        # searchPPAs.
        show_inactive = (self.show_inactive == 'on')

        ppas = self.context.searchPPAs(
            text=self.name_filter, show_inactive=show_inactive,
            user=self.user)

        self.batchnav = BatchNavigator(ppas, self.request)
        return self.batchnav.currentBatch()

    @property
    def number_of_registered_ppas(self):
        """The number of archives with PPA purpose.

        It doesn't include private PPAs.
        """
        return self.context.searchPPAs(show_inactive=True).count()

    @property
    def number_of_active_ppas(self):
        """The number of PPAs with at least one source publication.

        It doesn't include private PPAs.
        """
        return self.context.searchPPAs(show_inactive=False).count()

    @property
    def number_of_ppa_sources(self):
        """The number of sources published across all PPAs."""
        return getUtility(IArchiveSet).getNumberOfPPASourcesForDistribution(
            self.context)

    @property
    def number_of_ppa_binaries(self):
        """The number of binaries published across all PPAs."""
        return getUtility(IArchiveSet).getNumberOfPPABinariesForDistribution(
            self.context)

    @property
    def latest_ppa_source_publications(self):
        """Return the last 5 sources publication in the context PPAs."""
        archive_set = getUtility(IArchiveSet)
        return archive_set.getLatestPPASourcePublicationsForDistribution(
            distribution=self.context)

    @property
    def most_active_ppas(self):
        """Return the last 5 most active PPAs."""
        archive_set = getUtility(IArchiveSet)
        return archive_set.getMostActivePPAsForDistribution(
            distribution=self.context)


class DistributionSetActionNavigationMenu(RegistryCollectionActionMenuBase):
    """Action menu for `DistributionSetView`."""

    usedfor = IDistributionSet
    links = ['register_team', 'register_project', 'create_account']


class DistributionSetView(LaunchpadView):
    """View for /distros top level collection."""

    implements(IRegistryCollectionNavigationMenu)

    page_title = 'Distributions registered in Launchpad'

    @cachedproperty
    def count(self):
        return self.context.count()


class DistributionAddView(LaunchpadFormView):

    schema = IDistribution
    label = "Register a new distribution"
    field_names = [
        "name",
        "displayname",
        "title",
        "summary",
        "description",
        "domainname",
        "members",
        "official_malone",
        "blueprints_usage",
        "official_rosetta",
        "answers_usage",
        ]

    @property
    def page_title(self):
        """The page title."""
        return self.label

    @property
    def cancel_url(self):
        """See `LaunchpadFormView`."""
        return canonical_url(self.context)

    @action("Save", name='save')
    def save_action(self, action, data):
        distribution = getUtility(IDistributionSet).new(
            name=data['name'],
            displayname=data['displayname'],
            title=data['title'],
            summary=data['summary'],
            description=data['description'],
            domainname=data['domainname'],
            members=data['members'],
            owner=self.user,
            )
        notify(ObjectCreatedEvent(distribution))
        self.next_url = canonical_url(distribution)


class DistributionEditView(RegistryEditFormView):

    schema = IDistribution
    field_names = [
        'displayname',
        'title',
        'summary',
        'description',
        'bug_reporting_guidelines',
        'bug_reported_acknowledgement',
        'icon',
        'logo',
        'mugshot',
        'official_malone',
        'enable_bug_expiration',
        'blueprints_usage',
        'official_rosetta',
        'answers_usage',
        'translation_focus',
        ]

    custom_widget('icon', ImageChangeWidget, ImageChangeWidget.EDIT_STYLE)
    custom_widget('logo', ImageChangeWidget, ImageChangeWidget.EDIT_STYLE)
    custom_widget('mugshot', ImageChangeWidget, ImageChangeWidget.EDIT_STYLE)

    @property
    def label(self):
        """See `LaunchpadFormView`."""
        return 'Change %s details' % self.context.displayname

    def validate(self, data):
        """Constrain bug expiration to Launchpad Bugs tracker."""
        # enable_bug_expiration is disabled by JavaScript when official_malone
        # is set False. The contraint is enforced here in case the JavaScript
        # fails to load or activate.
        official_malone = data.get('official_malone', False)
        if not official_malone:
            data['enable_bug_expiration'] = False


class DistributionSeriesView(LaunchpadView):
    """A view to list the distribution series"""

    label = 'Timeline'

    @cachedproperty
    def styled_series(self):
        """A list of dicts; keys: series, css_class, is_development_focus"""
        all_series = []
        for series in self.context.series:
            all_series.append({
                'series': series,
                'css_class': self.getCssClass(series),
                })
        return all_series

    def getCssClass(self, series):
        """The highlight, lowlight, or normal CSS class."""
        if series.status == SeriesStatus.DEVELOPMENT:
            return 'highlight'
        elif series.status == SeriesStatus.OBSOLETE:
            return 'lowlight'
        else:
            # This is normal presentation.
            return ''


class DistributionChangeMirrorAdminView(RegistryEditFormView):
    """A view to change the mirror administrator."""
    schema = IDistribution
    field_names = ['mirror_admin']

    @property
    def label(self):
        """See `LaunchpadFormView`."""
        return "Change the %s mirror administrator" % self.context.displayname


class DistributionChangeMembersView(RegistryEditFormView):
    """A view to change the members team."""
    schema = IDistribution
    field_names = ['members']

    @property
    def label(self):
        """See `LaunchpadFormView`."""
        return "Change the %s members team" % self.context.displayname


class DistributionCountryArchiveMirrorsView(LaunchpadView):
    """A text/plain page that lists the mirrors in the country of the request.

    If there are no mirrors located in the country of the request, we fallback
    to the main Ubuntu repositories.
    """
    implements(IDistributionMirrorMenuMarker)

    def render(self):
        request = self.request
        if not self.context.full_functionality:
            request.response.setStatus(404)
            return u''
        ip_address = ipaddress_from_request(request)
        country = request_country(request)
        mirrors = getUtility(IDistributionMirrorSet).getBestMirrorsForCountry(
            country, MirrorContent.ARCHIVE)
        body = "\n".join(mirror.base_url for mirror in mirrors)
        request.response.setHeader('content-type', 'text/plain;charset=utf-8')
        if country is None:
            country_name = 'Unknown'
        else:
            country_name = country.name
        request.response.setHeader('X-Generated-For-Country', country_name)
        request.response.setHeader('X-Generated-For-IP', ip_address)
        # XXX: Guilherme Salgado 2008-01-09 bug=173729: These are here only
        # for debugging.
        request.response.setHeader(
            'X-REQUEST-HTTP_X_FORWARDED_FOR',
            request.get('HTTP_X_FORWARDED_FOR'))
        request.response.setHeader(
            'X-REQUEST-REMOTE_ADDR', request.get('REMOTE_ADDR'))
        return body.encode('utf-8')


class DistributionMirrorsView(LaunchpadView):

    implements(IDistributionMirrorMenuMarker)
    show_freshness = True
    show_mirror_type = False
    description = None

    @cachedproperty
    def mirror_count(self):
        return self.mirrors.count()

    def _sum_throughput(self, mirrors):
        """Given a list of mirrors, calculate the total bandwidth
        available.
        """
        throughput = 0
        # this would be a wonderful place to have abused DBItem.sort_key ;-)
        for mirror in mirrors:
            if mirror.speed == MirrorSpeed.S128K:
                throughput += 128
            elif mirror.speed == MirrorSpeed.S256K:
                throughput += 256
            elif mirror.speed == MirrorSpeed.S512K:
                throughput += 512
            elif mirror.speed == MirrorSpeed.S1M:
                throughput += 1000
            elif mirror.speed == MirrorSpeed.S2M:
                throughput += 2000
            elif mirror.speed == MirrorSpeed.S10M:
                throughput += 10000
            elif mirror.speed == MirrorSpeed.S45M:
                throughput += 45000
            elif mirror.speed == MirrorSpeed.S100M:
                throughput += 100000
            elif mirror.speed == MirrorSpeed.S1G:
                throughput += 1000000
            elif mirror.speed == MirrorSpeed.S2G:
                throughput += 2000000
            elif mirror.speed == MirrorSpeed.S4G:
                throughput += 4000000
            elif mirror.speed == MirrorSpeed.S10G:
                throughput += 10000000
            elif mirror.speed == MirrorSpeed.S20G:
                throughput += 20000000
            else:
                # need to be made aware of new values in
                # interfaces/distributionmirror.py MirrorSpeed
                return 'Indeterminate'
        if throughput < 1000:
            return str(throughput) + ' Kbps'
        elif throughput < 1000000:
            return str(throughput/1000) + ' Mbps'
        else:
            return str(throughput/1000000) + ' Gbps'

    @cachedproperty
    def total_throughput(self):
        return self._sum_throughput(self.mirrors)

    def getMirrorsGroupedByCountry(self):
        """Given a list of mirrors, create and return list of dictionaries
        containing the country names and the list of mirrors on that country.

        This list is ordered by country name.
        """
        mirrors_by_country = defaultdict(list)
        for mirror in self.mirrors:
            mirrors_by_country[mirror.country.name].append(mirror)

        return [dict(country=country,
                     mirrors=mirrors,
                     number=len(mirrors),
                     throughput=self._sum_throughput(mirrors))
                for country, mirrors in sorted(mirrors_by_country.items())]


class DistributionArchiveMirrorsView(DistributionMirrorsView):

    heading = 'Official Archive Mirrors'
    description = ('These mirrors provide repositories and archives of all '
                   'software for the distribution.')

    @cachedproperty
    def mirrors(self):
        return self.context.archive_mirrors_by_country

    @cachedproperty
    def mirror_count(self):
        return len(self.mirrors)


class DistributionSeriesMirrorsView(DistributionMirrorsView):

    heading = 'Official CD Mirrors'
    description = ('These mirrors offer ISO images which you can download '
                   'and burn to CD to make installation disks.')
    show_freshness = False

    @cachedproperty
    def mirrors(self):
        return self.context.cdimage_mirrors_by_country
<<<<<<< HEAD
=======

    @cachedproperty
    def mirror_count(self):
        return len(self.mirrors)
>>>>>>> 5232031e

    @cachedproperty
    def mirror_count(self):
        return len(self.mirrors)

class DistributionMirrorsRSSBaseView(LaunchpadView):
    """A base class for RSS feeds of distribution mirrors."""

    def initialize(self):
        self.now = datetime.datetime.utcnow()

    def render(self):
        self.request.response.setHeader(
            'content-type', 'text/xml;charset=utf-8')
        body = LaunchpadView.render(self)
        return body.encode('utf-8')


class DistributionArchiveMirrorsRSSView(DistributionMirrorsRSSBaseView):
    """The RSS feed for archive mirrors."""

    heading = 'Archive Mirrors'

    @cachedproperty
    def mirrors(self):
        return self.context.archive_mirrors


class DistributionSeriesMirrorsRSSView(DistributionMirrorsRSSBaseView):
    """The RSS feed for series mirrors."""

    heading = 'CD Mirrors'

    @cachedproperty
    def mirrors(self):
        return self.context.cdimage_mirrors


class DistributionMirrorsAdminView(DistributionMirrorsView):

    def initialize(self):
        """Raise an Unauthorized exception if the user is not a member of this
        distribution's mirror_admin team.
        """
        # XXX: Guilherme Salgado 2006-06-16:
        # We don't want these pages to be public but we can't protect
        # them with launchpad.Edit because that would mean only people with
        # that permission on a Distribution would be able to see them. That's
        # why we have to do the permission check here.
        if not (self.user and self.user.inTeam(self.context.mirror_admin)):
            raise Unauthorized('Forbidden')


class DistributionUnofficialMirrorsView(DistributionMirrorsAdminView):

    heading = 'Unofficial Mirrors'

    @cachedproperty
    def mirrors(self):
        return self.context.unofficial_mirrors


class DistributionPendingReviewMirrorsView(DistributionMirrorsAdminView):

    heading = 'Pending-review mirrors'
    show_mirror_type = True
    show_freshness = False

    @cachedproperty
    def mirrors(self):
        return self.context.pending_review_mirrors


class DistributionDisabledMirrorsView(DistributionMirrorsAdminView):

    heading = 'Disabled Mirrors'

    @cachedproperty
    def mirrors(self):
        return self.context.disabled_mirrors<|MERGE_RESOLUTION|>--- conflicted
+++ resolved
@@ -998,17 +998,11 @@
     @cachedproperty
     def mirrors(self):
         return self.context.cdimage_mirrors_by_country
-<<<<<<< HEAD
-=======
 
     @cachedproperty
     def mirror_count(self):
         return len(self.mirrors)
->>>>>>> 5232031e
-
-    @cachedproperty
-    def mirror_count(self):
-        return len(self.mirrors)
+
 
 class DistributionMirrorsRSSBaseView(LaunchpadView):
     """A base class for RSS feeds of distribution mirrors."""
