# Copyright 2006 Canonical Ltd.  All rights reserved.

"""Archive interfaces."""

__metaclass__ = type

__all__ = [
    'IArchive',
    'IPPAActivateForm',
    'IArchiveSet',
    ]

from zope.interface import Interface, Attribute
from zope.schema import Bool, Choice, Int, Text

from canonical.launchpad import _
from canonical.launchpad.interfaces import IHasOwner


class IArchive(IHasOwner):
    """An Archive interface"""

    id = Attribute("The archive ID.")

    owner = Choice(
        title=_('Owner'), required=True, vocabulary='ValidOwner',
        description=_("""The PPA owner."""))

    description = Text(
        title=_("PPA contents description"), required=False,
        description=_("A short description of contents of this PPA."))

    enabled = Bool(
        title=_("Enabled"), required=False,
        description=_("Whether the PPA is enabled or not."))

    authorized_size = Int(
        title=_("Authorized PPA size "), required=False,
        description=_("Maximum size, in bytes, allowed for this PPA."))

    whiteboard = Text(
        title=_("Whiteboard"), required=False,
        description=_("Administrator comments."))

    purpose = Int(
        title=_("Purpose of archive."), required=True, readonly=True,
        )

<<<<<<< HEAD
    title = Attribute("The name of the archive purpose.")
=======
    distribution = Attribute(
        "The distribution that uses or is used by this archive.")

    archive_url = Attribute("External archive URL.")

    title = Attribute("Archive Title.")

    number_of_sources = Attribute(
        'The number of sources published in the context archive.')
    number_of_binaries = Attribute(
        'The number of binaries published in the context archive.')
    sources_size = Attribute(
        'The size of sources published in the context archive.')
    binaries_size = Attribute(
        'The size of binaries published in the context archive.')
    estimated_size = Attribute('Estimated archive size.')
>>>>>>> f7149ebc


    def getPubConfig():
        """Return an overridden Publisher Configuration instance.

        The original publisher configuration based on the distribution is
        modified according local context, it basically fixes the archive
        paths to cope with non-primary and PPA archives publication workflow.
        """

    def getPublishedSources():
        """All `ISourcePackagePublishingHistory` target to this archive.

        :return: SelectResults containing `ISourcePackagePublishingHistory`.
        """

    def getPublishedBinaries():
        """All `IBinaryPackagePublishingHistory` target to this archive.

        :return: SelectResults containing `IBinaryPackagePublishingHistory`.
        """

class IPPAActivateForm(Interface):
    """Schema used to activate PPAs."""

    description = Text(
        title=_("PPA contents description"), required=False,
        description=_(
        "A short description of contents and goals of this PPA. This text "
        "will be presented in the PPA page and will also allow other users "
        "to find your PPA int their searches. URLs are allowed and will "
        "be rendered as links."))

    accepted = Bool(
        title=_("I accept the PPA Terms of Service."),
        required=True, default=False)


class IArchiveSet(Interface):
    """Interface for ArchiveSet"""

    title = Attribute('Title')

    def new(distribution=None, purpose=None, owner=None, description=None):
        """Create a new archive.

        If purpose is ArchivePurpose.PPA, owner must be set.
        """

    def ensure(owner, distribution, purpose):
        """Ensure the owner has an valid archive."""

    def get(archive_id):
        """Return the IArchive with the given archive_id."""

    def getByDistroPurpose(distribution, purpose):
        """Return the IArchive with the given distribution and purpose."""

<<<<<<< HEAD
    def getByDistroComponent(distribution, component_name):
        """Return the IArchive most appropriate for distribution and component,

        Where different components may imply a different archive (e.g.
        commercial), this method will return the archive for that component.

        If the component_name supplied is unknown, None is returned.
        """

    def getAllPPAs():
        """Return all existent personal archives."""

    def getPendingAcceptancePPAs():
        """Return only pending acceptance personal archives."""

    def getPendingPublicationPPAs():
        """Return only pending publication personal archives."""

=======
>>>>>>> f7149ebc
    def __iter__():
        """Iterates over existent archives, including the main_archives."""<|MERGE_RESOLUTION|>--- conflicted
+++ resolved
@@ -46,9 +46,6 @@
         title=_("Purpose of archive."), required=True, readonly=True,
         )
 
-<<<<<<< HEAD
-    title = Attribute("The name of the archive purpose.")
-=======
     distribution = Attribute(
         "The distribution that uses or is used by this archive.")
 
@@ -65,8 +62,6 @@
     binaries_size = Attribute(
         'The size of binaries published in the context archive.')
     estimated_size = Attribute('Estimated archive size.')
->>>>>>> f7149ebc
-
 
     def getPubConfig():
         """Return an overridden Publisher Configuration instance.
@@ -124,7 +119,6 @@
     def getByDistroPurpose(distribution, purpose):
         """Return the IArchive with the given distribution and purpose."""
 
-<<<<<<< HEAD
     def getByDistroComponent(distribution, component_name):
         """Return the IArchive most appropriate for distribution and component,
 
@@ -134,16 +128,5 @@
         If the component_name supplied is unknown, None is returned.
         """
 
-    def getAllPPAs():
-        """Return all existent personal archives."""
-
-    def getPendingAcceptancePPAs():
-        """Return only pending acceptance personal archives."""
-
-    def getPendingPublicationPPAs():
-        """Return only pending publication personal archives."""
-
-=======
->>>>>>> f7149ebc
     def __iter__():
         """Iterates over existent archives, including the main_archives."""