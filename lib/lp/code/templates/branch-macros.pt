--- conflicted
+++ resolved
@@ -271,7 +271,6 @@
       The revision commit message.
     </tal:commit-message>
   </dd>
-<<<<<<< HEAD
   <div
       class="revision-expander"
       tal:condition="request/features/code.ajax_revision_diffs.enabled">
@@ -283,8 +282,6 @@
       Loading diff
     </div>
   </div>
-=======
->>>>>>> 5b7839e5
 
   <div tal:condition="rev_info | nothing">
     <div tal:define="merge_proposal python:rev_info['merge_proposal']"
