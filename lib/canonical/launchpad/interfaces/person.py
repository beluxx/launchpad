--- conflicted
+++ resolved
@@ -1566,7 +1566,6 @@
         Return None if there is no translator.
         """
 
-<<<<<<< HEAD
     def getValidPersons(self, persons):
         """Get all the Persons that are valid.
 
@@ -1581,13 +1580,13 @@
              ValidPersonOrTeamCache. It would be better to add a column
              to the Person table. If we do that, this method can go
              away. Bug 221901. -- Bjorn Tillenius, 2008-04-25
-=======
+        """
+
     def getPeopleWithBranches(product=None):
         """Return the people who have branches.
 
         :param product: If supplied, only people who have branches in the
             specified product are returned.
->>>>>>> d0fc9687
         """
 
     def getSubscribersForTargets(targets, recipients=None):
