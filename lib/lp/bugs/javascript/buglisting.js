/* Copyright 2011 Canonical Ltd.  This software is licensed under the
 * GNU Affero General Public License version 3 (see the file LICENSE).
 *
 * Client-side rendering of bug listings.
 *
 * @module bugs
 * @submodule buglisting
 */

YUI.add('lp.bugs.buglisting', function(Y) {

var namespace = Y.namespace('lp.bugs.buglisting');


/**
 * Constructor.
 * current_url is used to determine search params.
 * cache is the JSONRequestCache for the batch.
 * template is the template to use for rendering batches.
 * target is a YUI node to update when rendering batches.
<<<<<<< HEAD
=======
 * navigation_indices is a YUI NodeList of nodes to update with the current
 * batch info.
>>>>>>> 51d9cd82
 * io_provider is something providing the Y.io interface, typically used for
 * testing.  Defaults to Y.io.
 */
namespace.ListingNavigator = function(current_url, cache, template, target,
<<<<<<< HEAD
                                      io_provider) {
=======
                                      navigation_indices, io_provider) {
>>>>>>> 51d9cd82
    var lp_client = new Y.lp.client.Launchpad();
    this.search_params = namespace.get_query(current_url);
    delete this.search_params.start;
    delete this.search_params.memo;
    delete this.search_params.direction;
    delete this.search_params.orderby;
    this.io_provider = io_provider;
    this.current_batch = lp_client.wrap_resource(null, cache);
    this.template = template;
    this.target = target;
    this.batches = {};
<<<<<<< HEAD
=======
    this.backwards_navigation = new Y.NodeList([]);
    this.forwards_navigation = new Y.NodeList([]);
    if (!Y.Lang.isValue(navigation_indices)){
        navigation_indices = new Y.NodeList([]);
    }
    this.navigation_indices = navigation_indices;
    this.batch_info_template = '<strong>{{start}}</strong> &rarr; ' +
        '<strong>{{end}}</strong> of {{total}} results';
>>>>>>> 51d9cd82
};


/**
 * Call the callback when a node matching the selector is clicked.
 *
 * The node is also marked up appropriately.
 */
namespace.ListingNavigator.prototype.clickAction = function(selector,
                                                            callback){
    that = this;
    var nodes = Y.all(selector);
    nodes.on('click', function(e){
        e.preventDefault();
        callback.call(that);
    });
    nodes.addClass('js-action');
};

<<<<<<< HEAD
=======
/**
 * Rewrite all nodes with navigation classes so that they are hyperlinks.
 * Content is retained.
 */
namespace.linkify_navigation = function(){
    Y.each(['previous', 'next', 'first', 'last'], function(class_name){
        Y.all('.' + class_name).each(function(node){
            new_node = Y.Node.create('<a href="#"></a>');
            new_node.addClass(class_name);
            new_node.setContent(node.getContent());
            node.replace(new_node);
        });
    });
};
>>>>>>> 51d9cd82

/**
 * Factory to return a ListingNavigator for the given page.
 */
namespace.ListingNavigator.from_page = function(){
    var target = Y.one('#client-listing');
<<<<<<< HEAD
    var navigator = new namespace.ListingNavigator(
        window.location, LP.cache, LP.mustache_listings, target);
=======
    var navigation_indices = Y.all('.batch-navigation-index');
    var navigator = new namespace.ListingNavigator(
        window.location, LP.cache, LP.mustache_listings, target,
        navigation_indices);
    namespace.linkify_navigation();
    navigator.backwards_navigation = Y.all('.first,.previous');
    navigator.forwards_navigation = Y.all('.last,.next');
>>>>>>> 51d9cd82
    navigator.clickAction('.first', navigator.first_batch);
    navigator.clickAction('.next', navigator.next_batch);
    navigator.clickAction('.previous', navigator.prev_batch);
    navigator.clickAction('.last', navigator.last_batch);
<<<<<<< HEAD
=======
    navigator.render_navigation();
>>>>>>> 51d9cd82
    return navigator;
};


/**
 * Render bug listings via Mustache.
 *
 * If model is supplied, it is used as the data for rendering the listings.
 * Otherwise, LP.cache.mustache_model is used.
 *
 * The template is always LP.mustache_listings.
 */
<<<<<<< HEAD
namespace.ListingNavigator.prototype.rendertable = function(){
=======
namespace.ListingNavigator.prototype.render = function(){
>>>>>>> 51d9cd82
    if (! Y.Lang.isValue(this.target)){
        return;
    }
    var model = this.current_batch.mustache_model;
<<<<<<< HEAD
    var txt = Mustache.to_html(this.template, model);
    this.target.set('innerHTML', txt);
=======
    var batch_info = Mustache.to_html(this.batch_info_template, {
        start: this.current_batch.start + 1,
        end: this.current_batch.start +
            this.current_batch.mustache_model.bugtasks.length,
        total: this.current_batch.total
    });
    this.target.setContent(Mustache.to_html(this.template, model));
    this.navigation_indices.setContent(batch_info);
    this.render_navigation();
};


/**
 * Enable/disable navigation links as appropriate.
 */
namespace.ListingNavigator.prototype.render_navigation = function(){
    this.backwards_navigation.toggleClass(
        'inactive', this.current_batch.prev === null);
    this.forwards_navigation.toggleClass(
        'inactive', this.current_batch.next === null);
>>>>>>> 51d9cd82
};


/**
 * Get the key for the specified batch, for use in the batches mapping.
 */
namespace.ListingNavigator.get_batch_key = function(config){
    return JSON.stringify([config.order_by, config.memo, config.forwards,
                           config.start]);
};

/**
 * A shim to use the data of an LP.cache to render the bug listings and cache
 * their data.
 *
 * order_by is the ordering used by the model.
 */
namespace.ListingNavigator.prototype.update_from_model = function(model){
    var key = namespace.ListingNavigator.get_batch_key(model);
    this.batches[key] = model;
    this.current_batch = model;
<<<<<<< HEAD
    this.rendertable();
};


/**
 * Return the query vars to use for the specified batch.
 * This includes the search params and the batch selector.
 */
namespace.ListingNavigator.prototype.get_batch_query = function(config){
    var query = Y.merge(this.search_params, {orderby: config.order_by});
    if (Y.Lang.isValue(config.memo)){
        query.memo = config.memo;
    }
    if (Y.Lang.isValue(config.start)){
        query.start = config.start;
    }
    if (config.forwards !== undefined && !config.forwards){
        query.direction = 'backwards';
    }
    return query;
};


/**
=======
    this.render();
};


/**
 * Return the query vars to use for the specified batch.
 * This includes the search params and the batch selector.
 */
namespace.ListingNavigator.prototype.get_batch_query = function(config){
    var query = Y.merge(this.search_params, {orderby: config.order_by});
    if (Y.Lang.isValue(config.memo)){
        query.memo = config.memo;
    }
    if (Y.Lang.isValue(config.start)){
        query.start = config.start;
    }
    if (config.forwards !== undefined && !config.forwards){
        query.direction = 'backwards';
    }
    return query;
};


/**
>>>>>>> 51d9cd82
 * Update the display to the specified batch.
 *
 * If the batch is cached, it will be used immediately.  Otherwise, it will be
 * retrieved and cached upon retrieval.
 */
namespace.ListingNavigator.prototype.update = function(config){
    var key = namespace.ListingNavigator.get_batch_key(config);
    var cached_batch = this.batches[key];
    if (Y.Lang.isValue(cached_batch)){
        this.current_batch = cached_batch;
<<<<<<< HEAD
        this.rendertable();
=======
        this.render();
>>>>>>> 51d9cd82
    }
    else {
        this.load_model(config);
    }
};


/**
 * Update the navigator to display the last batch.
 */
namespace.ListingNavigator.prototype.last_batch = function(){
    this.update({
        forwards: false,
        memo: "",
        start: this.current_batch.last_start,
        order_by: this.current_batch.order_by
    });
};


/**
 * Update the navigator to display the first batch.
 *
 * The order_by defaults to the current ordering, but may be overridden.
 */
namespace.ListingNavigator.prototype.first_batch = function(order_by){
    if (order_by === undefined){
        order_by = this.current_batch.order_by;
    }
    this.update({
        forwards: true,
        memo: null,
        start: 0,
        order_by: order_by
    });
};


/**
 * Update the navigator to display the next batch.
 */
namespace.ListingNavigator.prototype.next_batch = function(){
    this.update({
        forwards: true,
        memo: this.current_batch.next.memo,
        start:this.current_batch.next.start,
        order_by: this.current_batch.order_by
    });
};

/**
 * Update the navigator to display the previous batch.
 */
namespace.ListingNavigator.prototype.prev_batch = function(){
    this.update({
        forwards: false,
        memo: this.current_batch.prev.memo,
        start:this.current_batch.prev.start,
        order_by: this.current_batch.order_by
    });
};


/**
 * Load the specified batch via ajax.  Display & cache on load.
 */
namespace.ListingNavigator.prototype.load_model = function(config){
    var query = this.get_batch_query(config);
    var load_model_config = {
        on: {
            success: Y.bind(this.update_from_model, this)
        }
    };
    if (Y.Lang.isValue(this.io_provider)){
        load_model_config.io_provider = this.io_provider;
    }
    Y.lp.client.load_model(
        this.current_batch.context, '+bugs', load_model_config, query);
};


/**
 * Return the query of the specified URL in structured form.
 */
namespace.get_query = function(url){
    var querystring = Y.lp.get_url_query(url);
    return Y.QueryString.parse(querystring);
};


}, "0.1", {"requires": ["node", 'lp.client']});<|MERGE_RESOLUTION|>--- conflicted
+++ resolved
@@ -18,20 +18,13 @@
  * cache is the JSONRequestCache for the batch.
  * template is the template to use for rendering batches.
  * target is a YUI node to update when rendering batches.
-<<<<<<< HEAD
-=======
  * navigation_indices is a YUI NodeList of nodes to update with the current
  * batch info.
->>>>>>> 51d9cd82
  * io_provider is something providing the Y.io interface, typically used for
  * testing.  Defaults to Y.io.
  */
 namespace.ListingNavigator = function(current_url, cache, template, target,
-<<<<<<< HEAD
-                                      io_provider) {
-=======
                                       navigation_indices, io_provider) {
->>>>>>> 51d9cd82
     var lp_client = new Y.lp.client.Launchpad();
     this.search_params = namespace.get_query(current_url);
     delete this.search_params.start;
@@ -43,8 +36,6 @@
     this.template = template;
     this.target = target;
     this.batches = {};
-<<<<<<< HEAD
-=======
     this.backwards_navigation = new Y.NodeList([]);
     this.forwards_navigation = new Y.NodeList([]);
     if (!Y.Lang.isValue(navigation_indices)){
@@ -53,7 +44,6 @@
     this.navigation_indices = navigation_indices;
     this.batch_info_template = '<strong>{{start}}</strong> &rarr; ' +
         '<strong>{{end}}</strong> of {{total}} results';
->>>>>>> 51d9cd82
 };
 
 
@@ -73,8 +63,6 @@
     nodes.addClass('js-action');
 };
 
-<<<<<<< HEAD
-=======
 /**
  * Rewrite all nodes with navigation classes so that they are hyperlinks.
  * Content is retained.
@@ -89,17 +77,12 @@
         });
     });
 };
->>>>>>> 51d9cd82
 
 /**
  * Factory to return a ListingNavigator for the given page.
  */
 namespace.ListingNavigator.from_page = function(){
     var target = Y.one('#client-listing');
-<<<<<<< HEAD
-    var navigator = new namespace.ListingNavigator(
-        window.location, LP.cache, LP.mustache_listings, target);
-=======
     var navigation_indices = Y.all('.batch-navigation-index');
     var navigator = new namespace.ListingNavigator(
         window.location, LP.cache, LP.mustache_listings, target,
@@ -107,15 +90,11 @@
     namespace.linkify_navigation();
     navigator.backwards_navigation = Y.all('.first,.previous');
     navigator.forwards_navigation = Y.all('.last,.next');
->>>>>>> 51d9cd82
     navigator.clickAction('.first', navigator.first_batch);
     navigator.clickAction('.next', navigator.next_batch);
     navigator.clickAction('.previous', navigator.prev_batch);
     navigator.clickAction('.last', navigator.last_batch);
-<<<<<<< HEAD
-=======
     navigator.render_navigation();
->>>>>>> 51d9cd82
     return navigator;
 };
 
@@ -128,19 +107,11 @@
  *
  * The template is always LP.mustache_listings.
  */
-<<<<<<< HEAD
-namespace.ListingNavigator.prototype.rendertable = function(){
-=======
 namespace.ListingNavigator.prototype.render = function(){
->>>>>>> 51d9cd82
     if (! Y.Lang.isValue(this.target)){
         return;
     }
     var model = this.current_batch.mustache_model;
-<<<<<<< HEAD
-    var txt = Mustache.to_html(this.template, model);
-    this.target.set('innerHTML', txt);
-=======
     var batch_info = Mustache.to_html(this.batch_info_template, {
         start: this.current_batch.start + 1,
         end: this.current_batch.start +
@@ -161,7 +132,6 @@
         'inactive', this.current_batch.prev === null);
     this.forwards_navigation.toggleClass(
         'inactive', this.current_batch.next === null);
->>>>>>> 51d9cd82
 };
 
 
@@ -183,8 +153,7 @@
     var key = namespace.ListingNavigator.get_batch_key(model);
     this.batches[key] = model;
     this.current_batch = model;
-<<<<<<< HEAD
-    this.rendertable();
+    this.render();
 };
 
 
@@ -208,32 +177,6 @@
 
 
 /**
-=======
-    this.render();
-};
-
-
-/**
- * Return the query vars to use for the specified batch.
- * This includes the search params and the batch selector.
- */
-namespace.ListingNavigator.prototype.get_batch_query = function(config){
-    var query = Y.merge(this.search_params, {orderby: config.order_by});
-    if (Y.Lang.isValue(config.memo)){
-        query.memo = config.memo;
-    }
-    if (Y.Lang.isValue(config.start)){
-        query.start = config.start;
-    }
-    if (config.forwards !== undefined && !config.forwards){
-        query.direction = 'backwards';
-    }
-    return query;
-};
-
-
-/**
->>>>>>> 51d9cd82
  * Update the display to the specified batch.
  *
  * If the batch is cached, it will be used immediately.  Otherwise, it will be
@@ -244,11 +187,7 @@
     var cached_batch = this.batches[key];
     if (Y.Lang.isValue(cached_batch)){
         this.current_batch = cached_batch;
-<<<<<<< HEAD
-        this.rendertable();
-=======
         this.render();
->>>>>>> 51d9cd82
     }
     else {
         this.load_model(config);
