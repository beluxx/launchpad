--- conflicted
+++ resolved
@@ -62,14 +62,9 @@
       facet="overview"
       permission="zope.Public">
       <browser:page
-<<<<<<< HEAD
         name="+portlet-upstream"
-        template="../templates/sourcepackage-portlet-upstream.pt" />
-=======
-        name="+portlet-hctstatus"
-        template="../templates/sourcepackage-portlet-hctstatus.pt"
+        template="../templates/sourcepackage-portlet-upstream.pt"
         />
->>>>>>> 1692e5a0
       <browser:page
         name="+portlet-releases"
         template="../templates/sourcepackage-portlet-releases.pt"
@@ -103,13 +98,8 @@
         <browser:page
             name="+packaging"
             facet="overview"
-<<<<<<< HEAD
             template="../templates/sourcepackage-packaging.pt"
-            lp:url="/distros/ubuntu/hoary/+sources/evolution/+packaging" />
-=======
-            template="../templates/sourcepackage-hctstatus.pt"
             />
->>>>>>> 1692e5a0
         <browser:page
             name="+translations"
             facet="translations"
@@ -162,13 +152,8 @@
         <browser:page
             name="+edit-packaging"
             facet="overview"
-<<<<<<< HEAD
             template="../templates/sourcepackage-edit-packaging.pt"
-            lp:url="/distros/ubuntu/hoary/+sources/apache2/+edit-packaging" />
-=======
-            template="../templates/sourcepackage-packaging.pt"
             />
->>>>>>> 1692e5a0
     </browser:pages>
 
 </configure>