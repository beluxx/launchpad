# Copyright 2004-2005 Canonical Ltd.  All rights reserved.

"""This module is used by the Launchpad webapp to determine titles for pages.

https://launchpad.canonical.com/LaunchpadTitles

** IMPORTANT ** (Brad Bollenbach, 2006-07-20) This module should not be
put in webapp, because webapp is not domain-specific, and should not be
put in browser, because this would make webapp depend on browser. SteveA
has a plan to fix this overall soon.

This module contains string or unicode literals assigned to names, or
functions such as this one:

  def bug_index(context, view):
      return 'Bug %s: %s' % (context.id, context.title)

The names of string or unicode literals and functions are the names of
the page templates, but with hyphens changed to underscores.  So, the
function bug_index given about is for the page template bug-index.pt.

If the function needs to include details from the request, this is
available from view.request.  However, these functions should not access
view.request.  Instead, the view class should make a function or
attribute available that provides the required information.

If the function returns None, it means that the default page title for
the whole of Launchpad should be used.  This is defined in the variable
DEFAULT_LAUNCHPAD_TITLE.

There are shortcuts for some common substitutions at the top of this
module.

The strings and functions for page titles are arranged in alphabetical
order after the helpers.

"""
__metaclass__ = type

from zope.component import getUtility

from canonical.launchpad.interfaces import (
    ILaunchBag, IMaloneApplication, IPerson, IStructuralObjectPresentation)
from canonical.launchpad.webapp import smartquote

DEFAULT_LAUNCHPAD_TITLE = 'Launchpad'

# Helpers.

class BugTaskPageTitle:
    def __call__(self, context, view):
        return smartquote('%s: "%s"') % (
            IStructuralObjectPresentation(context).getMainHeading(),
            context.bug.title)


class SubstitutionHelper:
    def __init__(self, text):
        self.text = text

    def __call__(self, context, view):
        raise NotImplementedError


class ContextDisplayName(SubstitutionHelper):
    def __call__(self, context, view):
        return self.text % context.displayname


class ContextId(SubstitutionHelper):
    def __call__(self, context, view):
        return self.text % context.id


class ContextTitle(SubstitutionHelper):
    def __call__(self, context, view):
        return self.text % context.title

class ContextDisplayname(SubstitutionHelper):
    def __call__(self, context, view):
        return self.text % context.displayname

class ContextBrowsername(SubstitutionHelper):
    def __call__(self, context, view):
        return self.text % context.browsername


class LaunchbagBugID(SubstitutionHelper):
    def __call__(self, context, view):
        return self.text % getUtility(ILaunchBag).bug.id


class ContextBugId(SubstitutionHelper):
    """Helper to include the context's bug id in the title."""

    def __call__(self, context, view):
        return self.text % context.bug.id


# Functions and strings used as the titles of pages.

archive_admin = ContextTitle('Administer %s')

archive_activate = 'Activate Personal Package Archive'

archive_builds = ContextTitle('Builds for %s')

archive_edit = ContextTitle('Edit %s')

archive_index = ContextTitle('%s')

bazaar_all_branches = 'All branches in the Launchpad Bazaar'

bazaar_index = 'Launchpad Code'

bazaar_sync_review = 'Review upstream repositories for Launchpad Bazaar syncing'

def binarypackagerelease_index(context, view):
    return "%s binary package in Launchpad" % context.title

binarypackagenames_index = 'Binary package name set'

bounties_index = 'Bounties registered in Launchpad'

bounty_add = 'Register a bounty'

bounty_edit = ContextTitle(smartquote('Edit bounty "%s"'))

bounty_link = ContextTitle('Link a bounty to %s')

bounty_index = ContextTitle(smartquote('Bounty "%s" in Launchpad'))

bounty_subscription = ContextTitle(smartquote('Subscription to bounty "%s"'))

branch_associations = ContextDisplayName(smartquote(
    '"%s" branch associations'))

branch_delete = ContextDisplayName(smartquote('Delete branch "%s"'))

branch_edit = ContextDisplayName(smartquote('Change "%s" branch details'))

branch_edit_subscription = ContextDisplayName(smartquote(
    'Edit subscription to branch "%s"'))

def branch_index(context, view):
    if context.author:
        return smartquote('"%s" branch by %s in Launchpad') % (
            context.displayname, context.author.title)
    else:
        return smartquote('"%s" branch in Launchpad') % (context.displayname)

<<<<<<< HEAD
=======
def branch_listing_cross_product(context, view):
    return view.page_title

>>>>>>> d333ec8d
branch_landing_candidates = ContextDisplayName(smartquote(
    'Landing candidates for "%s"'))

branchmergeproposal_edit = 'Edit branch merge proposal'

branch_register_merge_proposal = 'Register branch merge proposal'

branch_subscription = ContextDisplayName(smartquote(
    'Subscription to branch "%s"'))

def branchsubscription_edit(context, view):
    return smartquote(
        'Edit subscription to branch "%s"' % context.branch.displayname)

branch_visibility = ContextDisplayName('Set branch visibility policy for %s')

def branch_visibility_edit(context, view):
    return view.pagetitle

branchtarget_branchlisting = ContextDisplayName('Details of Branches for %s')

bug_activity = ContextBugId('Bug #%s - Activity log')

bug_addsubscriber = LaunchbagBugID("Bug #%d - Add a subscriber")

def bug_attachment_edit(context, view):
    return smartquote('Bug #%d - Edit attachment "%s"') % (
        context.bug.id, context.title)

bug_branch_add = LaunchbagBugID('Bug #%d - Add branch')

bug_comment_add = LaunchbagBugID('Bug #%d - Add a comment or attachment')

bug_cve = LaunchbagBugID("Bug #%d - Add CVE reference")

bug_edit = ContextBugId('Bug #%d - Edit')

bug_edit_confirm = ContextBugId('Bug #%d - Edit confirmation')

bug_extref_add = LaunchbagBugID("Bug #%d - Add a web link")

def bug_extref_edit(context, view):
    return smartquote('Bug #%d - Edit web link "%s"') % (
        context.bug.id, context.title)

bug_mark_as_duplicate = ContextBugId('Bug #%d - Mark as duplicate')

def bug_nominate_for_series(context, view):
    return view.label

bug_removecve = LaunchbagBugID("Bug #%d - Remove CVE reference")

bug_secrecy = ContextBugId('Bug #%d - Set visibility')

bug_subscription = LaunchbagBugID('Bug #%d - Subscription options')

bug_watch_add = LaunchbagBugID('Bug #%d - Add external bug watch')

bugbranch_status = "Edit branch fix status"

def bugcomment_index(context, view):
    return "Bug #%d - Comment #%d" % (context.bug.id, view.comment.index)

buglinktarget_linkbug = 'Link to bug report'

buglinktarget_unlinkbugs = 'Remove links to bug reports'

buglisting_advanced = ContextTitle("Bugs in %s")

buglisting_default = ContextTitle("Bugs in %s")

def buglisting_embedded_advanced_search(context, view):
    return view.getSearchPageHeading()

def bugnomination_edit(context, view):
    return 'Manage nomination for bug #%d in %s' % (
        context.bug.id, context.target.bugtargetdisplayname)

def bugwatch_editform(context, view):
    return 'Bug #%d - Edit external bug watch (%s in %s)' % (
        context.bug.id, context.remotebug, context.bugtracker.title)

# bugpackageinfestations_index is a redirect

# bugproductinfestations_index is a redirect

def bugs_assigned(context, view):
    if view.user:
        return 'Bugs assigned to %s' % view.user.browsername
    else:
        return 'No-one to display bugs for'

bugtarget_advanced_search = ContextTitle("Search bugs in %s")

bugtarget_bugs = ContextTitle('Bugs in %s')

def bugtarget_filebug_advanced(context, view):
    if IMaloneApplication.providedBy(context):
        # We're generating a title for a top-level, contextless bug
        # filing page.
        return 'Report a bug'
    else:
        # We're generating a title for a contextual bug filing page.
        return 'Report a bug about %s' % context.title

bugtarget_filebug_search = bugtarget_filebug_advanced

bugtarget_filebug_submit_bug = bugtarget_filebug_advanced

bugtask_choose_affected_product = LaunchbagBugID(
    'Bug #%d - Record as affecting another project')

bugtask_edit = BugTaskPageTitle()

bugtask_index = BugTaskPageTitle()

bugtask_requestfix = LaunchbagBugID(
    'Bug #%d - Record as affecting another distribution/package')

bugtask_requestfix_upstream = LaunchbagBugID('Bug #%d - Confirm project')

bugtask_view = BugTaskPageTitle()

# bugtask_macros_buglisting contains only macros
# bugtasks_index is a redirect

bugtracker_edit = ContextTitle(
    smartquote('Change details for "%s" bug tracker'))

bugtracker_index = ContextTitle(smartquote('Bug tracker "%s"'))

bugtrackers_add = 'Register an external bug tracker'

bugtrackers_index = 'Bug trackers registered in Launchpad'

build_buildlog = ContextTitle('Build log for %s')

build_changes = ContextTitle('Changes in %s')

build_index = ContextTitle('Build details for %s')

build_retry = ContextTitle('Retry %s')

build_rescore = ContextTitle('Rescore %s')

builders_index = 'Launchpad build farm'

builder_edit = ContextTitle(smartquote('Edit build machine "%s"'))

builder_index = ContextTitle(smartquote('Build machine "%s"'))

builder_cancel = ContextTitle(smartquote('Cancel job for "%s"'))

builder_mode = ContextTitle(smartquote('Change mode for "%s"'))

builder_admin = ContextTitle(smartquote('Administer "%s" builder'))

builder_history = ContextTitle(smartquote('Build History for "%s"'))

calendar_index = ContextTitle('%s')

calendar_event_addform = ContextTitle('Add event to %s')

calendar_event_display = ContextTitle(smartquote('Event "%s"'))

calendar_event_editform = ContextTitle(smartquote('Change "%s" event details'))

calendar_subscribe = ContextTitle(smartquote('Subscribe to "%s"'))

calendar_subscriptions = 'Calendar subscriptions'

def calendar_view(context, view):
    return '%s - %s' % (context.calendar.title, view.datestring)
calendar_view_day = calendar_view
calendar_view_week = calendar_view
calendar_view_month = calendar_view
calendar_view_year = calendar_view

canbementored_mentoringoffer = 'Offer to mentor this work'

canbementored_retractmentoring = 'Retract offer of mentorship'

def codeimport(context, view):
    return view.title

codeimport_list = 'Code Imports'

codeofconduct_admin = 'Administer Codes of Conduct'

codeofconduct_index = ContextTitle('%s')

codeofconduct_list = 'Ubuntu Codes of Conduct'

cveset_all = 'All CVE entries registered in Launchpad'

cveset_index = 'Launchpad CVE tracker'

cve_index = ContextDisplayName('%s')

cve_linkbug = ContextDisplayName('Link %s to a bug report')

cve_unlinkbugs = ContextDisplayName('Remove links between %s and bug reports')

debug_root_changelog = 'Launchpad changelog'

debug_root_index = 'Launchpad Debug Home Page'

default_editform = 'Default "Edit" Page'

distributionmirror_delete = ContextTitle('Delete mirror %s')

distributionmirror_edit = ContextTitle('Edit mirror %s')

distributionmirror_index = ContextTitle('Mirror %s')

distributionmirror_mark_official = ContextTitle('Mark mirror %s as official')

distributionmirror_prober_logs = ContextTitle('%s mirror prober logs')

distribution_add = 'Register a new distribution'

distribution_allpackages = ContextTitle('All packages in %s')

distribution_bugcontact = ContextTitle('Change bug contact for %s')

distribution_change_mirror_admin = 'Change mirror administrator'

distribution_cvereport = ContextTitle('CVE reports for %s')

distribution_edit = ContextTitle('Edit %s')

distribution_members = ContextTitle('%s distribution members')

distribution_memberteam = ContextTitle(
    smartquote("Change %s's distribution team"))

distribution_mirrors = ContextTitle("Mirrors of %s")

distribution_newmirror = ContextTitle("Register a new mirror for %s")

distribution_series = ContextTitle("%s version history")

distribution_translations = ContextDisplayName('Translating %s')

distribution_translators = ContextTitle(
    smartquote("Appoint %s's translation group"))

distribution_search = ContextDisplayName(smartquote("Search %s's packages"))

distribution_index = ContextTitle('%s in Launchpad')

distribution_builds = ContextTitle('%s builds')

distribution_uploadadmin = ContextTitle('Change Upload Manager for %s')

distribution_ppa_list = ContextTitle('%s Personal Package Archives')

distributionsourcepackage_bugs = ContextTitle('Bugs in %s')

distributionsourcepackage_index = ContextTitle('%s')

distributionsourcepackage_manage_bugcontacts = ContextTitle('Bug contacts for %s')

distributionsourcepackagerelease_index = ContextTitle('%s')

distroarchseries_admin = ContextTitle('Administer %s')

distroarchseries_index = ContextTitle('%s in Launchpad')

distroarchseries_builds = ContextTitle('%s builds')

distroarchseries_search = ContextTitle(
    smartquote("Search %s's binary packages"))

distroarchseriesbinarypackage_index = ContextTitle('%s')

distroarchseriesbinarypackagerelease_index = ContextTitle('%s')

distroseries_addport = ContextTitle('Add a port of %s')

distroseries_bugs = ContextTitle('Bugs in %s')

distroseries_cvereport = ContextDisplayName('CVE report for %s')

distroseries_edit = ContextTitle('Edit details of %s')

def distroseries_index(context, view):
    return '%s %s in Launchpad' % (context.distribution.title, context.version)

distroseries_packaging = ContextDisplayName('Mapping packages to upstream '
    'for %s')

distroseries_search = ContextDisplayName('Search packages in %s')

distroseries_translations = ContextTitle('Translations of %s in Launchpad')

distroseries_translationsadmin = ContextTitle('Admin translation options for %s')

distroseries_builds = ContextTitle('Builds for %s')

distroseries_queue = ContextTitle('Queue for %s')

distroseriesbinarypackage_index = ContextTitle('%s')

distroserieslanguage_index = ContextTitle('%s')

distroseriessourcepackagerelease_index = ContextTitle('%s')

distros_index = 'Distributions registered in Launchpad'

errorservice_config = 'Configure error log'

errorservice_entry = 'Error log entry'

errorservice_index = 'Error log report'

errorservice_tbentry = 'Traceback entry'

faq = 'Launchpad Frequently Asked Questions'

faq_edit = ContextId('Edit FAQ #%s details')

def faq_index(context, view):
    return (
        smartquote('%s FAQ #%d: "%s"') %
        (context.target.displayname, context.id, context.title))

def faq_listing(context, view):
    return view.heading

def hasmentoringoffers_mentoring(context, view):
    if IPerson.providedBy(context):
        if context.teamowner is None:
            return 'Mentoring offered by %s' % context.title
        else:
            return ('Mentoring available for newcomers to %s'  %
                    context.displayname)
    else:
        return 'Mentoring available in %s' % context.displayname

def hasspecifications_specs(context, view):
    if IPerson.providedBy(context):
        return "Blueprints involving %s" % context.title
    else:
        return "Blueprints for %s" % context.title

hassprints_sprints = ContextTitle("Events related to %s")

karmaaction_index = 'Karma actions'

karmaaction_edit = 'Edit karma action'

karmacontext_topcontributors = ContextTitle('Top %s Contributors')

language_index = ContextDisplayname("%s in Launchpad")

language_add = 'Add a new Language to Launchpad'

language_admin = ContextDisplayname("Edit %s")

languageset_index = 'Languages in Launchpad'

# launchpad_debug doesn't need a title.

def launchpad_addform(context, view):
    # Returning None results in the default Launchpad page title being used.
    return getattr(view, 'page_title', None)

launchpad_editform = launchpad_addform

launchpad_feedback = 'Help improve Launchpad'

launchpad_forbidden = 'Forbidden'

launchpad_forgottenpassword = 'Need a new Launchpad password?'

launchpad_graphics = 'Overview of Launchpad graphics and icons'

template_form = 'XXX PLEASE DO NOT USE THIS TEMPLATE XXX'

# launchpad_css is a css file

# launchpad_js is standard javascript

# XXX: kiko 2005-09-29:
# The general form is a fallback form; I'm not sure why it is
# needed, nor why it needs a pagetitle, but I can't debug this today.
launchpad_generalform = "Launchpad - General Form (Should Not Be Displayed)"

launchpad_legal = 'Launchpad legalese'

launchpad_login = 'Log in or register with Launchpad'

launchpad_log_out = 'Log out from Launchpad'

launchpad_notfound = 'Error: Page not found'

launchpad_onezerostatus = 'One-Zero Page Template Status'

launchpad_requestexpired = 'Error: Timeout'

launchpad_search = 'Search projects in Launchpad'

launchpad_translationunavailable= 'Translation page is not available'

launchpad_unexpectedformdata = 'Error: Unexpected form data'

launchpad_librarianfailure = "Sorry, you can't do this right now"

# launchpad_widget_macros doesn't need a title.

launchpadstatisticset_index = 'Launchpad statistics'

loginservice_email_sent = 'Launchpad Login Service - Email sent'

def loginservice_authorize(context, view):
    rpconfig = view.rpconfig
    if rpconfig is None:
        displayname = view.openid_request.trust_root
    else:
        displayname = rpconfig.displayname
    return 'Authenticate to %s' % displayname

loginservice_login = 'Launchpad Login Service'

loginservice_newaccount = 'Create a new account'

loginservice_resetpassword = 'Reset your password'

logintoken_claimprofile = 'Claim Launchpad profile'

logintoken_index = 'Launchpad: redirect to the logintoken page'

logintoken_mergepeople = 'Merge Launchpad accounts'

logintoken_newaccount = 'Create a new Launchpad account'

logintoken_resetpassword = 'Forgotten your password?'

logintoken_validateemail = 'Confirm e-mail address'

logintoken_validategpg = 'Confirm OpenPGP key'

logintoken_validatesignonlygpg = 'Confirm sign-only OpenPGP key'

logintoken_validateteamemail = 'Confirm e-mail address'

# main_template has the code to insert one of these titles.

malone_about = 'About Launchpad Bugs'

malone_distros_index = 'Report a bug about a distribution'

malone_index = 'Launchpad Bugs'

malone_filebug = "Report a bug"

# malone_people_index is a redirect

# malone_template is a means to include the mainmaster template

# marketing_about_template is used by the marketing pages

marketing_answers_about = "About Answers"

marketing_answers_faq = "FAQs about Answers"

marketing_blueprints_about = "About Blueprints"

marketing_blueprints_faq = "FAQs about Blueprints"

marketing_bugs_about = "About Bugs"

marketing_bugs_faq = "FAQs about Bugs"

marketing_code_about = "About Code"

marketing_code_faq = "FAQs about Code"

# marketing_faq_template is used by the marketing pages

marketing_home = "About Launchpad"

# marketing_main_template is used by the marketing pages

def marketing_tour(context, view):
    return view.pagetitle

marketing_translations_about = "About Translations"

marketing_translations_faq = "FAQs about Translations"

mentoringofferset_success = "Successful mentorships over the past year."

# messagechunk_snippet is a fragment

# messages_index is a redirect

message_add = ContextBugId('Bug #%d - Add a comment')

milestone_add = ContextTitle('Add new milestone for %s')

milestone_index = ContextTitle('%s')

milestone_edit = ContextTitle('Edit %s')

notification_test = 'Notification test'

object_branding = ContextDisplayName('Change the images used to represent '
    '%s in Launchpad')

object_driver = ContextTitle('Appoint the driver for %s')

object_launchpadusage = ContextTitle('Launchpad usage by %s')

object_milestones = ContextTitle(smartquote("%s's milestones"))

# object_pots is a fragment.

object_potemplatenames = ContextDisplayName('Template names for %s')

object_reassignment = ContextTitle('Reassign %s')

object_translations = ContextTitle('Translation templates for %s')

oops = 'Oops!'

def openid_decide(context, view):
    return 'Authenticate to %s' % view.openid_request.trust_root

openid_index = 'Launchpad OpenID Server'

def openid_invalid_identity(context, view):
    return 'Invalid OpenID identity %s' % view.openid_request.identity

def package_bugs(context, view):
    return 'Bugs in %s' % context.name

people_index = 'People and teams in Launchpad'

people_adminrequestmerge = 'Merge Launchpad accounts'

def people_list(context, view):
    return view.header

people_mergerequest_sent = 'Merge request sent'

people_newperson = 'Create a new Launchpad profile'

people_newteam = 'Register a new team in Launchpad'

people_requestmerge = 'Merge Launchpad accounts'

people_requestmerge_multiple = 'Merge Launchpad accounts'

person_answer_contact_for = ContextDisplayName(
    'Projects for which %s is an answer contact')

person_bounties = ContextDisplayName('Bounties for %s')

def person_branches(context, view):
    return view.page_title

person_branch_add = ContextDisplayName('Register a new branch for %s')

person_changepassword = 'Change your password'

person_claim = 'Claim account'

person_deactivate_account = 'Deactivate your Launchpad account'

person_codesofconduct = ContextDisplayName(smartquote("%s's code of conduct signatures"))

person_edit = ContextDisplayName(smartquote("%s's details"))

person_editemails = ContextDisplayName(smartquote("%s's e-mail addresses"))

person_editlanguages = ContextDisplayName(
    smartquote("%s's preferred languages"))

person_editpgpkeys = ContextDisplayName(smartquote("%s's OpenPGP keys"))

person_edithomepage = ContextDisplayName(smartquote("%s's home page"))

person_editircnicknames = ContextDisplayName(smartquote("%s's IRC nicknames"))

person_editjabberids = ContextDisplayName(smartquote("%s's Jabber IDs"))

person_editsshkeys = ContextDisplayName(smartquote("%s's SSH keys"))

person_editwikinames = ContextDisplayName(smartquote("%s's wiki names"))

# person_foaf is an rdf file

person_images = ContextDisplayName(smartquote("%s's hackergotchi and emblem"))

def person_index(context, view):
    if context.is_valid_person_or_team:
        return '%s in Launchpad' % context.displayname
    else:
        return "%s does not use Launchpad" % context.displayname

person_karma = ContextDisplayName(smartquote("%s's karma in Launchpad"))

person_mentoringoffers = ContextTitle('Mentoring offered by %s')

person_packages = ContextDisplayName('Packages maintained by %s')

person_packagebugs = ContextDisplayName("%s's package bug reports")

person_packagebugs_overview = person_packagebugs

person_packagebugs_search = person_packagebugs

person_participation = ContextTitle("Team participation by %s")

person_projects = ContextTitle("Projects %s is involved with")

person_review = ContextDisplayName("Review %s")

person_specfeedback = ContextDisplayName('Feature feedback requests for %s')

person_specworkload = ContextDisplayName('Blueprint workload for %s')

person_translations = ContextDisplayName('Translations made by %s')

person_teamhierarchy = ContextDisplayName('Team hierarchy for %s')

pofile_edit = ContextTitle(smartquote('Edit "%s" details'))

pofile_export = ContextTitle(smartquote('Download translation for "%s"'))

pofile_index = ContextTitle(smartquote('Translation overview for "%s"'))

pofile_translate = ContextTitle(smartquote('Edit "%s"'))

def pofile_translate(context, view):
    return 'Translating %s into %s' % (
        context.potemplate.displayname, context.language.englishname)

pofile_upload = ContextTitle(smartquote('Upload file for "%s"'))

# portlet_* are portlets

poll_edit = ContextTitle(smartquote('Edit poll "%s"'))

poll_index = ContextTitle(smartquote('Poll: "%s"'))

poll_newoption = ContextTitle(smartquote('New option for poll "%s"'))

def poll_new(context, view):
    return 'Create a new Poll in team %s' % context.team.displayname

def polloption_edit(context, view):
    return 'Edit option: %s' % context.title

poll_options = ContextTitle(smartquote('Options for poll "%s"'))

poll_vote_condorcet = ContextTitle(smartquote('Vote in poll "%s"'))

poll_vote_simple = ContextTitle(smartquote('Vote in poll "%s"'))

def pomsgset_translate(context, view):
    return smartquote('Edit "%s"' % context.pofile.title)

# potemplate_chart is a fragment

potemplate_edit = ContextTitle(smartquote('Edit "%s" details'))

potemplate_index = ContextTitle(smartquote('Translation status for "%s"'))

potemplate_upload = ContextTitle(smartquote('Upload files for "%s"'))

potemplate_export = ContextTitle(smartquote('Download translations for "%s"'))

potemplatename_add = 'Add a new template name to Launchpad'

potemplatename_edit = ContextTitle(smartquote('Edit "%s" in Launchpad'))

potemplatename_index = ContextTitle(smartquote('"%s" in Launchpad'))

potemplatenames_index = 'Template names in Launchpad'

product_add = 'Register a project in Launchpad'

product_admin = ContextTitle('Administer %s in Launchpad')

product_bugcontact = ContextTitle('Edit bug contact for %s')

product_bugs = ContextDisplayName('Bugs in %s')

product_branches = ContextDisplayName(
    smartquote("%s's Bazaar branches registered in Launchpad"))

product_distros = ContextDisplayName('%s packages: Comparison of distributions')

product_code_index = 'Projects with active branches'

product_cvereport = ContextTitle('CVE reports for %s')

product_edit = ContextTitle('%s in Launchpad')

product_index = ContextTitle('%s in Launchpad')

product_new = 'Register a project in Launchpad'

product_packages = ContextDisplayName('%s packages in Launchpad')

product_files = ContextDisplayName('%s project files')

product_series = ContextDisplayName('%s timeline')

product_translations = ContextTitle('Translations of %s in Launchpad')

product_translators = ContextTitle('Set translation group for %s')

productrelease_add = ContextTitle('Register a new %s release in Launchpad')

productrelease_file_add = ContextDisplayName('Add a file to %s')

productrelease_admin = ContextTitle('Administer %s in Launchpad')

productrelease_edit = ContextDisplayName('Edit details of %s in Launchpad')

productrelease_index = ContextDisplayName('%s in Launchpad')

products_index = 'Projects registered in Launchpad'

productseries_index = ContextTitle('Overview of %s')

productseries_packaging = ContextDisplayName('Packaging of %s in distributions')

productseries_source = 'Import a stable or development branch to Bazaar'

productseries_translations_upload = 'Request new translations upload'

productseries_ubuntupkg = 'Ubuntu source package'

project_add = 'Register a project group with Launchpad'

project_index = ContextTitle('%s in Launchpad')

project_branches = ContextTitle('Bazaar branches for %s')

project_bugs = ContextTitle('Bugs in %s')

project_edit = ContextTitle('%s project group details')

project_filebug_search = bugtarget_filebug_advanced

project_interest = 'Launchpad Translations: Project group not translatable'

project_rosetta_index = ContextTitle('Launchpad Translations: %s')

project_specs = ContextTitle('Blueprints for %s')

project_translations = ContextTitle('Translatable projects for %s')

project_translators = ContextTitle('Set translation group for %s')

projects_index = 'Project groups registered in Launchpad'

projects_request = 'Launchpad Translations: Request a project group'

projects_search = 'Search for project groups in Launchpad'

rdf_index = "Launchpad RDF"

# redirect_up is a redirect

def reference_index(context, view):
    return 'Web links for bug %s' % context.bug.id

# references_index is a redirect

registry_about = 'About the Launchpad Registry'

registry_index = 'Project and group registration in Launchpad'

products_all = 'Upstream projects registered in Launchpad'

projects_all = 'Project groups registered in Launchpad'

registry_review = 'Review Launchpad items'

related_bounties = ContextDisplayName('Bounties for %s')

remotebug_index = ContextTitle('%s')

root_index = 'Launchpad'

rosetta_about = 'About Launchpad Translations'

rosetta_index = 'Launchpad Translations'

rosetta_products = 'Projects with Translations in Launchpad'

product_branch_add = ContextDisplayName('Register a new %s branch')

def productseries_edit(context, view):
    return 'Change %s %s details' % (context.product.displayname, context.name)

productseries_new = ContextDisplayName('Register a new %s release series')

def question_add(context, view):
    return view.pagetitle

question_add_search = question_add

question_bug = ContextId('Link question #%s to a bug report')

question_change_status = ContextId('Change status of question #%s')

question_confirm_answer = ContextId('Confirm an answer to question #%s')

def question_createfaq(context, view):
    return "Create a FAQ for %s" % view.faq_target.displayname

question_edit = ContextId('Edit question #%s details')

question_history = ContextId('History of question #%s')

def question_index(context, view):
    text = (
        smartquote('%s question #%d: "%s"') %
        (context.target.displayname, context.id, context.title))
    return text

question_linkbug = ContextId('Link question  #%s to a bug report')

question_linkfaq = ContextId('Is question #%s a FAQ?')

def question_listing(context, view):
    return view.pagetitle

question_makebug = ContextId('Create bug report based on question #%s')

question_reject = ContextId('Reject question #%s')

question_subscription = ContextId('Subscription to question #%s')

question_unlinkbugs = ContextId('Remove bug links from question #%s')

questions_index = 'Launchpad Answers'

questiontarget_manage_answercontacts = ContextTitle("Answer contact for %s")

securitycontact_edit = ContextDisplayName("Edit %s security contact")

series_bug_nominations = ContextDisplayName('Bugs nominated for %s')

shipit_adminrequest = 'ShipIt admin request'

shipit_index = 'ShipIt'

shipit_index_new = 'ShipIt'

shipit_exports = 'ShipIt exports'

shipit_forbidden = 'Forbidden'

shipit_myrequest = "Your ShipIt order"

shipit_oops = 'Error: Oops'

shipit_reports = 'ShipIt reports'

shipit_requestcds = 'Your ShipIt Request'

shipitrequests_index = 'ShipIt requests'

shipitrequests_search = 'Search ShipIt requests'

shipitrequest_edit = 'Edit ShipIt request'

shipit_notfound = 'Error: Page not found'

signedcodeofconduct_index = ContextDisplayName('%s')

signedcodeofconduct_add = ContextTitle('Sign %s')

signedcodeofconduct_acknowledge = 'Acknowledge code of conduct signature'

signedcodeofconduct_activate = ContextDisplayName('Activating %s')

signedcodeofconduct_deactivate = ContextDisplayName('Deactivating %s')

sourcepackage_bugs = ContextDisplayName('Bugs in %s')

sourcepackage_builds = ContextTitle('Builds for %s')

sourcepackage_translate = ContextTitle('Help translate %s')

sourcepackage_changelog = 'Source package changelog'

sourcepackage_filebug = ContextTitle("Report a bug about %s")

sourcepackage_gethelp = ContextTitle('Help and support options for %s')

sourcepackage_packaging = ContextTitle('%s upstream links')

def sourcepackage_index(context, view):
    return '%s source packages' % context.distroseries.title

sourcepackage_edit_packaging = ContextTitle('Define upstream link for %s')

sourcepackage_translate = ContextTitle('Help translate %s')

sourcepackagenames_index = 'Source package name set'

sourcepackagerelease_index = ContextTitle('Source package %s')

def sourcepackages(context, view):
    return '%s source packages' % context.distroseries.title

sourcepackages_comingsoon = 'Coming soon'

sources_index = 'Bazaar: Upstream revision control imports to Bazaar'

sourcesource_index = 'Upstream source import'

specification_add = 'Register a blueprint in Launchpad'

specification_addsubscriber = 'Subscribe someone else to this blueprint'

specification_linkbug = ContextTitle(
  u'Link blueprint \N{left double quotation mark}%s'
  u'\N{right double quotation mark} to a bug report')

specification_new = 'Register a proposal as a blueprint in Launchpad'

specification_unlinkbugs = 'Remove links to bug reports'

specification_retargeting = 'Attach blueprint to a different project'

specification_superseding = 'Mark blueprint as superseded by another'

specification_goaldecide = 'Approve or decline blueprint goal'

specification_dependency = 'Create a blueprint dependency'

specification_deptree = 'Complete dependency tree'

specification_milestone = 'Target feature to milestone'

specification_people = 'Change blueprint assignee, drafter, and reviewer'

specification_priority = 'Change blueprint priority'

specification_distroseries = ('Target blueprint to a distribution release')

specification_productseries = 'Target blueprint to a series'

specification_removedep = 'Remove a dependency'

specification_givefeedback = 'Clear feedback requests'

specification_requestfeedback = 'Request feedback on this blueprint'

specification_edit = 'Edit blueprint details'

specification_linksprint = 'Put blueprint on sprint agenda'

specification_status = 'Edit blueprint status'

specification_index = ContextTitle(smartquote('Blueprint: "%s"'))

specification_subscription = 'Subscribe to blueprint'

specification_queue = 'Queue blueprint for review'

specification_linkbranch = 'Link branch to blueprint'

specifications_index = 'Launchpad Blueprints'

specificationbranch_status = 'Edit blueprint branch status'

specificationgoal_specs = ContextTitle('List goals for %s')

specificationgoal_setgoals = ContextTitle('Set goals for %s')

def specificationsubscription_edit(context, view):
    return "Subscription of %s" % context.person.browsername

specificationtarget_documentation = ContextTitle('Documentation for %s')

specificationtarget_index = ContextTitle('Blueprint listing for %s')

def specificationtarget_specs(context, view):
    return view.title

specificationtarget_roadmap = ContextTitle('Project plan for %s')

specificationtarget_assignments = ContextTitle('Blueprint assignments for %s')

specificationtarget_workload = ContextTitle('Blueprint workload in %s')

sprint_attend = ContextTitle('Register your attendance at %s')

sprint_edit = ContextTitle(smartquote('Edit "%s" details'))

sprint_index = ContextTitle('%s (sprint or meeting)')

sprint_new = 'Register a meeting or sprint in Launchpad'

sprint_register = 'Register someone to attend this meeting'

sprint_specs = ContextTitle('Blueprints for %s')

sprint_settopics = ContextTitle('Review topics proposed for discussion at %s')

sprint_workload = ContextTitle('Workload at %s')

sprints_all = 'All sprints and meetings registered in Launchpad'

sprints_index = 'Meetings and sprints registered in Launchpad'

sprintspecification_decide = 'Consider spec for sprint agenda'

sprintspecification_admin = 'Approve blueprint for sprint agenda'

standardshipitrequests_index = 'Standard ShipIt options'

standardshipitrequest_new = 'Create a new standard option'

standardshipitrequest_edit = 'Edit standard option'

team_addmember = ContextBrowsername('Add members to %s')

team_edit = 'Edit team information'

team_editemail = ContextDisplayName('%s contact e-mail address')

team_editproposed = ContextBrowsername('Proposed members of %s')

team_index = ContextBrowsername(smartquote('"%s" team in Launchpad'))

team_invitations = ContextBrowsername("Invitations sent to %s")

team_join = ContextBrowsername('Join %s')

team_leave = ContextBrowsername('Leave %s')

team_members = ContextBrowsername(smartquote('"%s" members'))

team_mugshots = ContextBrowsername(smartquote('Mugshots in the "%s" team'))

def teammembership_index(context, view):
    return smartquote("%s's membership status in %s") % (
        context.person.browsername, context.team.browsername)

def teammembership_invitation(context, view):
    return "Make %s a member of %s" % (
        context.person.browsername, context.team.browsername)

def teammembership_self_renewal(context, view):
    return "Renew membership of %s in %s" % (
        context.person.browsername, context.team.browsername)

team_mentoringoffers = ContextTitle('Mentoring available for newcomers to %s')

team_newpoll = ContextTitle('New poll for team %s')

team_polls = ContextTitle('Polls for team %s')

template_auto_add = 'Launchpad Auto-Add Form'

template_auto_edit = 'Launchpad Auto-Edit Form'

template_edit = 'EXAMPLE EDIT TITLE'

template_index = '%EXAMPLE TITLE'

template_new = 'EXAMPLE NEW TITLE'

temporaryblobstorage_storeblob = 'Store a BLOB temporarily in Launchpad'

translationgroup_index = ContextTitle(smartquote('"%s" Launchpad translation group'))

translationgroup_add = 'Add a new translation group to Launchpad'

translationgroup_appoint = ContextTitle(
    smartquote('Appoint a new translator to "%s"'))

translationgroup_edit = ContextTitle(smartquote(
    'Edit "%s" translation group details'))

translationgroup_reassignment = ContextTitle(smartquote(
    'Change the owner of "%s" translation group'))

translationgroups_index = 'Launchpad translation groups'

translationimportqueueentry_index = 'Translation import queue entry'

translationimportqueue_index = 'Translation import queue'

translationimportqueue_blocked = 'Translation import queue - Blocked'

def translator_edit(context, view):
    return "Edit %s translator for %s" % (
        context.language.englishname, context.translationgroup.title)

def translator_remove(context, view):
    return "Remove %s as the %s translator for %s" % (
        context.translator.displayname, context.language.englishname,
        context.translationgroup.title)

unauthorized = 'Error: Not authorized'<|MERGE_RESOLUTION|>--- conflicted
+++ resolved
@@ -149,12 +149,9 @@
     else:
         return smartquote('"%s" branch in Launchpad') % (context.displayname)
 
-<<<<<<< HEAD
-=======
 def branch_listing_cross_product(context, view):
     return view.page_title
 
->>>>>>> d333ec8d
 branch_landing_candidates = ContextDisplayName(smartquote(
     'Landing candidates for "%s"'))
 
