--- conflicted
+++ resolved
@@ -15,17 +15,11 @@
 from canonical.cachedproperty import cachedproperty
 from canonical.config import config
 from canonical.launchpad.interfaces import (
-<<<<<<< HEAD
-    IPersonSet, ITranslationImporter, NotExportedFromLaunchpad,
-    OldTranslationImported, PersonCreationRationale, TranslationConflict,
-    TranslationConstants)
-from canonical.launchpad.translationformat.kde_po_importer import (
-    KdePoImporter)
-=======
     IPersonSet, ITranslationExporter, ITranslationImporter,
     NotExportedFromLaunchpad, OutdatedTranslationError,
     PersonCreationRationale, TranslationConflict, TranslationConstants)
->>>>>>> deef5462
+from canonical.launchpad.translationformat.kde_po_importer import (
+    KdePOImporter)
 from canonical.launchpad.translationformat.gettext_po_importer import (
     GettextPOImporter)
 from canonical.launchpad.translationformat.mozilla_xpi_importer import (
@@ -35,12 +29,8 @@
     RosettaImportStatus, TranslationFileFormat)
 
 importers = {
-<<<<<<< HEAD
-    TranslationFileFormat.KDEPO: KdePoImporter(),
-    TranslationFileFormat.PO: GettextPoImporter(),
-=======
+    TranslationFileFormat.KDEPO: KdePOImporter(),
     TranslationFileFormat.PO: GettextPOImporter(),
->>>>>>> deef5462
     TranslationFileFormat.XPI: MozillaXpiImporter(),
     }
 
