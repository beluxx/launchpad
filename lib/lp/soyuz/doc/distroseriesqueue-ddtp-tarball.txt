--- conflicted
+++ resolved
@@ -82,17 +82,11 @@
   DEBUG Creating queue entry
   ...
   DEBUG Sent a mail:
-<<<<<<< HEAD
-  DEBUG     Subject: [ubuntutest/breezy-autotest] translations_main_20060728.tar.gz - (Accepted)
-  DEBUG     Recipients: Foo Bar <foo.bar@canonical.com>
-  DEBUG     Body:
-=======
   DEBUG   Subject: [ubuntutest/breezy-autotest] translations_main_20060728.tar.gz - (Accepted)
   DEBUG   Sender: Root <root@localhost>
   DEBUG   Recipients: Foo Bar <foo.bar@canonical.com>
   DEBUG   Bcc: Root <root@localhost>
   DEBUG   Body:
->>>>>>> f17b1646
   DEBUG .
   DEBUG * Duhh
   DEBUG
@@ -112,17 +106,11 @@
   DEBUG You are receiving this email because you are the uploader, maintainer or
   DEBUG signer of the above package.
   DEBUG Sent a mail:
-<<<<<<< HEAD
-  DEBUG     Subject: [ubuntutest/breezy-autotest] translations_main_20060728.tar.gz - (Accepted)
-  DEBUG     Recipients: test@example.com
-  DEBUG     Body:
-=======
   DEBUG   Subject: [ubuntutest/breezy-autotest] translations_main_20060728.tar.gz - (Accepted)
   DEBUG   Sender: Foo Bar <foo.bar@canonical.com>
   DEBUG   Recipients: test@example.com
   DEBUG   Bcc: Root <root@localhost>
   DEBUG   Body:
->>>>>>> f17b1646
   DEBUG .
   DEBUG * Duhh
   DEBUG
