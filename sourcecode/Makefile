PYTHON_VERSION=2.5
PYTHON=python${PYTHON_VERSION}
# Not all packages have a working Makefile. Work around this by hardcoding
# the ones we test.  If we fix them all to have EITHER a good makefile
# (build and check targets work), or no makefile we can reenable auto
# detection.
<<<<<<< HEAD
build_dirs:=bzr cscvs dulwich lazr-js lsprof pygettextpo pygpgme storm twisted zope subvertpy
test_dirs:=bzr cscvs pygettextpo storm twisted zope

STORM_TESTDB = storm_test
=======
build_dirs:=cscvs dulwich pygettextpo pygpgme twisted
test_dirs:=cscvs pygettextpo twisted
>>>>>>> d488ff7d

TEST_ENV_VARS = \
  PYTHON=$(PYTHON) \
  PYTHON_VERSION=$(PYTHON_VERSION)

all:

check: build
	@ for subdir in ${test_dirs}; do \
		$(MAKE) -C $$subdir check $(TEST_ENV_VARS) || exit $$?;\
	done

build:
	@ for subdir in ${build_dirs}; do\
		if [ -e $$subdir/Makefile ]; then\
			$(MAKE) -C $$subdir $(TEST_ENV_VARS) || exit $$?;\
		fi;\
	done

.PHONY: check all build<|MERGE_RESOLUTION|>--- conflicted
+++ resolved
@@ -4,15 +4,8 @@
 # the ones we test.  If we fix them all to have EITHER a good makefile
 # (build and check targets work), or no makefile we can reenable auto
 # detection.
-<<<<<<< HEAD
-build_dirs:=bzr cscvs dulwich lazr-js lsprof pygettextpo pygpgme storm twisted zope subvertpy
-test_dirs:=bzr cscvs pygettextpo storm twisted zope
-
-STORM_TESTDB = storm_test
-=======
-build_dirs:=cscvs dulwich pygettextpo pygpgme twisted
+build_dirs:=cscvs dulwich pygettextpo pygpgme twisted subvertpy
 test_dirs:=cscvs pygettextpo twisted
->>>>>>> d488ff7d
 
 TEST_ENV_VARS = \
   PYTHON=$(PYTHON) \
