--- conflicted
+++ resolved
@@ -61,16 +61,7 @@
 
 
 class EntryResource(ReadOnlyResource):
-<<<<<<< HEAD
-    """A Launchpad object, published to the web."""
-    implements(IJSONPublishable)
-
-=======
-    """An individual object, published to the web.
-
-    This is not a real resource yet--you can't really access it from the
-    web. It's only used to compose collection resources.
-    """
+    """An individual object, published to the web."""
     implements(IJSONPublishable)
 
     def __init__(self, context, request):
@@ -78,7 +69,6 @@
         self.context = IEntry(context)
         self.request = request
 
->>>>>>> 4ac12b9f
     def toDataForJSON(self):
         """Turn the object into a simple data structure.
 
@@ -92,28 +82,29 @@
                 dict[name] = getattr(self.context, name)
         return dict
 
+    def do_GET(self):
+        """Render the entry as JSON as JSON."""
+        self.request.response.setHeader('Content-type', 'application/json')
+        return ResourceJSONEncoder().encode(self)
+
 
 class CollectionResource(ReadOnlyResource):
     """A resource that serves a list of entry resources."""
     implements(ICollectionResource)
 
-<<<<<<< HEAD
+    def __init__(self, context, request):
+        self.context = ICollection(context)
+        self.request = request
+
     def publishTraverse(self, request, name):
         """Fetch an entry resource by name."""
         entry = self.context.lookupEntry(name)
         if entry is None:
             raise NotFound(self, name)
         else:
-            return entry
-
-    def do_GET(self, request):
-=======
-    def __init__(self, context, request):
-        self.context = ICollection(context)
-        self.request = request
+            return EntryResource(entry, self.request)
 
     def do_GET(self):
->>>>>>> 4ac12b9f
         """Fetch a collection and render it as JSON."""
         entry_resources = [EntryResource(entry, self.request)
                            for entry in self.context.find()]
