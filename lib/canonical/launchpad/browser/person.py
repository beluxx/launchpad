# Copyright 2004 Canonical Ltd

__metaclass__ = type

__all__ = [
    'PersonNavigation',
    'TeamNavigation',
    'PersonSetNavigation',
    'PeopleContextMenu',
    'PersonFacets',
    'PersonBugsMenu',
    'PersonSpecsMenu',
    'PersonSupportMenu',
    'PersonOverviewMenu',
    'TeamOverviewMenu',
    'BaseListView',
    'PeopleListView',
    'TeamListView',
    'UbunteroListView',
    'FOAFSearchView',
    'PersonSpecWorkLoadView',
    'PersonEditView',
    'PersonEmblemView',
    'PersonHackergotchiView',
    'PersonAssignedBugTaskSearchListingView',
    'ReportedBugTaskSearchListingView',
    'BugContactPackageBugsSearchListingView',
    'SubscribedBugTaskSearchListingView',
    'PersonRdfView',
    'PersonView',
    'TeamJoinView',
    'TeamLeaveView',
    'PersonEditEmailsView',
    'RequestPeopleMergeView',
    'AdminRequestPeopleMergeView',
    'FinishedPeopleMergeRequestView',
    'RequestPeopleMergeMultipleEmailsView',
    'ObjectReassignmentView',
    'TeamReassignmentView',
    ]

import cgi
import urllib
import sets
from StringIO import StringIO

from zope.event import notify
from zope.app.form.browser.add import AddView
from zope.app.form.utility import setUpWidgets
from zope.app.content_types import guess_content_type
from zope.app.form.interfaces import (
        IInputWidget, ConversionError, WidgetInputError)
from zope.app.pagetemplate.viewpagetemplatefile import ViewPageTemplateFile
from zope.component import getUtility

from canonical.database.sqlbase import flush_database_updates
from canonical.launchpad.searchbuilder import any, NULL
from canonical.lp.dbschema import (
    LoginTokenType, SSHKeyType, EmailAddressStatus, TeamMembershipStatus,
    TeamSubscriptionPolicy)

from canonical.cachedproperty import cachedproperty

from canonical.launchpad.interfaces import (
    ISSHKeySet, IPersonSet, IEmailAddressSet, IWikiNameSet,
    IJabberIDSet, IIrcIDSet, ILaunchBag, ILoginTokenSet, IPasswordEncryptor,
    ISignedCodeOfConductSet, IGPGKeySet, IGPGHandler, UBUNTU_WIKI_URL,
    ITeamMembershipSet, IObjectReassignment, ITeamReassignment, IPollSubset,
    IPerson, ICalendarOwner, ITeam, ILibraryFileAliasSet, IPollSet,
<<<<<<< HEAD
    IAdminRequestPeopleMerge, BugTaskSearchParams, NotFoundError, 
    UNRESOLVED_BUGTASK_STATUSES)
=======
    IAdminRequestPeopleMerge, NotFoundError, UNRESOLVED_BUGTASK_STATUSES,
    )
>>>>>>> d330cfb6

from canonical.launchpad.browser.bugtask import BugTaskSearchListingView
from canonical.launchpad.browser.editview import SQLObjectEditView
from canonical.launchpad.browser.cal import CalendarTraversalMixin
from canonical.launchpad.helpers import (
        obfuscateEmail, convertToHtmlCode, sanitiseFingerprint,
        )
from canonical.launchpad.validators.email import valid_email
from canonical.launchpad.validators.name import valid_name
from canonical.launchpad.mail.sendmail import simple_sendmail
from canonical.launchpad.event.team import JoinTeamRequestEvent
from canonical.launchpad.webapp.publisher import LaunchpadView
<<<<<<< HEAD
=======
from canonical.launchpad.webapp.batching import BatchNavigator
>>>>>>> d330cfb6
from canonical.launchpad.webapp import (
    StandardLaunchpadFacets, Link, canonical_url, ContextMenu, ApplicationMenu,
    enabled_with_permission, Navigation, stepto, stepthrough, smartquote,
    redirection, GeneralFormView,
    )

from canonical.launchpad import _


class BranchTraversalMixin:

    @stepto('+branch')
    def traverse_branch(self):
        """Branch of this person or team for the specified product and
        branch names.

        For example:

        * '/people/ddaa/+branch/bazaar/devel' points to the branch whose owner
          name is 'ddaa', whose product name is 'bazaar', and whose branch name
          is 'devel'.

        * '/people/sabdfl/+branch/+junk/junkcode' points to the branch whose
          owner name is 'sabdfl', with no associated product, and whose branch
          name is 'junkcode'.
        """
        stepstogo = self.request.stepstogo
        product_name = stepstogo.consume()
        branch_name = stepstogo.consume()
        if product_name is not None and branch_name is not None:
            if product_name == '+junk':
                return self.context.getBranch(None, branch_name)
            else:
                return self.context.getBranch(product_name, branch_name)
        raise NotFoundError


class PersonNavigation(Navigation, CalendarTraversalMixin,
                       BranchTraversalMixin):

    usedfor = IPerson

    redirection("+bugs", "+assignedbugs")

    def breadcrumb(self):
        return self.context.displayname


class TeamNavigation(Navigation, CalendarTraversalMixin,
                     BranchTraversalMixin):

    usedfor = ITeam

    redirection("+bugs", "+assignedbugs")

    def breadcrumb(self):
        return smartquote('"%s" team') % self.context.displayname

    @stepthrough('+poll')
    def traverse_poll(self, name):
        return getUtility(IPollSet).getByTeamAndName(self.context, name)

    @stepthrough('+member')
    def traverse_member(self, name):
        person = getUtility(IPersonSet).getByName(name)
        if person is None:
            return None
        return getUtility(ITeamMembershipSet).getByPersonAndTeam(
            person, self.context)


class PersonSetNavigation(Navigation):

    usedfor = IPersonSet

    def breadcrumb(self):
        return 'People'

    @stepto('+me')
    def me(self):
        return getUtility(ILaunchBag).user

    def traverse(self, name):
        return self.context.getByName(name)


class PeopleContextMenu(ContextMenu):

    usedfor = IPersonSet

    links = ['peoplelist', 'teamlist', 'ubunterolist', 'newteam',
             'adminrequestmerge']

    def peoplelist(self):
        text = 'All People'
        return Link('+peoplelist', text, icon='people')

    def teamlist(self):
        text = 'All Teams'
        return Link('+teamlist', text, icon='people')

    def ubunterolist(self):
        text = 'All Ubunteros'
        return Link('+ubunterolist', text, icon='people')

    def newteam(self):
        text = 'Register a Team'
        return Link('+newteam', text, icon='add')

    @enabled_with_permission('launchpad.Admin')
    def adminrequestmerge(self):
        text = 'Admin Merge Accounts'
        return Link('+adminrequestmerge', text, icon='edit')


class PersonFacets(StandardLaunchpadFacets):
    """The links that will appear in the facet menu for an IPerson."""

    usedfor = IPerson

    enable_only = ['overview', 'bugs', 'support', 'bounties', 'specifications',
                   'translations', 'calendar']

    def overview(self):
        text = 'Overview'
        summary = 'General information about %s' % self.context.browsername
        return Link('', text, summary)

    def bugs(self):
        text = 'Bugs'
        summary = (
            'Bug reports that %s is involved with' % self.context.browsername)
        return Link('+assignedbugs', text, summary)

    def support(self):
        text = 'Support'
        summary = (
            'Support requests that %s is involved with' %
            self.context.browsername)
        return Link('+tickets', text, summary)

    def specifications(self):
        text = 'Specifications'
        summary = (
            'Feature specifications that %s is involved with' %
            self.context.browsername)
        return Link('+specs', text, summary)

    def bounties(self):
        text = 'Bounties'
        summary = (
            'Bounty offers that %s is involved with' % self.context.browsername
            )
        return Link('+bounties', text, summary)

    def translations(self):
        target = '+translations'
        text = 'Translations'
        summary = (
            'Software that %s is involved in translating' %
            self.context.browsername)
        return Link(target, text, summary)

    def calendar(self):
        text = 'Calendar'
        summary = (
            u'%s\N{right single quotation mark}s scheduled events' %
            self.context.browsername)
        # only link to the calendar if it has been created
        enabled = ICalendarOwner(self.context).calendar is not None
        return Link('+calendar', text, summary, enabled=enabled)


class PersonBugsMenu(ApplicationMenu):

    usedfor = IPerson

    facet = 'bugs'

    links = ['assignedbugs', 'reportedbugs', 'subscribedbugs', 'softwarebugs']

    def assignedbugs(self):
        text = 'Assigned'
        return Link('+assignedbugs', text, icon='bugs')

    def softwarebugs(self):
        text = 'Package Reports'
        return Link('+packagebugs', text, icon='bugs')

    def reportedbugs(self):
        text = 'Reported'
        return Link('+reportedbugs', text, icon='bugs')

    def subscribedbugs(self):
        text = 'Subscribed'
        return Link('+subscribedbugs', text, icon='bugs')


class TeamBugsMenu(PersonBugsMenu):

    usedfor = ITeam
    facet = 'bugs'
    links = ['assignedbugs', 'softwarebugs', 'subscribedbugs']
 

class PersonSpecsMenu(ApplicationMenu):

    usedfor = IPerson
    facet = 'specifications'
    links = ['created', 'assigned', 'drafted', 'review', 'approver',
             'workload', 'subscribed']

    def created(self):
        text = 'Registrant'
        summary = 'List specs registered by %s' % self.context.browsername
        return Link('+specs?role=created', text, summary, icon='spec')

    def approver(self):
        text = 'Approver'
        summary = 'List specs with %s is supposed to approve' % (
            self.context.browsername)
        return Link('+specs?role=approver', text, summary, icon='spec')

    def assigned(self):
        text = 'Assignee'
        summary = 'List specs for which %s is the assignee' % (
            self.context.browsername)
        return Link('+specs?role=assigned', text, summary, icon='spec')

    def drafted(self):
        text = 'Drafter'
        summary = 'List specs drafted by %s' % self.context.browsername
        return Link('+specs?role=drafted', text, summary, icon='spec')

    def review(self):
        text = 'Feedback requested'
        summary = 'List specs where feedback has been requested from %s' % (
            self.context.browsername)
        return Link('+specs?role=feedback', text, summary, icon='spec')

    def workload(self):
        text = 'Workload'
        summary = 'Show all specification work assigned'
        return Link('+specworkload', text, summary, icon='spec')

    def subscribed(self):
        text = 'Subscribed'
        return Link('+specs?role=subscribed', text, icon='spec')


class PersonSupportMenu(ApplicationMenu):

    usedfor = IPerson
    facet = 'support'
    links = ['created', 'assigned', 'answered', 'subscribed']

    def created(self):
        text = 'Requests Made'
        return Link('+createdtickets', text, icon='ticket')

    def assigned(self):
        text = 'Requests Assigned'
        return Link('+assignedtickets', text, icon='ticket')

    def answered(self):
        text = 'Requests Answered'
        return Link('+answeredtickets', text, icon='ticket')

    def subscribed(self):
        text = 'Requests Subscribed'
        return Link('+subscribedtickets', text, icon='ticket')


class CommonMenuLinks:

    @enabled_with_permission('launchpad.Edit')
<<<<<<< HEAD
    def common_edit(self):
        target = '+edit'
        text = 'Edit Personal Details'
        return Link(target, text, icon='edit')

    @enabled_with_permission('launchpad.Edit')
=======
>>>>>>> d330cfb6
    def common_edithomepage(self):
        target = '+edithomepage'
        text = 'Edit Home Page'
        return Link(target, text, icon='edit')

    def common_packages(self):
        target = '+packages'
        text = 'Packages'
        summary = 'Packages assigned to %s' % self.context.browsername
        return Link(target, text, summary, icon='packages')


class PersonOverviewMenu(ApplicationMenu, CommonMenuLinks):

    usedfor = IPerson
    facet = 'overview'
    links = ['karma', 'edit', 'common_edithomepage', 'editemailaddresses',
             'editwikinames', 'editircnicknames', 'editjabberids',
             'editpassword', 'edithackergotchi', 'editsshkeys', 'editpgpkeys',
             'codesofconduct', 'administer', 'common_packages',
             'branches', 'authored', 'registered', 'subscribed', 'addbranch']

    @enabled_with_permission('launchpad.Edit')
    def edit(self):
        target = '+edit'
        text = 'Edit Personal Details'
        return Link(target, text, icon='edit')

    @enabled_with_permission('launchpad.Edit')
    def editemailaddresses(self):
        target = '+editemails'
        text = 'Edit Email Addresses'
        return Link(target, text, icon='edit')

    @enabled_with_permission('launchpad.Edit')
    def editwikinames(self):
        target = '+editwikinames'
        text = 'Edit Wiki Names'
        return Link(target, text, icon='edit')

    @enabled_with_permission('launchpad.Edit')
    def editircnicknames(self):
        target = '+editircnicknames'
        text = 'Edit IRC Nicknames'
        return Link(target, text, icon='edit')

    @enabled_with_permission('launchpad.Edit')
    def editjabberids(self):
        target = '+editjabberids'
        text = 'Edit Jabber IDs'
        return Link(target, text, icon='edit')

    @enabled_with_permission('launchpad.Edit')
    def editpassword(self):
        target = '+changepassword'
        text = 'Change Password'
        return Link(target, text, icon='edit')

    def karma(self):
        target = '+karma'
        text = 'Karma'
        summary = (
            u'%s\N{right single quotation mark}s activities '
            u'in Launchpad' % self.context.browsername)
        return Link(target, text, summary, icon='info')

    @enabled_with_permission('launchpad.Edit')
    def editsshkeys(self):
        target = '+editsshkeys'
        text = 'Edit SSH Keys'
        summary = (
            'Used if %s stores code on the Supermirror' %
            self.context.browsername)
        return Link(target, text, summary, icon='edit')

    @enabled_with_permission('launchpad.Edit')
<<<<<<< HEAD
    def editgpgkeys(self):
        target = '+editgpgkeys'
=======
    def editpgpkeys(self):
        target = '+editpgpkeys'
>>>>>>> d330cfb6
        text = 'Edit OpenPGP Keys'
        summary = 'Used for the Supermirror, and when maintaining packages'
        return Link(target, text, summary, icon='edit')

    @enabled_with_permission('launchpad.Edit')
    def edithackergotchi(self):
        target = '+edithackergotchi'
        text = 'Edit Hackergotchi'
        return Link(target, text, icon='edit')

    @enabled_with_permission('launchpad.Edit')
    def codesofconduct(self):
        target = '+codesofconduct'
        text = 'Codes of Conduct'
        summary = (
            'Agreements to abide by the rules of a distribution or project')
        return Link(target, text, summary, icon='edit')

    @enabled_with_permission('launchpad.Admin')
    def administer(self):
        target = '+review'
        text = 'Administer'
        return Link(target, text, icon='edit')

    def branches(self):
        text = 'Bzr Branches'
        summary = 'Branches and revisions by %s' % self.context.browsername
        return Link('+branches', text, summary)

    def authored(self):
        text = 'Branches Authored'
        return Link('+authoredbranches', text, icon='branch')

    def registered(self):
        text = 'Branches Registered'
        return Link('+registeredbranches', text, icon='branch')

    def subscribed(self):
        text = 'Branches Subscribed'
        return Link('+subscribedbranches', text, icon='branch')

    def addbranch(self):
        text = 'Register Branch'
        return Link('+addbranch', text, icon='add')


class TeamOverviewMenu(ApplicationMenu, CommonMenuLinks):

    usedfor = ITeam
    facet = 'overview'
    links = ['edit', 'common_edithomepage', 'editemblem', 'members',
             'editemail', 'polls', 'joinleave', 'reassign', 'common_packages']

    @enabled_with_permission('launchpad.Edit')
    def edit(self):
        target = '+edit'
        text = 'Change Team Details'
        return Link(target, text, icon='edit')

    @enabled_with_permission('launchpad.Admin')
    def reassign(self):
        target = '+reassign'
        text = 'Change Owner'
        summary = 'Change the owner of the team'
        # alt="(Change owner)"
        return Link(target, text, summary, icon='edit')

    @enabled_with_permission('launchpad.Edit')
    def editemblem(self):
        target = '+editemblem'
        text = 'Change Emblem'
        return Link(target, text, icon='edit')

    def members(self):
        target = '+members'
        text = 'Members'
        return Link(target, text, icon='people')

    def polls(self):
        target = '+polls'
        text = 'Polls'
        return Link(target, text, icon='info')

    @enabled_with_permission('launchpad.Edit')
    def editemail(self):
        target = '+editemail'
        text = 'Edit Contact Address'
        summary = (
            'The address Launchpad uses to contact %s' %
            self.context.browsername)
        return Link(target, text, summary, icon='mail')

    def joinleave(self):
        if userIsActiveTeamMember(self.context):
            target = '+leave'
            text = 'Leave the Team' # &#8230;
            icon = 'remove'
        else:
            target = '+join'
            text = 'Join the Team' # &#8230;
            icon = 'add'
        return Link(target, text, icon=icon)


class BaseListView:

    header = ""

    def __init__(self, context, request):
        self.context = context
        self.request = request

    def _getBatchNavigator(self, results):
        return BatchNavigator(results, self.request)

    def getTeamsList(self):
        results = getUtility(IPersonSet).getAllTeams()
        return self._getBatchNavigator(results)

    def getPeopleList(self):
        results = getUtility(IPersonSet).getAllPersons()
        return self._getBatchNavigator(results)

    def getUbunterosList(self):
        results = getUtility(IPersonSet).getUbunteros()
        return self._getBatchNavigator(results)


class PeopleListView(BaseListView):

    header = "People List"

    def getList(self):
        return self.getPeopleList()


class TeamListView(BaseListView):

    header = "Team List"

    def getList(self):
        return self.getTeamsList()


class UbunteroListView(BaseListView):

    header = "Ubuntero List"

    def getList(self):
        return self.getUbunterosList()


class FOAFSearchView:

    def __init__(self, context, request):
        self.context = context
        self.request = request
        self.results = []

    def teamsCount(self):
        return getUtility(IPersonSet).teamsCount()

    def peopleCount(self):
        return getUtility(IPersonSet).peopleCount()

    def topPeople(self):
        return getUtility(IPersonSet).topPeople()

    def searchPeopleBatchNavigator(self):
        name = self.request.get("name")

        if not name:
            return None

        searchfor = self.request.get("searchfor")
        if searchfor == "peopleonly":
            results = getUtility(IPersonSet).findPerson(name)
        elif searchfor == "teamsonly":
            results = getUtility(IPersonSet).findTeam(name)
        else:
            results = getUtility(IPersonSet).find(name)

        return BatchNavigator(results, self.request)


class PersonRdfView:
    """A view that sets its mime-type to application/rdf+xml"""

    template = ViewPageTemplateFile(
        '../templates/person-foaf.pt')

    def __init__(self, context, request):
        self.context = context
        self.request = request

    def __call__(self):
        """Render RDF output, and return it as a string encoded in UTF-8.

        Render the page template to produce RDF output.
        The return value is string data encoded in UTF-8.

        As a side-effect, HTTP headers are set for the mime type
        and filename for download."""
        self.request.response.setHeader('content-type',
                                        'application/rdf+xml')
        self.request.response.setHeader('Content-Disposition',
                                        'attachment; filename=%s.rdf' %
                                            self.context.name)
        unicodedata = self.template()
        encodeddata = unicodedata.encode('utf-8')
        return encodeddata


def userIsActiveTeamMember(team):
    """Return True if the user is an active member of this team."""
    user = getUtility(ILaunchBag).user
    if user is None:
        return False
    return user in team.activemembers


class PersonSpecWorkLoadView(LaunchpadView):
    """View used to render the specification workload for a particular person.

    It shows the set of specifications with which this person has a role.
    """

<<<<<<< HEAD
    context_parameter = None
=======
    def initialize(self):
        assert IPerson.providedBy(self.context), (
            'PersonSpecWorkLoadView should be used only on an IPerson.')
>>>>>>> d330cfb6

    class PersonSpec:
        """One record from the workload list."""

<<<<<<< HEAD
    def hasSimpleMode(self):
        return True

    def shouldShowAdvancedSearchWidgets(self):
        """Return True if this view's advanced form should be shown."""
        form = self.request.form
        if form.get('advanced') and not form.get('simple'):
            return True
        return False
=======
        def __init__(self, spec, person):
            self.spec = spec
            self.assignee = spec.assignee == person
            self.drafter = spec.drafter == person
            self.approver = spec.approver == person

    @cachedproperty
    def workload(self):
        """This code is copied in large part from browser/sprint.py. It may
        be worthwhile refactoring this to use a common code base.

        Return a structure that lists the specs for which this person is the
        approver, the assignee or the drafter.
        """
        return [PersonSpecWorkLoadView.PersonSpec(spec, self.context)
                for spec in self.context.specifications()]
>>>>>>> d330cfb6


class ReportedBugTaskSearchListingView(BugTaskSearchListingView):
    """All bugs reported by someone."""

    columns_to_show = ["id", "summary", "targetname", "importance", "status"]

    def search(self):
        return BugTaskSearchListingView.search(
            self, extra_params={
                'owner': self.context,
                'status': any(*UNRESOLVED_BUGTASK_STATUSES)})

    def getAdvancedSearchPageHeading(self):
        """The header for the advanced search page."""
        return "Bugs Reported by %s: Advanced Search" % (
            self.context.displayname)

    def getAdvancedSearchButtonLabel(self):
        """The Search button for the advanced search page."""
        return "Search bugs reported by %s" % self.context.displayname

    def getAdvancedSearchActionURL(self):
        """Return a URL to be used as the action for the advanced search."""
        return canonical_url(self.context) + "/+reportedbugs"

    def shouldShowReporterWidget(self):
        """Should the reporter widget be shown on the advanced search page?"""
        return False


class BugContactPackageBugsSearchListingView(BugTaskSearchListingView):
    """Bugs reported on packages for a bug contact."""

    columns_to_show = ["id", "summary", "importance", "status"]

    @property
    def current_package(self):
        """Get the package whose bugs are currently being searched."""
        distribution = self.distribution_widget.getInputValue()
        return distribution.getSourcePackage(
            self.sourcepackagename_widget.getInputValue())

    def search(self, searchtext=None):
        distrosourcepackage = self.current_package
        return BugTaskSearchListingView.search(
            self, searchtext=searchtext, context=distrosourcepackage)

    def getPackageBugCounts(self):
        """Return a list of dicts used for rendering the package bug counts."""
        package_bug_counts = []

        for package in self.context.getBugContactPackages():
            package_bug_counts.append({
                'package_name': package.displayname,
                'package_search_url':
                    self.getBugContactPackageSearchURL(package),
                'open_bugs_count': package.open_bugtasks.count(),
                'open_bugs_url': self.getOpenBugsURL(package),
                'critical_bugs_count': package.critical_bugtasks.count(),
                'critical_bugs_url': self.getCriticalBugsURL(package),
                'unassigned_bugs_count': package.unassigned_bugtasks.count(),
                'unassigned_bugs_url': self.getUnassignedBugsURL(package),
                'inprogress_bugs_count': package.inprogress_bugtasks.count(),
                'inprogress_bugs_url': self.getInProgressBugsURL(package)
            })

        return package_bug_counts

    def getOtherBugContactPackageLinks(self):
        """Return a list of the other packages for a bug contact.

        This excludes the current package.
        """
        current_package = self.current_package

        other_packages = [
            package for package in self.context.getBugContactPackages()
            if package != current_package]

        package_links = []
        for other_package in other_packages:
            package_links.append({
                'title': other_package.displayname,
                'url': self.getBugContactPackageSearchURL(other_package)})

        return package_links

    def getExtraSearchParams(self):
        """Overridden from BugTaskSearchListingView, to filter the search."""
        search_params = {}

        if self.status_widget.hasInput():
            search_params['status'] = any(*self.status_widget.getInputValue())
        if self.unassigned_widget.hasInput():
            search_params['assignee'] = NULL

        return search_params

    def getBugContactPackageSearchURL(self, distributionsourcepackage=None,
                                      advanced=False, extra_params=None):
        """Construct a default search URL for a distributionsourcepackage.

        Optional filter parameters can be specified as a dict with the
        extra_params argument.
        """
        if distributionsourcepackage is None:
            distributionsourcepackage = self.current_package

        params = {
            "field.distribution": distributionsourcepackage.distribution.name,
            "field.sourcepackagename": distributionsourcepackage.name,
            "search": "Search"}

        if extra_params is not None:
            # We must UTF-8 encode searchtext to play nicely with
            # urllib.urlencode, because it may contain non-ASCII characters.
            if extra_params.has_key("field.searchtext"):
                extra_params["field.searchtext"] = \
                    extra_params["field.searchtext"].encode("utf8")

            params.update(extra_params)

        person_url = canonical_url(self.context)
        query_string = urllib.urlencode(sorted(params.items()), doseq=True)

        if advanced:
            return person_url + '/+packagebugs-advanced?%s' % query_string
        else:
            return person_url + '/+packagebugs-search?%s' % query_string

    def getBugContactPackageAdvancedSearchURL(self,
                                              distributionsourcepackage=None):
        """Construct the advanced search URL for a distributionsourcepackage."""
        return self.getBugContactPackageSearchURL(advanced=True)

    def getOpenBugsURL(self, distributionsourcepackage):
        """Return the URL for open bugs on distributionsourcepackage."""
        status_params = {'field.status': []}

        for status in UNRESOLVED_BUGTASK_STATUSES:
            status_params['field.status'].append(status.title)

        return self.getBugContactPackageSearchURL(
            distributionsourcepackage=distributionsourcepackage,
            extra_params=status_params)

    def getCriticalBugsURL(self, distributionsourcepackage):
        """Return the URL for critical bugs on distributionsourcepackage."""
        critical_bugs_params = {
            'field.status': [], 'field.severity': "Critical"}

        for status in UNRESOLVED_BUGTASK_STATUSES:
            critical_bugs_params["field.status"].append(status.title)

        return self.getBugContactPackageSearchURL(
            distributionsourcepackage=distributionsourcepackage,
            extra_params=critical_bugs_params)

    def getUnassignedBugsURL(self, distributionsourcepackage):
        """Return the URL for unassigned bugs on distributionsourcepackage."""
        unassigned_bugs_params = {
            "field.status": [], "field.unassigned": "on"}

        for status in UNRESOLVED_BUGTASK_STATUSES:
            unassigned_bugs_params["field.status"].append(status.title)

        return self.getBugContactPackageSearchURL(
            distributionsourcepackage=distributionsourcepackage,
            extra_params=unassigned_bugs_params)

    def getInProgressBugsURL(self, distributionsourcepackage):
        """Return the URL for unassigned bugs on distributionsourcepackage."""
        inprogress_bugs_params = {"field.status": "In Progress"}

        return self.getBugContactPackageSearchURL(
            distributionsourcepackage=distributionsourcepackage,
            extra_params=inprogress_bugs_params)

    def shouldShowSearchWidgets(self):
        # XXX: It's not possible to search amongst the bugs on maintained
        # software, so for now I'll be simply hiding the search widgets.
        # -- Guilherme Salgado, 2005-11-05
        return False


class PersonAssignedBugTaskSearchListingView(BugTaskSearchListingView):
    """All bugs assigned to someone."""

    context_parameter = 'assignee'

<<<<<<< HEAD
    def shouldShowAssignee(self):
        """Should we show the assignee in the list of results?"""
        return False
=======
    columns_to_show = ["id", "summary", "targetname", "importance", "status"]

    def search(self):
        """Return the open bugs assigned to a person."""
        return BugTaskSearchListingView.search(
            self, extra_params={
                'assignee': self.context,
                'status': any(*UNRESOLVED_BUGTASK_STATUSES)})

    def shouldShowAssigneeWidget(self):
        """Should the assignee widget be shown on the advanced search page?"""
        return False

    def getAdvancedSearchPageHeading(self):
        """The header for the advanced search page."""
        return "Bugs Assigned to %s: Advanced Search" % (
            self.context.displayname)

    def getAdvancedSearchButtonLabel(self):
        """The Search button for the advanced search page."""
        return "Search bugs assigned to %s" % self.context.displayname

    def getAdvancedSearchActionURL(self):
        """Return a URL to be used as the action for the advanced search."""
        return canonical_url(self.context) + "/+assignedbugs"
>>>>>>> d330cfb6


class SubscribedBugTaskSearchListingView(BugTaskSearchListingView):
    """All bugs someone is subscribed to."""

    columns_to_show = ["id", "summary", "targetname", "importance", "status"]

    def search(self):
        return BugTaskSearchListingView.search(
            self, extra_params={
                'subscriber': self.context,
                'status': any(*UNRESOLVED_BUGTASK_STATUSES)})

    def getAdvancedSearchPageHeading(self):
        """The header for the advanced search page."""
        return "Bugs %s is Cc'd to: Advanced Search" % (
            self.context.displayname)

    def getAdvancedSearchButtonLabel(self):
        """The Search button for the advanced search page."""
        return "Search bugs %s is Cc'd to" % self.context.displayname

    def getAdvancedSearchActionURL(self):
        """Return a URL to be used as the action for the advanced search."""
        return canonical_url(self.context) + "/+subscribedbugs"


class PersonView:
    """A View class used in almost all Person's pages."""

    def __init__(self, context, request):
        self.context = context
        self.request = request
        self.message = None
        self.user = getUtility(ILaunchBag).user
        self._karma_categories = None
        if context.isTeam():
            # These methods are called here because their return values are
            # going to be used in some other places (including
            # self.hasCurrentPolls()).
            pollsubset = IPollSubset(self.context)
            self.openpolls = pollsubset.getOpenPolls()
            self.closedpolls = pollsubset.getClosedPolls()
            self.notyetopenedpolls = pollsubset.getNotYetOpenedPolls()

    def hasCurrentPolls(self):
        """Return True if this team has any non-closed polls."""
        assert self.context.isTeam()
        return bool(self.openpolls) or bool(self.notyetopenedpolls)
<<<<<<< HEAD

    def sourcepackagerelease_open_bugs_count(self, sourcepackagerelease):
        """Return the number of open bugs targeted to the sourcepackagename
        and distrorelease of the given sourcepackagerelease.
        """
        params = BugTaskSearchParams(
            user=self.user,
            sourcepackagename=sourcepackagerelease.sourcepackagename,
            status=any(*UNRESOLVED_BUGTASK_STATUSES))
        params.setDistributionRelease(sourcepackagerelease.uploaddistrorelease)
        return getUtility(IBugTaskSet).search(params).count()

    def maintainedPackagesByPackageName(self):
        return self._groupSourcePackageReleasesByName(
            self.context.maintainedPackages())

    def uploadedButNotMaintainedPackagesByPackageName(self):
        return self._groupSourcePackageReleasesByName(
            self.context.uploadedButNotMaintainedPackages())

    class SourcePackageReleasesByName:
        """A class to hold a sourcepackagename and a list of
        sourcepackagereleases of that sourcepackagename.
        """

        def __init__(self, name, releases):
            self.name = name
            self.releases = releases

    def _groupSourcePackageReleasesByName(self, sourcepackagereleases):
        """Return a list of SourcePackageReleasesByName objects ordered by
        SourcePackageReleasesByName.name.
        
        Each SourcePackageReleasesByName object contains a name, which is the
        sourcepackagename and a list containing all sourcepackagereleases of
        that sourcepackagename.
        """
        allreleasesbyallnames = []
        keyfunc = lambda sprelease: sprelease.name
        for key, group in itertools.groupby(sourcepackagereleases, keyfunc):
            allreleasesbyallnames.append(
                PersonView.SourcePackageReleasesByName(key, list(group)))
        return sorted(allreleasesbyallnames, key=lambda s: s.name)
=======
>>>>>>> d330cfb6

    def no_bounties(self):
        return not (self.context.ownedBounties or
            self.context.reviewerBounties or
            self.context.subscribedBounties or
            self.context.claimedBounties)

    def userIsOwner(self):
        """Return True if the user is the owner of this Team."""
        user = getUtility(ILaunchBag).user
        if user is None:
            return False

        return user.inTeam(self.context.teamowner)

    def userHasMembershipEntry(self):
        """Return True if the logged in user has a TeamMembership entry for
        this Team."""
        return bool(self._getMembershipForUser())

    def userIsActiveMember(self):
        """Return True if the user is an active member of this team."""
        return userIsActiveTeamMember(self.context)

    def membershipStatusDesc(self):
        tm = self._getMembershipForUser()
        assert tm is not None, (
            'This method is not meant to be called for users which are not '
            'members of this team.')

        description = tm.status.description
        if (tm.status == TeamMembershipStatus.DEACTIVATED and
            tm.reviewercomment):
            description += ("The reason for the deactivation is: '%s'"
                            % tm.reviewercomment)
        return description

    def userCanRequestToLeave(self):
        """Return true if the user can request to leave this team.

        A given user can leave a team only if he's an active member.
        """
        return self.userIsActiveMember()

    def userCanRequestToJoin(self):
        """Return true if the user can request to join this team.

        The user can request if this is not a RESTRICTED team or if he never
        asked to join this team, if he already asked and the subscription
        status is DECLINED.
        """
        if (self.context.subscriptionpolicy ==
            TeamSubscriptionPolicy.RESTRICTED):
            return False

        tm = self._getMembershipForUser()
        if tm is None:
            return True

        adminOrApproved = [TeamMembershipStatus.APPROVED,
                           TeamMembershipStatus.ADMIN]
        if (tm.status == TeamMembershipStatus.DECLINED or
            (tm.status not in adminOrApproved and
             tm.team.subscriptionpolicy == TeamSubscriptionPolicy.OPEN)):
            return True
        else:
            return False

    def _getMembershipForUser(self):
        user = getUtility(ILaunchBag).user
        if user is None:
            return None
        return getUtility(ITeamMembershipSet).getByPersonAndTeam(
            user, self.context)

    def joinAllowed(self):
        """Return True if this is not a restricted team."""
        restricted = TeamSubscriptionPolicy.RESTRICTED
        return self.context.subscriptionpolicy != restricted

    def obfuscatedEmail(self):
        if self.context.preferredemail is not None:
            return obfuscateEmail(self.context.preferredemail.email)
        else:
            return None

    def htmlEmail(self):
        if self.context.preferredemail is not None:
            return convertToHtmlCode(self.context.preferredemail.email)
        else:
            return None

    def showSSHKeys(self):
        self.request.response.setHeader('Content-Type', 'text/plain')
        return "\n".join(["%s %s %s" % (key.keykind, key.keytext, key.comment)
                          for key in self.context.sshkeys])

    def sshkeysCount(self):
        return self.context.sshkeys.count()

    def gpgkeysCount(self):
        return self.context.gpgkeys.count()

    def signedcocsCount(self):
        return self.context.signedcocs.count()

    def performCoCChanges(self):
        """Make changes to code-of-conduct signature records for this
        person."""
        sig_ids = self.request.form.get("DEACTIVATE_SIGNATURE")

        if sig_ids is not None:
            sCoC_util = getUtility(ISignedCodeOfConductSet)

            # verify if we have multiple entries to deactive
            if not isinstance(sig_ids, list):
                sig_ids = [sig_ids]

            for sig_id in sig_ids:
                sig_id = int(sig_id)
                # Deactivating signature
                comment = 'Deactivated by Owner'
                sCoC_util.modifySignature(sig_id, self.user, comment, False)

            return True

    def processIRCForm(self):
        """Process the IRC nicknames form."""
        if self.request.method != "POST":
            # Nothing to do
            return ""

        form = self.request.form
        for ircnick in self.context.ircnicknames:
            # XXX: We're exposing IrcID IDs here because that's the only
            # unique column we have, so we don't have anything else that we
            # can use to make field names that allow us to uniquely identify
            # them. -- GuilhermeSalgado 25/08/2005
            if form.get('remove_%d' % ircnick.id):
                ircnick.destroySelf()
            else:
                nick = form.get('nick_%d' % ircnick.id)
                network = form.get('network_%d' % ircnick.id)
                if not (nick and network):
                    return "Neither Nickname nor Network can be empty."
                ircnick.nickname = nick
                ircnick.network = network

        nick = form.get('newnick')
        network = form.get('newnetwork')
        if nick or network:
            if nick and network:
                getUtility(IIrcIDSet).new(self.context, network, nick)
            else:
                self.newnick = nick
                self.newnetwork = network
                return "Neither Nickname nor Network can be empty."

        return ""

    def processJabberForm(self):
        """Process the Jabber ID form."""
        if self.request.method != "POST":
            # Nothing to do
            return ""

        form = self.request.form
        for jabber in self.context.jabberids:
            if form.get('remove_%s' % jabber.jabberid):
                jabber.destroySelf()
            else:
                jabberid = form.get('jabberid_%s' % jabber.jabberid)
                if not jabberid:
                    return "You cannot save an empty Jabber ID."
                jabber.jabberid = jabberid

        jabberid = form.get('newjabberid')
        if jabberid:
            jabberset = getUtility(IJabberIDSet)
            existingjabber = jabberset.getByJabberID(jabberid)
            if existingjabber is None:
                jabberset.new(self.context, jabberid)
            elif existingjabber.person != self.context:
                return ('The Jabber ID %s is already registered by '
                        '<a href="%s">%s</a>.'
                        % (jabberid, canonical_url(existingjabber.person),
                           cgi.escape(existingjabber.person.browsername)))
            else:
                return 'The Jabber ID %s already belongs to you.' % jabberid

        return ""

    def _sanitizeWikiURL(self, url):
        """Strip whitespaces and make sure :url ends in a single '/'."""
        if not url:
            return url
        return '%s/' % url.strip().rstrip('/')

    def processWikiForm(self):
        """Process the WikiNames form."""
        if self.request.method != "POST":
            # Nothing to do
            return ""

        form = self.request.form
        context = self.context
        wikinameset = getUtility(IWikiNameSet)
        ubuntuwikiname = form.get('ubuntuwikiname')
        existingwiki = wikinameset.getByWikiAndName(
            UBUNTU_WIKI_URL, ubuntuwikiname)

        if not ubuntuwikiname:
            return "Your Ubuntu WikiName cannot be empty."
        elif existingwiki is not None and existingwiki.person != context:
            return ('The Ubuntu WikiName %s is already registered by '
                    '<a href="%s">%s</a>.'
                    % (ubuntuwikiname, canonical_url(existingwiki.person),
                       cgi.escape(existingwiki.person.browsername)))
        context.ubuntuwiki.wikiname = ubuntuwikiname

        for w in context.otherwikis:
            # XXX: We're exposing WikiName IDs here because that's the only
            # unique column we have. If we don't do this we'll have to
            # generate the field names using the WikiName.wiki and
            # WikiName.wikiname columns (because these two columns make
            # another unique identifier for WikiNames), but that's tricky and
            # not worth the extra work. -- GuilhermeSalgado 25/08/2005
            if form.get('remove_%d' % w.id):
                w.destroySelf()
            else:
                wiki = self._sanitizeWikiURL(form.get('wiki_%d' % w.id))
                wikiname = form.get('wikiname_%d' % w.id)
                if not (wiki and wikiname):
                    return "Neither Wiki nor WikiName can be empty."
                # Try to make sure people will have only a single Ubuntu
                # WikiName registered. Although this is almost impossible
                # because they can do a lot of tricks with the URLs to make
                # them look different from UBUNTU_WIKI_URL but still point to
                # the same place.
                elif wiki == UBUNTU_WIKI_URL:
                    return "You cannot have two Ubuntu WikiNames."
                w.wiki = wiki
                w.wikiname = wikiname

        wiki = self._sanitizeWikiURL(form.get('newwiki'))
        wikiname = form.get('newwikiname')
        if wiki or wikiname:
            if wiki and wikiname:
                existingwiki = wikinameset.getByWikiAndName(wiki, wikiname)
                if existingwiki and existingwiki.person != context:
                    return ('The WikiName %s%s is already registered by '
                            '<a href="%s">%s</a>.'
                            % (wiki, wikiname,
                               canonical_url(existingwiki.person),
                               cgi.escape(existingwiki.person.browsername)))
                elif existingwiki:
                    return ('The WikiName %s%s already belongs to you.'
                            % (wiki, wikiname))
                elif wiki == UBUNTU_WIKI_URL:
                    return "You cannot have two Ubuntu WikiNames."
                wikinameset.new(context, wiki, wikiname)
            else:
                self.newwiki = wiki
                self.newwikiname = wikiname
                return "Neither Wiki nor WikiName can be empty."

        return ""

    # restricted set of methods to be proxied by form_action()
    permitted_actions = ['claim_gpg', 'deactivate_gpg', 'remove_gpgtoken',
                         'revalidate_gpg', 'add_ssh', 'remove_ssh']

    def form_action(self):
        if self.request.method != "POST":
            # Nothing to do
            return ''

        action = self.request.form.get('action')

        # primary check on restrict set of 'form-like' methods.
        if action and (action not in self.permitted_actions):
            return 'Forbidden Form Method: %s' % action

        # do not mask anything
        return getattr(self, action)()

    # XXX cprov 20050401
    # As "Claim GPG key" takes a lot of time, we should process it
    # throught the NotificationEngine.
    def claim_gpg(self):
        fingerprint = self.request.form.get('fingerprint')

        sanitisedfpr = sanitiseFingerprint(fingerprint)

        if not sanitisedfpr:
            return 'Malformed fingerprint:<code>%s</code>' % fingerprint

        fingerprint = sanitisedfpr

        gpgkeyset = getUtility(IGPGKeySet)

        if gpgkeyset.getByFingerprint(fingerprint):
            return 'OpenPGP key <code>%s</code> already imported' % fingerprint

        # import the key to the local keyring
        gpghandler = getUtility(IGPGHandler)
        result, key = gpghandler.retrieveKey(fingerprint)

        if not result:
            # use the content of 'key' for debug proposes; place it in a
            # blockquote because it often comes out empty.
            return (
                """Launchpad could not import your OpenPGP key.
                <ul>
                  <li>Did you enter your complete fingerprint correctly,
                  as produced by <kbd>gpg --fingerprint</kdb>?</li>
                  <li>Have you published your key to a public key
                  server, using <kbd>gpg --send-keys</kbd>?</li>
                  <li>If you have just published your key to the
                  keyserver, note that the keys take a while to be
                  synchronized to our internal keyserver.<br>Please wait at
                  least 30 minutes before attempting to import your
                  key.</li>
                </ul>
                <p>
                <blockquote>%s</blockquote>
                Try again later or cancel your request.""" % key)

        # revoked and expired keys can not be imported.
        if key.revoked:
            return (
                "The key %s cannot be validated because it has been "
                "publicly revoked. You will need to generate a new key "
                "(using <kbd>gpg --genkey</kbd>) and repeat the previous "
                "process to find and import the new key." % key.keyid)

        if key.expired:
            return (
                "The key %s cannot be validated because it has expired. "
                "You will need to generate a new key "
                "(using <kbd>gpg --genkey</kbd>) and repeat the previous "
                "process to find and import the new key." % key.keyid)

        self._validateGPG(key)

        return ('A message has been sent to <code>%s</code>, encrypted with '
                'the key <code>%s</code>. To confirm the key is yours, '
                'decrypt the message and follow the link inside.'
                % (self.context.preferredemail.email, key.displayname))

    def deactivate_gpg(self):
        key_ids = self.request.form.get('DEACTIVATE_GPGKEY')

        if key_ids is not None:
            comment = 'Key(s):<code>'

            # verify if we have multiple entries to deactive
            if not isinstance(key_ids, list):
                key_ids = [key_ids]

            gpgkeyset = getUtility(IGPGKeySet)

            for key_id in key_ids:
                gpgkeyset.deactivateGPGKey(key_id)
                gpgkey = gpgkeyset.get(key_id)
                comment += ' %s' % gpgkey.displayname

            comment += '</code> deactivated'
            flush_database_updates()
            return comment

        return 'No Key(s) selected for deactivation.'

    def remove_gpgtoken(self):
        tokenfprs = self.request.form.get('REMOVE_GPGTOKEN')

        if tokenfprs is not None:
            comment = 'Token(s) for:<code>'
            logintokenset = getUtility(ILoginTokenSet)

            # verify if we have multiple entries to deactive
            if not isinstance(tokenfprs, list):
                tokenfprs = [tokenfprs]

            for tokenfpr in tokenfprs:
                # retrieve token info
                logintokenset.deleteByFingerprintAndRequester(tokenfpr,
                                                              self.user)
                comment += ' %s' % tokenfpr

            comment += '</code> key fingerprint(s) deleted.'
            return comment

        return 'No Token(s) selected for deletion.'

    def revalidate_gpg(self):
        key_ids = self.request.form.get('REVALIDATE_GPGKEY')

        if key_ids is not None:
            found = []
            notfound = []
            # verify if we have multiple entries to deactive
            if not isinstance(key_ids, list):
                key_ids = [key_ids]

            gpghandler = getUtility(IGPGHandler)
            keyset = getUtility(IGPGKeySet)

            for key_id in key_ids:
                # retrieve key info from LP
                gpgkey = keyset.get(key_id)
                result, key = gpghandler.retrieveKey(gpgkey.fingerprint)
                if not result:
                    notfound.append(gpgkey.fingerprint)
                    continue
                self._validateGPG(key)
                found.append(key.displayname)

            comment = ''
            if len(found):
                comment += ('Key(s):<code>%s</code> revalidation email sent '
                            'to %s .' % (' '.join(found),
                                         self.context.preferredemail.email))
            if len(notfound):
                comment += ('Key(s):<code>%s</code> were skiped because could '
                            'not be retrived by Launchpad, verify if the key '
                            'is correctly published in the global key ring.' %
                            (''.join(notfound)))

            return comment

        return 'No Key(s) selected for revalidation.'

    def add_ssh(self):
        sshkey = self.request.form.get('sshkey')
        try:
            kind, keytext, comment = sshkey.split(' ', 2)
        except ValueError:
            return 'Invalid public key'

        if kind == 'ssh-rsa':
            keytype = SSHKeyType.RSA
        elif kind == 'ssh-dss':
            keytype = SSHKeyType.DSA
        else:
            return 'Invalid public key'

        getUtility(ISSHKeySet).new(self.user.id, keytype, keytext, comment)
        return 'SSH public key added.'

    def remove_ssh(self):
        try:
            id = self.request.form.get('key')
        except ValueError:
            return "Can't remove key that doesn't exist"

        sshkey = getUtility(ISSHKeySet).get(id)
        if sshkey is None:
            return "Can't remove key that doesn't exist"

        if sshkey.person != self.user:
            return "Cannot remove someone else's key"

        comment = sshkey.comment
        sshkey.destroySelf()
        return 'Key "%s" removed' % comment

    def _validateGPG(self, key):
        logintokenset = getUtility(ILoginTokenSet)
        bag = getUtility(ILaunchBag)

        preferredemail = bag.user.preferredemail.email
        login = bag.login

        if key.can_encrypt:
            tokentype = LoginTokenType.VALIDATEGPG
        else:
            tokentype = LoginTokenType.VALIDATESIGNONLYGPG
        
        token = logintokenset.new(self.context, login,
                                  preferredemail,
                                  tokentype,
                                  fingerprint=key.fingerprint)

        appurl = self.request.getApplicationURL()
        token.sendGPGValidationRequest(appurl, key)

    def processPasswordChangeForm(self):
        if self.request.method != 'POST':
            return

        form = self.request.form
        currentpassword = form.get('currentpassword')
        encryptor = getUtility(IPasswordEncryptor)
        if not encryptor.validate(currentpassword, self.context.password):
            self.message = (
                "The provided password doesn't match your current password.")
            return

        newpassword = form.get('newpassword')
        newpassword2 = form.get('newpassword2')
        if not (newpassword or newpassword2):
            self.message = "Your new password cannot be empty"
        elif newpassword != newpassword2:
            self.message = "Passwords did not match"
        else:
            self.context.password = encryptor.encrypt(newpassword)
            self.message = "Password changed successfully"


class PersonEditView(SQLObjectEditView):

    def changed(self):
        """Redirect to the person page.

        We need this because people can now change their names, and this will
        make their canonical_url to change too.
        """
        self.request.response.redirect(canonical_url(self.context))


class PersonEmblemView(GeneralFormView):

    def process(self, emblem=None):
        # XXX use Bjorn's nice file upload widget when he writes it
        if emblem is not None:
            filename = self.request.get('field.emblem').filename
            content_type, encoding = guess_content_type(
                name=filename, body=emblem)
            self.context.emblem = getUtility(ILibraryFileAliasSet).create(
                name=filename, size=len(emblem), file=StringIO(emblem),
                contentType=content_type)
        self._nextURL = canonical_url(self.context)
        return 'Success'


class PersonHackergotchiView(GeneralFormView):

    def process(self, hackergotchi=None):
        # XXX use Bjorn's nice file upload widget when he writes it
        if hackergotchi is not None:
            filename = self.request.get('field.hackergotchi').filename
            content_type, encoding = guess_content_type(
                name=filename, body=hackergotchi)
            hkg = getUtility(ILibraryFileAliasSet).create(
                name=filename, size=len(hackergotchi),
                file=StringIO(hackergotchi),
                contentType=content_type)
            self.context.hackergotchi = hkg
        self._nextURL = canonical_url(self.context)
        return 'Success'


class TeamJoinView(PersonView):

    def processForm(self):
        if self.request.method != "POST":
            # Nothing to do
            return

        user = getUtility(ILaunchBag).user

        if self.request.form.get('join') and self.userCanRequestToJoin():
            user.join(self.context)
            appurl = self.request.getApplicationURL()
            notify(JoinTeamRequestEvent(user, self.context, appurl))
            if (self.context.subscriptionpolicy ==
                TeamSubscriptionPolicy.MODERATED):
                self.request.response.addInfoNotification(
                    _('Subscription request pending approval.'))
            else:
                self.request.response.addInfoNotification(_(
                    'Successfully joined %s.' % self.context.displayname))
        self.request.response.redirect('./')


class TeamLeaveView(PersonView):

    def processForm(self):
        if self.request.method != "POST" or not self.userCanRequestToLeave():
            # Nothing to do
            return

        user = getUtility(ILaunchBag).user
        if self.request.form.get('leave'):
            user.leave(self.context)

        self.request.response.redirect('./')


class PersonEditEmailsView:

    def __init__(self, context, request):
        self.context = context
        self.request = request
        self.errormessage = None
        self.message = None
        self.badlyFormedEmail = None
        self.user = getUtility(ILaunchBag).user

    def unvalidatedAndGuessedEmails(self):
        """Return a Set containing all unvalidated and guessed emails."""
        emailset = sets.Set()
        emailset = emailset.union(
            [e.email for e in self.context.guessedemails])
        emailset = emailset.union([e for e in self.context.unvalidatedemails])
        return emailset

    def emailFormSubmitted(self):
        """Check if the user submitted the form and process it.

        Return True if the form was submitted or False if it was not.
        """
        form = self.request.form
        if "REMOVE_VALIDATED" in form:
            self._deleteValidatedEmail()
        elif "SET_PREFERRED" in form:
            self._setPreferred()
        elif "REMOVE_UNVALIDATED" in form:
            self._deleteUnvalidatedEmail()
        elif "VALIDATE" in form:
            self._validateEmail()
        elif "ADD_EMAIL" in form:
            self._addEmail()
        else:
            return False

        # Any self-posting page that updates the database and want to display
        # these updated values have to call flush_database_updates().
        flush_database_updates()
        return True

    def _validateEmail(self):
        """Send a validation url to the selected email address."""
        email = self.request.form.get("UNVALIDATED_SELECTED")
        if email is None:
            self.message = (
                "You must select the email address you want to confirm.")
            return

        token = getUtility(ILoginTokenSet).new(
                    self.context, getUtility(ILaunchBag).login, email,
                    LoginTokenType.VALIDATEEMAIL)
        token.sendEmailValidationRequest(self.request.getApplicationURL())

        self.message = ("A new email was sent to '%s' with instructions on "
                        "how to confirm that it belongs to you." % email)

    def _deleteUnvalidatedEmail(self):
        """Delete the selected email address, which is not validated.

        This email address can be either on the EmailAddress table marked with
        status new, or in the LoginToken table.
        """
        email = self.request.form.get("UNVALIDATED_SELECTED")
        if email is None:
            self.message = (
                "You must select the email address you want to remove.")
            return

        emailset = getUtility(IEmailAddressSet)
        logintokenset = getUtility(ILoginTokenSet)
        if email in [e.email for e in self.context.guessedemails]:
            emailaddress = emailset.getByEmail(email)
            # These asserts will fail only if someone poisons the form.
            assert emailaddress.person.id == self.context.id
            assert self.context.preferredemail.id != emailaddress.id
            emailaddress.destroySelf()

        if email in self.context.unvalidatedemails:
            logintokenset.deleteByEmailAndRequester(email, self.context)

        self.message = "The email address '%s' has been removed." % email

    def _deleteValidatedEmail(self):
        """Delete the selected email address, which is already validated."""
        email = self.request.form.get("VALIDATED_SELECTED")
        if email is None:
            self.message = (
                "You must select the email address you want to remove.")
            return

        emailset = getUtility(IEmailAddressSet)
        emailaddress = emailset.getByEmail(email)
        # These asserts will fail only if someone poisons the form.
        assert emailaddress.person.id == self.context.id
        assert self.context.preferredemail is not None
        if self.context.preferredemail == emailaddress:
            # This will happen only if a person is submitting a stale page.
            self.message = (
                "You can't remove %s because it's your contact email "
                "address." % self.context.preferredemail.email)
            return
        emailaddress.destroySelf()
        self.message = "The email address '%s' has been removed." % email

    def _addEmail(self):
        """Register a new email for the person in context.

        Check if the email is "well formed" and if it's not yet in our
        database and then register it to the person in context.
        """
        person = self.context
        emailset = getUtility(IEmailAddressSet)
        logintokenset = getUtility(ILoginTokenSet)
        newemail = self.request.form.get("newemail", "").strip().lower()
        if not valid_email(newemail):
            self.message = (
                "'%s' doesn't seem to be a valid email address." % newemail)
            self.badlyFormedEmail = newemail
            return

        email = emailset.getByEmail(newemail)
        if email is not None and email.person.id == person.id:
            self.message = (
                    "The email address '%s' is already registered as your "
                    "email address. This can be either because you already "
                    "added this email address before or because it have "
                    "been detected by our system as being yours. In case "
                    "it was detected by our systeam, it's probably shown "
                    "on this page and is waiting to be confirmed as being "
                    "yours." % email.email)
            return
        elif email is not None:
            # self.message is rendered using 'structure' on the page template,
            # so it's better to escape browsername because people can put
            # whatever they want in their name/displayname. On the other hand,
            # we don't need to escape email addresses because they are always
            # validated (which means they can't have html tags) before being
            # inserted in the database.
            owner = email.person
            browsername = cgi.escape(owner.browsername)
            merge_url = ('%s/+requestmerge?field.dupeaccount=%s'
                         % (canonical_url(getUtility(IPersonSet)), owner.name))
            self.message = (
                    "The email address '%s' is already registered by "
                    "<a href=\"%s\">%s</a>. If you think that is a "
                    "duplicated account, you can <a href=\"%s\">merge it</a> "
                    "into your account. "
                    % (email.email, canonical_url(owner), browsername,
                       merge_url))
            return

        token = logintokenset.new(
                    person, getUtility(ILaunchBag).login, newemail,
                    LoginTokenType.VALIDATEEMAIL)
        token.sendEmailValidationRequest(self.request.getApplicationURL())

        self.message = (
                "An email message was sent to '%s'. Follow the "
                "instructions in that message to confirm that the "
                "address is yours." % newemail)

    def _setPreferred(self):
        """Set the selected email as preferred for the person in context."""
        email = self.request.form.get("VALIDATED_SELECTED")
        if email is None:
            self.message = (
                "To set your contact address you have to choose an address "
                "from the list of confirmed addresses and click on Set as "
                "Contact Address.")
            return
        elif isinstance(email, list):
            self.message = (
                    "Only one email address can be set as your contact "
                    "address. Please select the one you want and click on "
                    "Set as Contact Address.")
            return

        emailset = getUtility(IEmailAddressSet)
        emailaddress = emailset.getByEmail(email)
        assert emailaddress.person.id == self.context.id, \
                "differing ids in emailaddress.person.id(%s,%d) == " \
                "self.context.id(%s,%d) (%s)" % \
                (emailaddress.person.name, emailaddress.person.id,
                 self.context.name, self.context.id, emailaddress.email)

        assert emailaddress.status == EmailAddressStatus.VALIDATED
        self.context.setPreferredEmail(emailaddress)
        self.message = "Your contact address has been changed to: %s" % email


class RequestPeopleMergeView(AddView):
    """The view for the page where the user asks a merge of two accounts.

    If the dupe account have only one email address we send a message to that
    address and then redirect the user to other page saying that everything
    went fine. Otherwise we redirect the user to another page where we list
    all email addresses owned by the dupe account and the user selects which
    of those (s)he wants to claim.
    """

    _nextURL = '.'

    def nextURL(self):
        return self._nextURL

    def createAndAdd(self, data):
        user = getUtility(ILaunchBag).user
        dupeaccount = data['dupeaccount']
        if dupeaccount == user:
            # Please, don't try to merge you into yourself.
            return

<<<<<<< HEAD
        emails = list(getUtility(IEmailAddressSet).getByPerson(dupeaccount))
        if len(emails) > 1:
=======
        emails = getUtility(IEmailAddressSet).getByPerson(dupeaccount)
        emails_count = emails.count()
        if emails_count > 1:
>>>>>>> d330cfb6
            # The dupe account have more than one email address. Must redirect
            # the user to another page to ask which of those emails (s)he
            # wants to claim.
            self._nextURL = '+requestmerge-multiple?dupe=%d' % dupeaccount.id
            return

        assert emails_count == 1
        email = emails[0]
        login = getUtility(ILaunchBag).login
        logintokenset = getUtility(ILoginTokenSet)
        token = logintokenset.new(user, login, email.email,
                                  LoginTokenType.ACCOUNTMERGE)

        # XXX: SteveAlexander: an experiment to see if this improves
        #      problems with merge people tests.  2006-03-07
        import canonical.database.sqlbase
        canonical.database.sqlbase.flush_database_updates()
        dupename = dupeaccount.name
        sendMergeRequestEmail(
            token, dupename, self.request.getApplicationURL())
        self._nextURL = './+mergerequest-sent?dupe=%d' % dupeaccount.id


class AdminRequestPeopleMergeView(LaunchpadView):
    """The view for the page where an admin can merge two accounts."""

    def initialize(self):
        self.errormessages = [] 
        self.shouldShowConfirmationPage = False
        setUpWidgets(self, IAdminRequestPeopleMerge, IInputWidget)

    def processForm(self):
        form = self.request.form
        if 'continue' in form:
            # get data from the form
            self.dupe_account = self._getInputValue(self.dupe_account_widget)
            self.target_account = self._getInputValue(
                self.target_account_widget)
            if self.errormessages:
                return

            if self.dupe_account == self.target_account:
                self.errormessages.append(_(
                    "You can't merge %s into itself." 
                    % self.dupe_account.name))
                return

            emailset = getUtility(IEmailAddressSet) 
            self.emails = emailset.getByPerson(self.dupe_account)
            # display dupe_account email addresses and confirmation page
            self.shouldShowConfirmationPage = True

        elif 'merge' in form:
            self._performMerge()
            self.request.response.addInfoNotification(_(
                'Merge completed successfully.'))
            self.request.response.redirect(canonical_url(self.target_account))

    def _getInputValue(self, widget):
        name = self.request.get(widget.name)
        try:
            account = widget.getInputValue()
        except WidgetInputError:
            self.errormessages.append(_("You must choose an account.")) 
            return
        except ConversionError:
            self.errormessages.append(_("%s is an invalid account." % name)) 
            return
        return account

    def _performMerge(self):
        personset = getUtility(IPersonSet)
        emailset = getUtility(IEmailAddressSet)

        dupe_name = self.request.form.get('dupe_name')
        target_name = self.request.form.get('target_name')

        self.dupe_account = personset.getByName(dupe_name)
        self.target_account = personset.getByName(target_name) 

        emails = emailset.getByPerson(self.dupe_account)
        if emails:
            for email in emails:
                # transfer all emails from dupe to targe account
                email.person = self.target_account
                email.status = EmailAddressStatus.NEW

        getUtility(IPersonSet).merge(self.dupe_account, self.target_account)


class FinishedPeopleMergeRequestView:
    """A simple view for a page where we only tell the user that we sent the
    email with further instructions to complete the merge.
    
    This view is used only when the dupe account has a single email address.
    """

    def dupe_email(self):
        """Return the email address of the dupe account to which we sent the
        token.
        """
        dupe_account = getUtility(IPersonSet).get(self.request.get('dupe'))
        results = getUtility(IEmailAddressSet).getByPerson(dupe_account)
        assert results.count() == 1
        return results[0].email


class RequestPeopleMergeMultipleEmailsView:
    """A view for the page where the user asks a merge and the dupe account
    have more than one email address."""

    def __init__(self, context, request):
        self.context = context
        self.request = request
        self.formProcessed = False
        self.dupe = None
        self.notified_addresses = []

    def processForm(self):
        dupe = self.request.form.get('dupe')
        if dupe is None:
            # We just got redirected to this page and we don't have the dupe
            # hidden field in request.form.
            dupe = self.request.get('dupe')
            if dupe is None:
                return

        self.dupe = getUtility(IPersonSet).get(int(dupe))
        emailaddrset = getUtility(IEmailAddressSet)
        self.dupeemails = emailaddrset.getByPerson(self.dupe)

        if self.request.method != "POST":
            return

        self.formProcessed = True
        user = getUtility(ILaunchBag).user
        login = getUtility(ILaunchBag).login
        logintokenset = getUtility(ILoginTokenSet)

        ids = self.request.form.get("selected")
        if ids is not None:
            # We can have multiple email adressess selected, and in this case
            # ids will be a list. Otherwise ids will be str or int and we need
            # to make a list with that value to use in the for loop.
            if not isinstance(ids, list):
                ids = [ids]

            emailset = getUtility(IEmailAddressSet)
            for id in ids:
                email = emailset.get(id)
                assert email in self.dupeemails
                token = logintokenset.new(user, login, email.email,
                                          LoginTokenType.ACCOUNTMERGE)
                dupename = self.dupe.name
                url = self.request.getApplicationURL()
                sendMergeRequestEmail(token, dupename, url)
                self.notified_addresses.append(email.email)


def sendMergeRequestEmail(token, dupename, appurl):
    template = open(
        'lib/canonical/launchpad/emailtemplates/request-merge.txt').read()
    fromaddress = "Launchpad Account Merge <noreply@ubuntu.com>"

    replacements = {'longstring': token.token,
                    'dupename': dupename,
                    'requester': token.requester.name,
                    'requesteremail': token.requesteremail,
                    'toaddress': token.email,
                    'appurl': appurl}
    message = template % replacements

    subject = "Launchpad: Merge of Accounts Requested"
    simple_sendmail(fromaddress, str(token.email), subject, message)


class ObjectReassignmentView:
    """A view class used when reassigning an object that implements IHasOwner.

    By default we assume that the owner attribute is IHasOwner.owner and the
    vocabulary for the owner widget is ValidPersonOrTeam (which is the one
    used in IObjectReassignment). If any object has special needs, it'll be
    necessary to subclass ObjectReassignmentView and redefine the schema
    and/or ownerOrMaintainerAttr attributes.

    Subclasses can also specify a callback to be called after the reassignment
    takes place. This callback must accept three arguments (in this order):
    the object whose owner is going to be changed, the old owner and the new
    owner.

    Also, if the object for which you're using this view doesn't have a
    displayname or name attribute, you'll have to subclass it and define the
    contextName attribute in your subclass constructor.
    """

    ownerOrMaintainerAttr = 'owner'
    schema = IObjectReassignment
    callback = None

    def __init__(self, context, request):
        self.context = context
        self.request = request
        self.user = getUtility(ILaunchBag).user
        self.errormessage = ''
        self.ownerOrMaintainer = getattr(context, self.ownerOrMaintainerAttr)
        setUpWidgets(self, self.schema, IInputWidget)
        self.contextName = (getattr(self.context, 'displayname', None) or
                            getattr(self.context, 'name', None))

    def processForm(self):
        if self.request.method == 'POST':
            self.changeOwner()

    def changeOwner(self):
        """Change the owner of self.context to the one choosen by the user."""
        newOwner = self._getNewOwner()
        if newOwner is None:
            return

        oldOwner = getattr(self.context, self.ownerOrMaintainerAttr)
        setattr(self.context, self.ownerOrMaintainerAttr, newOwner)
        if callable(self.callback):
            self.callback(self.context, oldOwner, newOwner)
        self.request.response.redirect('.')

    def _getNewOwner(self):
        """Return the new owner for self.context, as specified by the user.

        If anything goes wrong, return None and assign an error message to
        self.errormessage to inform the user about what happened.
        """
        personset = getUtility(IPersonSet)
        request = self.request
        owner_name = request.form.get(self.owner_widget.name)
        if not owner_name:
            self.errormessage = (
                "You have to specify the name of the person/team that's "
                "going to be the new %s." % self.ownerOrMaintainerAttr)
            return None

        if request.form.get('existing') == 'existing':
            try:
                # By getting the owner using getInputValue() we make sure
                # it's valid according to the vocabulary of self.schema's
                # owner widget.
                owner = self.owner_widget.getInputValue()
            except WidgetInputError:
                self.errormessage = (
                    "The person/team named '%s' is not a valid owner for %s."
                    % (owner_name, self.contextName))
                return None
            except ConversionError:
                self.errormessage = (
                    "There's no person/team named '%s' in Launchpad."
                    % owner_name)
                return None
        else:
            if personset.getByName(owner_name):
                self.errormessage = (
                    "There's already a person/team with the name '%s' in "
                    "Launchpad. Please choose a different name or select "
                    "the option to make that person/team the new owner, "
                    "if that's what you want." % owner_name)
                return None

            if not valid_name(owner_name):
                self.errormessage = (
                    "'%s' is not a valid name for a team. Please make sure "
                    "it contains only the allowed characters and no spaces."
                    % owner_name)
                return None

            owner = personset.newTeam(
                self.user, owner_name, owner_name.capitalize())

        return owner


class TeamReassignmentView(ObjectReassignmentView):

    ownerOrMaintainerAttr = 'teamowner'
    schema = ITeamReassignment

    def __init__(self, context, request):
        ObjectReassignmentView.__init__(self, context, request)
        self.contextName = self.context.browsername
        self.callback = self._addOwnerAsMember

    def _addOwnerAsMember(self, team, oldOwner, newOwner):
        """Add the new and the old owners as administrators of the team.

        When a user creates a new team, he is added as an administrator of
        that team. To be consistent with this, we must make the new owner an
        administrator of the team. This rule is ignored only if the new owner
        is an inactive member of the team, as that means he's not interested
        in being a member. The same applies to the old owner.
        """
        # Both new and old owners won't be added as administrators of the team
        # only if they're inactive members. If they're either active or
        # proposed members they'll be made administrators of the team.
        if newOwner not in team.inactivemembers:
            team.addMember(newOwner)
        if oldOwner not in team.inactivemembers:
            team.addMember(oldOwner)

        # Need to flush all database updates, otherwise we won't see the
        # updated membership statuses in the rest of this method.
        flush_database_updates()
        if newOwner not in team.inactivemembers:
            team.setMembershipStatus(newOwner, TeamMembershipStatus.ADMIN)

        if oldOwner not in team.inactivemembers:
            team.setMembershipStatus(oldOwner, TeamMembershipStatus.ADMIN)
<|MERGE_RESOLUTION|>--- conflicted
+++ resolved
@@ -67,13 +67,8 @@
     ISignedCodeOfConductSet, IGPGKeySet, IGPGHandler, UBUNTU_WIKI_URL,
     ITeamMembershipSet, IObjectReassignment, ITeamReassignment, IPollSubset,
     IPerson, ICalendarOwner, ITeam, ILibraryFileAliasSet, IPollSet,
-<<<<<<< HEAD
-    IAdminRequestPeopleMerge, BugTaskSearchParams, NotFoundError, 
-    UNRESOLVED_BUGTASK_STATUSES)
-=======
     IAdminRequestPeopleMerge, NotFoundError, UNRESOLVED_BUGTASK_STATUSES,
     )
->>>>>>> d330cfb6
 
 from canonical.launchpad.browser.bugtask import BugTaskSearchListingView
 from canonical.launchpad.browser.editview import SQLObjectEditView
@@ -86,10 +81,7 @@
 from canonical.launchpad.mail.sendmail import simple_sendmail
 from canonical.launchpad.event.team import JoinTeamRequestEvent
 from canonical.launchpad.webapp.publisher import LaunchpadView
-<<<<<<< HEAD
-=======
 from canonical.launchpad.webapp.batching import BatchNavigator
->>>>>>> d330cfb6
 from canonical.launchpad.webapp import (
     StandardLaunchpadFacets, Link, canonical_url, ContextMenu, ApplicationMenu,
     enabled_with_permission, Navigation, stepto, stepthrough, smartquote,
@@ -366,15 +358,6 @@
 class CommonMenuLinks:
 
     @enabled_with_permission('launchpad.Edit')
-<<<<<<< HEAD
-    def common_edit(self):
-        target = '+edit'
-        text = 'Edit Personal Details'
-        return Link(target, text, icon='edit')
-
-    @enabled_with_permission('launchpad.Edit')
-=======
->>>>>>> d330cfb6
     def common_edithomepage(self):
         target = '+edithomepage'
         text = 'Edit Home Page'
@@ -451,13 +434,8 @@
         return Link(target, text, summary, icon='edit')
 
     @enabled_with_permission('launchpad.Edit')
-<<<<<<< HEAD
-    def editgpgkeys(self):
-        target = '+editgpgkeys'
-=======
     def editpgpkeys(self):
         target = '+editpgpkeys'
->>>>>>> d330cfb6
         text = 'Edit OpenPGP Keys'
         summary = 'Used for the Supermirror, and when maintaining packages'
         return Link(target, text, summary, icon='edit')
@@ -685,28 +663,13 @@
     It shows the set of specifications with which this person has a role.
     """
 
-<<<<<<< HEAD
-    context_parameter = None
-=======
     def initialize(self):
         assert IPerson.providedBy(self.context), (
             'PersonSpecWorkLoadView should be used only on an IPerson.')
->>>>>>> d330cfb6
 
     class PersonSpec:
         """One record from the workload list."""
 
-<<<<<<< HEAD
-    def hasSimpleMode(self):
-        return True
-
-    def shouldShowAdvancedSearchWidgets(self):
-        """Return True if this view's advanced form should be shown."""
-        form = self.request.form
-        if form.get('advanced') and not form.get('simple'):
-            return True
-        return False
-=======
         def __init__(self, spec, person):
             self.spec = spec
             self.assignee = spec.assignee == person
@@ -723,7 +686,6 @@
         """
         return [PersonSpecWorkLoadView.PersonSpec(spec, self.context)
                 for spec in self.context.specifications()]
->>>>>>> d330cfb6
 
 
 class ReportedBugTaskSearchListingView(BugTaskSearchListingView):
@@ -915,11 +877,6 @@
 
     context_parameter = 'assignee'
 
-<<<<<<< HEAD
-    def shouldShowAssignee(self):
-        """Should we show the assignee in the list of results?"""
-        return False
-=======
     columns_to_show = ["id", "summary", "targetname", "importance", "status"]
 
     def search(self):
@@ -945,7 +902,6 @@
     def getAdvancedSearchActionURL(self):
         """Return a URL to be used as the action for the advanced search."""
         return canonical_url(self.context) + "/+assignedbugs"
->>>>>>> d330cfb6
 
 
 class SubscribedBugTaskSearchListingView(BugTaskSearchListingView):
@@ -995,52 +951,6 @@
         """Return True if this team has any non-closed polls."""
         assert self.context.isTeam()
         return bool(self.openpolls) or bool(self.notyetopenedpolls)
-<<<<<<< HEAD
-
-    def sourcepackagerelease_open_bugs_count(self, sourcepackagerelease):
-        """Return the number of open bugs targeted to the sourcepackagename
-        and distrorelease of the given sourcepackagerelease.
-        """
-        params = BugTaskSearchParams(
-            user=self.user,
-            sourcepackagename=sourcepackagerelease.sourcepackagename,
-            status=any(*UNRESOLVED_BUGTASK_STATUSES))
-        params.setDistributionRelease(sourcepackagerelease.uploaddistrorelease)
-        return getUtility(IBugTaskSet).search(params).count()
-
-    def maintainedPackagesByPackageName(self):
-        return self._groupSourcePackageReleasesByName(
-            self.context.maintainedPackages())
-
-    def uploadedButNotMaintainedPackagesByPackageName(self):
-        return self._groupSourcePackageReleasesByName(
-            self.context.uploadedButNotMaintainedPackages())
-
-    class SourcePackageReleasesByName:
-        """A class to hold a sourcepackagename and a list of
-        sourcepackagereleases of that sourcepackagename.
-        """
-
-        def __init__(self, name, releases):
-            self.name = name
-            self.releases = releases
-
-    def _groupSourcePackageReleasesByName(self, sourcepackagereleases):
-        """Return a list of SourcePackageReleasesByName objects ordered by
-        SourcePackageReleasesByName.name.
-        
-        Each SourcePackageReleasesByName object contains a name, which is the
-        sourcepackagename and a list containing all sourcepackagereleases of
-        that sourcepackagename.
-        """
-        allreleasesbyallnames = []
-        keyfunc = lambda sprelease: sprelease.name
-        for key, group in itertools.groupby(sourcepackagereleases, keyfunc):
-            allreleasesbyallnames.append(
-                PersonView.SourcePackageReleasesByName(key, list(group)))
-        return sorted(allreleasesbyallnames, key=lambda s: s.name)
-=======
->>>>>>> d330cfb6
 
     def no_bounties(self):
         return not (self.context.ownedBounties or
@@ -1845,14 +1755,9 @@
             # Please, don't try to merge you into yourself.
             return
 
-<<<<<<< HEAD
-        emails = list(getUtility(IEmailAddressSet).getByPerson(dupeaccount))
-        if len(emails) > 1:
-=======
         emails = getUtility(IEmailAddressSet).getByPerson(dupeaccount)
         emails_count = emails.count()
         if emails_count > 1:
->>>>>>> d330cfb6
             # The dupe account have more than one email address. Must redirect
             # the user to another page to ask which of those emails (s)he
             # wants to claim.
