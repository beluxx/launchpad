# Copyright 2004-2005 Canonical Ltd.  All rights reserved.
# pylint: disable-msg=E0611,W0212

__metaclass__ = type
__all__ = [
    'BugTracker',
    'BugTrackerAlias',
    'BugTrackerAliasSet',
    'BugTrackerSet']

from datetime import datetime, timedelta
from itertools import chain
from pytz import timezone
# splittype is not formally documented, but is in urllib.__all__, is
# simple, and is heavily used by the rest of urllib, hence is unlikely
# to change or go away.
from urllib import splittype, quote

from zope.component import getUtility
from zope.interface import implements

from sqlobject import (
    ForeignKey, OR, SQLMultipleJoin, SQLObjectNotFound, StringCol)
from sqlobject.sqlbuilder import AND

from storm.expr import Or, SQL
from storm.store import Store

from canonical.database.enumcol import EnumCol
from canonical.database.sqlbase import (
    SQLBase, flush_database_updates, sqlvalues)

from canonical.launchpad.database.bugtrackerperson import BugTrackerPerson
from canonical.launchpad.helpers import shortlist
from canonical.launchpad.interfaces.bugtrackerperson import (
    BugTrackerPersonAlreadyExists)
from canonical.launchpad.database.bug import Bug
from canonical.launchpad.database.bugmessage import BugMessage
from canonical.launchpad.database.bugwatch import BugWatch
from canonical.launchpad.validators.person import validate_public_person
from canonical.launchpad.interfaces import (
    BugTrackerType, IBugTracker, IBugTrackerAlias, IBugTrackerAliasSet,
    IBugTrackerSet, NotFoundError)
from canonical.launchpad.interfaces.launchpad import ILaunchpadCelebrities
from canonical.launchpad.interfaces.person import IPersonSet
from canonical.launchpad.validators.email import valid_email
from canonical.launchpad.validators.name import sanitize_name
from canonical.launchpad.webapp.uri import URI


def normalise_leading_slashes(rest):
    """Ensure that the 'rest' segment of a URL starts with //."""
    return '//' + rest.lstrip('/')


def normalise_base_url(base_url):
    """Convert https to http, and normalise scheme for others."""
    schema, rest = splittype(base_url)
    if schema == 'https':
        return 'http:' + rest
    elif schema is None:
        return 'http:' + normalise_leading_slashes(base_url)
    else:
        return '%s:%s' % (schema, rest)


def base_url_permutations(base_url):
    """Return all the possible variants of a base URL.

    Sometimes the URL ends with slash, sometimes not. Sometimes http
    is used, sometimes https. This gives a list of all possible
    variants, so that queryByBaseURL can match a base URL, even if it
    doesn't match exactly what is stored in the database.

    >>> base_url_permutations('http://foo/bar')
    ['http://foo/bar', 'http://foo/bar/',
     'https://foo/bar', 'https://foo/bar/']
    """
    http_schemas = ['http', 'https']
    url_schema, rest = splittype(base_url)
    if url_schema in http_schemas or url_schema is None:
        possible_schemas = http_schemas
        rest = normalise_leading_slashes(rest)
    else:
        # This else-clause is here since we have no strict
        # requirement that bug trackers have to have http URLs.
        possible_schemas = [url_schema]
    alternative_urls = [base_url]
    for schema in possible_schemas:
        url = "%s:%s" % (schema, rest)
        if url != base_url:
            alternative_urls.append(url)
        if url.endswith('/'):
            alternative_urls.append(url[:-1])
        else:
            alternative_urls.append(url + '/')
    return alternative_urls


def make_bugtracker_name(uri):
    """Return a name string for a bug tracker based on a URI.

    :param uri: The base URI to be used to identify the bug tracker,
        e.g. http://bugs.example.com or mailto:bugs@example.com
    """
    base_uri = URI(uri)
    if base_uri.scheme == 'mailto':
        if valid_email(base_uri.path):
            base_name = base_uri.path.split('@', 1)[0]
        else:
            raise AssertionError(
                'Not a valid email address: %s' % base_uri.path)
    else:
        base_name = base_uri.host

    return 'auto-%s' % base_name


def make_bugtracker_title(uri):
    """Return a title string for a bug tracker based on a URI.

    :param uri: The base URI to be used to identify the bug tracker,
        e.g. http://bugs.example.com or mailto:bugs@example.com
    """
    base_uri = URI(uri)
    if base_uri.scheme == 'mailto':
        if valid_email(base_uri.path):
            local_part, domain = base_uri.path.split('@', 1)
            domain_parts = domain.split('.')
            return 'Email to %s@%s' % (local_part, domain_parts[0])
        else:
            raise AssertionError(
                'Not a valid email address: %s' % base_uri.path)
    else:
        return base_uri.host + base_uri.path


class BugTracker(SQLBase):
    """A class to access the BugTracker table in the database.

    Each BugTracker is a distinct instance of that bug tracking
    tool. For example, each Bugzilla deployment is a separate
    BugTracker. bugzilla.mozilla.org and bugzilla.gnome.org are each
    distinct BugTrackers.
    """
    implements(IBugTracker)

    _table = 'BugTracker'

    bugtrackertype = EnumCol(dbName='bugtrackertype',
        schema=BugTrackerType, notNull=True)
    name = StringCol(notNull=True, unique=True)
    title = StringCol(notNull=True)
    summary = StringCol(notNull=False)
    baseurl = StringCol(notNull=True)
    owner = ForeignKey(
        dbName='owner', foreignKey='Person',
        storm_validator=validate_public_person, notNull=True)
    contactdetails = StringCol(notNull=False)
    projects = SQLMultipleJoin(
        'Project', joinColumn='bugtracker', orderBy='name')
    products = SQLMultipleJoin(
        'Product', joinColumn='bugtracker', orderBy='name')
    watches = SQLMultipleJoin('BugWatch', joinColumn='bugtracker',
                              orderBy='-datecreated', prejoins=['bug'])

    _bug_filing_url_patterns = {
        BugTrackerType.BUGZILLA: (
            "%(base_url)s/enter_bug.cgi?product=%(remote_product)s"),
        BugTrackerType.MANTIS: "%(base_url)s/bug_report_advanced_page.php",
        BugTrackerType.PHPPROJECT: "%(base_url)s/report.php",
        BugTrackerType.ROUNDUP: "%(base_url)s/issue?@template=item",
        BugTrackerType.RT: (
            "%(base_url)s/Ticket/Create.html?Queue=%(remote_product)s"),
        BugTrackerType.SAVANE: (
            "%(base_url)s/bugs/?func=additem&group=%(remote_product)s"),
        BugTrackerType.SOURCEFORGE: (
            "%(base_url)s/%(tracker)s/?"
            "func=add&group_id=%(group_id)s&atid=%(at_id)s"),
        BugTrackerType.TRAC: "%(base_url)s/newticket",
        }

    @property
    def latestwatches(self):
        """See `IBugTracker`."""
        return self.watches[:10]

    def getBugFilingLink(self, remote_product):
        """See `IBugTracker`."""
        url_pattern = self._bug_filing_url_patterns.get(
            self.bugtrackertype, None)

        if url_pattern is None:
            return None

        # Make sure that we don't put > 1 '/' in returned URLs.
        base_url = self.baseurl.rstrip('/')

        if self.bugtrackertype == BugTrackerType.SOURCEFORGE:
            # SourceForge bug trackers use a group ID and an ATID to
            # file a bug, rather than a product name. remote_product
            # should be a tuple for SOURCEFORGE bug trackers.
            group_id, at_id = remote_product

            # If this bug tracker is the SourceForge celebrity the link
            # is to the new bug tracker rather than the old one.
            sf_celeb = getUtility(ILaunchpadCelebrities).sourceforge_tracker
            if self == sf_celeb:
                tracker = 'tracker2'
            else:
                tracker = 'tracker'

            return url_pattern % ({
                'base_url': base_url,
                'tracker': quote(tracker),
                'group_id': quote(group_id),
                'at_id': quote(at_id),
                })

        else:
            return url_pattern % ({
                'base_url': base_url,
                'remote_product': quote(remote_product),
                })

    def getBugsWatching(self, remotebug):
        """See `IBugTracker`."""
        # We special-case email address bug trackers. Since we don't
        # record a remote bug id for them we can never know which bugs
        # are already watching a remote bug.
        if self.bugtrackertype == BugTrackerType.EMAILADDRESS:
            return []

        return shortlist(Bug.select(AND(BugWatch.q.bugID == Bug.q.id,
                                        BugWatch.q.bugtrackerID == self.id,
                                        BugWatch.q.remotebug == remotebug),
                                    distinct=True,
                                    orderBy=['datecreated']))

    def getBugWatchesNeedingUpdate(self, hours_since_last_check):
<<<<<<< HEAD
        """See `IBugTracker`.

        :return: The UNION of the bug watches that need checking and
            those with unpushed comments.
        """
        lastchecked_cutoff = (
            datetime.now(timezone('UTC')) -
            timedelta(hours=hours_since_last_check))

        lastchecked_clause = Or(
            BugWatch.lastchecked < lastchecked_cutoff,
            BugWatch.lastchecked == None)

        store = Store.of(self)

        bug_watches_needing_checking = store.find(
            BugWatch,
            BugWatch.bugtracker == self,
            lastchecked_clause)

        bug_watches_with_unpushed_comments = store.find(
            BugWatch,
            BugWatch.bugtracker == self,
            BugMessage.bugwatch == BugWatch.id,
            BugMessage.remote_comment_id == None)

        results = bug_watches_needing_checking.union(
            bug_watches_with_unpushed_comments.config(distinct=True))

        return results
=======
        """See `IBugTracker`."""
        query = (
            """bugtracker = %s AND
               (lastchecked < (now() at time zone 'UTC' - interval '%s hours')
                OR lastchecked IS NULL)""" % sqlvalues(
                    self.id, hours_since_last_check))
        return BugWatch.select(query, orderBy=["remotebug", "id"])
>>>>>>> 422d314d

    # Join to return a list of BugTrackerAliases relating to this
    # BugTracker.
    _bugtracker_aliases = SQLMultipleJoin(
        'BugTrackerAlias', joinColumn='bugtracker')

    def _get_aliases(self):
        """See `IBugTracker.aliases`."""
        alias_urls = set(alias.base_url for alias in self._bugtracker_aliases)
        # Although it does no harm if the current baseurl is also an
        # alias, we hide it and all its permutations to avoid
        # confusion.
        alias_urls.difference_update(base_url_permutations(self.baseurl))
        return tuple(sorted(alias_urls))

    def _set_aliases(self, alias_urls):
        """See `IBugTracker.aliases`."""
        if alias_urls is None:
            alias_urls = set()
        else:
            alias_urls = set(alias_urls)

        current_aliases_by_url = dict(
            (alias.base_url, alias) for alias in self._bugtracker_aliases)
        # Make a set of the keys, i.e. a set of current URLs.
        current_alias_urls = set(current_aliases_by_url)

        # URLs we need to add as aliases.
        to_add = alias_urls - current_alias_urls
        # URL aliases we need to delete.
        to_del = current_alias_urls - alias_urls

        for url in to_add:
            BugTrackerAlias(bugtracker=self, base_url=url)
        for url in to_del:
            alias = current_aliases_by_url[url]
            alias.destroySelf()

    aliases = property(
        _get_aliases, _set_aliases, None,
        """A list of the alias URLs. See `IBugTracker`.

        The aliases are found by querying BugTrackerAlias. Assign an
        iterable of URLs or None to set or remove aliases.
        """)

    @property
    def imported_bug_messages(self):
        """See `IBugTracker`."""
        return BugMessage.select(
            AND((BugMessage.q.bugwatchID == BugWatch.q.id),
                (BugWatch.q.bugtrackerID == self.id)),
            orderBy=BugMessage.q.id)

    def getLinkedPersonByName(self, name):
        """Return the Person with a given name on this bugtracker."""
        return BugTrackerPerson.selectOneBy(name=name, bugtracker=self)

    def linkPersonToSelf(self, name, person):
        """See `IBugTrackerSet`."""
        # Check that this name isn't already in use for this bugtracker.
        if self.getLinkedPersonByName(name) is not None:
            raise BugTrackerPersonAlreadyExists(
                "Name '%s' is already in use for bugtracker '%s'." %
                (name, self.name))

        bugtracker_person = BugTrackerPerson(
            name=name, bugtracker=self, person=person)

        return bugtracker_person

    def ensurePersonForSelf(
        self, display_name, email, rationale, creation_comment):
        """Return a Person that is linked to this bug tracker."""
        # If we have an email address to work with we can use
        # ensurePerson() to get the Person we need.
        if email is not None:
            return getUtility(IPersonSet).ensurePerson(
                email, display_name, rationale, creation_comment)

        # First, see if there's already a BugTrackerPerson for this
        # display_name on this bugtracker. If there is, return it.
        bugtracker_person = self.getLinkedPersonByName(display_name)

        if bugtracker_person is not None:
            return bugtracker_person.person

        # Generate a valid Launchpad name for the Person.
        base_canonical_name = (
            "%s-%s" % (sanitize_name(display_name), self.name))
        canonical_name = base_canonical_name

        person_set = getUtility(IPersonSet)
        index = 0
        while person_set.getByName(canonical_name) is not None:
            index += 1
            canonical_name = "%s-%s" % (base_canonical_name, index)

        person = person_set.createPersonWithoutEmail(
            canonical_name, rationale, creation_comment,
            displayname=display_name)

        # Link the Person to the bugtracker for future reference.
        bugtracker_person = self.linkPersonToSelf(display_name, person)

        return person


class BugTrackerSet:
    """Implements IBugTrackerSet for a container or set of BugTracker's,
    either the full set in the db, or a subset.
    """

    implements(IBugTrackerSet)

    table = BugTracker

    def __init__(self):
        self.title = 'Bug trackers registered in Launchpad'

    def get(self, bugtracker_id, default=None):
        """See `IBugTrackerSet`."""
        try:
            return BugTracker.get(bugtracker_id)
        except SQLObjectNotFound:
            return default

    def getByName(self, name, default=None):
        """See `IBugTrackerSet`."""
        return self.table.selectOne(self.table.q.name == name)

    def __getitem__(self, name):
        item = self.table.selectOne(self.table.q.name == name)
        if item is None:
            raise NotFoundError(name)
        else:
            return item

    def __iter__(self):
        for row in self.table.select(orderBy="title"):
            yield row

    def queryByBaseURL(self, baseurl):
        """See `IBugTrackerSet`."""
        # All permutations we'll search for.
        permutations = base_url_permutations(baseurl)
        # Construct the search. All the important parts in the next
        # expression are lazily evaluated. SQLObject queries do not
        # execute any SQL until results are pulled, so the first query
        # to return a match will be the last query executed.
        matching_bugtrackers = chain(
            # Search for any permutation in BugTracker.
            BugTracker.select(
                OR(*(BugTracker.q.baseurl == url
                     for url in permutations))),
            # Search for any permutation in BugTrackerAlias.
            (alias.bugtracker for alias in
             BugTrackerAlias.select(
                    OR(*(BugTrackerAlias.q.base_url == url
                         for url in permutations)))))
        # Return the first match.
        for bugtracker in matching_bugtrackers:
            return bugtracker
        return None

    def search(self):
        """See `IBugTrackerSet`."""
        return BugTracker.select()

    def ensureBugTracker(self, baseurl, owner, bugtrackertype,
        title=None, summary=None, contactdetails=None, name=None):
        """See `IBugTrackerSet`."""
        # Try to find an existing bug tracker that matches.
        bugtracker = self.queryByBaseURL(baseurl)
        if bugtracker is not None:
            return bugtracker
        # Create the bugtracker; we don't know about it.
        if name is None:
            base_name = make_bugtracker_name(baseurl)
            # If we detect that this name exists already we mutate it
            # until it doesn't.
            name = base_name
            name_increment = 1
            while self.getByName(name) is not None:
                name = "%s-%d" % (base_name, name_increment)
                name_increment += 1
        if title is None:
            title = make_bugtracker_title(baseurl)
        bugtracker = BugTracker(
            name=name, bugtrackertype=bugtrackertype,
            title=title, summary=summary, baseurl=baseurl,
            contactdetails=contactdetails, owner=owner)
        flush_database_updates()
        return bugtracker

    @property
    def bugtracker_count(self):
        return BugTracker.select().count()

    def getMostActiveBugTrackers(self, limit=None):
        """See `IBugTrackerSet`."""
        result = shortlist(self.search(), longest_expected=20)
        result.sort(key=lambda bugtracker: -bugtracker.watches.count())
        if limit and limit > 0:
            return result[:limit]
        else:
            return result

    def getPillarsForBugtrackers(self, bugtrackers):
        """See `IBugTrackerSet`."""
        from canonical.launchpad.database.product import Product
        from canonical.launchpad.database.project import Project
        ids = [str(b.id) for b in bugtrackers]
        products = Product.select(
            "bugtracker in (%s)" % ",".join(ids), orderBy="name")
        projects = Project.select(
            "bugtracker in (%s)" % ",".join(ids), orderBy="name")
        ret = {}
        for product in products:
            ret.setdefault(product.bugtracker, []).append(product)
        for project in projects:
            ret.setdefault(project.bugtracker, []).append(project)
        return ret


class BugTrackerAlias(SQLBase):
    """See `IBugTrackerAlias`."""
    implements(IBugTrackerAlias)

    bugtracker = ForeignKey(
        foreignKey="BugTracker", dbName="bugtracker", notNull=True)
    base_url = StringCol(notNull=True)


class BugTrackerAliasSet:
    """See `IBugTrackerAliasSet`."""
    implements(IBugTrackerAliasSet)

    table = BugTrackerAlias

    def queryByBugTracker(self, bugtracker):
        """See IBugTrackerSet."""
        return self.table.selectBy(bugtracker=bugtracker.id)
<|MERGE_RESOLUTION|>--- conflicted
+++ resolved
@@ -238,7 +238,6 @@
                                     orderBy=['datecreated']))
 
     def getBugWatchesNeedingUpdate(self, hours_since_last_check):
-<<<<<<< HEAD
         """See `IBugTracker`.
 
         :return: The UNION of the bug watches that need checking and
@@ -269,15 +268,6 @@
             bug_watches_with_unpushed_comments.config(distinct=True))
 
         return results
-=======
-        """See `IBugTracker`."""
-        query = (
-            """bugtracker = %s AND
-               (lastchecked < (now() at time zone 'UTC' - interval '%s hours')
-                OR lastchecked IS NULL)""" % sqlvalues(
-                    self.id, hours_since_last_check))
-        return BugWatch.select(query, orderBy=["remotebug", "id"])
->>>>>>> 422d314d
 
     # Join to return a list of BugTrackerAliases relating to this
     # BugTracker.
