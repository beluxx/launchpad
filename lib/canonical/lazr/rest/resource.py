# Copyright 2008 Canonical Ltd.  All rights reserved.

"""Base classes for HTTP resources."""

__metaclass__ = type
__all__ = [
    'Collection',
    'CollectionResource',
    'Entry',
    'EntryResource',
    'HTTPResource',
    'JSONItem',
    'ReadOnlyResource',
    'ScopedCollection',
    'ServiceRootResource',
    'URLDereferencingMixin',
    ]

import copy
from datetime import datetime
import simplejson

from zope.app import zapi
from zope.app.pagetemplate.engine import TrustedAppPT
from zope.component import adapts, getAdapters, getMultiAdapter, getUtility
from zope.component.interfaces import ComponentLookupError
from zope.interface import implements
from zope.interface.interfaces import IInterface
from zope.pagetemplate.pagetemplatefile import PageTemplateFile
from zope.proxy import isProxy
from zope.publisher.interfaces import NotFound
from zope.schema import ValidationError, getFields
from zope.schema.interfaces import ConstraintNotSatisfied, IChoice, IObject
from zope.security.proxy import removeSecurityProxy
from canonical.lazr.enum import BaseItem

# XXX leonardr 2008-01-25 bug=185958:
# canonical_url and BatchNavigator code should be moved into lazr.
from canonical.launchpad.webapp import canonical_url
from canonical.launchpad.webapp.batching import BatchNavigator
from canonical.launchpad.webapp.interfaces import ICanonicalUrlData
from canonical.launchpad.webapp.publisher import get_current_browser_request
from canonical.lazr.interfaces import (
    ICollection, ICollectionField, ICollectionResource, IEntry,
    IEntryResource, IFieldMarshaller, IHTTPResource, IJSONPublishable,
    IResourceGETOperation, IResourcePOSTOperation, IScopedCollection,
    IServiceRootResource)
from canonical.launchpad.webapp.vocabulary import SQLObjectVocabularyBase
from canonical.lazr.rest.schema import URLDereferencingMixin


class LazrPageTemplateFile(TrustedAppPT, PageTemplateFile):
    "A page template class for generating web service-related documents."
    pass


class ResourceJSONEncoder(simplejson.JSONEncoder):
    """A JSON encoder for JSON-exposable resources like entry resources.

    This class works with simplejson to encode objects as JSON if they
    implement IJSONPublishable. All EntryResource subclasses, for
    instance, should implement IJSONPublishable.
    """

    def default(self, obj):
        """Convert the given object to a simple data structure."""
        if isinstance(obj, datetime):
            return obj.isoformat()
        if isProxy(obj):
            # We have a security-proxied version of a built-in
            # type. We create a new version of the type by copying the
            # proxied version's content. That way the container is not
            # security proxied (and simplejson will know what do do
            # with it), but the content will still be security
            # wrapped.
            underlying_object = removeSecurityProxy(obj)
            if isinstance(underlying_object, list):
                return list(obj)
            if isinstance(underlying_object, tuple):
                return tuple(obj)
            if isinstance(underlying_object, dict):
                return dict(obj)
        return IJSONPublishable(obj).toDataForJSON()


class JSONItem:
    """JSONPublishable adapter for lazr.enum."""
    adapts(BaseItem)
    implements(IJSONPublishable)

    def __init__(self, context):
        self.context = context

    def toDataForJSON(self):
        """See `ISJONPublishable`"""
        return str(self.context.title)


class HTTPResource(URLDereferencingMixin):
    """See `IHTTPResource`."""
    implements(IHTTPResource)

    # Some interesting media types.
    WADL_TYPE = 'application/vd.sun.wadl+xml'
    JSON_TYPE = 'application/json'

    def __init__(self, context, request):
        self.context = context
        self.request = request

    def __call__(self):
        """See `IHTTPResource`."""
        pass

    def implementsPOST(self):
        """Returns True if this resource will respond to POST.

        Right now this means the resource has defined one or more
        custom POST operations.
        """
        adapters = getAdapters((self.context, self.request),
                               IResourcePOSTOperation)
        return len(adapters) > 0

    def toWADL(self, template_name):
        """Represent this resource as a WADL application.

        The WADL document describes the capabilities of this resource.
        """
        template = LazrPageTemplateFile('../templates/' + template_name)
        namespace = template.pt_getContext()
        namespace['context'] = self
        return template.pt_render(namespace)

    def getPreferredSupportedContentType(self):
        """Of the content types we serve, which would the client prefer?

        The web service supports WADL and JSON representations. The
        default is JSON. This method determines whether the client
        would rather have WADL or JSON.
        """
        content_types = self.getPreferredContentTypes()
        try:
            wadl_pos = content_types.index(self.WADL_TYPE)
        except ValueError:
            wadl_pos = float("infinity")
        try:
            json_pos = content_types.index(self.JSON_TYPE)
        except ValueError:
            json_pos = float("infinity")
        if wadl_pos < json_pos:
            return self.WADL_TYPE
        return self.JSON_TYPE

    def getPreferredContentTypes(self):
        """Find which content types the client prefers to receive."""
        return self._parseAcceptStyleHeader(self.request.get('HTTP_ACCEPT'))


    def _fieldValueIsObject(self, field):
        """Does the given field expect a data model object as its value?

        Obviously an IObject field is expected to have a data model
        object as its value. But an IChoice field might also have a
        vocabulary drawn from the set of data model objects.
        """
        if IObject.providedBy(field):
            return True
        if IChoice.providedBy(field):
            # Find out whether the field's vocabulary is made of
            # database objects (which correspond to resources that
            # need to be linked to) or regular objects (which can
            # be serialized to JSON).
            field = field.bind(self.context)
            return isinstance(field.vocabulary, SQLObjectVocabularyBase)
        return False

    def _parseAcceptStyleHeader(self, value):
        """Parse an HTTP header from the Accept-* family.

        These headers contain a list of possible values, each with an
        optional priority.

        This code is modified from Zope's
        BrowserLanguages#getPreferredLanguages.

        :return: All values, in descending order of priority.
        """
        if value is None:
            return []

        values = value.split(',')
        # In the original getPreferredLanguages there was some language
        # code normalization here, which I removed.
        values = [v for v in values if v != ""]

        accepts = []
        for index, value in enumerate(values):
            l = value.split(';', 2)

            # If not supplied, quality defaults to 1...
            quality = 1.0

            if len(l) == 2:
                q = l[1]
                if q.startswith('q='):
                    q = q.split('=', 2)[1]
                    quality = float(q)

            if quality == 1.0:
                # ... but we use 1.9 - 0.001 * position to
                # keep the ordering between all items with
                # 1.0 quality, which may include items with no quality
                # defined, and items with quality defined as 1.
                quality = 1.9 - (0.001 * index)

            accepts.append((quality, l[0].strip()))

        accepts = [acc for acc in accepts if acc[0] > 0]
        accepts.sort()
        accepts.reverse()
        return [value for quality, value in accepts]


class WebServiceBatchNavigator(BatchNavigator):
    """A batch navigator that speaks to web service clients.

    This batch navigator differs from others in the names of the query
    variables it expects. This class expects the starting point to be
    contained in the query variable "ws_start" and the size of the
    batch to be contained in the query variable ""ws_size". When this
    navigator serves links, it includes query variables by those
    names.
    """

    start_variable_name = "ws_start"
    batch_variable_name = "ws_size"


class BatchingResourceMixin:

    """A mixin for resources that need to batch lists of entries."""

    def batch(self, entries, request):
        """Prepare a batch from a (possibly huge) list of entries.

        :return: A hash:
        'entries' contains a list of EntryResource objects for the
          entries that actually made it into this batch
        'total_size' contains the total size of the list.
        'next_url', if present, contains a URL to get the next batch
         in the list.
        'prev_url', if present, contains a URL to get the previous batch
         in the list.
        'start' contains the starting index of this batch
        """
        navigator = WebServiceBatchNavigator(entries, request)
        resources = [EntryResource(entry, request)
                     for entry in navigator.batch]
        batch = { 'entries' : resources,
                  'total_size' : navigator.batch.listlength,
                  'start' : navigator.batch.start }
        next_url = navigator.nextBatchURL()
        if next_url != "":
            batch['next_collection_link'] = next_url
        prev_url = navigator.prevBatchURL()
        if prev_url != "":
            batch['prev_collection_link'] = prev_url
        return batch


class CustomOperationResourceMixin(BatchingResourceMixin):

    """A mixin for resources that implement a collection-entry pattern."""

    def handleCustomGET(self, operation_name):
        """Execute a custom search-type operation triggered through GET.

        This is used by both EntryResource and CollectionResource.

        :param operation_name: The name of the operation to invoke.
        :return: The result of the operation: either a string or an
        object that needs to be serialized to JSON.
        """
        operation = getMultiAdapter((self.context, self.request),
                                    IResourceGETOperation,
                                    name=operation_name)
        return self._processCustomOperationResult(operation())

    def handleCustomPOST(self, operation_name):
        """Execute a custom write-type operation triggered through POST.

        This is used by both EntryResource and CollectionResource.

        :param operation_name: The name of the operation to invoke.
        :return: The result of the operation: either a string or an
        object that needs to be serialized to JSON.
        """
        try:
            operation = getMultiAdapter((self.context, self.request),
                                        IResourcePOSTOperation,
                                        name=operation_name)
        except ComponentLookupError:
            self.request.response.setStatus(400)
            return "No such operation: " + operation_name
        return self._processCustomOperationResult(operation())

    def do_POST(self):
        """Invoke a custom operation.

        XXX leonardr 2008-04-01 bug=210265:
        The standard meaning of POST (ie. when no custom operation is
        specified) is "create a new subordinate resource."  Code
        should eventually go into CollectionResource that implements
        POST to create a new entry inside the collection.
        """
        operation_name = self.request.form.get('ws_op')
        if operation_name is None:
            self.request.response.setStatus(400)
            return "No operation name given."
        del self.request.form['ws_op']
        return self.handleCustomPOST(operation_name)

    def _processCustomOperationResult(self, result):
        """Process the result of a custom operation."""
        if isinstance(result, basestring):
            # The operation took care of everything and just needs
            # this string served to the client.
            return result

        # The operation returned a collection or entry. It will be
        # serialized to JSON.
        try:
            iterator = iter(result)
        except TypeError:
            # Result is a single entry
            return EntryResource(result, self.request)

        # Serve a single batch from the collection.
        return self.batch(result, self.request)


class ReadOnlyResource(HTTPResource):
    """A resource that serves a string in response to GET."""

    def __call__(self):
        """Handle a GET or (if implemented) POST request."""
        if self.request.method == "GET":
            return self.do_GET()
        elif self.request.method == "POST" and self.implementsPOST():
            return self.do_POST()
        else:
            if self.implementsPOST():
                allow_string = "GET POST"
            else:
                allow_string = "GET"
            self.request.response.setStatus(405)
            self.request.response.setHeader("Allow", allow_string)


class ReadWriteResource(HTTPResource):
    """A resource that responds to GET, PUT, and PATCH."""

    def __call__(self):
        """Handle a GET, PUT, or PATCH request."""
        if self.request.method == "GET":
            return self.do_GET()
        elif self.request.method in ["PUT", "PATCH"]:
            type = self.request.headers['Content-Type']
            representation = self.request.bodyStream.getCacheStream().read()
            if self.request.method == "PUT":
                return self.do_PUT(type, representation)
            else:
                return self.do_PATCH(type, representation)
        elif self.request.method == "POST" and self.implementsPOST():
            return self.do_POST()
        else:
            if self.implementsPOST():
                allow_string = "GET POST PUT PATCH"
            else:
                allow_string = "GET PUT PATCH"
            self.request.response.setStatus(405)
            self.request.response.setHeader("Allow", allow_string)


class EntryResource(ReadWriteResource, CustomOperationResourceMixin):
    """An individual object, published to the web."""
    implements(IEntryResource, IJSONPublishable)

    def __init__(self, context, request):
        """Associate this resource with a specific object and request."""
        super(EntryResource, self).__init__(context, request)
        self.entry = IEntry(context)

    def toDataForJSON(self):
        """Turn the object into a simple data structure.

        In this case, a dictionary containing all fields defined by
        the resource interface.
        """
        data = {}
        data['self_link'] = canonical_url(self.context)
        for name, field in getFields(self.entry.schema).items():
            value = getattr(self.entry, name)
            field = field.bind(self.context)
            marshaller = getMultiAdapter((field, self.request),
                                          IFieldMarshaller)
            repr_name = marshaller.representationName(name)
            repr_value = marshaller.unmarshall(self.entry, name, value)
            data[repr_name] = repr_value
        return data

    def processAsJSONHash(self, media_type, representation):
        """Process an incoming representation as a JSON hash.

        :param media_type: The specified media type of the incoming
        representation.

        :representation: The incoming representation:

        :return: A tuple (dictionary, error). 'dictionary' is a Python
        dictionary corresponding to the incoming JSON hash. 'error' is
        an error message if the incoming representation could not be
        processed. If there is an error, this method will set an
        appropriate HTTP response code.
        """

        if media_type != self.JSON_TYPE:
            self.request.response.setStatus(415)
            return None, 'Expected a media type of %s.' % self.JSON_TYPE
        try:
            h = simplejson.loads(unicode(representation))
        except ValueError:
            self.request.response.setStatus(400)
            return None, "Entity-body was not a well-formed JSON document."
        if not isinstance(h, dict):
            self.request.response.setStatus(400)
            return None, 'Expected a JSON hash.'
        return h, None

    def do_GET(self):
        """Render an appropriate representation of the entry."""
        # Handle a custom operation, probably a search.
        operation_name = self.request.form.pop('ws_op', None)
        if operation_name is not None:
            result = self.handleCustomGET(operation_name)
            if isinstance(result, basestring):
                # The custom operation took care of everything and
                # just needs this string served to the client.
                return result
        else:
            # No custom operation was specified. Implement a standard
            # GET, which serves a JSON or WADL representation of the
            # entry.
            if self.getPreferredSupportedContentType() == self.WADL_TYPE:
                result = self.toWADL().encode("utf-8")
                self.request.response.setHeader(
                    'Content-Type', self.WADL_TYPE)
                return result
            else:
                result = self

        # Serialize the result to JSON.
        self.request.response.setHeader('Content-Type', self.JSON_TYPE)
        return simplejson.dumps(result, cls=ResourceJSONEncoder)

    def do_PUT(self, media_type, representation):
        """Modify the entry's state to match the given representation.

        A PUT is just like a PATCH, except the given representation
        must be a complete representation of the entry.
        """
        changeset, error = self.processAsJSONHash(media_type, representation)
        if error is not None:
            return error

        # Make sure the representation includes values for all
        # writable attributes.
        schema = self.entry.schema
        for name, field in getFields(schema).items():
            if (name.startswith('_') or ICollectionField.providedBy(field)
                or field.readonly):
                # This attribute is not part of the web service
                # interface, is a collection link (which means it's
                # read-only), or is marked read-only. It's okay for
                # the client to omit a value for this attribute.
                continue
            field = field.bind(self.context)
            marshaller = getMultiAdapter((field, self.request),
                                         IFieldMarshaller)
            repr_name = marshaller.representationName(name)
            if (changeset.get(repr_name) is None
                and getattr(self.entry, name) is not None):
                # This entry has a value for the attribute, but the
                # entity-body of the PUT request didn't make any assertion
                # about the attribute. The resource's behavior under HTTP
                # is undefined; we choose to send an error.
                self.request.response.setStatus(400)
                return ("You didn't specify a value for the attribute '%s'."
                        % repr_name)
        return self._applyChanges(changeset)

    def do_PATCH(self, media_type, representation):
        """Apply a JSON patch to the entry."""
        changeset, error = self.processAsJSONHash(media_type, representation)
        if error is not None:
            return error
        return self._applyChanges(changeset)

    def toWADL(self):
        """Represent this resource as a WADL application.

        The WADL document describes the capabilities of this resource.
        """
        return super(EntryResource, self).toWADL('wadl-entry.pt')

    def _applyChanges(self, changeset):
        """Apply a dictionary of key-value pairs as changes to an entry.

        :param changeset: A dictionary. Should come from an incoming
        representation.
        """
        changeset = copy.copy(changeset)
        validated_changeset = {}
        errors = []

        # The self link isn't part of the schema, so it's
        # handled separately.
        if changeset.has_key('self_link'):
            if changeset['self_link'] != canonical_url(self.context):
                errors.append("self_link: You tried to modify "
                              "a read-only attribute.")
            del(changeset['self_link'])

        # For every field in the schema, see if there's a corresponding
        # field in the changeset.
        for name, field in getFields(self.entry.schema).items():
            if name.startswith('_'):
                # This field is not part of the web service interface.
                continue
            field = field.bind(self.context)
            marshaller = getMultiAdapter((field, self.request),
                                         IFieldMarshaller)
            repr_name = marshaller.representation_name(name)
            if not changeset.has_key(repr_name):
                # The client didn't try to set a value for this field.
                continue

            # The client tried to set a value for this field. Marshall
            # it, validate it, and move it from the client changeset
            # to the validated changeset.
            original_value = changeset[repr_name]
            del(changeset[repr_name])
            try:
                value = marshaller.marshall(original_value)
            except (ValueError, ValidationError), e:
                errors.append("%s: %s" % (repr_name, e))
                continue

<<<<<<< HEAD
            # If the new value is the URL to an object, make sure it points
            # to the right kind of object.
            if (IObject.providedBy(field)
                and not ICollectionField.providedBy(field)):
                # TODO leonardr 2008-15-04
                # blueprint=api-wadl-description: This should be moved
                # into the ObjectLookupFieldMarshaller, once we make
                # it possible for Vocabulary fields to specify a
                # schema class the way IObject fields can.
                if not field.schema.providedBy(value):
=======
            if (IObject.providedBy(element)
                and not ICollectionField.providedBy(element)):
                # XXX leonardr 2008-15-04 blueprint=api-wadl-description:
                # This should be moved into the
                # ObjectLookupFieldMarshaller, once we make it
                # possible for Vocabulary fields to specify a schema
                # class the way IObject fields can.
                if not element.schema.providedBy(value):
>>>>>>> 696a063d
                    errors.append("%s: Your value points to the "
                                  "wrong kind of object" % repr_name)
                    continue

            # Obtain the current value of the field, as it would be
            # shown in an outgoing representation. This gives us an easy
            # way to see if the client changed the value.
            current_value = marshaller.unmarshall(
                self.entry, name, getattr(self.entry, name))

            change_this_field = True
            # Read-only attributes and collection links can't be
            # modified. It's okay to specify a value for an attribute
            # that can't be modified, but the new value must be the
            # same as the current value.  This makes it possible to
            # GET a document, modify one field, and send it back.
            if ICollectionField.providedBy(field):
                change_this_field = False
                if value != current_value:
                    errors.append("%s: You tried to modify a collection "
                                  "attribute." % repr_name)
                    continue

            if field.readonly:
                change_this_field = False
                if value != current_value:
                    errors.append("%s: You tried to modify a read-only "
                                  "attribute." % repr_name)
                    continue

            if change_this_field is True and value != current_value:
                if not IObject.providedBy(field):
                    try:
                        # Do any field-specific validation.
                        field.validate(value)
                    except ConstraintNotSatisfied, e:
                        # Try to get a string error message out of
                        # the exception; otherwise use a generic message
                        # instead of whatever object the raise site
                        # thought would be a good idea.
                        if (len(e.args) > 0 and
                            isinstance(e.args[0], basestring)):
                            error = e.args[0]
                        else:
                            error = "Constraint not satisfied."
                        errors.append("%s: %s" % (repr_name, error))
                        continue
                    except (ValueError, ValidationError), e:
                        error = str(e)
                        if error == "":
                            error = "Validation error"
                        errors.append("%s: %s" % (repr_name, error))
                        continue
                validated_changeset[name] = value
        # If there are any fields left in the changeset, they're
        # fields that don't correspond to some field in the
        # schema. They're all errors.
        for invalid_field in changeset.keys():
            errors.append("%s: You tried to modify a nonexistent "
                          "attribute." % invalid_field)

        # If there were errors, display them and send a status of 400.
        if len(errors) > 0:
            self.request.response.setStatus(400)
            self.request.response.setHeader('Content-type', 'text/plain')
            return "\n".join(errors)

        # Store the entry's current URL so we can see if it changes.
        original_url = canonical_url(self.context)
        # Make the changes.
        for name, value in validated_changeset.items():
            setattr(self.entry, name, value)

        # If the modification caused the entry's URL to change, tell
        # the client about the new URL.
        new_url = canonical_url(self.context)
        if new_url != original_url:
            self.request.response.setStatus(301)
            self.request.response.setHeader('Location', new_url)
        return ''


class CollectionResource(ReadOnlyResource, CustomOperationResourceMixin):
    """A resource that serves a list of entry resources."""
    implements(ICollectionResource)

    def __init__(self, context, request):
        """Associate this resource with a specific object and request."""
        super(CollectionResource, self).__init__(context, request)
        self.collection = ICollection(context)

    def do_GET(self):
        """Fetch a collection and render it as JSON."""
        # Handle a custom operation, probably a search.
        operation_name = self.request.form.pop('ws_op', None)
        if operation_name is not None:
            result = self.handleCustomGET(operation_name)
            if isinstance(result, str) or isinstance(result, unicode):
                # The custom operation took care of everything and
                # just needs this string served to the client.
                return result
        else:
            # No custom operation was specified. Implement a standard
            # GET, which serves a JSON or WADL representation of the
            # collection.
            entries = self.collection.find()
            if entries is None:
                raise NotFound(self, self.collection_name)

            if self.getPreferredSupportedContentType() == self.WADL_TYPE:
                result = self.toWADL().encode("utf-8")
                self.request.response.setHeader(
                    'Content-Type', self.WADL_TYPE)
                return result
            result = self.batch(entries, self.request)

        self.request.response.setHeader('Content-type', self.JSON_TYPE)
        return simplejson.dumps(result, cls=ResourceJSONEncoder)

    def toWADL(self):
        """Represent this resource as a WADL application.

        The WADL document describes the capabilities of this resource.
        """
        return super(CollectionResource, self).toWADL('wadl-collection.pt')


class ServiceRootResource(HTTPResource):
    """A resource that responds to GET by describing the service."""
    implements(IServiceRootResource, ICanonicalUrlData, IJSONPublishable)

    inside = None
    path = ''
    rootsite = None

    def __init__(self):
        """Initialize the resource.

        The service root constructor is different from other
        HTTPResource constructors because Zope initializes the object
        with no request or context, and then passes the request in
        when it calls the service root object.
        """
        # We're not calling the superclass constructor because
        # it assumes it's being called in the context of a particular
        # request.
        # pylint:disable-msg=W0231
        pass

    @property
    def request(self):
        """Fetch the current browser request."""
        return get_current_browser_request()

    def __call__(self, REQUEST=None):
        """Handle a GET request."""
        if REQUEST.method == "GET":
            return self.do_GET()
        else:
            REQUEST.response.setStatus(405)
            REQUEST.response.setHeader("Allow", "GET")

    def do_GET(self):
        """Describe the capabilities of the web service in WADL."""

        if self.getPreferredSupportedContentType() == self.WADL_TYPE:
            result = self.toWADL().encode("utf-8")
            self.request.response.setHeader('Content-Type', self.WADL_TYPE)
            return result

        # The client didn't want WADL, so we'll give them JSON.
        # Specifically, a JSON map containing links to all the
        # top-level resources.
        self.request.response.setHeader('Content-type', self.JSON_TYPE)
        return simplejson.dumps(self, cls=ResourceJSONEncoder)

    def toWADL(self):
        # Find all resource types.
        site_manager = zapi.getGlobalSiteManager()
        entry_classes = []
        collection_classes = []
        for registration in site_manager.registrations():
            provided = registration.provided
            if IInterface.providedBy(provided):
                if (provided.isOrExtends(IEntry)
                    and IEntry.implementedBy(registration.value)):
                    # The implementedBy check is necessary because
                    # some IEntry adapters aren't classes with
                    # schemas; they're functions. We can ignore these
                    # functions because their return value will be one
                    # of the classes with schemas, which we do describe.
                    entry_classes.append(registration.value)
                elif (provided.isOrExtends(ICollection)
                      and ICollection.implementedBy(registration.value)
                      and not IScopedCollection.implementedBy(
                        registration.value)):
                    # See comment above re: implementedBy check.
                    # We omit IScopedCollection because those are handled
                    # by the entry classes.
                    collection_classes.append(registration.value)
        template = LazrPageTemplateFile('../templates/wadl-root.pt')
        namespace = template.pt_getContext()
        namespace['context'] = self
        namespace['request'] = self.request
        namespace['entries'] = entry_classes
        namespace['collections'] = collection_classes
        return template.pt_render(namespace)

    def toDataForJSON(self):
        """Return a map of links to top-level collection resources.

        A top-level resource is one that adapts a utility.  Currently
        top-level entry resources (should there be any) are not
        represented.
        """
        data_for_json = {}
        publications = self.getTopLevelPublications()
        for link_name, publication in publications.items():
            data_for_json[link_name] = canonical_url(publication)
        return data_for_json

    def getTopLevelPublications(self):
        """Return a mapping of top-level link names to published objects.

        This method assumes that only collections are exposed at the top
        level.
        """
        top_level_resources = {}
        site_manager = zapi.getGlobalSiteManager()
        for registration in site_manager.registrations():
            provided = registration.provided
            if IInterface.providedBy(provided):
                if (provided.isOrExtends(ICollection)
                     and ICollection.implementedBy(registration.value)):
                    try:
                        utility = getUtility(registration.required[0])
                    except ComponentLookupError:
                        # It's not a top-level resource.
                        continue
                    link_name = ("%s_collection_link"
                                 % registration.value.__name__)
                    top_level_resources[link_name] = utility
        return top_level_resources


class Entry:
    """An individual entry."""
    implements(IEntry)

    def __init__(self, context):
        """Associate the entry with some database model object."""
        self.context = context


class Collection:
    """A collection of entries."""
    implements(ICollection)

    def __init__(self, context):
        """Associate the entry with some database model object."""
        self.context = context


class ScopedCollection:
    """A collection associated with some parent object."""
    implements(IScopedCollection)

    def __init__(self, context, collection):
        """Initialize the scoped collection.

        :param context: The object to which the collection is scoped.
        :param collection: The scoped collection.
        """
        self.context = context
        self.collection = collection
        # Unknown at this time. Should be set by our call-site.
        self.relationship = None

    @property
    def entry_schema(self):
        """The schema for the entries in this collection."""
        # We are given a model schema (IFoo). Look up the
        # corresponding entry schema (IFooEntry).
        model_schema = self.relationship.value_type.schema
        return zapi.getGlobalSiteManager().adapters.lookup1(
            model_schema, IEntry).schema

    def find(self):
        """See `ICollection`."""
        return self.collection<|MERGE_RESOLUTION|>--- conflicted
+++ resolved
@@ -541,7 +541,7 @@
             field = field.bind(self.context)
             marshaller = getMultiAdapter((field, self.request),
                                          IFieldMarshaller)
-            repr_name = marshaller.representation_name(name)
+            repr_name = marshaller.representationName(name)
             if not changeset.has_key(repr_name):
                 # The client didn't try to set a value for this field.
                 continue
@@ -557,27 +557,16 @@
                 errors.append("%s: %s" % (repr_name, e))
                 continue
 
-<<<<<<< HEAD
             # If the new value is the URL to an object, make sure it points
             # to the right kind of object.
             if (IObject.providedBy(field)
                 and not ICollectionField.providedBy(field)):
-                # TODO leonardr 2008-15-04
-                # blueprint=api-wadl-description: This should be moved
-                # into the ObjectLookupFieldMarshaller, once we make
-                # it possible for Vocabulary fields to specify a
-                # schema class the way IObject fields can.
-                if not field.schema.providedBy(value):
-=======
-            if (IObject.providedBy(element)
-                and not ICollectionField.providedBy(element)):
                 # XXX leonardr 2008-15-04 blueprint=api-wadl-description:
                 # This should be moved into the
                 # ObjectLookupFieldMarshaller, once we make it
                 # possible for Vocabulary fields to specify a schema
                 # class the way IObject fields can.
-                if not element.schema.providedBy(value):
->>>>>>> 696a063d
+                if not field.schema.providedBy(value):
                     errors.append("%s: Your value points to the "
                                   "wrong kind of object" % repr_name)
                     continue
