# Copyright 2004-2005 Canonical Ltd.  All rights reserved.

__metaclass__ = type
__all__ = ['emailcommands']

from zope.component import getUtility
from zope.event import notify
from zope.interface import implements, providedBy

from canonical.launchpad.helpers import Snapshot
from canonical.launchpad.pathlookup import get_object
from canonical.launchpad.pathlookup.exceptions import PathStepNotFoundError
from canonical.launchpad.vocabularies import ValidPersonOrTeamVocabulary
from canonical.launchpad.interfaces import (
        IProduct, IDistribution, IDistroRelease, IPersonSet,
        ISourcePackage, IBugEmailCommand, IBugTaskEmailCommand,
        IBugEditEmailCommand, IBugTaskEditEmailCommand, IBugSet, ILaunchBag,
        IBugTaskSet, BugTaskSearchParams, IBugTarget, IMessageSet,
        IDistributionSourcePackage, EmailProcessingError)
from canonical.launchpad.event import (
    SQLObjectModifiedEvent, SQLObjectToBeModifiedEvent, SQLObjectCreatedEvent)
from canonical.launchpad.event.interfaces import ISQLObjectCreatedEvent
from canonical.launchpad.mailnotification import get_email_template

from canonical.lp.dbschema import (
    BugTaskStatus, BugTaskSeverity, BugTaskPriority)


def normalize_arguments(string_args):
    """Normalizes the string arguments.

    The string_args argument is simply the argument string whitespace
    splitted. Sometimes arguments may be quoted, though, so that they can
    contain space characters. For example "This is a long string".

    This function loops through all the argument and joins the quoted strings
    into a single arguments.

        >>> normalize_arguments(['"This', 'is', 'a', 'long', 'string."'])
        ['This is a long string.']

        >>> normalize_arguments(
        ...     ['"First', 'string"', '"Second', 'string"', 'foo'])
        ['First string', 'Second string', 'foo']
    """
    result = []
    quoted_string = False
    for item in string_args:
        if item.startswith('"'):
            quoted_string = True
            result.append(item[1:])
        elif quoted_string and item.endswith('"'):
            result[-1] += ' ' + item[:-1]
            quoted_string = False
        elif quoted_string:
            result[-1] += ' ' + item
        else:
            result.append(item)

    return result


class EmailCommand:
    """Represents a command.

    Both name the values in the args list are strings.
    """
    _subCommandNames = []
    _numberOfArguments = None

    def __init__(self, name, string_args):
        self.name = name
        self.string_args = normalize_arguments(string_args)
        self._subCommandsToBeExecuted = []

    def _ensureNumberOfArguments(self):
        """Check that the number of arguments is correct.

        Raise an EmailProcessingError 
        """
        if self._numberOfArguments is not None:
            if self._numberOfArguments != len(self.string_args):
                raise EmailProcessingError(
                    "'%s' expects exactly %s argument(s)." % (
                        self.name, self._numberOfArguments))

    def convertArguments(self):
        """Converts the string argument to Python objects.

        Returns a dict with names as keys, and the Python objects as
        values.
        """
        raise NotImplementedError

    def isSubCommand(self, command):
        """See IEmailCommand."""
        return command.name in self._subCommandNames

    def addSubCommandToBeExecuted(self, sub_command):
        """See IEmailCommand."""
        self.string_args += [sub_command.name] + sub_command.string_args


class BugEmailCommand(EmailCommand):
    """Creates new bug, or returns an existing one."""
    implements(IBugEmailCommand)

    _numberOfArguments = 1

    def execute(self, parsed_msg, filealias):
        """See IBugEmailCommand."""
        self._ensureNumberOfArguments()
        bugid = self.string_args[0]

        if bugid == 'new':
            message = getUtility(IMessageSet).fromEmail(
                parsed_msg.as_string(),
                owner=getUtility(ILaunchBag).user,
                filealias=filealias,
                parsed_message=parsed_msg)
            if message.contents.strip() == '':
                 raise EmailProcessingError(
                    get_email_template('no-affects-target-on-submit.txt'))

            bug = getUtility(IBugSet).createBug(
                msg=message,
                title=message.title,
                owner=getUtility(ILaunchBag).user)
            return bug, SQLObjectCreatedEvent(bug)
        else:
            bugid = int(bugid)
            bug = getUtility(IBugSet).get(bugid)
            return bug, None


class EditEmailCommand(EmailCommand):
    """Helper class for commands that edits the context.

    It makes sure that the correct events are notified.
    """

    def execute(self, context, current_event):
        """See IEmailCommand."""
        self._ensureNumberOfArguments()
        args = self.convertArguments()
        context_snapshot = Snapshot(
            context, providing=providedBy(context))
        if not ISQLObjectCreatedEvent.providedBy(current_event):
            notify(SQLObjectToBeModifiedEvent(context, args))
        edited = False
        for attr_name, attr_value in args.items():
            if getattr(context, attr_name) != attr_value:
                setattr(context, attr_name, attr_value)
                edited = True
        if edited and not ISQLObjectCreatedEvent.providedBy(current_event):
            event = SQLObjectModifiedEvent(
                context, context_snapshot, args.keys())
        else:
            event = None

        return context, event


class PrivateEmailCommand(EditEmailCommand):
    """Marks a bug public or private."""

    implements(IBugEditEmailCommand)

    _numberOfArguments = 1

    def convertArguments(self):
        """See EmailCommand."""
        private_arg = self.string_args[0]
        if private_arg == 'yes':
            return {'private': True}
        elif private_arg == 'no':
            return {'private': False}
        else:
            raise EmailProcessingError("'private' expects either 'yes' or 'no'")


class SubscribeEmailCommand(EmailCommand):
    """Subscribes someone to the bug."""

    implements(IBugEditEmailCommand)

    def execute(self, bug, current_event):
        """See IEmailCommand."""
        string_args = self.string_args
        # preserve compatibility with the original command that let you
        # specify a subscription type
        if len(string_args) == 2:
            subscription_name = string_args.pop()

        if len(string_args) == 1:
            person_name_or_email = string_args.pop()
            valid_person_vocabulary = ValidPersonOrTeamVocabulary()
            try:
                person_term = valid_person_vocabulary.getTermByToken(
                    person_name_or_email)
            except LookupError:
                raise EmailProcessingError(
                    "Couldn't find a person with the specified name or email:"
                    " %s" % person_name_or_email)
            person = person_term.value
        elif len(string_args) == 0:
            # Subscribe the sender of the email.
            person = getUtility(ILaunchBag).user
        else:
            raise EmailProcessingError(
                "'subscribe' commands expects at most two arguments."
                " Got %s: %s" % (len(string_args), ' '.join(string_args)))

        if bug.isSubscribed(person):
            # the person is already subscribe so there is no event
            event = None
            # but we still need to find the subscription
            for bugsubscription in bug.subscriptions:
                if bugsubscription.person == person:
                    break

        else:
            bugsubscription = bug.subscribe(person)
            event = SQLObjectCreatedEvent(bugsubscription)

        return bugsubscription, event


class UnsubscribeEmailCommand(EmailCommand):
    """Unsubscribes someone from the bug."""

    implements(IBugEditEmailCommand)

    def execute(self, bug, current_event):
        """See IEmailCommand."""
        string_args = self.string_args
        if len(string_args) == 1:
            person_name_or_email = string_args.pop()
            valid_person_vocabulary = ValidPersonOrTeamVocabulary()
            try:
                person_term = valid_person_vocabulary.getTermByToken(
                    person_name_or_email)
            except LookupError:
                raise EmailProcessingError(
                    "Couldn't find a person with the specified name or email:"
                    " %s" % person_name_or_email)
            person = person_term.value
        elif len(string_args) == 0:
            # Subscribe the sender of the email.
            person = getUtility(ILaunchBag).user
        else:
            raise EmailProcessingError(
                "'subscribe' commands expects at most one arguments."
                " Got %s: %s" % (len(string_args), ' '.join(string_args)))

        if bug.isSubscribed(person):
            bug.unsubscribe(person)

        return None, None


class SummaryEmailCommand(EditEmailCommand):
    """Changes the title of the bug."""

    implements(IBugEditEmailCommand)
    _numberOfArguments = 1

    def convertArguments(self):
        """See EmailCommand."""
        return {'title': self.string_args[0]}


class AffectsEmailCommand(EditEmailCommand):
    """Either creates a new task, or edits an existing task."""

<<<<<<< HEAD
    implements(IBugTaskEmailCommand)
    _subCommandNames = ['status', 'severity', 'assignee']
=======
    implements(IBugEditEmailCommand)
    _subCommandNames = ['status', 'severity', 'assignee', 'priority']
>>>>>>> edf804a0

    def execute(self, bug):
        """See IEmailCommand."""
        try:
            path = self.string_args.pop(0)
        except IndexError:
            raise EmailProcessingError(
                "'affects' command requires at least one argument.")
        try:
            path_target = get_object(path, path_only=True)
        except PathStepNotFoundError, error:
            raise EmailProcessingError(
                "'%s' couldn't be found in command 'affects %s'" % (
                    error.step, path))
        if ISourcePackage.providedBy(path_target):
            bug_target = path_target.distribution
        else:
            bug_target = path_target

        bugtask = self.getBugTask(bug, bug_target)
        if bugtask is None:
            bugtask = self._create_bug_task(bug, bug_target)
            event = SQLObjectCreatedEvent(bugtask)
        else:
            event = None

        # The user may change the source package by issuing
        # 'affects /distros/$distro/$sourcepackage'. Let's handle that here.
        if ISourcePackage.providedBy(path_target):
            bugtask_before_edit = Snapshot(bugtask, names='sourcepackagename')
            if bugtask.sourcepackagename != path_target.sourcepackagename:
                bugtask.sourcepackagename = path_target.sourcepackagename
            event = SQLObjectModifiedEvent(
                bugtask, bugtask_before_edit, ['sourcepackagename'])

        return EditEmailCommand.execute(self, bugtask, event)

    def _create_bug_task(self, bug, bug_target):
        """Creates a new bug task with bug_target as the target."""
        # XXX kiko: we could fix this by making createTask be a method on
        # IBugTarget, but I'm not going to do this now. Bug 1690
        bugtaskset = getUtility(IBugTaskSet)
        user = getUtility(ILaunchBag).user
        if IProduct.providedBy(bug_target):
            return bugtaskset.createTask(bug, user, product=bug_target)
        elif IDistribution.providedBy(bug_target):
            return bugtaskset.createTask(bug, user, distribution=bug_target)
        elif IDistroRelease.providedBy(bug_target):
            return bugtaskset.createTask(bug, user, distrorelease=bug_target)
        elif IDistributionSourcePackage.providedBy(bug_target):
            return bugtaskset.createTask(
                bug, user, distribution=bug_target.distribution,
                sourcepackagename=bug_target.sourcepackagename)
        else:
            assert False, "Not a valid bug target: %r" % bug_target

    def convertArguments(self):
        """See EmailCommand."""
        args = {}
        while len(self.string_args) > 0:
            # Get the sub command name.
            subcmd_name = self.string_args.pop(0)
            # Get the sub command's argument
            try:
                subcmd_arg = self.string_args.pop(0)
            except IndexError:
                raise EmailProcessingError(
                    "'affects' sub command '%s' requires at least"
                    " one argument." % subcmd_name)
            try:
                command = emailcommands.get(subcmd_name, [subcmd_arg])
            except NoSuchCommand:
                raise EmailProcessingError(
                    "'affects' got an unexpected argument: %s" % subcmd_name)
            args.update(command.convertArguments())
        return args

    #XXX: This method should be moved to helpers.py or BugTaskSet.
    #     -- Bjorn Tillenius, 2005-06-10
    def getBugTask(self, bug, target):
        """Returns a bug task that has the path as a target.

        Returns None if no such bugtask is found.
        """
        assert IBugTarget.providedBy(target), target
        user = getUtility(ILaunchBag).user

        # Listify the results in order to avoid unnecessary SQL queries.
        bug_tasks = list(
            target.searchTasks(BugTaskSearchParams(user, bug=bug)))

        if len(bug_tasks) > 1:
            # XXX: This shouldn't happen
            raise ValueError('Found more than one bug task.')
        if len(bug_tasks) == 0:
            return None
        else:
            bugtask = bug_tasks[0]

        return bugtask


class AssigneeEmailCommand(EditEmailCommand):
    """Assigns someone to the bug."""

    implements(IBugTaskEditEmailCommand)

    _numberOfArguments = 1

    def convertArguments(self):
        """See EmailCommand."""
        person_name = self.string_args.pop()
        valid_person_vocabulary = ValidPersonOrTeamVocabulary()
        try:
            person_term = valid_person_vocabulary.getTermByToken(person_name)
        except LookupError:
            raise EmailProcessingError(
                    "Couldn't find a person named '%s' in 'assignee %s'" % (
                        person_name, person_name))

        return {self.name: person_term.value}


class DBSchemaEditEmailCommand(EditEmailCommand):
    """Helper class for edit DBSchema attributes.

    Subclasses should set 'dbschema' to the correct schema.

    For example, if context.foo can be assigned to values in
    FooDBSchema, the follwing command class could be created:

        class FooEmailCommand(DBSchemaEditEmailCommand):
            dbschema = FooDBSchema
    """

    implements(IBugTaskEditEmailCommand)

    _numberOfArguments = 1

    def convertArguments(self):
        """See EmailCommand."""
        item_name = self.string_args[0]
        try:
            return {self.name: self.dbschema.items[item_name.upper()]}
        except KeyError:
            possible_values = ', '.join(
                [item.name.lower() for item in self.dbschema.items])
            raise EmailProcessingError(
                    "'%s' expects any of: %s" % (self.name, possible_values))


class StatusEmailCommand(DBSchemaEditEmailCommand):
    """Changes a bug task's status."""
    dbschema = BugTaskStatus


class SeverityEmailCommand(DBSchemaEditEmailCommand):
    """Changes a bug task's severity."""
    dbschema = BugTaskSeverity


class PriorityEmailCommand(DBSchemaEditEmailCommand):
    """Changes the bug task's priority."""
    dbschema = BugTaskPriority


class NoSuchCommand(KeyError):
    """A command with the given name couldn't be found."""


class EmailCommands:
    """A collection of email commands."""

    _commands = {
        'bug': BugEmailCommand,
        'private': PrivateEmailCommand,
        'summary': SummaryEmailCommand,
        'subscribe': SubscribeEmailCommand,
        'unsubscribe': UnsubscribeEmailCommand,
        'affects': AffectsEmailCommand,
        'assignee': AssigneeEmailCommand,
        'status': StatusEmailCommand,
        'priority': PriorityEmailCommand,
        'severity': SeverityEmailCommand,
    }

    def names(self):
        """Returns all the command names."""
        return self._commands.keys()

    def get(self, name, string_args):
        """Returns a command object with the given name and arguments.

        If a command with the given name can't be found, a NoSuchCommand
        error is raised.
        """
        command_class = self._commands.get(name)
        if command_class is None:
            raise NoSuchCommand(name)
        return command_class(name, string_args)

emailcommands = EmailCommands()<|MERGE_RESOLUTION|>--- conflicted
+++ resolved
@@ -273,13 +273,8 @@
 class AffectsEmailCommand(EditEmailCommand):
     """Either creates a new task, or edits an existing task."""
 
-<<<<<<< HEAD
     implements(IBugTaskEmailCommand)
-    _subCommandNames = ['status', 'severity', 'assignee']
-=======
-    implements(IBugEditEmailCommand)
     _subCommandNames = ['status', 'severity', 'assignee', 'priority']
->>>>>>> edf804a0
 
     def execute(self, bug):
         """See IEmailCommand."""
