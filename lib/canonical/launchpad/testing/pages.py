--- conflicted
+++ resolved
@@ -626,7 +626,6 @@
     return str(canonical_url(*args, **kwargs))
 
 
-<<<<<<< HEAD
 def webservice_for_person(person, consumer_key='launchpad-library',
                           permission=OAuthPermission.READ_PUBLIC,
                           context=None):
@@ -645,7 +644,8 @@
     access_token = request_token.createAccessToken()
     logout()
     return WebServiceCaller(consumer_key, access_token.key, port=9000)
-=======
+
+
 def stop():
     # Temporarily restore the real stdout.
     old_stdout = sys.stdout
@@ -654,7 +654,6 @@
         pdb.set_trace()
     finally:
         sys.stdout = old_stdout
->>>>>>> ea22217f
 
 
 def setUpGlobs(test):
