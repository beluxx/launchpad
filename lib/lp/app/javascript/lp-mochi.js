// Copyright 2010 Canonical Ltd.  All rights reserved.
//
// Launchpad JavaScript core functions that require the MochiKit library.

function getContentArea() {
    // to end all doubt on where the content sits. It also felt a bit
    // silly doing this over and over in every function, even if it is
    // a tiny operation. Just guarding against someone changing the
    // names again, in the name of semantics or something.... ;)
    var node = document.getElementById('maincontent');
    if (!node) {node = $('content');}
    if (!node) {node = $('mainarea');}
    return node;
}

function convertTextInputToTextArea(text_input_id, rows) {
    var current_text_input = getElement(text_input_id);
    var new_text_area = document.createElement("textarea");
    var attributes = {
        'id': text_input_id,
        'rows': rows,
        'name': getNodeAttribute(current_text_input, 'name'),
        'lang': getNodeAttribute(current_text_input, 'lang'),
        'dir': getNodeAttribute(current_text_input, 'dir')
    };

    updateNodeAttributes(new_text_area, attributes);

    // we set the javascript events because updateNodeAttributes gets confused
    // with those events, because it says that 'event' is not defined. 'event'
    // is one of the arguments of the javascript call that is being copied.
    new_text_area.setAttribute(
        'onKeyPress', getNodeAttribute(current_text_input, 'onkeypress'));
    new_text_area.setAttribute(
        'onChange', getNodeAttribute(current_text_input, 'onchange'));
    new_text_area.value = current_text_input.value;
    swapDOM(current_text_input, new_text_area);
    return new_text_area;
}

function upgradeToTextAreaForTranslation(text_input_id) {
    var rows = 6;
    var current_text_input = $(text_input_id);
    var text_area = convertTextInputToTextArea(text_input_id, rows);
    text_area.focus();
}

function insertExpansionButton(expandable_field) {
    var button = createDOM(
        'button', {
            'style': 'padding: 0;',
            'title': 'Makes the field larger, so you can see more text.'
        }
    );
    var icon = createDOM(
        'img', {
            'alt': 'Enlarge Field',
            'src': '/+icing/translations-add-more-lines.gif'
        }
    );
    appendChildNodes(button, icon);
    function buttonOnClick(e) {
        upgradeToTextAreaForTranslation(expandable_field.id);
        e.preventDefault();
        removeElement(button);
        return false;
    }
    connect(button, 'onclick', buttonOnClick);
    insertSiblingNodesAfter(expandable_field, button);
}

function insertAllExpansionButtons() {
    var expandable_fields = getElementsByTagAndClassName(
        'input', 'expandable');
    forEach(expandable_fields, insertExpansionButton);
}

<<<<<<< HEAD
function copyInnerHTMLById(from_id, to_id) {
    var from = getElement(from_id);
    var to = getElement(to_id);

    // The replacement regex strips all tags from the html.
    to.value = unescapeHTML(from.innerHTML.replace(/<\/?[^>]+>/gi, ""));

}

function writeTextIntoPluralTranslationFields(from_id,
                                              to_id_pattern, nplurals) {
    // skip when x is 0, as that is the singular
    for (var x = 1; x < nplurals; x++) {
        var to_id = to_id_pattern + x + "_new";
        var to_select = to_id_pattern + x + "_new_select";
        copyInnerHTMLById(from_id, to_id);
        document.getElementById(to_select).checked = true;
=======
function activateConstrainBugExpiration() {
    // Constrain enable_bug_expiration to the Launchpad Bugs radio input.
    // The Launchpad bug tracker is either the first item in a product's
    // bugtracker field, or it is a distribution's official_malone field.
    var bug_tracker_input = getElement('field.bugtracker.0');
    if (! bug_tracker_input) {
        bug_tracker_input = getElement('field.official_malone');
    }
    var bug_expiration_input = getElement('field.enable_bug_expiration');
    if (! bug_tracker_input || ! bug_expiration_input) {
        return;
    }
    // Disable enable_bug_expiration onload if Launchpad is not the
    // bug tracker.
    if (! bug_tracker_input.checked) {
        bug_expiration_input.disabled = true;
    }
    constraint = function (e) {
        if (bug_tracker_input.checked) {
            bug_expiration_input.disabled = false;
            bug_expiration_input.checked = true;
        } else {
            bug_expiration_input.checked = false;
            bug_expiration_input.disabled = true;
        }
    };
    var inputs = document.getElementsByTagName('input');
    for (var i = 0; i < inputs.length; i++) {
        if (inputs[i].name == 'field.bugtracker' ||
            inputs[i].name == 'field.official_malone') {
            inputs[i].onclick = constraint;
        }
>>>>>>> ff0798f8
    }
}

function collapseRemoteCommentReply(comment_index) {
    var prefix = 'remote_comment_reply_';
    $(prefix + 'tree_icon_' + comment_index).src = '/@@/treeCollapsed';
    $(prefix + 'div_' + comment_index).style.display = 'none';
}

function expandRemoteCommentReply(comment_index) {
    var prefix = 'remote_comment_reply_';
    $(prefix + 'tree_icon_' + comment_index).src = '/@@/treeExpanded';
    $(prefix + 'div_' + comment_index).style.display = 'block';
}

function toggleRemoteCommentReply(comment_index) {
    var imgname = $('remote_comment_reply_tree_icon_' + comment_index)
      .src.split('/')
      .pop();
    var expanded = (imgname == 'treeExpanded');
    if (expanded) {
       collapseRemoteCommentReply(comment_index);
    } else {
       expandRemoteCommentReply(comment_index);
 }
}

function connectRemoteCommentReply(comment_index) {
    LPS.use('event', function(Y) {
        var toggleFunc = function() {
            toggleRemoteCommentReply(comment_index);
            return false;
        };

        var prefix = 'remote_comment_reply_expand_link_';

        Y.on('load', function(e) {
            $(prefix + comment_index).onclick = toggleFunc;
        }, window);
    });
}<|MERGE_RESOLUTION|>--- conflicted
+++ resolved
@@ -75,7 +75,6 @@
     forEach(expandable_fields, insertExpansionButton);
 }
 
-<<<<<<< HEAD
 function copyInnerHTMLById(from_id, to_id) {
     var from = getElement(from_id);
     var to = getElement(to_id);
@@ -93,40 +92,6 @@
         var to_select = to_id_pattern + x + "_new_select";
         copyInnerHTMLById(from_id, to_id);
         document.getElementById(to_select).checked = true;
-=======
-function activateConstrainBugExpiration() {
-    // Constrain enable_bug_expiration to the Launchpad Bugs radio input.
-    // The Launchpad bug tracker is either the first item in a product's
-    // bugtracker field, or it is a distribution's official_malone field.
-    var bug_tracker_input = getElement('field.bugtracker.0');
-    if (! bug_tracker_input) {
-        bug_tracker_input = getElement('field.official_malone');
-    }
-    var bug_expiration_input = getElement('field.enable_bug_expiration');
-    if (! bug_tracker_input || ! bug_expiration_input) {
-        return;
-    }
-    // Disable enable_bug_expiration onload if Launchpad is not the
-    // bug tracker.
-    if (! bug_tracker_input.checked) {
-        bug_expiration_input.disabled = true;
-    }
-    constraint = function (e) {
-        if (bug_tracker_input.checked) {
-            bug_expiration_input.disabled = false;
-            bug_expiration_input.checked = true;
-        } else {
-            bug_expiration_input.checked = false;
-            bug_expiration_input.disabled = true;
-        }
-    };
-    var inputs = document.getElementsByTagName('input');
-    for (var i = 0; i < inputs.length; i++) {
-        if (inputs[i].name == 'field.bugtracker' ||
-            inputs[i].name == 'field.official_malone') {
-            inputs[i].onclick = constraint;
-        }
->>>>>>> ff0798f8
     }
 }
 
