# Copyright 2008 Canonical Ltd.  All rights reserved.

"""Implementation classes for Account and associates."""

__metaclass__ = type
__all__ = ['Account', 'AccountPassword', 'AccountSet']

import random

from zope.component import getUtility
from zope.interface import implements

from sqlobject import ForeignKey, StringCol
from sqlobject.sqlbuilder import OR

from canonical.database.constants import UTC_NOW, DEFAULT
from canonical.database.datetimecol import UtcDateTimeCol
from canonical.database.enumcol import EnumCol
from canonical.database.sqlbase import SQLBase, sqlvalues
from canonical.launchpad.interfaces.account import (
        AccountCreationRationale, AccountStatus,
        IAccount, IAccountSet)
from canonical.launchpad.interfaces.launchpad import IPasswordEncryptor
from canonical.launchpad.interfaces.openidserver import IOpenIDRPSummarySet
from canonical.launchpad.webapp.vhosts import allvhosts


class Account(SQLBase):
    """An Account."""

    implements(IAccount)

    date_created = UtcDateTimeCol(notNull=True, default=UTC_NOW)

    displayname = StringCol(dbName='displayname', notNull=True)

    creation_rationale = EnumCol(
            dbName='creation_rationale', schema=AccountCreationRationale,
            notNull=True)
    status = EnumCol(
            enum=AccountStatus, default=AccountStatus.NOACCOUNT,
            notNull=True)
    date_status_set = UtcDateTimeCol(notNull=True, default=UTC_NOW)
    status_comment = StringCol(dbName='status_comment', default=None)

    openid_identifier = StringCol(
            dbName='openid_identifier', notNull=True, default=DEFAULT)

    # XXX sinzui 2008-09-04 bug=264783:
    # Remove this attribute, in the DB, drop openid_identifier, then
    # rename new_openid_identifier => openid_identifier.
    new_openid_identifier = StringCol(
            dbName='old_openid_identifier', notNull=False, default=DEFAULT)

    # The password is actually stored in a separate table for security
    # reasons, so use a property to hide this implementation detail.
    def _get_password(self):
        password = AccountPassword.selectOneBy(account=self)
        if password is None:
            return None
        else:
            return password.password

    def _set_password(self, value):
        password = AccountPassword.selectOneBy(account=self)

        if value is not None and password is None:
            # There is currently no AccountPassword record and we need one.
            AccountPassword(account=self, password=value)
        elif value is None and password is not None:
            # There is an AccountPassword record that needs removing.
            AccountPassword.delete(password.id)
        elif value is not None:
            # There is an AccountPassword record that needs updating.
            password.password = value
        elif value is None and password is None:
            # Nothing to do
            pass
        else:
            assert False, "This should not be reachable."

    password = property(_get_password, _set_password)


class AccountSet:
    """See `IAccountSet`."""
    implements(IAccountSet)

    def new(self, rationale, displayname, openid_mnemonic=None,
            password=None, password_is_encrypted=False):
        """See `IAccountSet`."""

        # Create the openid_identifier for the OpenID identity URL.
        if openid_mnemonic is not None:
            new_openid_identifier = self.createOpenIDIdentifier(
                openid_mnemonic)
        else:
            new_openid_identifier = None

        account = Account(
                displayname=displayname, creation_rationale=rationale,
                new_openid_identifier=new_openid_identifier)

<<<<<<< HEAD
        # Create the openid_identifier for the OpenID identity URL.
        if openid_mnemonic is not None:
            account.new_openid_identifier = self.createOpenIDIdentifier(
                openid_mnemonic)

=======
>>>>>>> 85291c78
        # Create the password record.
        if password is not None:
            if not password_is_encrypted:
                password = getUtility(IPasswordEncryptor).encrypt(password)
            AccountPassword(account=account, password=password)

        return account

    def getByEmail(self, email):
        """See `IAccountSet`."""
        return Account.selectOne('''
            EmailAddress.account = Account.id
            AND lower(EmailAddress.email) = lower(trim(%s))
            ''' % sqlvalues(email),
            clauseTables=['EmailAddress'])

    def getByOpenIDIdentifier(self, openid_identifier):
        """See `IAccountSet`."""
        # XXX sinzui 2008-09-09 bug=264783:
        # Remove the OR clause, only openid_identifier should be used.
        return Account.selectOne(
            OR(
                Account.q.openid_identifier == openid_identifier,
                Account.q.new_openid_identifier == openid_identifier),)

    _MAX_RANDOM_TOKEN_RANGE = 1000

    def createOpenIDIdentifier(self, mnemonic):
        """See `IAccountSet`.

        The random component of the identifier is a number betwee 000 and 999.
        """
        assert isinstance(mnemonic, (str, unicode)) and mnemonic is not '', (
            'The mnemonic must be a non-empty string.')
        identity_url_root = allvhosts.configs['id'].rooturl
        openidrpsummaryset = getUtility(IOpenIDRPSummarySet)
        tokens = range(0, self._MAX_RANDOM_TOKEN_RANGE)
        random.shuffle(tokens)
        # This method might be faster by collecting all accounts and summaries
        # that end with the mnemonic. The chances of collision seem minute,
        # given that the intended mnemonic is a unique user name.
        for token in tokens:
            openid_identifier = '%03d/%s' % (token, mnemonic)
            account = self.getByOpenIDIdentifier(openid_identifier)
            if account is not None:
                continue
            summaries = openidrpsummaryset.getByIdentifier(
                identity_url_root + openid_identifier)
            if summaries.count() == 0:
                return openid_identifier.encode('ascii')
        raise AssertionError(
            'An openid_identifier could not be created with the mnemonic '
            "'%s'." % mnemonic)


class AccountPassword(SQLBase):
    """SQLObject wrapper to the AccountPassword table.

    Note that this class is not exported, as the existence of the
    AccountPassword table only needs to be known by this module.
    """
    account = ForeignKey(
            dbName='account', foreignKey='Account', alternateID=True)
    password = StringCol(dbName='password', notNull=True)
<|MERGE_RESOLUTION|>--- conflicted
+++ resolved
@@ -101,14 +101,6 @@
                 displayname=displayname, creation_rationale=rationale,
                 new_openid_identifier=new_openid_identifier)
 
-<<<<<<< HEAD
-        # Create the openid_identifier for the OpenID identity URL.
-        if openid_mnemonic is not None:
-            account.new_openid_identifier = self.createOpenIDIdentifier(
-                openid_mnemonic)
-
-=======
->>>>>>> 85291c78
         # Create the password record.
         if password is not None:
             if not password_is_encrypted:
