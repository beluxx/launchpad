--- conflicted
+++ resolved
@@ -52,12 +52,8 @@
 from zope.proxy import isProxy
 from zope.publisher.interfaces import NotFound
 from zope.schema import ValidationError, getFieldsInOrder
-<<<<<<< HEAD
-from zope.schema.interfaces import ConstraintNotSatisfied, IBytes, IObject
-=======
 from zope.schema.interfaces import (
-    ConstraintNotSatisfied, IBytes, IChoice, IField, IObject)
->>>>>>> 3949a8c5
+    ConstraintNotSatisfied, IBytes, IField, IObject)
 from zope.security.interfaces import Unauthorized
 from zope.security.proxy import removeSecurityProxy
 from zope.traversing.browser import absoluteURL
