--- conflicted
+++ resolved
@@ -265,63 +265,6 @@
     DEFAULT_SIZE = 10
 
     def initialize(self):
-<<<<<<< HEAD
-        self.form = self.request.form
-        self.redirecting = False
-        self.potmsgset_with_errors = []
-        self._initialize_show_option()
-        self.alt = self.form.get('alt', '')
-
-        initial_value = {}
-        if self.second_lang_code:
-            initial_value['alternative_language'] = getUtility(
-                ILanguageSet)[self.second_lang_code]
-
-        # Initialize the widget to list languages.
-        self.alternative_language_widget = CustomWidgetFactory(
-            CustomDropdownWidget)
-        setUpWidgets(
-            self, IPOFileAlternativeLanguage, IInputWidget,
-            names=['alternative_language'], initial=initial_value)
-
-        if not self.context.canEditTranslations(self.user):
-            # The user is not an official translator, we should show a
-            # warning.
-            self.request.response.addWarningNotification(
-                "You are not an official translator for this file. You can"
-                " still make suggestions, and your translations will be"
-                " stored and reviewed for acceptance later by the designated"
-                " translators.")
-
-        if not self.has_plural_form_information:
-            # Cannot translate this IPOFile without the plural form
-            # information. Show the info to add it to our system.
-            self.request.response.addErrorNotification("""
-<p>
-Rosetta can&#8217;t handle the plural items in this file, because it
-doesn&#8217;t yet know how plural forms work for %s.
-</p>
-<p>
-To fix this, please e-mail the <a
-href="mailto:rosetta-users@lists.ubuntu.com">Rosetta users mailing list</a>
-with this information, preferably in the format described in the
-<a href="https://wiki.ubuntu.com/RosettaFAQ">Rosetta FAQ</a>.
-</p>
-<p>
-This only needs to be done once per language. Thanks for helping Rosetta.
-</p>
-""" % self.context.language.englishname)
-
-        # Setup the batching for this page.
-        self.batchnav = BatchNavigator(
-            self.getSelectedPOTMsgSet(), self.request, size=10)
-        current_batch = self.batchnav.currentBatch()
-        self.start = self.batchnav.start
-        self.size = current_batch.size
-
-        # Handle any form submission.
-        self.process_form()
-=======
         self.pofile = self.context
         # The handling of errors is slightly tricky here. Because this
         # form displays multiple POMsgSetViews, we need to track the
@@ -417,7 +360,6 @@
         pomsgset = potmsgset.getPOMsgSet(language.code, variant)
         if pomsgset is None:
             pomsgset = potmsgset.getDummyPOMsgSet(language.code, variant)
->>>>>>> ab960d74
 
         pomsgset_view = zapi.queryMultiAdapter(
             (pomsgset, self.request), name="+translate-one")
@@ -452,160 +394,7 @@
         else:
             raise AssertionError("Bug in _initializeShowOption")
 
-<<<<<<< HEAD
-    @property
-    def second_lang_pofile(self):
-        if self.second_lang_code is not None:
-            return self.context.potemplate.getPOFileByLang(
-                self.second_lang_code)
-        else:
-            return None
-
-    @property
-    def completeness(self):
-        return '%.0f%%' % self.context.translatedPercentage()
-
-    def process_form(self):
-        """Check whether the form was submitted and calls the right callback.
-        """
-        if self.request.method != 'POST' or self.user is None:
-            # The form was not submitted or the user is not logged in.
-            return
-
-        dispatch_table = {
-            'select_alternate_language': self._select_alternate_language,
-            'submit_translations': self._store_translations
-            }
-        dispatch_to = [(key, method)
-                        for key,method in dispatch_table.items()
-                        if key in self.form
-                      ]
-        if len(dispatch_to) != 1:
-            for key in self.form.keys():
-                # The copy button is using an image, and it produces a
-                # submission of $name.x and $name.y with the coordinates where
-                # the user clicked, we only need to check for $name.x to know
-                # if the user clicked over that button.
-                if key.startswith('msgset_') and key.endswith('_copy.x'):
-                    # We got a copy request, ignore it here.
-                    return
-            raise UnexpectedFormData(
-                "There should be only one command in the form",
-                dispatch_to)
-        key, method = dispatch_to[0]
-        method()
-
-    def _select_alternate_language(self):
-        """Handle a form submission to choose other language suggestions."""
-        # XXX: why does this need handling in the view? I suspect if we
-        # change the method to be GET instead of POST, we can just
-        # remove this code altogether!
-        #   -- kiko, 2006-06-22
-        selected_second_lang = self.alternative_language_widget.getInputValue()
-        if selected_second_lang is None:
-            self.alt = ''
-        else:
-            self.alt = selected_second_lang.code
-
-        new_url = self.batchnav.generateBatchURL(
-            self.batchnav.currentBatch())
-        self._redirect(new_url)
-
-    def _store_translations(self):
-        """Handle a form submission to store new translations."""
-        # First, we get the set of IPOTMsgSet objects submitted.
-        pofile = self.context
-        for key in self.form:
-            match = re.match('msgset_(\d+)$', key)
-
-            if not match:
-                # The form's key is not one that we are looking for.
-                continue
-
-            id = int(match.group(1))
-            potmsgset = self.context.potemplate.getPOTMsgSetByID(id)
-            if potmsgset is None:
-                # This should only happen if someone tries to POST his own
-                # form instead of ours, and he uses a POTMsgSet id that
-                # does not exist for this POTemplate.
-                raise UnexpectedFormData(
-                    "Got translation for POTMsgID %d which is not in the"
-                    " template." % id)
-
-            # Get hold of an appropriate message set in the PO file,
-            # creating it if necessary.
-            msgid_text = potmsgset.primemsgid_.msgid
-            pomsgset = pofile.getPOMsgSet(msgid_text, only_current=False)
-            if pomsgset is None:
-                pomsgset = pofile.createMessageSetFromText(msgid_text)
-            # Store this pomsgset inside the list of messages to process.
-            pomsgset_view = getView(pomsgset, "+translate", self.request)
-            # We initialize the view so every view process its own stuff.
-            pomsgset_view.initialize(from_pofile=True)
-            if (pomsgset_view.error is not None and
-                pomsgset_view.context.potmsgset.sequence > 0):
-                # There is an error, we should store this view to render them.
-                # If potmsgset.sequence == 0 means that that message set is
-                # not current anymore. This only happens as part of a race
-                # condition, when someone gets a translation form, later, we
-                # get a new template for that context that disables some
-                # entries in that translation form, after that, the user
-                # submits the form. We accept the translation, but if it has
-                # an error, we cannot render that error so we discard it, that
-                # translation is not being used anyway, so it's not a big
-                # lose.
-                self.potmsgset_with_errors.append(pomsgset_view)
-
-        if len(self.potmsgset_with_errors) == 0:
-            # Get the next set of message sets.
-            next_url = self.batchnav.nextBatchURL()
-            if next_url is None or next_url == '':
-                # We are already at the end of the batch, forward to the first
-                # one.
-                next_url = self.batchnav.firstBatchURL()
-            if next_url is None:
-                # Stay in whatever URL we are atm.
-                next_url = ''
-            self._redirect(next_url)
-        else:
-            # Notify the errors.
-            self.request.response.addErrorNotification(
-                "There are %d errors in the translations you provided."
-                " Please, correct them before continuing." %
-                    len(self.potmsgset_with_errors))
-
-        # update the statistis for this po file
-        self.context.updateStatistics()
-
-    def _redirect(self, new_url):
-        """Redirect to the given url adding the selected filtering rules."""
-        assert new_url is not None, ('The new URL cannot be None.')
-
-        if new_url == '':
-            new_url = str(self.request.URL)
-            if self.request.get('QUERY_STRING'):
-                new_url += '?%s' % self.request.get('QUERY_STRING')
-        self.redirecting = True
-        parameters = {}
-        if self.alt:
-            parameters['alt'] = self.alt
-        if self.show and self.show != 'all':
-            parameters['show'] = self.show
-        params_str = '&'.join(
-            ['%s=%s' % (key, value) for key, value in parameters.items()])
-        if '?' not in new_url and params_str:
-            new_url += '?'
-        elif params_str:
-            new_url += '&'
-
-        if params_str:
-            new_url += params_str
-        self.request.response.redirect(new_url)
-
-    def getSelectedPOTMsgSet(self):
-=======
     def _getSelectedPOTMsgSets(self):
->>>>>>> ab960d74
         """Return a list of the POTMsgSets that will be rendered."""
         # The set of message sets we get is based on the selection of kind
         # of strings we have in our form.
@@ -629,28 +418,9 @@
         # waste of resources to fetch all items always.
         return ret
 
-<<<<<<< HEAD
-    def getPOMsgSetViewFromPOTMsgSet(self, potmsgset):
-        """Return the view class for a given IPOMsgSet."""
-        pomsgset = potmsgset.getPOMsgSet(
-            self.context.language.code, self.context.variant)
-        if pomsgset is None:
-            pomsgset = potmsgset.getDummyPOMsgSet(
-                self.context.language.code, self.context.variant)
-        pomsgsetview = getView(pomsgset, "+translate", self.request)
-        pomsgsetview.initialize(from_pofile=True)
-        return pomsgsetview
-
-    def render(self):
-        if self.redirecting:
-            return u''
-        else:
-            return LaunchpadView.render(self)
-=======
     @property
     def completeness(self):
         return '%.0f%%' % self.context.translatedPercentage()
->>>>>>> ab960d74
 
 
 class POExportView(BaseExportView):
