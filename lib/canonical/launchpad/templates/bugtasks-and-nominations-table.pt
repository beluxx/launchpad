<tal:root
  xmlns:tal="http://xml.zope.org/namespaces/tal"
  xmlns:metal="http://xml.zope.org/namespaces/metal"
  omit-tag="">
<script type="text/javascript">
  function toggleFormVisibility(row_id) {
    row = document.getElementById(row_id)
    edit_icon = document.getElementById(row_id + "-edit")
    if (row.style.display=="none") {
      row.style.display = "table-row";
    } else {
      row.style.display = "none";
    }
    return false;
  }
</script>

<table
  id="affected-software"
  tal:attributes="class python: context.duplicateof and 'duplicate listing' or 'listing'"
>
  <thead>
    <tr>
      <th colspan="2">Affects</th>
      <th>Status</th>
      <th>Importance</th>
      <th colspan="2">Assigned to</th>
      <th>Milestone</th>
    </tr>
  </thead>

  <tbody>
    <tal:bugtask-or-nomination
        repeat="task_or_nom_view view/getBugTaskAndNominationViews">
      <tal:block replace="structure task_or_nom_view" />
    </tal:bugtask-or-nomination>
  </tbody>

</table>

<<<<<<< HEAD
<div
  class="actions"
  tal:define="current_bugtask view/currentBugTask"

=======
<div style="width: 100%; margin-bottom: 1em; margin-top: 0.33em;"
     class="clearfix"
     tal:define="current_bugtask view/current_bugtask">
  <div style="text-align: left; float: left;"
>>>>>>> 08fd8cc1
        tal:condition="view/displayAlsoAffectsLinks">
    <tal:also-affects-links define="context_menu context/menu:context">
      <tal:addupstream
          define="link context_menu/addupstream"
          condition="link/enabled"
          replace="structure link/render" />
      <tal:adddistro
          define="link context_menu/adddistro"
          condition="link/enabled"
          replace="structure link/render" />
      <tal:nominate
          define="link context_menu/nominate"
          condition="link/enabled"
          replace="structure link/render" />
    </tal:also-affects-links>

</div>
</tal:root><|MERGE_RESOLUTION|>--- conflicted
+++ resolved
@@ -38,17 +38,10 @@
 
 </table>
 
-<<<<<<< HEAD
 <div
   class="actions"
-  tal:define="current_bugtask view/currentBugTask"
+  tal:define="current_bugtask view/current_bugtask"
 
-=======
-<div style="width: 100%; margin-bottom: 1em; margin-top: 0.33em;"
-     class="clearfix"
-     tal:define="current_bugtask view/current_bugtask">
-  <div style="text-align: left; float: left;"
->>>>>>> 08fd8cc1
         tal:condition="view/displayAlsoAffectsLinks">
     <tal:also-affects-links define="context_menu context/menu:context">
       <tal:addupstream
