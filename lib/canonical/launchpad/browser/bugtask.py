--- conflicted
+++ resolved
@@ -96,13 +96,8 @@
 from canonical.widgets.bugtask import (
     AssigneeDisplayWidget, BugTaskBugWatchWidget,
     BugTaskSourcePackageNameWidget, DBItemDisplayWidget,
-<<<<<<< HEAD
-    NewLineToSpacesWidget)
+    NewLineToSpacesWidget, NominationReviewActionWidget)
 from canonical.widgets.itemswidgets import LabeledMultiCheckBoxWidget
-=======
-    NewLineToSpacesWidget, NominationReviewActionWidget)
-from canonical.widgets.itemswidgets import LaunchpadRadioWidget
->>>>>>> 4b265539
 from canonical.widgets.project import ProjectScopeWidget
 
 
@@ -1470,7 +1465,6 @@
             setattr(search_params, name, value)
         return search_params
 
-<<<<<<< HEAD
     def _buildUpstreamStatusParams(self, data):
         """ Convert the status_upstream value to parameters we can
         send to BugTaskSet.search().
@@ -1487,13 +1481,11 @@
                 data['has_no_upstream_bugtask'] = True
             del data['status_upstream']
 
-=======
     def _getBatchNavigator(self, tasks):
         """Return the batch navigator to be used to batch the bugtasks."""
         return BugListingBatchNavigator(
             tasks, self.request, columns_to_show=self.columns_to_show,
             size=config.malone.buglist_batch_size)
->>>>>>> 4b265539
 
     def search(self, searchtext=None, context=None, extra_params=None):
         """Return an ITableBatchNavigator for the GET search criteria.
