#
# Possible permissions: SELECT, INSERT, UPDATE, EXECUTE
#
# Note that we can't have INSERT only tables if we are using SQLObject, as it
# creates new entries by first doing an insert (to get the id) and then
# issuing an update
[DEFAULT]
# Objects in these schemas are publicly readable or executable. *not* writable
public_schemas=ts2

[public]
# The public role is automatically granted to all users by PostgreSQL
type=group
public.person_sort_key(text, text)         = EXECUTE
public.debversion_sort_key(text)           = EXECUTE
public.null_count(anyarray)                = EXECUTE
public.valid_name(text)                    = EXECUTE
public.valid_bug_name(text)                = EXECUTE
public.valid_branch_name(text)             = EXECUTE
public.valid_debian_version(text)          = EXECUTE
public.valid_cve(text)                     = EXECUTE
public.valid_absolute_url(text)            = EXECUTE
public.valid_fingerprint(text)             = EXECUTE
public.valid_keyid(text)                   = EXECUTE
public.valid_regexp(text)                  = EXECUTE
public.sane_version(text)                  = EXECUTE
public.sha1(text)                          = EXECUTE
public.is_blacklisted_name(text)           = EXECUTE
public.is_person(text)                     = EXECUTE
public.is_team(integer)                    = EXECUTE
public.is_team(text)                       = EXECUTE
public.is_printable_ascii(text)            = EXECUTE
public.launchpaddatabaserevision           = SELECT
public.name_blacklist_match(text)          = EXECUTE
public.fticache                            =
public.pillarname                          = SELECT
public._killall_backends(text)             =
public.ulower(text)                        = EXECUTE

[ro]
# A user with full readonly access to the database. Generally used for
# interactive querying
type=user
groups=read

[testadmin]
# A user with full admin privileges used by the test suite
type=user
groups=admin

[launchpad]
# The main Z3 application
type=user
groups=write
public.account                          = SELECT, INSERT, UPDATE, DELETE
public.accountpassword                  = SELECT, INSERT, UPDATE, DELETE
public.announcement                     = SELECT, INSERT, UPDATE, DELETE
public.answercontact                    = SELECT, INSERT, UPDATE, DELETE
public.archive                          = SELECT, INSERT, UPDATE
<<<<<<< HEAD
public.archiveauthtoken                 = SELECT, INSERT, UPDATE
public.archivesubscriber                = SELECT, INSERT, UPDATE
=======
public.archivearch                      = SELECT, INSERT, UPDATE
>>>>>>> c4b4f916
public.archivedependency                = SELECT, INSERT, DELETE
public.packagecopyrequest               = SELECT, INSERT, UPDATE
public.archivepermission                = SELECT, INSERT, UPDATE, DELETE
public.binaryandsourcepackagenameview   = SELECT
public.binarypackagepublishinghistory   = SELECT
public.bountysubscription               = SELECT, INSERT, UPDATE, DELETE
public.branchrevision                   = SELECT, INSERT, UPDATE, DELETE
public.branch                           = SELECT, INSERT, UPDATE, DELETE
public.branchmergeproposal              = SELECT, INSERT, UPDATE, DELETE
public.branchmergerobot                 = SELECT, INSERT, UPDATE, DELETE
public.branchsubscription               = SELECT, INSERT, UPDATE, DELETE
public.branchvisibilitypolicy           = SELECT, INSERT, UPDATE, DELETE
public.branchwithsortkeys               = SELECT
public.bugaffectsperson                 = SELECT, INSERT, UPDATE, DELETE
public.bugattachment                    = SELECT, INSERT, UPDATE, DELETE
public.bugbranch                        = SELECT, INSERT, UPDATE, DELETE
public.bugcve                           = SELECT, INSERT, DELETE
public.bugnomination                    = SELECT, UPDATE
public.bugnotification                  = SELECT, INSERT, UPDATE, DELETE
public.bugnotificationrecipient         = SELECT, INSERT, UPDATE, DELETE
public.bugtag                           = SELECT, INSERT, DELETE
public.bugtrackerperson                 = SELECT, UPDATE
public.codeimport                       = SELECT, INSERT, UPDATE, DELETE
public.codeimportevent                  = SELECT, INSERT, UPDATE
public.codeimporteventdata              = SELECT, INSERT
public.codeimportjob                    = SELECT, INSERT, UPDATE, DELETE
public.codeimportmachine                = SELECT, INSERT, UPDATE
public.codeimportresult                 = SELECT, INSERT, UPDATE, DELETE
public.codereviewmessage                = SELECT, INSERT, DELETE
public.codereviewvote                   = SELECT, INSERT, UPDATE, DELETE
public.commercialsubscription           = SELECT, INSERT, UPDATE, DELETE
public.continent                        = SELECT
public.cvereference                     = SELECT, INSERT
public.cve                              = SELECT, INSERT, UPDATE
public.customlanguagecode               = SELECT, INSERT, UPDATE, DELETE
public.distributionbounty               = SELECT, INSERT, UPDATE
public.distributionmirror               = SELECT, INSERT, UPDATE, DELETE
public.distributionsourcepackage        = SELECT, INSERT, UPDATE, DELETE
public.distributionsourcepackagecache   = SELECT
public.distroserieslanguage             = SELECT, INSERT, UPDATE
public.distroseriespackagecache         = SELECT
public.emailaddress                     = SELECT, INSERT, UPDATE, DELETE
public.entitlement                      = SELECT, INSERT, UPDATE, DELETE
public.faq                              = SELECT, INSERT, UPDATE, DELETE
public.featuredproject                  = SELECT, INSERT, DELETE
public.hwdevicedriverlink               = SELECT
public.hwdevicenamevariant              = SELECT
public.hwdevice                         = SELECT
public.hwdeviceclass                    = SELECT
public.hwdriver                         = SELECT
public.hwsubmissiondevice               = SELECT
public.hwsubmission                     = SELECT, INSERT, UPDATE
public.hwsubmissionbug                  = SELECT, INSERT, UPDATE, DELETE
public.hwsystemfingerprint              = SELECT, INSERT
public.hwtestanswerchoice               = SELECT
public.hwtestanswercountdevice          = SELECT
public.hwtestanswercount                = SELECT
public.hwtestanswerdevice               = SELECT
public.hwtestanswer                     = SELECT
public.hwtest                           = SELECT
public.hwvendorid                       = SELECT
public.hwvendorname                     = SELECT
public.karmacache                       = SELECT
public.karmacategory                    = SELECT
public.karmatotalcache                  = SELECT
public.languagepack                     = SELECT, INSERT, UPDATE
public.launchpadstatistic               = SELECT
public.libraryfilealias                 = SELECT, INSERT, UPDATE, DELETE
public.logintoken                       = SELECT, INSERT, UPDATE, DELETE
public.mailinglist                      = SELECT, INSERT, UPDATE, DELETE
public.mailinglistban                   = SELECT, INSERT, UPDATE, DELETE
public.mailinglistsubscription          = SELECT, INSERT, UPDATE, DELETE
public.mentoringoffer                   = SELECT, INSERT, UPDATE, DELETE
public.messagechunk                     = SELECT, INSERT
public.messageapproval                  = SELECT, INSERT, UPDATE, DELETE
public.mirrorcdimagedistroseries        = SELECT, INSERT, DELETE
public.mirrordistroarchseries           = SELECT, INSERT, DELETE, UPDATE
public.mirrordistroseriessource         = SELECT, INSERT, UPDATE, DELETE
public.mirrorproberecord                = SELECT, INSERT, DELETE
public.nameblacklist                    = SELECT, INSERT, UPDATE, DELETE
public.oauthaccesstoken                 = SELECT, INSERT, UPDATE, DELETE
public.oauthconsumer                    = SELECT, INSERT
public.oauthnonce                       = SELECT, INSERT
public.oauthrequesttoken                = SELECT, INSERT, UPDATE, DELETE
public.officialbugtag                   = SELECT, INSERT, UPDATE, DELETE
public.openidassociations               = SELECT, INSERT, DELETE
public.openidauthorization              = SELECT, INSERT, UPDATE, DELETE
public.openidrpconfig                   = SELECT, INSERT, UPDATE, DELETE
public.openidrpsummary                  = SELECT, INSERT, UPDATE
public.packagebugsupervisor             = SELECT, INSERT, UPDATE, DELETE
public.packagediff                      = SELECT, INSERT, UPDATE, DELETE
public.packaging                        = SELECT, INSERT, UPDATE, DELETE
public.personlanguage                   = SELECT, INSERT, UPDATE, DELETE
public.personlocation                   = SELECT, INSERT, UPDATE, DELETE
public.personnotification               = SELECT, INSERT, UPDATE, DELETE
public.poexportrequest                  = SELECT, INSERT, UPDATE, DELETE
public.poexport                         = SELECT
public.pofiletranslator                 = SELECT
public.pofiletranslator                 = SELECT
public.polloption                       = SELECT, INSERT, UPDATE, DELETE
public.poll                             = SELECT, INSERT, UPDATE
public.potexport                        = SELECT
public.productbounty                    = SELECT, INSERT, UPDATE
public.productreleasefile               = SELECT, INSERT, DELETE
public.productreleasefile               = SELECT, INSERT, DELETE
public.productseriescodeimport          = SELECT, INSERT, UPDATE
public.project                          = SELECT
public.projectbounty                    = SELECT, INSERT, UPDATE
public.questionbug                      = SELECT, INSERT, DELETE
public.questionmessage                  = SELECT, INSERT
public.questionreopening                = SELECT, INSERT, UPDATE
public.question                         = SELECT, INSERT, UPDATE
public.questionsubscription             = SELECT, INSERT, UPDATE, DELETE
public.translationrelicensingagreement  = SELECT, INSERT, UPDATE
public.requestedcds                     = SELECT, INSERT, UPDATE, DELETE
public.revision                         = SELECT, INSERT, UPDATE
public.revisionauthor                   = SELECT, INSERT, UPDATE
public.revisionnumber                   = SELECT, INSERT
public.revisionparent                   = SELECT, INSERT
public.scriptactivity                   = SELECT, INSERT
public.shipitreport                     = SELECT, INSERT
public.shipitsurvey                     = SELECT, INSERT, UPDATE
public.shipitsurveyquestion             = SELECT, INSERT
public.shipitsurveyanswer               = SELECT, INSERT
public.shipitsurveyresult               = SELECT, INSERT
public.shipment                         = SELECT, INSERT, UPDATE
public.shippingrequest                  = SELECT, INSERT, UPDATE, DELETE
public.shippingrun                      = SELECT, INSERT, UPDATE
public.sourcepackagepublishinghistory   = SELECT
public.specificationbranch              = SELECT, INSERT, UPDATE, DELETE
public.specificationbug                 = SELECT, INSERT, DELETE
public.specificationdependency          = SELECT, INSERT, DELETE
public.specificationfeedback            = SELECT, INSERT, UPDATE, DELETE
public.specificationmessage             = SELECT, INSERT
public.specification                    = SELECT, INSERT, UPDATE
public.specificationsubscription        = SELECT, INSERT, UPDATE, DELETE
public.spokenin                         = SELECT, INSERT, DELETE
public.sprintattendance                 = SELECT, INSERT, UPDATE, DELETE
public.sprint                           = SELECT, INSERT, UPDATE
public.sprintspecification              = SELECT, INSERT, UPDATE, DELETE
public.standardshipitrequest            = SELECT, INSERT, UPDATE, DELETE
public.structuralsubscription           = SELECT, INSERT, UPDATE, DELETE
public.temporaryblobstorage             = SELECT, INSERT, DELETE
public.translationgroup                 = SELECT, INSERT, UPDATE
public.translationimportqueueentry      = SELECT, INSERT, UPDATE, DELETE
public.translationmessage               = SELECT, INSERT, UPDATE
public.translator                       = SELECT, INSERT, UPDATE, DELETE
public.validpersoncache                 = SELECT
public.validpersonorteamcache           = SELECT
public.votecast                         = SELECT, INSERT
public.vote                             = SELECT, INSERT, UPDATE
public.webserviceban                    = SELECT, INSERT, UPDATE, DELETE
public.wikiname                         = SELECT, INSERT, UPDATE, DELETE

[statistician]
type=user
public.archive                          = SELECT, UPDATE
public.archivearch                      = SELECT, UPDATE
public.binarypackagename                = SELECT
public.binarypackagepublishinghistory   = SELECT
public.binarypackagerelease             = SELECT
public.branch                           = SELECT
public.bug                              = SELECT
public.bugtask                          = SELECT
public.build                            = SELECT
public.distribution                     = SELECT
public.distributionsourcepackagecache   = SELECT, INSERT, UPDATE, DELETE
public.distroarchseries                 = SELECT, UPDATE
public.distroseries                     = SELECT, UPDATE
public.distroserieslanguage             = SELECT, INSERT, UPDATE, DELETE
public.distroseriespackagecache         = SELECT, INSERT, UPDATE, DELETE
public.language                         = SELECT
public.launchpadstatistic               = SELECT, INSERT, UPDATE, DELETE
public.person                           = SELECT
public.validpersoncache                 = SELECT
public.validpersonorteamcache           = SELECT
public.potemplate                       = SELECT
public.pofile                           = SELECT
public.pofiletranslator                 = SELECT
public.pomsgid                          = SELECT
public.potmsgset                        = SELECT
public.product                          = SELECT
public.productseries                    = SELECT
public.question                         = SELECT
public.scriptactivity                   = SELECT, INSERT
public.sourcepackagename                = SELECT
public.sourcepackagepublishinghistory   = SELECT
public.sourcepackagerelease             = SELECT
public.specification                    = SELECT
public.translationmessage               = SELECT, INSERT, UPDATE
public.translationtemplateitem          = SELECT

[librarian]
type=user
public.libraryfilealias                 = SELECT, INSERT, UPDATE
public.libraryfilecontent               = SELECT, INSERT

[librariangc]
type=user
public.libraryfilealias                 = SELECT, UPDATE, DELETE
public.libraryfilecontent               = SELECT, UPDATE, DELETE
# This user needs select on every table that references LibraryFileAlias
public.binarypackagefile                = SELECT
public.branchmergeproposal              = SELECT
public.bugattachment                    = SELECT
public.build                            = SELECT
public.codeimportresult                 = SELECT
public.distribution                     = SELECT
public.distributionmirror               = SELECT
public.languagepack                     = SELECT
public.hwsubmission                     = SELECT
public.message                          = SELECT
public.messagechunk                     = SELECT
public.messageapproval                  = SELECT
public.mirrorproberecord                = SELECT
public.openidrpconfig                   = SELECT
public.packagediff                      = SELECT
public.packageupload                    = SELECT
public.packageuploadcustom              = SELECT
public.person                           = SELECT
public.pocketchroot                     = SELECT
public.pofile                           = SELECT
public.potemplate                       = SELECT
public.product                          = SELECT
public.productreleasefile               = SELECT
public.project                          = SELECT
public.scriptactivity                   = SELECT, INSERT
public.shipitreport                     = SELECT
public.shippingrun                      = SELECT
public.sprint                           = SELECT
public.sourcepackagereleasefile         = SELECT
public.temporaryblobstorage             = SELECT, DELETE
public.translationimportqueueentry      = SELECT

[productreleasefinder]
# Dyson release import script
type=user
public.product                          = SELECT
public.productseries                    = SELECT
public.productrelease                   = SELECT, INSERT, UPDATE
public.productreleasefile               = SELECT, INSERT, UPDATE
# Needed only because SQLobject does things...
public.person                           = SELECT
# Needed to write to the librarian
public.libraryfilealias                 = SELECT, INSERT
public.libraryfilecontent               = SELECT, INSERT
public.scriptactivity                   = SELECT, INSERT

[pofilestats]
# Translations POFile statistics verification/update script
type=user
public.language                         = SELECT
public.pofile                           = SELECT, UPDATE
public.potemplate                       = SELECT
public.potmsgset                        = SELECT
public.scriptactivity                   = SELECT, INSERT
public.translationmessage               = SELECT
public.translationtemplateitem          = SELECT

[poimport]
# Rosetta import script
type=user
groups=write
public.customlanguagecode               = SELECT
public.scriptactivity                   = SELECT, INSERT
public.translationgroup                 = SELECT
public.translationimportqueueentry      = SELECT, DELETE
public.translationmessage               = SELECT, INSERT, UPDATE
public.translator                       = SELECT
public.validpersoncache                 = SELECT
public.validpersonorteamcache           = SELECT

[poexport]
# Rosetta export script
type=user
public.distribution                     = SELECT
public.distroseries                     = SELECT
public.emailaddress                     = SELECT
public.language                         = SELECT
public.libraryfilealias                 = SELECT, INSERT
public.libraryfilecontent               = SELECT, INSERT
public.person                           = SELECT
public.poexport                         = SELECT
public.poexportrequest                  = SELECT, DELETE
public.pofile                           = SELECT, UPDATE
public.pofiletranslator                 = SELECT
public.pomsgid                          = SELECT
public.potemplate                       = SELECT
public.potexport                        = SELECT
public.potmsgset                        = SELECT
public.potranslation                    = SELECT
public.product                          = SELECT
public.productseries                    = SELECT
public.scriptactivity                   = SELECT, INSERT
public.sourcepackagename                = SELECT
public.translationgroup                 = SELECT
public.translationmessage               = SELECT
public.translationtemplateitem          = SELECT
public.translator                       = SELECT
public.validpersoncache                 = SELECT
public.validpersonorteamcache           = SELECT

[langpack]
# Language pack exporter script
type=user
public.distribution                     = SELECT
public.distroseries                     = SELECT, UPDATE
public.emailaddress                     = SELECT
public.language                         = SELECT
public.languagepack                     = SELECT, INSERT
public.libraryfilealias                 = SELECT, INSERT
public.libraryfilecontent               = SELECT, INSERT
public.person                           = SELECT
public.poexport                         = SELECT
public.pofile                           = SELECT, UPDATE
public.pofiletranslator                 = SELECT
public.pomsgid                          = SELECT
public.potemplate                       = SELECT
public.potexport                        = SELECT
public.potmsgset                        = SELECT
public.potranslation                    = SELECT
public.product                          = SELECT
public.productseries                    = SELECT
public.scriptactivity                   = SELECT, INSERT
public.sourcepackagename                = SELECT
public.translationgroup                 = SELECT
public.translationmessage               = SELECT
public.translationtemplateitem          = SELECT
public.translator                       = SELECT
public.validpersoncache                 = SELECT
public.validpersonorteamcache           = SELECT

[checkwatches]
# Malone bug watch script
type=user
public.account                          = SELECT, INSERT
public.accountpassword                  = SELECT, INSERT
public.answercontact                    = SELECT
public.bug                              = SELECT, INSERT, UPDATE
public.bugactivity                      = SELECT, INSERT
public.bugcve                           = SELECT, INSERT
public.bugmessage                       = SELECT, INSERT, UPDATE
public.bugnomination                    = SELECT
public.bugnotification                  = SELECT, INSERT
public.bugnotificationrecipient         = SELECT, INSERT
public.bugsubscription                  = SELECT
public.bugtask                          = SELECT, INSERT, UPDATE
public.bugtracker                       = SELECT, INSERT
public.bugtrackeralias                  = SELECT
public.bugtrackerperson                 = SELECT, INSERT
public.bugwatch                         = SELECT, INSERT, UPDATE
public.cve                              = SELECT, INSERT, UPDATE
public.cvereference                     = SELECT, INSERT, UPDATE
public.distribution                     = SELECT
public.distroseries                     = SELECT
public.emailaddress                     = SELECT, INSERT
public.language                         = SELECT
public.libraryfilealias                 = SELECT, INSERT
public.libraryfilecontent               = SELECT, INSERT
public.messagechunk                     = SELECT, INSERT
public.message                          = SELECT, INSERT
public.milestone                        = SELECT
public.packagebugsupervisor             = SELECT
public.person                           = SELECT, INSERT, UPDATE
public.personlanguage                   = SELECT
public.product                          = SELECT
public.productseries                    = SELECT
public.project                          = SELECT
public.questionbug                      = SELECT
public.question                         = SELECT
public.questionsubscription             = SELECT
public.scriptactivity                   = SELECT, INSERT
public.sourcepackagename                = SELECT
public.structuralsubscription           = SELECT
public.teammembership                   = SELECT
public.teamparticipation                = SELECT, INSERT
public.validpersoncache                 = SELECT
public.validpersonorteamcache           = SELECT
public.wikiname                         = SELECT, INSERT

[codeimportworker]
type=user
public.branch                           = SELECT, UPDATE
public.codeimport                       = SELECT, UPDATE
public.codeimportevent                  = SELECT, INSERT, UPDATE
public.codeimportmachine                = SELECT
public.codeimportresult                 = SELECT, INSERT, UPDATE
public.codeimportjob                    = SELECT, INSERT, UPDATE, DELETE
public.libraryfilealias                 = SELECT, INSERT, UPDATE
public.libraryfilecontent               = SELECT, INSERT
public.person                           = SELECT
public.product                          = SELECT
public.productseries                    = SELECT
public.productseriescodeimport          = SELECT

[branchscanner]
type=user
groups=write
public.account                          = SELECT, INSERT
public.accountpassword                  = SELECT, INSERT
public.branch                           = SELECT, UPDATE
public.branchrevision                   = SELECT, INSERT, UPDATE, DELETE
public.branchsubscription               = SELECT
public.branchvisibilitypolicy           = SELECT
public.bugbranch                        = SELECT, INSERT, UPDATE
public.emailaddress                     = SELECT
# Karma
public.karma                            = SELECT, INSERT
public.karmaaction                      = SELECT
public.person                           = SELECT
public.revision                         = SELECT, INSERT, UPDATE
public.revisionauthor                   = SELECT, INSERT, UPDATE
public.revisionparent                   = SELECT, INSERT
public.revisionproperty                 = SELECT, INSERT
public.scriptactivity                   = SELECT, INSERT
public.validpersoncache                 = SELECT
public.validpersonorteamcache           = SELECT

[targetnamecacheupdater]
type=user
public.bugtask                                  = SELECT, UPDATE
public.product                                  = SELECT
public.productseries                            = SELECT
public.distribution                             = SELECT
public.distroseries                             = SELECT
public.sourcepackagename                        = SELECT
public.binarypackagename                        = SELECT
public.potemplate                               = SELECT, UPDATE
public.scriptactivity                           = SELECT, INSERT

[distributionmirror]
type=user
public.archive                                  = SELECT
public.archivearch                              = SELECT
public.binarypackagefile                        = SELECT
public.binarypackagename                        = SELECT
public.binarypackagerelease                     = SELECT
public.build                                    = SELECT
public.component                                = SELECT
public.componentselection                       = SELECT
public.distribution                             = SELECT
public.distributionmirror                       = SELECT, UPDATE
public.distroseries                             = SELECT
public.distroarchseries                         = SELECT
public.emailaddress                             = SELECT
public.libraryfilealias                         = SELECT, INSERT
public.libraryfilecontent                       = SELECT, INSERT
public.mirrorcdimagedistroseries                = SELECT, INSERT, UPDATE, DELETE
public.mirrordistroarchseries                   = SELECT, UPDATE, DELETE, INSERT
public.mirrordistroseriessource                 = SELECT, UPDATE, DELETE, INSERT
public.mirrorproberecord                        = SELECT, INSERT
public.person                                   = SELECT
public.processorfamily                          = SELECT
public.scriptactivity                           = SELECT, INSERT
public.securesourcepackagepublishinghistory     = SELECT
public.securebinarypackagepublishinghistory     = SELECT
public.sourcepackagerelease                     = SELECT
public.sourcepackagereleasefile                 = SELECT
public.sourcepackagename                        = SELECT
public.teammembership                           = SELECT

[teammembership]
# Update the TeamMembership table setting expired members
type=user
public.teammembership                           = SELECT, UPDATE
public.teamparticipation                        = SELECT, DELETE
public.person                                   = SELECT
public.emailaddress                             = SELECT
public.scriptactivity                           = SELECT, INSERT

[karma]
# Update the KarmaCache table
type=user
public.karmacache                               = SELECT, INSERT, UPDATE, DELETE
public.karma                                    = SELECT
public.karmacategory                            = SELECT
public.karmaaction                              = SELECT
public.karmatotalcache                          = SELECT, INSERT, UPDATE, DELETE
public.emailaddress                             = SELECT
public.person                                   = SELECT
public.product                                  = SELECT
public.validpersoncache                         = SELECT
public.validpersonorteamcache                   = SELECT
public.scriptactivity                           = SELECT, INSERT

[revisionkarma]
# Allocate karma for revisions.
type=user
public.branch                                   = SELECT
public.branchrevision                           = SELECT
public.karma                                    = SELECT, INSERT
public.karmacategory                            = SELECT
public.karmaaction                              = SELECT
public.person                                   = SELECT
public.product                                  = SELECT
public.productseries                            = SELECT
public.revision                                 = SELECT, UPDATE
public.revisionauthor                           = SELECT
public.scriptactivity                           = SELECT, INSERT
public.validpersoncache                         = SELECT

[cve]
type=user
public.cve                                      = SELECT, INSERT, UPDATE
public.cvereference                             = SELECT, INSERT, UPDATE, DELETE
public.scriptactivity                           = SELECT, INSERT


[gina]
# Unpack sourcepackages and extract metadata
type=user
groups=write
public.account                                  = SELECT, INSERT
public.accountpassword                          = SELECT, INSERT
public.archive                                  = SELECT, UPDATE
public.archivearch                              = SELECT, UPDATE
public.distribution                             = SELECT
public.packagediff                              = SELECT, INSERT, UPDATE
public.scriptactivity                           = SELECT, INSERT
public.securebinarypackagepublishinghistory     = SELECT, INSERT, UPDATE, DELETE
public.securesourcepackagepublishinghistory     = SELECT, INSERT, UPDATE, DELETE

[lucille]
type=user
groups=write
public.archive                                  = SELECT
<<<<<<< HEAD
public.archiveauthtoken                         = SELECT, UPDATE
public.archivesubscriber                        = SELECT, UPDATE
public.securebinarypackagepublishinghistory     = SELECT, INSERT, UPDATE, DELETE
=======
public.archivearch                              = SELECT
public.packagecopyrequest                       = SELECT, INSERT, UPDATE
>>>>>>> c4b4f916
public.binarypackagepublishinghistory           = SELECT
public.packagediff                              = SELECT, INSERT, UPDATE
public.scriptactivity                           = SELECT, INSERT
public.securebinarypackagepublishinghistory     = SELECT, INSERT, UPDATE, DELETE
public.sourcepackagepublishinghistory           = SELECT
public.securesourcepackagepublishinghistory     = SELECT, INSERT, UPDATE, DELETE

[authserver]
# The authentication server.
type=user
groups=write
public.account                                  = SELECT, INSERT, UPDATE
public.accountpassword                          = SELECT, INSERT
public.hwsubmission                             = SELECT, UPDATE
public.revisionauthor                           = SELECT, UPDATE
public.scriptactivity                           = SELECT, INSERT
public.branchvisibilitypolicy                   = SELECT
public.branchsubscription                       = SELECT, INSERT
public.validpersoncache                         = SELECT
public.validpersonorteamcache                   = SELECT

[fiera]
type=user
public.archive                                  = SELECT, UPDATE
public.archivearch                              = SELECT, UPDATE
public.archivedependency                        = SELECT
public.buildqueue                               = SELECT, INSERT, UPDATE, DELETE
public.builder                                  = SELECT, INSERT, UPDATE
public.build                                    = SELECT, INSERT, UPDATE
public.distribution                             = SELECT, UPDATE
public.distroseries                             = SELECT, UPDATE
public.distroarchseries                         = SELECT, UPDATE
public.sourcepackagepublishinghistory           = SELECT
public.securesourcepackagepublishinghistory     = SELECT
public.sourcepackagerelease                     = SELECT
public.sourcepackagereleasefile                 = SELECT
public.sourcepackagename                        = SELECT
public.binarypackagepublishinghistory           = SELECT
public.securebinarypackagepublishinghistory     = SELECT
public.binarypackagerelease                     = SELECT
public.binarypackagefile                        = SELECT
public.binarypackagename                        = SELECT
public.libraryfilealias                         = SELECT, INSERT
public.libraryfilecontent                       = SELECT, INSERT
public.processor                                = SELECT
public.processorfamily                          = SELECT
public.pocketchroot                             = SELECT, INSERT, UPDATE
public.component                                = SELECT
public.section                                  = SELECT
public.publishedpackage                         = SELECT
public.person                                   = SELECT
public.emailaddress                             = SELECT
public.teammembership                           = SELECT
public.scriptactivity                           = SELECT, INSERT
public.gpgkey                                   = SELECT

[sourcerer]
type=user
public.archive                                  = SELECT
public.archivearch                              = SELECT
public.branch                                   = SELECT, INSERT, UPDATE
public.revision                                 = SELECT, INSERT, UPDATE
# Karma
public.karma                                    = SELECT, INSERT
public.karmaaction                              = SELECT
# To get at a source package's manifest
public.distribution                             = SELECT
public.distroseries                             = SELECT
public.sourcepackagename                        = SELECT
public.sourcepackagepublishinghistory           = SELECT
public.sourcepackagerelease                     = SELECT, UPDATE
public.sourcepackagereleasefile                 = SELECT
# To get at an upstream product's manifest
public.product                                  = SELECT
public.productseries                            = SELECT
public.productrelease                           = SELECT, UPDATE
public.productreleasefile                       = SELECT
# To get from source package to upstream
public.packaging                                = SELECT
# To get stuff from the librarian
public.libraryfilealias                         = SELECT
public.libraryfilecontent                       = SELECT
public.scriptactivity                           = SELECT, INSERT

[write]
type=group
# Full access except for tables that are exclusively updated by
# certain processes, such as the librarian tables. This group is deprecated -
# access should be explicitly granted to users.
public.archive                          = SELECT, INSERT, UPDATE
public.archivearch                      = SELECT, INSERT, UPDATE
public.binarypackagerelease             = SELECT, INSERT, UPDATE
public.binarypackagefile                = SELECT, INSERT, UPDATE
public.binarypackagefilepublishing      = SELECT, INSERT, UPDATE
public.binarypackagename                = SELECT, INSERT, UPDATE
public.bounty                           = SELECT, INSERT, UPDATE
public.bountymessage                    = SELECT, INSERT
public.branch                           = SELECT, INSERT, UPDATE
public.bug                              = SELECT, INSERT, UPDATE
public.bugactivity                      = SELECT, INSERT, UPDATE
public.bugattachment                    = SELECT, INSERT, UPDATE
public.bugmessage                       = SELECT, INSERT, UPDATE
public.bugnomination                    = SELECT, INSERT, UPDATE
public.bugpackageinfestation            = SELECT, INSERT, UPDATE
public.bugproductinfestation            = SELECT, INSERT, UPDATE
public.bugsubscription                  = SELECT, INSERT, UPDATE, DELETE
public.bugtask                          = SELECT, INSERT, UPDATE
public.bugtracker                       = SELECT, INSERT, UPDATE, DELETE
public.bugtrackeralias                  = SELECT, INSERT, UPDATE, DELETE
public.bugwatch                         = SELECT, INSERT, UPDATE, DELETE
public.build                            = SELECT, INSERT, UPDATE
public.builder                          = SELECT, INSERT, UPDATE
public.buildqueue                       = SELECT, INSERT, UPDATE, DELETE
public.component                        = SELECT, INSERT, UPDATE
public.componentselection               = SELECT, INSERT, UPDATE
public.country                          = SELECT, INSERT, UPDATE
public.distribution                     = SELECT, INSERT, UPDATE
public.distroarchseries                 = SELECT, INSERT, UPDATE
public.distroseries                     = SELECT, INSERT, UPDATE
public.packageupload                    = SELECT, INSERT, UPDATE
public.packageuploadbuild               = SELECT, INSERT, UPDATE
public.packageuploadsource              = SELECT, INSERT, UPDATE
public.packageuploadcustom              = SELECT, INSERT, UPDATE
public.distrocomponentuploader          = SELECT, INSERT, UPDATE
public.emailaddress                     = SELECT, INSERT, UPDATE
public.ircid                            = SELECT, INSERT, UPDATE, DELETE
public.jabberid                         = SELECT, INSERT, UPDATE, DELETE
public.karma                            = SELECT, INSERT, UPDATE
public.karmaaction                      = SELECT, INSERT, UPDATE
public.language                         = SELECT, INSERT, UPDATE
public.launchpaddatabaserevision        = SELECT, INSERT, UPDATE
public.libraryfilealias                 = SELECT, INSERT
public.libraryfilecontent               = SELECT, INSERT
public.logintoken                       = SELECT, INSERT, UPDATE
public.mirror                           = SELECT, INSERT, UPDATE, DELETE
public.mirrorcontent                    = SELECT, INSERT, UPDATE, DELETE
public.mirrorsourcecontent              = SELECT, INSERT, UPDATE, DELETE
public.teammembership                   = SELECT, INSERT, UPDATE, DELETE
public.message                          = SELECT, INSERT, UPDATE
public.milestone                        = SELECT, INSERT, UPDATE
public.binarypackagepublishinghistory   = SELECT
public.securebinarypackagepublishinghistory = SELECT, INSERT, UPDATE, DELETE
public.packageselection                 = SELECT, INSERT, UPDATE
public.packaging                        = SELECT, INSERT, UPDATE
public.person                           = SELECT, INSERT, UPDATE
public.personlanguage                   = SELECT, INSERT, UPDATE
public.pocketchroot                     = SELECT, INSERT, UPDATE
public.pocomment                        = SELECT, INSERT, UPDATE
public.pofile                           = SELECT, INSERT, UPDATE
public.pomsgid                          = SELECT, INSERT, UPDATE
public.posubscription                   = SELECT, INSERT, UPDATE, DELETE
public.potemplate                       = SELECT, INSERT, UPDATE
public.potmsgset                        = SELECT, INSERT, UPDATE
public.potranslation                    = SELECT, INSERT, UPDATE
public.processor                        = SELECT, INSERT, UPDATE
public.processorfamily                  = SELECT, INSERT, UPDATE
public.product                          = SELECT, INSERT, UPDATE
public.productlicense                   = SELECT, INSERT, UPDATE, DELETE
public.productcvsmodule                 = SELECT, INSERT, UPDATE
public.productrelease                   = SELECT, INSERT, UPDATE
public.productreleasefile               = SELECT, INSERT, UPDATE
public.productseries                    = SELECT, INSERT, UPDATE
public.productsvnmodule                 = SELECT, INSERT, UPDATE
public.project                          = SELECT, INSERT, UPDATE
public.projectrelationship              = SELECT, INSERT, UPDATE
public.publishedpackage                 = SELECT
public.pushmirroraccess                 = SELECT, INSERT, UPDATE
public.section                          = SELECT, INSERT, UPDATE
public.sectionselection                 = SELECT, INSERT, UPDATE
public.signedcodeofconduct              = SELECT, INSERT, UPDATE
public.sourcepackagefilepublishing      = SELECT, INSERT, UPDATE
public.sourcepackagename                = SELECT, INSERT, UPDATE
public.sourcepackagepublishinghistory   = SELECT
public.securesourcepackagepublishinghistory = SELECT, INSERT, UPDATE
public.sourcepackagerelease             = SELECT, INSERT, UPDATE
public.sourcepackagereleasefile         = SELECT, INSERT, UPDATE
public.spokenin                         = SELECT, INSERT, UPDATE
public.gpgkey                           = SELECT, INSERT, UPDATE, DELETE
public.sshkey                           = SELECT, INSERT, UPDATE, DELETE
public.teamparticipation                = SELECT, INSERT, UPDATE, DELETE
public.translationimportqueueentry      = SELECT, INSERT, UPDATE, DELETE
public.translationtemplateitem          = SELECT, INSERT, UPDATE, DELETE
public.wikiname                         = SELECT, INSERT, UPDATE, DELETE

[shipit]
type=user
public.continent                        = SELECT
public.country                          = SELECT
public.emailaddress                     = SELECT
public.karma                            = SELECT
public.libraryfilealias                 = SELECT, INSERT
public.libraryfilecontent               = SELECT, INSERT
public.person                           = SELECT
public.requestedcds                     = SELECT, INSERT, UPDATE
public.scriptactivity                   = SELECT, INSERT
public.shipitreport                     = SELECT, INSERT
public.shipment                         = SELECT, INSERT
public.shippingrequest                  = SELECT, UPDATE
public.shippingrun                      = SELECT, INSERT, UPDATE
public.standardshipitrequest		= SELECT
public.validpersoncache                 = SELECT
public.validpersonorteamcache           = SELECT

[standingupdater]
# For the personal standing updater cron script.
type=user
public.emailaddress                     = SELECT
public.mailinglist                      = SELECT
public.message                          = SELECT
public.messageapproval                  = SELECT
public.person                           = SELECT, UPDATE
public.scriptactivity                   = SELECT, INSERT
public.teamparticipation                = SELECT

[answertracker]
# User running expire-questions.py
type=user
public.account                          = SELECT, INSERT
public.accountpassword                  = SELECT, INSERT
public.answercontact                    = SELECT
public.bug                              = SELECT
public.bugtask                          = SELECT
public.distribution                     = SELECT
public.faq                              = SELECT
public.emailaddress                     = SELECT
public.language                         = SELECT
public.message                          = SELECT, INSERT
public.messagechunk                     = SELECT, INSERT
public.person                           = SELECT, UPDATE
public.personlanguage                   = SELECT
public.product                          = SELECT
public.question                         = SELECT, UPDATE
public.questionbug                      = SELECT
public.questionmessage                  = SELECT, INSERT
public.questionsubscription             = SELECT
public.scriptactivity                   = SELECT, INSERT
public.sourcepackagename                = SELECT
public.teammembership                   = SELECT
public.validpersoncache                 = SELECT
public.validpersonorteamcache           = SELECT

[uploader]
type=user
# Everything is keyed off an archive
public.archive                          = SELECT, INSERT, UPDATE
public.archivearch                      = SELECT, INSERT, UPDATE

# This block is granted insert in order to be able to create maintainers
# on the fly when we encounter them.
public.account                          = SELECT, INSERT
public.accountpassword                  = SELECT, INSERT
public.person                           = SELECT, INSERT, UPDATE
public.emailaddress                     = SELECT, INSERT
public.teamparticipation                = SELECT, INSERT
public.teammembership                   = SELECT
public.wikiname                         = SELECT, INSERT
public.validpersoncache                 = SELECT
public.validpersonorteamcache           = SELECT

# I didn't want to give it INSERT and if someone can fix the gpg-coc story
# So that it works with my key in place then nascentupload.txt won't have
# to insert it.
public.gpgkey                           = SELECT, INSERT
public.signedcodeofconduct              = SELECT
public.distribution                     = SELECT
public.distroseries                     = SELECT, UPDATE
public.distroarchseries                 = SELECT
public.sourcepackagepublishinghistory   = SELECT
public.sourcepackagefilepublishing      = SELECT
public.binarypackagefilepublishing      = SELECT
public.binarypackagepublishinghistory   = SELECT
public.component                        = SELECT, INSERT
public.section                          = SELECT, INSERT
public.componentselection               = SELECT
public.sectionselection                 = SELECT
public.distrocomponentuploader          = SELECT
public.archivepermission                = SELECT
public.processor                        = SELECT
public.processorfamily                  = SELECT

# Source and Binary packages and builds
public.sourcepackagename                = SELECT, INSERT
public.sourcepackagerelease             = SELECT, INSERT
public.binarypackagename                = SELECT, INSERT
public.binarypackagerelease             = SELECT, INSERT
public.sourcepackagereleasefile         = SELECT, INSERT
public.binarypackagefile                = SELECT, INSERT
public.pocketchroot                     = SELECT
public.build                            = SELECT, INSERT, UPDATE
public.buildqueue                       = SELECT, INSERT, UPDATE

# Thusly the librarian
public.libraryfilecontent               = SELECT, INSERT
public.libraryfilealias                 = SELECT, INSERT

# The queue
public.packageupload                    = SELECT, INSERT, UPDATE
public.packageuploadsource              = SELECT, INSERT
public.packageuploadbuild               = SELECT, INSERT
public.packageuploadcustom              = SELECT, INSERT

public.scriptactivity                   = SELECT, INSERT

# For premature source-only publication
public.securesourcepackagepublishinghistory = SELECT, INSERT

# Closing bugs for premature source-only publication
public.bug                              = SELECT, UPDATE
public.bugactivity                      = SELECT, INSERT
public.bugsubscription                  = SELECT
public.bugnotification                  = SELECT, INSERT
public.bugnotificationrecipient         = SELECT, INSERT
public.bugnomination                    = SELECT
public.bugtask                          = SELECT, UPDATE
public.product                          = SELECT
public.project                          = SELECT
public.bugmessage                       = SELECT, INSERT
public.message                          = SELECT, INSERT
public.messagechunk                     = SELECT, INSERT
public.productseries                    = SELECT
public.validpersoncache                 = SELECT
public.validpersonorteamcache           = SELECT
public.karmaaction                      = SELECT
public.karma                            = SELECT, INSERT
public.questionbug                      = SELECT
public.question                         = SELECT
public.packagebugsupervisor             = SELECT
public.milestone                        = SELECT
public.bugwatch                         = SELECT, INSERT
public.bugtracker                       = SELECT, INSERT
public.bugtrackeralias                  = SELECT, INSERT
public.cve                              = SELECT, INSERT
public.bugcve                           = SELECT, INSERT
public.language                         = SELECT
public.questionsubscription             = SELECT
public.answercontact                    = SELECT
public.personlanguage                   = SELECT
public.structuralsubscription           = SELECT

# Diffing against ancestry and maintenance tasks.
public.packagediff                      = SELECT, INSERT, UPDATE, DELETE

[queued]
type=user
# Announce handling
public.person                           = SELECT, INSERT
public.emailaddress                     = SELECT, INSERT
public.teamparticipation                = SELECT, INSERT
public.teammembership                   = SELECT
public.distrocomponentuploader          = SELECT
public.gpgkey                           = SELECT

# The Queue
public.packageupload                    = SELECT, UPDATE
public.packageuploadsource              = SELECT
public.packageuploadbuild               = SELECT
public.packageuploadcustom              = SELECT

# Distribution/Publishing stuff
public.archive                          = SELECT, UPDATE
public.archivearch                      = SELECT, UPDATE
public.archivepermission                = SELECT
public.distribution                     = SELECT
public.distroseries                     = SELECT
public.distroarchseries                 = SELECT
public.processor                        = SELECT
public.processorfamily                  = SELECT
public.distrocomponentuploader          = SELECT
public.build                            = SELECT, INSERT, UPDATE
public.buildqueue                       = SELECT, INSERT, UPDATE
public.pocketchroot                     = SELECT
public.sourcepackagerelease             = SELECT, UPDATE
public.binarypackagerelease             = SELECT, UPDATE
public.sourcepackagereleasefile         = SELECT
public.binarypackagefile                = SELECT
public.sourcepackagename                = SELECT
public.binarypackagename                = SELECT
public.binarypackagepublishinghistory   = SELECT
public.sourcepackagepublishinghistory   = SELECT
public.sourcepackagefilepublishing      = SELECT
public.binarypackagefilepublishing      = SELECT
public.securesourcepackagepublishinghistory = SELECT, INSERT
public.securebinarypackagepublishinghistory = SELECT, INSERT
public.component                        = SELECT
public.section                          = SELECT
public.componentselection               = SELECT
public.sectionselection                 = SELECT

# Librarian stuff
public.libraryfilealias                 = SELECT, INSERT
public.libraryfilecontent               = SELECT, INSERT

# rosetta auto imports
public.translationimportqueueentry      = SELECT, INSERT, UPDATE

public.scriptactivity                   = SELECT, INSERT

# Closing bugs.
public.bug                              = SELECT, UPDATE
public.bugactivity                      = SELECT, INSERT
public.bugsubscription                  = SELECT
public.bugnotification                  = SELECT, INSERT
public.bugnotificationrecipient         = SELECT, INSERT
public.bugnomination                    = SELECT
public.bugtask                          = SELECT, UPDATE
public.product                          = SELECT
public.project                          = SELECT
public.bugmessage                       = SELECT, INSERT
public.message                          = SELECT, INSERT
public.messagechunk                     = SELECT, INSERT
public.productseries                    = SELECT
public.validpersoncache                 = SELECT
public.validpersonorteamcache           = SELECT
public.karmaaction                      = SELECT
public.karma                            = SELECT, INSERT
public.questionbug                      = SELECT
public.question                         = SELECT
public.packagebugsupervisor             = SELECT
public.milestone                        = SELECT
public.bugwatch                         = SELECT, INSERT
public.bugtracker                       = SELECT, INSERT
public.bugtrackeralias                  = SELECT, INSERT
public.cve                              = SELECT, INSERT
public.bugcve                           = SELECT, INSERT
public.language                         = SELECT
public.questionsubscription             = SELECT
public.answercontact                    = SELECT
public.personlanguage                   = SELECT
public.structuralsubscription           = SELECT


[ppad]
type=user
public.archive                          = SELECT
public.archivearch                      = SELECT
public.person                           = SELECT
public.scriptactivity                   = SELECT, INSERT

[supermirror]
type=user
# For supermirror-rewritemap cronscript
public.person                           = SELECT
public.product                          = SELECT
public.branch                           = SELECT
public.branchvisibilitypolicy           = SELECT
public.scriptactivity                   = SELECT, INSERT

[session]
# This user doesn't have access to any tables in the main launchpad
# database - it has permissions on the seperate session database only,
# which are not maintained by this script. User is just here so it gets
# created if necessary.
type=user

[bugnotification]
# Sends bug notifications.
# XXX: BjornT 2006-03-31:
#       All the INSERT permissions, and the UPDATE permission for the bug
#       table are necessary only because the test that test
#       send-bug-notifications.py needs them. They should be removed
#       when bug 37456 is fixed.
type=user
public.archive                          = SELECT
public.archivearch                      = SELECT
public.bugnotification                  = SELECT, INSERT, UPDATE
public.bugnotificationrecipient         = SELECT, INSERT, UPDATE
public.bugsubscription                  = SELECT, INSERT
public.bugnomination                    = SELECT
public.bug                              = SELECT, INSERT, UPDATE
public.bugactivity                      = SELECT, INSERT
public.bugmessage                       = SELECT, INSERT
public.bugtag                           = SELECT
public.bugtask                          = SELECT, INSERT, UPDATE
public.bugwatch                         = SELECT
public.component                        = SELECT
public.packagebugsupervisor             = SELECT
public.person                           = SELECT
public.product                          = SELECT
public.project                          = SELECT
public.productseries                    = SELECT
public.question                         = SELECT
public.questionbug                      = SELECT
public.distribution                     = SELECT
public.distroseries                     = SELECT
public.sourcepackagename                = SELECT
public.sourcepackagerelease             = SELECT
public.sourcepackagepublishinghistory   = SELECT
public.emailaddress                     = SELECT
public.libraryfilealias                 = SELECT
public.libraryfilecontent               = SELECT
public.message                          = SELECT, INSERT
public.messagechunk                     = SELECT, INSERT
public.milestone                        = SELECT
public.scriptactivity                   = SELECT, INSERT
public.structuralsubscription           = SELECT
public.teammembership                   = SELECT
public.teamparticipation                = SELECT
public.validpersoncache                 = SELECT
public.validpersonorteamcache           = SELECT

[personnotification]
type=user
public.personnotification               = SELECT, UPDATE, DELETE
public.person                           = SELECT
public.emailaddress                     = SELECT
public.libraryfilealias                 = SELECT
public.libraryfilecontent               = SELECT
public.message                          = SELECT
public.messagechunk                     = SELECT
public.scriptactivity                   = SELECT, INSERT
public.teammembership                   = SELECT
public.teamparticipation                = SELECT
public.validpersoncache                 = SELECT
public.validpersonorteamcache           = SELECT

[rosettaadmin]
type=user
public.customlanguagecode               = SELECT, INSERT, UPDATE, DELETE
public.distribution                     = SELECT
public.distroseries                     = SELECT, UPDATE
public.distroserieslanguage             = SELECT, INSERT, UPDATE
public.language                         = SELECT
public.person                           = SELECT
public.pofile                           = SELECT, INSERT, UPDATE
public.pomsgid                          = SELECT
public.potemplate                       = SELECT, INSERT
public.potmsgset                        = SELECT, INSERT
public.potranslation                    = SELECT
public.product                          = SELECT
public.productseries                    = SELECT
public.scriptactivity                   = SELECT, INSERT
public.sourcepackagename                = SELECT
public.translationmessage               = SELECT, INSERT, UPDATE, DELETE
public.translationtemplateitem          = SELECT, INSERT, UPDATE, DELETE

[oopsprune]
type=user
public.bug                              = SELECT
public.bugtask                          = SELECT
public.message                          = SELECT
public.messagechunk                     = SELECT
public.question                         = SELECT
public.scriptactivity                   = SELECT, INSERT

[listteammembers]
type=user
public.emailaddress                     = SELECT
public.person                           = SELECT
public.signedcodeofconduct              = SELECT
public.teamparticipation                = SELECT

# This group is now created automatically
# Readonly access to everything
#[read]
#type=group

# This group is now created automatically
# Full access to everything.
# [admin]
# type=group

[processmail]
type=user
public.scriptactivity                   = SELECT, INSERT

# Incoming emails are stored in the librarian
public.libraryfilealias                 = SELECT, INSERT
public.libraryfilecontent               = SELECT, INSERT

# Access to people
public.account                          = SELECT, INSERT
public.accountpassword                  = SELECT, INSERT
public.emailaddress                     = SELECT
public.gpgkey                           = SELECT
public.language                         = SELECT
public.person                           = SELECT, UPDATE
public.personlanguage                   = SELECT
public.teammembership                   = SELECT
public.teamparticipation                = SELECT
public.validpersoncache                 = SELECT
public.validpersonorteamcache           = SELECT

# Access to BugTargets, QuestionTarget and SpecTarget
public.archive                          = SELECT
public.archivearch                      = SELECT
public.component                        = SELECT
public.distribution                     = SELECT
public.distrocomponentuploader          = SELECT
public.archivepermission                = SELECT
public.distroseries                     = SELECT
public.project                          = SELECT
public.product                          = SELECT
public.productseries                    = SELECT
public.packagebugsupervisor             = SELECT
public.sourcepackagename                = SELECT
public.sourcepackagerelease             = SELECT
public.sourcepackagepublishinghistory   = SELECT
public.structuralsubscription           = SELECT

# Karma
public.karma                            = SELECT, INSERT
public.karmaaction                      = SELECT

# Creation of messages (bug & question comments)
public.message                          = SELECT, INSERT
public.messagechunk                     = SELECT, INSERT

# Bug update
public.bug                              = SELECT, INSERT, UPDATE
public.bugactivity                      = SELECT, INSERT
public.bugsubscription                  = SELECT, INSERT
public.bugnotification                  = SELECT, INSERT
public.bugnotificationrecipient         = SELECT, INSERT
public.bugnomination                    = SELECT, INSERT, UPDATE
public.bugtag                           = SELECT, INSERT, DELETE
public.bugtask                          = SELECT, INSERT, UPDATE
public.bugmessage                       = SELECT, INSERT
public.bugsubscription                  = SELECT, INSERT, UPDATE, DELETE
public.bugtracker                       = SELECT, INSERT
public.bugtrackeralias                  = SELECT, INSERT
public.bugwatch                         = SELECT, INSERT
public.milestone                        = SELECT

# CVE updates
public.cve                              = SELECT, INSERT
public.bugcve                           = SELECT, INSERT

# Adding comment to question
public.faq                              = SELECT
public.question                         = SELECT, UPDATE
public.questionmessage                  = SELECT, INSERT
public.questionbug                      = SELECT

# Question notifications
public.answercontact                    = SELECT
public.questionsubscription             = SELECT

# Specification notifications
public.specification                    = SELECT
public.specificationsubscription        = SELECT
public.structuralsubscription           = SELECT

# Emails may have files attached.
public.bugattachment                    = SELECT, INSERT

# Emails for code reviews.
public.branch                           = SELECT
public.branchmergeproposal              = SELECT
public.branchsubscription               = SELECT
public.codereviewmessage                = SELECT, INSERT
public.codereviewvote                   = SELECT, INSERT, UPDATE


[mlist-sync]
# The mailing list sync user
type=user
public.mailinglist                      = SELECT
public.person                           = SELECT
public.emailaddress                     = SELECT, UPDATE
public.scriptactivity                   = SELECT, INSERT

[hwdb-submission-processor]
# The user that updates the HWDB with data from new submissions
type=user
public.person                           = SELECT
public.hwdevicedriverlink               = SELECT, INSERT
public.hwdevicenamevariant              = SELECT, INSERT
public.hwdevice                         = SELECT, INSERT
public.hwdeviceclass                    = SELECT, INSERT
public.hwdriver                         = SELECT, INSERT
public.hwsubmissiondevice               = SELECT, INSERT
public.hwsubmission                     = SELECT, UPDATE
public.hwtestanswerchoice               = SELECT
public.hwtestanswercountdevice          = SELECT
public.hwtestanswercount                = SELECT
public.hwtestanswerdevice               = SELECT
public.hwtestanswer                     = SELECT
public.hwtest                           = SELECT
public.hwvendorid                       = SELECT, INSERT
public.hwvendorname                     = SELECT, INSERT

[builddcontroller]
# The user than runs the buildd controller.
type=user
public.processor                        = SELECT
public.builder                          = SELECT, UPDATE<|MERGE_RESOLUTION|>--- conflicted
+++ resolved
@@ -57,12 +57,9 @@
 public.announcement                     = SELECT, INSERT, UPDATE, DELETE
 public.answercontact                    = SELECT, INSERT, UPDATE, DELETE
 public.archive                          = SELECT, INSERT, UPDATE
-<<<<<<< HEAD
 public.archiveauthtoken                 = SELECT, INSERT, UPDATE
 public.archivesubscriber                = SELECT, INSERT, UPDATE
-=======
 public.archivearch                      = SELECT, INSERT, UPDATE
->>>>>>> c4b4f916
 public.archivedependency                = SELECT, INSERT, DELETE
 public.packagecopyrequest               = SELECT, INSERT, UPDATE
 public.archivepermission                = SELECT, INSERT, UPDATE, DELETE
@@ -589,14 +586,11 @@
 type=user
 groups=write
 public.archive                                  = SELECT
-<<<<<<< HEAD
 public.archiveauthtoken                         = SELECT, UPDATE
 public.archivesubscriber                        = SELECT, UPDATE
 public.securebinarypackagepublishinghistory     = SELECT, INSERT, UPDATE, DELETE
-=======
 public.archivearch                              = SELECT
 public.packagecopyrequest                       = SELECT, INSERT, UPDATE
->>>>>>> c4b4f916
 public.binarypackagepublishinghistory           = SELECT
 public.packagediff                              = SELECT, INSERT, UPDATE
 public.scriptactivity                           = SELECT, INSERT
