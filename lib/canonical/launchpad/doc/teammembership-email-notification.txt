= Mail notifications for membership changes =

Whenever a membership status is changed, we should notify the team admins and
the member whose membership changed. There's a few cases where we might want
to notify only the team admins, but in most of the cases we'll be sending two
similar (but not identical) notifications: one for all team admins and another
for the member.

    >>> def by_to_addrs(a, b):
    ...     return cmp(a[1], b[1])

    >>> def setStatus(membership, status, reviewer=None, comment=None):
    ...     """Set the status of the given membership.
    ...
    ...     Also sets the reviewer and comment, calling flush_database_updates
    ...     and transaction.commit after, to ensure the changes are flushed to
    ...     the database.
    ...     """
    ...     membership.setStatus(
    ...         status, reviewer=reviewer, reviewercomment=comment)
    ...     flush_database_updates()
    ...     transaction.commit()

    >>> import email
    >>> from canonical.launchpad.mail import stub
    >>> def pop_notifications():
    ...     stub.test_emails.sort(by_to_addrs)
    ...     notifications = [
    ...         email.message_from_string(raw_message)
    ...         for fromaddr, toaddrs, raw_message in stub.test_emails]
    ...     stub.test_emails = []
    ...     return notifications

    >>> from zope.component import getUtility
    >>> from canonical.launchpad.interfaces import (
    ...     IPersonSet, ITeamMembershipSet)
    >>> from canonical.lp.dbschema import TeamMembershipStatus
    >>> personset = getUtility(IPersonSet)
    >>> membershipset = getUtility(ITeamMembershipSet)
    >>> sabdfl = personset.getByName('sabdfl')
    >>> sampleperson = personset.getByName('name12')
    >>> ubuntu_team = personset.getByName('ubuntu-team')

Now Robert Collins proposes himself as a member of the Ubuntu Team. This
generates a notification email only to Ubuntu Team administrators.

    >>> lifeless = personset.getByName('lifeless')
    >>> lifeless.join(ubuntu_team)
    >>> membership = membershipset.getByPersonAndTeam(lifeless, ubuntu_team)
    >>> membership.status.title
    'Proposed'

    >>> transaction.commit()
    >>> len(stub.test_emails)
    1
    >>> [admins_notification] = pop_notifications()
    >>> print admins_notification['To']
    colin.watson@ubuntulinux.com, foo.bar@canonical.com,
    jeff.waugh@ubuntulinux.com, mark@hbd.com
    >>> admins_notification['Subject']
    'Launchpad: lifeless wants to join team ubuntu-team'
    >>> admins_notification['Reply-To']
    'robertc@robertcollins.net'
    >>> print admins_notification.get_payload() #doctest: -NORMALIZE_WHITESPACE
    Hello
    <BLANKLINE>
    Robert Collins (lifeless) wants to be a member of Ubuntu Team (ubuntu-
    team), but this is a moderated team, so that membership has to be
    approved.  You can approve, decline or leave it as proposed by following
    the link below.
    <BLANKLINE>
        http://launchpad.dev/~ubuntu-team/+member/lifeless
    <BLANKLINE>
    Regards,
    The Launchpad team

Declining a proposed member should generate notifications for both the member
and team admins.

    >>> stub.test_emails = []

    # Need to be logged in as a team admin to be able to change memberships of
    # that team.
    >>> login('mark@hbd.com')
    >>> setStatus(membership, TeamMembershipStatus.DECLINED, reviewer=sabdfl)
    >>> len(stub.test_emails)
    2

    >>> admins_notification, member_notification = pop_notifications()
    >>> print admins_notification['To']
    colin.watson@ubuntulinux.com, foo.bar@canonical.com,
    jeff.waugh@ubuntulinux.com, mark@hbd.com
    >>> admins_notification['Subject']
    'Launchpad: Membership change: lifeless in ubuntu-team'
    >>> print admins_notification.get_payload() #doctest: -NORMALIZE_WHITESPACE
    Hello,
    <BLANKLINE>
    The membership status of Robert Collins (lifeless) in the team Ubuntu
    Team (ubuntu-team) was changed by Mark Shuttleworth (sabdfl) from
    Proposed to Declined.
    <BLANKLINE>
    <BLANKLINE>
    Regards,
    The Launchpad team

    >>> member_notification['To']
    'robertc@robertcollins.net'
    >>> member_notification['Subject']
    'Launchpad: Membership change: lifeless in ubuntu-team'
    >>> print member_notification.get_payload() #doctest: -NORMALIZE_WHITESPACE
    Hello,
    <BLANKLINE>
    The status of your membership in the team Ubuntu Team (ubuntu-team) was
    changed by Mark Shuttleworth (sabdfl) from Proposed to Declined.
    <BLANKLINE>
    <BLANKLINE>
    Regards,
    The Launchpad team


The same goes for approving a proposed member.
    
    >>> daf = getUtility(IPersonSet).getByName('daf')
    >>> daf.join(ubuntu_team)
    >>> daf_membership = membershipset.getByPersonAndTeam(daf, ubuntu_team)
    >>> daf_membership.status.title
    'Proposed'

    # Remove notification of daf's membership pending approval from
    # stub.test_emails
    >>> transaction.commit()
    >>> [notification] = pop_notifications()
    >>> notification['Subject']
    'Launchpad: daf wants to join team ubuntu-team'

    >>> setStatus(daf_membership, TeamMembershipStatus.APPROVED, 
    ...           reviewer=sabdfl, comment='This is a nice guy; I like him')
    >>> stub.test_emails.sort(by_to_addrs)
    >>> len(stub.test_emails)
    2
    >>> member_notification, admins_notification = pop_notifications()
    >>> admins_notification['To']
    'daf@canonical.com'
    >>> admins_notification['Subject']
    'Launchpad: daf added to ubuntu-team'
    >>> print admins_notification.get_payload() #doctest: -NORMALIZE_WHITESPACE
    Hello,
    <BLANKLINE>
    The status of your membership in the team Ubuntu Team (ubuntu-team) was
    changed by Mark Shuttleworth (sabdfl) from Proposed to Approved.
    <BLANKLINE>
    Comment:
    This is a nice guy; I like him
    <BLANKLINE>
    <BLANKLINE>
    Regards,
    The Launchpad team

    >>> print member_notification['To']
    colin.watson@ubuntulinux.com, foo.bar@canonical.com,
    jeff.waugh@ubuntulinux.com, mark@hbd.com
    >>> member_notification['Subject']
    'Launchpad: daf added to ubuntu-team'
    >>> print member_notification.get_payload() #doctest: -NORMALIZE_WHITESPACE
    Hello,
    <BLANKLINE>
    The membership status of Dafydd Harries (daf) in the team Ubuntu Team
    (ubuntu-team) was changed by Mark Shuttleworth (sabdfl) from Proposed to
    Approved.
    <BLANKLINE>
    Comment:
    This is a nice guy; I like him
    <BLANKLINE>
    <BLANKLINE>
    Regards,
    The Launchpad team


The same for deactivating a membership.

    >>> stub.test_emails = []
    >>> setStatus(daf_membership, TeamMembershipStatus.DEACTIVATED,
    ...           reviewer=sabdfl)
    >>> stub.test_emails.sort(by_to_addrs)
    >>> len(stub.test_emails)
    2
    >>> admins_notification, member_notification = pop_notifications()
    >>> print admins_notification['To']
    colin.watson@ubuntulinux.com, foo.bar@canonical.com,
    jeff.waugh@ubuntulinux.com, mark@hbd.com
    >>> admins_notification['Subject']
    'Launchpad: Membership change: daf in ubuntu-team'
    >>> print admins_notification.get_payload() #doctest: -NORMALIZE_WHITESPACE
    Hello,
    <BLANKLINE>
    The membership status of Dafydd Harries (daf) in the team Ubuntu Team
    (ubuntu-team) was changed by Mark Shuttleworth (sabdfl) from Approved to
    Deactivated.
    <BLANKLINE>
    <BLANKLINE>
    Regards,
    The Launchpad team

    >>> member_notification['To']
    'daf@canonical.com'
    >>> member_notification['Subject']
    'Launchpad: Membership change: daf in ubuntu-team'
    >>> print member_notification.get_payload() #doctest: -NORMALIZE_WHITESPACE
    Hello,
    <BLANKLINE>
    The status of your membership in the team Ubuntu Team (ubuntu-team) was
    changed by Mark Shuttleworth (sabdfl) from Approved to Deactivated.
    <BLANKLINE>
    <BLANKLINE>
    Regards,
    The Launchpad team


== Adding new members ==

When a person is added as a member of a team by one of that team's
administrators, an email is sent to all team administrators and to the new
member.

    >>> cprov = personset.getByName('cprov')
    >>> marilize = personset.getByName('marilize')
    >>> ubuntu_team.addMember(marilize, reviewer=cprov)
    >>> transaction.commit()
    >>> len(stub.test_emails)
    2
    >>> admins_notification, member_notification = pop_notifications()

    >>> member_notification['To']
    'marilize@hbd.com'
    >>> print member_notification.get_payload() #doctest: -NORMALIZE_WHITESPACE
    Hello,
    <BLANKLINE>
    Celso Providelo (cprov) added you as a member of Ubuntu Team (ubuntu-
    team).
    <BLANKLINE>
    Regards,
    The Launchpad team

    >>> print admins_notification['To']
    colin.watson@ubuntulinux.com, jeff.waugh@ubuntulinux.com, mark@hbd.com,
    foo.bar@canonical.com
    >>> print admins_notification.get_payload() #doctest: -NORMALIZE_WHITESPACE
    Hello,
    <BLANKLINE>
    Marilize Coetzee (marilize) has been added as a member of Ubuntu Team
    (ubuntu-team) by Celso Providelo (cprov). Follow the link below for more
    details.
    <BLANKLINE>
        http://launchpad.dev/~ubuntu-team/+member/marilize
    <BLANKLINE>
    Regards,
    The Launchpad team


By default, if the newly added member is actually a team, we'll only send
an invitation to the team's admins, telling them that the membership will
only be activated if they accept the invitation.

    >>> mirror_admins = personset.getByName('ubuntu-mirror-admins')
    >>> from canonical.launchpad.helpers import contactEmailAddresses
    >>> mirror_admins.getTeamAdminsEmailAddresses()
    ['mark@hbd.com']
    >>> ubuntu_team.addMember(mirror_admins, reviewer=cprov)
    >>> transaction.commit()
    >>> len(stub.test_emails)
    1
    >>> [notification] = pop_notifications()
    >>> print notification['To']
    mark@hbd.com
    >>> print notification.get_payload() #doctest: -NORMALIZE_WHITESPACE
    Hello,
    <BLANKLINE>
    Celso Providelo (cprov) has invited Mirror Administrators (ubuntu-
    mirror-admins) (which you are an administrator of) to join Ubuntu Team
    (ubuntu-team).
    <BLANKLINE>
    You can accept or decline this invitation on the following page:
    <BLANKLINE>
<<<<<<< HEAD
        http://launchpad.dev/~ubuntu-mirror-admins/+membership-invitations
=======
        http://launchpad.dev/~ubuntu-mirror-admins/+invitation/ubuntu-team
>>>>>>> 603e01fb
    <BLANKLINE>
    Regards,
    The Launchpad team
    
If one of the admins accept the invitation, then a notification is sent to the
team which just became a member and to the admins of the hosting team.

<<<<<<< HEAD
    >>> mirror_admins.acceptInvitationToBeMemberOf(ubuntu_team)
=======
    >>> comment = "Of course I want to be part of ubuntu!"
    >>> mirror_admins.acceptInvitationToBeMemberOf(ubuntu_team, comment)
>>>>>>> 603e01fb
    >>> flush_database_updates()
    >>> transaction.commit()

    >>> len(stub.test_emails)
    2
    >>> admins_notification, member_notification = pop_notifications()
    >>> print admins_notification['To']
    colin.watson@ubuntulinux.com, foo.bar@canonical.com,
    jeff.waugh@ubuntulinux.com
    >>> print member_notification.get_payload() #doctest: -NORMALIZE_WHITESPACE
    Hello,
    <BLANKLINE>
    Mark Shuttleworth (sabdfl) has accepted the invitation to make Mirror
    Administrators (ubuntu-mirror-admins) a member of Ubuntu Team (ubuntu-
    team).
    <BLANKLINE>
<<<<<<< HEAD
=======
    Comment:
    Of course I want to be part of ubuntu!
    <BLANKLINE>
    <BLANKLINE>
>>>>>>> 603e01fb
    Regards,
    The Launchpad team

    >>> print member_notification['To']
    mark@hbd.com,karl@canonical.com
    >>> print member_notification.get_payload() #doctest: -NORMALIZE_WHITESPACE
    Hello,
    <BLANKLINE>
    Mark Shuttleworth (sabdfl) has accepted the invitation to make Mirror
    Administrators (ubuntu-mirror-admins) a member of Ubuntu Team (ubuntu-
    team).
    <BLANKLINE>
<<<<<<< HEAD
=======
    Comment:
    Of course I want to be part of ubuntu!
    <BLANKLINE>
    <BLANKLINE>
>>>>>>> 603e01fb
    Regards,
    The Launchpad team


<<<<<<< HEAD
It's also possible to forcibly add a team as a member of another one, by
passing force_team_add=True to the addMember() method.

    >>> landscape = personset.getByName('landscape-developers')
    >>> ubuntu_team.addMember(landscape, reviewer=cprov, force_team_add=True)
    >>> transaction.commit()
    >>> len(stub.test_emails)
    2
    >>> admins_notification, member_notification = pop_notifications()
    >>> member_notification['To']
    'test@canonical.com,guilherme.salgado@canonical.com'
    >>> print member_notification.get_payload() #doctest: -NORMALIZE_WHITESPACE
    Hello,
    <BLANKLINE>
    Celso Providelo (cprov) added Landscape Developers (landscape-
    developers) (which you are a member of) as a member of Ubuntu Team
    (ubuntu-team).
=======
Similarly, a notification is sent if the invitation is declined.

    >>> landscape = personset.getByName('landscape-developers')
    >>> ubuntu_team.addMember(landscape, reviewer=cprov)

    # Reset stub.test_emails as we don't care about the notification triggered
    # by the addMember() call.
    >>> transaction.commit()
    >>> stub.test_emails = []

    >>> comment = "Landscape has nothing to do with ubuntu, unfortunately."
    >>> landscape.declineInvitationToBeMemberOf(ubuntu_team, comment)
    >>> flush_database_updates()
    >>> transaction.commit()

    >>> len(stub.test_emails)
    2
    >>> admins_notification, member_notification = pop_notifications()
    >>> print admins_notification['To']
    colin.watson@ubuntulinux.com, foo.bar@canonical.com,
    jeff.waugh@ubuntulinux.com, mark@hbd.com
    >>> print member_notification.get_payload() #doctest: -NORMALIZE_WHITESPACE
    Hello,
    <BLANKLINE>
    Mark Shuttleworth (sabdfl) has declined the invitation to make Landscape
    Developers (landscape-developers) a member of Ubuntu Team (ubuntu-team).
    <BLANKLINE>
    Comment:
    Landscape has nothing to do with ubuntu, unfortunately.
    <BLANKLINE>
    <BLANKLINE>
    Regards,
    The Launchpad team

    >>> print member_notification['To']
    test@canonical.com,guilherme.salgado@canonical.com
    >>> print member_notification.get_payload() #doctest: -NORMALIZE_WHITESPACE
    Hello,
    <BLANKLINE>
    Mark Shuttleworth (sabdfl) has declined the invitation to make Landscape
    Developers (landscape-developers) a member of Ubuntu Team (ubuntu-team).
    <BLANKLINE>
    Comment:
    Landscape has nothing to do with ubuntu, unfortunately.
    <BLANKLINE>
>>>>>>> 603e01fb
    <BLANKLINE>
    Regards,
    The Launchpad team

<<<<<<< HEAD
    >>> print admins_notification['To']
    colin.watson@ubuntulinux.com, jeff.waugh@ubuntulinux.com, mark@hbd.com,
    foo.bar@canonical.com
    >>> print admins_notification.get_payload() #doctest: -NORMALIZE_WHITESPACE
    Hello,
    <BLANKLINE>
    Landscape Developers (landscape-developers) has been added as a member
    of Ubuntu Team (ubuntu-team) by Celso Providelo (cprov). Follow the link
    below for more details.
    <BLANKLINE>
        http://launchpad.dev/~ubuntu-team/+member/landscape-developers
=======
It's also possible to forcibly add a team as a member of another one, by
passing force_team_add=True to the addMember() method.

    >>> launchpad = personset.getByName('launchpad')
    >>> ubuntu_team.addMember(launchpad, reviewer=cprov, force_team_add=True)
    >>> flush_database_updates()
    >>> transaction.commit()
    >>> len(stub.test_emails)
    2
    >>> member_notification, admins_notification = pop_notifications()
    >>> print admins_notification['To']
    jeff.waugh@ubuntulinux.com,mark@hbd.com,colin.watson@ubuntulinux.com
    >>> print admins_notification.get_payload() #doctest: -NORMALIZE_WHITESPACE
    Hello,
    <BLANKLINE>
    Launchpad Developers (launchpad) has been added as a member of Ubuntu
    Team (ubuntu-team) by Celso Providelo (cprov). Follow the link below for
    more details.
    <BLANKLINE>
        http://launchpad.dev/~ubuntu-team/+member/launchpad
>>>>>>> 603e01fb
    <BLANKLINE>
    Regards,
    The Launchpad team

<<<<<<< HEAD
=======
    >>> print member_notification['To']
    foo.bar@canonical.com
    >>> print member_notification.get_payload() #doctest: -NORMALIZE_WHITESPACE
    Hello,
    <BLANKLINE>
    Celso Providelo (cprov) added Launchpad Developers (launchpad) (which
    you are a member of) as a member of Ubuntu Team (ubuntu-team).
    <BLANKLINE>
    Regards,
    The Launchpad team
>>>>>>> 603e01fb

== Membership expiration warnings ==

When we get close to the expiration date of a given membership, an expiration
warning is sent to the member, so that he can contact the team's
administrators in case he wants to retain that membership. This is done by
the flag-expired-memberships cronscript, which uses
ITeamMembership.sendExpirationWarningEmail to do its job.

    >>> sabdfl_on_ubuntu_team = membershipset.getByPersonAndTeam(
    ...     sabdfl, ubuntu_team)
    >>> sabdfl_on_ubuntu_team.sendExpirationWarningEmail()
    >>> transaction.commit()
    >>> [notification] = pop_notifications()
    >>> notification['To']
    'Mark Shuttleworth <mark@hbd.com>'
    >>> notification['Subject']
    'Launchpad: ubuntu-team team membership about to expire'
    >>> print notification.get_payload() #doctest: -NORMALIZE_WHITESPACE
    Hi Mark Shuttleworth
    <BLANKLINE>
    On 2050-03-03, ... weeks from now, your membership of the
    Ubuntu Team (ubuntu-team) Launchpad team is due to expire.
    <http://launchpad.dev/~ubuntu-team>
    <BLANKLINE>
    To prevent this membership from expiring, you should get in touch
    with one of the team's administrators:
    Alexander Limi (limi) <http://launchpad.dev/~limi>
    Colin Watson (kamion) <http://launchpad.dev/~kamion>
    Foo Bar (name16) <http://launchpad.dev/~name16>
    Jeff Waugh (jdub) <http://launchpad.dev/~jdub>
    Mark Shuttleworth (sabdfl) <http://launchpad.dev/~sabdfl>
    <BLANKLINE>
    If your membership does expire, we'll send you one more message to let
    you know it's happened.
    <BLANKLINE>
    Thanks for using Launchpad!
    <BLANKLINE>

    >>> guadamen = personset.getByName('guadamen')
    >>> ubuntu_team_on_guadamen = membershipset.getByPersonAndTeam(
    ...     ubuntu_team, guadamen)
    >>> ubuntu_team_on_guadamen.sendExpirationWarningEmail()
    >>> transaction.commit()
    >>> [notification] = pop_notifications()
    >>> notification['To']
    'mark@hbd.com'
    >>> notification['Subject']
    'Launchpad: guadamen team membership about to expire'
    >>> print notification.get_payload() #doctest: -NORMALIZE_WHITESPACE
    Hi,
    <BLANKLINE>
    On 2049-02-03, ... weeks from now, the membership of
    Ubuntu Team (ubuntu-team) (which you are the owner of) in the
    GuadaMen (guadamen) Launchpad team is due to expire.
    <http://launchpad.dev/~guadamen>
    <BLANKLINE>
    To prevent this membership from expiring, you should get in touch
    with one of the team's administrators:
    Foo Bar (name16) <http://launchpad.dev/~name16>
    Ubuntu Team (ubuntu-team) <http://launchpad.dev/~ubuntu-team>
    <BLANKLINE>
    If the membership does expire, we'll send you one more message to let
    you know it's happened.
    <BLANKLINE>
    Thanks for using Launchpad!
    <BLANKLINE>


== Membership expiration notification ==

If a membership is not renewed before its expiration date it'll be flagged as expired and a notification is sent to the team admins and to the member whose membership expired.

    >>> ubuntu_team_on_guadamen.setStatus(
    ...     TeamMembershipStatus.EXPIRED, guadamen.teamowner)
    >>> transaction.commit()
    >>> len(stub.test_emails)
    2
    >>> admins_notification, member_notification = pop_notifications()

    >>> print member_notification['To']
    support@ubuntu.com
    >>> print member_notification['Subject']
    Launchpad: ubuntu-team expired from guadamen
    >>> print member_notification.get_payload() #doctest: -NORMALIZE_WHITESPACE
    Hello,
    <BLANKLINE>
    The membership of Ubuntu Team (ubuntu-team) in the GuadaMen (guadamen)
    team has expired.
    <BLANKLINE>
    Regards,
    The Launchpad team

    >>> print admins_notification['To']
    foo.bar@canonical.com
    >>> print admins_notification['Subject']
    Launchpad: ubuntu-team expired from guadamen
    >>> print admins_notification.get_payload() #doctest: -NORMALIZE_WHITESPACE
    Hello,
    <BLANKLINE>
    The membership of Ubuntu Team (ubuntu-team) in the GuadaMen (guadamen)
    team has expired.
    <BLANKLINE>
    Regards,
    The Launchpad team


== Some special cases ==

When creating a new team, the owner has his membership's status changed from
approved to admin, but he won't get a notification of that.

    >>> team = personset.newTeam(sabdfl, 'testteam', 'Test')
    >>> transaction.commit()
    >>> len(stub.test_emails)
    0

    # Other tests expect an empty stub.test_emails, but if this one above
    # fails, I don't want a non-empty stub.test_emails to cause the tests
    # below to fail too.
    >>> stub.test_emails = []

If cprov is made an administrator of ubuntu_team, he'll only get one email
notification.

    >>> cprov = personset.getByName('cprov')
    >>> cprov_membership = membershipset.getByPersonAndTeam(cprov, ubuntu_team)
    >>> setStatus(
    ...     cprov_membership, TeamMembershipStatus.ADMIN, reviewer=sabdfl)
    >>> len(stub.test_emails)
    2
    >>> member_notification, admins_notification = pop_notifications()
    >>> print admins_notification['To']
    colin.watson@ubuntulinux.com, foo.bar@canonical.com,
    jeff.waugh@ubuntulinux.com, mark@hbd.com
    >>> member_notification['To']
    'celso.providelo@canonical.com'

If a team admin changes his own membership, the notification sent will clearly
say that the change was performed by the user himself, and it will only be
sent to the team administrators.

    >>> jdub = getUtility(IPersonSet).getByName('jdub')
    >>> jdub_membership = membershipset.getByPersonAndTeam(jdub, ubuntu_team)
    >>> setStatus(jdub_membership, TeamMembershipStatus.APPROVED,
    ...           reviewer=jdub)
    >>> len(stub.test_emails)
    1
    >>> [admins_notification] = pop_notifications()
    >>> print admins_notification['To']
    celso.providelo@canonical.com, colin.watson@ubuntulinux.com,
    foo.bar@canonical.com, mark@hbd.com
    >>> admins_notification['Subject']
    'Launchpad: Membership change: jdub in ubuntu-team'
    >>> print admins_notification.get_payload() #doctest: -NORMALIZE_WHITESPACE
    Hello,
    <BLANKLINE>
    The membership status of Jeff Waugh (jdub) in the team Ubuntu Team
    (ubuntu-team) was changed by the user himself from Administrator to
    Approved.
    <BLANKLINE>
    <BLANKLINE>
    Regards,
    The Launchpad team


Deactivating the membership of a team also generates notifications for the
team which had the membership deactivated and to the administrators of the
hosting team. Note that the notification sent to the team whose membership
was deactivated will not talk about "your membership" as it wouldn't make
sense to the members of the team reading it.

    >>> mirror_admins_membership = membershipset.getByPersonAndTeam(
    ...     mirror_admins, ubuntu_team)
    >>> setStatus(mirror_admins_membership, TeamMembershipStatus.DEACTIVATED,
    ...           reviewer=sabdfl)
    >>> len(stub.test_emails)
    2
    >>> member_notification, admins_notification = pop_notifications()
    >>> admins_notification['To']
    'mark@hbd.com,karl@canonical.com'

    >>> print member_notification['To']
    celso.providelo@canonical.com, colin.watson@ubuntulinux.com,
    foo.bar@canonical.com
    >>> print member_notification.get_payload() #doctest: -NORMALIZE_WHITESPACE
    Hello,
    <BLANKLINE>
    The membership status of Mirror Administrators (ubuntu-mirror-admins) in
    the team Ubuntu Team (ubuntu-team) was changed by Mark Shuttleworth
    (sabdfl) from Approved to Deactivated.
    <BLANKLINE>
    <BLANKLINE>
    Regards,
    The Launchpad team
<|MERGE_RESOLUTION|>--- conflicted
+++ resolved
@@ -281,11 +281,7 @@
     <BLANKLINE>
     You can accept or decline this invitation on the following page:
     <BLANKLINE>
-<<<<<<< HEAD
-        http://launchpad.dev/~ubuntu-mirror-admins/+membership-invitations
-=======
         http://launchpad.dev/~ubuntu-mirror-admins/+invitation/ubuntu-team
->>>>>>> 603e01fb
     <BLANKLINE>
     Regards,
     The Launchpad team
@@ -293,12 +289,8 @@
 If one of the admins accept the invitation, then a notification is sent to the
 team which just became a member and to the admins of the hosting team.
 
-<<<<<<< HEAD
-    >>> mirror_admins.acceptInvitationToBeMemberOf(ubuntu_team)
-=======
     >>> comment = "Of course I want to be part of ubuntu!"
     >>> mirror_admins.acceptInvitationToBeMemberOf(ubuntu_team, comment)
->>>>>>> 603e01fb
     >>> flush_database_updates()
     >>> transaction.commit()
 
@@ -315,13 +307,10 @@
     Administrators (ubuntu-mirror-admins) a member of Ubuntu Team (ubuntu-
     team).
     <BLANKLINE>
-<<<<<<< HEAD
-=======
     Comment:
     Of course I want to be part of ubuntu!
     <BLANKLINE>
     <BLANKLINE>
->>>>>>> 603e01fb
     Regards,
     The Launchpad team
 
@@ -334,36 +323,14 @@
     Administrators (ubuntu-mirror-admins) a member of Ubuntu Team (ubuntu-
     team).
     <BLANKLINE>
-<<<<<<< HEAD
-=======
     Comment:
     Of course I want to be part of ubuntu!
     <BLANKLINE>
     <BLANKLINE>
->>>>>>> 603e01fb
-    Regards,
-    The Launchpad team
-
-
-<<<<<<< HEAD
-It's also possible to forcibly add a team as a member of another one, by
-passing force_team_add=True to the addMember() method.
-
-    >>> landscape = personset.getByName('landscape-developers')
-    >>> ubuntu_team.addMember(landscape, reviewer=cprov, force_team_add=True)
-    >>> transaction.commit()
-    >>> len(stub.test_emails)
-    2
-    >>> admins_notification, member_notification = pop_notifications()
-    >>> member_notification['To']
-    'test@canonical.com,guilherme.salgado@canonical.com'
-    >>> print member_notification.get_payload() #doctest: -NORMALIZE_WHITESPACE
-    Hello,
-    <BLANKLINE>
-    Celso Providelo (cprov) added Landscape Developers (landscape-
-    developers) (which you are a member of) as a member of Ubuntu Team
-    (ubuntu-team).
-=======
+    Regards,
+    The Launchpad team
+
+
 Similarly, a notification is sent if the invitation is declined.
 
     >>> landscape = personset.getByName('landscape-developers')
@@ -409,24 +376,10 @@
     Comment:
     Landscape has nothing to do with ubuntu, unfortunately.
     <BLANKLINE>
->>>>>>> 603e01fb
-    <BLANKLINE>
-    Regards,
-    The Launchpad team
-
-<<<<<<< HEAD
-    >>> print admins_notification['To']
-    colin.watson@ubuntulinux.com, jeff.waugh@ubuntulinux.com, mark@hbd.com,
-    foo.bar@canonical.com
-    >>> print admins_notification.get_payload() #doctest: -NORMALIZE_WHITESPACE
-    Hello,
-    <BLANKLINE>
-    Landscape Developers (landscape-developers) has been added as a member
-    of Ubuntu Team (ubuntu-team) by Celso Providelo (cprov). Follow the link
-    below for more details.
-    <BLANKLINE>
-        http://launchpad.dev/~ubuntu-team/+member/landscape-developers
-=======
+    <BLANKLINE>
+    Regards,
+    The Launchpad team
+
 It's also possible to forcibly add a team as a member of another one, by
 passing force_team_add=True to the addMember() method.
 
@@ -447,13 +400,10 @@
     more details.
     <BLANKLINE>
         http://launchpad.dev/~ubuntu-team/+member/launchpad
->>>>>>> 603e01fb
-    <BLANKLINE>
-    Regards,
-    The Launchpad team
-
-<<<<<<< HEAD
-=======
+    <BLANKLINE>
+    Regards,
+    The Launchpad team
+
     >>> print member_notification['To']
     foo.bar@canonical.com
     >>> print member_notification.get_payload() #doctest: -NORMALIZE_WHITESPACE
@@ -464,7 +414,6 @@
     <BLANKLINE>
     Regards,
     The Launchpad team
->>>>>>> 603e01fb
 
 == Membership expiration warnings ==
 
