# Copyright 2009-2010 Canonical Ltd.  This software is licensed under the
# GNU Affero General Public License version 3 (see the file LICENSE).

"""Test the database garbage collector."""

__metaclass__ = type
__all__ = []

from datetime import (
    datetime,
    timedelta,
    )
import time

from pytz import UTC
from storm.expr import (
    Min,
    SQL,
    )
from storm.store import Store
import transaction
from zope.component import getUtility
from zope.security.proxy import removeSecurityProxy

from canonical.config import config
<<<<<<< HEAD
from canonical.database.constants import THIRTY_DAYS_AGO, UTC_NOW
from canonical.database import sqlbase
=======
from canonical.database.constants import (
    THIRTY_DAYS_AGO,
    UTC_NOW,
    )
from canonical.database.sqlbase import quote
>>>>>>> 2747f633
from canonical.launchpad.database.message import Message
from canonical.launchpad.database.oauth import OAuthNonce
from canonical.launchpad.database.openidconsumer import OpenIDConsumerNonce
from canonical.launchpad.interfaces import IMasterStore
from canonical.launchpad.interfaces.emailaddress import EmailAddressStatus
<<<<<<< HEAD
from canonical.launchpad.database.librarian import TimeLimitedToken
from lp.code.enums import CodeImportResultStatus
from lp.testing import TestCase, TestCaseWithFactory
=======
>>>>>>> 2747f633
from canonical.launchpad.scripts.garbo import (
    DailyDatabaseGarbageCollector,
    HourlyDatabaseGarbageCollector,
    OpenIDConsumerAssociationPruner,
    )
from canonical.launchpad.scripts.logger import QuietFakeLogger
from canonical.launchpad.scripts.tests import run_script
from canonical.launchpad.webapp.interfaces import (
    IStoreSelector,
    MAIN_STORE,
    MASTER_FLAVOR,
    )
from canonical.testing.layers import (
    DatabaseLayer,
    LaunchpadScriptLayer,
    LaunchpadZopelessLayer,
    )
from lp.bugs.model.bugnotification import (
    BugNotification,
    BugNotificationRecipient,
    )
from lp.code.bzr import (
    BranchFormat,
    RepositoryFormat,
    )
from lp.code.enums import CodeImportResultStatus
from lp.code.model.branchjob import (
    BranchJob,
    BranchUpgradeJob,
    )
from lp.code.model.codeimportresult import CodeImportResult
from lp.registry.interfaces.person import (
    IPersonSet,
    PersonCreationRationale,
    )
from lp.services.job.model.job import Job
from lp.testing import (
    TestCase,
    TestCaseWithFactory,
    )


class TestGarboScript(TestCase):
    layer = LaunchpadScriptLayer

    def test_daily_script(self):
        """Ensure garbo-daily.py actually runs."""
        rv, out, err = run_script(
            "cronscripts/garbo-daily.py", ["-q"], expect_returncode=0)
        self.failIf(out.strip(), "Output to stdout: %s" % out)
        self.failIf(err.strip(), "Output to stderr: %s" % err)
        DatabaseLayer.force_dirty_database()

    def test_hourly_script(self):
        """Ensure garbo-hourly.py actually runs."""
        rv, out, err = run_script(
            "cronscripts/garbo-hourly.py", ["-q"], expect_returncode=0)
        self.failIf(out.strip(), "Output to stdout: %s" % out)
        self.failIf(err.strip(), "Output to stderr: %s" % err)


class TestGarbo(TestCaseWithFactory):
    layer = LaunchpadZopelessLayer

    def setUp(self):
        super(TestGarbo, self).setUp()
        # Run the garbage collectors to remove any existing garbage,
        # starting us in a known state.
        self.runDaily()
        self.runHourly()

    def runDaily(self, maximum_chunk_size=2, test_args=()):
        transaction.commit()
        LaunchpadZopelessLayer.switchDbUser('garbo_daily')
        collector = DailyDatabaseGarbageCollector(test_args=list(test_args))
        collector._maximum_chunk_size = maximum_chunk_size
        collector.logger = QuietFakeLogger()
        collector.main()
        return collector

    def runHourly(self, maximum_chunk_size=2, test_args=()):
        LaunchpadZopelessLayer.switchDbUser('garbo_hourly')
        collector = HourlyDatabaseGarbageCollector(test_args=list(test_args))
        collector._maximum_chunk_size = maximum_chunk_size
        collector.logger = QuietFakeLogger()
        collector.main()
        return collector

    def test_OAuthNoncePruner(self):
        now = datetime.utcnow().replace(tzinfo=UTC)
        timestamps = [
            now - timedelta(days=2), # Garbage
            now - timedelta(days=1) - timedelta(seconds=60), # Garbage
            now - timedelta(days=1) + timedelta(seconds=60), # Not garbage
            now, # Not garbage
            ]
        LaunchpadZopelessLayer.switchDbUser('testadmin')
        store = IMasterStore(OAuthNonce)

        # Make sure we start with 0 nonces.
        self.failUnlessEqual(store.find(OAuthNonce).count(), 0)

        for timestamp in timestamps:
            OAuthNonce(
                access_tokenID=1,
                request_timestamp = timestamp,
                nonce = str(timestamp))
        transaction.commit()

        # Make sure we have 4 nonces now.
        self.failUnlessEqual(store.find(OAuthNonce).count(), 4)

        self.runHourly(maximum_chunk_size=60) # 1 minute maximum chunk size

        store = IMasterStore(OAuthNonce)

        # Now back to two, having removed the two garbage entries.
        self.failUnlessEqual(store.find(OAuthNonce).count(), 2)

        # And none of them are older than a day.
        # Hmm... why is it I'm putting tz aware datetimes in and getting
        # naive datetimes back? Bug in the SQLObject compatibility layer?
        # Test is still fine as we know the timezone.
        self.failUnless(
            store.find(
                Min(OAuthNonce.request_timestamp)).one().replace(tzinfo=UTC)
            >= now - timedelta(days=1))

    def test_OpenIDConsumerNoncePruner(self):
        now = int(time.mktime(time.gmtime()))
        MINUTES = 60
        HOURS = 60 * 60
        DAYS = 24 * HOURS
        timestamps = [
            now - 2 * DAYS, # Garbage
            now - 1 * DAYS - 1 * MINUTES, # Garbage
            now - 1 * DAYS + 1 * MINUTES, # Not garbage
            now, # Not garbage
            ]
        LaunchpadZopelessLayer.switchDbUser('testadmin')

        store = IMasterStore(OpenIDConsumerNonce)

        # Make sure we start with 0 nonces.
        self.failUnlessEqual(store.find(OpenIDConsumerNonce).count(), 0)

        for timestamp in timestamps:
            store.add(OpenIDConsumerNonce(
                    u'http://server/', timestamp, u'aa'))
        transaction.commit()

        # Make sure we have 4 nonces now.
        self.failUnlessEqual(store.find(OpenIDConsumerNonce).count(), 4)

        # Run the garbage collector.
        self.runHourly(maximum_chunk_size=60) # 1 minute maximum chunks.

        store = IMasterStore(OpenIDConsumerNonce)

        # We should now have 2 nonces.
        self.failUnlessEqual(store.find(OpenIDConsumerNonce).count(), 2)

        # And none of them are older than 1 day
        earliest = store.find(Min(OpenIDConsumerNonce.timestamp)).one()
        self.failUnless(earliest >= now - 24*60*60, 'Still have old nonces')

    def test_CodeImportResultPruner(self):
        now = datetime.utcnow().replace(tzinfo=UTC)
        store = IMasterStore(CodeImportResult)

        results_to_keep_count = (
            config.codeimport.consecutive_failure_limit - 1)

        LaunchpadZopelessLayer.switchDbUser('testadmin')
        code_import_id = self.factory.makeCodeImport().id
        machine_id = self.factory.makeCodeImportMachine().id
        requester_id = self.factory.makePerson().id
        transaction.commit()

        def new_code_import_result(timestamp):
            LaunchpadZopelessLayer.switchDbUser('testadmin')
            CodeImportResult(
                date_created=timestamp,
                code_importID=code_import_id, machineID=machine_id,
                requesting_userID=requester_id,
                status=CodeImportResultStatus.FAILURE,
                date_job_started=timestamp)
            transaction.commit()

        new_code_import_result(now - timedelta(days=60))
        for i in range(results_to_keep_count - 1):
            new_code_import_result(now - timedelta(days=19+i))

        # Run the garbage collector
        self.runDaily()

        # Nothing is removed, because we always keep the
        # ``results_to_keep_count`` latest.
        store = IMasterStore(CodeImportResult)
        self.failUnlessEqual(
            results_to_keep_count,
            store.find(CodeImportResult).count())

        new_code_import_result(now - timedelta(days=31))
        self.runDaily()
        store = IMasterStore(CodeImportResult)
        self.failUnlessEqual(
            results_to_keep_count,
            store.find(CodeImportResult).count())

        new_code_import_result(now - timedelta(days=29))
        self.runDaily()
        store = IMasterStore(CodeImportResult)
        self.failUnlessEqual(
            results_to_keep_count,
            store.find(CodeImportResult).count())

        # We now have no CodeImportResults older than 30 days
        self.failUnless(
            store.find(
                Min(CodeImportResult.date_created)).one().replace(tzinfo=UTC)
            >= now - timedelta(days=30))

    def test_OpenIDConsumerAssociationPruner(self):
        pruner = OpenIDConsumerAssociationPruner
        table_name = pruner.table_name
        LaunchpadZopelessLayer.switchDbUser('testadmin')
        store_selector = getUtility(IStoreSelector)
        store = store_selector.get(MAIN_STORE, MASTER_FLAVOR)
        now = time.time()
        # Create some associations in the past with lifetimes
        for delta in range(0, 20):
            store.execute("""
                INSERT INTO %s (server_url, handle, issued, lifetime)
                VALUES (%s, %s, %d, %d)
                """ % (table_name, str(delta), str(delta), now-10, delta))
        transaction.commit()

        # Ensure that we created at least one expirable row (using the
        # test start time as 'now').
        num_expired = store.execute("""
            SELECT COUNT(*) FROM %s
            WHERE issued + lifetime < %f
            """ % (table_name, now)).get_one()[0]
        self.failUnless(num_expired > 0)

        # Expire all those expirable rows, and possibly a few more if this
        # test is running slow.
        self.runHourly()

        LaunchpadZopelessLayer.switchDbUser('testadmin')
        store = store_selector.get(MAIN_STORE, MASTER_FLAVOR)
        # Confirm all the rows we know should have been expired have
        # been expired. These are the ones that would be expired using
        # the test start time as 'now'.
        num_expired = store.execute("""
            SELECT COUNT(*) FROM %s
            WHERE issued + lifetime < %f
            """ % (table_name, now)).get_one()[0]
        self.failUnlessEqual(num_expired, 0)

        # Confirm that we haven't expired everything. This test will fail
        # if it has taken 10 seconds to get this far.
        num_unexpired = store.execute(
            "SELECT COUNT(*) FROM %s" % table_name).get_one()[0]
        self.failUnless(num_unexpired > 0)

    def test_RevisionAuthorEmailLinker(self):
        LaunchpadZopelessLayer.switchDbUser('testadmin')
        rev1 = self.factory.makeRevision('Author 1 <author-1@Example.Org>')
        rev2 = self.factory.makeRevision('Author 2 <author-2@Example.Org>')
        rev3 = self.factory.makeRevision('Author 3 <author-3@Example.Org>')

        person1 = self.factory.makePerson(email='Author-1@example.org')
        person2 = self.factory.makePerson(
            email='Author-2@example.org',
            email_address_status=EmailAddressStatus.NEW)
        account3 = self.factory.makeAccount(
            'Author 3', 'Author-3@example.org')

        self.assertEqual(rev1.revision_author.person, None)
        self.assertEqual(rev2.revision_author.person, None)
        self.assertEqual(rev3.revision_author.person, None)

        self.runDaily()

        # Only the validated email address associated with a Person
        # causes a linkage.
        LaunchpadZopelessLayer.switchDbUser('testadmin')
        self.assertEqual(rev1.revision_author.person, person1)
        self.assertEqual(rev2.revision_author.person, None)
        self.assertEqual(rev3.revision_author.person, None)

        # Validating an email address creates a linkage.
        person2.validateAndEnsurePreferredEmail(person2.guessedemails[0])
        self.assertEqual(rev2.revision_author.person, None)

        self.runDaily()
        LaunchpadZopelessLayer.switchDbUser('testadmin')
        self.assertEqual(rev2.revision_author.person, person2)

        # Creating a person for an existing account creates a linkage.
        person3 = account3.createPerson(PersonCreationRationale.UNKNOWN)
        self.assertEqual(rev3.revision_author.person, None)

        self.runDaily()
        LaunchpadZopelessLayer.switchDbUser('testadmin')
        self.assertEqual(rev3.revision_author.person, person3)

    def test_HWSubmissionEmailLinker(self):
        LaunchpadZopelessLayer.switchDbUser('testadmin')
        sub1 = self.factory.makeHWSubmission(
            emailaddress='author-1@Example.Org')
        sub2 = self.factory.makeHWSubmission(
            emailaddress='author-2@Example.Org')
        sub3 = self.factory.makeHWSubmission(
            emailaddress='author-3@Example.Org')

        person1 = self.factory.makePerson(email='Author-1@example.org')
        person2 = self.factory.makePerson(
            email='Author-2@example.org',
            email_address_status=EmailAddressStatus.NEW)
        account3 = self.factory.makeAccount(
            'Author 3', 'Author-3@example.org')

        self.assertEqual(sub1.owner, None)
        self.assertEqual(sub2.owner, None)
        self.assertEqual(sub3.owner, None)

        self.runDaily()

        # Only the validated email address associated with a Person
        # causes a linkage.
        LaunchpadZopelessLayer.switchDbUser('testadmin')
        self.assertEqual(sub1.owner, person1)
        self.assertEqual(sub2.owner, None)
        self.assertEqual(sub3.owner, None)

        # Validating an email address creates a linkage.
        person2.validateAndEnsurePreferredEmail(person2.guessedemails[0])
        self.assertEqual(sub2.owner, None)

        self.runDaily()
        LaunchpadZopelessLayer.switchDbUser('testadmin')
        self.assertEqual(sub2.owner, person2)

        # Creating a person for an existing account creates a linkage.
        person3 = account3.createPerson(PersonCreationRationale.UNKNOWN)
        self.assertEqual(sub3.owner, None)

        self.runDaily()
        LaunchpadZopelessLayer.switchDbUser('testadmin')
        self.assertEqual(sub3.owner, person3)

    def test_PersonPruner(self):
        personset = getUtility(IPersonSet)
        # Switch the DB user because the garbo_daily user isn't allowed to
        # create person entries.
        LaunchpadZopelessLayer.switchDbUser('testadmin')

        # Create two new person entries, both not linked to anything. One of
        # them will have the present day as its date created, and so will not
        # be deleted, whereas the other will have a creation date far in the
        # past, so it will be deleted.
        person = self.factory.makePerson(name='test-unlinked-person-new')
        person_old = self.factory.makePerson(name='test-unlinked-person-old')
        removeSecurityProxy(person_old).datecreated = datetime(
            2008, 01, 01, tzinfo=UTC)

        # Normally, the garbage collector will do nothing because the
        # PersonPruner is experimental
        self.runDaily()
        self.assertIsNot(
            personset.getByName('test-unlinked-person-new'), None)
        self.assertIsNot(
            personset.getByName('test-unlinked-person-old'), None)

        # When we run the garbage collector with experimental jobs turned
        # on, the old unlinked Person is removed.
        self.runDaily(test_args=['--experimental'])
        self.assertIsNot(
            personset.getByName('test-unlinked-person-new'), None)
        self.assertIs(personset.getByName('test-unlinked-person-old'), None)

    def test_BugNotificationPruner(self):
        # Create some sample data
        LaunchpadZopelessLayer.switchDbUser('testadmin')
        notification = BugNotification(
            messageID=1,
            bugID=1,
            is_comment=True,
            date_emailed=None)
        recipient = BugNotificationRecipient(
            bug_notification=notification,
            personID=1,
            reason_header='Whatever',
            reason_body='Whatever')
        # We don't create an entry exactly 30 days old to avoid
        # races in the test.
        for delta in range(-45, -14, 2):
            message = Message(rfc822msgid=str(delta))
            notification = BugNotification(
                message=message,
                bugID=1,
                is_comment=True,
                date_emailed=UTC_NOW + SQL("interval '%d days'" % delta))
            recipient = BugNotificationRecipient(
                bug_notification=notification,
                personID=1,
                reason_header='Whatever',
                reason_body='Whatever')

        store = IMasterStore(BugNotification)

        # Ensure we are at a known starting point.
        num_unsent = store.find(
            BugNotification,
            BugNotification.date_emailed == None).count()
        num_old = store.find(
            BugNotification,
            BugNotification.date_emailed < THIRTY_DAYS_AGO).count()
        num_new = store.find(
            BugNotification,
            BugNotification.date_emailed > THIRTY_DAYS_AGO).count()

        self.assertEqual(num_unsent, 1)
        self.assertEqual(num_old, 8)
        self.assertEqual(num_new, 8)

        # Run the garbage collector.
        self.runDaily()

        # We should have 9 BugNotifications left.
        self.assertEqual(
            store.find(
                BugNotification,
                BugNotification.date_emailed == None).count(),
            num_unsent)
        self.assertEqual(
            store.find(
                BugNotification,
                BugNotification.date_emailed > THIRTY_DAYS_AGO).count(),
            num_new)
        self.assertEqual(
            store.find(
                BugNotification,
                BugNotification.date_emailed < THIRTY_DAYS_AGO).count(),
            0)

    def test_BranchJobPruner(self):
        # Garbo should remove jobs completed over 30 days ago.
        LaunchpadZopelessLayer.switchDbUser('testadmin')
        store = IMasterStore(Job)

        db_branch = self.factory.makeAnyBranch()
        db_branch.branch_format = BranchFormat.BZR_BRANCH_5
        db_branch.repository_format = RepositoryFormat.BZR_KNIT_1
        Store.of(db_branch).flush()
        branch_job = BranchUpgradeJob.create(db_branch)
        branch_job.job.date_finished = THIRTY_DAYS_AGO
        job_id = branch_job.job.id

        self.assertEqual(
            store.find(
                BranchJob,
                BranchJob.branch == db_branch.id).count(),
                1)

        collector = self.runDaily()

        LaunchpadZopelessLayer.switchDbUser('testadmin')
        self.assertEqual(
            store.find(
                BranchJob,
                BranchJob.branch == db_branch.id).count(),
                0)

    def test_BranchJobPruner_doesnt_prune_recent_jobs(self):
        # Check to make sure the garbo doesn't remove jobs that aren't more
        # than thirty days old.
        LaunchpadZopelessLayer.switchDbUser('testadmin')
        store = IMasterStore(Job)

        db_branch = self.factory.makeAnyBranch(
            branch_format=BranchFormat.BZR_BRANCH_5,
            repository_format=RepositoryFormat.BZR_KNIT_1)

        branch_job = BranchUpgradeJob.create(db_branch)
        branch_job.job.date_finished = THIRTY_DAYS_AGO
        job_id = branch_job.job.id

        db_branch2 = self.factory.makeAnyBranch(
            branch_format=BranchFormat.BZR_BRANCH_5,
            repository_format=RepositoryFormat.BZR_KNIT_1)
        branch_job2 = BranchUpgradeJob.create(db_branch2)
        job_id_newer = branch_job2.job.id

        collector = self.runDaily()

        LaunchpadZopelessLayer.switchDbUser('testadmin')
        self.assertEqual(
            store.find(
                BranchJob).count(),
            1)

    def test_ObsoleteBugAttachmentDeleter(self):
        # Bug attachments without a LibraryFileContent record are removed.

        LaunchpadZopelessLayer.switchDbUser('testadmin')
        bug = self.factory.makeBug()
        attachment = self.factory.makeBugAttachment(bug=bug)
        transaction.commit()

        # Bug attachments that have a LibraryFileContent record are
        # not deleted.
        self.assertIsNot(attachment.libraryfile.content, None)
        self.runDaily()
        self.assertEqual(bug.attachments.count(), 1)

        # But once we delete the LfC record, the attachment is deleted
        # in the next daily garbo run.
        LaunchpadZopelessLayer.switchDbUser('testadmin')
        removeSecurityProxy(attachment.libraryfile).content = None
        transaction.commit()
        self.runDaily()
        LaunchpadZopelessLayer.switchDbUser('testadmin')
        self.assertEqual(bug.attachments.count(), 0)

<<<<<<< HEAD
    def test_TimeLimitedTokenPruner(self):
        # Ensure there are no tokens
        store = sqlbase.session_store()
        map(store.remove, store.find(TimeLimitedToken))
        store.flush()
        self.assertEqual(0, len(list(store.find(TimeLimitedToken,
            url="sample url"))))
        # One to clean and one to keep
        store.add(TimeLimitedToken(url="sample url", token="foo",
            created=datetime(2008, 01, 01, tzinfo=UTC)))
        store.add(TimeLimitedToken(url="sample url", token="bar")),
        store.commit()
        self.assertEqual(2, len(list(store.find(TimeLimitedToken,
            url="sample url"))))
        self.runDaily()
        self.assertEqual(0, len(list(store.find(TimeLimitedToken,
            url="sample url", token="foo"))))
        self.assertEqual(1, len(list(store.find(TimeLimitedToken,
            url="sample url", token="bar"))))
=======
    def test_CacheSuggestivePOTemplates(self):
        LaunchpadZopelessLayer.switchDbUser('testadmin')
        template = self.factory.makePOTemplate()
        self.runDaily()

        store = getUtility(IStoreSelector).get(MAIN_STORE, MASTER_FLAVOR)
        count, = store.execute("""
            SELECT count(*)
            FROM SuggestivePOTemplate
            WHERE potemplate = %s
            """ % quote(template.id)).get_one()

        self.assertEqual(1, count)
>>>>>>> 2747f633
<|MERGE_RESOLUTION|>--- conflicted
+++ resolved
@@ -23,27 +23,17 @@
 from zope.security.proxy import removeSecurityProxy
 
 from canonical.config import config
-<<<<<<< HEAD
-from canonical.database.constants import THIRTY_DAYS_AGO, UTC_NOW
 from canonical.database import sqlbase
-=======
 from canonical.database.constants import (
     THIRTY_DAYS_AGO,
     UTC_NOW,
     )
-from canonical.database.sqlbase import quote
->>>>>>> 2747f633
+from canonical.launchpad.database.librarian import TimeLimitedToken
 from canonical.launchpad.database.message import Message
 from canonical.launchpad.database.oauth import OAuthNonce
 from canonical.launchpad.database.openidconsumer import OpenIDConsumerNonce
 from canonical.launchpad.interfaces import IMasterStore
 from canonical.launchpad.interfaces.emailaddress import EmailAddressStatus
-<<<<<<< HEAD
-from canonical.launchpad.database.librarian import TimeLimitedToken
-from lp.code.enums import CodeImportResultStatus
-from lp.testing import TestCase, TestCaseWithFactory
-=======
->>>>>>> 2747f633
 from canonical.launchpad.scripts.garbo import (
     DailyDatabaseGarbageCollector,
     HourlyDatabaseGarbageCollector,
@@ -572,7 +562,6 @@
         LaunchpadZopelessLayer.switchDbUser('testadmin')
         self.assertEqual(bug.attachments.count(), 0)
 
-<<<<<<< HEAD
     def test_TimeLimitedTokenPruner(self):
         # Ensure there are no tokens
         store = sqlbase.session_store()
@@ -592,7 +581,7 @@
             url="sample url", token="foo"))))
         self.assertEqual(1, len(list(store.find(TimeLimitedToken,
             url="sample url", token="bar"))))
-=======
+
     def test_CacheSuggestivePOTemplates(self):
         LaunchpadZopelessLayer.switchDbUser('testadmin')
         template = self.factory.makePOTemplate()
@@ -603,7 +592,6 @@
             SELECT count(*)
             FROM SuggestivePOTemplate
             WHERE potemplate = %s
-            """ % quote(template.id)).get_one()
-
-        self.assertEqual(1, count)
->>>>>>> 2747f633
+            """ % sqlbase.quote(template.id)).get_one()
+
+        self.assertEqual(1, count)