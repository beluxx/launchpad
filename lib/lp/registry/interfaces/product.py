--- conflicted
+++ resolved
@@ -669,18 +669,6 @@
     def packagedInDistros():
         """Returns the distributions this product has been packaged in."""
 
-<<<<<<< HEAD
-    def getCustomLanguageCode(language_code):
-        """Look up `ICustomLanguageCode` for `language_code`, if any.
-
-        Products may override language code definitions for translation
-        import purposes.
-=======
-    def ensureRelatedBounty(bounty):
-        """Ensure that the bounty is linked to this product. Return None.
->>>>>>> ded7aa9a
-        """
-
     def userCanEdit(user):
         """Can the user edit this product?"""
 
