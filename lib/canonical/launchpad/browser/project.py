# Copyright 2004-2007 Canonical Ltd.  All rights reserved.

"""Project-related View Classes"""

__metaclass__ = type

__all__ = [
    'ProjectAddProductView',
    'ProjectAddQuestionView',
    'ProjectAddView',
    'ProjectAnswersMenu',
    'ProjectBountiesMenu',
    'ProjectBranchesView',
    'ProjectBrandingView',
    'ProjectBreadcrumbBuilder',
    'ProjectEditView',
<<<<<<< HEAD
    'ProjectReviewView',
    'ProjectSetNavigation',
=======
>>>>>>> 8bace281
    'ProjectFacets',
    'ProjectMaintainerReassignmentView',
    'ProjectNavigation',
    'ProjectRdfView',
    'ProjectReviewView',
    'ProjectOverviewMenu',
    'ProjectSOP',
    'ProjectSeriesSpecificationsMenu',
    'ProjectSetBreadcrumbBuilder',
    'ProjectSetContextMenu',
    'ProjectSetNavigation',
    'ProjectSetView',
    'ProjectSpecificationsMenu',
    'ProjectTranslationsMenu',
    'ProjectView',
    ]

from zope.app.event.objectevent import ObjectCreatedEvent
from zope.app.form.browser import TextWidget
from zope.app.pagetemplate.viewpagetemplatefile import ViewPageTemplateFile
from zope.component import getUtility
from zope.event import notify
from zope.formlib import form
from zope.schema import Choice
from zope.security.interfaces import Unauthorized

from canonical.launchpad import _
from canonical.launchpad.interfaces import (
    BranchListingSort, IProductSet, IProject, IProjectSeries, IProjectSet,
    NotFoundError)
from canonical.launchpad.browser.announcement import HasAnnouncementsView
from canonical.launchpad.browser.product import ProductAddViewBase
from canonical.launchpad.browser.branchlisting import BranchListingView
from canonical.launchpad.browser.branding import BrandingChangeView
from canonical.launchpad.browser.feeds import FeedsMixin
from canonical.launchpad.browser.question import QuestionAddView
from canonical.launchpad.browser.questiontarget import (
    QuestionTargetFacetMixin, QuestionCollectionAnswersMenu)
from canonical.launchpad.browser.objectreassignment import (
    ObjectReassignmentView)
from canonical.launchpad.fields import PublicPersonChoice
from canonical.launchpad.webapp import (
    action, ApplicationMenu, canonical_url, ContextMenu, custom_widget,
    enabled_with_permission, LaunchpadEditFormView, Link, LaunchpadFormView,
    Navigation, StandardLaunchpadFacets, stepthrough, structured)
from canonical.launchpad.webapp.breadcrumb import BreadcrumbBuilder
from canonical.widgets.popup import SinglePopupWidget


class ProjectNavigation(Navigation):

    usedfor = IProject

    def traverse(self, name):
        return self.context.getProduct(name)

    @stepthrough('+milestone')
    def traverse_milestone(self, name):
        return self.context.getMilestone(name)

    @stepthrough('+announcement')
    def traverse_announcement(self, name):
        return self.context.getAnnouncement(name)

    @stepthrough('+series')
    def traverse_series(self, series_name):
        return self.context.getSeries(series_name)


class ProjectSetNavigation(Navigation):

    usedfor = IProjectSet

    def traverse(self, name):
        # Raise a 404 on an invalid project name
        project = self.context.getByName(name)
        if project is None:
            raise NotFoundError(name)
        return self.redirectSubTree(canonical_url(project))


<<<<<<< HEAD
=======
class ProjectSOP(StructuralObjectPresentation):

    def getIntroHeading(self):
        return None

    def getMainHeading(self):
        return self.context.title

    def listChildren(self, num):
        # XXX mpt 2006-10-04: Products, alphabetically
        return list(self.context.products[:num])

    def listAltChildren(self, num):
        return None


class ProjectBreadcrumbBuilder(BreadcrumbBuilder):
    """Builds a breadcrumb for an `IProject`."""
    @property
    def text(self):
        return self.context.displayname


class ProjectSetBreadcrumbBuilder(BreadcrumbBuilder):
    """Builds a breadcrumb for an `IProjectSet`."""
    text = 'Project Groups'


>>>>>>> 8bace281
class ProjectSetContextMenu(ContextMenu):

    usedfor = IProjectSet
    links = ['register', 'listall']

    @enabled_with_permission('launchpad.Admin')
    def register(self):
        text = 'Register a project group'
        return Link('+new', text, icon='add')

    def listall(self):
        text = 'List all project groups'
        return Link('+all', text, icon='list')


class ProjectFacets(QuestionTargetFacetMixin, StandardLaunchpadFacets):
    """The links that will appear in the facet menu for an IProject."""

    usedfor = IProject

    enable_only = ['overview', 'branches', 'bugs', 'specifications',
                   'answers', 'translations']

    def branches(self):
        text = 'Code'
        return Link('', text, enabled=self.context.hasProducts())

    def bugs(self):
        site = 'bugs'
        text = 'Bugs'

        return Link('', text, enabled=self.context.hasProducts(), site=site)

    def answers(self):
        site = 'answers'
        text = 'Answers'

        return Link('', text, enabled=self.context.hasProducts(), site=site)

    def specifications(self):
        site = 'blueprints'
        text = 'Blueprints'

        return Link('', text, enabled=self.context.hasProducts(), site=site)

    def translations(self):
        site = 'translations'
        text = 'Translations'

        return Link('', text, enabled=self.context.hasProducts(), site=site)


class ProjectOverviewMenu(ApplicationMenu):

    usedfor = IProject
    facet = 'overview'
    links = [
        'edit', 'branding', 'driver', 'reassign', 'top_contributors',
        'mentorship', 'announce', 'announcements', 'administer',
        'branch_visibility', 'rdf', 'subscribe']

    @enabled_with_permission('launchpad.Edit')
    def edit(self):
        text = 'Change details'
        return Link('+edit', text, icon='edit')

    @enabled_with_permission('launchpad.Edit')
    def branding(self):
        text = 'Change branding'
        return Link('+branding', text, icon='edit')

    @enabled_with_permission('launchpad.Edit')
    def reassign(self):
        text = 'Change maintainer'
        return Link('+reassign', text, icon='edit')

    @enabled_with_permission('launchpad.Edit')
    def driver(self):
        text = 'Appoint driver'
        summary = 'Someone with permission to set goals for all projects'
        return Link('+driver', text, summary, icon='edit')

    def top_contributors(self):
        text = 'More contributors'
        return Link('+topcontributors', text, icon='info')

    def mentorship(self):
        text = 'Mentoring available'

        # We disable this link if the project has no products. This is for
        # consistency with the way the overview buttons behave in the same
        # circumstances.
        return Link('+mentoring', text, icon='info',
                    enabled=self.context.hasProducts())

    @enabled_with_permission('launchpad.Edit')
    def announce(self):
        text = 'Make announcement'
        summary = 'Publish an item of news for this project'
        return Link('+announce', text, summary, icon='add')

    def announcements(self):
        text = 'More announcements'
        enabled = bool(self.context.announcements())
        return Link('+announcements', text, enabled=enabled)

    def rdf(self):
        text = structured(
            'Download <abbr title="Resource Description Framework">'
            'RDF</abbr> metadata')
        return Link('+rdf', text, icon='download')

    @enabled_with_permission('launchpad.Admin')
    def administer(self):
        text = 'Administer'
        return Link('+review', text, icon='edit')

    @enabled_with_permission('launchpad.Admin')
    def branch_visibility(self):
        text = 'Define branch visibility'
        return Link('+branchvisibility', text, icon='edit')

    def subscribe(self):
        text = 'Subscribe to bug mail'
        return Link('+subscribe', text, icon='edit')


class ProjectBountiesMenu(ApplicationMenu):

    usedfor = IProject
    facet = 'bounties'
    links = ['new', 'link']

    def new(self):
        text = 'Register a bounty'
        return Link('+addbounty', text, icon='add')

    def link(self):
        text = 'Link existing bounty'
        return Link('+linkbounty', text, icon='edit')


class ProjectSpecificationsMenu(ApplicationMenu):

    usedfor = IProject
    facet = 'specifications'
    links = ['listall', 'doc', 'assignments', 'new']

    def listall(self):
        text = 'List all blueprints'
        return Link('+specs?show=all', text, icon='info')

    def doc(self):
        text = 'List documentation'
        summary = 'Show all completed informational specifications'
        return Link('+documentation', text, summary, icon="info")

    def assignments(self):
        text = 'Assignments'
        return Link('+assignments', text, icon='info')

    def new(self):
        text = 'Register a blueprint'
        summary = 'Register a new blueprint for %s' % self.context.title
        return Link('+addspec', text, summary, icon='add')


class ProjectAnswersMenu(QuestionCollectionAnswersMenu):
    """Menu for the answers facet of projects."""

    usedfor = IProject
    facet = 'answers'
    links = QuestionCollectionAnswersMenu.links + ['new']

    def new(self):
        text = 'Ask a question'
        return Link('+addquestion', text, icon='add')


class ProjectTranslationsMenu(ApplicationMenu):

    usedfor = IProject
    facet = 'translations'
    links = ['changetranslators']

    def changetranslators(self):
        text = 'Change translators'
        return Link('+changetranslators', text, icon='edit')


class ProjectView(HasAnnouncementsView, FeedsMixin):
    pass


class ProjectEditView(LaunchpadEditFormView):
    """View class that lets you edit a Project object."""

    label = "Change project group details"
    schema = IProject
    field_names = [
        'name', 'displayname', 'title', 'summary', 'description',
        'bug_reporting_guidelines', 'homepageurl', 'bugtracker',
        'sourceforgeproject', 'freshmeatproject', 'wikiurl']


    @action('Change Details', name='change')
    def edit(self, action, data):
        self.updateContextFromData(data)

    @property
    def next_url(self):
        if self.context.active:
            return canonical_url(self.context)
        else:
            # If the project is inactive, we can't traverse to it
            # anymore.
            return canonical_url(getUtility(IProjectSet))



class ProjectReviewView(ProjectEditView):

    label = "Review upstream project group details"
    field_names = ['name', 'owner', 'active', 'reviewed']
    custom_widget('registrant', SinglePopupWidget)

    def setUpFields(self):
        """Setup the normal fields from the schema plus adds 'Registrant'.

        The registrant is normally a read-only field and thus does not have a
        proper widget created by default.  Even though it is read-only, admins
        need the ability to change it.
        """
        super(ProjectReviewView, self).setUpFields()
        self.form_fields += self._createRegistrantField()

    def _createRegistrantField(self):
        """Return a popup widget person selector for the registrant.

        This custom field is necessary because *normally* the registrant is
        read-only but we want the admins to have the ability to correct legacy
        data that was set before the registrant field existed.
        """
        return form.Fields(
            PublicPersonChoice(
                __name__='registrant',
                title=_('Project Registrant'),
                description=_('The person who originally registered the '
                              'project group.  Distinct from the current '
                              'owner.  This is historical data and should '
                              'not be changed without good cause.'),
                vocabulary='ValidPersonOrTeam',
                required=True,
                readonly=False,
                default=self.context.registrant
                ),
            custom_widget=self.custom_widgets['registrant']
            )


class ProjectAddProductView(ProductAddViewBase):

    label = "Register a new project that is part of this initiative"
    product = None

    @action(_('Add'), name='add')
    def add_action(self, action, data):
        # add the owner information for the product
        if not self.user:
            raise Unauthorized(
                "Need to have an authenticated user in order to create a bug"
                " on a project")
        # create the product
        self.product = getUtility(IProductSet).createProduct(
            name=data['name'],
            title=data['title'],
            summary=data['summary'],
            description=data['description'],
            displayname=data['displayname'],
            homepageurl=data['homepageurl'],
            downloadurl=data['downloadurl'],
            screenshotsurl=data['screenshotsurl'],
            wikiurl=data['wikiurl'],
            freshmeatproject=data['freshmeatproject'],
            sourceforgeproject=data['sourceforgeproject'],
            programminglang=data['programminglang'],
            project=self.context,
            owner=self.user,
            licenses = data['licenses'],
            license_info=data['license_info'])
        self.notifyFeedbackMailingList()
        notify(ObjectCreatedEvent(self.product))


class ProjectSetView(object):

    header = "Project groups registered in Launchpad"

    def __init__(self, context, request):
        self.context = context
        self.request = request
        self.form = self.request.form_ng
        self.soyuz = self.form.getOne('soyuz', None)
        self.rosetta = self.form.getOne('rosetta', None)
        self.malone = self.form.getOne('malone', None)
        self.bazaar = self.form.getOne('bazaar', None)
        self.text = self.form.getOne('text', None)
        self.searchrequested = False
        if (self.text is not None or
            self.bazaar is not None or
            self.malone is not None or
            self.rosetta is not None or
            self.soyuz is not None):
            self.searchrequested = True
        self.results = None
        self.matches = 0

    def searchresults(self):
        """Use searchtext to find the list of Projects that match
        and then present those as a list. Only do this the first
        time the method is called, otherwise return previous results.
        """
        if self.results is None:
            self.results = self.context.search(
                text=self.text,
                bazaar=self.bazaar,
                malone=self.malone,
                rosetta=self.rosetta,
                soyuz=self.soyuz)
        self.matches = self.results.count()
        return self.results


class ProjectAddView(LaunchpadFormView):

    schema = IProject
    field_names = [
        'name',
        'displayname',
        'title',
        'summary',
        'description',
        'owner',
        'homepageurl',
        ]
    custom_widget('homepageurl', TextWidget, displayWidth=30)
    label = _('Register a project group with Launchpad')
    project = None

    @action(_('Add'), name='add')
    def add_action(self, action, data):
        """Create the new Project from the form details."""
        self.project = getUtility(IProjectSet).new(
            name=data['name'].lower().strip(),
            displayname=data['displayname'],
            title=data['title'],
            homepageurl=data['homepageurl'],
            summary=data['summary'],
            description=data['description'],
            owner=data['owner'],
            )
        notify(ObjectCreatedEvent(self.project))

    @property
    def next_url(self):
        assert self.project is not None, 'No project has been created'
        return canonical_url(self.project)


class ProjectBrandingView(BrandingChangeView):

    schema = IProject
    field_names = ['icon', 'logo', 'mugshot']


class ProjectRdfView(object):
    """A view that sets its mime-type to application/rdf+xml"""

    template = ViewPageTemplateFile(
        '../templates/project-rdf.pt')

    def __init__(self, context, request):
        self.context = context
        self.request = request

    def __call__(self):
        """Render RDF output, and return it as a string encoded in UTF-8.

        Render the page template to produce RDF output.
        The return value is string data encoded in UTF-8.

        As a side-effect, HTTP headers are set for the mime type
        and filename for download."""
        self.request.response.setHeader('Content-Type', 'application/rdf+xml')
        self.request.response.setHeader(
            'Content-Disposition',
            'attachment; filename=%s-project.rdf' % self.context.name)
        unicodedata = self.template()
        encodeddata = unicodedata.encode('utf-8')
        return encodeddata


class ProjectAddQuestionView(QuestionAddView):
    """View that handles creation of a question from an IProject context."""

    search_field_names = ['product'] + QuestionAddView.search_field_names

    def setUpFields(self):
        # Add a 'product' field to the beginning of the form.
        QuestionAddView.setUpFields(self)
        self.form_fields = self.createProductField() + self.form_fields

    def setUpWidgets(self):
        # Only setup the widgets that needs validation
        if not self.add_action.submitted():
            fields = self.form_fields.select(*self.search_field_names)
        else:
            fields = self.form_fields

        # We need to initialize the widget in two phases because
        # the language vocabulary factory will try to access the product
        # widget to find the final context.
        self.widgets = form.setUpWidgets(
            fields.select('product'),
            self.prefix, self.context, self.request,
            data=self.initial_values, ignore_request=False)
        self.widgets += form.setUpWidgets(
            fields.omit('product'),
            self.prefix, self.context, self.request,
            data=self.initial_values, ignore_request=False)

    def createProductField(self):
        """Create a Choice field to select one of the project's products."""
        return form.Fields(
            Choice(
                __name__='product', vocabulary='ProjectProducts',
                title=_('Project'),
                description=_(
                    '${context} is a group of projects, which specific '
                    'project do you have a question about?',
                    mapping=dict(context=self.context.title)),
                required=True),
            render_context=self.render_context)

    @property
    def pagetitle(self):
        """The current page title."""
        return _('Ask a question about a project in ${project}',
                 mapping=dict(project=self.context.displayname))

    @property
    def question_target(self):
        """The IQuestionTarget to use is the selected product."""
        if self.widgets['product'].hasValidInput():
            return self.widgets['product'].getInputValue()
        else:
            return None


class ProjectBranchesView(BranchListingView):
    """View for branch listing for a project."""

    no_sort_by = (BranchListingSort.DEFAULT,)
    extra_columns = ('author', 'product')

    @property
    def no_branch_message(self):
        if (self.selected_lifecycle_status is not None
            and self.hasAnyBranchesVisibleByUser()):
            message = (
                'There are branches registered for %s '
                'but none of them match the current filter criteria '
                'for this page. Try filtering on "Any Status".')
        else:
            message = (
                'There are no branches registered for %s '
                'in Launchpad today. We recommend you visit '
                '<a href="http://www.bazaar-vcs.org">www.bazaar-vcs.org</a> '
                'for more information about how you can use the Bazaar '
                'revision control system to improve community participation '
                'in this project group.')
        return message % self.context.displayname


class ProjectSeriesSpecificationsMenu(ApplicationMenu):

    usedfor = IProjectSeries
    facet = 'specifications'
    links = ['listall', 'doc', 'assignments']

    def listall(self):
        text = 'List all blueprints'
        return Link('+specs?show=all', text, icon='info')

    def doc(self):
        text = 'List documentation'
        summary = 'Show all completed informational specifications'
        return Link('+documentation', text, summary, icon="info")

    def assignments(self):
        text = 'Assignments'
        return Link('+assignments', text, icon='info')


class ProjectMaintainerReassignmentView(ObjectReassignmentView):
    """View class for changing project maintainer."""
    ownerOrMaintainerName = 'maintainer'<|MERGE_RESOLUTION|>--- conflicted
+++ resolved
@@ -14,11 +14,6 @@
     'ProjectBrandingView',
     'ProjectBreadcrumbBuilder',
     'ProjectEditView',
-<<<<<<< HEAD
-    'ProjectReviewView',
-    'ProjectSetNavigation',
-=======
->>>>>>> 8bace281
     'ProjectFacets',
     'ProjectMaintainerReassignmentView',
     'ProjectNavigation',
@@ -100,24 +95,6 @@
         return self.redirectSubTree(canonical_url(project))
 
 
-<<<<<<< HEAD
-=======
-class ProjectSOP(StructuralObjectPresentation):
-
-    def getIntroHeading(self):
-        return None
-
-    def getMainHeading(self):
-        return self.context.title
-
-    def listChildren(self, num):
-        # XXX mpt 2006-10-04: Products, alphabetically
-        return list(self.context.products[:num])
-
-    def listAltChildren(self, num):
-        return None
-
-
 class ProjectBreadcrumbBuilder(BreadcrumbBuilder):
     """Builds a breadcrumb for an `IProject`."""
     @property
@@ -130,7 +107,6 @@
     text = 'Project Groups'
 
 
->>>>>>> 8bace281
 class ProjectSetContextMenu(ContextMenu):
 
     usedfor = IProjectSet
