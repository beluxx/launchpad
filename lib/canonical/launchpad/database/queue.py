--- conflicted
+++ resolved
@@ -349,7 +349,7 @@
 
     def isPPA(self):
         """See IPackageUpload."""
-        return self.archive.id != self.distrorelease.main_archive.id
+        return self.archive.id != self.distroseries.main_archive.id
 
     def _getChangesDict(self, changes_file_object=None):
         """Return a dictionary with changes file tags in it."""
@@ -446,8 +446,8 @@
             "CHANGES": self.changesfile.filename,
             "SUMMARY": summarystring,
             "CHANGESFILE": guess_encoding("".join(changes_lines)),
-            "DISTRO": self.distrorelease.distribution.title,
-            "DISTRORELEASE": self.distrorelease.name,
+            "DISTRO": self.distroseries.distribution.title,
+            "DISTROSERIES": self.distroseries.name,
             "ANNOUNCE": announce_list,
             "SOURCE": self.displayname,
             "VERSION": self.displayversion,
@@ -513,7 +513,7 @@
 
     def notify(self, announce_list=None, summary_text=None,
                changes_file_object=None, logger=None):
-        """See `IDistroReleaseQueue`."""
+        """See `IDistroSeriesQueue`."""
 
         self.logger = logger
 
@@ -575,12 +575,12 @@
 
             maintainer = self._emailToPerson(changes['maintainer'])
             if (maintainer and maintainer != signer and
-                    maintainer.isUploader(self.distrorelease.distribution)):
+                    maintainer.isUploader(self.distroseries.distribution)):
                 debug(self.logger, "Adding maintainer to recipients")
                 candidate_recipients.append(maintainer)
 
             if (changer and changer != signer and 
-                    changer.isUploader(self.distrorelease.distribution)):
+                    changer.isUploader(self.distroseries.distribution)):
                 debug(self.logger, "Adding changed-by to recipients")
                 candidate_recipients.append(changer)
         else:
@@ -618,7 +618,7 @@
         """Return True if the person is an uploader to the package's distro."""
         debug(self.logger, "Attempting to decide if %s is an uploader." % (
             person.displayname))
-        uploader = person.isUploader(self.distrorelease.distribution)
+        uploader = person.isUploader(self.distroseries.distribution)
         debug(self.logger, "Decision: %s" % uploader)
         return uploader
 
@@ -867,13 +867,7 @@
             self.packageupload.builds[0].build.sourcepackagerelease)
 
         # Ignore translation coming from PPA.
-<<<<<<< HEAD
-        target_archive = self.packageupload.archive
-        main_archive = self.packageupload.distroseries.main_archive
-        if target_archive.id != main_archive.id:
-=======
         if self.packageupload.isPPA():
->>>>>>> ced1e795
             debug(logger, "Skipping translations since it is a PPA.")
             return
 
