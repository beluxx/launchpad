--- conflicted
+++ resolved
@@ -903,10 +903,6 @@
         TwistedLayer._original_sigint = signal.getsignal(signal.SIGINT)
         TwistedLayer._original_sigterm = signal.getsignal(signal.SIGTERM)
         TwistedLayer._original_sigchld = signal.getsignal(signal.SIGCHLD)
-<<<<<<< HEAD
-        from twisted.internet import reactor
-        signal.signal(signal.SIGCHLD, reactor._handleSigchld)
-=======
         # XXX MichaelHudson, 2009-07-14, bug=399118: If a test case in this
         # layer launches a process with spawnProcess, there should really be a
         # SIGCHLD handler installed to avoid PotentialZombieWarnings.  But
@@ -914,7 +910,6 @@
         # SIGCHLD handler is installed.  tachandler needs to be fixed.
         # from twisted.internet import reactor
         # signal.signal(signal.SIGCHLD, reactor._handleSigchld)
->>>>>>> 6b41c49a
 
     @classmethod
     def _restore_signals(cls):
