--- conflicted
+++ resolved
@@ -40,11 +40,7 @@
 
   <h1 tal:content="context/title">Name of project</h1>
   <p>
-<<<<<<< HEAD
-    <strong tal:content="context/license_status/description">
-=======
     <strong tal:content="structure context/license_status/description">
->>>>>>> 6edfa9a8
       This project's license is open source.
     </strong>
   </p>
