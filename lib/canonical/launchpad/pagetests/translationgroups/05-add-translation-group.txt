  >>> from canonical.launchpad.helpers import backslashreplace

Only Rosetta experts and Launchpad administrators can create translation
groups.  Unprivileged users do not have access to the group creation page.

  >>> anon_browser.open(
  ...     'http://translations.launchpad.dev/translations/groups/+new')
  Traceback (most recent call last):
  ...
  Unauthorized...

Same for a regular, unprivileged user.

  >>> user_browser.open(
  ...     'http://translations.launchpad.dev/translations/groups/+new')
  Traceback (most recent call last):
  ...
  Unauthorized...

OK, best we try again, with administrator rights!
<<<<<<< HEAD

  >>> admin_browser.open(
  ...     'http://translations.launchpad.dev/translations/groups/+new')
  >>> print find_main_content(
  ...     admin_browser.contents).first('h1').renderContents()
  Create a new translation group

Translation group names must meet certain conditions.  For example, they may
not contain any upper-case letters.

=======

  >>> admin_browser.open(
  ...     'http://translations.launchpad.dev/translations/groups/+new')
  >>> print find_main_content(
  ...     admin_browser.contents).first('h1').renderContents()
  Create a new translation group

Translation group names must meet certain conditions.  For example, they may
not contain any upper-case letters.

>>>>>>> 41f1e0fd
  >>> admin_browser.getControl('Name').value='PolYglot'
  >>> admin_browser.getControl('Title').value='The PolyGlot Translation Group'
  >>> admin_browser.getControl('Summary').value = "The PolyGlots are a well organised translation group that handles the work of translating a number of Ubuntu and upstream projects. It consists of a large number of translation teams, each specialising in their own language."
  >>> admin_browser.getControl('Add').click()
  >>> for message in find_tags_by_class(admin_browser.contents, 'message'):
  ...     print message.renderContents()
  An error occurred.
  <BLANKLINE>
  Invalid name 'PolYglot'...
  ...


The same request will be accepted if the group is given a saner name, such as
just "polyglot" (no upper-case letters).

  >>> admin_browser.getControl('Name').value='polyglot'
  >>> admin_browser.getControl('Add').click()
  >>> admin_browser.url
  '.../polyglot'

After creating a translation group, the user automatically ends up a that
group's page.

  >>> admin_browser.url
  'http://translations.launchpad.dev/translations/groups/polyglot'
  >>> admin_browser.title
  '...The PolyGlot Translation Group...'

A Rosetta administrator is also allowed to create groups.

  >>> browser.addHeader('Authorization', 'Basic jordi@ubuntu.com:test')
  >>> browser.open(
  ...     'http://translations.launchpad.dev/translations/groups/+new')
  >>> browser.getControl('Name').value='monolingua'
  >>> browser.getControl('Title').value='Single-language Translators'
  >>> browser.getControl('Summary').value = "Since each of us only speaks one language, we work out software translations through drawings and hand signals."
  >>> browser.getControl('Add').click()
  >>> browser.url
<<<<<<< HEAD
  '.../monolingua'

  >>> browser.title
  '...Single-language Translators...'
=======
  'http://translations.launchpad.dev/translations/groups/monolingua'

  >>> browser.title
  '...Single-language Translators...'

By default, when a group is created, the creator is its owner.

  >>> for t in find_tags_by_class(browser.contents, 'link'):
  ...     print t.renderContents()
  Jordi Mallach

The Rosetta administrator assigns ownership of the group to Sample Person.

  >>> browser.getLink('Reassign').click()
  >>> browser.url
  'http://translations.launchpad.dev/translations/groups/monolingua/+reassign'

  >>> browser.getControl(name='field.owner').value = 'name12'
  >>> browser.getControl('Change Registrant').click()
  >>> browser.url
  'http://translations.launchpad.dev/translations/groups/monolingua/'

The Rosetta administrator is still able to administer this group:

  >>> browser.getLink('Appoint')
  <...+appoint'>

But Sample Person is now listed as its owner:

  >>> for t in find_tags_by_class(browser.contents, 'link'):
  ...     print t.renderContents()
  Sample Person
>>>>>>> 41f1e0fd
<|MERGE_RESOLUTION|>--- conflicted
+++ resolved
@@ -18,7 +18,6 @@
   Unauthorized...
 
 OK, best we try again, with administrator rights!
-<<<<<<< HEAD
 
   >>> admin_browser.open(
   ...     'http://translations.launchpad.dev/translations/groups/+new')
@@ -29,18 +28,6 @@
 Translation group names must meet certain conditions.  For example, they may
 not contain any upper-case letters.
 
-=======
-
-  >>> admin_browser.open(
-  ...     'http://translations.launchpad.dev/translations/groups/+new')
-  >>> print find_main_content(
-  ...     admin_browser.contents).first('h1').renderContents()
-  Create a new translation group
-
-Translation group names must meet certain conditions.  For example, they may
-not contain any upper-case letters.
-
->>>>>>> 41f1e0fd
   >>> admin_browser.getControl('Name').value='PolYglot'
   >>> admin_browser.getControl('Title').value='The PolyGlot Translation Group'
   >>> admin_browser.getControl('Summary').value = "The PolyGlots are a well organised translation group that handles the work of translating a number of Ubuntu and upstream projects. It consists of a large number of translation teams, each specialising in their own language."
@@ -79,12 +66,6 @@
   >>> browser.getControl('Summary').value = "Since each of us only speaks one language, we work out software translations through drawings and hand signals."
   >>> browser.getControl('Add').click()
   >>> browser.url
-<<<<<<< HEAD
-  '.../monolingua'
-
-  >>> browser.title
-  '...Single-language Translators...'
-=======
   'http://translations.launchpad.dev/translations/groups/monolingua'
 
   >>> browser.title
@@ -117,4 +98,3 @@
   >>> for t in find_tags_by_class(browser.contents, 'link'):
   ...     print t.renderContents()
   Sample Person
->>>>>>> 41f1e0fd
