--- conflicted
+++ resolved
@@ -241,14 +241,12 @@
     TranslationFileFormat,
     )
 from lp.translations.interfaces.translationgroup import ITranslationGroupSet
-<<<<<<< HEAD
-from lp.translations.interfaces.translationmessage import (
-    RosettaTranslationOrigin)
-=======
 from lp.translations.interfaces.translationimportqueue import (
     RosettaImportStatus,
     )
->>>>>>> d6034d62
+from lp.translations.interfaces.translationmessage import (
+    RosettaTranslationOrigin,
+    )
 from lp.translations.interfaces.translationsperson import ITranslationsPerson
 from lp.translations.interfaces.translationtemplatesbuildjob import (
     ITranslationTemplatesBuildJobSource,
