--- conflicted
+++ resolved
@@ -25,22 +25,7 @@
 
   <div metal:fill-slot="main">
 
-<<<<<<< HEAD
     <div metal:use-macro="context/@@launchpad_editform/editform" />
-=======
-    <div metal:use-macro="context/@@launchpad_editform/editform">
-
-        <p metal:fill-slot="extra_info">
-          &ldquo;Private&rdquo; bugs are visible only to
-          the bug&rsquo;s subscribers.
-          This lets security teams track security bugs without disclosing them
-          until they have a complete solution,
-          complying with the policies of security groups like
-          <a href="http://www.fedora.us/wiki/VendorSec">VendorSec</a>.
-        </p>
-
-    </div>
->>>>>>> f8580785
 
   </div>
 
