--- conflicted
+++ resolved
@@ -25,27 +25,16 @@
 JS_BUILD := min
 endif
 
-<<<<<<< HEAD
-define JS_LP_FIND
-find lib/lp/*/javascript ! -path '*/tests/*' \
-    ! -path '*/app/javascript/lazr/*' -name '*.js' ! -name '.*.js'
-=======
 define JS_LP_PATHS
 lib -path 'lib/lp/*/javascript/*' \
 ! -path '*/tests/*' ! -path '*/testing/*' \
 ! -path 'lib/lp/services/*'
->>>>>>> d58a78b0
 endef
 
 JS_YUI := $(shell utilities/yui-deps.py $(JS_BUILD:raw=))
 JS_OTHER := $(wildcard lib/canonical/launchpad/javascript/*/*.js)
-<<<<<<< HEAD
-JS_LP := $(shell $(JS_LP_FIND))
-JS_ALL := $(JS_YUI) $(JS_LAZR) $(JS_OTHER) $(JS_LP)
-=======
 JS_LP := $(shell find $(JS_LP_PATHS) -name '*.js' ! -name '.*.js')
 JS_ALL := $(JS_YUI) $(JS_OTHER) $(JS_LP)
->>>>>>> d58a78b0
 JS_OUT := $(LP_BUILT_JS_ROOT)/launchpad.js
 
 MINS_TO_SHUTDOWN=15
@@ -470,16 +459,6 @@
 		--docformat restructuredtext --verbose-about epytext-summary \
 		$(PYDOCTOR_OPTIONS)
 
-<<<<<<< HEAD
-.PHONY: apidoc buildout_bin check doc tags TAGS zcmldocs realclean \
-	clean debug stop start run ftest_build ftest_inplace \
-	test_build test_inplace pagetests check schema default \
-	launchpad.pot pull_branches scan_branches sync_branches	\
-	reload-apache hosted_branches check_mailman check_config \
-	jsbuild jsbuild_minify clean_js clean_buildout buildonce_eggs \
-	build_eggs sprite_css sprite_image css_combine compile \
-	check_schema pydoctor clean_logs
-=======
 .PHONY: \
 	apidoc build_eggs buildonce_eggs buildout_bin check check \
 	check_config check_mailman clean clean_buildout clean_js \
@@ -488,5 +467,4 @@
 	launchpad.pot pagetests pull_branches pydoctor realclean \
 	reload-apache run scan_branches schema sprite_css sprite_image \
 	start stop sync_branches TAGS tags test_build test_inplace \
-	zcmldocs
->>>>>>> d58a78b0
+	zcmldocs