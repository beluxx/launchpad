--- conflicted
+++ resolved
@@ -1187,18 +1187,12 @@
                 person=person, snap=self, subscribed_by=subscribed_by)
             Store.of(subscription).flush()
         service = getUtility(IService, "sharing")
-<<<<<<< HEAD
         _, _, _, snaps, _ = service.getVisibleArtifacts(
             person, snaps=[self], ignore_permissions=True)
         if not snaps:
             service.ensureAccessGrants(
                 [person], subscribed_by, snaps=[self],
                 ignore_permissions=ignore_permissions)
-=======
-        service.ensureAccessGrants(
-            [person], subscribed_by, snaps=[self],
-            ignore_permissions=ignore_permissions)
->>>>>>> a273e7a1
 
     def unsubscribe(self, person, unsubscribed_by, ignore_permissions=False):
         """See `ISnap`."""
@@ -1209,12 +1203,9 @@
                 '%s does not have permission to unsubscribe %s.' % (
                     unsubscribed_by.displayname,
                     person.displayname))
-<<<<<<< HEAD
-=======
         artifact = getUtility(IAccessArtifactSource).find([self])
         getUtility(IAccessArtifactGrantSource).revokeByArtifact(
             artifact, [person])
->>>>>>> a273e7a1
         # It should never be None, since we always create a SnapSubscription
         # on Snap.subscribe. But just in case...
         if subscription is not None:
