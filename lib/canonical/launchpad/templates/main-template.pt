--- conflicted
+++ resolved
@@ -170,12 +170,10 @@
       <script type="text/javascript"
               tal:attributes="src string:${lazr_js}/formoverlay/formoverlay.js"></script>
       <script type="text/javascript"
-<<<<<<< HEAD
               tal:attributes="src string:${lazr_js}/choiceedit/choiceedit.js"></script>
-=======
+      <script type="text/javascript"
               tal:attributes="src string:${lazr_js}/effects/effects.js"></script>
 
->>>>>>> f0af965f
       <script type="text/javascript"
               tal:attributes="src string:${lp_js}/lp/lp.js"></script>
       <script type="text/javascript"
