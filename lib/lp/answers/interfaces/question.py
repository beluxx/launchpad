# Copyright 2009 Canonical Ltd.  This software is licensed under the
# GNU Affero General Public License version 3 (see the file LICENSE).

# pylint: disable-msg=E0211,E0213

"""Interfaces for a Question."""

__metaclass__ = type

__all__ = [
    'InvalidQuestionStateError',
    'IQuestion',
    'IQuestionAddMessageForm',
    'IQuestionChangeStatusForm',
    'IQuestionLinkFAQForm',
    ]


from lazr.restful.declarations import (
    call_with,
    export_as_webservice_entry,
    exported,
<<<<<<< HEAD
    export_write_operation,
    operation_parameters,
    REQUEST_USER,
    )
from lazr.restful.fields import (
=======
    )
from lazr.restful.fields import (
    CollectionField,
>>>>>>> faa82d74
    Reference,
    )
from zope.interface import (
    Attribute,
    Interface,
    )
from zope.schema import (
    Bool,
    Choice,
    Datetime,
    Int,
    List,
    Object,
    Text,
    TextLine,
    )

from canonical.launchpad import _
from lp.answers.interfaces.faq import IFAQ
from lp.answers.interfaces.questionenums import (
    QuestionPriority,
    QuestionStatus,
    )
from lp.answers.interfaces.questionmessage import IQuestionMessage
from lp.answers.interfaces.questiontarget import IQuestionTarget
from lp.registry.interfaces.role import IHasOwner
from lp.services.fields import PublicPersonChoice


class InvalidQuestionStateError(Exception):
    """Error raised when the question is in an invalid state.

    Error raised when a workflow action cannot be executed because the
    question is in an invalid state.
    """


class IQuestion(IHasOwner):
    """A single question, often a support request."""

    export_as_webservice_entry()

    id = exported(Int(
        title=_('Question Number'), required=True, readonly=True,
        description=_("The tracking number for this question.")))
    title = exported(TextLine(
        title=_('Summary'), required=True, description=_(
        "A one-line summary of the issue or problem.")))
    description = exported(Text(
        title=_('Description'), required=True, description=_(
        "Include as much detail as possible: what "
        u"you\N{right single quotation mark}re trying to achieve, what steps "
        "you take, what happens, and what you think should happen instead.")))
    status = exported(Choice(
        title=_('Status'), vocabulary=QuestionStatus,
        default=QuestionStatus.OPEN, readonly=True))
<<<<<<< HEAD
    priority = exported(Choice(
=======
    priority = Choice(
>>>>>>> faa82d74
        title=_('Priority'), vocabulary=QuestionPriority,
        default=QuestionPriority.NORMAL))
    # XXX flacoste 2006-10-28: It should be more precise to define a new
    # vocabulary that excludes the English variants.
    language = Choice(
        title=_('Language'), vocabulary='Language',
        description=_('The language in which this question is written.'))
    owner = exported(PublicPersonChoice(
        title=_('Owner'), required=True, readonly=True,
        vocabulary='ValidPersonOrTeam'))
    assignee = exported(PublicPersonChoice(
        title=_('Assignee'), required=False,
        description=_("The person responsible for helping to resolve the "
        "question."),
        vocabulary='ValidPersonOrTeam'))
    answerer = exported(PublicPersonChoice(
        title=_('Answered By'), required=False,
        description=_("The person who last provided a response intended to "
        "resolve the question."),
        vocabulary='ValidPersonOrTeam'))
    answer = Reference(
        title=_('Answer'), required=False,
        description=_("The IQuestionMessage that contains the answer "
            "confirmed by the owner as providing a solution to his problem."),
            schema=IQuestionMessage)
    datecreated = Datetime(
        title=_('Date Created'), required=True, readonly=True)
    datedue = Datetime(
        title=_('Date Due'), required=False, default=None,
        description=_(
            "The date by which we should have resolved this question."))
    datelastquery = Datetime(
        title=_("Date Last Queried"), required=True,
        description=_("The date on which we last heard from the "
        "customer (owner)."))
    datelastresponse = Datetime(
        title=_("Date last Responded"),
        required=False,
        description=_("The date on which we last communicated "
        "with the customer. The combination of datelastquery and "
        "datelastresponse tells us in whose court the ball is."))
    date_solved = Datetime(title=_("Date Answered"), required=False,
        description=_(
            "The date on which the question owner confirmed that the "
            "question is Solved."))
    product = Choice(
        title=_('Upstream Project'), required=False,
        vocabulary='Product',
        description=_('Select the upstream project with which you need '
            'support.'))
    distribution = Choice(
        title=_('Distribution'), required=False,
        vocabulary='Distribution', description=_('Select '
        'the distribution for which you need support.'))
    sourcepackagename = Choice(
        title=_('Source Package'), required=False,
        vocabulary='SourcePackageName', description=_('The source package '
        'in the distribution which contains the software with which you '
        'are experiencing difficulties.'))
    whiteboard = Text(
        title=_('Status Whiteboard'), required=False,
        description=_('Up-to-date notes on the status of the question.'))
    # other attributes
    target = Object(title=_('Project'), required=True, schema=IQuestionTarget,
        description=_('The distribution, source package, or product the '
                      'question pertains to.'))

    faq = Object(
        title=_('Linked FAQ'),
        description=_('The FAQ document containing the long answer to this '
                      'question.'),
        readonly=True, required=False, schema=IFAQ)

    # joins
    subscriptions = Attribute(
        'The set of subscriptions to this question.')
    reopenings = Attribute(
        "Records of times when this question was reopened.")
    messages = exported(List(
        title=_("Messages"),
        description=_(
            "The list of messages that were exchanged as part of this "
            "question , sorted from first to last."),
        value_type=Object(schema=IQuestionMessage),
        required=True, default=[], readonly=True))

    # Workflow methods
    def setStatus(user, new_status, comment, datecreated=None):
        """Change the status of this question.

        Set the question's status to new_status and add an IQuestionMessage
        with action SETSTATUS.

        Only the question target owner or admin can change the status using
        this method.

        An InvalidQuestiontateError is raised when this method is called
        with new_status equals to the current question status.

        Return the created IQuestionMessage.

        This method should fire an IObjectCreatedEvent for the created
        IQuestionMessage and an IObjectModifiedEvent for the question.

        :user: The IPerson making the change.
        :new_status: The new QuestionStatus
        :comment: A string or IMessage containing an explanation for the
                  change.
        :datecreated: Date for the message. Defaults to the current time.
        """

    can_request_info = Attribute(
        'Whether the question is in a state where a user can request more '
        'information from the question owner.')

    def requestInfo(user, question, datecreated=None):
        """Request more information from the question owner.

        Add an IQuestionMessage with action REQUESTINFO containing the
        question. The question's status is changed to NEEDSINFO, and the
        datelastresponse attribute is updated to the message creation date.

        The user requesting more information cannot be the question's owner.
        This workflow method should only be called when the question status is
        OPEN or NEEDSINFO. An InvalidQuestionStateError is raised otherwise.

        It can also be called when the question is in the ANSWERED state, but
        in that case, the status will stay unchanged.

        Return the created IQuestionMessage.

        This method should fire an IObjectCreatedEvent for the created
        IQuestionMessage and an IObjectModifiedEvent for the question.

        :user: IPerson requesting for the information.
        :question: A string or IMessage containing the question.
        :datecreated: Date for the answer. Defaults to the current time.
        """

    can_give_info = Attribute(
        'Whether the question is in a state where the question owner can '
        'give more information on the question.')

    def giveInfo(reply, datecreated=None):
        """Reply to the information request.

        Add an IQuestionMessage with action GIVEINFO. The question status is
        changed to OPEN, the datelastquery attribute is updated to the
        message creation time.

        This method should only be called on behalf of the question owner when
        the question is in the OPEN or NEEDSINFO state. An
        InvalidQuestionStateError is raised otherwise.

        Return the created IQuestionMessage.

        This method should fire an IObjectCreatedEvent for the created
        IQuestionMessage and an IObjectModifiedEvent for the question.

        :reply: A string or IMessage containing the new information.
        :datecreated: Date for the message. Defaults to the current time.
        """

    can_give_answer = Attribute(
        'Whether the question is in a state a user can provide an answer on '
        'the question.')

    def giveAnswer(user, answer, datecreated=None):
        """Give an answer to this question.

        If the user is not the question's owner, add an IQuestionMessage with
        action ANSWER containing an answer for the question. This changes the
        question's status to ANSWERED and updates the datelastresponse
        attribute to the message's creation date.

        When the question owner answers the question, add an IQuestionMessage
        with action CONFIRM. The question status is changed to SOLVED, the
        answerer attribute is updated to contain the question owner, the
        answer attribute will be updated to point at the new message, the
        datelastresponse and date_solved attributes are updated to the
        message creation date.

        This workflow method should only be called when the question status is
        one of OPEN, ANSWERED or NEEDSINFO. An InvalidQuestionStateError is
        raised otherwise.

        Return the created IQuestionMessage.

        This method should fire an IObjectCreatedEvent for the created
        IQuestionMessage and an IObjectModifiedEvent for the question.

        :user: IPerson giving the answer.
        :answer: A string or IMessage containing the answer.
        :datecreated: Date for the message. Defaults to the current time.
        """

    def linkFAQ(user, faq, comment, datecreated=None):
        """Link a FAQ as an answer to this question.

        Exactly like giveAnswer() but also link the IFAQ faq object to this
        question.

        Return the created IQuestionMessage.

        This method should fire an IObjectCreatedEvent for the created
        IQuestionMessage and an IObjectModifiedEvent for the question.

        :param user: IPerson linking the faq.
        :param faq: The IFAQ containing the answer.
        :param comment: A string or IMessage explaining how the FAQ is
            relevant.
        :param datecreated: Date for the message. Defaults to the current
            time.
        """

    can_confirm_answer = Attribute(
        'Whether the question is in a state for the question owner to '
        'confirm that an answer solved his problem.')

    def confirmAnswer(comment, answer=None, datecreated=None):
        """Confirm that a solution to the question was found.

        Add an IQuestionMessage with action CONFIRM. The question status is
        changed to SOLVED. If the answer parameter is not None, it is recorded
        in the answer attribute and the answerer attribute is set to that
        message's owner. The datelastresponse and date_solved attributes are
        updated to the message creation date.

        This workflow method should only be called on behalf of the question
        owner, when the question status is ANSWERED, or when the status is
        OPEN or NEEDSINFO but an answer was already provided. An
        InvalidQuestionStateError is raised otherwise.

        Return the created IQuestionMessage.

        This method should fire an IObjectCreatedEvent for the created
        IQuestionMessage and an IObjectModifiedEvent for the question.

       :comment: A string or IMessage containing a comment.
        :answer: The IQuestionMessage that contain the answer to the question.
                 It must be one of the IQuestionMessage of this question.
        :datecreated: Date for the message. Defaults to the current time.
        """

    def canReject(user):
        """Test if a user can reject the question.

        Return true only if user is an answer contact for the question target,
        the question target owner or part of the administration team.
        """

    def reject(user, comment, datecreated=None):
        """Mark this question as INVALID.

        Add an IQuestionMessage with action REJECT. The question status is
        changed to INVALID. The created message is set as the question answer
        and its owner as the question answerer. The datelastresponse and
        date_solved are updated to the message creation.

        Only answer contacts for the question target, the target owner or a
        member of the admin team can reject a request. All questions can be
        rejected.

        Return the created IQuestionMessage.

        This method should fire an IObjectCreatedEvent for the created
        IQuestionMessage and an IObjectModifiedEvent for the question.

        :user: The user rejecting the request.
        :comment: A string or IMessage containing an explanation of the
                  rejection.
        :datecreated: Date for the message. Defaults to the current time.
        """

    def expireQuestion(user, comment, datecreated=None):
        """Mark a question as EXPIRED.

        Add an IQuestionMessage with action EXPIRE. This changes the question
        status to EXPIRED and update the datelastresponse attribute to the new
        message creation date.

        This workflow method should only be called when the question status is
        one of OPEN or NEEDSINFO. An InvalidQuestionStateError is raised
        otherwise.

        Return the created IQuestionMessage.

        (Note this method is named expireQuestion and not expire because of
        conflicts with SQLObject.)

        This method should fire an IObjectCreatedEvent for the created
        IQuestionMessage and an IObjectModifiedEvent for the question.

        :user: IPerson expiring the request.
        :comment: A string or IMessage containing an explanation for the
                  expiration.
        :datecreated: Date for the message. Defaults to the current time.
        """

    can_reopen = Attribute(
        'Whether the question state is a state where the question owner '
        'could reopen it.')

    def reopen(comment, datecreated=None):
        """Reopen a question that was ANSWERED, EXPIRED or SOLVED.

        Add an IQuestionMessage with action REOPEN. This changes the question
        status to OPEN and update the datelastquery attribute to the new
        message creation date. When the question was in the SOLVED state, this
        method should reset the date_solved, answerer and answer attributes.

        This workflow method should only be called on behalf of the question
        owner, when the question status is in one of ANSWERED, EXPIRED or
        SOLVED. An InvalidQuestionStateError is raised otherwise.

        Return the created IQuestionMessage.

        This method should fire an IObjectCreatedEvent for the created
        IQuestionMessage and an IObjectModifiedEvent for the question.

        :comment: A string or IMessage containing more information about the
                  request.
        :datecreated: Date for the message. Defaults to the current time.
        """

    def addComment(user, comment, datecreated=None):
        """Add a comment on the question.

        Create an IQuestionMessage with action COMMENT. It leaves the question
        status unchanged.

        This method should fire an IObjectCreatedEvent for the created
        IQuestionMessage and an IObjectModifiedEvent for the question.

        :user: The IPerson making the comment.
        :comment: A string or IMessage containing the comment.
        :datecreated: Date for the message. Defaults to the current time.
        """

    # subscription-related methods
    def subscribe(person):
        """Subscribe this person to the question."""

    def isSubscribed(person):
        """Return a boolean indicating whether the person is subscribed."""

    def unsubscribe(person):
        """Remove the person's subscription to this question."""

    def getDirectSubscribers():
        """Return the persons who are subscribed to this question.

        :return: A list of persons sorted by displayname.
        """

    def getIndirectSubscribers():
        """Return the persons who are implicitly subscribed to this question.

        :return: A list of persons sorted by displayname.
        """

    def getRecipients():
        """Return the set of person to notify about changes in this question.

        That is the union of getDirectSubscribers() and
        getIndirectSubscribers().

        :return: An `INotificationRecipientSet` containing the persons to
            notify along the rationale for doing so.
        """

    def getDirectRecipients():
        """Return the set of persons who are subscribed to this question.

        :return: An `INotificationRecipientSet` containing the persons to
            notify along the rationale for doing so.
        """

    def getIndirectRecipients():
        """Return the set of persons implicitly subscribed to this question.

        That includes  the answer contacts for the question's target as well
        as the question's assignee.

        :return: An `INotificationRecipientSet` containing the persons to
            notify along the rationale for doing so.
        """

    @operation_parameters(
        comment_number=Int(
            title=_('The number of the comment in the list of messages.'),
            required=True),
        visible=Bool(title=_('Show this comment?'), required=True))
    @call_with(user=REQUEST_USER)
    @export_write_operation()
    def setCommentVisibility(user, comment_number, visible):
        """Set the visible attribute on a bug comment.  This is restricted
        to Launchpad admins, and will return a HTTP Error 401: Unauthorized
        error for non-admin callers.
        """


# These schemas are only used by browser/question.py and should really live
# there. See Bug #66950.
class IQuestionAddMessageForm(Interface):
    """Form schema for adding a message to a question.

    This will usually includes a status change as well.
    """

    message = Text(title=_('Message'), required=False)

    subscribe_me = Bool(
        title=_('E-mail me future discussion about this question'),
        required=False, default=False)


class IQuestionChangeStatusForm(Interface):
    """Form schema for changing the status of a question."""

    status = Choice(
        title=_('Status'), description=_('Select the new question status.'),
        vocabulary=QuestionStatus, required=True)

    message = Text(
        title=_('Message'),
        description=_('Enter an explanation for the status change'),
        required=True)


class IQuestionLinkFAQForm(Interface):
    """Form schema for the `QuestionLinkFAQView`."""

    faq = Choice(
        title=_('Which is the relevant FAQ?'),
        description=_(
            'Select the FAQ that is the most relevant for this question. '
            'You can modify the list of suggested FAQs by editing the search '
            'field and clicking "Search".'),
        vocabulary='FAQ', required=False, default=None)

    message = Text(
        title=_('Answer Message'),
        description=_(
            'Enter a comment that will be added as the question comments. '
            'The title of the FAQ will be automatically appended to this '
            'message.'),
        required=True)<|MERGE_RESOLUTION|>--- conflicted
+++ resolved
@@ -20,17 +20,12 @@
     call_with,
     export_as_webservice_entry,
     exported,
-<<<<<<< HEAD
     export_write_operation,
     operation_parameters,
     REQUEST_USER,
     )
 from lazr.restful.fields import (
-=======
-    )
-from lazr.restful.fields import (
     CollectionField,
->>>>>>> faa82d74
     Reference,
     )
 from zope.interface import (
@@ -87,13 +82,9 @@
     status = exported(Choice(
         title=_('Status'), vocabulary=QuestionStatus,
         default=QuestionStatus.OPEN, readonly=True))
-<<<<<<< HEAD
-    priority = exported(Choice(
-=======
     priority = Choice(
->>>>>>> faa82d74
         title=_('Priority'), vocabulary=QuestionPriority,
-        default=QuestionPriority.NORMAL))
+        default=QuestionPriority.NORMAL)
     # XXX flacoste 2006-10-28: It should be more precise to define a new
     # vocabulary that excludes the English variants.
     language = Choice(
