/* = Launchpad style sheet = */

/* == Contents == */
/*
 * Guidelines
 * Things browsers should do but don't
 * Overall presentation
  - Fonts and colors
  - Error, warning, and informational messages
  - Forms
  - Tables
   - Listing tables
   - Summary tables
...
 * Application-specific styles
  - Overview
  - Code
  - Bugs
  - Blueprints
  - Translations
  - Answers
...
*/

/* == Guidelines == */
/*
 * Use absolute units (e.g. px, pt) only when image sizes or CSS limitations
   demand it. Otherwise, use relative units (%, em).
*/

.demo {background-color: #fee;}

/* == Things browsers should do but don't == */

.clearfix:after { /* use class="clearfix" whenever floats should be enclosed */
  content: ".";
  display: block;
  height: 0;
  clear: both;
  visibility: hidden;
}
.clearfix {display: inline-table;}
/* Work around float bug in MSIE for Windows, while hiding from MSIE for Mac \*/
* html .clearfix {height: 1%;}
.clearfix {display: block;}
/* End hiding from MSIE for Mac */
.visualClear {display: block; clear: both;} /* XXX Remove this */
abbr[title], acronym[title] {border-bottom: 1px dotted black; cursor: help;}
address {font-style: inherit;}
* html body {word-wrap: break-word;} /* stops floats dropping in IE 5.5/6 */
div.aside {display: block;}
caption {caption-side: bottom; text-align: left;}
dt dfn {font-style: normal; font-weight: bold;}
dd {margin-bottom: 1em;}
input {visibility:inherit;}
kbd {
  background-color: #ddd;
  border: 1px solid;
  border-color: white gray gray white;
  color: black;
  margin: 1px;
  min-width: 1em;
  outline: 1px #666;
}
label {white-space: nowrap;}
legend {font-weight: bold;}
.listbox { /* a scrolling list of checkboxes or radio buttons */
  border: 1px solid #8cacbb;
  display: inline-block;
  max-height: 12em;
  overflow: auto;
  overflow: -moz-scrollbars-vertical;
}
.listbox label {
  background-color: #f6f6f6;
  border: solid white;
  border-width: 0 0 1px 0;
  display: block;
}
div.section {display: block; margin-bottom: 1em;}
table {border-collapse: collapse;}
textarea {display: block;}
thead {vertical-align: bottom;}
th, td {vertical-align: baseline;}
th {text-align: right;}
thead th, tr.thead th {text-align: center;}
/* make <wbr> work with Opera */
/* XXX: 20061026 jamesh Disabled since BjornT reported display problems */
/* wbr:after {content: "\00200B"} */

/* Opera doesn't use the general tr above for the radio button table */
table.radio-button-widget tr td {vertical-align: top;}

/* For readability, paragraphs and other potentially-long text blocks should
have a maximum width: */
label, p {max-width: 60em;}

/* == Overall presentation == */
/* These styles apply to pages regardless of layout or application. */

/* === Fonts and colors === */

/* Launchpad uses a white background with small, mostly black, text: */
html {background: #fff; color: #000; font: 83.33% sans-serif;}
/* Monospace text uses the reciprocal of this percentage, so that it
exactly obeys your preferred monospace font size: */
code, pre, samp, tt, #bug-description, .bug-comment {font: 120% monospace;}

/* Links are blue, brighter when clicked, and greyer once visited: */
:link, :visited               {color: #03a;    text-decoration: none;}
:link:hover, :visited:hover   {                text-decoration: underline;}
:link:active, :visited:active {color: #36c;}
/* Links that don't open separate pages are green to denote their behavior: */
a[onclick], .collapsible legend a               {color: #063;}
a[onclick]:active, .collapsible legend a:active {color: #093;}

h1, h2, h3, h4, h5, h6 {
  background: none;
  clear: left;
  padding: 0;
  margin: 0 0 0.5em;
  /* Content headings are highlighted using a different color (the color is
     overriden per-application in subsequent rules) instead of bold text. */
  color: #83ad23;
  font-weight: normal;
}
h1 {font-size: 2em;}
h2 {font-size: 1.2em;}
h3, h4, h5, h6 {font-size: 1em;}
/* H1 is only used at the top the maincontent, maybe below a short description
   of the displayed object. It must have zero margin-top. */
h2, h3, h4, h5, h6 { margin-top: 1em; }
/* Browsers indent lists inconsistently, so we override them completely: */
ul {margin-left: 0; padding-left: 22px; /* works for 14px icons */}

.exception {color: #cc0000;}
.discreet, .lesser {font-size: 90%;}
.offline {text-align: center; margin: 2em 0;}
.unavailable {color: #999; background: none;}

/* Blank space at the top of the page makes the location bar more noticable.
Ideally page margins would scale non-linearly, but absolute is next best: */
body {margin: 0; padding: 10px 20px;}

/* === Error, warning, and informational messages === */
/* Error, warning, and informational alerts are in a centered box: */
.error.message, .warning.message, .informational.message {
  border: solid #666;
  border-width: 1px 2px 2px 1px;
  color: black;
  margin: 0 auto 10px auto;
  padding: 0 10px 10px 20px;
  width: 30em;
}
/* The alerts are preceded with an icon overlaying the top left corner: */
.error.message::before, .warning.message::before,
.informational.message::before {
  display: block; margin: -15px 0 -6px -35px;
}
/* Error messages are pink, with alerts having an error icon: */
.error         {background: #ffe4e4;}
.error.message::before         {content: url(/@@/error-large);}
/* Warning messages are orange, with alerts having a warning icon: */
.warning       {background: #fff59c;}
.warning.message::before       {content: url(/@@/warning-large);}
/* Informational messages are blue-to-grey, with alerts having an info icon: */
.informational {background: #d4e8ff url(/+icing/blue-fade-to-grey);}
.informational.message::before {content: url(/@@/info-large);}
/* Debugging messages are white on grey, with alerts having an info icon: */
.debugging     {background: #666; color: white;}
.debugging.message::before     {content: url(/@@/info-large);}
/* Form errors override this background color, because the lack of space
between the edge of fields and the edge of the color would look bad: */
table.form .error {background: none;}
/* And inside, the error message itself uses a smaller icon: */
.error .message {
  background: url(/@@/error) center left no-repeat;
  margin-bottom: 0.25em;
  padding-left: 18px;
}

.helpwanted {background-color: #fafca9; color: black; border: 1px solid black;
    padding: 0.5em; font-size: smaller; padding-left: 3em
}
.whiteboard {
  color: #666;
}
/* When shown as in a definition description, indent slightly. */
dd .whiteboard {
  padding-left: 1em;
}

/* === Forms === */

form {border: 0; margin: 0; padding: 0;}
fieldset {border-width: 2px 0 0; margin: 1em 0; padding: 1em 0 0;}
input[type="text"], input[type="search"], input[type="password"], textarea {
  font-family: sans-serif;
  margin: 0;
}
input[type="text"], input[type="search"], input[type="submit"],
input[type="reset"], textarea {
  font-size: 1em; /* Forces a readable font size in Safari */
}
button, input[type="button"], input[type="file"], input[type="password"],
input[type="submit"], input[type="text"], select, textarea {
  margin-right: 0.5em;
}
input.urlTextType {width: 100%;}
.fieldRequired, .fieldOptional {color: #999;}
.formHelp {margin-top: 0.2em; margin-bottom: 0.5em; color: #777;}
/* Hack to add breathing room to bug status forms: */
table.listing div.field>table {margin-top: 0.5em;}
table.listing div.field>label, table.listing div.field>div>label,
table.listing div.actions {
  display: block; margin-top: 1em;
}
/* Text fields occupy as much of the page width as possible, minus a safety
margin for Internet Explorer, and up to a reasonable maximum: */
textarea {width: 90%; max-width: 60em;}

/* Many forms are laid out using tables, with appropriate spacing: */
table.form {margin: 1em 0; width: 100%;} /* http://launchpad.dev/firefox/+edit */
table.form th {font-weight: normal;}
table.form th, table.form td {padding-bottom: 1em;}
table.form td td {padding-bottom: 0;}

/* XXX: this is just to make tables look more consistent when used in a
 * summary pagelet; the concrete use case is in
 * person-pagelet-details.pt. We should move to use tables everywhere
 * and then kill this class I guess. -- kiko, 2007-12-05 */
table.slimpadding td, table.slimpadding th { padding: 0; padding-right: 3px }

/* === Tables === */
/* All table cells have horizontal padding between their contents: */
th, td {padding: 0 0.5em 0 0;} /* http://launchpad.dev/ubuntu "Officers" */

table.latest th, table.latest td {padding-bottom: 2em;}

th.icon, td.icon {vertical-align: top; white-space: nowrap; width: 1px;}
th.icon.left, td.icon.left {padding-right: 0;}
th.icon.right, td.icon.right {padding-left: 0;}
th.nowrap, td.nowrap {white-space: nowrap;}
tfoot th, table.contributions th {text-align: left;}
table.contributions th {font-weight: normal;}
table.contributions td {vertical-align: middle; width: 16px; text-align: left;}

/* ==== Listing tables ==== */

table.listing {margin: 0; width: 100%; font-size: 90%;}
table.listing, table.listing tbody {border-bottom: 1px solid #d2d2d2;}
table.listing thead, table.listing thead th, table.listing tfoot tr {
  border: 1px solid #d2d2d2;
  background-color: #fff;
}
table.listing tr.category {border-bottom: 1px solid #d2d2d2;}
table.listing tr.category th, table.listing tr.category td {padding-top: 1em;}
table.listing tfoot td {border: 1px solid #d2d2d2;}
table.listing thead td {border: none;}
tr.white {background-color: #fff;}
tr.shaded {background-color: #f6f6f6;}
table.listing tr.note {font-size: smaller;}
.amount {text-align: right;}
table.listing th, table.listing td {padding: 0.25em;}
/* We don't want extra padding on nested tables, such as batch navigation. */
table.listing table th, table.listing table td {padding: 0;}
table.listing thead th {font-size: 1.125em; white-space: nowrap;}
table.listing td {border: 1px #d2d2d2; border-style: dotted none none none;}
table.listing tr.note td {border-style: none;}
table.listing img {vertical-align: middle;}
table.listing tr.secondary th, table.listing tr.secondary td {border-top: none;}
table.listing table tbody, table.listing table thead,
table.listing table thead th, table.listing tfoot tr,
table.listing table tfoot td, table.listing table td {
  border: none;
}
table.duplicate.listing * {color: #999;}

table.listing table.simple {margin-left: 2em;}
table.listing table.simple td {padding: 0.25em;}

table.compressed { width: auto }
table.compressed td { padding: 0.25em 0.5em }

/* ==== Summary tables ==== */

/* Tables presenting summary information have subdued headers and a little
row spacing: */
table.summary th, table.summary td,
table.listing table.summary th, table.listing table.summary td {
  padding: 0 0.5em 0.5em 0;
}
table.summary th {color: #555; font-weight: normal;}
table.summary caption {font-style: italic; margin-left: 1em;}
table.summary ul, table.summary ul li {
  list-style-position: inside;
  margin: 0;
  padding: 0;
}


/* --- Sortable tables --- */

table.sortable a.sortheader {
  color:#666666;
  font-weight: bold;
  text-decoration: none;
  display: block;
}
table.sortable img.sortarrow {
  padding-left: 2px;
}
th.ascending {
  background-image: url(/@@/arrowDown);
  background-position: center right;
  background-repeat: no-repeat;
}
th.descending {
  background-image: url(/@@/arrowUp);
  background-position: center right;
  background-repeat: no-repeat;
}
/* Used to indicate a value to be used to sort cells in a row */
.sortkey, .revsortkey {display: none;}



/* --- Action links and buttons --- */

/*
  Action links are those that begin the process of doing something.
  For example, "Register a branch", "Edit profile", "Link to CVE".
  When presented inline, they are rendered by launchpad-inline-link.pt.

  Action buttons are those that submit a multi-row form.
  Often an action button will have an "or _Cancel_" link next to it.

  We want 0.5em horizontal gap between links and buttons in these sections.
  Using margin-left would cause a bad gap to the left of a leftmost item.
  Using margin-right would cause a bad gap to the right of a rightmost item.
  We could fix these problems with :first-child/:last-child, but not in IE.
  So we do something a little tricky.
  We go ahead and give each child of the actions container a right margin:
*/
.actions * {margin-right: 0.5em;}
.actions * * {margin-right: 0;} /* because ">" doesn't work in IE6 */
/*
  Then in addition to the top/bottom margins of the actions container, we
  give it a *negative* right margin, cancelling out that of the last child.
*/
.actions {margin: 1em -0.5em 1em 0;}
/*
  Examples:
  http://bugs.launchpad.dev/firefox/+bug/1 (after 'Affects' table)
  http://bugs.launchpad.dev/firefox/+bug/1/+subscribe (bottom button)
*/

/* --- Batch navigation links --- */

/* Next links have icons: */
.batch-navigation-links .next {
  background: center right no-repeat;
  padding-right: 14px;
}
.batch-navigation-links .next {background-image: url(/@@/arrowRight);}
.batch-navigation-links .next.inactive {
  background-image: url(/@@/arrowRight-inactive);
}
.batch-navigation-links .inactive {color: #999ea7;}
/* And all the links have spacing between them: */
.batch-navigation-links .previous, .batch-navigation-links .next,
.batch-navigation-links .last {
  margin-left: 0.25em;
}
.batch-navigation-links .first, .batch-navigation-links .previous,
.batch-navigation-links .next {
  margin-right: 0.25em;
}

/* --- Other --- */

/* No border on images that are links. */
a img {
  border: none;
}
/* No border on images that have link maps.
 * There's nothing special for this, as the image and map
 * may be separate.  So, just set no border for all images.
 */
img {
  border: none;
}

/* === Collapsible sections === */
/* Some page sections are hidden by default, expanded by clicking a link. */
/* see launchpad.js:activateCollapsibles() */
fieldset.collapsible {
  border: none;
  margin: 0;
  padding: 16px 0 0; /* "Add a comment/attachment" form in bug reports */
}
.collapsible legend a, .collapsible legend a:hover {text-decoration: none;}
img.collapseIcon {text-decoration: none; vertical-align: middle;}
.collapsible legend a span {text-decoration: underline;}
.collapsed {border: none; margin-bottom: 0;}
fieldset .collapsed {display: none;}
fieldset .expanded {display: block;}
fieldset.collapsible legend {font-weight: normal;}

form.primary.search {
  margin-bottom: 2em;
}
@media print {
  .notforprint {display:none;}
}
@media screen {
  .notforscreen {display:none;}
}

.highlighted, tr.highlight {background: #ddd; border: 1px solid #ddd;}
.highlighted {padding: 0.5em;}
.highlighted h3 {margin-top: 0;}
.unhighlighted {padding: 0 0.5em;}

h1 em, h2 em, h3 em, h4 em, h5 em {
  font-style: normal;
  color: #353535;
}
h1 span, h2 span, h3 span, h4 span, h5 span {
  color: #656565;
}
strong em {
  font-style: normal;
  color: #353535;
}
.link_img {border: 0;}
.debug {
  background: none;
  color: #f09;
}

.anchor {
  height: 1px;
  overflow: hidden;
  display: none;
}
hr {
  display: none;
}

/* === Universal page layout === */

/* All pages begin with a global header or a topline. */
#globalheader {
  clear: both;
  position: relative;
  width: 100%;
  height: 21px;
  overflow: hidden;
  margin: 0;
  padding: 0;
  background-color: #EEE;
  background-image:  url(globalheader_bg.gif);
  background-repeat: repeat-x;
  background-position: top center;
}
#globalheader .sitemessage a {
  color: #FFF;
  text-decoration: underline;
}
/* Site-specific message. */
#globalheader .sitemessage {
  text-align: center;
  color: #FFF;
  font-size: 13px;
  padding-top: 2px;
}

/* === Location bar === */
/* The location bar consists of three element: the login control, the location
hierarchy, and the application tabs. */
#locationbar {margin-bottom: 30px;}

/* === Login control === */
/* At the top right of the page is a link to log in or a button to log out: */
#logincontrol {
    float: right;
}
#logincontrol a:hover {
    text-decoration: none;
}

/* push image a little bit down to make it line up better with the text */
#logincontrol img {
    margin-bottom: -2px;
}
/* The 'Log Out' button lacks the right margin that buttons usually have: */
#logincontrol input[type='submit'] {
  font-size: smaller;
  margin-right: 0;
}

/* === Location hierarchy === */
/*
  # XXX mpt 20080710 bug=247420: Known issues with the hierarchy:
  - The top border and bevel of the last segment is missing.
  - The right border and bevel of the last segment is missing.
  - The border between the last segment and the spine should not be present.
  - The spine should have a slight top bevel as well as a border.
*/
/*
  The location bar begins with a series of interlocking segments, showing
  your location in the hierarchy of people and projects:
*/
#lp-hierarchy {
  float: left;
  width: auto;
  background: #eee url(navigation-hierarchy-bg) top left no-repeat;
  margin-bottom: -1px;
  min-height: 25px;
}
/* The first segment has a rounded top left corner:*/
.first-rounded {
  background: url(navigation-hierarchy-nw) top left no-repeat;
  min-height: 25px;
  display: block;
  width: 6px;
  float: left;
}
/* The segments have '>' separators for the benefit of those without CSS: */
#lp-hierarchy small {display: none;}
/* The last segment is darker (on the front page, this is the only item): */
#lp-hierarchy.home {
  background: url(navigation-hierarchy-home-bg) no-repeat;
  padding: 0 0 2px 6px;
  width:110px;
}
/* Each segment appears as a clickable button: */
#lp-hierarchy a {
  color: #000; float:left; display: block; padding: 6px 22px 0 8px;
}
/* The segments have chevrons to convey their parent-child relationship: */
#lp-hierarchy .item {
  background: url(navigation-hierarchy-chevron-normal) no-repeat right;
  float: left;
  min-height: 25px;
  padding-bottom: 2px;
  vertical-align: middle;
}
/* The penultimate segment leads into the dark color of the last segment: */
#lp-hierarchy .before-last {
  background:url(navigation-hierarchy-chevron-selected) no-repeat right;
}
/* The last segment is dark, and has a rounded top right corner: */
#lp-hierarchy .last a {font-weight: bold; padding-right: 10px;}
#lp-hierarchy .last {
  background: #ddd url(navigation-hierarchy-ne) top right no-repeat;
}

/* === Location spine === */
/*
  A narrow horizontal bar ties the location bar together. On those pages with
  application tabs, it visually connects the selected hierarchy element and
  the selected tab:
*/
.apps-separator {
  clear: left;
  height: 5px;
  margin: 0;
  padding: 0;
  background: #ddd;
  border: 1px solid #ccc;
}

/* === Location application tabs === */
/* In most pages, the location bar includes six centered application tabs: */
#lp-apps {
  position: relative;
  width: 98%; /* leaves a minimum explanatory margin at the left and right */
  max-width: 72em; /* prevents each tab from being more than 12em wide */
  padding: 0;
  margin: 0 auto; /* centers the tabs */
}
/* The tabs have text separators for the benefit of those without CSS: */
#lp-apps small {display: none;}
/* The tabs are equal size, not too wide, and attached to the center bar: */
#lp-apps span {
  position: relative;
  float: left;
  width: 16.16%; /* = (100% / 6) - 0.5% left over */
  margin: 0 0.25%; /* = the leftover 0.5%, half each on the left and right */
    /* This is overridden in main-template.pt for Internet Explorer */
  padding: 0;
  text-align: center;
  color: #333;
  line-height: 1.5em;
  white-space: nowrap; /* keeps multi-word tab labels on a single line */
}
#lp-apps span a, #lp-apps span strong {
  display: block;
  color: #333;
  text-decoration: none;
  margin: 0;
  overflow: hidden;
  padding: 0 0 5px;
}
/* The active tab is darker, and looks contiguous with the spine above: */
#lp-apps .active {border-top: 1px solid #ddd; font-weight: bold; top: -1px;}
#lp-apps .overview {
  background: url(navigation-tabs-sw-overview) bottom right no-repeat;
}
#lp-apps .overview a, #lp-apps .overview strong {
  background: url(navigation-tabs-se-overview) bottom left no-repeat;
}
#lp-apps .overview a:hover {
  color: #8fb635;
}
#lp-apps .overview.active {
  background: url(navigation-tabs-sw-overview-active) bottom right no-repeat;
}
#lp-apps .overview.active strong, #lp-apps .overview.active a {
  background: url(navigation-tabs-se-overview-active) bottom left no-repeat;
}
#lp-apps .branches {
  background: url(navigation-tabs-sw-code) bottom right no-repeat;
}
#lp-apps .branches a, #lp-apps .branches strong {
  background: url(navigation-tabs-se-code) bottom left no-repeat;
}
#lp-apps .branches a:hover {
  color: #d18c3b;
}
#lp-apps .branches.active {
  background: url(navigation-tabs-sw-code-active) bottom right no-repeat;
  border-top: 1px solid #ddd;
}
#lp-apps .branches.active strong, #lp-apps .branches.active a {
  background: url(navigation-tabs-se-code-active) bottom left no-repeat;
}
#lp-apps .bugs {
  background: url(navigation-tabs-sw-bugs) bottom right no-repeat;
}
#lp-apps .bugs a, #lp-apps .bugs strong {
  background: url(navigation-tabs-se-bugs) bottom left no-repeat;
}
#lp-apps .bugs a:hover {
  color: #a02c35;
}
#lp-apps .bugs.active {
  background: url(navigation-tabs-sw-bugs-active) bottom right no-repeat;
}
#lp-apps .bugs.active strong, #lp-apps .bugs.active a {
  background: url(navigation-tabs-se-bugs-active) bottom left no-repeat;
}
#lp-apps .specifications {
  background: url(navigation-tabs-sw-blueprints) bottom right no-repeat;
}
#lp-apps .specifications a, #lp-apps .specifications strong {
  background: url(navigation-tabs-se-blueprints) bottom left no-repeat;
}
#lp-apps .specifications a:hover {
  color: #3895bd;
}
#lp-apps .specifications.active {
  background: url(navigation-tabs-sw-blueprints-active) bottom right no-repeat;
}
#lp-apps .specifications.active strong, #lp-apps .specifications.active a {
  background: url(navigation-tabs-se-blueprints-active) bottom left no-repeat;
}
#lp-apps .translations {
  background: url(navigation-tabs-sw-translations) bottom right no-repeat;
}
#lp-apps .translations a, #lp-apps .translations strong {
  background: url(navigation-tabs-se-translations) bottom left no-repeat;
}
#lp-apps .translations a:hover {
  color: #bb3a84;
}
#lp-apps .translations.active {
  background: url(navigation-tabs-sw-translations-active) bottom right no-repeat;
}
#lp-apps .translations.active strong, #lp-apps .translations.active a {
  background: url(navigation-tabs-se-translations-active) bottom left no-repeat;
}
#lp-apps .answers {
  background: url(navigation-tabs-sw-answers) bottom right no-repeat;
}
#lp-apps .answers a, #lp-apps .answers strong {
  background: url(navigation-tabs-se-answers) bottom left no-repeat;
}
#lp-apps .answers a:hover {
  color: #3941bf;
}
#lp-apps .answers.active {
  background: url(navigation-tabs-sw-answers-active) bottom right no-repeat;
}
#lp-apps .answers.active strong, #lp-apps .answers.active a {
  background: url(navigation-tabs-se-answers-active) bottom left no-repeat;
}
/* After all has been said and done, we still want disabled ones to look disabled */
#lp-apps .disabled-tab {
  background: url(navigation-tabs-sw-disabled) bottom right no-repeat;
}
#lp-apps .disabled-tab strong {
  background: url(navigation-tabs-se-disabled) bottom left no-repeat;
  display: block;
  font-weight: normal;
  color: #a7a7a7;
}
#view-navigation-tabs .navigation.menu > :first-child {
  background: url(navigation-nw-w-normal.png) top left no-repeat;
}
.navigation.menu > strong:first-child {
  background-image: url(navigation-nw-w-selected.png);
}
/* The bottom right corner is placed over top of the bottom border: */
.navigation.menu > :first-child::before {
  content: '';
  background: url(navigation-sw-normal.png) no-repeat bottom left;
  padding: 0.25em 2px;
  vertical-align: -1px;
}

/* === Help pane === */
/*
Inline help is contained in a <div> and dynamically positioned by JavaScript.
*/
#help-pane {
  position: absolute;
  border: 1px solid black;
  padding: 1px 1px 5px 10px;
  z-index: 3000;  /* This should appear above all other content. */
  background-color: #fff;
  width: 600px; /* based on the help wiki, should change later */
}
/* We want the hidden pane to have dimensions so that we can position the
frame with them.  This works because the element an absolute position, taking
it out of the page flow. */
#help-pane.invisible {
    position: absolute;
    visibility: hidden;
    display: block;
    left: 0px;
    top: 0px;
}

#help-body {
    background: url(spinner.gif) no-repeat center center;
}
#help-pane iframe {width: 100%; height: 300px; border: 0;}
#help-pane iframe.invisible {
    visibility: hidden;
    display: block;
}
#help-footer {
  padding: 3px;
  border-top: 1px solid #ddd;
  text-align: right;
}
#help-footer button {
  margin-bottom: 10px;
  margin-top: 3px;
}

span.help {font-weight: normal;}

/* === ID and timestamp === */
/* The first text in many pages is the object's timestamp and identifier.
These may be <div>s or <p>s, but should have the same spacing regardless: */
.object {margin: 0 0 0.5em; padding: 0;}
/* The timestamp is the date last modified or (more usually) registered: */
.object.timestamp {float: right;}
/* An identifier is a unique label, such as a bug number or branch ID: */
.object.identifier {float: left;}

/* === Navigation menus === */
/* A "navigation menu" categorizes the information about an object. */
/* For example, a distribution has "Details / Announcements / Mentoring..." */
/* Navigation menus appear as a segmented pill overlaid on a groove: */
/* First row of options */
#context-navigation-tabs .navigation.menu {
  margin: 0.5em 0 1em;
  text-align: center;
}
/* Segments have slight padding, and are normally light grey: */
#context-navigation-tabs .navigation.menu * {
  background: #808080 url(navigation-n.png) top left repeat-x;
  padding: 0.25em 0;
  color: #fff;
}
/* But the selected element is slightly darker: */
#context-navigation-tabs .navigation.menu strong * {background-color: #353434;}
/* All segments have a border, and padding around their text: */
#context-navigation-tabs .navigation.menu * * {
  border-right: 1px solid #ccc;
  border-bottom: 1px solid #353434;
  padding: 0.25em 0.5em;
}
/* For text browsers, there's a " / " separator, hidden from CSS browsers: */
#context-navigation-tabs .navigation.menu small {display: none;}
/* All text in the navigation menu is near-black, even the links: */
#context-navigation-tabs .navigation.menu, .navigation.menu a {color: #333;}
#context-navigation-tabs .navigation.menu a:hover {text-decoration: none;}
/* The first segment has a rounded cap, matching its color: */
#context-navigation-tabs .navigation.menu > :first-child {
  background: url(navigation-parent-nw-w-normal.png) top left no-repeat;
}
#context-navigation-tabs .navigation.menu > strong:first-child {
  background-image: url(navigation-nw-w-selected.png);
}
/* The bottom right corner is placed over top of the bottom border: */
#context-navigation-tabs .navigation.menu > :first-child::before {
  content: '';
  background: url(navigation-parent-sw-normal.png) no-repeat bottom left;
  padding: 0.25em 2px;
  vertical-align: -1px;
}
#context-navigation-tabs .navigation.menu > strong:first-child::before {
  background-image: url(navigation-sw-selected.png);
}
/* The last segment has a rounded cap, matching its color: */
#context-navigation-tabs .navigation.menu > :last-child {
  background: url(navigation-parent-ne-e-normal.png) top right no-repeat;
}
#context-navigation-tabs .navigation.menu > strong:last-child {
  background-image: url(navigation-ne-e-selected.png);
}
#context-navigation-tabs .navigation.menu > :last-child * {border-right: none;}
/* The bottom right corner is placed over top of the bottom border: */
#context-navigation-tabs .navigation.menu > :last-child::after {
  content: '';
  background: url(navigation-parent-se-normal.png) no-repeat bottom left;
  padding: 0.25em 2px;
  vertical-align: -1px;
}
#context-navigation-tabs .navigation.menu > strong:last-child::after {
  background-image: url(navigation-se-selected.png);
}
/* Second row of options */
#view-navigation-tabs .navigation.menu {
  margin: 0.5em 0 1em;
  text-align: center;
}
/* Segments have slight padding, and are normally light grey: */
#view-navigation-tabs .navigation.menu * {
  background: #4c4c4c url(navigation-n.png) top left repeat-x;
  padding: 0.25em 0;
  color: #fff;
}
/* But the selected element is slightly darker: */
#view-navigation-tabs .navigation.menu strong * {background-color: #000;}
/* All segments have a border, and padding around their text: */
#view-navigation-tabs .navigation.menu * * {
  border-right: 1px solid #ccc;
  border-bottom: 1px solid #0d0d0d;
  padding: 0.25em 0.5em;
}
/* For text browsers, there's a " / " separator, hidden from CSS browsers: */
#view-navigation-tabs .navigation.menu small {display: none;}
/* All text in the navigation menu is near-black, even the links: */
#view-navigation-tabs .navigation.menu, .navigation.menu a {color: #333;}
#view-navigation-tabs .navigation.menu a:hover {text-decoration: none;}
/* The first segment has a rounded cap, matching its color: */
#view-navigation-tabs .navigation.menu > :first-child {
  background: url(navigation-nw-w-normal.png) top left no-repeat;
}
#view-navigation-tabs .navigation.menu > strong:first-child {
  background-image: url(navigation-nw-w-selected.png);
}
/* The bottom right corner is placed over top of the bottom border: */
#view-navigation-tabs .navigation.menu > :first-child::before {
  content: '';
  background: url(navigation-sw-normal.png) no-repeat bottom left;
  padding: 0.25em 2px;
  vertical-align: -1px;
}
#view-navigation-tabs .navigation.menu > strong:first-child::before {
  background-image: url(navigation-sw-selected.png);
}
/* The last segment has a rounded cap, matching its color: */
#view-navigation-tabs .navigation.menu > :last-child {
  background: url(navigation-ne-e-normal.png) top right no-repeat;
}
#view-navigation-tabs .navigation.menu > strong:last-child {
  background-image: url(navigation-ne-e-selected.png);
}
#view-navigation-tabs .navigation.menu > :last-child * {border-right: none;}
/* The bottom right corner is placed over top of the bottom border: */
#view-navigation-tabs .navigation.menu > :last-child::after {
  content: '';
  background: url(navigation-se-normal.png) no-repeat bottom left;
  padding: 0.25em 2px;
  vertical-align: -1px;
}
#view-navigation-tabs .navigation.menu > strong:last-child::after {
  background-image: url(navigation-se-selected.png);
}


#globalsearch {
  float: right;
  display: inline;
  font-weight: normal;
  margin-right: 1em;
}

#globalsearch input {
  font-size: small;
}

/* The last element on every page is a standard footer. */
#globalfooter {
    clear: both;
    border: solid #c1c9d6;
    border-width: 1px 0 0 0;
    margin: 0.5em 0;
}
/* XXX 20080617 mpt: That 20px will be obsolete in 2.0 (bug 240657). */
/* It has a top border if the page doesn't already have a rounded border. */
body.freeform #globalfooter {
  border-top: 1px solid #cbcbcb; /* matches color of mainarea_* images */
  padding-top: 0.5em;
}
#colophon            {float: left;}
#applications-footer {float: right;}
#lp-arcana           {float: right;}

/* === Specific page layouts === */

/*- App home pages and pillar indexes both have a heading and app buttons. -*/
table#applications {margin: 1em 0 -0.5em;}
table#applications th, table#applications td {vertical-align: bottom;}
table#applications th {padding-left: 60px; text-align: left;}
table#applications th h1 {margin: 0; padding: 0;}
table#applications td {text-align: right;}
body.tab-branches #applications,
body.tab-bugs #applications,
body.tab-specifications #applications,
body.tab-answers #applications,
body.tab-translations #applications {
  background-position: left bottom !important;
}
/* But the pillar indexes have no watermark, so no heading indenting. */
body.pillarindex table#applications th {padding-left: 0;}

.clear {
  clear: both;
  height: 0px;
  overflow: hidden;
}

/* Either that application/pillar heading, or a structural heading,
partly (but not visibly) overlaps the rounded border of the main area. */
#structuralobject, #applications {
  position: relative;
  z-index: 1;
}

/* Display the pillar image above mainarea, so the image does not appear
   cropped in wide windows on browsers that do not support transparent
   background. */
#structuralobjectheading img {
  z-index: 2;
}

#structuralobjectheading {
  background: none;
  color: black;
  float: left;
  margin: 10px 20px 0; /* XXX 20080617 mpt: remove 20px in 2.0 (bug 240657). */
 */
  width: 70%;
}
/* Structural headings contain an icon, maybe an intro, and a main heading.

   The icon size (when present) is 64x64, and is floated left. The left
   margins (3px on the icon, 70px on .intro and .main) provides 3px of
   horizontal spacing on each side of the icon. */
#structuralobjectheading img {
  float: left;
  margin: 0;
  margin-right: 3px;
  /* Large negative margin-bottom, so the presence or absence of the image
     will not affect the positioning of the #mainarea. */
  margin-bottom: -32px;
}
#structuralobjectheading .intro {
  margin: 2px 0 0 70px;
  font-size: 12px;
}
#structuralobjectheading .main {
  /* No bottom spacing here. If this does not wrap around, the spacing with
     "#mainarea" is provided by the margin-botom of "#globalsearch". If this
     does wrap around, we do not want spacing in addition to the font's
     descent. */
  font-weight: bold;
  margin: 1px 0 0 70px;
  font-size: 24px;
}

/* mainarea and three other divs supply the bottom (mainarea), top (x),
top left (y), and top right (z) of the rounded border. */
#mainarea {clear: both; position: relative;}

/* Inside those is a container for the main content, and the portlets if any. */
#container {margin: 0 0 40px;}
* html #container {margin-top: 0; position: static;} /* fixes in IE6 */

/* A two-column layout with portlets is achieved using floats: */
#maincontent, #maincontentsub, #portlets {float: left;}
/* ("maincontentsub" is used for a two-column section in bugtask-index.pt.) */
/* The main column should take the full width available, minus 200px for the
portlets. We achieve this using a negative right margin: */
#maincontent, #maincontentsub {width: 100%; margin-right: -200px;}
/* And the portlets use exactly this 200px: */
#portlets {width: 200px; margin: 0;}
/* Inside, the main column itself keeps 20px clear of the 200px column: */
#nonportlets {margin-right: 220px;}
/* Non-portlets can also be constrained to an easily readable width. */
#nonportlets.readable {max-width: 40em;}
/* One-column pages can construct portlets using <div class="aside">: */
div.aside {clear: right; float: right; margin-left: 20px; width: 200px;}

/* -- Pillar indexes -- */

/* Distributions, projects, and people have two-column main pages. */
/* The main heading and most of the information is in the second column: */
.pillar {
  margin-left: 212px;
  zoom: 1; /* sets hasLayout in IE, ensuring correct mugshot/heading layout */
}
.pillar h1 {clear: none;}
/* But the mugshot and the subheadings are in the first column: */
.pillar h2, .pillar .mugshot {
  clear: left;
  float: left;
  margin-left: -212px;
  text-align: right;
  width: 192px;
}
/* There is a margin between each section and the previous one: */
.pillar div.portlet, .pillar div.section {clear: both; margin-bottom: 2em;}
.pillar div.portlet h2, .pillar div.section h2 {margin-top: 0;}


/* === Portlets === */
/* IE6 and  lower ignore the left padding, so we add extra positioning. */
* html #portlets {left: 20px;}
/* Portlets look the same whether as class="portlet" or class="aside": */
#portlets .portlet, div.aside {
  background-color: #fafafa;
  border:1px solid #d6d6d6;
  margin: 0 0 0.5em 0;
  color: #717171;
  padding: 8px;
  width: 182px; /* = 200px column - 2*1px vertical border - 2*8px padding */
  overflow: hidden;
  -moz-border-radius: 5px;
  -o-border-radius: 5px;
  -webkit-border-radius: 5px;
}
/* In the Actions menu, part of the horizontal padding is used for
highlighting menu items, so padding is handled by the contents instead: */
#portlets #actions {
  padding: 4px 0; width: 198px; /* 200px column - 2*1px vertical border */
}
#portlets .portlet, div.aside, #portlets .portlet h2, div.aside h2 {
  font-size: 12px;
}
#portlets .portlet h2, div.aside h2 {
  border-bottom: 1px solid #ccc;
  color: inherit !important;
    /* http://launchpad.dev/ubuntu/+source/pmount/+filebug-advanced */
  font-weight: bold;
  margin: 0 0 1em;
  padding: 0 0 1px;
}
#actions ul {
  list-style-type: none;
  margin: 0;
  padding: 0 4px;
  width: 191px; /* 200px column - 1px right border - 2*4px padding */
}
#actions li {
  margin: 0; /* neutralizes UA list item indenting */
  padding: 1px 0; /* works around a bug that makes items taller in WinIE */
}
#actions a, #actions strong {
  background: url(action.png) 4px center no-repeat;
  display: block; /* makes the clickable area equal to the highlighted area */
  padding: 2px 2px 2px 14px; /* 14px on the left makes room for the bullet */
}
#actions a:hover {background-color: #fff; text-decoration: underline;}

/* === Public/private status === */
/* The first portlet on many pages discloses whether the object is private: */
#privacy {background: #fff;}
#privacy.private {
  background: url(/@@/private-bg) top left repeat-x; /* 8px high */
  padding-top: 12px; /* = 8px + the usual 4px top padding */
}

.check,
.radio {
  background: transparent;
  width: auto !important;
  border: 0 !important;
}
#structural-children {
  clear: both;
  font-size: 0.75em;
  margin-top: 2em;
  padding: 2em 0 0;
  border-top: 1px dotted #cbcbcb; /* matches color of mainarea_* images */
}
#applicationchooser {
  clear: both;
  position: relative; /* needed to make z-index work */
  z-index: 10; /* ensures tabs appear above structural object heading */
}

/* Some pages end with links to related items. */
/* Examples: branch page, bug page. */
.related {
  margin-top: 4em;
  border-top: 1px solid #cbcbcb; /* matches color of mainarea_* images */
  padding-top: 1em;
}
.related ul {
  list-style: none;
  margin-left: 0 !important;
  padding-left: 0 !important;
  text-indent: 0.5em;
}
.related ul li:before {content: "\00BB \0020";}

/* --- Various custom list formats --- */

#maincontent ol, #maincontent ul {
  margin-left: 24px;
  padding-left: 0;
}
ul.add, li.add                       {list-style-image: url(/@@/add);}
ul.architecture, li.architecture     {list-style-image: url(/@@/architecture);}
ul.build-success, li.build-success   {list-style-image: url(/@@/build-success);}
ul.blueprint, li.blueprint           {list-style-image: url(/@@/blueprint);}
ul.branch, li.branch                 {list-style-image: url(/@@/branch);}
ul.bug, li.bug                       {list-style-image: url(/@@/bug);}
ul.bug.remote, li.bug.remote         {list-style-image: url(/@@/bug-remote);}
ul.cve, li.cve                       {list-style-image: url(/@@/cve);}
ul.distro, li.distro                 {list-style-image: url(/@@/distribution);}
ul.distroseries, li.distroseries     {list-style-image: url(/@@/distribution);}
ul.download, li.download             {list-style-image: url(/@@/download);}
ul.edit, li.edit                     {list-style-image: url(/@@/edit);}
ul.faq, li.faq                       {list-style-image: url(/@@/faq);}
ul.info, li.info                     {list-style-image: url(/@@/info);}
ul.language, li.language             {list-style-image: url(/@@/language);}
ul.mail, li.mail                     {list-style-image: url(/@@/mail);}
ul.meeting, li.meeting               {list-style-image: url(/@@/meeting);}
ul.milestone, li.milestone           {list-style-image: url(/@@/milestone);}
ul.news, li.news {
  list-style-image: url(/@@/news);
  margin-bottom: 1em;
}
ul.package.binary, li.package.binary {list-style-image: url(/@@/package-binary);}
ul.package.source, li.package.source {list-style-image: url(/@@/package-source);}
ul.person, li.person                 {list-style-image: url(/@@/person);}
ul.product, li.product               {list-style-image: url(/@@/product);}
dl.products>dt:before                {content: url(/@@/product);}
ul.question, li.question             {list-style-image: url(/@@/question);}
ul.rss, li.rss                       {list-style-image: url(/@@/rss);}
ul.search, li.search                 {list-style-image: url(/@@/search);}
ul.team, li.team                     {list-style-image: url(/@@/team);}
ul.translation, li.translation       {list-style-image: url(/@@/translation);}
ul.link, li.link                     {list-style-image: url(/@@/link);}
ul.webref, li.webref                 {list-style-image: url(/@@/link);}

/* == Application-specific styles == */

#application-footer strong {font-weight: normal;}

.description {font-size: 1.125em;}
/* person/project/bug descriptions, bug comments */
.report h2 {font-size: 1.4em;}
.boardComment, .boardCommentSummary {border: 1px solid #ddd;}
.boardComment {margin: 1em 0 1.5em;}
.boardCommentSummary {margin: 0.3em 0 0.3em 0;}
.remoteBugComment {background-color: #f6f6f6;}
* html .boardComment {float: left; clear: both; width: 99%;} /* IE float bug */
.boardCommentDetails {background-color: #eee; padding: 0.5em 12px;}
.boardCommentBody {padding: 0.5em 12px 0;}
.boardCommentContent { line-height: 1.5em;}
.boardCommentFooter {background-color: #eee; padding: 0.5em 12px;}
dl.faq dt {font-weight: bold;}
dl.faq dd {margin: 1em 0 2em 4em;}

/* --- Overview --- */

body.tab-overview #mainarea #portlets .portlet.active h2 a,
body.tab-overview #mainarea div#portlets div.portlet.active a {
  background-color: #F0CB00;
}
body.tab-overview #mainarea #portlets .portlet.active h2 a:hover,
body.tab-overview #mainarea div#portlets div.portlet.active a:hover {
  background-color: #FFE40F;
}
body.tab-overview #mainarea #portlets .portlet.active div,
body.tab-overview #mainarea #portlets .portlet.active ul,
body.tab-overview #mainarea #portlets .portlet.active ul li a,
body.tab-overview #mainarea #portlets .portlet.active ul li a:hover,
body.tab-overview #mainarea div#portlets div.portlet.active ul,
body.tab-overview #mainarea div#portlets div.portlet.active ul li a,
body.tab-overview #mainarea div#portlets div.portlet.active ul li a:hover {
  background-color: #FEFCF0;
}
body.tab-overview #mainarea #portlets .portlet.active div {
  border-left: 4px solid #FEFCF0;
  border-right: 4px solid #FEFCF0;
}
body.tab-overview #actions, body.tab-overview .results {
  background: #e6eed3;
}
body.tab-overview #actions h2, body.tab-overview #actions h2:hover {
  background-color: #83ad23;
}

.tab-overview #application-footer strong {
  background: none;
  color: #83ad23;
}

/* The top-most Person portlet, Contact Details, is allowed to float up and
beside the mugshot. */
#contact-details {clear: none;}

.product.series, .project {margin-bottom: 1em;}
#packages h1, #projects h1 {margin-top: 1.2em;}


/* --- Code --- */

body.tab-branches #applications {background: url(app-code-wm.gif) no-repeat;}
body.tab-branches #mainarea #portlets .portlet.active h2 a,
body.tab-branches #mainarea div#portlets div.portlet.active a {
  background-color: #CE4227;
}
body.tab-branches #mainarea #portlets .portlet.active h2 a:hover,
body.tab-branches #mainarea div#portlets div.portlet.active a:hover {
  background-color: #E2563B;
}
body.tab-branches #mainarea #portlets .portlet.active div,
body.tab-branches #mainarea #portlets .portlet.active ul,
body.tab-branches #mainarea #portlets .portlet.active ul li a,
body.tab-branches #mainarea #portlets .portlet.active ul li a:hover,
body.tab-branches #mainarea div#portlets div.portlet.active ul,
body.tab-branches #mainarea div#portlets div.portlet.active ul li a,
body.tab-branches #mainarea div#portlets div.portlet.active ul li a:hover {
  background-color: #FCF4F2;
}
body.tab-branches #mainarea #portlets .portlet.active div {
  border-left: 4px solid #FCF4F2;
  border-right: 4px solid #FCF4F2;
}
body.tab-branches #actions, body.tab-branches .results {background-color: #ffc;}
body.tab-branches #actions h2, body.tab-branches #actions h2:hover {
  background-color: #d18b39;
}
.tab-branches h1, .tab-branches h2, .tab-branches h3,
.tab-branches #application-footer strong, .tab-branches #application-summary strong, .tab-branches #page-summary strong.count {
  background: none;
  color: #d18b39;
}

.branchstatusMATURE       {color: #090;}
.branchstatusDEVELOPMENT  {color: #900;}
.branchstatusEXPERIMENTAL {color: #930;}
.branchstatusMERGED       {color: #666;}
.branchstatusABANDONED    {color: #666;}
.branchstatusNEW          {color: black;}

<<<<<<< HEAD
.voteAPPROVE       {color: green;}
.voteNEEDS_FIXING  {color: #930;}
.voteDISAPPROVE    {color: red;}
.voteRESUBMIT      {color: red;}
.voteABSTAIN       {color: grey;}
.votePENDING       {color: #f60;}

.mergestatusWORK_IN_PROGRESS  {color: black;}
.mergestatusNEEDS_REVIEW      {color: #f60;}
.mergestatusCODE_APPROVED     {color: green;}
.mergestatusREJECTED          {color: red;}
.mergestatusMERGED            {color: green;}
.mergestatusMERGE_FAILED      {color: red;}
.mergestatusQUEUED            {color: black;}
.mergestatusSUPERSEDED        {color: grey;}
=======
.branch-no-dev-focus {
  background: #FFF59C;
  vertical-align: middle;
  text-align: center;
  height: 2.5em;
}
>>>>>>> da3b38e3

.mergeproposal p {margin: 0.5em 0 }

.vcsimportSUCCESS {} /* inherited text color */
.vcsimportFAILURE {color: Red;}

.greylink a:link, .greylink a:visited {
  color: grey;
}

.commentSuffix {
  height: 2.5em;
}
.commentVote {
  float: right;
}

.back-link { margin-top: 3em; }

/* === Bugs === */
/* The Launchpad Bugs application uses a maroon color: */
body.tab-bugs #applications {background: url(app-bugs-wm.gif) no-repeat;}
body.tab-bugs #mainarea #portlets .portlet.active h2 a,
body.tab-bugs #mainarea div#portlets div.portlet.active a {
  background-color: #F0CB00;
}
body.tab-bugs #mainarea #portlets .portlet.active h2 a:hover,
body.tab-bugs #mainarea div#portlets div.portlet.active a:hover {
  background-color: #FFE40F;
}
body.tab-bugs #mainarea #portlets .portlet.active div,
body.tab-bugs #mainarea #portlets .portlet.active ul,
body.tab-bugs #mainarea #portlets .portlet.active ul li a,
body.tab-bugs #mainarea #portlets .portlet.active ul li a:hover,
body.tab-bugs #mainarea div#portlets div.portlet.active ul,
body.tab-bugs #mainarea div#portlets div.portlet.active ul li a,
body.tab-bugs #mainarea div#portlets div.portlet.active ul li a:hover {
  background-color: #FEFCF0;
}
body.tab-bugs #mainarea #portlets .portlet.active div {
  border-left: 4px solid #FEFCF0;
  border-right: 4px solid #FEFCF0;
}
body.tab-bugs #actions, body.tab-bugs .results {background-color: #fee;}
body.tab-bugs #actions h2, body.tab-bugs #actions h2:hover {
  background-color: #9f2b33;
}
.tab-bugs h1, .tab-bugs h2, .tab-bugs h3, .tab-bugs #application-footer strong,
.tab-bugs table.listing thead {
  background: none;
  color: #9f2b33;
}

.statusNEW,           .statusNEW a           {color: #930;}
.statusINCOMPLETE,    .statusINCOMPLETE a    {color: red;}
.statusCONFIRMED,     .statusCONFIRMED a     {color: red;}
.statusTRIAGED,       .statusTRIAGED a       {color: #f60;}
.statusINPROGRESS,    .statusINPROGRESS a    {color: black;}
.statusFIXCOMMITTED,  .statusFIXCOMMITTED a  {color: #050;}
.statusFIXRELEASED,   .statusFIXRELEASED a   {color: green;}
.statusINVALID,       .statusINVALID a       {color: gray;}
.statusWONTFIX,       .statusWONTFIX a       {color: gray;}
.importanceCRITICAL,  .importanceCRITICAL a  {color: red;}
.importanceHIGH,      .importanceHIGH a      {color: #f60;}
.importanceMEDIUM,    .importanceMEDIUM a    {color: green;}
.importanceLOW,       .importanceLOW a       {color: black;}
.importanceWISHLIST,  .importanceWISHLIST a  {color: blue;}
.importanceUNDECIDED, .importanceUNDECIDED a {color: #999;}
.status :link, .importance :link {text-decoration: none;}

/* In a bug report page, the current context is highlighted in yellow: */
#affected-software tr.highlight {background-color: #ff9;}

/* --- Blueprints --- */

body.tab-specifications #applications {
  background: url(app-blueprints-wm.gif) no-repeat;
}
body.tab-specifications #mainarea #portlets .portlet.active h2 a,
body.tab-specifications #mainarea div#portlets div.portlet.active a {
  background-color: #F0CB00;
}
body.tab-specifications #mainarea #portlets .portlet.active h2 a:hover,
body.tab-specifications #mainarea div#portlets div.portlet.active a:hover {
  background-color: #FFE40F;
}
body.tab-specifications #mainarea #portlets .portlet.active div,
body.tab-specifications #mainarea #portlets .portlet.active ul,
body.tab-specifications #mainarea #portlets .portlet.active ul li a,
body.tab-specifications #mainarea #portlets .portlet.active ul li a:hover,
body.tab-specifications #mainarea div#portlets div.portlet.active ul,
body.tab-specifications #mainarea div#portlets div.portlet.active ul li a,
body.tab-specifications #mainarea div#portlets div.portlet.active ul li a:hover {
  background-color: #FEFCF0;
}
body.tab-specifications #actions, body.tab-specifications .results {
  background-color: #eff;
}
body.tab-specifications #actions h2, body.tab-specifications #actions h2:hover {
  background-color: #3594bb;
}
.tab-specifications h1, .tab-specifications h2, .tab-specifications h3,
.tab-specifications #application-footer strong,
.tab-specifications table.listing thead {
  background: none;
  color: #3594bb;
}
.specstatusAPPROVED             {color: green;}
.specstatusPENDINGAPPROVAL      {color: #f09;}
.specstatusPENDINGREVIEW        {color: #f09;}
.specstatusDRAFT                {color: #930;}
.specstatusDISCUSSION           {color: #930;}
.specstatusNEW                  {color: red;}
.specstatusSUPERSEDED           {color: gray;}
.specstatusOBSOLETE             {color: gray;}
.specpriorityNOTFORUS           {color: gray;}
.specpriorityUNDEFINED          {color: gray;}
.specpriorityLOW                {color: black;}
.specpriorityMEDIUM             {color: #f60;}
.specpriorityHIGH               {color: red;}
.specpriorityESSENTIAL          {color: red;}
.specdeliveryUNKNOWN            {color: gray;}
.specdeliveryNOTSTARTED         {color: gray;}
.specdeliveryDEFERRED           {color: red;}
.specdeliveryNEEDSINFRASTUCTURE {color: red;}
.specdeliveryBLOCKED            {color: red;}
.specdeliverySTARTED            {color: blue;}
.specdeliverySLOW               {color: red;}
.specdeliveryGOOD               {color: blue;}
.specdeliveryBETA               {color: #f60;}
.specdeliveryNEEDSREVIEW        {color: purple;}
.specdeliveryAWAITINGDEPLOYMENT {color: red;}
.specdeliveryIMPLEMENTED        {color: green;}
.specdeliveryINFORMATIONAL      {color: green;}

/* === Translations === */

body.tab-translations #applications {
  background: url(app-translations-wm.gif) no-repeat;
}
body.tab-translations #mainarea #portlets .portlet.active h2 a,
body.tab-translations #mainarea div#portlets div.portlet.active a {
  background-color: #3594bb;
}
body.tab-translations #mainarea #portlets .portlet.active h2 a:hover,
body.tab-translations #mainarea div#portlets div.portlet.active a:hover {
  background-color: #29B0DC;
}
body.tab-translations #mainarea #portlets .portlet.active div,
body.tab-translations #mainarea #portlets .portlet.active ul,
body.tab-translations #mainarea #portlets .portlet.active ul li a,
body.tab-translations #mainarea #portlets .portlet.active ul li a:hover,
body.tab-translations #mainarea div#portlets div.portlet.active ul,
body.tab-translations #mainarea div#portlets div.portlet.active ul li a,
body.tab-translations #mainarea div#portlets div.portlet.active ul li a:hover {
  background-color: #F1F9FC;
}
body.tab-translations #mainarea #portlets .portlet.active div {
  border-left: 4px solid #f1f9fc;
  border-right: 4px solid #f1f9fc;
}
body.tab-translations #actions, body.tab-translations .results {
  background-color: #f1d7e6;
}
body.tab-translations #actions h2, body.tab-translations #actions h2:hover {
  background-color: #bb3a84;
}
.tab-translations h1, .tab-translations h2, .tab-translations h3,
.tab-translations #application-footer strong,
.tab-translations table.listing thead {
  background: none;
  color: #bb3a84;
}
.translation code {font-weight: bold;} /* an interpolation code, such as %i */
.translation samp { /* a leading/trailing space */
  background: url(/@@/translation-space) center center no-repeat;
  padding: 0 4px; /* should be half the width of /@@/translation-space */
  white-space: pre; /* stops consecutive spaces from collapsing */
}
/* In translation forms, single-line text fields occupy nearly all of the
available width, just like multi-line fields (see "textarea" above): */
input.translate {width: 90%; max-width: 60em;}

/* === Answers === */

body.tab-answers #applications {background: url(app-answers-wm.gif) no-repeat;}
body.tab-answers #mainarea #portlets .portlet.active h2 a,
body.tab-answers #mainarea div#portlets div.portlet.active a {
  background-color: #3840be;
}
body.tab-answers #mainarea #portlets .portlet.active h2 a:hover,
body.tab-answers #mainarea div#portlets div.portlet.active a:hover {
  background-color: #5350E0;
}
body.tab-answers #mainarea #portlets .portlet.active div,
body.tab-answers #mainarea #portlets .portlet.active ul,
body.tab-answers #mainarea #portlets .portlet.active ul li a,
body.tab-answers #mainarea #portlets .portlet.active ul li a:hover,
body.tab-answers #mainarea div#portlets div.portlet.active ul,
body.tab-answers #mainarea div#portlets div.portlet.active ul li a,
body.tab-answers #mainarea div#portlets div.portlet.active ul li a:hover {
  background-color: #F4F4FC;
}
body.tab-answers #mainarea #portlets .portlet.active div {
  border-left: 4px solid #F4F4FC;
  border-right: 4px solid #F4F4FC;
}
body.tab-answers #actions, body.tab-answers .results {background-color: #eef;}
body.tab-answers #actions h2, body.tab-answers #actions h2:hover {
  background-color: #3840be;
}
.tab-answers h1, .tab-answers h2, .tab-answers h3,
.tab-answers #application-footer strong, .tab-answers table.listing thead {
  background: none;
  color: #3840be;
}

.questionstatusOPEN      {color: #000;} /* black */
.questionstatusNEEDSINFO {color: #930;} /* brown */
.questionstatusANSWERED  {color: #363;} /* grey-green */
.questionstatusSOLVED    {color: #090;} /* green */
.questionstatusEXPIRED   {color: #666;} /* dark grey */
.questionstatusINVALID   {color: #c00;} /* red */


/* --- Other --- */

ul#applicationchooser a, ul#applicationchooser a:hover {
  color: #000;
}

/* ====== Content area styles ====== */

/* -- Front pages -- */

#applications {clear: both; width: 100%;}
div#applications {padding: 1em 0; text-align: center;}
#applications span {
  display: inline-block;
  float: right;
}
#applications a img {
  margin: 0 auto;
}
.central {
  clear: left; /* Bugs FP */
  font-size: 1.125em;
  margin: 0 auto 1em;
  padding: 0.5em 0; /* FP should fit in ~750px; Bugs FP */
  width: auto;
}
.central input {
  font-size: 1em;
}
.front_page label {
  color: #303030;
  font-size: 1.2em;
}
#application-summary, #application-footer, #page-summary {
  font-size: 1.2em;
  line-height: 1.4em;
  margin-top: 0;
}
#application-footer {
  border-top: 1px dotted #999;
  clear: both;
  margin-top: 2em;
  padding-top: 1em;
}

/* -- Other pages -- */

img.mugshot {
  float: right;
  margin-left: 20px;
}
img.mugshot:after {
  content: ".";
  display: block;
  height: 0;
  clear: both;
  visibility: hidden;
}
img.mugshot {display: inline-table;}
/* Work around float bug in MSIE for Windows, while hiding from MSIE for Mac \*/
* html img.mugshot {height: 1%;}
img.mugshot {display: block;}
/* End hiding from MSIE for Mac */

div.columns {clear: both;}
div.left, div.right {width: 50%;}
div.left {clear: both; float: left;}
div.right {clear: right; float: right;}
div.left div.portlet, div.right div.portlet {
  border: dotted #cbcbcb; /* matches color of mainarea_* images */
  border-width: 1px 0 0 0;
  margin-top: 0;
  padding-top: 0.5em;
}
div.left div.portlet {
  border-width: 1px 0 0 0;
  padding: 0 0.5em 0.5em 0;
}
div.right div.portlet { /* is this necessary? */
  border-width: 1px 0 0 1px;
  padding: 0 0 0.5em 0.5em;
}
div.columns div.right div.portlet {border: none; padding: 0;} /* BlueprintsFP */

div.three.column {width: 30%; margin-right: 3%;}
div.three.column.left, div.three.column.middle, div.three.column.right {
  clear: none;
  float: left;
}
.title {
  font-weight: bold;
}
ul.buttons {margin: 0.5em 0 0.5em 0 !important; padding: 0 !important;}
/*- without !important, gets overridden by the '#maincontent ol' etc rule -*/
ul.buttons li {display: inline; margin: 0 0 0 0;}
body.applicationhome ul.buttons {float: right; margin: 0 0 0 1em !important;}
body.applicationhome ul.buttons li {display: block; margin-right: 0;}
ul.cross-reference {font-size: 1.25em;}
/*
li {
  margin-bottom: 0.75em;
}
*/

/* Clouds of links. */
.cloud-size-small {
  font-size: 1em;
}
.cloud-size-medium {
  font-size: 1.35em;
}
.cloud-size-large {
  font-size: 1.7em;
}
.cloud-shade-dark {
  color: #00f;
}
.cloud-shade-medium {
  color: #7878ff;
}
.cloud-shade-light {
  color: #b8b8ff;
}
.cloud-highlight-dark {
  color: #00c500;
}
.cloud-highlight-medium {
  color: #90e090;
}
.cloud-highlight-light {
  color: #b8ffb8;
}

.lowerCaseText {
  text-transform: lowercase
}

div.popupTitle {
  background: #ffffdc;
  padding: 0 1em;
  border: 1px black solid;
  position: absolute;
  display: none;
}

/* Search results*/

#search-results {
  margin-top: 1em;
}


#search-results ul {
  margin: 0 0 .5em 0;
  padding: 0;
  list-style-type: none;
}

#search-results ul li {
  margin-bottom: 1em;
}

#search-results ul li div.summary {
  margin-left: 17px;
  font-weight: normal;
}

#search-results ul.exact-matches {
  margin-top: 1em;
  margin-bottom: 1em;
}
#search-results ul.site-matches {
  max-width: 55em;
}

#search-results div.upper-batch-nav {
  border-top: 1px solid #d2d2d2;
  margin-top: 2.5em;
  margin-bottom: 0.5em;
}
#search-results .search-batch {
  background: #e7effc;
  margin-bottom: 10px;
}

#search-results div.lower-batch-nav {
  margin-top: 1.5em;
  border-top: 1px solid #d2d2d2;
}

#no-results {
  margin-top: 2em;
}

#no-results span.search_text {
  font-weight: bold;
}

/* From nice_pre in tales.py */
pre.wrap {
  white-space: -moz-pre-wrap;
  white-space: -o-pre-wrap;
  word-wrap: break-word;
}

/* Don't add styles here.
A chronologically-ordered style sheet is hard to maintain and debug.

First, see if you can solve your problem by correcting the HTML.
If not, see if there is an existing class that does what you want.
As a last resort, if you really do need extra CSS, add it to the appropriate
section of the style sheet, as shown in the table of contents.

Don't add styles here. Thanks. */<|MERGE_RESOLUTION|>--- conflicted
+++ resolved
@@ -1278,7 +1278,6 @@
 .branchstatusABANDONED    {color: #666;}
 .branchstatusNEW          {color: black;}
 
-<<<<<<< HEAD
 .voteAPPROVE       {color: green;}
 .voteNEEDS_FIXING  {color: #930;}
 .voteDISAPPROVE    {color: red;}
@@ -1294,14 +1293,13 @@
 .mergestatusMERGE_FAILED      {color: red;}
 .mergestatusQUEUED            {color: black;}
 .mergestatusSUPERSEDED        {color: grey;}
-=======
+
 .branch-no-dev-focus {
   background: #FFF59C;
   vertical-align: middle;
   text-align: center;
   height: 2.5em;
 }
->>>>>>> da3b38e3
 
 .mergeproposal p {margin: 0.5em 0 }
 
