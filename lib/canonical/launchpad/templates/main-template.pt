<metal:page
  xmlns:metal="http://xml.zope.org/namespaces/metal"
  xmlns:tal="http://xml.zope.org/namespaces/tal"
  define-macro="master"
  tal:define="
    revno modules/canonical.launchpad.versioninfo/revno | string:unknown;
    version string:Launchpad 2.1.12 (r${revno});
  "
><metal:doctype define-slot="doctype"><!DOCTYPE html PUBLIC "-//W3C//DTD XHTML 1.0 Transitional//EN" "http://www.w3.org/TR/xhtml1/DTD/xhtml1-transitional.dtd"></metal:doctype>
<metal:block define-slot="top_slot" />
<html
  xmlns="http://www.w3.org/1999/xhtml"
  xmlns:tal="http://xml.zope.org/namespaces/tal"
  xmlns:metal="http://xml.zope.org/namespaces/metal"
  xmlns:i18n="http://xml.zope.org/namespaces/i18n"
  xml:lang="en"
  lang="en"
  dir="ltr"
  tal:attributes="lang view/lang|default_language|default;
                  xml:lang view/lang|default_language|default;
                  dir view/dir|string:ltr"
  tal:define="
      rooturl modules/canonical.launchpad.webapp.vhosts/allvhosts/configs/mainsite/rooturl;
      icingroot string:${rooturl}+icing/rev${revno};
      icingroot_contrib string:${rooturl}+icing-contrib/rev${revno};
      devmode modules/canonical.config/config/devmode;
      is_demo modules/canonical.config/config/launchpad/is_demo;
      is_edge modules/canonical.config/config/launchpad/is_edge;
      is_lpnet modules/canonical.config/config/launchpad/is_lpnet;
  "
>
  <head>
    <title tal:content="CONTEXTS/fmt:pagetitle">Launchpad</title>
    <tal:atomfeeds condition="view/feed_links | nothing">
      <tal:loop repeat="link view/feed_links">
        <link rel="alternate" type="application/atom+xml"
              tal:attributes="title link/title;
                              href link/href"/>
      </tal:loop>
    </tal:atomfeeds>

    <!-- Launchpad style sheet -->
    <style
      type="text/css"
      media="screen, print"
      tal:condition="not: devmode"
      tal:content="string:@import url(${icingroot}/+style-slimmer.css);"/>
    <style
      type="text/css"
      media="screen, print"
      tal:condition="devmode"
      tal:content="string:@import url(${icingroot}/style.css);"/>
    <style tal:condition="is_demo" type="text/css"
    >html, body {background-image: url(/@@/demo) !important;}</style>
    <tal:comment condition="nothing">
      Internet Explorer apparently doubles the horizontal margins of the
      application tabs, which causes the 'Answers' tab to wrap onto a second
      row. To work around this, we give IE some speshul CSS:
    </tal:comment>
    <!--[if lte IE 7]>
      <style type="text/css">#lp-apps span {margin: 0 0.125%;}</style>
    <![endif]-->
    <tal:comment condition="nothing">
      This CSS collapses the contents of collapsible fieldsets,
      without the flashing that would result from doing it in JavaScript.
      activateCollapsibles() removes the class="collapsed" from fieldsets, to
      re-show their divs, once the children themselves have been collapsed.
    </tal:comment>
    <style type="text/css">
      fieldset.collapsed div, fieldset div.collapsed {display: none;}
    </style>
    <noscript>
      <style type="text/css">
        fieldset.collapsible div, fieldset div.collapsed {display: block;}
      </style>
    </noscript>

    <tal:devmode define="yui string:${icingroot}/yui/3.0.0pr2/build;
                         lazr_js string:${icingroot}/lazr/build;
                         lp_js string:${icingroot}/build"
                    condition="devmode">
      <script type="text/javascript"
              tal:attributes="src string:${yui}/yui/yui.js"></script>
      <script type="text/javascript"
              tal:attributes="src string:${yui}/oop/oop.js"></script>
      <script type="text/javascript"
              tal:attributes="src string:${yui}/event/event.js"></script>
      <script type="text/javascript"
              tal:attributes="src string:${yui}/dom/dom.js"></script>
      <script type="text/javascript"
              tal:attributes="src string:${yui}/node/node.js"></script>
      <script type="text/javascript"
              tal:attributes="src string:${yui}/io/io-base.js"></script>
      <script type="text/javascript"
              tal:attributes="src string:${yui}/io/io-form.js"></script>
      <script type="text/javascript"
              tal:attributes="src string:${yui}/json/json.js"></script>
      <script type="text/javascript"
              tal:attributes="src string:${yui}/attribute/attribute.js"></script>
      <script type="text/javascript"
              tal:attributes="src string:${yui}/base/base.js"></script>
      <script type="text/javascript"
              tal:attributes="src string:${yui}/anim/anim.js"></script>
<<<<<<< HEAD
=======
      <script type="text/javascript"
              tal:attributes="src string:${yui}/plugin/plugin.js"></script>
      <script type="text/javascript"
              tal:attributes="src string:${yui}/widget/widget.js"></script>
>>>>>>> 04dfed0a

      <script type="text/javascript"
              tal:attributes="src string:${icingroot}/MochiKit.js"></script>
      <script type="text/javascript"
              tal:attributes="src string:${lazr_js}/anim/anim.js"></script>
      <script type="text/javascript"
              tal:attributes="src string:${lazr_js}/inlineedit/editor.js"></script>
      <script type="text/javascript"
              tal:attributes="src string:${lp_js}/lp/lp.js"></script>
      <script type="text/javascript"
              tal:attributes="src string:${lp_js}/sorttable/sorttable.js"></script>
      <script type="text/javascript"
              tal:attributes="src string:${lp_js}/inlinehelp/inlinehelp.js"></script>
      <script type="text/javascript"
              tal:attributes="src string:${lp_js}/client/client.js"></script>
    </tal:devmode>
    <tal:production condition="not:devmode">
      <script type="text/javascript"
              tal:attributes="src string:${icingroot}/build/launchpad.js"></script>
    </tal:production>

    <script type="text/javascript"
        tal:content="string:var cookie_scope = '${request/lp:cookie_scope}';"></script>
    <script type="text/javascript">
      function onLoadFunction() {
        sortables_init();
        initInlineHelp();
      }
      registerLaunchpadFunction(onLoadFunction);
    </script>

<<<<<<< HEAD
    <script tal:condition="view/user|nothing"
     tal:content="structure string:LP.client.links.me =
       '${view/user/fmt:api_url}';">
    </script>

    <script tal:condition="context/webservice:is_entry"
     tal:content="structure string:LP.client.cache.context =
       ${context/webservice:json_entry};">
    </script>

=======
>>>>>>> 04dfed0a
    <tal:needs_json tal:condition="request/needs_json">
      <script type="text/javascript"
        tal:attributes="src string:${icingroot_contrib}/json2.js"></script>
      <script type="text/javascript"
        tal:attributes="src string:${icingroot_contrib}/JSONScriptRequest.js"></script>
    </tal:needs_json>
    <tal:needs-gmap2 condition="request/needs_gmap2">
      <tal:devmode condition="devmode">
        <script type="text/javascript"
                tal:attributes="src string:http://maps.google.com/maps?file=api&amp;v=2&amp;key=${modules/canonical.config/config/google/maps_api_key};"
                ></script>
      </tal:devmode>
      <tal:not-devmode condition="not: devmode">
        <script type="text/javascript"
                tal:attributes="src string:https://maps-api-ssl.google.com/maps?oe=utf-8&amp;client=gme-canonical&amp;file=api&amp;v=2&amp;key=${modules/canonical.config/config/google/maps_api_key};"
                ></script>
      </tal:not-devmode>
    </tal:needs-gmap2>
    <link rel="shortcut icon" href="/@@/launchpad.png" />
    <metal:block define-slot="head_epilogue"></metal:block>
  </head>
  <body
    id="document"
    tal:attributes="class string:tab-${view/menu:selectedfacetname} ${view/macro:pagetype}"
  >
    <div id="locationbar">
      <tal:login replace="structure context/@@login_status" />
      <form
        tal:condition="view/macro:pagehas/globalsearch"
        id="globalsearch"
        action=""
        xml:lang="en" lang="en" dir="ltr"
        method="get"
        accept-charset="UTF-8"
        tal:attributes="action string:${rooturl}+search"
      >
        <img src="/@@/search.png" style="margin-bottom: -4px"
             alt="Search launchpad:" />
        <input type="search" id="search-text" name="field.text" />
      </form>
      <tal:hierarchy replace="structure context/@@+hierarchy" />

    <div
      tal:condition="view/macro:pagehas/applicationtabs"
      tal:define="facetmenu view/menu:facet"
      id="lp-apps"
      class="clearfix"
    >
      <tal:XXX replace="nothing">
        # XXX mpt 2008-07-02 bug=229931: The HTML comment works.
      </tal:XXX>
      <!-- :-) --><tal:facet repeat="link facetmenu">
        <span
          tal:condition="link/selected"
          tal:attributes="title link/summary; class string:${link/name} active"
          ><strong
            tal:condition="not:link/linked"
            tal:content="structure link/escapedtext"
          /><a
            tal:condition="link/linked"
            tal:attributes="href link/url"
            tal:content="structure link/escapedtext"
        /></span><span
          tal:condition="python:link.selected is False and link.enabled is True"
          tal:attributes="title link/summary; class link/name"
          ><a
            tal:condition="link/enabled"
            tal:attributes="href link/url"
            tal:content="structure link/escapedtext"
        /></span><span
          tal:condition="not:link/enabled"
          tal:attributes="class string:${link/name} disabled-tab"
          ><strong
            tal:content="structure link/escapedtext"
        /></span><small tal:condition="not:repeat/link/end"
        > / </small></tal:facet>
    </div>

    </div><!--id="locationbar"-->

      <tal:maintenance replace="structure context/@@+maintenancemessage" />
      <h1 metal:define-slot="heading"
          tal:condition="view/macro:pagehas/applicationbuttons" />
      <div tal:condition="view/macro:pagehas/applicationborder" id="mainarea">
        <div id="container">
          <!--[if IE 7]>&nbsp;<![endif]-->
          <tal:XXX condition="nothing">
            # XXX mpt 2008-07-16 bug=249032: This conditional comment should
            # not be necessary.
          </tal:XXX>

                        <tal:noportlets
                          condition="not: view/macro:pagehas/portlets"
                        >
                          <tal:notifications
                            define="notifications request/notifications"
                            condition="notifications"
                          >
                            <metal:notifications
                              use-macro=
                                "context/@@+main-template-macros/notifications"
                            />
                          </tal:notifications>
                        </tal:noportlets>
                        <metal:block define-slot="before_nav_menu"/>
                        <div id="navigation-tabs"
                             tal:condition="view/macro:pagehas/navigationtabs">
                          <div id="context-navigation-tabs"
                               tal:condition="context/menu:navigation">
                            <tal:menu
                              replace="structure context/@@+navigationmenutabs"
                              />
                          </div>
                          <div id="view-navigation-tabs"
                               tal:condition="view/menu:navigation">
                            <tal:menu
                              replace="structure view/@@+navigationmenutabs"
                              />
                          </div>
                        </div>
                        <tal:noportlets condition="not: view/macro:pagehas/portlets">
                          <metal:block define-slot="main" />
                        </tal:noportlets>
                        <div
                          id="maincontent"
                          tal:condition="view/macro:pagehas/portlets"
                        >
                          <div id="nonportlets">

                           <div class="pageheading"
                                tal:condition="view/macro:pagehas/pageheading">
                            <metal:block define-slot="pageheading">
                             <tal:XXX condition="nothing">
                              # XXX Mark Shuttleworth 2007-04-30: Obsolete
                             </tal:XXX>
                            </metal:block>
                          </div>
                          <tal:notifications
                            define="notifications request/notifications"
                            condition="notifications"
                          ><metal:notifications
                              use-macro="context/@@+main-template-macros/notifications" />
                          </tal:notifications>
                          <metal:block define-slot="main" />

                          </div>
                        </div>
                        <div
                          id="portlets" xml:lang="en" lang="en" dir="ltr"
                          tal:condition="view/macro:pagehas/portlets"
                        >
                          <tal:menu condition="view/macro:pagehas/actionsmenu"
                                    replace="structure view/@@+menubox" />
                          <metal:portlets define-slot="portlets" />
                          <metal:portlets define-slot="portlets_two" />
                          <metal:portlets define-slot="portlets_one" />
                        </div>
                        <div class="clear"></div>

         </div><!--id="container"-->
      </div><!--id="mainarea"-->
      <tal:noborder condition="not:view/macro:pagehas/applicationborder">
        <tal:notifications
          define="notifications request/notifications"
          condition="notifications"
        ><metal:notifications
            use-macro="context/@@+main-template-macros/notifications" />
        </tal:notifications>
        <metal:block define-slot="main" />
      </tal:noborder>
     <div id="globalfooter" class="clearfix" xml:lang="en" lang="en" dir="ltr">
        <div id="colophon">
          <a tal:condition="not:request/lp:person" href="/+tour"
          >What is Launchpad?</a>
          <a tal:condition="request/lp:person" href="/feedback"
          >Contact us</a> | <a href="https://help.launchpad.net/">Get help with Launchpad</a>
        </div>
        <div id="lp-arcana">
            &copy;&nbsp;2004-2009&nbsp;<a
                href="http://canonical.com/">Canonical&nbsp;Ltd.</a>
          |
          <a href="/legal">Terms of use</a>
          <span tal:condition="not:is_lpnet" id="lp-version">
            |
            <a
              href="https://help.launchpad.net/LaunchpadReleases"
              tal:content="version"
            />
            <tal:devmode condition="devmode">devmode</tal:devmode>
            <tal:demo condition="is_demo">demo site</tal:demo>
            <tal:edge condition="is_edge">beta site</tal:edge>
          </span>
        </div>
        <ul style="clear: both; margin-top:20px;" tal:condition="nothing">
            <li>Facet name:
              <tal:block tal:replace="view/menu:selectedfacetname" />
            </li>
            <li>Page type:
               <tal:pagetype replace="view/macro:pagetype" />
            </li>
            <li>Has portlet column:
               <span tal:replace="view/macro:pagehas/portlets" />
            </li>
            <li>Has application tabs:
               <span tal:replace="view/macro:pagehas/applicationtabs" />
            </li>
            <li>Has application border:
               <span tal:replace="view/macro:pagehas/applicationborder" />
            </li>
            <li>Has application buttons:
               <span tal:replace="view/macro:pagehas/applicationbuttons" />
            </li>
            <li>Has heading:
               <span tal:replace="view/macro:pagehas/heading" />
            </li>
        </ul>
      </div><!--id="globalfooter"-->

    <div id="help-pane" class="invisible">
      <div id="help-body">
        <tal:XXX condition="nothing">
          # XXX mars 2008-11-07 bug=295254:
          # We use this ugly src="" hack to get rid of an IE6 security
          # warning.  See bug #295234.
        </tal:XXX>
        <iframe
          id="help-pane-content"
          class="invisible"
          src="javascript:void(0);"></iframe>
      </div>
      <div id="help-footer">
        <span id="help-close"></span>
      </div>
    </div>
    <tal:datetimepicker condition="request/needs_datetimepicker_iframe">
      <script language="Javascript" type="text/javascript">
          function pickDateTime(field, range) {
              e = document.getElementById(field);
              if (e == null) {
                  alert(field);
              }
              if(self.DateTimePicker) {
                  DateTimePicker.fPopCalendar(e, range);
                  return false;
              }
          }
      </script>
      <iframe
          width="174" height="189"
          name="gToday:datetimepicker:agenda.js:DateTimePicker:plugins_time.js"
          id="gToday:datetimepicker:agenda.js:DateTimePicker:plugins_time.js"
          src="/+popcalxp/ipopeng.htm"
          scrolling="no"
          frameborder="0"
          style="visibility:visible; z-index:999; position:absolute;
                 top:-500px; left:-500px;">
      </iframe>
    </tal:datetimepicker>
    <tal:datepicker condition="request/needs_datepicker_iframe">
      <script language="Javascript" type="text/javascript">
          function pickDate(field, range) {
              e = document.getElementById(field);
              if (e == null) {
                  alert(field);
              }
              if(self.DatePicker) {
                  DatePicker.fPopCalendar(e, range);
                  return false;
              }
          }
      </script>
      <iframe
          width="174" height="189"
          name="gToday:datepicker:agenda.js:DatePicker:plugins.js"
          id="gToday:datepicker:agenda.js:DatePicker:plugins.js"
          src="/+popcalxp/ipopeng.htm"
          scrolling="no"
          frameborder="0"
          style="visibility:visible; z-index:999; position:absolute;
                 top:-500px; left:-500px;">
      </iframe>
    </tal:datepicker>

    <tal:cache condition="view/user|nothing"
               define="cache request/webservicerequest:cache;
                       links cache/links;
                       objects cache/objects;">
      <script tal:repeat="key links"
        tal:content="structure string:LP.client.links['${key}'] =
                        '${links/?key/fmt:api_url}';">
      </script>
      <script tal:repeat="key objects"
        tal:content="structure string:LP.client.cache['${key}'] =
         ${objects/?key/webservice:json};">
      </script>
    </tal:cache>

    <script tal:condition="context/webservice:is_entry"
     tal:content="structure string:LP.client.cache['context'] =
       ${context/webservice:json};">
    </script>

  </body>
</html>
<tal:requestlog
    define="log modules/canonical.launchpad.webapp.adapter/summarize_requests"
    replace="structure string:&lt;!-- at least ${log} --&gt;" />
<tal:version replace="structure string:&lt;!-- ${version} -->" />
</metal:page>
<!-- 1-0 inprogress portlets wrong in IE/Mac --><|MERGE_RESOLUTION|>--- conflicted
+++ resolved
@@ -101,13 +101,10 @@
               tal:attributes="src string:${yui}/base/base.js"></script>
       <script type="text/javascript"
               tal:attributes="src string:${yui}/anim/anim.js"></script>
-<<<<<<< HEAD
-=======
       <script type="text/javascript"
               tal:attributes="src string:${yui}/plugin/plugin.js"></script>
       <script type="text/javascript"
               tal:attributes="src string:${yui}/widget/widget.js"></script>
->>>>>>> 04dfed0a
 
       <script type="text/javascript"
               tal:attributes="src string:${icingroot}/MochiKit.js"></script>
@@ -139,19 +136,6 @@
       registerLaunchpadFunction(onLoadFunction);
     </script>
 
-<<<<<<< HEAD
-    <script tal:condition="view/user|nothing"
-     tal:content="structure string:LP.client.links.me =
-       '${view/user/fmt:api_url}';">
-    </script>
-
-    <script tal:condition="context/webservice:is_entry"
-     tal:content="structure string:LP.client.cache.context =
-       ${context/webservice:json_entry};">
-    </script>
-
-=======
->>>>>>> 04dfed0a
     <tal:needs_json tal:condition="request/needs_json">
       <script type="text/javascript"
         tal:attributes="src string:${icingroot_contrib}/json2.js"></script>
