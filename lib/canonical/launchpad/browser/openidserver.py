# Copyright 2007 Canonical Ltd.  All rights reserved.

"""OpenID server."""

__metaclass__ = type
__all__ = []

import cgi
from datetime import datetime, timedelta
import re
from time import time

import pytz

from zope.app.pagetemplate.viewpagetemplatefile import ViewPageTemplateFile
from zope.app.session.interfaces import ISession, IClientIdManager
from zope.component import getUtility
from zope.event import notify
from zope.interface import implements, Interface
from zope.publisher.interfaces.browser import IBrowserPublisher
from zope.security.interfaces import Unauthorized
from zope.security.proxy import isinstance as zisinstance

from openid.server.server import CheckIDRequest, ENCODE_URL, Server
from openid.server.trustroot import TrustRoot
from openid import oidutil

from canonical.cachedproperty import cachedproperty
from canonical.config import config
from canonical.launchpad import _
from canonical.lp.dbschema import LoginTokenType
from canonical.launchpad.interfaces import (
<<<<<<< HEAD
        IEmailAddressSet, ILoginTokenSet, IOpenIdAuthorizationSet,
        ILaunchpadOpenIdStoreFactory, IPersonSet, NotFoundError,
        UnexpectedFormData,
        )
from canonical.launchpad.browser.logintoken import (
    NewAccountView, ResetPasswordView)
from canonical.launchpad.interfaces.validation import valid_password
from canonical.launchpad.validators.email import valid_email
from canonical.launchpad.webapp import action, canonical_url, LaunchpadView
from canonical.launchpad.webapp.interfaces import (
    IPlacelessLoginSource, LoggedOutEvent)
from canonical.launchpad.webapp.login import logInPerson
=======
        IEmailAddressSet, ILaunchBag, ILaunchpadOpenIdStoreFactory,
        IOpenIdApplication, IOpenIdAuthorizationSet, IPersonSet,
        NotFoundError, UnexpectedFormData)
from canonical.launchpad.webapp import LaunchpadView, canonical_url
>>>>>>> 7c0cd853
from canonical.launchpad.webapp.publisher import (
        stepthrough, Navigation, RedirectionView)
from canonical.launchpad.webapp.vhosts import allvhosts
from canonical.uuid import generate_uuid


SESSION_PKG_KEY = 'OpenID'

# Shut up noisy OpenID library
def null_log(message, level=0):
    pass
oidutil.log = null_log


class IOpenIdView(Interface):
    """Marker interface"""
    pass


class OpenIDMixinView:

    @cachedproperty
    def openid_server(self):
        store_factory = getUtility(ILaunchpadOpenIdStoreFactory)
        return Server(store_factory())

    def renderOpenIdResponse(self, openid_response):
        webresponse = self.openid_server.encodeResponse(openid_response)

        response = self.request.response
        response.setStatus(webresponse.code)
        for header, value in webresponse.headers.items():
            response.setHeader(header, value)
        return webresponse.body

    def createPositiveResponse(self):
        """Create a positive assertion OpenIDResponse.

        This method should be called to create the response to
        successful checkid requests.

        If the trust root for the request is in openid_sreg_trustroots,
        then additional user information is included with the
        response.
        """
        response = self.openid_request.answer(True)
        # If this is a trust root we know about and trust, send some
        # user details.
        if (self.openid_request.trust_root in
            config.launchpad.openid_sreg_trustroots):
            response.addField('sreg', 'email',
                              self.user.preferredemail.email, signed=True)
            response.addField('sreg', 'fullname',
                              self.user.displayname, signed=True)
            response.addField('sreg', 'nickname',
                              self.user.name, signed=True)
            response.addField('sreg', 'timezone',
                              self.user.timezone, signed=True)
        return response

    def getSession(self):
        return ISession(self.request)[SESSION_PKG_KEY]


class LoginServiceNewAccountView(NewAccountView, OpenIDMixinView):
    """A wrapper around NewAccountView which doesn't expect a
    hide_email_addresses from the form and sends an OpenID response in case
    there is an OpenID request in the user's session.
    """

    label = 'Nearly done ...'
    field_names = ['displayname', 'password']
    openid_request = None

    @action(_('Continue'), name='continue')
    def continue_action(self, action, data):
        # Our form doesn't include the hide_email_addresses field, so we have
        # to cheat and manually include it here.
        data['hide_email_addresses'] = True
        super(LoginServiceNewAccountView, self).continue_action.success(data)

        session = self.getSession()
        self.openid_request = session.get('token' + self.context.token)
        if self.openid_request is not None:
            # XXX: Can't override self.next_url. Probably because it's a
            # property on NewAccountView. What can I do?
            #self.next_url = None
            response = self.createPositiveResponse()
            self.render = lambda : self.renderOpenIdResponse(response)

            auth_set = getUtility(IOpenIdAuthorizationSet)
            auth_set.authorize(
                self.user, self.openid_request.trust_root, expires=None)


class LoginServiceResetPasswordView(ResetPasswordView, OpenIDMixinView):
    """A wrapper around ResetPasswordView which sends an OpenID response in
    case there is an OpenID request in the user's session.
    """

    openid_request = None

    @action(_('Finish & Sign In'), name='continue')
    def continue_action(self, action, data):
        super(LoginServiceResetPasswordView, self).continue_action.success(
            data)

        session = self.getSession()
        self.openid_request = session.get('token' + self.context.token)
        if self.openid_request is not None:
            self.next_url = None
            response = self.createPositiveResponse()
            self.render = lambda : self.renderOpenIdResponse(response)

            auth_set = getUtility(IOpenIdAuthorizationSet)
            auth_set.authorize(
                self.user, self.openid_request.trust_root, expires=None)


class OpenIdView(LaunchpadView, OpenIDMixinView):
    implements(IOpenIdView)

    def publishTraverse(self, request, name):
        # XXX: Argh! Navigation doesn't seem to be hooked into view traversal
        # -- StuartBishop 20070428
        nav = OpenIdViewNavigation(self, request)
        return nav.publishTraverse(request, name)

    openid_request = None

    default_template = ViewPageTemplateFile("../templates/openid-index.pt")
    decide_template = ViewPageTemplateFile("../templates/openid-decide.pt")
    invalid_identity_template = ViewPageTemplateFile(
            "../templates/openid-invalid-identity.pt"
            )

    def render(self):
        """Handle all OpenId requests and form submissions

        Returns the page contents after setting all relevant headers in
        self.request.response
        """
        # Detect submission of the decide page
        if self.request.form.has_key('nonce'):

            # Restore our stored OpenIDRequest from the session
            self.restoreSessionOpenIdRequest()

            if self.request.form.get('action_deny'):
                return self.renderOpenIdResponse(self.deny())
            elif self.request.form.get('action_allow'):
                return self.renderOpenIdResponse(self.allow())
            else:
                raise UnexpectedFormData("Invalid action")

        # Not a form submission, so extract the OpenIDRequest from the request.
        # Convert our Unicode arguments Z3 gives us back to ASCII so
        # the error messages the OpenID library gives us are nicer (it
        # relies on repr())
        args = {}
        for key, value in self.request.form.items():
            if key.startswith('openid.'):
                args[key.encode('US-ASCII')] = value.encode('US-ASCII')
        # NB: Will be None if there are no parameters in the request.
        self.openid_request = self.openid_server.decodeRequest(args)

        # Not an OpenID request, so display a message explaining what this
        # is to nosy users.
        if self.openid_request is None:
            return self.default_template()

        # Handle checkid_immediate requests.
        if self.openid_request.mode == 'checkid_immediate':
            self.login = self.getPersonNameByIdentity(
                    self.openid_request.identity)
            if self.isAuthorized():
                openid_response = self.createPositiveResponse()
            else:
                openid_response = self.createFailedResponse()

        # Handle checkid_setup requests.
        elif self.openid_request.mode == 'checkid_setup':

            if self.user is None:
                raise Unauthorized("You must be logged in to continue.")

            # Determine the account we are trying to authenticate with.
            # The consumer might have sent us an identity URL we can
            # extract the identifier from, or maybe sent us a token
            # indicating we need to calculate the identity.
            if (self.openid_request.identity ==
                    'http://specs.openid.net/auth/2.0/identifier_select'):
                # Magic identity indicating that we need to determine it.
                self.login = self.user.name
                self.openid_request.identity = '%s+id/%s' % (
                        allvhosts.configs['openid'].rooturl,
                        self.user.openid_identifier)

            else:
                # Consumer sent us an identity URL
                self.login = self.getPersonNameByIdentity(
                        self.openid_request.identity)
                if self.login is None:
                    if self.user is None:
                        self.login = 'username'
                    else:
                        self.login = self.user.name
                    return self.invalid_identity_template()

            if not self.isIdentityOwner():
                # Interactive request, but user is logged in as someone other
                # than the identity owner. Trigger authentication.
                raise Unauthorized(
                    "You are not authorized to use this OpenID identifier.")

            elif self.isAuthorized():
                # User is logged in and the site is authorized.
                openid_response = self.createPositiveResponse()

            else:
                # We have an interactive id check request (checkid_setup).
                # Render a page allowing the user to choose how to proceed.
                return self.showDecidePage()

        else:
            openid_response = self.openid_server.handleRequest(
                    self.openid_request)

        # If the above code has not already returned or raised an exception,
        # openid_respose is filled out ready for the openid library to render.
        return self.renderOpenIdResponse(openid_response)

    def getPersonByIdentity(self, identity):
        """Return the Person from the OpenID identitifier.
        
        Returns None if the identity was not a valid Launchpad OpenID
        identifier. This includes checks that the name belongs to a valid
        person and is not a team.

        >>> view = OpenIdView(None, None)
        >>> view.getPersonByIdentity(
        ...     'http://openid.launchpad.dev/+id/temp1').name
        u'sabdfl'
        >>> view.getPersonByIdentity(
        ...     'http://openid.launchpad.dev/+id/temp1/').name
        u'sabdfl'
        >>> view.getPersonByIdentity('foo')
        >>> view.getPersonByIdentity('http://example.com/+id/temp1')
        """
        assert allvhosts.configs['openid'].rooturl.endswith('/'), \
                'rooturl does not end with trailing slash.'

        url_match_string = re.escape(
                allvhosts.configs['openid'].rooturl
                + '+id/'
                )

        match = re.search(r'^\s*%s(\w+)/?\s*$' % url_match_string, identity)

        if match is None:
            return None

        person = getUtility(IPersonSet).getByOpenIdIdentifier(match.group(1))

        if person is None:
            return None

        if not person.is_openid_enabled:
            return None

        return person

    def getPersonNameByIdentity(self, identity):
        """Return the Person.name for the given Identity URL, or None.

        >>> view = OpenIdView(None, None)
        >>> view.getPersonNameByIdentity('foo')
        >>> view.getPersonNameByIdentity(
        ...     'http://openid.launchpad.dev/+id/temp1')
        u'sabdfl'
        """
        person = self.getPersonByIdentity(identity)
        if person is None:
            return None
        else:
            return person.name

    @property
    def trust_root(self):
        try:
            return TrustRoot.parse(self.openid_request.trust_root)
        except AttributeError:
            return None

    def showDecidePage(self):
        """Render the 'do you want to authenticate' page.

        An OpenID consumer has redirected the user here to be authenticated.
        We need to explain what they are doing here and ask them if they
        want to allow Launchpad to authenticate them with the OpenID consumer.
        """
        if self.trust_root is None:
            raise UnexpectedFormData("Invalid trust root")
        self.storeOpenIdRequestInSession()
        return self.decide_template()

    def storeOpenIdRequestInSession(self):
        # To ensure that the user has seen this page and it was actually the
        # user that clicks the 'Accept' button, we generate a nonce and
        # use it to store the openid_request in the session. The nonce
        # is passed through by the form, but it is only meaningful if
        # it was used to store information in the actual users session,
        # rather than the session of a malicious connection attempting a
        # man-in-the-middle attack.
        nonce = generate_uuid()
        session = self.getSession()
        # We also store the time with the openid_request so we can clear
        # out old requests after some time, say 1 hour.
        now = time()
        self._sweep(now, session)
        # Store nonce with a distinct prefix to ensure malicious requests
        # can't trick our code into retrieving something that isn't a nonce.
        session['nonce' + nonce] = (now, self.openid_request)
        self.nonce = nonce

    def _sweep(self, now, session):
        """Clean our Session of nonces older than 1 hour."""
        to_delete = []
        for key, value in session.items():
            if key.startswith('nonce'):
                timestamp = value[0]
                if timestamp < now - 3600:
                    to_delete.append(key)
        for key in to_delete:
            del session[key]

    def createFailedResponse(self):
        """Create a failed assertion OpenIDResponse.

        This method should be called to create the response to
        unsuccessful checkid requests.
        """
        response = self.openid_request.answer(
            False, allvhosts.configs['openid'].rooturl)
        return response

    def isIdentityOwner(self):
        """Returns True if we are logged in as the owner of the identity."""
        assert self.user is not None, "user should be logged in by now."
        return self.user.name == self.login

    def isAuthorized(self):
        """Check if the identity is authorized for the trust_root"""
        # Can't be authorized if we are not logged in, or logged in as a
        # user other than the identity owner.
        if self.user is None or not self.isIdentityOwner():
            return False

        client_id = getUtility(IClientIdManager).getClientId(self.request)
        auth_set = getUtility(IOpenIdAuthorizationSet)

        return auth_set.isAuthorized(
                self.user, self.openid_request.trust_root, client_id)

    def restoreSessionOpenIdRequest(self):
        """Get the OpenIDRequest from our session using the nonce in the
        request.
        """
        try:
            nonce = self.request.form['nonce']
        except LookupError:
            raise UnexpectedFormData("No nonce in request")
        session = self.getSession()
        try:
            timestamp, self.openid_request = session['nonce' + nonce]
        except LookupError:
            raise UnexpectedFormData("Invalid or expired nonce")

        assert zisinstance(self.openid_request, CheckIDRequest), \
                'Invalid OpenIDRequest in session'

        self.login = self.getPersonNameByIdentity(self.openid_request.identity)

        # Security checks, as logging out doesn't change your session so
        # in extreme cases we might end up with someone elses OpenIDRequest.
        # XXX: Had to disable these checks temporarily.
#         if self.user is None:
#             raise Unauthorized("You are no longer logged in.")
#         if not self.isIdentityOwner():
#             raise Unauthorized(
#             "You are no longer logged in as the identity owner.")

    def trashSessionOpenIdRequest(self):
        """Remove the OpenIdRequest from the session using the nonce in the
        request.
        """
        try:
            nonce = self.request.form['nonce']
        except LookupError:
            raise UnexpectedFormData("No nonce in request")
        session = self.getSession()
        try:
            del session['nonce' + nonce]
        except LookupError:
            pass

    def allow(self):
        """Handle "Allow" selection from the decide page.

        Returns an OpenIDResponse.
        """
        # If the user is not authenticated as the user owning the
        # identifier, bounce them to the login page.
        self.login = self.getPersonNameByIdentity(self.openid_request.identity)
        if not self.isIdentityOwner():
            raise Unauthorized(
                "You are not yet authorized to use this OpenID identifier.")
        duration = self.request.form['allow_duration']

        if duration != 'once':
            # Sticky authorization - calculate expiry and store authorization
            # for future use.
            if duration == 'forever':
                expires = None
            else:
                try:
                    duration = int(duration)
                except ValueError:
                    raise UnexpectedFormData
                expires = (datetime.utcnow().replace(tzinfo=pytz.UTC)
                        + timedelta(seconds=duration))

            auth_set = getUtility(IOpenIdAuthorizationSet)
            auth_set.authorize(
                    self.user, self.openid_request.trust_root, expires)

        return self.createPositiveResponse()

    def deny(self):
        """Handle "Deny" choice from the decide page.

        Returns a negative OpenIDResponse and removes the OpenIDRequest from
        the session immediately.
        """
        try:
            return self.createFailedResponse()
        finally:
            self.trashSessionOpenIdRequest()


class LoginServiceView(OpenIdView):

    # Names used in the template's HTML form.
    form_prefix = 'loginservice_'
    submit_continue = form_prefix + 'submit_continue'
    submit_allow = form_prefix + 'submit_allow'
    submit_logout = form_prefix + 'submit_logout'
    input_action = form_prefix + 'action'
    input_email = form_prefix + 'email'
    input_passphrase = form_prefix + 'passphrase'

    decide_template = ViewPageTemplateFile(
        "../templates/loginservice-allow-relying-party.pt")
    login_template = ViewPageTemplateFile(
        "../templates/loginservice-login.pt")

    token = None
    openid_relyingparty_name = 'foo' # XXX: Fixme
    error_message = None
    notification_message = None
    redirection_url = None

    # XXX: Evil hack warning!
    def getPersonNameByIdentity(self, identity):
        return getattr(self.user, 'name', None)

    def render(self):
        """Handle all OpenId requests and form submissions

        Returns the page contents after setting all relevant headers in
        self.request.response
        """
        # Extract the OpenIDRequest from the request, converting our Unicode
        # arguments Z3 gives us back to ASCII so the error messages the OpenID
        # library gives us are nicer (it relies on repr()).
        args = {}
        for key, value in self.request.form.items():
            if key.startswith('openid.'):
                args[key.encode('US-ASCII')] = value.encode('US-ASCII')
        # NB: Will be None if there are no parameters in the request.
        self.openid_request = self.openid_server.decodeRequest(args)

        if 'nonce' in self.request.form:
            self.restoreSessionOpenIdRequest()

        if self.user is not None:
            # User is already authenticated
            if self.openid_request is None:
                # XXX: No OpenID involved, so just display a page saying the user
                # is already logged in.
                # XXX: Or maybe just redirect the user back to the HTTP
                # referrer?
                return
            elif self.isAuthorized():
                return self.renderOpenIdResponse(self.createPositiveResponse())
            elif self.submit_allow in self.request.form:
                return self.renderOpenIdResponse(self.allow())
            elif self.submit_logout in self.request.form:
                # Log the user out and render the login page again.
                session = ISession(self.request)
                authdata = session['launchpad.authenticateduser']
                previous_login = authdata.get('personid')
                assert previous_login is not None, "User is not logged in."
                authdata['personid'] = None
                authdata['logintime'] = datetime.utcnow()
                notify(LoggedOutEvent(self.request))
                return self.login_template()
            else:
                return self.showDecidePage()

        else:
            # User not yet authenticated.
            if self.request.method != "POST":
                self.storeOpenIdRequestInSession()
                return self.login_template()

            return self.process_main_form()

    def isAuthorized(self):
        """Check if the identity is authorized for the trust_root"""
        assert self.user is not None

        client_id = getUtility(IClientIdManager).getClientId(self.request)
        auth_set = getUtility(IOpenIdAuthorizationSet)
        return auth_set.isAuthorized(
            self.user, self.openid_request.trust_root, client_id)

    def process_main_form(self):
        request = self.request
        email = request.form.get(self.input_email, "").strip()
        if not email:
            self.error_message = _(
                "You need to provide an email address to procede.")
            return self.login_template()
        elif not valid_email(email):
            self.error_message = _(
                "The email address you provided isn't valid. "
                "Please verify it and try again.")
            return self.login_template()
        else:
            # Given email address is valid; procede
            pass

        action = request.form.get(self.input_action)
        if action == 'login':
            return self.process_login(email)
        elif action == 'createaccount':
            return self.process_registration(email)
        elif action == 'recoverpassword':
            return self.process_password_recovery(email)
        else:
            raise UnexpectedFormData("Unknown action")

    def process_login(self, email):
        password = self.request.form.get(self.input_passphrase)
        if not password:
            self.error_message = _("Please enter your passphrase.")
            return
        elif not valid_password(password):
            self.error_message = _(
                "The passphrase provided contains non-ASCII characters.")
            return self.login_template()
        else:
            # Password is valid, procede.
            pass

        loginsource = getUtility(IPlacelessLoginSource)
        principal = loginsource.getPrincipalByLogin(email)
        if principal is not None and principal.validate(password):
            person = getUtility(IPersonSet).getByEmail(email)
            if person.preferredemail is None:
                self.error_message = _(
                    "The email address '%s' has not yet been confirmed. We "
                    "sent an email to that address with instructions on how "
                    "to confirm that it belongs to you." % email)
                self.token = getUtility(ILoginTokenSet).new(
                    person, email, email, LoginTokenType.VALIDATEEMAIL)
                self.token.sendEmailValidationRequest(
                    self.request.getApplicationURL())
                # XXX: Need to use the token to store the openid request in
                # the session here as well.
                return self.login_template()

            if person.is_valid_person:
                logInPerson(self.request, principal, email)
                if self.openid_request is not None:
                    return self.renderOpenIdResponse(
                        self.createPositiveResponse())
                else:
                    # XXX: Redirect to launchpad.net for now.
                    # -- Guilherme Salgado, 2007-06-12
                    self.request.response.redirect('https://launchpad.net')
                    return
            else:
                # Normally invalid accounts will have a NULL password
                # so this will be rarely seen, if ever. An account with no
                # valid email addresses might end up in this situation,
                # such as having them flagged as OLD by a email bounce
                # processor or manual changes by the DBA.
                self.error_message = _("This account cannot be used.")
                return self.login_template()
        else:
            self.error_message = _(
                "The email address and passphrase do not match.")
            return self.login_template()

    def process_registration(self, email):
        person = getUtility(IPersonSet).getByEmail(email)
        if person is not None:
            if person.is_valid_person:
                self.error_message = _(
                    "Sorry, someone has already registered the %s email "
                    "address.  If this is you and you've forgotten your "
                    "passphrase, just choose the 'I've forgotten my "
                    "passphrase' option below and we'll allow you to change "
                    "it." % cgi.escape(email))
                return self.login_template()
            else:
                # This is an unvalidated profile; let's move on with the
                # registration process as if we had never seen it.
                pass

        logintokenset = getUtility(ILoginTokenSet)
        self.token = logintokenset.new(
            requester=None, requesteremail=None, email=email,
            tokentype=LoginTokenType.NEWACCOUNT,
            redirection_url=self.redirection_url)
        self.token.sendNewUserEmail()
        self.restoreSessionOpenIdRequest()
        self.getSession()['token' + self.token.token] = self.openid_request
        # XXX: Fixme
        return u"Check your email"

    def process_password_recovery(self, email):
        request = self.request
        person = getUtility(IPersonSet).getByEmail(email)
        if person is None:
            self.error_message = _(
                "Your account details have not been found. Please check your "
                "subscription email address and try again.")
            return self.login_template()

        # XXX: This doesn't make any sense to non-Launchpad users. What can
        # we do about it?
        if person.isTeam():
            self.error_message = _(
                "The email address <strong>%s</strong> belongs to a team, "
                "and teams cannot log in." % email)
            return self.login_template()

        logintokenset = getUtility(ILoginTokenSet)
        self.token = logintokenset.new(
            person, email, email, LoginTokenType.PASSWORDRECOVERY)
        self.token.sendPasswordResetEmail()
        self.restoreSessionOpenIdRequest()
        self.getSession()['token' + self.token.token] = self.openid_request
        # XXX: Fixme
        return u"Check your email"

    def iter_form_items(self):
        """Iterate over keys and single values, excluding stuff we don't
        want such as '-C' and things starting with self.form_prefix.
        """
        for name, value in self.request.form.items():
            # XXX: Exclude '-C' because this is left in from sys.argv in Zope3
            #      using python's cgi.FieldStorage to process requests.
            # -- SteveAlexander, 2005-04-11
            if name == '-C' or name == 'loggingout':
                continue
            if name.startswith(self.form_prefix):
                continue
            if isinstance(value, list):
                value_list = value
            else:
                value_list = [value]
            for value_list_item in value_list:
                yield (name, value_list_item)

    def preserve_query(self):
        """Returns zero or more hidden inputs that preserve the URL's query."""
        L = []
        for name, value in self.iter_form_items():
            L.append('<input type="hidden" name="%s" value="%s" />' % (
                name, cgi.escape(value, quote=True)
                ))

        return '\n'.join(L)


class OpenIdApplicationNavigation(Navigation):
    usedfor = IOpenIdApplication

    @stepthrough('+id')
    def traverse_id(self, name):
        person = getUtility(IPersonSet).getByOpenIdIdentifier(name)
        if person is not None and person.is_openid_enabled:
            return OpenIdIdentityView(person, self.request)
        else:
            return None
    
    def traverse(self, name):
        # Provide a permanent OpenID identity for use by the Ubuntu shop
        # or other services that cannot cope with name changes.
        person = getUtility(IPersonSet).getByName(name)
        if person is not None and person.is_openid_enabled:
            target = '%s+id/%s' % (
                    allvhosts.configs['openid'].rooturl,
                    person.openid_identifier)
            return RedirectionView(target, self.request, 303)
        else:
            raise NotFoundError(name)


class ProtocolErrorView(LaunchpadView):
    """Render a ProtocolError raised by the openid library."""
    def render(self):
        response = self.request.response
        if self.context.whichEncoding() == ENCODE_URL:
            url = self.context.encodeToURL()
            response.redirect(url)
        else:
            response.setStatus(200)
        response.setHeader('Content-Type', 'text/plain;charset=utf-8')
        return self.context.encodeToKVForm()


class OpenIdIdentityView:
    """Render the OpenID identity page."""

    implements(IBrowserPublisher)

    identity_template = ViewPageTemplateFile("../templates/openid-identity.pt")

    def __init__(self, context, request):
        self.context = context
        self.request = request

    def __call__(self):
        # Setup variables to pass to the template
        self.server_url = allvhosts.configs['openid'].rooturl
        self.identity_url = '%s+id/%s' % (
                self.server_url, self.context.openid_identifier)
        self.person_url = canonical_url(self.context, rootsite='mainsite')
        self.meta_refresh_content = "1; URL=%s" % self.person_url

        return self.identity_template()

    def browserDefault(self, request):
        return self, ()
<|MERGE_RESOLUTION|>--- conflicted
+++ resolved
@@ -29,26 +29,18 @@
 from canonical.config import config
 from canonical.launchpad import _
 from canonical.lp.dbschema import LoginTokenType
-from canonical.launchpad.interfaces import (
-<<<<<<< HEAD
-        IEmailAddressSet, ILoginTokenSet, IOpenIdAuthorizationSet,
-        ILaunchpadOpenIdStoreFactory, IPersonSet, NotFoundError,
-        UnexpectedFormData,
-        )
 from canonical.launchpad.browser.logintoken import (
     NewAccountView, ResetPasswordView)
+from canonical.launchpad.interfaces import (
+        IEmailAddressSet, ILaunchBag, ILaunchpadOpenIdStoreFactory,
+        IOpenIdApplication, IOpenIdAuthorizationSet, IPersonSet,
+        NotFoundError, UnexpectedFormData)
 from canonical.launchpad.interfaces.validation import valid_password
 from canonical.launchpad.validators.email import valid_email
 from canonical.launchpad.webapp import action, canonical_url, LaunchpadView
 from canonical.launchpad.webapp.interfaces import (
     IPlacelessLoginSource, LoggedOutEvent)
 from canonical.launchpad.webapp.login import logInPerson
-=======
-        IEmailAddressSet, ILaunchBag, ILaunchpadOpenIdStoreFactory,
-        IOpenIdApplication, IOpenIdAuthorizationSet, IPersonSet,
-        NotFoundError, UnexpectedFormData)
-from canonical.launchpad.webapp import LaunchpadView, canonical_url
->>>>>>> 7c0cd853
 from canonical.launchpad.webapp.publisher import (
         stepthrough, Navigation, RedirectionView)
 from canonical.launchpad.webapp.vhosts import allvhosts
