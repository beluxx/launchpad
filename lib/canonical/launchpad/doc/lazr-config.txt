= LAZR config =

The LAZR config system is used to manage process configuration.
Process configuration is for saying how things change when we run
Launchpad on different machines, or under different circumstances.

This system uses ini-like file format of section, keys, and values.
The config file supports inheritance to minimize duplication of
information across files. The format supports schema validation.


== ConfigSchema ==

A schema is loaded by instantiating the ConfigSchema class with
the path to a configuration file. The schema is explicitly derived from
the information in the configuration file.

    >>> from os import path
    >>> from canonical.launchpad.webapp.testing import verifyObject
    >>> from canonical.lazr.config import ConfigSchema
    >>> from canonical.lazr.interfaces import IConfigSchema

    >>> base_conf = path.normpath(path.join(
    ...     path.dirname(__file__), '..', 'ftests', 'testfiles', 'base.conf'))

The config file contains sections enclosed in square brackets ([]).
The section name may be divided into major and minor categories using a
dot (.). Beneath each section is a list of key-value pairs, separated
by a colon (:). Multiple sections with the same major category may have
their keys defined in another section that appends the '.template'
suffix to the category name. A section with '.optional' suffix is not
required. Lines that start with a hash (#) are comments.

    >>> schema_file = open(base_conf, 'r')
    >>> raw_schema = schema_file.read()
    >>> schema_file.close()
    >>> print raw_schema
    # This section defines required keys and default values.
    [section-1]
    key1: foo
    key2: bar and baz
    key3: Launchpad&nbsp;rocks
    key4: F&#028c;k yeah!
    key5:
    # This section is required, and it defines all the keys for its category.
    [section-2.app-b]
    key1: True
    # These sections define a common set of required keys and default values.
    [section-3.template]
    key1: 17
    key2: 3.1415
    # This section is optional; it uses the keys defined
    # by section-3.template.
    [section-3.app-a.optional]
    # This is a required section whose keys are defined by section-3.template
    # and it defines a new key.
    [section-3.app-b]
    key2: changed
    key3: unique

    >>> schema = ConfigSchema(base_conf)
    >>> verifyObject(IConfigSchema, schema)
    True

    >>> schema.name
    'base.conf'
    >>> schema.filename
    '...ftests/testfiles/base.conf'

A schema is made up of multiple SchemaSections. They can be iterated
over in a loop as needed.

    >>> from operator import attrgetter
    >>> for section_schema in sorted(schema, key=attrgetter('name')):
    ...     print section_schema.name
    section-1
    section-2.app-b
    section-3.app-a
    section-3.app-b

You can check if the schema contains a section name, and that can be
used to access the SchemaSection as a subscript.

    >>> 'section-1' in schema
    True
    >>> 'section-4' in schema
    False

A SectionSchema can be retrieved from the schema using the []
operator

    >>> section_schema_1 = schema['section-1']
    >>> section_schema_1.name
    'section-1'

A SectionNotFound error is raised if the name does not match any of the
SectionSchemas.

    >>> section_schema_app_a = schema['section-3.app-a']
    >>> schema['section-4']
    Traceback (most recent call last):
      ...
    NoSectionError: ...

Processes often require resources like databases or vhosts that have a
common category of keys. The list of all category names can be retrieved
via the categories attribute.

    >>> schema.category_names
    ['section-3', 'section-2']

The list of SchemaSections that share common category can be retrieved
using getByCategory().

    >>> all_section_3 = schema.getByCategory('section-3')
    >>> for section_schema in sorted(all_section_3, key=attrgetter('name')):
    ...     print section_schema.name
    section-3.app-a
    section-3.app-b

An error is raised when accessing a category does not exist.

    >>> schema.getByCategory('non-section')
    Traceback (most recent call last):
      ...
    NoCategoryError: ...


== SchemaSection ==

A SchemaSection behaves similar to a dictionary. It has keys and
values. Each SchemaSection has a name.

    >>> from canonical.lazr.interfaces import ISectionSchema
    >>> section_schema_1 = schema['section-1']
    >>> verifyObject(ISectionSchema, section_schema_1)
    True

    >>> section_schema_1.name
    'section-1'

Optional sections have the optional attribute set to True:

    >>> section_schema_1.optional
    False
    >>> schema['section-3.app-a'].optional
    True

A key can be verified to be in a section.

    >>> 'key1' in section_schema_1
    True
    >>> 'nonkey' in section_schema_1
    False

A key can be accessed directly using as a subscript of the SchemaSection.
The value is always a string.

    >>> section_schema_1['key3']
    'Launchpad&nbsp;rocks'
    >>> section_schema_1['key5']
    ''

An error is raised if a non-existent key is accessed.

    >>> section_schema_1['not-exist']
    Traceback (most recent call last):
      ...
    KeyError: ...

In the conf file, '[section-1]' is a default section that defines keys
and values. The values specified in the section schema will be used as
default values if not overriden in the configuration. In the case of
key5, the key had no explicit value, so the value is an empty string.

    >>> for key in sorted(section_schema_1):
    ...     print key, ':', section_schema_1[key]
    key1 : foo
    key2 : bar and baz
    key3 : Launchpad&nbsp;rocks
    key4 : F&#028c;k yeah!
    key5 :

In the conf file '[section-3.template]' defines a common set of keys and
default values for '[section-3.app-a]' and '[section-3.app-b]'.

    >>> for section_schema in sorted(all_section_3, key=attrgetter('name')):
    ...     print section_schema.name
    ...     for key in sorted(section_schema):
    ...         print key, ':', section_schema[key]
    section-3.app-a
    key1 : 17
    key2 : 3.1415
    section-3.app-b
    key1 : 17
    key2 : changed
    key3 : unique


== ConfigSchema validation ==

ConfigSchema will raise an error if the schema file cannot be opened.

    >>> ConfigSchema("no-such-file")
    Traceback (most recent call last):
      ...
    IOError: [Errno 2] No such file or directory: ...

The schema parser is self-validating. It will check that the character
encoding is ascii. It will check that the data is not ambiguous or
self-contradicting.

Schema files that contain non-ASCII characters raise a
UnicodeDecodeError.

    >>> testfiles_dir = path.normpath(path.join(
    ...     path.dirname(__file__), '..', 'ftests', 'testfiles'))
    >>> ConfigSchema('%s/%s' % (testfiles_dir, 'bad-nonascii.conf'))
    Traceback (most recent call last):
      ...
    UnicodeDecodeError: ...

Keys without sections raise MissingSectionHeaderError.

    >>> ConfigSchema('%s/%s' % (testfiles_dir, 'bad-sectionless.conf'))
    Traceback (most recent call last):
      ...
    MissingSectionHeaderError: File contains no section headers. ...

Redefining a section in a config file will raise a RedefinedSectionError.

    >>> ConfigSchema('%s/%s' % (testfiles_dir, 'bad-redefined-section.conf'))
    Traceback (most recent call last):
      ...
    RedefinedSectionError: ...

# XXX sinzui 2007-12-13:
# ConfigSchema should raise RedefinedKeyError when a section redefines
# a key.

Defining a section that belongs to many categories will raise
a MultipleCategoriesError.

    >>> ConfigSchema('%s/%s' % (
    ...     testfiles_dir, 'bad-invalid-name.conf'))
    Traceback (most recent call last):
      ...
<<<<<<< HEAD
    MultipleCategoriesError: ...


== Config ==

The config represents the local configuration of the process on system.
It is validated with a schema. It extends the schema, or other conf
files to define the specific differences from the extended files that
are required to run the local processes. A Config is created with one
argument, the conf path.

    >>> from canonical.lazr.config import Config
    >>> from canonical.lazr.interfaces import IConfig

    >>> local_conf = '%s/%s' % (testfiles_dir,  'local.conf')

Like the schema file, the conf file is made up of sections with keys.
The sections may belong to a category. Unlike the schema file, it does
not have template or optional sections.

    >>> local_file = open(local_conf, 'r')
    >>> raw_conf = local_file.read()
    >>> local_file.close()
    >>> print raw_conf
    [meta]
    extends: base.conf
    [section-1]
    key5: local value

    >>> conf = ConfigSchema(local_conf)
    >>> verifyObject(IConfig, conf)
    True

    >>> conf.name
    'local.conf'
    >>> conf.filename
    '...ftests/testfiles/local.conf'

A conf file always contains a meta section that is used by the config
system. The 'extends' key explicitly declares that local.conf inherits
all the information from base.conf--the schema in this case. The config
can access the schema via the schema property.

    >>> conf.extends
    'base.conf'
    >>> config.schema.name
    'base.conf'
    >>> config.schema == schema
    True

A config is made up of multiple Sections like the schema. They can be
iterated over in a loop as needed. This config inherited several
sections defined in schema. Note that the meta section is not present
because it pertains to the config system, not to the processes being
configured.

    >>> for section in config:
    ...     print section.name
    section-3.app-b
    section-2.app-b
    section-1

You can check if a section name is in a config.

    >>> 'section-1' in config
    True
    >>> 'bad-section' in config
    False

Optional SchemaSections are not inherited by the config. A config file
must declare all optional sections. Including the section heading is
enough to inherit the section and its keys. The config file may localize
the keys by declaring them too.

    >>> 'section-3.app-a' in config
    False
    >>> 'section-3.app-a' in config.schema
    True
    >>> 'section-3.app-a' in config.schema.optional
    True

    >>> 'section-5' in config
    True
    >>> 'section-5' in config.schema
    True
    >>> 'section-5' in config.schema.optional
    True

A Section can be accessed using subscript notation. Accessing a section
that does not exist will raise a NoSectionError.

    >>> section_1 = config['section-1']
    >>> config['section-4']
    Traceback (most recent call last):
      ...
    NoSectionError: ...

Config supports category access like Schema does. The list of
categories are returned by the category_names property.

    >>> config.category_names
    ['section-3', 'section-2']

All the sections that belong to a category be retrieve using the
getByCategory() method.

    >>> for section in config.getByCategory('section-3'):
    ...     print section_schema.name
    section-3.app-b

Passing a non-existent category_name to the method will raise a
NoCategoryError.

    >>> config.getByCategory('non-section')
    Traceback (most recent call last):
      ...
    NoCategoryError: ...


== Section ==

A Section behaves similar to a dictionary. It has keys and values.
It supports from specialize access methods and properties for working
with the values. Each Section has a name. Continuing with section_1
from above....

    >>> from canonical.lazr.interfaces import ISection
    >>> verifyObject(ISection, section_1)
    True

    >>> section_1.name
    'section-1'

A key can be verified to be in a Section.

    >>> 'key1' in section_1
    True
    >>> 'nonkey' in section_1
    False

A key can be accessed directly using as a subscript of the Section.
The value is always a string.

    >>> section_1['key3']
    'Launchpad&nbsp;rocks'
    >>> section_1['key5']
    ''

An error is raised if a non-existent key is accessed via a subscript.

    >>> section_1['not-exist']
    Traceback (most recent call last):
      ...
    KeyError: ...

But the get() method will return None or the default keyword argument
if the key is not present.
# XXX sinzui 2007-12-14: I don't like the default behaviour. We
# know what is in the config. We are making the config sane so that
# we do not need to write the config into the code.

    >>>  print section_1.get('not-section')
    None
    >>> section_1.get('not-section', default='failover')
    'failover'

Values are always string in a Section. Three convenience methods
are available to convert the value into an int, bool, or list. Like
the get() method, they support the optional default keyword argument.
# XXX sinzui 2007-12-14: I don't like th default behaviour for the
# reasons stated above. I don't care for the list either, because it
# must assume everything in it is a string.

    >>> config['section-2.app-b'].bool('key1')
    True
    >>> config['section-3.app-b'].int('key1')
    17
    >>> section_1.list('missing-key', default="one, two, three]")

The Section keys can be iterated. The section has all the keys from
the SectionSchema, and its localized values from th config file
took precedence over the schema values.

    >>> for key in section_1:
    ...     print key, ':', section_1[key]
    key3 : Launchpad&nbsp;rocks
    key2 : bar and baz
    key1 : foo
    key5 : local value
    key4 : F&#028c;k yeah!

    >>> section_1.schema[key5]
    ''

Sections that were not defined in the config file are present because
the schema defined them. And in the case of section-3.app-b, its keys
were defined in a template section.

    >>> for key in config['section-3.app-b']:
    ...     print key, ':', config['section-3.app-b'][key]
    key2 : 3.1415
    key1 : 17


== Config supports testing ==

Raw config data can be merged with an existing config for testing.
The push() method accepts a string of config data, and returns a
new config with section data parsed and merged into the original
sections.

    >>> test_data = """[section-1]
    ...     key1: test1
    ...     key5:
    ...     """
    >>> test_config = config.push('test config', test_data)
    >>> test_config.name
    'test config'
    >>> test_config.filename
    'test config'

    >>> for section in test_config:
    ...     print section.name
    section-3.app-b
    section-2.app-b
    section-1

    >>> for key in test_config['section-1']:
    ...     print key, ':', test_config['section-1'][key]
    key3 : Launchpad&nbsp;rocks
    key2 : bar and baz
    key1 : test1
    key5 :
    key4 : F&#028c;k yeah!


== Configs are validated by their Schemas ==

Config provided two methods to verify that an instance is valid: 
listValidationErrors() and validate().

The listValidationErrors() method will return a list of errors in the
config file

    >>> config.listValidationErrors()
    []

    >>> bad_config = config('%s/%s' % (testfiles_dir,  'local-bad.conf'))
    >>> bad_config.listValidationErrors()
    []

The validate() method raises an error if the config is not valid. 

    >>> config.validate()
    >>> bad_config.validate()
    >>> section_1['not-exist']
    Traceback (most recent call last):
      ...
    KeyError: ...

=======
    InvalidSectionNameError: category.other_category.name.optional
>>>>>>> a25464b1
<|MERGE_RESOLUTION|>--- conflicted
+++ resolved
@@ -245,8 +245,7 @@
     ...     testfiles_dir, 'bad-invalid-name.conf'))
     Traceback (most recent call last):
       ...
-<<<<<<< HEAD
-    MultipleCategoriesError: ...
+    InvalidSectionNameError: category.other_category.name.optional
 
 
 == Config ==
@@ -505,7 +504,3 @@
     Traceback (most recent call last):
       ...
     KeyError: ...
-
-=======
-    InvalidSectionNameError: category.other_category.name.optional
->>>>>>> a25464b1
