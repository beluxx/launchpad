# Copyright 2009-2010 Canonical Ltd.  This software is licensed under the
# GNU Affero General Public License version 3 (see the file LICENSE).

"""Base class view for branch listings."""

__metaclass__ = type

__all__ = [
    'BranchBadges',
    'BranchListingView',
    'DistributionBranchListingView',
    'DistributionSourcePackageBranchesView',
    'DistroSeriesBranchListingView',
    'GroupedDistributionSourcePackageBranchesView',
    'CodeVHostBreadcrumb',
    'PersonBranchesMenu',
    'PersonCodeSummaryView',
    'PersonOwnedBranchesView',
    'PersonRegisteredBranchesView',
    'PersonSubscribedBranchesView',
    'PersonTeamBranchesView',
    'ProductBranchListingView',
    'ProductBranchesMenu',
    'ProductBranchesView',
    'ProductCodeIndexView',
    'ProjectBranchesView',
    'RecentlyChangedBranchesView',
    'RecentlyImportedBranchesView',
    'RecentlyRegisteredBranchesView',
    'SourcePackageBranchesView',
    ]

from datetime import datetime
from operator import attrgetter

from lazr.delegates import delegates
from lazr.enum import (
    EnumeratedType,
    Item,
    )
import pytz
import simplejson
from storm.expr import (
    Asc,
    Desc,
    )
from zope.component import getUtility
from zope.formlib import form
from zope.interface import (
    implements,
    Interface,
    )
from zope.schema import Choice

from canonical.config import config
from canonical.launchpad import _
from canonical.launchpad.browser.feeds import (
    FeedsMixin,
    PersonBranchesFeedLink,
    PersonRevisionsFeedLink,
    ProductBranchesFeedLink,
    ProductRevisionsFeedLink,
    ProjectBranchesFeedLink,
    ProjectRevisionsFeedLink,
    )
from canonical.launchpad.webapp import (
    ApplicationMenu,
    canonical_url,
    custom_widget,
    enabled_with_permission,
    LaunchpadFormView,
    Link,
    )
from canonical.launchpad.webapp.authorization import (
    check_permission,
    precache_permission_for_objects,
    )
from canonical.launchpad.webapp.badge import (
    Badge,
    HasBadgeBase,
    )
from canonical.launchpad.webapp.batching import TableBatchNavigator
from canonical.launchpad.webapp.breadcrumb import Breadcrumb
from canonical.launchpad.webapp.publisher import LaunchpadView
from canonical.widgets import LaunchpadDropdownWidget
from lp.app.browser.tales import MenuAPI
from lp.blueprints.interfaces.specificationbranch import (
    ISpecificationBranchSet,
    )
from lp.bugs.interfaces.bugbranch import IBugBranchSet
from lp.code.browser.branch import BranchMirrorMixin
from lp.code.browser.branchmergeproposallisting import (
    ActiveReviewsView,
    PersonActiveReviewsView,
    PersonProductActiveReviewsView,
    )
<<<<<<< HEAD
from lp.code.browser.branchmergequeuelisting import HasMergeQueuesMenuMixin
=======
from lp.code.browser.branchvisibilitypolicy import BranchVisibilityPolicyMixin
>>>>>>> 4ce89032
from lp.code.browser.summary import BranchCountSummaryView
from lp.code.enums import (
    BranchLifecycleStatus,
    BranchLifecycleStatusFilter,
    BranchType,
    )
from lp.code.interfaces.branch import (
    BzrIdentityMixin,
    DEFAULT_BRANCH_STATUS_IN_LISTING,
    IBranch,
    IBranchBatchNavigator,
    IBranchListingQueryOptimiser,
    )
from lp.code.interfaces.branchcollection import IAllBranches
from lp.code.interfaces.branchnamespace import IBranchNamespacePolicy
from lp.code.interfaces.branchtarget import IBranchTarget
from lp.code.interfaces.revision import IRevisionSet
from lp.code.interfaces.revisioncache import IRevisionCache
from lp.code.interfaces.seriessourcepackagebranch import (
    IFindOfficialBranchLinks,
    )
from lp.registry.browser.product import (
    ProductDownloadFileMixin,
    SortSeriesMixin,
    )
from lp.registry.interfaces.person import (
    IPerson,
    IPersonSet,
    )
from lp.registry.interfaces.personproduct import (
    IPersonProduct,
    IPersonProductFactory,
    )
from lp.registry.interfaces.product import IProduct
from lp.registry.interfaces.series import SeriesStatus
from lp.registry.interfaces.sourcepackage import ISourcePackageFactory
from lp.registry.model.sourcepackage import SourcePackage
from lp.services.browser_helpers import get_plural_text
from lp.services.propertycache import cachedproperty


class CodeVHostBreadcrumb(Breadcrumb):
    rootsite = 'code'
    text = 'Code'


class BranchBadges(HasBadgeBase):
    badges = "private", "bug", "blueprint", "warning", "mergeproposal"

    def isBugBadgeVisible(self):
        """Show a bug badge if the branch is linked to bugs."""
        # Only show the badge if at least one bug is visible by the user.
        for bug in self.context.linked_bugs:
            # Stop on the first visible one.
            if check_permission('launchpad.View', bug):
                return True
        return False

    def isBlueprintBadgeVisible(self):
        """Show a blueprint badge if the branch is linked to blueprints."""
        # When specs get privacy, this will need to be adjusted.
        return self.context.spec_links.count() > 0

    def isWarningBadgeVisible(self):
        """Show a warning badge if there are mirror failures."""
        return self.context.mirror_failures > 0

    def isMergeproposalBadgeVisible(self):
        """Show a proposal badge if there are any landing targets."""
        for proposal in self.context.landing_targets:
            # Stop on the first visible one.
            if check_permission('launchpad.View', proposal):
                return True
        return False

    def getBadge(self, badge_name):
        """See `IHasBadges`."""
        if badge_name == "warning":
            return Badge('/@@/warning', '/@@/warning-large', '',
                         'Branch has errors')
        else:
            return HasBadgeBase.getBadge(self, badge_name)


class BranchListingItem(BzrIdentityMixin, BranchBadges):
    """A decorated branch.

    Some attributes that we want to display are too convoluted or expensive
    to get on the fly for each branch in the listing.  These items are
    prefetched by the view and decorate the branch.
    """
    delegates(IBranch, 'context')

    def __init__(self, branch, last_commit, now, show_bug_badge,
                 show_blueprint_badge, show_mp_badge,
                 associated_product_series, suite_source_packages):
        BranchBadges.__init__(self, branch)
        self.last_commit = last_commit
        self.show_bug_badge = show_bug_badge
        self.show_blueprint_badge = show_blueprint_badge
        self.show_merge_proposals = show_mp_badge
        self._now = now
        self.associated_product_series = associated_product_series
        self.suite_source_packages = suite_source_packages

    def associatedProductSeries(self):
        """Override the IBranch.associatedProductSeries."""
        return self.associated_product_series

    def associatedSuiteSourcePackages(self):
        """Override the IBranch.associatedSuiteSourcePackages."""
        return self.suite_source_packages

    @property
    def active_series(self):
        return [series for series in self.associated_product_series
                if series.status != SeriesStatus.OBSOLETE]

    @property
    def since_updated(self):
        """How long since the branch was last updated."""
        return self._now - self.context.date_last_modified

    @property
    def since_created(self):
        """How long since the branch was created."""
        return self._now - self.context.date_created

    def isBugBadgeVisible(self):
        return self.show_bug_badge

    def isBlueprintBadgeVisible(self):
        return self.show_blueprint_badge

    def isMergeproposalBadgeVisible(self):
        """Show the merge proposal badge if needed"""
        return self.show_merge_proposals

    @property
    def revision_author(self):
        return self.last_commit.revision_author

    @property
    def revision_number(self):
        return self.context.revision_count

    @property
    def revision_log(self):
        return self.last_commit.log_body

    @property
    def revision_date(self):
        return self.last_commit.revision_date

    @property
    def revision_codebrowse_link(self):
        return self.context.codebrowse_url(
            'revision', str(self.context.revision_count))

    def __repr__(self):
        # For testing purposes.
        return '<BranchListingItem %r (%d)>' % (self.unique_name, self.id)


class BranchListingSort(EnumeratedType):
    """Choices for how to sort branch listings."""

    # XXX: MichaelHudson 2007-10-17 bug=153891: We allow sorting on quantities
    # that are not visible in the listing!

    DEFAULT = Item("""
        by most interesting

        Sort branches by the default ordering for the view.
        """)

    PRODUCT = Item("""
        by project name

        Sort branches by name of the project the branch is for.
        """)

    LIFECYCLE = Item("""
        by status

        Sort branches by their status.
        """)

    NAME = Item("""
        by branch name

        Sort branches by the name of the branch.
        """)

    OWNER = Item("""
        by owner name

        Sort branches by the name of the owner.
        """)

    MOST_RECENTLY_CHANGED_FIRST = Item("""
        most recently changed first

        Sort branches from the most recently to the least recently
        changed.
        """)

    LEAST_RECENTLY_CHANGED_FIRST = Item("""
        least recently changed first

        Sort branches from the least recently to the most recently
        changed.
        """)

    NEWEST_FIRST = Item("""
        newest first

        Sort branches from newest to oldest.
        """)

    OLDEST_FIRST = Item("""
        oldest first

        Sort branches from oldest to newest.
        """)


class IBranchListingFilter(Interface):
    """The schema for the branch listing filtering/ordering form."""

    # Stats and status attributes
    lifecycle = Choice(
        title=_('Lifecycle Filter'), vocabulary=BranchLifecycleStatusFilter,
        default=BranchLifecycleStatusFilter.CURRENT,
        description=_(
        "The author's assessment of the branch's maturity. "
        " Mature: recommend for production use."
        " Development: useful work that is expected to be merged eventually."
        " Experimental: not recommended for merging yet, and maybe ever."
        " Merged: integrated into mainline, of historical interest only."
        " Abandoned: no longer considered relevant by the author."
        " New: unspecified maturity."))

    sort_by = Choice(
        title=_('ordered by'), vocabulary=BranchListingSort,
        default=BranchListingSort.LIFECYCLE)


class BranchListingItemsMixin:
    """Mixin class to create BranchListingItems."""

    # Requires the following attributes:
    #   visible_branches_for_view
    def __init__(self, user):
        self._distro_series_map = {}
        self._now = datetime.now(pytz.UTC)
        self.view_user = user

    def getBranchCollection(self):
        """Should be a user restricted branch collection for the view."""
        raise NotImplementedError(self.getBranchCollection)

    @cachedproperty
    def branch_sparks(self):
        """Return a simplejson string for [id, url] for branch sparks."""
        spark_lines = []
        for count, branch in enumerate(self.visible_branches_for_view):
            if self.view.showSparkLineForBranch(branch):
                element_id = 'b-%s' % (count + 1)
                element_url = canonical_url(branch, view_name='+spark')
                spark_lines.append((element_id, element_url))
        return simplejson.dumps(spark_lines)

    @cachedproperty
    def _query_optimiser(self):
        """Return the branch listing query optimiser utility."""
        return getUtility(IBranchListingQueryOptimiser)

    @cachedproperty
    def _visible_branch_ids(self):
        """Return a list of the branch ids that are visible."""
        return [branch.id for branch in self.visible_branches_for_view]

    @cachedproperty
    def product_series_map(self):
        """Return a map from branch id to a list of product series."""
        series_resultset = self._query_optimiser.getProductSeriesForBranches(
            self._visible_branch_ids)
        result = {}
        for series in series_resultset:
            result.setdefault(series.branch.id, []).append(series)
        return result

    def getProductSeries(self, branch):
        """Get the associated product series for the branch.

        If the branch has more than one associated product series
        they are listed in alphabetical order, unless one of them is
        the current development focus, in which case that comes first.
        """
        series = self.product_series_map.get(branch.id, [])
        if len(series) > 1:
            # Check for development focus.
            dev_focus = branch.product.development_focus
            if dev_focus is not None and dev_focus in series:
                series.remove(dev_focus)
                series.insert(0, dev_focus)
        return series

    @cachedproperty
    def official_package_links_map(self):
        """Return a map from branch id to a list of package links."""
        query_optimiser = self._query_optimiser
        links = query_optimiser.getOfficialSourcePackageLinksForBranches(
            self._visible_branch_ids)
        result = {}
        for link in links:
            result.setdefault(link.branch.id, []).append(link)
        return result

    def getSuiteSourcePackages(self, branch):
        """Get the associated SuiteSourcePackages for the branch.

        If there is more than one, they are sorted by pocket.
        """
        links = [link.suite_sourcepackage for link in
                 self.official_package_links_map.get(branch.id, [])]
        return sorted(links, key=attrgetter('pocket'))

    def getDistroDevelSeries(self, distribution):
        """distribution.currentseries hits the DB every time so cache it."""
        try:
            return self._distro_series_map[distribution]
        except KeyError:
            result = distribution.currentseries
            self._distro_series_map[distribution] = result
            return result

    @cachedproperty
    def branch_ids_with_bug_links(self):
        """Return a set of branch ids that should show bug badges."""
        bug_branches = getUtility(IBugBranchSet).getBugBranchesForBranches(
            self.visible_branches_for_view, self.view_user)
        return set(bug_branch.branch.id for bug_branch in bug_branches)

    @cachedproperty
    def branch_ids_with_spec_links(self):
        """Return a set of branch ids that should show blueprint badges."""
        spec_branches = getUtility(
            ISpecificationBranchSet).getSpecificationBranchesForBranches(
            self.visible_branches_for_view, self.view_user)
        return set(spec_branch.branch.id for spec_branch in spec_branches)

    @cachedproperty
    def branch_ids_with_merge_proposals(self):
        """Return a set of branches that should show merge proposal badges.

        Branches have merge proposals badges if they've been proposed for
        merging into another branch (source branches).
        """
        branches = self.visible_branches_for_view
        collection = self.getBranchCollection()
        proposals = collection.getMergeProposals(for_branches=branches)
        return set(proposal.source_branch.id for proposal in proposals)

    @cachedproperty
    def tip_revisions(self):
        """Return a set of branch ids that should show blueprint badges."""
        revisions = getUtility(IRevisionSet).getTipRevisionsForBranches(
            self.visible_branches_for_view)
        if revisions is None:
            revision_map = {}
        else:
            # Key the revisions by revision id.
            revision_map = dict((revision.revision_id, revision)
                                for revision in revisions)
        # Return a dict keyed on branch id.
        return dict((branch.id, revision_map.get(branch.last_scanned_id))
                     for branch in self.visible_branches_for_view)

    def _createItem(self, branch):
        last_commit = self.tip_revisions[branch.id]
        show_bug_badge = branch.id in self.branch_ids_with_bug_links
        show_blueprint_badge = branch.id in self.branch_ids_with_spec_links
        show_mp_badge = branch.id in self.branch_ids_with_merge_proposals
        associated_product_series = self.getProductSeries(branch)
        suite_source_packages = self.getSuiteSourcePackages(branch)
        return BranchListingItem(
            branch, last_commit, self._now, show_bug_badge,
            show_blueprint_badge, show_mp_badge,
            associated_product_series, suite_source_packages)

    def decoratedBranches(self, branches):
        """Return the decorated branches for the branches passed in."""
        return [self._createItem(branch) for branch in branches]


class BranchListingBatchNavigator(TableBatchNavigator,
                                  BranchListingItemsMixin):
    """Batch up the branch listings."""
    implements(IBranchBatchNavigator)

    def __init__(self, view):
        TableBatchNavigator.__init__(
            self, view.getVisibleBranchesForUser(), view.request,
            columns_to_show=view.extra_columns,
            size=config.launchpad.branchlisting_batch_size)
        BranchListingItemsMixin.__init__(self, view.user)
        self.view = view
        self.column_count = 4 + len(view.extra_columns)

    def getBranchCollection(self):
        """See `BranchListingItemsMixin`."""
        return self.view._getCollection().visibleByUser(self.view.user)

    @cachedproperty
    def visible_branches_for_view(self):
        branches = list(self.currentBatch())
        request = self.view.request
        precache_permission_for_objects(request, 'launchpad.View', branches)
        return branches

    @cachedproperty
    def branches(self):
        """Return a list of BranchListingItems."""
        return self.decoratedBranches(self.visible_branches_for_view)

    @property
    def table_class(self):
        # XXX: MichaelHudson 2007-10-18 bug=153894: This means there are two
        # ways of sorting a one-page branch listing, which is a confusing and
        # incoherent.
        if self.has_multiple_pages:
            return "listing"
        else:
            return "listing sortable"


class BranchListingView(LaunchpadFormView, FeedsMixin,
                        BranchVisibilityPolicyMixin):
    """A base class for views of branch listings."""
    schema = IBranchListingFilter
    field_names = ['lifecycle', 'sort_by']
    development_focus_branch = None
    show_set_development_focus = False
    custom_widget('lifecycle', LaunchpadDropdownWidget)
    custom_widget('sort_by', LaunchpadDropdownWidget)
    # Showing the series links is only really useful on product listing
    # pages.  Derived views can override this value to have the series links
    # shown in the branch listings.
    show_series_links = False
    extra_columns = []
    label_template = 'Bazaar branches for %(displayname)s'
    # no_sort_by is a sequence of items from the BranchListingSort
    # enumeration to not offer in the sort_by widget.
    no_sort_by = ()

    # Set the feed types to be only the various branches feed links.  The
    # `feed_links` property will screen this list and produce only the feeds
    # appropriate to the context.
    feed_types = (
        ProjectBranchesFeedLink,
        ProjectRevisionsFeedLink,
        ProductBranchesFeedLink,
        ProductRevisionsFeedLink,
        PersonBranchesFeedLink,
        PersonRevisionsFeedLink,
        )

    @property
    def label(self):
        return self.label_template % {
            'displayname': self.context.displayname,
            'title': getattr(self.context, 'title', 'no-title')}

    # Provide a default page_title for distros and other things without
    # breadcrumbs..
    page_title = label

    @property
    def initial_values(self):
        return {
            'lifecycle': BranchLifecycleStatusFilter.CURRENT,
            }

    @cachedproperty
    def selected_lifecycle_status(self):
        widget = self.widgets['lifecycle']

        if widget.hasValidInput():
            lifecycle_filter = widget.getInputValue()
        else:
            lifecycle_filter = BranchLifecycleStatusFilter.CURRENT

        if lifecycle_filter == BranchLifecycleStatusFilter.ALL:
            return None
        elif lifecycle_filter == BranchLifecycleStatusFilter.CURRENT:
            return DEFAULT_BRANCH_STATUS_IN_LISTING
        else:
            return (BranchLifecycleStatus.items[lifecycle_filter.name], )

    def branches(self):
        """All branches related to this target, sorted for display."""
        # Separate the public property from the underlying virtual method.
        return BranchListingBatchNavigator(self)

    def showSparkLineForBranch(self, branch):
        """Should the view render the code to generate the sparklines?"""
        # Default to no for everything.
        return False

    def getVisibleBranchesForUser(self):
        """Get branches visible to the user.

        This method is called from the `BranchListingBatchNavigator` to
        get the branches to show in the listing.
        """
        return self._branches(self.selected_lifecycle_status)

    def hasAnyBranchesVisibleByUser(self):
        """Does the context have any branches that are visible to the user?"""
        return self.branch_count > 0

    def _getCollection(self):
        """Override this to say what branches will be in the listing."""
        raise NotImplementedError(self._getCollection)

    @cachedproperty
    def branch_count(self):
        """The number of total branches the user can see."""
        return self._getCollection().visibleByUser(self.user).count()

    def _branches(self, lifecycle_status):
        """Return a sequence of branches.

        This method is overridden in the derived classes to perform the
        specific query.

        :param lifecycle_status: A filter of the branch's lifecycle status.
        """
        collection = self._getCollection()
        if lifecycle_status is not None:
            collection = collection.withLifecycleStatus(*lifecycle_status)
        collection = collection.visibleByUser(self.user)
        return collection.getBranches().order_by(
            self._listingSortToOrderBy(self.sort_by))

    @property
    def no_branch_message(self):
        """This may also be overridden in derived classes to provide
        context relevant messages if there are no branches returned."""
        if (self.selected_lifecycle_status is not None
            and self.hasAnyBranchesVisibleByUser()):
            message = (
                'There are branches related to %s but none of them match the '
                'current filter criteria for this page. '
                'Try filtering on "Any Status".')
        else:
            message = (
                'There are no branches related to %s '
                'in Launchpad today. You can use Launchpad as a registry for '
                'Bazaar branches, and encourage broader community '
                'participation in your project using '
                'distributed version control.')
        return message % self.context.displayname

    @property
    def branch_listing_sort_values(self):
        """The enum items we should present in the 'sort_by' widget.

        Subclasses get the chance to avoid some sort options (it makes no
        sense to offer to sort the product branch listing by product name!)
        and if we're filtering to a single lifecycle status it doesn't make
        much sense to sort by lifecycle.
        """
        # This is pretty painful.
        # First we find the items which are not excluded for this view.
        vocab_items = [item for item in BranchListingSort.items.items
                       if item not in self.no_sort_by]
        # Finding the value of the lifecycle_filter widget is awkward as we do
        # this when the widgets are being set up.  We go digging in the
        # request.
        lifecycle_field = IBranchListingFilter['lifecycle']
        name = self.prefix + '.' + lifecycle_field.__name__
        form_value = self.request.form.get(name)
        if form_value is not None:
            try:
                status_filter = BranchLifecycleStatusFilter.getTermByToken(
                    form_value).value
            except LookupError:
                # We explicitly support bogus values in field.lifecycle --
                # they are treated the same as "CURRENT", which includes more
                # than one lifecycle.
                pass
            else:
                if status_filter not in (BranchLifecycleStatusFilter.ALL,
                                         BranchLifecycleStatusFilter.CURRENT):
                    vocab_items.remove(BranchListingSort.LIFECYCLE)
        return vocab_items

    @property
    def sort_by_field(self):
        """The zope.schema field for the 'sort_by' widget."""
        orig_field = IBranchListingFilter['sort_by']
        values = self.branch_listing_sort_values
        return Choice(__name__=orig_field.__name__,
                      title=orig_field.title,
                      required=True, values=values, default=values[0])

    @property
    def sort_by(self):
        """The value of the `sort_by` widget, or None if none was present."""
        widget = self.widgets['sort_by']
        if widget.hasValidInput():
            return widget.getInputValue()
        else:
            # If a derived view has specified a default sort_by, use that.
            return self.initial_values.get('sort_by')

    @staticmethod
    def _listingSortToOrderBy(sort_by):
        """Compute a value to pass as orderBy to Branch.select().

        :param sort_by: an item from the BranchListingSort enumeration.
        """
        from lp.code.model.branch import Branch

        DEFAULT_BRANCH_LISTING_SORT = [
            BranchListingSort.PRODUCT,
            BranchListingSort.LIFECYCLE,
            BranchListingSort.OWNER,
            BranchListingSort.NAME,
            ]

        LISTING_SORT_TO_COLUMN = {
            BranchListingSort.PRODUCT: (Asc, Branch.target_suffix),
            BranchListingSort.LIFECYCLE: (Desc, Branch.lifecycle_status),
            BranchListingSort.NAME: (Asc, Branch.name),
            BranchListingSort.OWNER: (Asc, Branch.owner_name),
            BranchListingSort.MOST_RECENTLY_CHANGED_FIRST: (
                Desc, Branch.date_last_modified),
            BranchListingSort.LEAST_RECENTLY_CHANGED_FIRST: (
                Asc, Branch.date_last_modified),
            BranchListingSort.NEWEST_FIRST: (Desc, Branch.date_created),
            BranchListingSort.OLDEST_FIRST: (Asc, Branch.date_created),
            }

        order_by = map(
            LISTING_SORT_TO_COLUMN.get, DEFAULT_BRANCH_LISTING_SORT)

        if sort_by is not None and sort_by != BranchListingSort.DEFAULT:
            direction, column = LISTING_SORT_TO_COLUMN[sort_by]
            order_by = (
                [(direction, column)] +
                [sort for sort in order_by if sort[1] is not column])
        return [direction(column) for direction, column in order_by]

    def setUpWidgets(self, context=None):
        """Set up the 'sort_by' widget with only the applicable choices."""
        fields = []
        for field_name in self.field_names:
            if field_name == 'sort_by':
                field = form.FormField(self.sort_by_field)
            else:
                field = self.form_fields[field_name]
            fields.append(field)
        self.form_fields = form.Fields(*fields)
        super(BranchListingView, self).setUpWidgets(context)

    @property
    def new_branches_are_private(self):
        """Are new branches by the user private."""
        if self.user is None:
            return False
        target = IBranchTarget(self.context)
        if target is None:
            return False
        namespace = target.getNamespace(self.user)
        policy = IBranchNamespacePolicy(namespace)
        return policy.areNewBranchesPrivate()


class NoContextBranchListingView(BranchListingView):
    """A branch listing that has no associated product or person."""

    field_names = ['lifecycle']
    no_sort_by = (BranchListingSort.DEFAULT, )

    no_branch_message = (
        'There are no branches that match the current status filter.')
    extra_columns = ('author', 'product', 'date_created')

    def _branches(self, lifecycle_status):
        """Return a sequence of branches.

        Override the default behaviour to not join across Owner and Product.

        :param lifecycle_status: A filter of the branch's lifecycle status.
        """
        collection = self._getCollection()
        if lifecycle_status is not None:
            collection = collection.withLifecycleStatus(*lifecycle_status)
        collection = collection.visibleByUser(self.user)
        return collection.getBranches().order_by(
            self._branch_order)


class RecentlyRegisteredBranchesView(NoContextBranchListingView):
    """A batched view of branches orded by registration date."""

    page_title = 'Recently registered branches'

    @property
    def _branch_order(self):
        from lp.code.model.branch import Branch
        return Desc(Branch.date_created), Desc(Branch.id)

    def _getCollection(self):
        return getUtility(IAllBranches)


class RecentlyImportedBranchesView(NoContextBranchListingView):
    """A batched view of imported branches ordered by last modifed time."""

    page_title = 'Recently imported branches'
    extra_columns = ('product', 'date_created')

    @property
    def _branch_order(self):
        from lp.code.model.branch import Branch
        return Desc(Branch.date_last_modified), Desc(Branch.id)

    def _getCollection(self):
        return (getUtility(IAllBranches)
                .withBranchType(BranchType.IMPORTED)
                .scanned())


class RecentlyChangedBranchesView(NoContextBranchListingView):
    """Batched view of non-imported branches ordered by last modified time."""

    page_title = 'Recently changed branches'

    @property
    def _branch_order(self):
        from lp.code.model.branch import Branch
        return Desc(Branch.date_last_modified), Desc(Branch.id)

    def _getCollection(self):
        return (getUtility(IAllBranches)
                .withBranchType(BranchType.HOSTED, BranchType.MIRRORED)
                .scanned())


class PersonBranchesMenu(ApplicationMenu, HasMergeQueuesMenuMixin):

    usedfor = IPerson
    facet = 'branches'
    links = ['registered', 'owned', 'subscribed', 'addbranch',
             'active_reviews', 'mergequeues']
    extra_attributes = [
        'active_review_count',
        'owned_branch_count',
        'registered_branch_count',
        'show_summary',
        'subscribed_branch_count',
        'mergequeue_count',
        ]

    def _getCountCollection(self):
        """The base collection of branches which should be counted.

        This collection will be further restricted to, e.g., the
        branches registered by a particular user for the counts that
        appear at the top of a branch listing page.

        This should be overriden in subclasses to restrict to, for
        example, the set of branches of a particular product.
        """
        return getUtility(IAllBranches).visibleByUser(self.user)

    @property
    def person(self):
        """The `IPerson` for the context of the view.

        In simple cases this is the context itself, but in others, like the
        PersonProduct, it is an attribute of the context.
        """
        return self.context

    @property
    def show_summary(self):
        """Should the template show the summary view with the links."""
        return (self.owned_branch_count or
                self.registered_branch_count or
                self.subscribed_branch_count or
                self.active_review_count)

    @cachedproperty
    def registered_branch_count(self):
        """Return the number of branches registered by self.person."""
        return self._getCountCollection().registeredBy(self.person).count()

    @cachedproperty
    def owned_branch_count(self):
        """Return the number of branches owned by self.person."""
        return self._getCountCollection().ownedBy(self.person).count()

    @cachedproperty
    def subscribed_branch_count(self):
        """Return the number of branches subscribed to by self.person."""
        return self._getCountCollection().subscribedBy(self.person).count()

    def owned(self):
        return Link(
            canonical_url(self.context, rootsite='code'),
            get_plural_text(
                self.owned_branch_count, 'owned branch', 'owned branches'))

    def registered(self):
        return Link(
            '+registeredbranches',
            get_plural_text(
                self.registered_branch_count,
                'registered branch', 'registered branches'))

    def subscribed(self):
        return Link(
            '+subscribedbranches',
            get_plural_text(
                self.subscribed_branch_count,
                'subscribed branch', 'subscribed branches'))

    @cachedproperty
    def active_review_count(self):
        """Return the number of active reviews for self.person's branches."""
        active_reviews = PersonActiveReviewsView(self.context, self.request)
        return active_reviews.getProposals().count()

    def active_reviews(self):
        text = get_plural_text(
            self.active_review_count,
            'active review',
            'active reviews')
        return Link('+activereviews', text)

    def addbranch(self):
        if self.user is None:
            enabled = False
        else:
            enabled = self.user.inTeam(self.context)
        text = 'Register a branch'
        summary = 'Register a new Bazaar branch'
        return Link(
            '+addbranch', text, summary, icon='add', enabled=enabled,
            site='code')


class PersonProductBranchesMenu(PersonBranchesMenu):

    usedfor = IPersonProduct
    links = ['registered', 'owned', 'subscribed', 'active_reviews']

    def _getCountCollection(self):
        """See `PersonBranchesMenu`."""
        collection = getUtility(IAllBranches).visibleByUser(self.user)
        return collection.inProduct(self.context.product)

    @property
    def person(self):
        """See `PersonBranchesMenu`."""
        return self.context.person

    @cachedproperty
    def active_review_count(self):
        """Return the number of active reviews for self.person's branches."""
        active_reviews = PersonProductActiveReviewsView(
            self.context, self.request)
        return active_reviews.getProposals().count()


class PersonBaseBranchListingView(BranchListingView):
    """Base class used for different person listing views."""

    @property
    def show_action_menu(self):
        if self.user is not None:
            return self.user.inTeam(self.context)
        return False

    @property
    def show_junk_directions(self):
        return self.user == self.context

    @property
    def initial_values(self):
        values = super(PersonBaseBranchListingView, self).initial_values
        values['sort_by'] = BranchListingSort.MOST_RECENTLY_CHANGED_FIRST
        return values

    @property
    def no_branch_message(self):
        if (self.selected_lifecycle_status is not None
            and self.hasAnyBranchesVisibleByUser()):
            message = (
                'There are branches related to %s but none of them match the '
                'current filter criteria for this page. '
                'Try filtering on "Any Status".')
        else:
            message = (
                'There are no branches related to %s '
                'in Launchpad today.')
        return message % self.context.displayname


class PersonRegisteredBranchesView(PersonBaseBranchListingView):
    """View for branch listing for a person's registered branches."""

    page_title = _('Registered')
    label_template = 'Bazaar branches registered by %(displayname)s'
    no_sort_by = (BranchListingSort.DEFAULT, BranchListingSort.OWNER)

    def _getCollection(self):
        return getUtility(IAllBranches).registeredBy(self.context)


class PersonOwnedBranchesView(PersonBaseBranchListingView):
    """View for branch listing for a person's owned branches."""

    page_title = _('Owned')
    label_template = 'Bazaar branches owned by %(displayname)s'
    no_sort_by = (BranchListingSort.DEFAULT, BranchListingSort.OWNER)

    def _getCollection(self):
        return getUtility(IAllBranches).ownedBy(self.context)


class PersonSubscribedBranchesView(PersonBaseBranchListingView):
    """View for branch listing for a person's subscribed branches."""

    page_title = _('Subscribed')
    label_template = 'Bazaar branches subscribed to by %(displayname)s'
    no_sort_by = (BranchListingSort.DEFAULT, )

    def _getCollection(self):
        return getUtility(IAllBranches).subscribedBy(self.context)


class PersonTeamBranchesView(LaunchpadView):
    """View for team branches portlet."""

    def _getCollection(self):
        """The collection of branches to use to look for team branches."""
        return getUtility(IAllBranches).visibleByUser(self.user)

    def _createItem(self, team):
        """Return a dict of the team, and the thing to get the URL from.

        This dict is used to build the list shown to the user.  Since we don't
        want a particular url formatter for a PersonProduct, we have the url
        separately.
        """
        return {'team': team, 'url_provider': team}

    @property
    def person(self):
        return self.context

    @cachedproperty
    def teams_with_branches(self):
        teams = self._getCollection().getTeamsWithBranches(self.person)
        return [self._createItem(team) for team in teams
                if check_permission('launchpad.View', team)]


class PersonProductTeamBranchesView(PersonTeamBranchesView):
    """View for teams that the person is in with related product branches."""

    def _getCollection(self):
        """Use a collection restricted on on the product."""
        return getUtility(IAllBranches).visibleByUser(self.user).inProduct(
                self.context.product)

    def _createItem(self, team):
        """Return a tuple of the team, and the thing to get the URL from."""
        return {
            'team': team,
            'url_provider': getUtility(IPersonProductFactory).create(
                team, self.context.product)}

    @property
    def person(self):
        return self.context.person


class PersonCodeSummaryView(LaunchpadView):
    """A view to render the code page summary for a person."""


class PersonProductCodeSummaryView(PersonCodeSummaryView):
    """A view to render the code page summary for a `PersonProduct`."""

    @property
    def person(self):
        """Return the person from the context."""
        return self.context.person


class ProductBranchesMenu(ApplicationMenu):

    usedfor = IProduct
    facet = 'branches'
    links = [
        'branch_add',
        'list_branches',
        'active_reviews',
        'code_import',
        'branch_visibility',
        ]
    extra_attributes = [
        'active_review_count',
        ]

    def branch_add(self):
        text = 'Register a branch'
        summary = 'Register a new Bazaar branch for this project'
        return Link('+addbranch', text, summary, icon='add', site='code')

    def list_branches(self):
        text = 'List branches'
        summary = 'List the branches for this project'
        return Link('+branches', text, summary, icon='add', site='code')

    @cachedproperty
    def active_review_count(self):
        """Return the number of active reviews for the user."""
        active_reviews = ActiveReviewsView(self.context, self.request)
        return active_reviews.getProposals().count()

    def active_reviews(self):
        text = get_plural_text(
            self.active_review_count,
            'Active review',
            'Active reviews')
        return Link('+activereviews', text, site='code')

    @enabled_with_permission('launchpad.Commercial')
    def branch_visibility(self):
        text = 'Define branch visibility'
        return Link('+branchvisibility', text, icon='edit', site='mainsite')

    def code_import(self):
        text = 'Import a branch'
        return Link('+new-import', text, icon='add', site='code')


class ProductBranchListingView(BranchListingView):
    """A base class for product branch listings."""

    show_series_links = True
    no_sort_by = (BranchListingSort.PRODUCT, )
    label_template = 'Bazaar branches of %(displayname)s'

    def _getCollection(self):
        return getUtility(IAllBranches).inProduct(self.context)

    def showSparkLineForBranch(self, branch):
        """See `BranchListingView`."""
        # Show the sparklines for the development focus branch only.
        return branch == self.development_focus_branch

    @cachedproperty
    def development_focus_branch(self):
        dev_focus_branch = self.context.development_focus.branch
        if dev_focus_branch is None:
            return None
        elif check_permission('launchpad.View', dev_focus_branch):
            return dev_focus_branch
        else:
            return None

    @property
    def no_branch_message(self):
        if (self.selected_lifecycle_status is not None
            and self.hasAnyBranchesVisibleByUser()):
            message = (
                'There are branches registered for %s '
                'but none of them match the current filter criteria '
                'for this page. Try filtering on "Any Status".')
        else:
            message = (
                'There are no branches registered for %s '
                'in Launchpad today. We recommend you visit '
                '<a href="http://www.bazaar-vcs.org">www.bazaar-vcs.org</a> '
                'for more information about how you can use the Bazaar '
                'revision control system to improve community participation '
                'in this project.')
        return message % self.context.displayname

    def can_configure_branches(self):
        """Whether or not the user can configure branches."""
        return check_permission("launchpad.Edit", self.context)


class ProductBranchStatisticsView(BranchCountSummaryView,
                                  ProductBranchListingView):
    """Portlet containing branch statistics."""

    @property
    def branch_text(self):
        text = super(ProductBranchStatisticsView, self).branch_text
        return text.capitalize()

    @property
    def commit_text(self):
        text = super(ProductBranchStatisticsView, self).commit_text
        return text.capitalize()


class ProductCodeIndexView(ProductBranchListingView, SortSeriesMixin,
                           ProductDownloadFileMixin, BranchMirrorMixin):
    """Initial view for products on the code virtual host."""

    show_set_development_focus = True

    def initialize(self):
        ProductBranchListingView.initialize(self)
        self.product = self.context
        revision_cache = getUtility(IRevisionCache)
        self.revision_cache = revision_cache.inProduct(self.product)

    @property
    def branch(self):
        return self.development_focus_branch

    @property
    def form_action(self):
        return "+branches"

    @property
    def initial_values(self):
        return {
            'lifecycle': BranchLifecycleStatusFilter.CURRENT,
            'sort_by': BranchListingSort.DEFAULT,
            }

    @cachedproperty
    def commit_count(self):
        """The number of new revisions in the last 30 days."""
        return self.revision_cache.count()

    @cachedproperty
    def committer_count(self):
        """The number of committers in the last 30 days."""
        return self.revision_cache.authorCount()

    @cachedproperty
    def _branch_owners(self):
        """The owners of branches."""
        # Listify the owners, there really shouldn't be that many for any
        # one project.
        return list(getUtility(IPersonSet).getPeopleWithBranches(
            product=self.context))

    @cachedproperty
    def person_owner_count(self):
        """The number of individual people who own branches."""
        return len([person for person in self._branch_owners
                    if not person.isTeam()])

    @cachedproperty
    def team_owner_count(self):
        """The number of teams who own branches."""
        return len([person for person in self._branch_owners
                    if person.isTeam()])

    def _getSeriesBranches(self):
        """Get the series branches for the product, dev focus first."""
        # We want to show each series branch only once, always show the
        # development focus branch, no matter what's it lifecycle status, and
        # skip subsequent series where the lifecycle status is Merged or
        # Abandoned
        sorted_series = self.sorted_active_series_list

        def show_branch(branch):
            if self.selected_lifecycle_status is None:
                return True
            else:
                return (branch.lifecycle_status in
                    self.selected_lifecycle_status)
        # The series will always have at least one series, that of the
        # development focus.
        dev_focus_branch = sorted_series[0].branch
        if not check_permission('launchpad.View', dev_focus_branch):
            dev_focus_branch = None
        result = []
        if dev_focus_branch is not None and show_branch(dev_focus_branch):
            result.append(dev_focus_branch)
        for series in sorted_series[1:]:
            branch = series.branch
            if (branch is not None and
                branch not in result and
                check_permission('launchpad.View', branch) and
                show_branch(branch)):
                result.append(branch)
        return result

    @cachedproperty
    def initial_branches(self):
        """Return the series branches, followed by most recently changed."""
        series_branches = self._getSeriesBranches()
        branch_query = super(ProductCodeIndexView, self)._branches(
            self.selected_lifecycle_status)
        branch_query.order_by(self._listingSortToOrderBy(
            BranchListingSort.MOST_RECENTLY_CHANGED_FIRST))
        # We don't want the initial branch listing to be batched, so only get
        # the batch size - the number of series_branches.
        batch_size = config.launchpad.branchlisting_batch_size
        max_branches_from_query = batch_size - len(series_branches)
        # We want to make sure that the series branches do not appear
        # in our branch list.
        branches = [
            branch for branch in branch_query[:max_branches_from_query]
            if branch not in series_branches]
        series_branches.extend(branches)
        return series_branches

    def _branches(self, lifecycle_status):
        """Return the series branches, followed by most recently changed."""
        # The params are ignored, and only used by the listing view.
        return self.initial_branches

    @property
    def unseen_branch_count(self):
        """How many branches are not shown."""
        return self.branch_count - len(self.initial_branches)

    def hasAnyBranchesVisibleByUser(self):
        """See `BranchListingView`."""
        return self.branch_count > 0

    @property
    def has_development_focus_branch(self):
        """Is there a branch assigned as development focus?"""
        return self.development_focus_branch is not None

    @property
    def branch_text(self):
        return get_plural_text(self.branch_count, _('branch'), _('branches'))

    @property
    def person_text(self):
        return get_plural_text(
            self.person_owner_count, _('person'), _('people'))

    @property
    def team_text(self):
        return get_plural_text(self.team_owner_count, _('team'), _('teams'))

    @property
    def commit_text(self):
        return get_plural_text(self.commit_count, _('commit'), _('commits'))

    @property
    def committer_text(self):
        return get_plural_text(self.committer_count, _('person'), _('people'))

    @property
    def configure_codehosting(self):
        """Get the menu link for configuring code hosting."""
        series_menu = MenuAPI(self.context.development_focus).overview
        set_branch = series_menu['set_branch']
        set_branch.text = 'Configure code hosting'
        return set_branch


class ProductBranchesView(ProductBranchListingView):
    """View for branch listing for a product."""

    def initialize(self):
        """Conditionally redirect to the default view.

        If the branch listing requests the default listing, redirect to the
        default view for the product.
        """
        ProductBranchListingView.initialize(self)
        if self.sort_by == BranchListingSort.DEFAULT:
            redirect_url = canonical_url(self.context)
            widget = self.widgets['lifecycle']
            if widget.hasValidInput():
                redirect_url += (
                    '?field.lifecycle=' + widget.getInputValue().name)
            self.request.response.redirect(redirect_url)

    @property
    def initial_values(self):
        return {
            'lifecycle': BranchLifecycleStatusFilter.CURRENT,
            'sort_by': BranchListingSort.LIFECYCLE,
            }


class ProjectBranchesView(BranchListingView):
    """View for branch listing for a project."""

    no_sort_by = (BranchListingSort.DEFAULT, )
    extra_columns = ('author', 'product')
    label_template = 'Bazaar branches of %(displayname)s'
    show_series_links = True

    def _getCollection(self):
        return getUtility(IAllBranches).inProject(self.context)

    @property
    def no_branch_message(self):
        if (self.selected_lifecycle_status is not None
            and self.hasAnyBranchesVisibleByUser()):
            message = (
                'There are branches registered for %s '
                'but none of them match the current filter criteria '
                'for this page. Try filtering on "Any Status".')
        else:
            message = (
                'There are no branches registered for %s '
                'in Launchpad today. We recommend you visit '
                '<a href="http://www.bazaar-vcs.org">www.bazaar-vcs.org</a> '
                'for more information about how you can use the Bazaar '
                'revision control system to improve community participation '
                'in this project group.')
        return message % self.context.displayname


class BaseSourcePackageBranchesView(BranchListingView):
    """A simple base view for package branch listings."""

    no_sort_by = (BranchListingSort.DEFAULT, BranchListingSort.PRODUCT)

    @property
    def initial_values(self):
        values = super(BaseSourcePackageBranchesView, self).initial_values
        values['sort_by'] = BranchListingSort.MOST_RECENTLY_CHANGED_FIRST
        return values


class DistributionSourcePackageBranchesView(BaseSourcePackageBranchesView):
    """A general listing of all branches in the distro source package."""

    label_template = 'Bazaar branches for %(title)s'

    def _getCollection(self):
        return getUtility(IAllBranches).inDistributionSourcePackage(
            self.context)


class DistributionBranchListingView(BaseSourcePackageBranchesView):
    """A general listing of all branches in the distribution."""

    def _getCollection(self):
        return getUtility(IAllBranches).inDistribution(self.context)


class DistroSeriesBranchListingView(BaseSourcePackageBranchesView):
    """A general listing of all branches in the distro source package."""

    def _getCollection(self):
        return getUtility(IAllBranches).inDistroSeries(self.context)


class GroupedDistributionSourcePackageBranchesView(LaunchpadView,
                                                   BranchListingItemsMixin):
    """A view that groups branches into distro series."""

    @property
    def label(self):
        return 'Bazaar branches for %s' % self.context.title

    page_title = label

    def __init__(self, context, request):
        LaunchpadView.__init__(self, context, request)
        BranchListingItemsMixin.__init__(self, self.user)

    def getBranchCollection(self):
        """See `BranchListingItemsMixin`."""
        return getUtility(IAllBranches).inDistributionSourcePackage(
            self.context).visibleByUser(self.user)

    def _getBranchDict(self):
        """Return a dict of branches grouped by distroseries."""
        branches = {}
        # We're only interested in active branches.
        collection = self.getBranchCollection().withLifecycleStatus(
            *DEFAULT_BRANCH_STATUS_IN_LISTING)
        for branch in collection.getBranches():
            branches.setdefault(branch.distroseries, []).append(branch)
        return branches

    def _getOfficialBranches(self):
        """Get all the official branches for the distro source package.

        Return a dict of distro series to a list of branches.

        The branches are ordered by official pocket.
        """
        link_set = getUtility(IFindOfficialBranchLinks)
        links = link_set.findForDistributionSourcePackage(self.context)
        # Remember it is possible that the linked branch is not visible by the
        # user.  Unlikely, but possible.
        visible_links = [
            link for link in links
            if check_permission('launchpad.View', link.branch)]
        # Sort into distroseries.
        distro_links = {}
        for link in visible_links:
            distro_links.setdefault(link.distroseries, []).append(link)
        # For each distro series, we only want the "best" pocket if one branch
        # is linked to more than one pocket.  Best here means smaller value.
        official_branches = {}
        for key, value in distro_links.iteritems():
            ordered = sorted(value, key=attrgetter('pocket'))
            seen_branches = set()
            branches = []
            for link in ordered:
                if link.branch not in seen_branches:
                    branches.append(link.branch)
                    seen_branches.add(link.branch)
            official_branches[key] = branches
        return official_branches

    def _getSeriesBranches(self, official_branches, branches):
        """Return the "best" five branches."""
        # Sort the branches by the last modified date, and ignore any that are
        # official.
        ordered_branches = sorted(
            [branch for branch in branches
             if branch not in official_branches],
            key=attrgetter('date_last_modified'), reverse=True)
        num_branches = len(ordered_branches)
        num_official = len(official_branches)
        # We want to show at most five branches, with (at most) the most
        # recently touched three non-official branch.
        official_count = 5 - min(num_branches, 3)
        # Top up with non-official branches.
        branches = official_branches[0:official_count] + ordered_branches
        # And chop off at 5.
        branches = branches[0:5]

        more_count = num_branches + num_official - len(branches)
        return branches, more_count

    @cachedproperty
    def series_branches_map(self):
        """Return a dict of tuples for branches in the distroseries.

        The tuple contains the branches, and the 'more_count'.
        """
        series_branches = {}
        all_branches = self._getBranchDict()
        official_branches = self._getOfficialBranches()
        for series in self.context.distribution.series:
            if series in all_branches:
                branches, more_count = self._getSeriesBranches(
                    official_branches.get(series, []),
                    all_branches.get(series, []))
                series_branches[series] = (branches, more_count)
        return series_branches

    @cachedproperty
    def visible_branches_for_view(self):
        """All the branches we are going to show with this view.

        Used by the mixin class to get all the associated bugs, blueprints,
        and merge proposal links for badges.
        """
        visible_branches = []
        for branches, count in self.series_branches_map.itervalues():
            visible_branches.extend(branches)
        return visible_branches

    @cachedproperty
    def branch_count(self):
        """The number of total branches the user can see."""
        return len(self.visible_branches_for_view)

    @cachedproperty
    def groups(self):
        """Return a list of dicts containing series and branches.

        The list is ordered so the most recent distro series is first.

        The list contains dicts.  The dict has the values:
          * distroseries - a `IDistroSeries` object
          * branches - an ordered list of branches
          * more-branch-count - a count of additional branches
          * package - the `ISourcePackage` for the distroseries,
              sourcepackagename pair
          * total-count-string - a string saying the number of branches.

        The branches list will contain at most five branches.  If there are
        non-official branches associated with the distroseries, then there
        will always be some non-official branches shown in the summary even if
        there are five different official branches (for the different
        pockets).

        The official branches are sorted based on PackagePublishingPocket, and
        the non-official branches are sorted on date last modified.
        """
        result = []
        series_branches_map = self.series_branches_map
        sp_factory = getUtility(ISourcePackageFactory)
        for series in self.context.distribution.series:
            if series in series_branches_map:
                branches, more_count = series_branches_map[series]
                sourcepackage = sp_factory.new(
                    self.context.sourcepackagename, series)
                num_branches = len(branches) + more_count
                num_branches_text = get_plural_text(
                    num_branches, "branch", "branches")
                count_string = "%s %s" % (num_branches, num_branches_text)
                result.append(
                    {'distroseries': series,
                     'branches': self.decoratedBranches(branches),
                     'more-branch-count': more_count,
                     'package': sourcepackage,
                     'total-count-string': count_string,
                     })
        return result


class SourcePackageBranchesView(BranchListingView):

    label_template = 'Bazaar branches of %(displayname)s'

    # XXX: JonathanLange 2009-03-03 spec=package-branches: This page has no
    # menu yet -- do we need one?

    # XXX: JonathanLange 2009-03-03 spec=package-branches: Add a link to
    # register a branch. This requires there to be a package branch
    # registration page.

    no_sort_by = (BranchListingSort.DEFAULT, BranchListingSort.PRODUCT)

    def _getCollection(self):
        return getUtility(IAllBranches).inSourcePackage(self.context)

    def _numBranchesInPackage(self, package):
        branches = IBranchTarget(package).collection
        return branches.visibleByUser(self.user).count()

    @property
    def series_links(self):
        """Links to other series in the same distro as the package."""
        our_series = self.context.distroseries
        our_sourcepackagename = self.context.sourcepackagename
        distribution = self.context.distribution
        for series in distribution.series:
            if not series.active:
                continue
            if distribution.currentseries == series:
                dev_focus_css = 'sourcepackage-dev-focus'
            else:
                dev_focus_css = 'sourcepackage-not-dev-focus'
            package = SourcePackage(our_sourcepackagename, series)
            # XXX: JonathanLange 2009-05-13 bug=376295: This approach is
            # inefficient. We should instead do something like:
            #
            #   SELECT distroseries, COUNT(id)
            #   FROM Branch
            #   WHERE distroseries IS NOT NULL
            #   AND sourcepackagename = ?
            #   GROUP BY distroseries
            #
            # It's not too bad though, since the number of active series is
            # generally less than 5.
            num_branches = self._numBranchesInPackage(package)
            num_branches_text = get_plural_text(
                num_branches, "branch", "branches")
            yield dict(
                series_name=series.displayname,
                package=package,
                num_branches='%s %s' % (num_branches, num_branches_text),
                dev_focus_css=dev_focus_css,
                linked=(series != our_series))


class PersonProductBaseBranchesView(PersonBaseBranchListingView):
    """A base view used for other person-product branch listings."""

    no_sort_by = (BranchListingSort.DEFAULT, BranchListingSort.PRODUCT)
    show_action_menu = False

    @property
    def person(self):
        """Return the person from the PersonProduct context."""
        return self.context.person

    @property
    def label(self):
        return self.label_template % {
            'person': self.context.person.displayname,
            'product': self.context.product.displayname}

    @property
    def no_branch_message(self):
        """Provide a more appropriate message for no branches."""
        if (self.selected_lifecycle_status is not None
            and self.hasAnyBranchesVisibleByUser()):
            message = (
                'There are branches of %s owned by %s but none of them '
                'match the current filter criteria for this page. '
                'Try filtering on "Any Status".')
        else:
            message = (
                'There are no branches of %s owned by %s in Launchpad today.')
        return message % (
            self.context.product.displayname, self.context.person.displayname)


class PersonProductOwnedBranchesView(PersonProductBaseBranchesView):
    """Branch listing for a person's owned branches of a product."""

    no_sort_by = (BranchListingSort.DEFAULT,
                  BranchListingSort.OWNER,
                  BranchListingSort.PRODUCT)

    label_template = 'Bazaar Branches of %(product)s owned by %(person)s'

    def _getCollection(self):
        return getUtility(IAllBranches).ownedBy(
            self.context.person).inProduct(self.context.product)


class PersonProductRegisteredBranchesView(PersonProductBaseBranchesView):
    """Branch listing for a person's registered branches of a product."""

    label_template = (
        'Bazaar Branches of %(product)s registered by %(person)s')

    def _getCollection(self):
        return getUtility(IAllBranches).registeredBy(
            self.context.person).inProduct(self.context.product)


class PersonProductSubscribedBranchesView(PersonProductBaseBranchesView):
    """Branch listing for a person's subscribed branches of a product."""

    label_template = (
        'Bazaar Branches of %(product)s subscribed to by %(person)s')

    def _getCollection(self):
        return getUtility(IAllBranches).subscribedBy(
            self.context.person).inProduct(self.context.product)<|MERGE_RESOLUTION|>--- conflicted
+++ resolved
@@ -94,11 +94,8 @@
     PersonActiveReviewsView,
     PersonProductActiveReviewsView,
     )
-<<<<<<< HEAD
 from lp.code.browser.branchmergequeuelisting import HasMergeQueuesMenuMixin
-=======
 from lp.code.browser.branchvisibilitypolicy import BranchVisibilityPolicyMixin
->>>>>>> 4ce89032
 from lp.code.browser.summary import BranchCountSummaryView
 from lp.code.enums import (
     BranchLifecycleStatus,
