--- conflicted
+++ resolved
@@ -16,7 +16,6 @@
 
     >>> bugtracker = new_bugtracker(BugTrackerType.BUGZILLA)
 
-<<<<<<< HEAD
 We'll rename the bugtracker to make the tests more readable.
 
     >>> from canonical.database.sqlbase import commit
@@ -29,13 +28,8 @@
     >>> from canonical.config import config
     >>> LaunchpadZopelessLayer.switchDbUser(config.checkwatches.dbuser)
 
-    >>> bugtracker_person = getUtility(
-    ...     IBugTrackerPersonSet).linkPersonToBugTracker(
-    ...         'some-name-i-made-up', bugtracker, sample_person)
-=======
     >>> bugtracker_person = bugtracker.linkPersonToSelf(
     ...         'some-name-i-made-up', sample_person)
->>>>>>> 16385c4f
 
     >>> print bugtracker_person.name
     some-name-i-made-up
@@ -54,13 +48,8 @@
     ...         'some-name-i-made-up', foo_bar)
     Traceback (most recent call last):
       ...
-<<<<<<< HEAD
-    BugTrackerNameAlreadyTaken: Name 'some-name-i-made-up' is already in
+    BugTrackerPersonAlreadyExists: Name 'some-name-i-made-up' is already in
     use for bugtracker 'bugzilla-checkwatches'.
-=======
-    BugTrackerPersonAlreadyExists: Name 'some-name-i-made-up' is already in
-    use for bugtracker 'bugzilla-checkwatches-1'.
->>>>>>> 16385c4f
 
 The BugTrackerPerson record for a given name on a given bugtracker can
 be retrieved by calling IBugTrackerPersonSet.getByNameAndBugTracker().
@@ -75,13 +64,13 @@
     name12
 
 
-== ensurePersonForBugTracker() ==
+== ensureBugTrackerPerson() ==
 
-IBugTrackerPersonSet has a method, ensurePersonForBugTracker(), which is
-responsible for returning the correct Person for a given remote username
-on on a given bugtracker.
+IBugTracker has a method, ensureBugTrackerPerson(), which is
+responsible for returning the correct BugTrackerPerson for a given
+remote username on on a given bugtracker.
 
-Passing a new remote user's details to ensurePersonForBugTracker() will
+Passing a new remote user's details to ensureBugTrackerPerson() will
 return a new Person record.
 
     >>> from canonical.launchpad.interfaces.person import (
@@ -90,12 +79,10 @@
     >>> print getUtility(IPersonSet).getByEmail('new.person@example.com')
     None
 
-    >>> bugtrackerperson_set = getUtility(IBugTrackerPersonSet)
-    >>> new_person = bugtrackerperson_set.ensurePersonForBugTracker(
-    ...     bugtracker=bugtracker, display_name='New Person',
-    ...     email='new.person@example.com',
+    >>> new_person = bugtracker.ensureBugTrackerPerson(
+    ...     display_name='New Person', email='new.person@example.com',
     ...     rationale=PersonCreationRationale.BUGIMPORT,
-    ...     creation_comment='whilst testing ensurePersonForBugTracker().')
+    ...     creation_comment='whilst testing ensureBugTrackerPerson().')
 
     >>> print new_person.displayname
     New Person
@@ -105,20 +92,20 @@
 that we can always retrieve them reliably when we encounter them in a
 remote bugtracker.
 
-    >>> bugtracker_person = bugtrackerperson_set.getByNameAndBugTracker(
+    >>> bugtracker_person = bugtracker.getLinkedPersonByName(
     ...     'New Person', bugtracker)
 
     >>> print bugtracker_person
     None
 
-Calling ensurePersonForBugTracker() with the same details will return the
+Calling ensureBugTrackerPerson() with the same details will return the
 same person.
 
-    >>> other_person = bugtrackerperson_set.ensurePersonForBugTracker(
+    >>> other_person = bugtrackerperson_set.ensureBugTrackerPerson(
     ...     bugtracker=bugtracker, display_name='New Person',
     ...     email='new.person@example.com',
     ...     rationale=PersonCreationRationale.BUGIMPORT,
-    ...     creation_comment='whilst testing ensurePersonForBugTracker().')
+    ...     creation_comment='whilst testing ensureBugTrackerPerson().')
 
     >>> print other_person.name
     new-person
@@ -126,13 +113,13 @@
     >>> print new_person.name
     new-person
 
-ensurePersonForBugTracker() can also handle remote users whose email
+ensureBugTrackerPerson() can also handle remote users whose email
 addresses aren't provided.
 
-    >>> noemail_person = bugtrackerperson_set.ensurePersonForBugTracker(
+    >>> noemail_person = bugtrackerperson_set.ensureBugTrackerPerson(
     ...     bugtracker=bugtracker, display_name='no-email-person',
     ...     email=None, rationale=PersonCreationRationale.BUGIMPORT,
-    ...     creation_comment='whilst testing ensurePersonForBugTracker().')
+    ...     creation_comment='whilst testing ensureBugTrackerPerson().')
 
     >>> print noemail_person.name
     no-email-person-bugzilla-checkwatches
@@ -147,12 +134,12 @@
     >>> bugtracker_person.person == noemail_person
     True
 
-ensurePersonForBugTracker() handles situations in which bugtrackers have
+ensureBugTrackerPerson() handles situations in which bugtrackers have
 been renamed, too, and avoids name collisions when doing so.
 
 We'll create a person, 'noemail,' on our example bugtracker.
 
-    >>> new_person = bugtrackerperson_set.ensurePersonForBugTracker(
+    >>> new_person = bugtrackerperson_set.ensureBugTrackerPerson(
     ...     bugtracker=bugtracker, display_name='noemail',
     ...     email=None, rationale=PersonCreationRationale.BUGIMPORT,
     ...     creation_comment='whilst testing.')
@@ -172,7 +159,7 @@
     >>> commit()
 
 If we rename the BugTracker and then create another with the same name,
-calling ensurePersonForBugTracker() for 'noemail' on that BugTracker
+calling ensureBugTrackerPerson() for 'noemail' on that BugTracker
 should produce a new Person rather than re-using the existing one.
 
     >>> other_bug_tracker = new_bugtracker(BugTrackerType.BUGZILLA)
@@ -200,7 +187,7 @@
     ...     bugtrackerperson_set.getByNameAndBugTracker(
     ...         'noemail', bugtracker))
 
-    >>> new_person = bugtrackerperson_set.ensurePersonForBugTracker(
+    >>> new_person = bugtrackerperson_set.ensureBugTrackerPerson(
     ...     other_bug_tracker, 'noemail', None,
     ...     PersonCreationRationale.BUGIMPORT, 'while testing, again')
 
