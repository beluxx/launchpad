# Copyright 2004-2007 Canonical Ltd.  All rights reserved.

__metaclass__ = type
__all__ = ['POMsgSet', 'DummyPOMsgSet']

import gettextpo

from zope.interface import implements
from zope.security.proxy import removeSecurityProxy
from sqlobject import (ForeignKey, IntCol, StringCol, BoolCol,
                       SQLMultipleJoin, SQLObjectNotFound)

from canonical.database.constants import UTC_NOW
from canonical.database.datetimecol import UtcDateTimeCol
from canonical.database.sqlbase import (flush_database_updates, quote,
                                        SQLBase, sqlvalues)
from canonical.launchpad import helpers
from canonical.launchpad.interfaces import IPOMsgSet, TranslationConflict
from canonical.launchpad.database.posubmission import POSubmission
from canonical.launchpad.database.potranslation import POTranslation
from canonical.lp.dbschema import (RosettaTranslationOrigin,
    TranslationValidationStatus)


class POMsgSetMixIn:
    """This class is not designed to be used directly.

    You should inherite from it and implement full IPOMsgSet interface to use
    the methods and properties defined here.
    """

    # Cached submissions dict, mapping pluralform to list of POSubmissions,
    # ordered from new to old.
    attached_submissions = None

    # Cached active submissions dict, mapping pluralform to POSubmission.
    active_submissions = None
    # Cached published submissions dict, mapping pluralform to POSubmission.
    published_submissions = None

    @property
    def pluralforms(self):
        """See `IPOMsgSet`."""
        if self.potmsgset.getPOMsgIDs().count() > 1:
            if self.pofile.language.pluralforms is not None:
                entries = self.pofile.language.pluralforms
            else:
                # Don't know anything about plural forms for this
                # language, fallback to the most common case, 2
                entries = 2
        else:
            # It's a singular form
            entries = 1
        return entries

    def _getRelatedSubmissions(self):
        """Fetch all POSubmissions for self's submissions caches.

        This retrieves all POSubmissions that form useful suggestions for self
        from the database, as well as any POSubmissions that are already
        attached to self, all in new-to-old order of datecreated."""

        # An SQL clause matching a POMsgSet to our own identity.  It goes into
        # an OR expression, so default is false.
        match_self_sql = 'false'
        if self.id is not None:
            match_self_sql = 'POMsgSet.id=%s' % quote(self)

        parameters = sqlvalues(
            language=self.pofile.language,
            primemsgid=self.potmsgset.primemsgid_ID)

        parameters['match_self'] = match_self_sql

        joins = ['POMsgSet', 'POFile', 'POTMsgSet']
        query = """
                POSubmission.pomsgset = POMsgSet.id AND
                POMsgSet.pofile = POFile.id AND
                POMsgSet.potmsgset = POTMsgSet.id AND
                (%(match_self)s OR NOT POMsgSet.isfuzzy) AND
                POFile.language = %(language)s AND
                POTMsgSet.primemsgid = %(primemsgid)s
            """ % parameters

        return POSubmission.select(
            query, clauseTables=joins, orderBy='-datecreated', distinct=True)

<<<<<<< HEAD
    def initializeSubmissionsCaches(self, related_submissions=None):
        """See `IPOMsgSet`."""
=======
    def initializeSubmissionsCaches(self):
        """See IPOMsgSet."""
>>>>>>> e20564c0
        if self._hasSubmissionsCaches():
            return
        self.active_submissions = {}
        self.published_submissions = {}
        self.suggestions = {}
        self.attached_submissions = {}

        # Retrieve all related POSubmissions, and use them to populate our
        # submissions caches.
<<<<<<< HEAD
        if related_submissions is None:
            related_submissions = self._getRelatedSubmissions()
        else:
            related_submissions = [
                removeSecurityProxy(submission)
                for submission in related_submissions]

        previous = None
        for submission in related_submissions:
            assert previous is None or submission.datecreated <= previous, (
                "POMsgSet's incoming submission cache data not ordered "
                "from newest to oldest")
=======
        for submission in self._getRelatedSubmissions():
>>>>>>> e20564c0
            pluralform = submission.pluralform
            if submission.pomsgset == self:
                self.attached_submissions.setdefault(pluralform, [])
                self.attached_submissions[pluralform].append(submission)
                if submission.active:
                    self.active_submissions[pluralform] = submission
                if submission.published:
                    self.published_submissions[pluralform] = submission
            else:
                self.suggestions.setdefault(pluralform, [])
                self.suggestions[pluralform].append(submission)
<<<<<<< HEAD
            previous = submission.datecreated
=======
>>>>>>> e20564c0

        # Now that we know what our active posubmissions are, filter out any
        # suggestions that refer to the same potranslations.
        for pluralform in self.suggestions.keys():
            active = self.getActiveSubmission(pluralform)
            if active is not None and active.potranslation is not None:
<<<<<<< HEAD
                suggestions = self.suggestions.get(pluralform)
                self.suggestions[pluralform] = [
                    filtered
                    for filtered in suggestions
                    if filtered.potranslation != active.potranslation]
        assert self._hasSubmissionsCaches(), (
            "Failed to set up POMsgSet's submission caches")
=======
                self.suggestions[pluralform] = [
                    submission
                    for submission in self.suggestions.get(pluralform)
                    if submission.potranslation != active.potranslation]
>>>>>>> e20564c0

    def _invalidateSubmissionsCaches(self):
        """Drop our submissions caches."""
        self.active_submissions = None
        self.published_submissions = None
        self.suggestions = None
        self.attached_submissions = None
        assert not self._hasSubmissionsCaches(), (
<<<<<<< HEAD
            "Failed to initialize POMsgSet's submission caches")

    def _hasSubmissionsCaches(self):
        return not self.attached_submissions is None

    def getWikiSubmissions(self, pluralform):
        """See `IPOMsgSet`."""
        if self.attached_submissions is None:
            self.initializeSubmissionsCaches()
=======
            'Invalidating caches does not work!')

    def _hasSubmissionsCaches(self):
        return self.attached_submissions is not None

    def getWikiSubmissions(self, pluralform):
        self.initializeSubmissionsCaches()
>>>>>>> e20564c0
        suggestions = self.suggestions.get(pluralform)
        if suggestions is None:
            return []
        return suggestions


class DummyPOMsgSet(POMsgSetMixIn):
    """Represents a POMsgSet where we do not yet actually HAVE a POMsgSet for
    that POFile and POTMsgSet.
    """
    implements(IPOMsgSet)

    def __init__(self, pofile, potmsgset):
        self.id = None
        self.pofile = pofile
        self.potmsgset = potmsgset
        self.isfuzzy = False
        self.commenttext = None

    @property
    def active_texts(self):
        """See `IPOMsgSet`."""
        return [None] * self.pluralforms

    def getActiveSubmission(self, pluralform):
        """See `IPOMsgSet`."""
        return None

    def getPublishedSubmission(self, pluralform):
        """See `IPOMsgSet`."""
        return None

    def getNewSubmissions(self, pluralform):
<<<<<<< HEAD
        """See `IPOMsgSet`."""
=======
        """See IPOMsgSet."""
>>>>>>> e20564c0
        return []

    def getCurrentSubmissions(self, pluralform):
        """See `IPOMsgSet`."""
        return []


class POMsgSet(SQLBase, POMsgSetMixIn):
    implements(IPOMsgSet)

    _table = 'POMsgSet'

    sequence = IntCol(dbName='sequence', notNull=True)
    pofile = ForeignKey(foreignKey='POFile', dbName='pofile', notNull=True)
    iscomplete = BoolCol(dbName='iscomplete', notNull=True, default=False)
    publishedcomplete = BoolCol(dbName='publishedcomplete', notNull=True,
        default=False)
    isfuzzy = BoolCol(dbName='isfuzzy', notNull=True, default=False)
    publishedfuzzy = BoolCol(dbName='publishedfuzzy', notNull=True,
        default=False)
    isupdated = BoolCol(notNull=True, default=False)
    commenttext = StringCol(dbName='commenttext', notNull=False, default=None)
    potmsgset = ForeignKey(foreignKey='POTMsgSet', dbName='potmsgset',
        notNull=True)
    obsolete = BoolCol(dbName='obsolete', notNull=True)
    reviewer = ForeignKey(
        foreignKey='Person', dbName='reviewer', notNull=False, default=None)
    date_reviewed = UtcDateTimeCol(dbName='date_reviewed', notNull=False,
        default=None)

    submissions = SQLMultipleJoin('POSubmission', joinColumn='pomsgset')

    @property
    def published_texts(self):
<<<<<<< HEAD
        """See `IPOMsgSet`."""
=======
        """See IPOMsgSet."""
>>>>>>> e20564c0
        if self.pluralforms is None:
            raise RuntimeError(
                "Don't know the number of plural forms for this PO file!")
        translations = []
        for form in range(self.pluralforms):
            published = self.getPublishedSubmission(form)
            if published is None:
                translations.append(None)
            else:
                translations.append(published.potranslation.translation)
        return translations

    @property
    def active_texts(self):
<<<<<<< HEAD
        """See `IPOMsgSet`."""
=======
        """See IPOMsgSet."""
>>>>>>> e20564c0
        pluralforms = self.pluralforms
        if pluralforms is None:
            raise RuntimeError(
                "Don't know the number of plural forms for this PO file!")
        translations = []
        for form in range(self.pluralforms):
            active = self.getActiveSubmission(form)
            if active is None:
                translations.append(None)
            else:
                translations.append(active.potranslation.translation)
        return translations


    def isNewerThan(self, timestamp):
        """See `IPOMsgSet`."""
        date_updated = self.date_reviewed
        for pluralform in range(self.pluralforms):
            submission = self.getActiveSubmission(pluralform)
            if submission and (not date_updated or
                               submission.datecreated > date_updated):
                date_updated = submission.datecreated

        if (date_updated is not None and date_updated > timestamp):
            return True
        else:
            return False

    def setActiveSubmission(self, pluralform, submission):
<<<<<<< HEAD
        """See `IPOMsgSet`."""
=======
        """See IPOMsgSet."""
>>>>>>> e20564c0
        assert submission is None or submission.pomsgset == self, (
            'Submission made "active" in the wrong POMsgSet')
        if not submission is None and submission.active:
            return

        current_active = self.getActiveSubmission(pluralform)
        if current_active is not None:
            current_active.active = False
            del(self.active_submissions[pluralform])
            # We need this syncUpdate so if the next submission.active change
            # is done we are sure that we will store this change first in the
            # database. This is because we can only have an IPOSubmission with
            # the active flag set to TRUE.
            current_active.syncUpdate()

        if not submission is None:
            submission.active = True

            # Update cache.
            self.active_submissions[pluralform] = submission

    def setPublishedSubmission(self, pluralform, submission):
<<<<<<< HEAD
        """See `IPOMsgSet`."""
=======
        """See IPOMsgSet."""
>>>>>>> e20564c0
        assert submission is None or submission.pomsgset == self, (
            "Submission set as published in wrong POMsgSet")
        if not submission is None and submission.published:
            return

        current_published = self.getPublishedSubmission(pluralform)
        if current_published is not None:
            current_published.published = False
            del(self.published_submissions[pluralform])
            # We need this syncUpdate so if the next submission.published change
            # is done we are sure that we will store this change first in the
            # database. This is because we can only have an IPOSubmission with
            # the published flag set to TRUE.
            current_published.syncUpdate()

        if submission is not None:
            submission.published = True

            # Update cache.
            self.published_submissions[pluralform] = submission

    def _fetchActiveAndPublishedSubmissions(self):
        """Populate active/published submissions caches from database.

        Creates self.active_submissions and self.published_submissions as
        dicts, each mapping pluralform to that pluralform's active or
        published submission, respectively.

<<<<<<< HEAD
        This cache is a subset of the submissions cache; populating that will
        also populate this one.  So another way of achieving the same thing
        (and more) is to initialize the POMsgSet's caches, but that is a much
        bigger job with lots of other byproducts that may not turn out to be
        needed.

=======
        This cache is a subset of the submissions cache; populating those will
        also populate these.  So another way of achieving the same thing (and
        more) is to initialize the POMsgSet's caches, but that is a much
        bigger job with lots of other byproducts that may not turn out to be
        needed.
>>>>>>> e20564c0
        """
        active = {}
        published = {}
        query = "pomsgset = %s AND (active OR published)" % quote(self)
        for submission in POSubmission.select(query):
            pluralform = submission.pluralform
            if submission.active:
                assert not pluralform in active, (
                    "Multiple active submissions for pluralform %d"
                    % pluralform)
                active[pluralform] = submission
            if submission.published:
                assert not pluralform in published, (
                    "Multiple published submissions for pluralform %d"
<<<<<<< HEAD
                    % pluralform)
=======
                    %pluralform)
>>>>>>> e20564c0
                published[pluralform] = submission
        self.active_submissions = active
        self.published_submissions = published

    def getActiveSubmission(self, pluralform):
<<<<<<< HEAD
        """See `IPOMsgSet`."""
=======
        """See IPOMsgSet."""
>>>>>>> e20564c0
        if self.active_submissions is None:
            if self.id is None:
                return None
            self._fetchActiveAndPublishedSubmissions()
        return self.active_submissions.get(pluralform)

    def getPublishedSubmission(self, pluralform):
<<<<<<< HEAD
        """See `IPOMsgSet`."""
=======
        """See IPOMsgSet."""
>>>>>>> e20564c0
        if self.published_submissions is None:
            if self.id is None:
                return None
            self._fetchActiveAndPublishedSubmissions()
        return self.published_submissions.get(pluralform)

    def updateReviewerInfo(self, reviewer):
        """See `IPOMsgSet`."""
        self.pofile.last_touched_pomsgset = self
        self.reviewer = reviewer
        self.date_reviewed = UTC_NOW
        self.sync()

    def updateTranslationSet(self, person, new_translations, fuzzy, published,
        lock_timestamp, ignore_errors=False, force_edition_rights=False):
        """See `IPOMsgSet`."""
        # Is the person allowed to edit translations?
        is_editor = (force_edition_rights or
                     self.pofile.canEditTranslations(person))

        # First, check that the translations are correct.
        potmsgset = self.potmsgset
        msgids_text = [messageid.msgid
                       for messageid in potmsgset.getPOMsgIDs()]

        # By default all translations are correct.
        validation_status = TranslationValidationStatus.OK

        # And we allow changes to translations by default, we don't force
        # submissions as suggestions.
        force_suggestion = False

        # Fix the trailing and leading whitespaces
        fixed_new_translations = {}
        for index, value in new_translations.items():
            fixed_new_translations[index] = potmsgset.applySanityFixes(value)

        # Validate the translation we got from the translation form
        # to know if gettext is unhappy with the input.
        try:
            helpers.validate_translation(msgids_text, fixed_new_translations,
                                         potmsgset.flags())
        except gettextpo.error:
            if fuzzy or ignore_errors:
                # The translations are stored anyway, but we set them as
                # broken.
                validation_status = TranslationValidationStatus.UNKNOWNERROR
            else:
                # Check to know if there is any translation.
                has_translations = False
                for key in fixed_new_translations.keys():
                    if fixed_new_translations[key] != '':
                        has_translations = True
                        break

                if has_translations:
                    # Partial translations cannot be stored unless the fuzzy
                    # flag is set, the exception is raised again and handled
                    # outside this method.
                    raise

        if not published and not fuzzy and self.isNewerThan(lock_timestamp):
            # Latest active submission in self is newer than 'lock_timestamp'
            # and we try to change it.
            force_suggestion = True

        # keep track of whether or not this msgset is complete. We assume
        # it's complete and then flag it during the process if it is not
        complete = True
        has_changed = False
        new_translation_count = len(fixed_new_translations)
        if new_translation_count < self.pluralforms and not force_suggestion:
            # it's definitely not complete if it has too few translations
            complete = False
            # And we should reset the active or published submissions for the
            # non updated plural forms. We have entries to reset when:
            #     1. The number of plural forms is changed in current
            #     language since the user loaded the translation form or
            #     downloaded the .po file that he imported.
            #     2. An imported .po file comming from upstream or package
            #     translations has less plural forms than the ones defined in
            #     Rosetta for that language.
            for pluralform in range(self.pluralforms)[new_translation_count:]:
                if published:
                    self.setPublishedSubmission(pluralform, None)
                elif self.getActiveSubmission(pluralform) is not None:
                    # Note that this submission did a change.
                    self.setActiveSubmission(pluralform, None)
                    has_changed = True

        # now loop through the translations and submit them one by one
        for index in fixed_new_translations.keys():
            newtran = fixed_new_translations[index]
            # replace any '' with None until we figure out
            # ResettingTranslations
            if newtran == '':
                newtran = None
            # see if this affects completeness
            if newtran is None:
                complete = False
            # make the new sighting or submission. note that this may not in
            # fact create a whole new submission

            old_active_submission = self.getActiveSubmission(index)

            new_submission = self._makeSubmission(
                person=person,
                text=newtran,
                is_fuzzy=fuzzy,
                pluralform=index,
                published=published,
                validation_status=validation_status,
                force_edition_rights=is_editor,
                force_suggestion=force_suggestion)

            if new_submission != old_active_submission:
                has_changed = True

        if has_changed and is_editor:
            if published:
                # When update for a submission is published, nobody has
                # actually reviewed the new submission in Launchpad, so
                # we don't set the reviewer and date_reviewed
                self.pofile.last_touched_pomsgset = self
            else:
                self.updateReviewerInfo(person)

        if force_suggestion:
            # We already stored the suggestions, so we don't have anything
            # else to do. Raise a TranslationConflict exception to notify
            # that the changes were saved as suggestions only.
            raise TranslationConflict(
                'The new translations were saved as suggestions to avoid '
                'possible conflicts. Please review them.') 

        # We set the fuzzy flag first, and completeness flags as needed:
        if is_editor:
            if published:
                self.publishedfuzzy = fuzzy
                self.publishedcomplete = complete
                if has_changed or self.isfuzzy:
                    # If the upstream translation has changed or we don't have
                    # a valid translation in Launchpad, then we need to update
                    # the status flags because we can get some improved
                    # information from upstream.
                    matches = 0
                    for pluralform in range(self.pluralforms):
                        if (self.getActiveSubmission(pluralform) ==
                            self.getPublishedSubmission(pluralform)):
                            matches += 1
                    if matches == self.pluralforms:
                        # The active submission is exactly the same as the
                        # published one, so the fuzzy and complete flags should be
                        # also the same.
                        self.isfuzzy = self.publishedfuzzy
                        self.iscomplete = self.publishedcomplete
            else:
                self.isfuzzy = fuzzy
                self.iscomplete = complete

        # update the pomsgset flags
        self.updateFlags()

    def _makeSubmission(self, person, text, is_fuzzy, pluralform, published,
            validation_status=TranslationValidationStatus.UNKNOWN,
            force_edition_rights=False, force_suggestion=False):
        """Record a translation submission by the given person.

        :arg person: Who submitted this entry.
        :arg text: The translation submitted or None if there is no
            translation.
        :arg is_fuzzy: Whether this translation has the fuzzy flag set.
        :arg pluralform: The plural form number that this translation is for.
        :arg published: Whether this is a submission noticed in the published
            po file, otherwise it is a launchpad submission. It should NOT be
            set for an arbitrary po file upload, it should ONLY be set if this
            is genuinely the published po file.
        :arg validation_status: A value of TranslationValidationStatus that
            indicates the status of the translation.
        :arg force_edition_rights: A flag that 'forces' that this submition is
            handled as coming from an editor, no matter whether it's really
            from an editor.
        :arg force_suggestion: Whether this translation must not change the
            active translation in Launchpad and just be added as a suggestion.

        This is THE KEY method in the whole of rosetta. It deals with the
        sighting or submission of a translation for a pomsgset and plural
        form, either online or in the published po file. It has to decide
        exactly what to do with that submission or sighting: whether to
        record it or ignore it, whether to make it the active or published
        translation, etc.

        It takes all the key information in the sighting/submission and
        records that in the db. It returns either the record of the
        submission, a POSubmission, or None if it decided to record
        nothing at all. Note that it may return a submission that was
        created previously, if it decides that there is not enough new
        information in this submission to justify recording it.
        """
        # Is the person allowed to edit translations?
        is_editor = (force_edition_rights or
                     self.pofile.canEditTranslations(person))

        # It makes no sense to have a "published" submission from someone
        # who is not an editor, so let's sanity check that first
        if published and not is_editor:
            raise AssertionError(
                'published translations are ALWAYS from an editor')

        # first we must deal with the situation where someone has submitted
        # a NULL translation. This only affects the published or active data
        # set, there is no crossover. So, for example, if upstream loses a
        # translation, we do not remove it from the rosetta active set.

        # we should also be certain that we don't get an empty string. that
        # should be None by this stage
        assert text != u'', 'Empty string received, should be None'

        # We'll be needing our full submissions cache for this.
        self.initializeSubmissionsCaches()

        active_submission = self.getActiveSubmission(pluralform)
        published_submission = self.getPublishedSubmission(pluralform)

        # submitting an empty (None) translation gets rid of the published
        # or active submissions for that translation. But a null published
        # translation does not remove the active submission.
        if text is None:
            # Remove the existing active/published submissions
            if published:
                self.setPublishedSubmission(pluralform, None)
            elif (is_editor and
                  validation_status == TranslationValidationStatus.OK and
                  not force_suggestion):
                self.setActiveSubmission(pluralform, None)

            # we return because there is nothing further to do.
            return None

        # Find or create a POTranslation for the specified text
        try:
            translation = POTranslation.byTranslation(text)
        except SQLObjectNotFound:
            translation = POTranslation(translation=text)

        # find or create the relevant submission. We always create a
        # translation submission, unless this translation is already active
        # (or published in the case of one coming in from a po file).

        # start by trying to see if the existing one is active or if
        # needed, published. If so, we can return, because the db already
        # reflects this selection in all the right ways and does not need to
        # be updated. Note that this will result in a submission for a new
        # person ("Joe") returning a POSubmission created in the name of
        # someone else, the person who first made this translation the
        # active / published one.

        # test if we are working with the published pofile, and if this
        # translation is already published
        if (published and
            published_submission is not None and
            published_submission.potranslation == translation):
            # Sets the validation status to the current status.
            # We do it always so the changes in our validation code will
            # apply automatically.
            published_submission.validationstatus = validation_status

            # return the existing submission that made this translation
            # the published one in the db
            return published_submission

        if (not published and
            active_submission is not None and
            active_submission.potranslation == translation):
            # Sets the validation status to the current status.
            # If our validation code has been improved since the last
            # import we might detect new errors in previously validated
            # strings, so we always do this, regardless of the status in
            # the database.
            active_submission.validationstatus = validation_status
            # and return the active submission
            return active_submission

        # let's make a record of whether this translation was published
        # complete, was actively complete, and was an updated one

        # get the right origin for this translation submission
        if published:
            origin = RosettaTranslationOrigin.SCM
        else:
            origin = RosettaTranslationOrigin.ROSETTAWEB

        # Try to find the submission belonging to translation back in our
        # submissions cache.  There should be at most one match.
        submission = None
        if self.attached_submissions.get(pluralform) is not None:
            for search in self.attached_submissions[pluralform]:
                if search.potranslation == translation:
                    assert submission is None, (
                        "Duplicate translations in POMsgSet")
                    submission = search

        if submission is None:
            # We need to create the submission, it's the first time we see
            # this translation.
            submission = POSubmission(
                pomsgset=self, pluralform=pluralform,
                potranslation=translation, origin=origin, person=person,
                validationstatus=validation_status)
            # Add the new submission to our cache.
            self.attached_submissions.setdefault(pluralform, [])
            self.attached_submissions[pluralform].insert(0, submission)

        potemplate = self.pofile.potemplate
        if (not published and not is_editor and
            submission.person.id == person.id and
            submission.origin == RosettaTranslationOrigin.ROSETTAWEB):
            # We only give karma for adding suggestions to people that send
            # non published strings and aren't editors. Editors will get their
            # submissions automatically approved, and thus, will get karma
            # just when they get their submission autoapproved.
            # The Rosetta Experts team never gets karma.
            person.assignKarma(
                'translationsuggestionadded',
                product=potemplate.product,
                distribution=potemplate.distribution,
                sourcepackagename=potemplate.sourcepackagename)

        # next, we need to update the existing active and possibly also
        # published submissions.
        if published:
            self.setPublishedSubmission(pluralform, submission)

        if is_editor and validation_status == TranslationValidationStatus.OK:
            # activesubmission is updated only if the translation is valid and
            # it's an editor.
            if (not published and
                (active_submission is None or
                 active_submission.id != submission.id)):
                # The active submission changed and is not published, that
                # means that the submission came from Rosetta UI instead of
                # upstream imports and we should give Karma.
                if submission.origin == RosettaTranslationOrigin.ROSETTAWEB:
                    # The submitted translation came from our UI, we should
                    # give karma to the submitter of that translation.
                    submission.person.assignKarma(
                        'translationsuggestionapproved',
                        product=potemplate.product,
                        distribution=potemplate.distribution,
                        sourcepackagename=potemplate.sourcepackagename)

                if person.id != submission.person.id:
                    # The submitter is different from the owner of the
                    # selected translation, that means that a reviewer
                    # approved a translation from someone else, he should get
                    # Karma for that action.
                    person.assignKarma(
                        'translationreview',
                        product=potemplate.product,
                        distribution=potemplate.distribution,
                        sourcepackagename=potemplate.sourcepackagename)

            if published:
                if (self.isfuzzy or active_submission is None or
                    (not is_fuzzy and
                     published_submission == active_submission and
                     self.isfuzzy == self.publishedfuzzy)):
                    # Either we lack or don't use the active translation in
                    # Launchpad, or the new published translation we got could
                    # be used as a valid one, and previous active translation
                    # in Launchpad matches with previous published translation.
                    self.setActiveSubmission(pluralform, submission)
            elif not force_suggestion:
                # It's not a published submission and we are not forcing the
                # submission to be a suggestion, so we should apply the active
                # submission change.
                self.setActiveSubmission(pluralform, submission)
            else:
                # We are forcing the submission as as a suggestion, and thus,
                # the active submission is not changed.
                pass

        # We need this syncUpdate so we don't set self.isfuzzy to the wrong
        # value because cache problems. See bug #102382 as an example of what
        # happened without having this flag + broken code. Our tests were not
        # able to find the problem.
        submission.syncUpdate()

        # return the submission we have just made
        return submission

    def updateFlags(self):
<<<<<<< HEAD
        """See `IPOMsgSet`."""
=======
        """See IPOMsgSet."""
>>>>>>> e20564c0
        # Make sure we are working with the very latest data.
        flush_database_updates()
        self.initializeSubmissionsCaches()

        # Avoid re-evaluation of self.pluralforms.
        pluralforms = self.pluralforms

        # Calculate the number of published plural forms.
        # XXX: JeroenVermeulen 2007-06-10, why the cap on pluralform?
        published_count = 0
        for (plural, published) in self.published_submissions.items():
            if plural < pluralforms and not published.id is None:
                published_count += 1

        self.publishedcomplete = (published_count == pluralforms)

        if published_count == 0:
            # If we don't have translations, this entry cannot be fuzzy.
            self.publishedfuzzy = False

        # Calculate the number of active plural forms.
        # XXX: JeroenVermeulen 2007-06-10, why the cap on pluralform?
        active_count = 0
        for (plural, active) in self.active_submissions.items():
            if plural < pluralforms and not active.id is None:
                active_count += 1

        self.iscomplete = (active_count == pluralforms)

        if active_count == 0:
            # If we don't have translations, this entry cannot be fuzzy.
            self.isfuzzy = False

        flush_database_updates()

        # Let's see if we got updates from Rosetta
        # XXX: JeroenVermeulen 2007-06-13, does this really work?
        updated_pomsgset = POMsgSet.select("""
            POMsgSet.id = %s AND
            POMsgSet.isfuzzy = FALSE AND
            POMsgSet.publishedfuzzy = FALSE AND
            POMsgSet.iscomplete = TRUE AND
            POMsgSet.publishedcomplete = TRUE AND
            published_submission.pomsgset = POMsgSet.id AND
            published_submission.pluralform < %s AND
            published_submission.published IS TRUE AND
            active_submission.pomsgset = POMsgSet.id AND
            active_submission.pluralform = published_submission.pluralform AND
            active_submission.active IS TRUE AND
            POMsgSet.date_reviewed > published_submission.datecreated
            """ % sqlvalues(self, pluralforms),
            clauseTables=['POSubmission AS active_submission',
                          'POSubmission AS published_submission']).count()

        self.isupdated = (updated_pomsgset > 0)

        flush_database_updates()

    def getNewSubmissions(self, pluralform):
<<<<<<< HEAD
        """See `IPOMsgSet`."""
=======
        """See IPOMsgSet."""
>>>>>>> e20564c0
        self.initializeSubmissionsCaches()

        applicable_submissions = self.attached_submissions.get(pluralform)
        if applicable_submissions is None:
            return []
        active = self.getActiveSubmission(pluralform)
        if active is None:
            return applicable_submissions

        # Return only submissions that are newer than the active one.
        active_date = active.datecreated
        return [
            submission
            for submission in applicable_submissions
            if submission.datecreated > active_date]

    def getCurrentSubmissions(self, pluralform):
        """See `IPOMsgSet`."""
        subs = self.potmsgset.getCurrentSubmissions(self.pofile.language,
                                                    pluralform)
        # While getCurrentSubmissions itself does prejoining and
        # optimizes the process considerably, we do one additional query
        # below; if this query becomes a performance problem we can
        # modify getCurrentSubmissions to include query text that
        # excludes the active submission.
        #   -- kiko, 2006-06-22
        active = self.getActiveSubmission(pluralform)
        sub_list = helpers.shortlist(subs)
        if active is not None and active in sub_list:
            sub_list.remove(active)
        return sub_list
<|MERGE_RESOLUTION|>--- conflicted
+++ resolved
@@ -85,15 +85,12 @@
         return POSubmission.select(
             query, clauseTables=joins, orderBy='-datecreated', distinct=True)
 
-<<<<<<< HEAD
     def initializeSubmissionsCaches(self, related_submissions=None):
         """See `IPOMsgSet`."""
-=======
-    def initializeSubmissionsCaches(self):
-        """See IPOMsgSet."""
->>>>>>> e20564c0
+
         if self._hasSubmissionsCaches():
             return
+
         self.active_submissions = {}
         self.published_submissions = {}
         self.suggestions = {}
@@ -101,7 +98,6 @@
 
         # Retrieve all related POSubmissions, and use them to populate our
         # submissions caches.
-<<<<<<< HEAD
         if related_submissions is None:
             related_submissions = self._getRelatedSubmissions()
         else:
@@ -114,9 +110,6 @@
             assert previous is None or submission.datecreated <= previous, (
                 "POMsgSet's incoming submission cache data not ordered "
                 "from newest to oldest")
-=======
-        for submission in self._getRelatedSubmissions():
->>>>>>> e20564c0
             pluralform = submission.pluralform
             if submission.pomsgset == self:
                 self.attached_submissions.setdefault(pluralform, [])
@@ -128,30 +121,19 @@
             else:
                 self.suggestions.setdefault(pluralform, [])
                 self.suggestions[pluralform].append(submission)
-<<<<<<< HEAD
             previous = submission.datecreated
-=======
->>>>>>> e20564c0
 
         # Now that we know what our active posubmissions are, filter out any
         # suggestions that refer to the same potranslations.
         for pluralform in self.suggestions.keys():
             active = self.getActiveSubmission(pluralform)
             if active is not None and active.potranslation is not None:
-<<<<<<< HEAD
-                suggestions = self.suggestions.get(pluralform)
-                self.suggestions[pluralform] = [
-                    filtered
-                    for filtered in suggestions
-                    if filtered.potranslation != active.potranslation]
-        assert self._hasSubmissionsCaches(), (
-            "Failed to set up POMsgSet's submission caches")
-=======
                 self.suggestions[pluralform] = [
                     submission
                     for submission in self.suggestions.get(pluralform)
                     if submission.potranslation != active.potranslation]
->>>>>>> e20564c0
+        assert self._hasSubmissionsCaches(), (
+            "Failed to set up POMsgSet's submission caches")
 
     def _invalidateSubmissionsCaches(self):
         """Drop our submissions caches."""
@@ -160,25 +142,15 @@
         self.suggestions = None
         self.attached_submissions = None
         assert not self._hasSubmissionsCaches(), (
-<<<<<<< HEAD
             "Failed to initialize POMsgSet's submission caches")
 
     def _hasSubmissionsCaches(self):
-        return not self.attached_submissions is None
+        """Are this POMsgSet's submissions caches initialized?"""
+        return self.attached_submissions is not None
 
     def getWikiSubmissions(self, pluralform):
         """See `IPOMsgSet`."""
-        if self.attached_submissions is None:
-            self.initializeSubmissionsCaches()
-=======
-            'Invalidating caches does not work!')
-
-    def _hasSubmissionsCaches(self):
-        return self.attached_submissions is not None
-
-    def getWikiSubmissions(self, pluralform):
         self.initializeSubmissionsCaches()
->>>>>>> e20564c0
         suggestions = self.suggestions.get(pluralform)
         if suggestions is None:
             return []
@@ -212,11 +184,7 @@
         return None
 
     def getNewSubmissions(self, pluralform):
-<<<<<<< HEAD
-        """See `IPOMsgSet`."""
-=======
-        """See IPOMsgSet."""
->>>>>>> e20564c0
+        """See `IPOMsgSet`."""
         return []
 
     def getCurrentSubmissions(self, pluralform):
@@ -251,11 +219,7 @@
 
     @property
     def published_texts(self):
-<<<<<<< HEAD
-        """See `IPOMsgSet`."""
-=======
-        """See IPOMsgSet."""
->>>>>>> e20564c0
+        """See `IPOMsgSet`."""
         if self.pluralforms is None:
             raise RuntimeError(
                 "Don't know the number of plural forms for this PO file!")
@@ -270,11 +234,7 @@
 
     @property
     def active_texts(self):
-<<<<<<< HEAD
-        """See `IPOMsgSet`."""
-=======
-        """See IPOMsgSet."""
->>>>>>> e20564c0
+        """See `IPOMsgSet`."""
         pluralforms = self.pluralforms
         if pluralforms is None:
             raise RuntimeError(
@@ -304,11 +264,7 @@
             return False
 
     def setActiveSubmission(self, pluralform, submission):
-<<<<<<< HEAD
-        """See `IPOMsgSet`."""
-=======
-        """See IPOMsgSet."""
->>>>>>> e20564c0
+        """See `IPOMsgSet`."""
         assert submission is None or submission.pomsgset == self, (
             'Submission made "active" in the wrong POMsgSet')
         if not submission is None and submission.active:
@@ -331,11 +287,7 @@
             self.active_submissions[pluralform] = submission
 
     def setPublishedSubmission(self, pluralform, submission):
-<<<<<<< HEAD
-        """See `IPOMsgSet`."""
-=======
-        """See IPOMsgSet."""
->>>>>>> e20564c0
+        """See `IPOMsgSet`."""
         assert submission is None or submission.pomsgset == self, (
             "Submission set as published in wrong POMsgSet")
         if not submission is None and submission.published:
@@ -364,21 +316,13 @@
         dicts, each mapping pluralform to that pluralform's active or
         published submission, respectively.
 
-<<<<<<< HEAD
         This cache is a subset of the submissions cache; populating that will
         also populate this one.  So another way of achieving the same thing
         (and more) is to initialize the POMsgSet's caches, but that is a much
         bigger job with lots of other byproducts that may not turn out to be
         needed.
-
-=======
-        This cache is a subset of the submissions cache; populating those will
-        also populate these.  So another way of achieving the same thing (and
-        more) is to initialize the POMsgSet's caches, but that is a much
-        bigger job with lots of other byproducts that may not turn out to be
-        needed.
->>>>>>> e20564c0
         """
+
         active = {}
         published = {}
         query = "pomsgset = %s AND (active OR published)" % quote(self)
@@ -392,21 +336,13 @@
             if submission.published:
                 assert not pluralform in published, (
                     "Multiple published submissions for pluralform %d"
-<<<<<<< HEAD
                     % pluralform)
-=======
-                    %pluralform)
->>>>>>> e20564c0
                 published[pluralform] = submission
         self.active_submissions = active
         self.published_submissions = published
 
     def getActiveSubmission(self, pluralform):
-<<<<<<< HEAD
-        """See `IPOMsgSet`."""
-=======
-        """See IPOMsgSet."""
->>>>>>> e20564c0
+        """See `IPOMsgSet`."""
         if self.active_submissions is None:
             if self.id is None:
                 return None
@@ -414,11 +350,7 @@
         return self.active_submissions.get(pluralform)
 
     def getPublishedSubmission(self, pluralform):
-<<<<<<< HEAD
-        """See `IPOMsgSet`."""
-=======
-        """See IPOMsgSet."""
->>>>>>> e20564c0
+        """See `IPOMsgSet`."""
         if self.published_submissions is None:
             if self.id is None:
                 return None
@@ -811,11 +743,7 @@
         return submission
 
     def updateFlags(self):
-<<<<<<< HEAD
-        """See `IPOMsgSet`."""
-=======
-        """See IPOMsgSet."""
->>>>>>> e20564c0
+        """See `IPOMsgSet`."""
         # Make sure we are working with the very latest data.
         flush_database_updates()
         self.initializeSubmissionsCaches()
@@ -875,16 +803,13 @@
         flush_database_updates()
 
     def getNewSubmissions(self, pluralform):
-<<<<<<< HEAD
-        """See `IPOMsgSet`."""
-=======
-        """See IPOMsgSet."""
->>>>>>> e20564c0
+        """See `IPOMsgSet`."""
         self.initializeSubmissionsCaches()
 
         applicable_submissions = self.attached_submissions.get(pluralform)
         if applicable_submissions is None:
             return []
+
         active = self.getActiveSubmission(pluralform)
         if active is None:
             return applicable_submissions
