--- conflicted
+++ resolved
@@ -88,11 +88,7 @@
 
     def test_cancel_build(self):
         """An admin can cancel a build."""
-<<<<<<< HEAD
-        queue = self.factory.makeSourcePackageRecipeBuildJob()
-=======
-        queue = self.factory.makeSourcePackageRecipeBuild().queueBuild()
->>>>>>> 9cd4bee6
+        queue = self.factory.makeSourcePackageRecipeBuild().queueBuild()
         build = queue.specific_build
         transaction.commit()
         build_url = canonical_url(build)
@@ -118,11 +114,7 @@
 
     def test_cancel_build_not_admin(self):
         """No one but an admin can cancel a build."""
-<<<<<<< HEAD
-        queue = self.factory.makeSourcePackageRecipeBuildJob()
-=======
-        queue = self.factory.makeSourcePackageRecipeBuild().queueBuild()
->>>>>>> 9cd4bee6
+        queue = self.factory.makeSourcePackageRecipeBuild().queueBuild()
         build = queue.specific_build
         transaction.commit()
         build_url = canonical_url(build)
@@ -152,11 +144,7 @@
 
     def test_rescore_build(self):
         """An admin can rescore a build."""
-<<<<<<< HEAD
-        queue = self.factory.makeSourcePackageRecipeBuildJob()
-=======
-        queue = self.factory.makeSourcePackageRecipeBuild().queueBuild()
->>>>>>> 9cd4bee6
+        queue = self.factory.makeSourcePackageRecipeBuild().queueBuild()
         build = queue.specific_build
         transaction.commit()
         build_url = canonical_url(build)
@@ -184,11 +172,7 @@
 
     def test_rescore_build_invalid_score(self):
         """Build scores can only take numbers."""
-<<<<<<< HEAD
-        queue = self.factory.makeSourcePackageRecipeBuildJob()
-=======
-        queue = self.factory.makeSourcePackageRecipeBuild().queueBuild()
->>>>>>> 9cd4bee6
+        queue = self.factory.makeSourcePackageRecipeBuild().queueBuild()
         build = queue.specific_build
         transaction.commit()
         build_url = canonical_url(build)
@@ -211,11 +195,7 @@
 
     def test_rescore_build_not_admin(self):
         """No one but admin can rescore a build."""
-<<<<<<< HEAD
-        queue = self.factory.makeSourcePackageRecipeBuildJob()
-=======
-        queue = self.factory.makeSourcePackageRecipeBuild().queueBuild()
->>>>>>> 9cd4bee6
+        queue = self.factory.makeSourcePackageRecipeBuild().queueBuild()
         build = queue.specific_build
         transaction.commit()
         build_url = canonical_url(build)
