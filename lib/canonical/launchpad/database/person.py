--- conflicted
+++ resolved
@@ -17,15 +17,9 @@
 
 # SQL imports
 from sqlobject import (
-<<<<<<< HEAD
-    ForeignKey, IntCol, StringCol, BoolCol, MultipleJoin, RelatedJoin,
-    SQLObjectNotFound)
-from sqlobject.sqlbuilder import AND, OR
-=======
     ForeignKey, IntCol, StringCol, BoolCol, MultipleJoin, SQLMultipleJoin, 
     RelatedJoin, SQLObjectNotFound)
 from sqlobject.sqlbuilder import AND
->>>>>>> d330cfb6
 from canonical.database.sqlbase import (
     SQLBase, quote, quote_like, cursor, sqlvalues, flush_database_updates,
     flush_database_caches)
@@ -104,8 +98,6 @@
     sshkeys = SQLMultipleJoin('SSHKey', joinColumn='person')
 
     karma_total_cache = SQLMultipleJoin('KarmaTotalCache', joinColumn='person')
-
-    karma_total_cache = MultipleJoin('KarmaTotalCache', joinColumn='person')
 
     subscriptionpolicy = EnumCol(
         dbName='subscriptionpolicy',
@@ -153,41 +145,6 @@
     # specification-related joins
     @property
     def approver_specs(self):
-<<<<<<< HEAD
-        return Specification.selectBy(approverID=self.id,
-                                      orderBy=['-datecreated'])
-
-    @property
-    def assigned_specs(self):
-        return Specification.selectBy(assigneeID=self.id,
-                                      orderBy=['-datecreated'])
-
-    @property
-    def created_specs(self):
-        return Specification.selectBy(ownerID=self.id,
-                                      orderBy=['-datecreated'])
-
-    @property
-    def drafted_specs(self):
-        return Specification.selectBy(drafterID=self.id,
-                                      orderBy=['-datecreated'])
-
-    @property
-    def feedback_specs(self):
-        return Specification.select(
-            AND(Specification.q.id == SpecificationFeedback.q.specificationID,
-                SpecificationFeedback.q.reviewerID == self.id),
-            clauseTables=['SpecificationFeedback'],
-            orderBy=['-datecreated'])
-
-    @property
-    def subscribed_specs(self):
-        return Specification.select(
-            AND(Specification.q.id == SpecificationSubscription.q.specificationID,
-                SpecificationSubscription.q.personID == self.id),
-            clauseTables=['SpecificationSubscription'],
-            orderBy=['-datecreated'])
-=======
         return shortlist(Specification.selectBy(approverID=self.id,
                                       orderBy=['-datecreated']))
 
@@ -221,7 +178,6 @@
                 SpecificationSubscription.q.personID == self.id),
             clauseTables=['SpecificationSubscription'],
             orderBy=['-datecreated']))
->>>>>>> d330cfb6
 
     # ticket related joins
     answered_tickets = SQLMultipleJoin('Ticket', joinColumn='answerer',
@@ -335,17 +291,6 @@
             return self.name
 
     def specifications(self, quantity=None, sort=None):
-<<<<<<< HEAD
-        query = OR(
-            Specification.q.ownerID == self.id,
-            Specification.q.approverID == self.id,
-            Specification.q.assigneeID == self.id,
-            Specification.q.drafterID == self.id,
-            AND(Specification.q.id == SpecificationFeedback.q.specificationID,
-                SpecificationFeedback.q.reviewerID == self.id),
-            AND(Specification.q.id == SpecificationSubscription.q.specificationID,
-                SpecificationSubscription.q.personID == self.id))
-=======
         query = """
             Specification.owner = %(my_id)d
             OR Specification.approver = %(my_id)d
@@ -362,7 +307,6 @@
                 )
             """ % {'my_id': self.id}
 
->>>>>>> d330cfb6
         if sort is None or sort == SpecificationSort.DATE:
             order = ['-datecreated', 'id']
         elif sort == SpecificationSort.PRIORITY:
@@ -370,15 +314,8 @@
         else:
             raise AssertionError('Unknown sort %s' % sort)
 
-<<<<<<< HEAD
-        return Specification.select(query, orderBy=order,
-                                    clauseTables=['SpecificationFeedback',
-                                                  'SpecificationSubscription'],
-                                    distinct=True, limit=quantity)
-=======
         return shortlist(Specification.select(
                     query, orderBy=order, limit=quantity))
->>>>>>> d330cfb6
 
     def tickets(self, quantity=None):
         ret = set(self.created_tickets)
@@ -630,15 +567,6 @@
         tm.reviewercomment = comment
 
         tm.syncUpdate()
-<<<<<<< HEAD
-
-        if ((status == approved and tm.status != admin) or
-            (status == admin and tm.status != approved)):
-            _fillTeamParticipation(person, self)
-        elif status in [deactivated, expired]:
-            _cleanTeamParticipation(person, self)
-=======
->>>>>>> d330cfb6
 
     def _getMembersByStatus(self, status):
         # XXX Needs a system doc test. SteveAlexander 2005-04-23
@@ -839,11 +767,8 @@
         email = EmailAddress.get(email.id)
         email.status = EmailAddressStatus.PREFERRED
         email.syncUpdate()
-<<<<<<< HEAD
-=======
         # Now we update our cache of the preferredemail
         setattr(self, '_preferredemail_cached', email)
->>>>>>> d330cfb6
 
     @cachedproperty('_preferredemail_cached')
     def preferredemail(self):
