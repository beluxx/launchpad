--- conflicted
+++ resolved
@@ -161,7 +161,6 @@
         if oops_prefix is not None:
             errorlog.globalErrorUtility.setOopsToken(oops_prefix)
 
-<<<<<<< HEAD
     def _getLaunchpadServer(self):
         """Return a LaunchpadInternalServer for fetching hosted branches."""
         authserver = BlockingProxy(ServerProxy(config.codehosting.authserver))
@@ -169,12 +168,6 @@
             config.codehosting.branches_root)
         return LaunchpadInternalServer(authserver, branch_transport)
 
-    def _get_http_transport(self, url):
-        return NoSmartTransportDecorator(
-            'nosmart+' + url, HttpTransport_urllib(url))
-
-=======
->>>>>>> db9d0aad
     def _checkSourceUrl(self):
         """Check the validity of the source URL.
 
@@ -342,16 +335,12 @@
         """
         server = self._getLaunchpadServer()
         server.setUp()
-        register_transport(
-            'http://', self._get_http_transport,
-            override=True)
         try:
             self._checkSourceUrl()
             self._checkBranchReference()
             self._openSourceBranch()
             self._mirrorToDestBranch()
         finally:
-            unregister_transport('http://', self._get_http_transport)
             server.tearDown()
 
     def mirror(self):
@@ -360,14 +349,7 @@
         """
         self.protocol.startMirroring(self)
         try:
-<<<<<<< HEAD
             self.mirrorWithoutChecks()
-=======
-            self._checkSourceUrl()
-            self._checkBranchReference()
-            self._openSourceBranch()
-            self._mirrorToDestBranch()
->>>>>>> db9d0aad
         # add further encountered errors from the production runs here
         # ------ HERE ---------
         #
