--- conflicted
+++ resolved
@@ -8,13 +8,10 @@
     in the search page instead.
     <div tal:replace="structure view/bugStatsForContext" />
     -->
-<<<<<<< HEAD
+    <div tal:replace="structure context/bug/@@+portlet-details" />
+    <div tal:replace="structure context/bug/@@+portlet-subscribers" />
     <div tal:replace="structure context/@@+portlet-status" />
     <div tal:replace="structure context/@@+portlet-alsoreportedin" />
-=======
-    <div tal:replace="structure context/bug/@@+portlet-details" />
-    <div tal:replace="structure context/bug/@@+portlet-subscribers" />
->>>>>>> 2c2ccf24
   </metal:leftportlets>
 
   <metal:rightportlets fill-slot="portlets_two">
