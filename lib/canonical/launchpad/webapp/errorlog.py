# Copyright 2004-2007 Canonical Ltd.  All rights reserved.
# pylint: disable-msg=W0702

"""Error logging facilities."""

__metaclass__ = type

import threading
import os
import errno
import re
import datetime
import pytz
import rfc822
import logging
import types
import urllib

from zope.interface import implements

from zope.app.error.interfaces import IErrorReportingUtility
from zope.exceptions.exceptionformatter import format_exception

from canonical.config import config
from canonical.launchpad import versioninfo
from canonical.launchpad.webapp.adapter import (
    RequestExpired, get_request_statements, get_request_duration,
    soft_timeout_expired)
from canonical.launchpad.webapp.interfaces import (
    IErrorReport, IErrorReportRequest)
from canonical.launchpad.webapp.opstats import OpStats

UTC = pytz.utc

# the section of the OOPS ID before the instance identifier is the
# days since the epoch, which is defined as the start of 2006.
epoch = datetime.datetime(2006, 01, 01, 00, 00, 00, tzinfo=UTC)

# Restrict the rate at which errors are sent to the Zope event Log
# (this does not affect generation of error reports).
_rate_restrict_pool = {}

# The number of seconds that must elapse on average between sending two
# exceptions of the same name into the the Event Log. one per minute.
_rate_restrict_period = datetime.timedelta(seconds=60)

# The number of exceptions to allow in a burst before the above limit
# kicks in. We allow five exceptions, before limiting them to one per
# minute.
_rate_restrict_burst = 5

def _normalise_whitespace(s):
    """Normalise the whitespace in a string to spaces"""
    if s is None:
        return None
    return ' '.join(s.split())

def _safestr(obj):
    if isinstance(obj, unicode):
        return obj.replace('\\', '\\\\').encode('ASCII',
                                                'backslashreplace')
    # A call to str(obj) could raise anything at all.
    # We'll ignore these errors, and print something
    # useful instead, but also log the error.
    # We disable the pylint warning for the blank except.
    try:
        value = str(obj)
    except:
        logging.getLogger('SiteError').exception(
            'Error in ErrorReportingService while getting a str '
            'representation of an object')
        value = '<unprintable %s object>' % (
            str(type(obj).__name__)
            )
    # encode non-ASCII characters
    value = value.replace('\\', '\\\\')
    value = re.sub(r'[\x80-\xff]',
                   lambda match: '\\x%02x' % ord(match.group(0)), value)
    return value

def _is_sensitive(request, name):
    """Return True if the given request variable name is sensitive.

    Sensitive request variables should not be recorded in OOPS
    reports.  Currently we consider the following to be sensitive:
     * any name containing 'password' or 'passwd'
     * cookies
     * the HTTP_COOKIE header.
    """
    upper_name = name.upper()
    # Block passwords
    if ('PASSWORD' in upper_name or 'PASSWD' in upper_name):
        return True

    # Block HTTP_COOKIE
    if name == 'HTTP_COOKIE':
        return True

    # Allow remaining UPPERCASE names and remaining form variables.  Note that
    # XMLRPC requests won't have a form attribute.
    form = getattr(request, 'form', [])
    if name == upper_name or name in form:
        return False

    # Block everything else
    return True


class ErrorReport:
    implements(IErrorReport)

    def __init__(self, id, type, value, time, pageid, tb_text, username,
                 url, duration, req_vars, db_statements):
        self.id = id
        self.type = type
        self.value = value
        self.time = time
        self.pageid = pageid
        self.tb_text = tb_text
        self.username = username
        self.url = url
        self.duration = duration
        self.req_vars = req_vars
        self.db_statements = db_statements
        self.branch_nick = versioninfo.branch_nick
        self.revno  = versioninfo.revno

    def __repr__(self):
        return '<ErrorReport %s>' % self.id

    def write(self, fp):
        fp.write('Oops-Id: %s\n' % _normalise_whitespace(self.id))
        fp.write('Exception-Type: %s\n' % _normalise_whitespace(self.type))
        fp.write('Exception-Value: %s\n' % _normalise_whitespace(self.value))
        fp.write('Date: %s\n' % self.time.isoformat())
        fp.write('Page-Id: %s\n' % _normalise_whitespace(self.pageid))
        fp.write('Branch: %s\n' % self.branch_nick)
        fp.write('Revision: %s\n' % self.revno)
        fp.write('User: %s\n' % _normalise_whitespace(self.username))
        fp.write('URL: %s\n' % _normalise_whitespace(self.url))
        fp.write('Duration: %s\n' % self.duration)
        fp.write('\n')
        safe_chars = ';/\\?:@&+$, ()*!'
        for key, value in self.req_vars:
            fp.write('%s=%s\n' % (urllib.quote(key, safe_chars),
                                  urllib.quote(value, safe_chars)))
        fp.write('\n')
        for (start, end, statement) in self.db_statements:
            fp.write('%05d-%05d %s\n' % (start, end,
                                         _normalise_whitespace(statement)))
        fp.write('\n')
        fp.write(self.tb_text)

    @classmethod
    def read(cls, fp):
        msg = rfc822.Message(fp)
        id = msg.getheader('oops-id')
        exc_type = msg.getheader('exception-type')
        exc_value = msg.getheader('exception-value')
        date = msg.getheader('date')
        pageid = msg.getheader('page-id')
        username = msg.getheader('user')
        url = msg.getheader('url')
        duration = int(msg.getheader('duration', '-1'))

        # Explicitely use an iterator so we can process the file
        # sequentially. In most instances the iterator will actually
        # be the file object passed in because file objects should
        # support iteration.
        lines = iter(msg.fp)

        # Request variables until the first blank line.
        req_vars = []
        for line in lines:
            line = line.strip()
            if line == '':
                break
            key, value = line.split('=', 1)
            req_vars.append((urllib.unquote(key), urllib.unquote(value)))

        # Statements until the next blank line.
        statements = []
        for line in lines:
            line = line.strip()
            if line == '':
                break
            startend, statement = line.split(' ', 1)
            start, end = startend.split('-')
            statements.append((int(start), int(end), statement))

        # The rest is traceback.
        tb_text = ''.join(lines)

        return cls(id, exc_type, exc_value, date, pageid, tb_text,
                   username, url, duration, req_vars, statements)


class ErrorReportingUtility:
    implements(IErrorReportingUtility)

    _ignored_exceptions = set(['Unauthorized', 'TranslationUnavailable'])

    lasterrordir = None
    lastid = 0

    def __init__(self):
        self.lastid_lock = threading.Lock()
<<<<<<< HEAD
        self.prefix = config.error_reports
=======
        self.prefix = config.launchpad.errorreports.oops_prefix
>>>>>>> cecd99b6

    def appendToOopsPrefix(self, token):
        """Append a string to the oops prefix.

        :param token: a string to append to a opps_prefix.
            Scripts that run multiple processes can append a string to
            the oops_prefix to create a unqiue identifier for each
            process.
        """
<<<<<<< HEAD
        self.prefix = config.error_reports + token
=======
        self.prefix = config.launchpad.errorreports.oops_prefix + token
>>>>>>> cecd99b6

    def _findLastOopsIdFilename(self, directory):
        """Find details of the last OOPS reported in the given directory.

        This function only considers OOPSes with the currently
        configured oops_prefix.

        :return: a tuple (oops_id, oops_filename), which will be (0,
            None) if no OOPS is found.
        """
        prefix = self.prefix
        lastid = 0
        lastfilename = None
        for filename in os.listdir(directory):
            oopsid = filename.rsplit('.', 1)[1]
            if not oopsid.startswith(prefix):
                continue
            oopsid = oopsid[len(prefix):]
            if oopsid.isdigit() and int(oopsid) > lastid:
                lastid = int(oopsid)
                lastfilename = filename
        return lastid, lastfilename

    def _findLastOopsId(self, directory):
        """Find the last error number used by this Launchpad instance.

        The purpose of this function is to not repeat sequence numbers
        if the Launchpad instance is restarted.

        This method is not thread safe, and only intended to be called
        from the constructor.
        """
        return self._findLastOopsIdFilename(directory)[0]

    def getOopsReport(self, time):
        """Return the contents of the OOPS report logged at 'time'."""
        oops_filename = self.getOopsFilename(
            self._findLastOopsId(self.errordir(time)), time)
        oops_report = open(oops_filename, 'r')
        try:
            return ErrorReport.read(oops_report)
        finally:
            oops_report.close()

    def getLastOopsReport(self):
        """Return the last ErrorReport reported with the current config.

        This should only be used in integration tests.

        Note that this function only checks for OOPSes reported today
        and yesterday (to avoid midnight bugs where an OOPS is logged
        at 23:59:59 but not checked for until 0:00:01), and ignores
        OOPSes recorded longer ago.

        Returns None if no OOPS is found.
        """
        now = datetime.datetime.now(UTC)
        directory = self.errordir(now)
        oopsid, filename = self._findLastOopsIdFilename(directory)
        if filename is None:
            directory = self.errordir(now - datetime.timedelta(days=1))
            oopsid, filename = self._findLastOopsIdFilename(directory)
            if filename is None:
                return None
        oops_report = open(os.path.join(directory, filename), 'r')
        try:
            return ErrorReport.read(oops_report)
        finally:
            oops_report.close()

    def errordir(self, now=None):
        """Find the directory to write error reports to.

        Error reports are written to subdirectories containing the
        date of the error.
        """
        if now is not None:
            now = now.astimezone(UTC)
        else:
            now = datetime.datetime.now(UTC)
        date = now.strftime('%Y-%m-%d')
        errordir = os.path.join(config.error_reports.errordir, date)
        if errordir != self.lasterrordir:
            self.lastid_lock.acquire()
            try:
                self.lasterrordir = errordir
                # make sure the directory exists
                try:
                    os.makedirs(errordir)
                except OSError, e:
                    if e.errno != errno.EEXIST:
                        raise
                self.lastid = self._findLastOopsId(errordir)
            finally:
                self.lastid_lock.release()
        return errordir

    def getOopsFilename(self, oops_id, time):
        """Get the filename for a given OOPS id and time."""
        oops_prefix = self.prefix
        error_dir = self.errordir(time)
        second_in_day = time.hour * 3600 + time.minute * 60 + time.second
        return os.path.join(
            error_dir, '%05d.%s%s' % (second_in_day, oops_prefix, oops_id))

    def newOopsId(self, now=None):
        """Returns an (oopsid, filename) pair for the next Oops ID

        The Oops ID is composed of a short string to identify the
        Launchpad instance followed by an ID that is unique for the
        day.

        The filename is composed of the zero padded second in the day
        followed by the Oops ID.  This ensures that error reports are
        in date order when sorted lexically.
        """
        if now is not None:
            now = now.astimezone(UTC)
        else:
            now = datetime.datetime.now(UTC)
        # we look up the error directory before allocating a new ID,
        # because if the day has changed, errordir() will reset the ID
        # counter to zero
        errordir = self.errordir(now)
        self.lastid_lock.acquire()
        try:
            self.lastid += 1
            newid = self.lastid
        finally:
            self.lastid_lock.release()
        oops_prefix = self.prefix
        day_number = (now - epoch).days + 1
        oops = 'OOPS-%d%s%d' % (day_number, oops_prefix, newid)
        filename = self.getOopsFilename(newid, now)
        return oops, filename

    def raising(self, info, request=None, now=None):
        """See IErrorReportingUtility.raising()"""
        if now is not None:
            now = now.astimezone(UTC)
        else:
            now = datetime.datetime.now(UTC)
        try:
            tb_text = None

            strtype = str(getattr(info[0], '__name__', info[0]))
            if strtype in self._ignored_exceptions:
                return

            if not isinstance(info[2], basestring):
                tb_text = ''.join(format_exception(*info,
                                                   **{'as_html': False}))
            else:
                tb_text = info[2]
            tb_text = _safestr(tb_text)

            url = None
            username = None
            req_vars = []
            pageid = ''

            if request:
                # XXX jamesh 2005-11-22: Temporary fix, which Steve should
                #      undo. URL is just too HTTPRequest-specific.
                if hasattr(request, 'URL'):
                    url = request.URL
                try:
                    # XXX jamesh 2005-11-22: UnauthenticatedPrincipal
                    # does not have getLogin()
                    if hasattr(request.principal, 'getLogin'):
                        login = request.principal.getLogin()
                    else:
                        login = 'unauthenticated'
                    username = _safestr(
                        ', '.join([
                                unicode(login),
                                unicode(request.principal.id),
                                unicode(request.principal.title),
                                unicode(request.principal.description)]))
                # XXX jamesh 2005-11-22:
                # When there's an unauthorized access, request.principal is
                # not set, so we get an AttributeError.
                # Is this right? Surely request.principal should be set!
                # Answer: Catching AttributeError is correct for the
                #         simple reason that UnauthenticatedUser (which
                #         I always use during coding), has no 'getLogin()'
                #         method. However, for some reason this except
                #         does **NOT** catch these errors.
                except AttributeError:
                    pass

                if getattr(request, '_orig_env', None):
                    pageid = request._orig_env.get('launchpad.pageid', '')

                req_vars = []
                for key, value in request.items():
                    if _is_sensitive(request, key):
                        req_vars.append((_safestr(key), '<hidden>'))
                    else:
                        req_vars.append((_safestr(key), _safestr(value)))
                req_vars.sort()
            strv = _safestr(info[1])

            strurl = _safestr(url)

            duration = get_request_duration()

            statements = sorted((start, end, _safestr(statement))
                                for (start, end, statement)
                                    in get_request_statements())

            oopsid, filename = self.newOopsId(now)

            entry = ErrorReport(oopsid, strtype, strv, now, pageid, tb_text,
                                username, strurl, duration,
                                req_vars, statements)
            entry.write(open(filename, 'wb'))

            if request:
                request.oopsid = oopsid

            if config.error_reports.copy_to_zlog:
                self._do_copy_to_zlog(now, strtype, strurl, info, oopsid)
        finally:
            info = None

    def _do_copy_to_zlog(self, now, strtype, url, info, oopsid):
        distant_past = datetime.datetime(1970, 1, 1, 0, 0, 0, tzinfo=UTC)
        when = _rate_restrict_pool.get(strtype, distant_past)
        if now > when:
            next_when = max(when,
                            now - _rate_restrict_burst*_rate_restrict_period)
            next_when += _rate_restrict_period
            _rate_restrict_pool[strtype] = next_when
            # Sometimes traceback information can be passed in as a string. In
            # those cases, we don't (can't!) log the traceback. The traceback
            # information is still preserved in the actual OOPS report.
            traceback = info[2]
            if not isinstance(traceback, types.TracebackType):
                traceback = None
            # The logging module doesn't provide a way to pass in exception
            # info, so we temporarily raise the exception so it can be logged.
            # We disable the pylint warning for the blank except.
            try:
                raise info[0], info[1], traceback
            except:
                logging.getLogger('SiteError').exception(
                    '%s (%s)' % (url, oopsid))


globalErrorUtility = ErrorReportingUtility()


class ErrorReportRequest:
    implements(IErrorReportRequest)

    oopsid = None


class ScriptRequest(ErrorReportRequest):
    """Fake request that can be passed to ErrorReportingUtility.raising.

    It can be used by scripts to enrich error reports with context information
    and a representation of the resource on which the error occured. It also
    gives access to the generated OOPS id.

    The resource for which the error occured MAY be identified by an URL. This
    URL should point to a human-readable representation of the model object,
    such as a page on launchpad.net, even if this URL does not occur as part of
    the normal operation of the script.

    :param data: context information relevant to diagnosing the error. It is
        recorded as request-variables in the OOPS.
    :type data: iterable of (key, value) tuples. Keys need not be unique.
    :param URL: initial value of the URL instance variable.

    :ivar URL: pointer to a representation of the resource for which the error
        occured. Defaults to None.
    :ivar oopsid: the oopsid set by ErrorReportingUtility.raising. Initially
        set to None.
    """

    def __init__(self, data, URL=None):
        self._data = list(data)
        self.oopsid = None
        self.URL = URL

    def items(self):
        return self._data

    @property
    def form(self):
        return dict(self.items())


class SoftRequestTimeout(RequestExpired):
    """Soft request timeout expired"""


def end_request(event):
    # if no OOPS has been generated at the end of the request, but
    # the soft timeout has expired, log an OOPS.
    if event.request.oopsid is None and soft_timeout_expired():
        OpStats.stats['soft timeouts'] += 1
        globalErrorUtility.raising(
            (SoftRequestTimeout, SoftRequestTimeout(event.object), None),
            event.request)
<|MERGE_RESOLUTION|>--- conflicted
+++ resolved
@@ -205,11 +205,7 @@
 
     def __init__(self):
         self.lastid_lock = threading.Lock()
-<<<<<<< HEAD
-        self.prefix = config.error_reports
-=======
         self.prefix = config.launchpad.errorreports.oops_prefix
->>>>>>> cecd99b6
 
     def appendToOopsPrefix(self, token):
         """Append a string to the oops prefix.
@@ -219,11 +215,7 @@
             the oops_prefix to create a unqiue identifier for each
             process.
         """
-<<<<<<< HEAD
-        self.prefix = config.error_reports + token
-=======
         self.prefix = config.launchpad.errorreports.oops_prefix + token
->>>>>>> cecd99b6
 
     def _findLastOopsIdFilename(self, directory):
         """Find details of the last OOPS reported in the given directory.
