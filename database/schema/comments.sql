/*
  Add Comments to Launchpad database. Please keep these alphabetical by
  table.
*/

-- Announcement

COMMENT ON TABLE Announcement IS 'A project announcement. This is a single item of news or information that the project is communicating. Announcements can be attached to a Project, a Product or a Distribution.';
COMMENT ON COLUMN Announcement.date_announced IS 'The date at which an announcement will become public, if it is active. If this is not set then the announcement will not become public until someone consciously publishes it (which sets this date).';
COMMENT ON COLUMN Announcement.url IS 'A web location for the announcement itself.';
COMMENT ON COLUMN Announcement.active IS 'Whether or not the announcement is public. This is TRUE by default, but can be set to FALSE if the project "retracts" the announcement.';

-- AnswerContact

COMMENT ON TABLE AnswerContact IS 'Defines the answer contact for a given question target. The answer contact will be automatically notified about changes to any questions filed on the question target.';
COMMENT ON COLUMN AnswerContact.product IS 'The product that the answer contact supports.';
COMMENT ON COLUMN AnswerContact.distribution IS 'The distribution that the answer contact supports.';
COMMENT ON COLUMN AnswerContact.sourcepackagename IS 'The sourcepackagename that the answer contact supports.';
COMMENT ON COLUMN AnswerContact.person IS 'The person or team associated with the question target.';
COMMENT ON COLUMN AnswerContact.date_created IS 'The date the answer contact was submitted.';

-- Branch
COMMENT ON TABLE Branch IS 'Bzr branch';
COMMENT ON COLUMN Branch.registrant IS 'The user that registered the branch.';
COMMENT ON COLUMN Branch.branch_type IS 'Branches are currently one of HOSTED (1), MIRRORED (2), or IMPORTED (3).';
COMMENT ON COLUMN Branch.whiteboard IS 'Notes on the current status of the branch';
COMMENT ON COLUMN Branch.summary IS 'A single paragraph description of the branch';
COMMENT ON COLUMN Branch.lifecycle_status IS 'Authors assesment of the branchs maturity';
COMMENT ON COLUMN Branch.mirror_status_message IS 'The last message we got when mirroring this branch.';
COMMENT ON COLUMN Branch.last_mirrored IS 'The time when the branch was last mirrored.';
COMMENT ON COLUMN Branch.last_mirrored_id IS 'The revision ID of the branch when it was last mirrored.';
COMMENT ON COLUMN Branch.last_scanned IS 'The time when the branch was last scanned.';
COMMENT ON COLUMN Branch.last_scanned_id IS 'The revision ID of the branch when it was last scanned.';
COMMENT ON COLUMN Branch.revision_count IS 'The number of revisions in the associated bazaar branch revision_history.';
COMMENT ON COLUMN Branch.next_mirror_time IS 'The time when we will next mirror this branch (NULL means never). This will be set automatically by pushing to a hosted branch, which, once mirrored, will be set back to NULL.';
COMMENT ON COLUMN Branch.private IS 'If the branch is private, then only the owner and subscribers of the branch can see it.';
COMMENT ON COLUMN Branch.date_last_modified IS 'A branch is modified any time a user updates something using a view, a new revision for the branch is scanned, or the branch is linked to a bug, blueprint or merge proposal.';
COMMENT ON COLUMN Branch.reviewer IS 'The reviewer (person or) team are able to transition merge proposals targetted at the branch throught the CODE_APPROVED state.';
COMMENT ON COLUMN Branch.merge_robot IS 'The robot that controls the automatic landing onto this branch.';
COMMENT ON COLUMN Branch.merge_control_status IS 'When there is no merge_robot set, the merge_control_status must be set to Manual.  If a merge_robot is set, then the branch merge_control_status can be set to Automatic which means that the merge robot will start merging the branches.';
COMMENT ON COLUMN Branch.home_page IS 'This column is deprecated and to be removed soon.';
COMMENT ON COLUMN Branch.branch_format IS 'The bzr branch format';
COMMENT ON COLUMN Branch.repository_format IS 'The bzr repository format';
COMMENT ON COLUMN Branch.metadir_format IS 'The bzr metadir format';
COMMENT ON COLUMN Branch.stacked_on IS 'The Launchpad branch that this branch is stacked on (if any).';

-- BranchMergeProposal

COMMENT ON TABLE BranchMergeProposal IS 'Branch merge proposals record the intent of landing (or merging) one branch on another.';
COMMENT ON COLUMN BranchMergeProposal.registrant IS 'The person that created the merge proposal.';
COMMENT ON COLUMN BranchMergeProposal.source_branch IS 'The branch where the work is being written.  This branch contains the changes that the registrant wants to land.';
COMMENT ON COLUMN BranchMergeProposal.target_branch IS 'The branch where the user wants the changes from the source branch to be merged into.';
COMMENT ON COLUMN BranchMergeProposal.dependent_branch IS 'If the source branch was not branched off the target branch, then this is considered the dependent_branch.';
COMMENT ON COLUMN BranchMergeProposal.date_created IS 'When the registrant created the merge proposal.';
COMMENT ON COLUMN BranchMergeProposal.whiteboard IS 'Used to write other information about the branch, like test URLs.';
COMMENT ON COLUMN BranchMergeProposal.merged_revno IS 'This is the revision number of the revision on the target branch that includes the merge from the source branch.';
COMMENT ON COLUMN BranchMergeProposal.merge_reporter IS 'This is the user that marked the proposal as merged.';
COMMENT ON COLUMN BranchMergeProposal.date_merged IS 'This is the date that merge occurred.';
COMMENT ON COLUMN BranchMergeProposal.commit_message IS 'This is the commit message that is to be used when the branch is landed by a robot.';
COMMENT ON COLUMN BranchMergeProposal.queue_position IS 'The position on the merge proposal in the overall landing queue.  If the branch has a merge_robot set and the merge robot controls multiple branches then the queue position is unique over all the queued merge proposals for the landing robot.';
COMMENT ON COLUMN BranchMergeProposal.queue_status IS 'This is the current state of the merge proposal.';
COMMENT ON COLUMN BranchMergeProposal.date_review_requested IS 'The date that the merge proposal enters the REVIEW_REQUESTED state. This is stored so that we can determine how long a branch has been waiting for code approval.';
COMMENT ON COLUMN BranchMergeProposal.reviewer IS 'The individual who said that the code in this branch is OK to land.';
COMMENT ON COLUMN BranchMergeProposal.date_reviewed IS 'When the reviewer said the code is OK to land.';
COMMENT ON COLUMN BranchMergeProposal.reviewed_revision_id IS 'The Bazaar revision ID that was approved to land.';
COMMENT ON COLUMN BranchMergeProposal.queuer IS 'The individual who submitted the branch to the merge queue. This is usually the merge proposal registrant.';
COMMENT ON COLUMN BranchMergeProposal.date_queued IS 'When the queuer submitted the branch to the merge queue.';
COMMENT ON COLUMN BranchMergeProposal.queued_revision_id IS 'The Bazaar revision ID that is queued to land.';
COMMENT ON COLUMN BranchMergeProposal.merger IS 'The merger is the person who merged the branch.';
COMMENT ON COLUMN BranchMergeProposal.merged_revision_id IS 'The Bazaar revision ID that was actually merged.  If the owner of the source branch is a trusted person, this may be different than the revision_id that was actually queued or reviewed.';
COMMENT ON COLUMN BranchMergeProposal.date_merge_started IS 'If the merge is performed by a bot the time the merge was started is recorded otherwise it is NULL.';
COMMENT ON COLUMN BranchMergeProposal.date_merge_finished IS 'If the merge is performed by a bot the time the merge was finished is recorded otherwise it is NULL.';
COMMENT ON COLUMN BranchMergeProposal.merge_log_file IS 'If the merge is performed by a bot the log file is accessible from the librarian.';
COMMENt ON COLUMN BranchMergeProposal.root_message_id IS 'The root message of this BranchMergeProposal''s mail thread.';
COMMENT ON COLUMN BranchMergeProposal.superseded_by IS 'The proposal to merge has been superceded by this one.';


-- BranchMergeRobot

COMMENT ON TABLE BranchMergeRobot IS 'In order to have a single merge robot be able to control landings on multiple branches, we need some robot entity.';
COMMENT ON COLUMN BranchMergeRobot.registrant IS 'The person that created the merge robot.';
COMMENT ON COLUMN BranchMergeRobot.owner IS 'The person or team that is able to update the robot and manage the landing queue.';
COMMENT ON COLUMN BranchMergeRobot.name IS 'The name of the robot.  This is unique for the owner.';
COMMENT ON COLUMN BranchMergeRobot.whiteboard IS 'Any interesting comments about the robot itself.';
COMMENT ON COLUMN BranchMergeRobot.date_created IS 'When this robot was created.';

-- BranchSubscription

COMMENT ON TABLE BranchSubscription IS 'An association between a person or team and a bazaar branch.';
COMMENT ON COLUMN BranchSubscription.person IS 'The person or team associated with the branch.';
COMMENT ON COLUMN BranchSubscription.branch IS 'The branch associated with the person or team.';
COMMENT ON COLUMN BranchSubscription.notification_level IS 'The level of email the person wants to receive from branch updates.';
COMMENT ON COLUMN BranchSubscription.max_diff_lines IS 'If the generated diff for a revision is larger than this number, then the diff is not sent in the notification email.';
COMMENT ON COLUMN BranchSubscription.review_level IS 'The level of email the person wants to receive from review activity';

-- BranchVisibilityPolicy

COMMENT ON TABLE BranchVisibilityPolicy IS 'Defines the policy for the initial visibility of branches.';
COMMENT ON COLUMN BranchVisibilityPolicy.project IS 'Even though projects don\'t directly have branches themselves, if a product of the project does not specify its own branch visibility policies, those of the project are used.';
COMMENT ON COLUMN BranchVisibilityPolicy.product IS 'The product that the visibility policies apply to.';
COMMENT ON COLUMN BranchVisibilityPolicy.team IS 'Refers to the team that the policy applies to.  NULL is used to indicate ALL people, as there is no team defined for *everybody*.';
COMMENT ON COLUMN BranchVisibilityPolicy.policy IS 'An enumerated type, one of PUBLIC or PRIVATE.  PUBLIC is the default value.';

-- BranchWithSortKeys

COMMENT ON VIEW BranchWithSortKeys IS 'A hack to allow the sorting of queries to Branch by human-meaningful keys in the face of limitations in SQLObject.  Will go away when we start using Storm.  This view has all the columns of Branch with three extra names joined on to it.';
COMMENT ON COLUMN BranchWithSortKeys.product_name IS 'Branch.product.name';
COMMENT ON COLUMN BranchWithSortKeys.author_name IS 'Branch.author.displayname';
COMMENT ON COLUMN BranchWithSortKeys.owner_name IS 'Branch.owner.displayname';

-- Bug

COMMENT ON TABLE Bug IS 'A software bug that requires fixing. This particular bug may be linked to one or more products or source packages to identify the location(s) that this bug is found.';
COMMENT ON COLUMN Bug.name IS 'A lowercase name uniquely identifying the bug';
COMMENT ON COLUMN Bug.private IS 'Is this bug private? If so, only explicit subscribers will be able to see it';
COMMENT ON COLUMN Bug.security_related IS 'Is this bug a security issue?';
COMMENT ON COLUMN Bug.description IS 'A detailed description of the bug. Initially this will be set to the contents of the initial email or bug filing comment, but later it can be edited to give a more accurate description of the bug itself rather than the symptoms observed by the reporter.';
COMMENT ON COLUMN Bug.date_last_message IS 'When the last BugMessage was attached to this Bug. Maintained by a trigger on the BugMessage table.';
COMMENT ON COLUMN Bug.number_of_duplicates IS 'The number of bugs marked as duplicates of this bug, populated by a trigger after setting the duplicateof of bugs.';
COMMENT ON COLUMN Bug.message_count IS 'The number of messages (currently just comments) on this bugbug, maintained by the set_bug_message_count_t trigger.';
COMMENT ON COLUMN Bug.users_affected_count IS 'The number of users affected by this bug, maintained by the set_bug_users_affected_count_t trigger.';

-- BugBranch
COMMENT ON TABLE BugBranch IS 'A branch related to a bug, most likely a branch for fixing the bug.';
COMMENT ON COLUMN BugBranch.bug IS 'The bug associated with this branch.';
COMMENT ON COLUMN BugBranch.branch IS 'The branch associated to the bug.';
COMMENT ON COLUMN BugBranch.revision_hint IS 'An optional revision at which this branch became interesting to this bug, and/or may contain a fix for the bug.';
COMMENT ON COLUMN BugBranch.status IS 'The status of the bugfix in this branch.';
COMMENT ON COLUMN BugBranch.whiteboard IS 'Additional information about the status of the bugfix in this branch.';
COMMENT ON COLUMN BugBranch.registrant IS 'The person who linked the bug to the branch.';

-- BugNomination
COMMENT ON TABLE BugNomination IS 'A bug nominated for fixing in a distroseries or productseries';
COMMENT ON COLUMN BugNomination.bug IS 'The bug being nominated.';
COMMENT ON COLUMN BugNomination.distroseries IS 'The distroseries for which the bug is nominated.';
COMMENT ON COLUMN BugNomination.productseries IS 'The productseries for which the bug is nominated.';
COMMENT ON COLUMN BugNomination.status IS 'The status of the nomination.';
COMMENT ON COLUMN BugNomination.date_created IS 'The date the nomination was submitted.';
COMMENT ON COLUMN BugNomination.date_decided IS 'The date the nomination was approved or declined.';
COMMENT ON COLUMN BugNomination.owner IS 'The person that submitted the nomination';
COMMENT ON COLUMN BugNomination.decider IS 'The person who approved or declined the nomination';

-- BugTag
COMMENT ON TABLE BugTag IS 'Attaches simple text tags to a bug.';
COMMENT ON COLUMN BugTag.bug IS 'The bug the tags is attached to.';
COMMENT ON COLUMN BugTag.tag IS 'The text representation of the tag.';

-- OfficialBugTag
COMMENT ON TABLE OfficialBugTag IS 'Bug tags that have been officially endorced by this product''s or distribution''s lead';

-- BugTask
COMMENT ON TABLE BugTask IS 'Links a given Bug to a particular (sourcepackagename, distro) or product.';
COMMENT ON COLUMN BugTask.targetnamecache IS 'A cached value of the target name of this bugtask, to make it easier to sort and search on the target name.';
COMMENT ON COLUMN BugTask.bug IS 'The bug that is assigned to this (sourcepackagename, distro) or product.';
COMMENT ON COLUMN BugTask.product IS 'The product in which this bug shows up.';
COMMENT ON COLUMN BugTask.productseries IS 'The product series to which the bug is targeted';
COMMENT ON COLUMN BugTask.sourcepackagename IS 'The name of the sourcepackage in which this bug shows up.';
COMMENT ON COLUMN BugTask.distribution IS 'The distro of the named sourcepackage.';
COMMENT ON COLUMN BugTask.status IS 'The general health of the bug, e.g. Accepted, Rejected, etc.';
COMMENT ON COLUMN BugTask.importance IS 'The importance of fixing the bug.';
COMMENT ON COLUMN BugTask.priority IS 'Obsolete.';
COMMENT ON COLUMN BugTask.binarypackagename IS 'The name of the binary package built from the source package. This column may only contain a value if this bug task is linked to a sourcepackage (not a product)';
COMMENT ON COLUMN BugTask.assignee IS 'The person who has been assigned to fix this bug in this product or (sourcepackagename, distro)';
COMMENT ON COLUMN BugTask.date_assigned IS 'The date on which the bug in this (sourcepackagename, distro) or product was assigned to someone to fix';
COMMENT ON COLUMN BugTask.datecreated IS 'A timestamp for the creation of this bug assignment. Note that this is not the date the bug was created (though it might be), it''s the date the bug was assigned to this product, which could have come later.';
COMMENT ON COLUMN BugTask.date_confirmed IS 'The date when this bug transitioned from an unconfirmed status to a confirmed one. If the state regresses to a one that logically occurs before Confirmed, e.g., Unconfirmed, this date is cleared.';
COMMENT ON COLUMN BugTask.date_inprogress IS 'The date on which this bug transitioned from not being in progress to a state >= In Progress. If the status moves back to a pre-In Progress state, this date is cleared';
COMMENT ON COLUMN BugTask.date_closed IS 'The date when this bug transitioned to a resolved state, e.g., Rejected, Fix Released, etc. If the state changes back to a pre-closed state, this date is cleared';
COMMENT ON COLUMN BugTask.milestone IS 'A way to mark a bug for grouping purposes, e.g. to say it needs to be fixed by version 1.2';
COMMENT ON COLUMN BugTask.statusexplanation IS 'A place to store bug task specific information as free text';
COMMENT ON COLUMN BugTask.bugwatch IS 'This column allows us to link a bug
task to a bug watch. In other words, we are connecting the state of the task
to the state of the bug in a different bug tracking system. To the best of
our ability we\'ll try and keep the bug task syncronised with the state of
the remote bug watch.';
COMMENT ON COLUMN BugTask.date_left_new IS 'The date when this bug first transitioned out of the NEW status.';
COMMENT ON COLUMN BugTask.date_triaged IS 'The date when this bug transitioned to a status >= TRIAGED.';
COMMENT ON COLUMN BugTask.date_fix_committed IS 'The date when this bug transitioned to a status >= FIXCOMMITTED.';
COMMENT ON COLUMN BugTask.date_fix_released IS 'The date when this bug transitioned to a FIXRELEASED status.';


-- BugNotification

COMMENT ON TABLE BugNotification IS 'The text representation of changes to a bug, which are used to send email notifications to bug changes.';
COMMENT ON COLUMN BugNotification.bug IS 'The bug that was changed.';
COMMENT ON COLUMN BugNotification.message IS 'The message the contains the textual representation of the change.';
COMMENT ON COLUMN BugNotification.is_comment IS 'Is the change a comment addition.';
COMMENT ON COLUMN BugNotification.date_emailed IS 'When this notification was emailed to the bug subscribers.';

-- BugNotificationRecipient
COMMENT ON TABLE BugNotificationRecipient IS 'The recipient for a bug notification.';
COMMENT ON COLUMN BugNotificationRecipient.bug_notification IS 'The notification this recipient should get.';
COMMENT ON COLUMN BugNotificationRecipient.person IS 'The person who should receive this notification.';
COMMENT ON COLUMN BugNotificationRecipient.reason_header IS 'The reason this person is receiving this notification (the value for the X-Launchpad-Message-Rationale header).';
COMMENT ON COLUMN BugNotificationRecipient.reason_body IS 'A line of text describing the reason this person is receiving this notification (to be included in the email message).';


-- BugPackageInfestation

COMMENT ON TABLE BugPackageInfestation IS 'A BugPackageInfestation records the impact that a bug is known to have on a specific sourcepackagerelease. This allows us to track the versions of a package that are known to be affected or unaffected by a bug.';
COMMENT ON COLUMN BugPackageInfestation.bug IS 'The Bug that infests this source package release.';
COMMENT ON COLUMN BugPackageInfestation.sourcepackagerelease IS 'The package (software) release that is infested with the bug. This points at the specific source package release version, such as "apache 2.0.48-1".';
COMMENT ON COLUMN BugPackageInfestation.explicit IS 'This field records whether or not the infestation was documented by a user of the system, or inferred from some other source such as the fact that it is documented to affect prior and subsequent releases of the package.';
COMMENT ON COLUMN BugPackageInfestation.infestationstatus IS 'The nature of the bug infestation for this source package release. Values are documented in dbschema.BugInfestationStatus, and include AFFECTED, UNAFFECTED, FIXED and VICTIMISED. See the dbschema.py file for details.';
COMMENT ON COLUMN BugPackageInfestation.creator IS 'The person who recorded this infestation. Typically, this is the user who reports the specific problem on that specific package release.';
COMMENT ON COLUMN BugPackageInfestation.verifiedby IS 'The person who verified that this infestation affects this specific package.';
COMMENT ON COLUMN BugPackageInfestation.dateverified IS 'The timestamp when the problem was verified on that specific release. This a small step towards a complete workflow for defect verification and management on specific releases.';
COMMENT ON COLUMN BugPackageInfestation.lastmodified IS 'The timestamp when this infestation report was last modified in any way. For example, when the infestation was adjusted, or it was verified, or otherwise modified.';
COMMENT ON COLUMN BugPackageInfestation.lastmodifiedby IS 'The person who touched this infestation report last, in any way.';

-- BugProductInfestation

COMMENT ON TABLE BugProductInfestation IS 'A BugProductInfestation records the impact that a bug is known to have on a specific productrelease. This allows us to track the versions of a product that are known to be affected or unaffected by a bug.';
COMMENT ON COLUMN BugProductInfestation.bug IS 'The Bug that infests this product release.';
COMMENT ON COLUMN BugProductInfestation.productrelease IS 'The product (software) release that is infested with the bug. This points at the specific release version, such as "apache 2.0.48".';
COMMENT ON COLUMN BugProductInfestation.explicit IS 'This field records whether or not the infestation was documented by a user of the system, or inferred from some other source such as the fact that it is documented to affect prior and subsequent releases of the product.';
COMMENT ON COLUMN BugProductInfestation.infestationstatus IS 'The nature of the bug infestation for this product release. Values are documented in dbschema.BugInfestationStatus, and include AFFECTED, UNAFFECTED, FIXED and VICTIMISED. See the dbschema.py file for details.';
COMMENT ON COLUMN BugProductInfestation.creator IS 'The person who recorded this infestation. Typically, this is the user who reports the specific problem on that specific product release.';
COMMENT ON COLUMN BugProductInfestation.verifiedby IS 'The person who verified that this infestation affects this specific product release.';
COMMENT ON COLUMN BugProductInfestation.dateverified IS 'The timestamp when the problem was verified on that specific release. This a small step towards a complete workflow for defect verification and management on specific releases.';
COMMENT ON COLUMN BugProductInfestation.lastmodified IS 'The timestamp when this infestation report was last modified in any way. For example, when the infestation was adjusted, or it was verified, or otherwise modified.';
COMMENT ON COLUMN BugProductInfestation.lastmodifiedby IS 'The person who touched this infestation report last, in any way.';

-- BugTracker

COMMENT ON TABLE BugTracker IS 'A bug tracker in some other project. Malone allows us to link Malone bugs with bugs recorded in other bug tracking systems, and to keep the status of the relevant bug task in sync with the status in that upstream bug tracker. So, for example, you might note that Malone bug #43224 is the same as a bug in the Apache bugzilla, number 534536. Then when the upstream guys mark that bug fixed in their bugzilla, Malone know that the bug is fixed upstream.';
COMMENT ON COLUMN BugTracker.bugtrackertype IS 'The type of bug tracker, a pointer to the table of bug tracker types. Currently we know about debbugs and bugzilla bugtrackers, and plan to support roundup and sourceforge as well.';
COMMENT ON COLUMN BugTracker.name IS 'The unique name of this bugtracker, allowing us to refer to it directly.';
COMMENT ON COLUMN BugTracker.summary IS 'A brief summary of this bug tracker, which might for example list any interesting policies regarding the use of the bug tracker. The summary is displayed in bold at the top of the bug tracker page.';
COMMENT ON COLUMN BugTracker.title IS 'A title for the bug tracker, used in listings of all the bug trackers and also displayed at the top of the descriptive page for the bug tracker.';
COMMENT ON COLUMN BugTracker.contactdetails IS 'The contact details of the people responsible for that bug tracker. This allows us to coordinate the syncing of bugs to and from that bug tracker with the responsible people on the other side.';
COMMENT ON COLUMN BugTracker.baseurl IS 'The base URL for this bug tracker. Using our knowledge of the bugtrackertype, and the details in the BugWatch table we are then able to calculate relative URLs for relevant pages in the bug tracker based on this baseurl.';
COMMENT ON COLUMN BugTracker.owner IS 'The person who created this bugtracker entry and who thus has permission to modify it. Ideally we would like this to be the person who coordinates the running of the actual bug tracker upstream.';
COMMENT ON COLUMN BugTracker.version IS 'The version of the bug tracker software being used.';
COMMENT ON COLUMN BugTracker.block_comment_pushing IS 'Whether to block pushing comments to the bug tracker. Having a value of false means that we will push the comments if the bug tracker supports it.';
COMMENT ON COLUMN BugTracker.has_lp_plugin IS 'Whether we have confirmed that the Launchpad plugin was installed on the bug tracker, the last time checkwatches was run.';

-- BugTrackerAlias

COMMENT ON TABLE BugTrackerAlias IS 'A bugtracker alias is a URL that also refers to the same bugtracker as the master bugtracker. For example, a bugtracker might be accessible as both http://www.bugsrus.com/ and http://bugsrus.com/. A bugtracker can have many aliases, and all of them are checked to prevents users registering duplicate bugtrackers inadvertently.';
COMMENT ON COLUMN BugTrackerAlias.bugtracker IS 'The master bugtracker that this alias refers to.';
COMMENT ON COLUMN BugTrackerAlias.base_url IS 'Another base URL for this bug tracker. See BugTracker.baseurl.';

-- BugTrackerPerson

COMMENT ON TABLE BugTrackerPerson IS 'A mapping from a user in an external bug tracker to a Person record in Launchpad. This is used when we can''t get an e-mail address from the bug tracker.';
COMMENT ON COLUMN BugTrackerPerson.date_created IS 'When was this mapping added.';
COMMENT ON COLUMN BugTrackerPerson.bugtracker IS 'The external bug tracker in which this user has an account.';
COMMENT ON COLUMN BugTrackerPerson.name IS 'The (within the bug tracker) unique username in the external bug tracker.';
COMMENT ON COLUMN BugTrackerPerson.person IS 'The Person record in Launchpad this user corresponds to.';

-- BugCve

COMMENT ON TABLE BugCve IS 'A table that records the link between a given malone bug number, and a CVE entry.';


-- BugWatch

COMMENT ON COLUMN BugWatch.last_error_type IS 'The type of error which last prevented this entry from being updated. Legal values are defined by the BugWatchErrorType enumeration.';
COMMENT ON COLUMN BugWatch.remote_importance IS 'The importance of the bug as returned by the remote server. This will be converted into a Launchpad BugTaskImportance value.';
<<<<<<< HEAD

-- BugAffectsPerson

COMMENT ON TABLE BugAffectsPerson IS 'This table maintains a mapping between bugs and users indicating that they are affected by that bug. The value is calculated and cached in the Bug.users_affected_count column.';
COMMENT ON COLUMN BugAffectsPerson.bug IS 'The bug affecting this person.';
COMMENT ON COLUMN BugAffectsPerson.person IS 'The person affected by this bug.';

=======
COMMENT ON COLUMN BugWatch.remote_lp_bug_id IS 'The bug in Launchpad that the remote bug is pointing at. This can be different than the BugWatch.bug column, since the same remote bug can be linked from multiple bugs in Launchpad, but the remote bug can only link to a single bug in Launchpad. The main use case for this column is to avoid having to query the remote bug tracker for this information, in order to decide whether we need to give this information to the remote bug tracker.';
>>>>>>> e3f2367e

-- CodeImport

COMMENT ON TABLE CodeImport IS 'The persistent record of an import from a foreign version control system to Bazaar, from the initial request to the regularly updated import branch.';
COMMENT ON COLUMN CodeImport.branch IS 'The Bazaar branch produced by the import system.  Always non-NULL: a placeholder branch is created when the import is created.  The import is associated to a Product and Series though the branch.';
COMMENT ON COLUMN CodeImport.registrant IS 'The person who originally requested this import.';
COMMENT ON COLUMN CodeImport.owner IS 'The person who is currently responsible for keeping the import details up to date, initially set to the registrant. This person can edit some of the details of the code import branch.';
COMMENT ON COLUMN CodeImport.review_status IS 'Whether this code import request has been reviewed, and whether it was accepted.';
COMMENT ON COLUMN CodeImport.rcs_type IS 'The revision control system used by the import source. The value is defined in dbschema.RevisionControlSystems.';
COMMENT ON COLUMN CodeImport.svn_branch_url IS 'The URL of the Subversion branch for this import.';
COMMENT ON COLUMN CodeImport.cvs_root IS 'The $CVSROOT details, probably of the form :pserver:user@host:/path.';
COMMENT ON COLUMN CodeImport.cvs_module IS 'The module in cvs_root to import, often the name of the project.';
COMMENT ON COLUMN CodeImport.date_last_successful IS 'When this code import last succeeded. NULL if this import has never succeeded.';
COMMENT ON COLUMN CodeImport.assignee IS 'The person in charge of delivering this code import and interacting with the owner.';
COMMENT ON COLUMN Codeimport.update_interval IS 'How often should this import be updated. If NULL, defaults to a system-wide value set by the Launchpad administrators.';
--COMMENT ON COLUMN CodeImport.modified_by IS 'The user modifying the CodeImport.  This column is never actually set in the database -- it is only present to communicate to the trigger that creates the event, which will intercept and remove the value for this column.';

-- CodeImportEvent

COMMENT ON TABLE CodeImportEvent IS 'A record of events in the code import system.  Rows in this table are created by triggers on other code import tables.';
COMMENT ON COLUMN CodeImportEvent.entry_type IS 'The type of event that is recorded by this entry. Legal values are defined by the CodeImportEventType enumeration.';
COMMENT ON COLUMN CodeImportEvent.code_import IS 'The code import that was associated to this event, if any and if it has not been deleted.';
COMMENT ON COLUMN CodeImportEvent.person IS 'The user who caused the event, if the event is not automatically generated.';
COMMENT ON COLUMN CodeImportEvent.machine IS 'The code import machine that was concerned by this event, if any.';

-- CodeImportEventData

COMMENT ON TABLE CodeImportEventData IS 'Additional data associated to a particular code import event.';
COMMENT ON COLUMN CodeImportEventData.event IS 'The event the data is associated to.';
COMMENT ON COLUMN CodeImportEventData.data_type IS 'The type of additional data, from the CodeImportEventDataType enumeration.';
COMMENT ON COLUMN CodeImportEventData.data_value IS 'The value of the additional data.  A string.';

-- CodeImportJob

COMMENT ON TABLE CodeImportJob IS 'A pending or active code import job.  There is always such a row for any active import, but it will not run until date_due is in the past.';
COMMENT ON COLUMN CodeImportJob.code_import IS 'The code import that is being worked upon.';
COMMENT ON COLUMN CodeImportJob.machine IS 'The machine job is currently scheduled to run on, or where the job is currently running.';
COMMENT ON COLUMN CodeImportJob.date_due IS 'When the import should happen.';
COMMENT ON COLUMN CodeImportJob.state IS 'One of PENDING (waiting until its due or a machine is online), SCHEDULED (assigned to a machine, but not yet running) or RUNNING (actually in the process of being imported now).';
COMMENT ON COLUMN CodeImportJob.requesting_user IS 'The user who requested the import, if any. Set if and only if reason = REQUEST.';
COMMENT ON COLUMN CodeImportJob.ordering IS 'A measure of how urgent the job is -- queue entries with lower "ordering" should be processed first, or in other works "ORDER BY ordering" returns the most import jobs first.';
COMMENT ON COLUMN CodeImportJob.heartbeat IS 'While the job is running, this field should be updated frequently to indicate that the import job hasn''t crashed.';
COMMENT ON COLUMN CodeImportJob.logtail IS 'The last few lines of output produced by the running job. It should be updated at the same time as the heartbeat.';
COMMENT ON COLUMN CodeImportJob.date_started IS 'When the import began to be processed.';

-- CodeImportResult

COMMENT ON TABLE CodeImportResult IS 'A completed code import job.';
COMMENT ON COLUMN CodeImportResult.code_import IS 'The code import for which the job was run.';
COMMENT ON COLUMN CodeImportResult.machine IS 'The machine the job ran on.';
COMMENT ON COLUMN CodeImportResult.log_file IS 'A partial log of the job for users to see. It is normally only recorded if the job failed in a step that interacts with the remote repository. If a job was successful, or failed in a houskeeping step, the log file would not contain information useful to the user.';
COMMENT ON COLUMN CodeImportResult.log_excerpt IS 'The last few lines of the partial log, in case it is set.';
COMMENT ON COLUMN CodeImportResult.status IS 'How the job ended. Success, some kind of failure, or some kind of interruption before completion.';
COMMENT ON COLUMN CodeImportResult.date_job_started IS 'When the job started to run (date_created is when it finished).';
--COMMENT ON COLUMN CodeImportResult.killing_user IS 'The user who killed the job.';

-- CodeImportMachine

COMMENT ON TABLE CodeImportMachine IS 'The record of a machine capable of performing jobs for the code import system.';
COMMENT ON COLUMN CodeImportMachine.hostname IS 'The (unique) hostname of the machine.';
COMMENT ON COLUMN CodeImportMachine.heartbeat IS 'When the code-import-controller daemon was last known to be running on this machine. If it is not updated for a long time the machine state will change to offline.';
COMMENT ON COLUMN CodeImportMachine.state IS 'Whether the controller daemon on this machine is offline, online, or quiescing (running but not accepting new jobs).';
--COMMENT ON COLUMN CodeImportMachine.quiescing_requested_by IS 'The user who put this machine in the quiescing state.';
--COMMENT ON COLUMN CodeImportMachine.quiescing_message IS 'The reason for the quiescing request.';
--COMMENT ON COLUMN CodeImportMachine.offline_reason IS 'The reason the machine was taken offline, from the CodeImportMachineOfflineReason enumeration.';

-- CodeReviewMessage

COMMENT ON TABLE CodeReviewMessage IS 'A message that is part of a code review discussion.';
COMMENT ON COLUMN CodeReviewMessage.branch_merge_proposal IS 'The merge proposal that is being discussed.';
COMMENT ON COLUMN CodeReviewMessage.message IS 'The actual message.';
COMMENT ON COLUMN CodeReviewMessage.vote IS 'The reviewer''s vote for this message.';
COMMENT ON COLUMN CodeReviewMessage.vote_tag IS 'A short description of the vote';

-- CodeReviewVote

COMMENT ON TABLE CodeReviewVote IS 'Reference to a person''s last vote in a code review discussion.';
COMMENT ON COLUMN CodeReviewVote.branch_merge_proposal IS 'The BranchMergeProposal for the code review.';
COMMENT ON COLUMN CodeReviewVote.reviewer IS 'The person performing the review.';
COMMENT ON COLUMN CodeReviewVote.review_type IS 'The aspect of the code being reviewed.';
COMMENT ON COLUMN CodeReviewVote.registrant IS 'The person who registered this vote';
COMMENT ON COLUMN CodeReviewVote.vote_message IS 'The message associated with the vote';
COMMENT ON COLUMN CodeReviewVote.date_created IS 'The date this vote reference was created';

-- CommercialSubscription
COMMENT ON TABLE CommercialSubscription is 'A Commercial Subscription entry for a project.  Projects with licenses of Other/Proprietary must purchase a subscription in order to use Launchpad.';
COMMENT ON COLUMN CommercialSubscription.date_created IS 'The date this subscription was created in Launchpad.';
COMMENT ON COLUMN CommercialSubscription.date_last_modified IS 'The date this subscription was last modified.';
COMMENT ON COLUMN CommercialSubscription.date_starts IS 'The beginning date for this subscription.  It is invalid until that date.';
COMMENT ON COLUMN CommercialSubscription.date_expires IS 'The expiration date for this subscription.  It is invalid after that date.';
COMMENT ON COLUMN CommercialSubscription.status IS 'The current status.  One of: SUBSCRIBED, LAPSED, SUSPENDED.';
COMMENT ON COLUMN CommercialSubscription.product IS 'The product this subscription enables.';
COMMENT ON COLUMN CommercialSubscription.registrant IS 'The person who created this subscription.';
COMMENT ON COLUMN CommercialSubscription.purchaser IS 'The person who purchased this subscription.';
COMMENT ON COLUMN CommercialSubscription.whiteboard IS 'A place for administrators to store comments related to this subscription.';
COMMENT ON COLUMN CommercialSubscription.sales_system_id IS 'A reference in the external sales system (e.g. Salesforce) that can be used to identify this subscription.';

-- CustomLanguageCode
COMMENT ON TABLE CustomLanguageCode IS 'Overrides translation importer''s interpretation of language codes where needed.';
COMMENT ON COLUMN CustomLanguageCode.product IS 'Product for which this custom language code applies (alternative to distribution + source package name).';
COMMENT ON COLUMN CustomLanguageCode.distribution IS 'Distribution in which this custom language code applies (if not a product).';
COMMENT ON COLUMN CustomLanguageCode.sourcepackagename IS 'Source package name to which this custom language code applies; goes with distribution.';
COMMENT ON COLUMN CustomLanguageCode.language_code IS 'Custom language code; need not be for a real language, and typically not for a "useful" language.';
COMMENT ON COLUMN CustomLanguageCode.language IS 'Language to which code really refers in this context, or NULL if files with this code are to be rejected.';

-- CVE

COMMENT ON TABLE CVE IS 'A CVE Entry. The formal database of CVE entries is available at http://cve.mitre.org/ and we sync that database into Launchpad on a regular basis.';
COMMENT ON COLUMN CVE.sequence IS 'The official CVE entry number. It takes the form XXXX-XXXX where the first four digits are a year indicator, like 2004, and the latter four are the sequence number of the vulnerability in that year.';
COMMENT ON COLUMN CVE.status IS 'The current status of the CVE. The values are documented in dbschema.CVEState, and are Entry, Candidate, and Deprecated.';
COMMENT ON COLUMN CVE.datemodified IS 'The last time this CVE entry changed in some way - including addition or modification of references.';


-- CveReference

COMMENT ON TABLE CveReference IS 'A reference in the CVE system that shows what outside tracking numbers are associated with the CVE. These are tracked in the CVE database and extracted from the daily XML dump that we fetch.';
COMMENT ON COLUMN CveReference.source IS 'The SOURCE of the CVE reference. This is a text string, like XF or BUGTRAQ or MSKB. Each string indicates a different kind of reference. The list of known types is documented on the CVE web site. At some future date we might turn this into an enum rather than a text, but for the moment we prefer to keep it fluid and just suck in what CVE gives us. This means that CVE can add new source types without us having to update our code.';
COMMENT ON COLUMN CveReference.url IS 'The URL to this reference out there on the web, if it was present in the CVE database.';
COMMENT ON COLUMN CveReference.content IS 'The content of the ref in the CVE database. This is sometimes a comment, sometimes a description, sometimes a bug number... it is not predictable.';



-- DistributionSourcePackageCache

COMMENT ON TABLE DistributionSourcePackageCache IS 'A cache of the text associated with binary and source packages in the distribution. This table allows for fast queries to find a source packagename that matches a given text.';
COMMENT ON COLUMN DistributionSourcePackageCache.distribution IS 'The distribution in which we are checking.';
COMMENT ON COLUMN DistributionSourcePackageCache.sourcepackagename IS 'The source package name for which we are caching details.';
COMMENT ON COLUMN DistributionSourcePackageCache.name IS 'The source package name itself. This is just a copy of the value of sourcepackagename.name. We have it here so it can be part of the full text index.';
COMMENT ON COLUMN DistributionSourcePackageCache.binpkgnames IS 'The binary package names of binary packages generated from these source packages across all architectures.';
COMMENT ON COLUMN DistributionSourcePackageCache.binpkgsummaries IS 'The aggregated summaries of all the binary packages generated from these source packages in this distribution.';
COMMENT ON COLUMN DistributionSourcePackageCache.binpkgdescriptions IS 'The aggregated description of all the binary packages generated from these source packages in this distribution.';
COMMENT ON COLUMN DistributionSourcePackageCache.changelog IS 'A concatenation of the source package release changelogs for this source package, where the status is not REMOVED.';
COMMENT ON COLUMN DistributionSourcePackageCache.archive IS 'The archive where the source is published.';


-- DistroSeriesPackageCache

COMMENT ON TABLE DistroSeriesPackageCache IS 'A cache of the text associated with binary packages in the distroseries. This table allows for fast queries to find a binary packagename that matches a given text.';
COMMENT ON COLUMN DistroSeriesPackageCache.distroseries IS 'The distroseries in which we are checking.';
COMMENT ON COLUMN DistroSeriesPackageCache.binarypackagename IS 'The binary package name for which we are caching details.';
COMMENT ON COLUMN DistroSeriesPackageCache.name IS 'The binary package name itself. This is just a copy of the value of binarypackagename.name. We have it here so it can be part of the full text index.';
COMMENT ON COLUMN DistroSeriesPackageCache.summary IS 'A single summary for one of the binary packages of this name in this distroseries. We could potentially have binary packages in different architectures with the same name and different summaries, so this is a way of collapsing to one arbitrarily-chosen one, for display purposes. The chances of actually having different summaries and descriptions is pretty small. It could happen, though, because of the way package superseding works when a package does not build on a specific architecture.';
COMMENT ON COLUMN DistroSeriesPackageCache.summaries IS 'The aggregated summaries of all the binary packages with this name in this distroseries.';
COMMENT ON COLUMN DistroSeriesPackageCache.descriptions IS 'The aggregated description of all the binary packages with this name in this distroseries.';
COMMENT ON COLUMN DistroSeriesPackageCache.archive IS 'The archive where the binary is published.';

-- EmailAddress

COMMENT ON COLUMN EmailAddress.email IS 'An email address used by a Person. The email address is stored in a casesensitive way, but must be case insensitivly unique.';
COMMENT ON INDEX emailaddress__person__key IS 'Ensures that a Person only has one preferred email address';
COMMENT ON INDEX emailaddress__account__key IS 'Ensures that an Account only has one preferred email address';


-- FeaturedProject

COMMENT ON TABLE FeaturedProject IS 'A list of featured projects. This table is really just a list of pillarname IDs, if a project\'s pillar name is in this list then it is a featured project and will be listed on the Launchpad home page.';
COMMENT ON COLUMN FeaturedProject.pillar_name IS 'A reference to PillarName.id';

-- KarmaCategory

COMMENT ON TABLE KarmaCategory IS 'A category of karma. This allows us to
present an overall picture of the different areas where a user has been
active.';


-- LaunchpadStatistic

COMMENT ON TABLE LaunchpadStatistic IS 'A store of system-wide statistics or other integer values, keyed by names. The names are unique and the values can be any integer. Each field has a place to store the timestamp when it was last updated, so it is possible to know how far out of date any given statistic is.';

-- MailingList

COMMENT ON TABLE MailingList IS 'The mailing list for a team.  Teams may have zero or one mailing list, and a mailing list is associated with exactly one team.  This table manages the state changes that a team mailing list can go through, and it contains information that will be used to instruct Mailman how to create, delete, and modify mailing lists (via XMLRPC).';
COMMENT ON COLUMN MailingList.team IS 'The team this mailing list is associated with.';
COMMENT ON COLUMN MailingList.registrant IS 'The id of the Person who requested this list be created.';
COMMENT ON COLUMN MailingList.date_registered IS 'Date the list was requested to be created';
COMMENT ON COLUMN MailingList.reviewer IS 'The id of the Person who reviewed the creation request, or NULL if not yet reviewed.';
COMMENT ON COLUMN MailingList.date_reviewed IS 'The date the request was reviewed, or NULL if not yet reviewed.';
COMMENT ON COLUMN MailingList.date_activated IS 'The date the list was (last) activated.  If the list is not yet active, this field will be NULL.';
COMMENT ON COLUMN MailingList.status IS 'The current status of the mailing list, as a dbschema.MailingListStatus value.';
COMMENT ON COLUMN MailingList.welcome_message IS 'Text sent to new members when they are subscribed to the team list.  If NULL, no welcome message is sent.';

-- MailingListSubscription

COMMENT ON TABLE MailingListSubscription IS 'Track the subscriptions of a person to team mailing lists.';
COMMENT ON COLUMN MailingListSubscription.person IS 'The person who is subscribed to the mailing list.';
COMMENT ON COLUMN MailingListSubscription.mailing_list IS 'The mailing list this person is subscribed to.';
COMMENT ON COLUMN MailingListSubscription.date_joined IS 'The date this person subscribed to the mailing list.';
COMMENT ON COLUMN MailingListSubscription.email_address IS 'Which of the person\'s email addresses are subscribed to the mailing list.  This may be NULL to indicate that it\'s the person\'s preferred address.';

-- MailingListBan

COMMENT ON TABLE MailingListBan IS 'Track explicit Launchpad-wide posting bans imposed on people by Launchpad administrators.';
COMMENT ON COLUMN MailingListBan.person IS 'The person who was banned.';
COMMENT ON COLUMN MailingListBan.banned_by IS 'The administrator who imposed the ban.';
COMMENT ON COLUMN MailingListBan.date_banned IS 'When the ban was imposed.';
COMMENT ON COLUMN MailingListBan.reason IS 'The reason for the ban.';

-- MentoringOffer
COMMENT ON TABLE MentoringOffer IS 'An offer to provide mentoring if someone wa nts to help get a specific bug fixed or blueprint implemented. These offers are specifically associated with a team in which the offeror is a member, so it beco mes possible to encourage people who want to join a team to start by working on things that existing team members are willing to mentor.';
COMMENT ON COLUMN MentoringOffer.team IS 'This is the team to which this offer of mentoring is associated. We associate each offer of mentoring with a team, de signated as "the team which will most benefit from the bug fix or spec implement ation", and this then allows us to provide a list of work for which mentoring is available for prospective members of those teams. This is really the "onramp" i dea - the list is the "onramp" to membership in the relevant team.';

-- MessageApproval

COMMENT ON TABLE MessageApproval IS 'Track mailing list postings awaiting approval from the team owner.';
COMMENT ON COLUMN MessageApproval.message IS 'Foreign key to message table pointing to the posted message.';
COMMENT ON COLUMN MessageApproval.posted_by IS 'The person who posted the message.';
COMMENT ON COLUMN MessageApproval.mailing_list IS 'The mailing list to which the message was posted.';
COMMENT ON COLUMN MessageApproval.posted_message IS 'Foreign key to libraryfilealias table pointing to where the posted message\'s text lives.';
COMMENT ON COLUMN MessageApproval.posted_date IS 'The date the message was posted.';
COMMENT ON COLUMN MessageApproval.status IS 'The status of the posted message.  Values are described in dbschema.PostedMessageStatus.';
COMMENT ON COLUMN MessageApproval.reason IS 'The reason for the current status if any. This information will be displayed to the end user and mailing list moderators need to be aware of this - not a private whiteboard.';
COMMENT ON COLUMN MessageApproval.disposed_by IS 'The person who disposed of (i.e. approved or rejected) the message, or NULL if no disposition has yet been made.';
COMMENT ON COLUMN MessageApproval.disposal_date IS 'The date on which this message was disposed, or NULL if no disposition has yet been made.';

-- Product
COMMENT ON TABLE Product IS 'Product: a DOAP Product. This table stores core information about an open source product. In Launchpad, anything that can be shipped as a tarball would be a product, and in some cases there might be products for things that never actually ship, depending on the project. For example, most projects will have a \'website\' product, because that allows you to file a Malone bug against the project website. Note that these are not actual product releases, which are stored in the ProductRelease table.';
COMMENT ON COLUMN Product.owner IS 'The Product owner would typically be the person who created this product in Launchpad. But we will encourage the upstream maintainer of a product to become the owner in Launchpad. The Product owner can edit any aspect of the Product, as well as appointing people to specific roles with regard to the Product. Also, the owner can add a new ProductRelease and also edit Rosetta POTemplates associated with this product.';
COMMENT ON COLUMN Product.registrant IS 'The Product registrant is the Person who created the product in Launchpad.  It is set at creation and is never changed thereafter.';
COMMENT ON COLUMN Product.summary IS 'A brief summary of the product. This will be displayed in bold at the top of the product page, above the description.';
COMMENT ON COLUMN Product.description IS 'A detailed description of the product, highlighting primary features of the product that may be of interest to end-users. The description may also include links and other references to useful information on the web about this product. The description will be displayed on the product page, below the product summary.';
COMMENT ON COLUMN Product.project IS 'Every Product belongs to one and only one Project, which is referenced in this column.';
COMMENT ON COLUMN Product.listurl IS 'This is the URL where information about a mailing list for this Product can be found. The URL might point at a web archive or at the page where one can subscribe to the mailing list.';
COMMENT ON COLUMN Product.programminglang IS 'This field records, in plain text, the name of any significant programming languages used in this product. There are no rules, conventions or restrictions on this field at present, other than basic sanity. Examples might be "Python", "Python, C" and "Java".';
COMMENT ON COLUMN Product.downloadurl IS 'The download URL for a Product should be the best place to download that product, typically off the relevant Project web site. This should not point at the actual file, but at a web page with download information.';
COMMENT ON COLUMN Product.lastdoap IS 'This column stores a cached copy of the last DOAP description we saw for this product. See the Project.lastdoap field for more info.';
COMMENT ON COLUMN Product.sourceforgeproject IS 'The SourceForge project name for this product. This is not unique as SourceForge doesn\'t use the same project/product structure as DOAP.';
COMMENT ON COLUMN Product.freshmeatproject IS 'The FreshMeat project name for this product. This is not unique as FreshMeat does not have the same project/product structure as DOAP';
COMMENT ON COLUMN Product.reviewed IS 'Whether or not someone at Canonical has reviewed this product.';
COMMENT ON COLUMN Product.active IS 'Whether or not this product should be considered active.';
COMMENT ON COLUMN Product.translationgroup IS 'The TranslationGroup that is responsible for translations for this product. Note that the Product may be part of a Project which also has a TranslationGroup, in which case the translators from both the product and project translation group have permission to edit the translations of this product.';
COMMENT ON COLUMN Product.translationpermission IS 'The level of openness of this product\'s translation process. The enum lists different approaches to translation, from the very open (anybody can edit any translation in any language) to the completely closed (only designated translators can make any changes at all).';
COMMENT ON COLUMN Product.official_rosetta IS 'Whether or not this product upstream uses Rosetta for its official translation team and coordination. This is a useful indicator in terms of whether translations in Rosetta for this upstream will quickly move upstream.';
COMMENT ON COLUMN Product.official_malone IS 'Whether or not this product upstream uses Malone for an official bug tracker. This is useful to help indicate whether or not people are likely to pick up on bugs registered in Malone.';
COMMENT ON COLUMN Product.official_answers IS 'Whether or not this product upstream uses Answers officialy. This is useful to help indicate whether or not that a question will receive an answer.';
COMMENT ON COLUMN Product.official_codehosting IS 'Whether or not this product upstream uses codehosting officially.';
COMMENT ON COLUMN Product.bug_supervisor IS 'Person who is responsible for managing bugs on this product.';
COMMENT ON COLUMN Product.security_contact IS 'The person or team who handles security-related issues in the product.';
COMMENT ON COLUMN Product.driver IS 'This is a driver for the overall product. This driver will be able to approve nominations of bugs and specs to any series in the product, including backporting to old stable series. You want the smallest group of "overall drivers" here, because you can add specific drivers to each series individually.';
--COMMENT ON COLUMN Product.bugtracker IS 'The external bug tracker that is used to track bugs primarily for this product, if it\'s different from the project bug tracker.';
COMMENT ON COLUMN Product.development_focus IS 'The product series that is the current focus of development.';
COMMENT ON COLUMN Product.homepage_content IS 'A home page for this product in the Launchpad.';
COMMENT ON COLUMN Product.icon IS 'The library file alias to a small image to be used as an icon whenever we are referring to a product.';
COMMENT ON COLUMN Product.mugshot IS 'The library file alias of a mugshot image to display as the branding of a product, on its home page.';
COMMENT ON COLUMN Product.logo IS 'The library file alias of a smaller version of this product\'s mugshot.';
COMMENT ON COLUMN Product.private_bugs IS 'Indicates whether bugs filed in this product are automatically marked as private.';
COMMENT ON COLUMN Product.private_specs IS 'Indicates whether specs filed in this product are automatically marked as private.';
COMMENT ON COLUMN Product.license_info IS 'Additional information about licenses that are not included in the License enumeration.';
COMMENT ON COLUMN Product.enable_bug_expiration IS 'Indicates whether automatic bug expiration is enabled.';
COMMENT ON COLUMN Product.official_blueprints IS 'Whether or not this product upstream uses Blueprints officially. This is useful to help indicate whether or not the upstream project will be actively watching the blueprints in Launchpad.';
COMMENT ON COLUMN Product.bug_reporting_guidelines IS 'Guidelines to the end user for reporting bugs on this product.';
COMMENT ON COLUMN Product.reviewer_whiteboard IS 'A whiteboard for Launchpad admins, registry experts and the project owners to capture the state of current issues with the project.';
COMMENT ON COLUMN Product.license_approved IS 'The Other/Open Source license has been approved by an administrator.';

-- ProductLicense
COMMENT ON TABLE ProductLicense IS 'The licenses that cover the software for a product.';
COMMENT ON COLUMN ProductLicense.product IS 'Foreign key to the product that has licenses associated with it.';
COMMENT ON COLUMN ProductLicense.license IS 'An integer referencing a value in the License enumeration in product.py';

-- ProductRelease

COMMENT ON TABLE ProductRelease IS 'A Product Release. This is table stores information about a specific \'upstream\' software release, like Apache 2.0.49 or Evolution 1.5.4.';
COMMENT ON COLUMN ProductRelease.version IS 'This is a text field containing the version string for this release, such as \'1.2.4\' or \'2.0.38\' or \'7.4.3\'.';
--COMMENT ON COLUMN ProductRelease.codename IS 'This is the GSV Name of this release, like \'that, and a pair of testicles\' or \'All your base-0 are belong to us\'. Many upstream projects are assigning fun names to their releases - these go in this field.';
COMMENT ON COLUMN ProductRelease.summary IS 'A summary of this ProductRelease. This should be a very brief overview of changes and highlights, just a short paragraph of text. The summary is usually displayed in bold at the top of a page for this product release, above the more detailed description or changelog.';
COMMENT ON COLUMN ProductRelease.productseries IS 'A pointer to the Product Series this release forms part of. Using a Product Series allows us to distinguish between releases on stable and development branches of a product even if they are interspersed in time.';

-- ProductReleaseFile

COMMENT ON TABLE ProductReleaseFile IS 'Links a ProductRelease to one or more files in the Librarian.';
COMMENT ON COLUMN ProductReleaseFile.productrelease IS 'This is the product release this file is associated with';
COMMENT ON COLUMN ProductReleaseFile.libraryfile IS 'This is the librarian entry';
COMMENT ON COLUMN ProductReleaseFile.signature IS 'This is the signature of the librarian entry as uploaded by the user.';
COMMENT ON COLUMN ProductReleaseFile.description IS 'A description of what the file contains';
COMMENT ON COLUMN ProductReleaseFile.filetype IS 'An enum of what kind of file this is. Code tarballs are marked for special treatment (importing into bzr)';
COMMENT ON COLUMN ProductReleaseFile.uploader IS 'The person who uploaded this file.';
COMMENT ON COLUMN ProductReleaseFile.date_uploaded IS 'The date this file was uploaded.';
COMMENT on COLUMN ProductReleaseFile.id IS '';

-- ProductSeries
COMMENT ON TABLE ProductSeries IS 'A ProductSeries is a set of product releases that are related to a specific version of the product. Typically, each major release of the product starts a new ProductSeries. These often map to a branch in the revision control system of the project, such as "2_0_STABLE". A few conventional Series names are "head" for releases of the HEAD branch, "1.0" for releases with version numbers like "1.0.0" and "1.0.1".  Each product has at least one ProductSeries';
COMMENT ON COLUMN ProductSeries.name IS 'The name of the ProductSeries is like a unix name, it should not contain any spaces and should start with a letter or number. Good examples are "2.0", "3.0", "head" and "development".';
COMMENT ON COLUMN ProductSeries.status IS 'The current status of this productseries.';
COMMENT ON COLUMN ProductSeries.summary IS 'A summary of this Product Series. A good example would include the date the series was initiated and whether this is the current recommended series for people to use. The summary is usually displayed at the top of the page, in bold, just beneath the title and above the description, if there is a description field.';
COMMENT ON COLUMN ProductSeries.driver IS 'This is a person or team who can approve spes and bugs for implementation or fixing in this specific series. Note that the product drivers and project drivers can also do this for any series in the product or project, so use this only for the specific team responsible for this specific series.';
COMMENT ON COLUMN ProductSeries.importstatus IS 'A status flag which
gives the state of our efforts to import the upstream code from its revision
control system and publish that in the baz revision control system. The
allowed values are documented in ImportStatus.';
COMMENT ON COLUMN ProductSeries.rcstype IS 'The revision control system used
by upstream for this product series. The value is defined in
dbschema.RevisionControlSystems.  If NULL, then there should be no CVS or
SVN information attached to this productseries, otherwise the relevant
fields for CVS or SVN etc should be filled out.';
COMMENT ON COLUMN ProductSeries.cvsroot IS 'The CVS root where this
productseries hosts its code. Only used if rcstype is CVS.';
COMMENT ON COLUMN ProductSeries.cvsmodule IS 'The CVS module which contains
the upstream code for this productseries. Only used if rcstype is CVS.';
COMMENT ON COLUMN ProductSeries.cvsmodule IS 'The CVS branch that contains
the upstream code for this productseries.  Only used if rcstype is CVS.';
COMMENT ON COLUMN ProductSeries.cvstarfileurl IS 'The URL of a tarfile of
the CVS repository for this productseries. This is an optimisation of the
CVS import process - instead of hitting the server to pass us every set of
changes in history, we can sometimes arrange to be given a tarfile of the
CVS repository and then process it all locally. Once imported, we switch
back to using the CVS server for ongoing syncronization.  Only used if
rcstype is CVS.';
COMMENT ON COLUMN ProductSeries.svnrepository IS 'The URL of the SVN branch
where the upstream productseries code can be found. This single URL is the
equivalent of the cvsroot, cvsmodule and cvsbranch for CVS. Only used if
rcstype is SVN.';
COMMENT ON COLUMN ProductSeries.releasefileglob IS 'A fileglob that lets us
see which URLs are potentially new upstream tarball releases. For example:
http://ftp.gnu.org/gnu/libtool/libtool-1.5.*.gz.';
COMMENT ON COLUMN ProductSeries.releaseverstyle IS 'An enum giving the style
of this product series release version numbering system.  The options are
documented in dbschema.UpstreamReleaseVersionStyle.  Most applications use
Gnu style numbering, but there are other alternatives.';
COMMENT ON COLUMN ProductSeries.dateprocessapproved IS 'The timestamp when
this upstream import was certified for processing. Processing means it has
passed autotesting, and is being moved towards production syncing. If the
sync goes well, it will be approved for sync and then be fully in
production.';
COMMENT ON COLUMN ProductSeries.datesyncapproved IS 'The timestamp when this
upstream import was certified for ongoing syncronisation.';
COMMENT ON COLUMN ProductSeries.dateautotested IS 'This upstream revision
control system target has passed automatic testing. It can probably be moved
towards production sync status. This date is the timestamp when it passed
the autotester. The autotester allows us to find the low hanging fruit that
is easily brought into the bazaar import system by highlighting repositories
which had no apparent difficulty in being imported.';
COMMENT ON COLUMN ProductSeries.datestarted IS 'The timestamp when we last
initiated an import test or sync of this upstream repository.';
COMMENT ON COLUMN ProductSeries.datefinished IS 'The timestamp when we last
completed an import test or sync of this upstream repository.';
COMMENT ON COLUMN ProductSeries.datelastsynced IS 'The timestamp when we last successfully completed a production sync of this upstream repository.';
COMMENT ON COLUMN ProductSeries.date_published_sync IS 'The saved value of datelastsynced from the last time it was older than the corresponding branch\'s last_mirrored timestamp. The timestamp currently published import branch is either datelastsynced or datepublishedsync.';
COMMENT ON COLUMN ProductSeries.import_branch IS 'The VCS imports branch for
this product series.  If user_branch is not set, then this is considered the
product series branch.';
COMMENT ON COLUMN ProductSeries.user_branch IS 'The branch for this product
series, as set by the user.  If this is not set, then import_branch is
considered to be the product series branch';

-- ProductSeriesCodeImport

COMMENT ON TABLE ProductSeriesCodeImport IS 'A record of which ProductSeries'' import data a CodeImport was constructed from.';
COMMENT ON COLUMN ProductSeriesCodeImport.productseries IS 'The source ProductSeries.';
COMMENT ON COLUMN ProductSeriesCodeImport.codeimport IS 'The CodeImport that was constructed from the ProductSeries.';

-- Project
COMMENT ON TABLE Project IS 'Project: A DOAP Project. This table is the core of the DOAP section of the Launchpad database. It contains details of a single open source Project and is the anchor point for products, potemplates, and translationefforts.';
COMMENT ON COLUMN Project.owner IS 'The owner of the project will initially be the person who creates this Project in the system. We will encourage upstream project leaders to take on this role. The Project owner is able to edit the project.';
COMMENT ON COLUMN Project.registrant IS 'The registrant is the Person who created the project in Launchpad.  It is set at creation and is never changed thereafter.';
COMMENT ON COLUMN Project.driver IS 'This person or team has the ability to approve specs as goals for any series in any product in the project. Similarly, this person or team can approve bugs as targets for fixing in any series, or backporting of fixes to any series.';
COMMENT ON COLUMN Project.summary IS 'A brief summary of this project. This
will be displayed in bold text just above the description and below the
title. It should be a single paragraph of not more than 80 words.';
COMMENT ON COLUMN Project.description IS 'A detailed description of this
project. This should primarily be focused on the organisational aspects of
the project, such as the people involved and the structures that the project
uses to govern itself. It might refer to the primary products of the project
but the detailed descriptions of those products should be in the
Product.description field, not here. So, for example, useful information
such as the dates the project was started and the way the project
coordinates itself are suitable here.';
COMMENT ON COLUMN Project.homepageurl IS 'The home page URL of this project. Note that this could well be the home page of the main product of this project as well, if the project is too small to have a separate home page for project and product.';
COMMENT ON COLUMN Project.wikiurl IS 'This is the URL of a wiki that includes information about the project. It might be a page in a bigger wiki, or it might be the top page of a wiki devoted to this project.';
COMMENT ON COLUMN Project.lastdoap IS 'This column stores a cached copy of the last DOAP description we saw for this project. We cache the last DOAP fragment for this project because there may be some aspects of it which we are unable to represent in the database (such as multiple homepageurl\'s instead of just a single homepageurl) and storing the DOAP file allows us to re-parse it later and recover this information when our database model has been updated appropriately.';
COMMENT ON COLUMN Project.name IS 'A short lowercase name uniquely identifying the product. Use cases include being used as a key in URL traversal.';
COMMENT ON COLUMN Project.sourceforgeproject IS 'The SourceForge project name for this project. This is not unique as SourceForge doesn\'t use the same project/product structure as DOAP.';
COMMENT ON COLUMN Project.freshmeatproject IS 'The FreshMeat project name for this project. This is not unique as FreshMeat does not have the same project/product structure as DOAP';
COMMENT ON COLUMN Project.reviewed IS 'Whether or not someone at Canonical has reviewed this project.';
COMMENT ON COLUMN Project.active IS 'Whether or not this project should be considered active.';
COMMENT ON COLUMN Project.translationgroup IS 'The translation group that has permission to edit translations across all products in this project. Note that individual products may have their own translationgroup, in which case those translators will also have permission to edit translations for that product.';
COMMENT ON COLUMN Project.translationpermission IS 'The level of openness of
this project\'s translation process. The enum lists different approaches to
translation, from the very open (anybody can edit any translation in any
language) to the completely closed (only designated translators can make any
changes at all).';
-- COMMENT ON COLUMN Project.bugtracker IS 'The external bug tracker that is used to track bugs primarily for products within this project.';
COMMENT ON COLUMN Project.homepage_content IS 'A home page for this project in the Launchpad.';
COMMENT ON COLUMN Project.icon IS 'The library file alias to a small image to be used as an icon whenever we are referring to a project.';
COMMENT ON COLUMN Project.mugshot IS 'The library file alias of a mugshot image to display as the branding of a project, on its home page.';
COMMENT ON COLUMN Project.logo IS 'The library file alias of a smaller version of this product\'s mugshot.';
COMMENT ON COLUMN Project.bug_reporting_guidelines IS 'Guidelines to the end user for reporting bugs on products in this project.';
COMMENT ON COLUMN Project.reviewer_whiteboard IS 'A whiteboard for Launchpad admins, registry experts and the project owners to capture the state of current issues with the project.';

-- ProjectRelationship
COMMENT ON TABLE ProjectRelationship IS 'Project Relationships. This table stores information about the way projects are related to one another in the open source world. The actual nature of the relationship is stored in the \'label\' field, and possible values are given by the ProjectRelationship enum in dbschema.py. Examples are AGGREGATES ("the Gnome Project AGGREGATES EOG and Evolution and Gnumeric and AbiWord") and SIMILAR ("the Evolution project is SIMILAR to the Mutt project").';
COMMENT ON COLUMN ProjectRelationship.subject IS 'The subject of the relationship. Relationships are generally unidirectional - A AGGREGATES B is not the same as B AGGREGATES A. In the example "Gnome AGGREGATES Evolution", Gnome is the subject.';
COMMENT ON COLUMN ProjectRelationship.object IS 'The object of the relationship. In the example "Gnome AGGREGATES Evolution", Evolution is the object.';
COMMENT ON COLUMN ProjectRelationship.label IS 'The nature of the relationship. This integer takes one of the values enumerated in dbschema.py ProjectRelationship';


-- POTMsgSet
COMMENT ON TABLE POTMsgSet IS 'This table is stores a collection of msgids
without their translations and all kind of information associated to that set
of messages that could be found in a potemplate file.';
COMMENT ON COLUMN POTMsgSet.context IS 'Context uniquely defining a message when there are messages with same primemsgids.';
COMMENT ON COLUMN POTMsgSet.msgid_singular IS 'The singular msgid for this message.';
COMMENT ON COLUMN POTMsgSet.msgid_plural IS 'The plural msgid for this message.';
COMMENT ON COLUMN POTMsgSet."sequence" IS 'The position of this message set inside the potemplate.';
COMMENT ON COLUMN POTMsgSet.potemplate IS 'The potemplate where this message set is stored.';
COMMENT ON COLUMN POTMsgSet.commenttext IS 'The comment text that is associated to this message set.';
COMMENT ON COLUMN POTMsgSet.filereferences IS 'The list of files and their line number where this message set was extracted from.';
COMMENT ON COLUMN POTMsgSet.sourcecomment IS 'The comment that was extracted from the source code.';
COMMENT ON COLUMN POTMsgSet.flagscomment IS 'The flags associated with this set (like c-format).';

-- POTemplate
COMMENT ON TABLE POTemplate IS 'This table stores a pot file for a given product.';
COMMENT ON COLUMN POTemplate.sourcepackagename IS 'A reference to a sourcepackage name from where this POTemplate comes.';
COMMENT ON COLUMN POTemplate.distroseries IS 'A reference to the distribution from where this POTemplate comes.';
COMMENT ON COLUMN POTemplate.sourcepackageversion IS 'The sourcepackage version string from where this potemplate was imported last time with our buildd <-> Rosetta gateway.';
COMMENT ON COLUMN POTemplate.header IS 'The header of a .pot file when we import it. Most important info from it is POT-Creation-Date and custom headers.';
COMMENT ON COLUMN POTemplate.name IS 'The name of the POTemplate set. It must be unique';
COMMENT ON COLUMN POTemplate.productseries IS 'A reference to a ProductSeries from where this POTemplate comes.';
COMMENT ON COLUMN POTemplate.path IS 'The path to the .pot source file inside the tarball tree, including the filename.';
COMMENT ON COLUMN POTemplate.from_sourcepackagename IS 'The sourcepackagename from where the last .pot file came (only if it\'s different from POTemplate.sourcepackagename)';
COMMENT ON COLUMN POTemplate.source_file IS 'Reference to Librarian file storing the last uploaded template file.';
COMMENT ON COLUMN POTemplate.source_file_format IS 'File format for the Librarian file referenced in "source_file" column.';
COMMENT ON COLUMN POTemplate.translation_domain IS 'The translation domain for this POTemplate';

-- POFile
COMMENT ON TABLE POFile IS 'This table stores a PO file for a given PO template.';
COMMENT ON COLUMN POFile.path IS 'The path (included the filename) inside the tree from where the content was imported.';
COMMENT ON COLUMN POFile.from_sourcepackagename IS 'The sourcepackagename from where the last .po file came (only if it\'s different from POFile.potemplate.sourcepackagename)';
COMMENT ON COLUMN POFile.unreviewed_count IS 'Number of POTMsgSets with new,
unreviewed TranslationMessages for this POFile.';

-- TranslationRelicensingAgreement
COMMENT ON TABLE TranslationRelicensingAgreement IS 'Who of translation contributors wants their translations relicensed and who does not.';
COMMENT ON COLUMN TranslationRelicensingAgreement.person IS 'A translator which has submitted their answer.';
COMMENT ON COLUMN TranslationRelicensingAgreement.allow_relicensing IS 'Does this person want their translations relicensed under BSD.';
COMMENT ON COLUMN TranslationRelicensingAgreement.date_decided IS 'Date when the last change of opinion was registered.';

-- RevisionAuthor
COMMENT ON TABLE RevisionAuthor IS 'All distinct authors for revisions.';
COMMENT ON COLUMN RevisionAuthor.name IS 'The exact text extracted from the branch revision.';
COMMENT ON COLUMN RevisionAuthor.email IS 'A valid email address extracted from the name.  This email address may or may not be associated with a Launchpad user at this stage.';
COMMENT ON COLUMN RevisionAuthor.person IS 'The Launchpad person that has a verified email address that matches the email address of the revision author.';

-- Sprint
COMMENT ON TABLE Sprint IS 'A meeting, sprint or conference. This is a convenient way to keep track of a collection of specs that will be discussed, and the people that will be attending.';
COMMENT ON COLUMN Sprint.driver IS 'The driver (together with the registrant or owner) is responsible for deciding which topics will be accepted onto the agenda of the sprint.';
COMMENT ON COLUMN Sprint.time_zone IS 'The timezone of the sprint, stored in text format from the Olsen database names, like "US/Eastern".';
COMMENT ON COLUMN Sprint.homepage_content IS 'A home page for this sprint in the Launchpad.';
COMMENT ON COLUMN Sprint.icon IS 'The library file alias to a small image to be used as an icon whenever we are referring to a sprint.';
COMMENT ON COLUMN Sprint.mugshot IS 'The library file alias of a mugshot image to display as the branding of a sprint, on its home page.';
COMMENT ON COLUMN Sprint.logo IS 'The library file alias of a smaller version of this sprint\'s mugshot.';

-- SprintAttendance
COMMENT ON TABLE SprintAttendance IS 'The record that someone will be attending a particular sprint or meeting.';
COMMENT ON COLUMN SprintAttendance.time_starts IS 'The time from which the person will be available to participate in meetings at the sprint.';
COMMENT ON COLUMN SprintAttendance.time_ends IS 'The time of departure from the sprint or conference - this is the last time at which the person is available for meetings during the sprint.';


-- SprintSpecification
COMMENT ON TABLE SprintSpecification IS 'The link between a sprint and a specification, so that we know which specs are going to be discussed at which sprint.';
COMMENT ON COLUMN SprintSpecification.status IS 'Whether or not the spec has been approved on the agenda for this sprint.';
COMMENT ON COLUMN SprintSpecification.whiteboard IS 'A place to store comments specifically related to this spec being on the agenda of this meeting.';
COMMENT ON COLUMN SprintSpecification.registrant IS 'The person who nominated this specification for the agenda of the sprint.';
COMMENT ON COLUMN SprintSpecification.decider IS 'The person who approved or declined this specification for the sprint agenda.';
COMMENT ON COLUMN SprintSpecification.date_decided IS 'The date this specification was approved or declined for the agenda.';

-- TeamMembership
COMMENT ON TABLE TeamMembership IS 'The direct membership of a person on a given team.';
COMMENT ON COLUMN TeamMembership.person IS 'The person.';
COMMENT ON COLUMN TeamMembership.team IS 'The team.';
COMMENT ON COLUMN TeamMembership.status IS 'The state of the membership.';
COMMENT ON COLUMN TeamMembership.date_created IS 'The date this membership was created.';
COMMENT ON COLUMN TeamMembership.date_joined IS 'The date this membership was made active for the first time.';
COMMENT ON COLUMN TeamMembership.date_expires IS 'The date this membership will expire, if any.';
COMMENT ON COLUMN TeamMembership.last_changed_by IS 'The person who reviewed the last change to this membership.';
COMMENT ON COLUMN TeamMembership.last_change_comment IS 'The comment left by the reviewer for the change.';
COMMENT ON COLUMN TeamMembership.date_last_changed IS 'The date this membership was last changed.';
COMMENT ON COLUMN TeamMembership.proposed_by IS 'The user who proposed the person as member of the team.';
COMMENT ON COLUMN TeamMembership.proponent_comment IS 'The comment left by the proponent.';
COMMENT ON COLUMN TeamMembership.date_proposed IS 'The date of the proposal.';
COMMENT ON COLUMN TeamMembership.acknowledged_by IS 'The member (or someone acting on his behalf) who accepts an invitation to join a team';
COMMENT ON COLUMN TeamMembership.date_acknowledged IS 'The date of acknowledgement.';
COMMENT ON COLUMN TeamMembership.acknowledger_comment IS 'The comment left by the person who acknowledged the membership.';
COMMENT ON COLUMN TeamMembership.reviewed_by IS 'The team admin who reviewed (approved/declined) the membership.';
COMMENT ON COLUMN TeamMembership.reviewer_comment IS 'The comment left by the approver.';
COMMENT ON COLUMN TeamMembership.date_reviewed IS 'The date the membership was
approved/declined.';

-- TeamParticipation
COMMENT ON TABLE TeamParticipation IS 'The participation of a person on a team, which can be a direct or indirect membership.';
COMMENT ON COLUMN TeamParticipation.person IS 'The member.';
COMMENT ON COLUMN TeamParticipation.team IS 'The team.';

-- TranslationMessage
COMMENT ON TABLE TranslationMessage IS 'This table stores a concrete
translation for a POTMsgSet message. It knows who, when and where did it,
and whether it was reviewed by someone and when was it reviewed.';
COMMENT ON COLUMN TranslationMessage.pofile IS 'The translation file which
this translation message is part of.';
COMMENT ON COLUMN TranslationMessage.potmsgset IS 'The template message which
this translation message is a translation of.';
COMMENT ON COLUMN TranslationMessage.date_created IS 'The date we saw this
translation first.';
COMMENT ON COLUMN TranslationMessage.submitter IS 'The person that made
the submission through the web to Launchpad, or the last translator on the
translation file that we are processing, or the person who uploaded that
pofile to Launchpad. In short, our best guess as to the person who is
contributing that translation.';
COMMENT ON COLUMN TranslationMessage.date_reviewed IS 'The date when this
message was reviewed for last time.';
COMMENT ON COLUMN TranslationMessage.reviewer IS 'The person who did the
review and accepted current translations.';
COMMENT ON COLUMN TranslationMessage.msgstr0 IS 'Translation for plural form 0
(if any).';
COMMENT ON COLUMN TranslationMessage.msgstr1 IS 'Translation for plural form 1
(if any).';
COMMENT ON COLUMN TranslationMessage.msgstr2 IS 'Translation for plural form 2
(if any).';
COMMENT ON COLUMN TranslationMessage.msgstr3 IS 'Translation for plural form 3
(if any).';
COMMENT ON COLUMN TranslationMessage.comment IS 'Text of translator
comment from the translation file.';
COMMENT ON COLUMN TranslationMessage.origin IS 'The source of this
translation. This indicates whether the translation was in a translation file
that we parsed (probably one published in a package or branch or tarball), in
which case its value will be 1, or was submitted through the web, in which
case its value will be 2.';
COMMENT ON COLUMN TranslationMessage.validation_status IS 'Whether we have
validated this translation. Being 0 the value that says this row has not been
validated yet, 1 the value that says it is correct and 2 the value noting that
there was an unknown error with the validation.';
COMMENT ON COLUMN TranslationMessage.is_current IS 'Whether this translation
is being used in Launchpad.';
COMMENT ON COLUMN TranslationMessage.is_fuzzy IS 'Whether this translation
must be checked before use it.';
COMMENT ON COLUMN TranslationMessage.is_imported IS 'Whether this translation
is being used in latest imported file.';
COMMENT ON COLUMN TranslationMessage.was_obsolete_in_last_import IS 'Whether
this translation was obsolete in last imported file.';
COMMENT ON COLUMN TranslationMessage.was_fuzzy_in_last_import IS 'Whether this
imported translation must be checked before use it.';

-- Question
COMMENT ON TABLE Question IS 'A question, or support request, for a distribution or for an application. Such questions are created by end users who need support on a particular feature or package or product.';
COMMENT ON COLUMN Question.assignee IS 'The person who has been assigned to resolve this question. Note that there is no requirement that every question be assigned somebody. Anybody can chip in to help resolve a question, and if they think they have done so we call them the "answerer".';
COMMENT ON COLUMN Question.answerer IS 'The person who last claimed to have "solved" this support question, giving a response that the owner believe should be sufficient to close the question. This will move the status of the question to "SOLVED". Note that the only person who can actually set the status to SOLVED is the person who asked the question.';
COMMENT ON COLUMN Question.answer IS 'The QuestionMessage that was accepted by the submitter as the "answer" to the question';
COMMENT ON COLUMN Question.product IS 'The upstream product to which this quesiton is related. Note that a quesiton MUST be linked either to a product, or to a distribution.';
COMMENT ON COLUMN Question.distribution IS 'The distribution for which a question was filed. Note that a request MUST be linked either to a product or a distribution.';
COMMENT ON COLUMN Question.sourcepackagename IS 'An optional source package name. This only makes sense if the question is bound to a distribution.';
COMMENT ON COLUMN Question.datelastquery IS 'The date we last saw a comment from the requester (owner).';
COMMENT ON COLUMN Question.datelastresponse IS 'The date we last saw a comment from somebody other than the requester.';
COMMENT ON COLUMN Question.dateaccepted IS 'The date we "confirmed" or "accepted" this question. It is usually set to the date of the first response by someone other than the requester. This allows us to track the time between first request and first response.';
COMMENT ON COLUMN Question.datedue IS 'The date this question is "due", if such a date can be established. Usually this will be set automatically on the basis of a support contract SLA commitment.';
COMMENT ON COLUMN Question.date_solved IS 'The date this question was last marked as solved by the requester (owner). The requester either found a solution, or accepted an answer from another user.';
COMMENT ON COLUMN Question.dateclosed IS 'The date the requester marked this question CLOSED.';
COMMENT ON COLUMN Question.language IS 'The language of the question''s title and description.';
COMMENT ON COLUMN Question.whiteboard IS 'A general status whiteboard. This is a scratch space to which arbitrary data can be added (there is only one constant whiteboard with no history). It is displayed at the top of the question. So its a useful way for projects to add their own semantics or metadata to the Answer Tracker.';
COMMENT ON COLUMN Question.faq IS 'The FAQ document that contains the long answer to this question.';

-- QuestionBug

COMMENT ON TABLE QuestionBug IS 'A link between a question and a bug, showing that the bug is somehow related to this question.';

-- QuestionMessage

COMMENT ON TABLE QuestionMessage IS 'A link between a question and a message. This means that the message will be displayed on the question page.';
COMMENT ON COLUMN QuestionMessage.action IS 'The action on the question that was done with this message. This is a value from the QuestionAction enum.';
COMMENT ON COLUMN QuestionMessage.new_status IS 'The status of the question after this message.';

-- QuestionReopening

COMMENT ON TABLE QuestionReopening IS 'A record of the times when a question was re-opened. In each case we store the time that it happened, the person who did it, and the person who had previously answered / rejected the question.';
COMMENT ON COLUMN QuestionReopening.reopener IS 'The person who reopened the question.';
COMMENT ON COLUMN QuestionReopening.answerer IS 'The person who was previously listed as the answerer of the question.';
COMMENT ON COLUMN QuestionReopening.priorstate IS 'The state of the question before it was reopened. You can reopen a question that is ANSWERED, or CLOSED, or REJECTED.';


-- QuestionSubscription

COMMENT ON TABLE QuestionSubscription IS 'A subscription of a person to a particular question.';


-- FAQ
COMMENT ON TABLE FAQ IS 'A technical document containing the answer to a common question.';
COMMENT ON COLUMN FAQ.id IS 'The FAQ document sequence number.';
COMMENT ON COLUMN FAQ.title IS 'The document title.';
COMMENT ON COLUMN FAQ.tags IS 'White-space separated list of tags.';
COMMENT ON COLUMN FAQ.content IS 'The content of FAQ. It can also contain a short summary and a link.';
COMMENT ON COLUMN FAQ.product IS 'The product to which this document is
related. Either "product" or "distribution" must be set.';
COMMENT ON COLUMN FAQ.distribution IS 'The distribution to which this document
is related. Either "product" or "distribution" must be set.';
COMMENT ON COLUMN FAQ.owner IS 'The person who created the document.';
COMMENT ON COLUMN FAQ.date_created IS 'The datetime when the document was created.';
COMMENT ON COLUMN FAQ.last_updated_by IS 'The person who last modified the document.';
COMMENT ON COLUMN FAQ.date_last_updated IS 'The datetime when the document was last modified.';


-- DistroSeriesLanguage

COMMENT ON TABLE DistroSeriesLanguage IS 'A cache of the current translation status of that language across an entire distroseries.';
COMMENT ON COLUMN DistroSeriesLanguage.dateupdated IS 'The date these statistucs were last updated.';
COMMENT ON COLUMN DistroSeriesLanguage.currentcount IS 'As per IRosettaStats.';
COMMENT ON COLUMN DistroSeriesLanguage.updatescount IS 'As per IRosettaStats.';
COMMENT ON COLUMN DistroSeriesLanguage.rosettacount IS 'As per IRosettaStats.';
COMMENT ON COLUMN DistroSeriesLanguage.unreviewed_count IS 'As per IRosettaStats.';
COMMENT ON COLUMN DistroSeriesLanguage.contributorcount IS 'The total number of contributors to the translation of this distroseries into this language.';

COMMENT ON COLUMN SourcePackageName.name IS
    'A lowercase name identifying one or more sourcepackages';
COMMENT ON COLUMN BinaryPackageName.name IS
    'A lowercase name identifying one or more binarypackages';


-- Distribution

COMMENT ON COLUMN Distribution.lucilleconfig IS 'Configuration
information which lucille will use when processing uploads and
generating archives for this distribution';
COMMENT ON COLUMN Distribution.members IS 'Person or team with upload and commit priviledges relating to this distribution. Other rights may be assigned to this role in the future.';
COMMENT ON COLUMN Distribution.mirror_admin IS 'Person or team with privileges to mark a mirror as official.';
COMMENT ON COLUMN Distribution.driver IS 'The team or person responsible for approving goals for each release in the distribution. This should usually be a very small team because the Distribution driver can approve items for backporting to past releases as well as the current release under development. Each distroseries has its own driver too, so you can have the small superset in the Distribution driver, and then specific teams per distroseries for backporting, for example, or for the current release management team on the current development focus release.';
COMMENT ON COLUMN Distribution.translationgroup IS 'The translation group that is responsible for all translation work in this distribution.';
COMMENT ON COLUMN Distribution.translationpermission IS 'The level of openness of this distribution\'s translation process. The enum lists different approaches to translation, from the very open (anybody can edit any translation in any language) to the completely closed (only designated translators can make any changes at all).';
COMMENT ON COLUMN Distribution.bug_supervisor IS 'Person who is responsible for managing bugs on this distribution.';
COMMENT ON COLUMN Distribution.security_contact IS 'The person or team who handles security-related issues in the distribution.';
COMMENT ON COLUMN Distribution.official_rosetta IS 'Whether or not this distribution uses Rosetta for its official translation team and coordination.';
COMMENT ON COLUMN Distribution.official_malone IS 'Whether or not this distribution uses Malone for an official bug tracker.';
COMMENT ON COLUMN Distribution.official_answers IS 'Whether or not this product upstream uses Answers officialy.';

COMMENT ON COLUMN Distribution.translation_focus IS 'The DistroSeries that should get the translation effort focus.';
COMMENT ON COLUMN Distribution.language_pack_admin IS 'The Person or Team that handle language packs for the distro release.';
COMMENT ON COLUMN Distribution.enable_bug_expiration IS 'Indicates whether automatic bug expiration is enabled.';
COMMENT ON COLUMN Distribution.bug_reporting_guidelines IS 'Guidelines to the end user for reporting bugs on this distribution.';
COMMENT ON COLUMN Distribution.reviewer_whiteboard IS 'A whiteboard for Launchpad admins, registry experts and the project owners to capture the state of current issues with the project.';

-- DistroSeries

COMMENT ON COLUMN DistroSeries.lucilleconfig IS 'Configuration
information which lucille will use when processing uploads and
generating archives for this distro release';
COMMENT ON COLUMN DistroSeries.summary IS 'A brief summary of the distro release. This will be displayed in bold at the top of the distroseries page, above the distroseries description. It should include any high points that are particularly important to draw to the attention of users.';
COMMENT ON COLUMN DistroSeries.description IS 'An extensive list of the features in this release of the distribution. This will be displayed on the main distro release page, below the summary.';
COMMENT ON COLUMN DistroSeries.hide_all_translations IS 'Whether we should hid
e all available translations for this distro release to non admin users.';
COMMENT ON COLUMN DistroSeries.messagecount IS 'This is a cached value and may be a few hours out of sync with reality. It should, however, be in sync with the values in DistroSeriesLanguage, and should never be updated separately. The total number of translation messages in this distro release, as per IRosettaStats.';
COMMENT ON COLUMN DistroSeries.nominatedarchindep IS 'This is the DistroArchSeries nominated to build architecture independent packages within this DistroRelase, it is mandatory for buildable distroseries, i.e., Auto Build System will avoid to create build jobs for a DistroSeries with no nominatedarchindep, but the database model allow us to do it (for non-buildable DistroSeries). See further info in NominatedArchIndep specification.';
COMMENT ON COLUMN DistroSeries.binarycount IS 'A cache of the number of distinct binary package names published in this distro release.';
COMMENT ON COLUMN DistroSeries.sourcecount IS 'A cache of the number of distinct source package names published in this distro release.';
COMMENT ON COLUMN DistroSeries.language_pack_base IS 'Current full export language pack for this distribution release.';
COMMENT ON COLUMN DistroSeries.language_pack_delta IS 'Current language pack update based on language_pack_base information.';
COMMENT ON COLUMN DistroSeries.language_pack_proposed IS 'Either a full or update language pack being tested to be used in language_pack_base or language_pack_delta.';
COMMENT ON COLUMN DistroSeries.language_pack_full_export_requested IS 'Whether next language pack export should be a full export or an update.';


-- PackageDiff

COMMENT ON TABLE PackageDiff IS 'This table stores diffs bettwen two scpecific SourcePackageRelease versions.';
COMMENT ON COLUMN PackageDiff.date_requested IS 'Instant when the diff was requested.';
COMMENT ON COLUMN PackageDiff.requester IS 'The Person responsible for the request.';
COMMENT ON COLUMN PackageDiff.from_source IS 'The SourcePackageRelease to diff from.';
COMMENT ON COLUMN PackageDiff.to_source IS 'The SourcePackageRelease to diff to.';
COMMENT ON COLUMN PackageDiff.date_fulfilled IS 'Instant when the diff was completed.';
COMMENT ON COLUMN PackageDiff.diff_content IS 'LibraryFileAlias containing the th diff results.';


-- PackageUpload
COMMENT ON TABLE PackageUpload IS 'An upload. This table stores information pertaining to uploads to a given DistroSeries/Archive.';

COMMENT ON COLUMN PackageUpload.status IS 'This is an integer field containing the current status of the upload. Possible values are given by the UploadStatus class in dbschema.py';

COMMENT ON COLUMN PackageUpload.distroseries IS 'This integer field refers to the DistroSeries to which this upload is targeted';

COMMENT ON COLUMN PackageUpload.pocket IS 'This is the pocket the upload is targeted at.';

COMMENT ON COLUMN PackageUpload.changesfile IS 'The changes file associated with this upload.';

COMMENT ON COLUMN PackageUpload.archive IS 'The archive to which this upload is targetted.';

-- PackageUploadSource
COMMENT ON TABLE PackageUploadSource IS 'Link between an upload and a source package. This table stores information pertaining to the source files in a package upload.';

COMMENT ON COLUMN PackageUploadSource.packageupload IS 'This integer field refers to the PackageUpload row that this source belongs to.';

COMMENT ON COLUMN PackageUploadSource.sourcepackagerelease IS 'This integer field refers to the SourcePackageRelease record related to this upload.';

-- PackageUploadBuild
COMMENT ON TABLE PackageUploadBuild IS 'An upload binary build. This table stores information pertaining to the builds in a package upload.';

COMMENT ON COLUMN PackageUploadBuild.packageupload IS 'This integer field refers to the PackageUpload row that this source belongs to.';

COMMENT ON COLUMN PackageUploadBuild.build IS 'This integer field refers to the Build record related to this upload.';

-- PackageUploadCustom
COMMENT ON TABLE PackageUploadCustom IS 'An uploaded custom format file. This table stores information pertaining to the custom upload formats in a package upload.';

COMMENT ON COLUMN PackageUploadCustom.packageupload IS 'The PackageUpload row this refers to.';

COMMENT ON COLUMN PackageUploadCustom.customformat IS 'The format of this particular custom uploaded file.';

COMMENT ON COLUMN PackageUploadCustom.libraryfilealias IS 'The actual file as a librarian alias.';

-- SourcePackageName
COMMENT ON COLUMN SourcePackageName.name IS
    'A lowercase name identifying one or more sourcepackages';
COMMENT ON COLUMN BinaryPackageName.name IS
    'A lowercase name identifying one or more binarypackages';

-- SecureBinaryPackagePublishingHistory
COMMENT ON TABLE SecureBinaryPackagePublishingHistory IS 'PackagePublishingHistory: The history of a BinaryPackagePublishing record. This table represents the lifetime of a publishing record from inception to deletion. Records are never removed from here and in time the publishing table may become a view onto this table. A column being NULL indicates there''s no data for that state transition. E.g. a package which is removed without being superseded won''t have datesuperseded or supersededby filled in.';
COMMENT ON COLUMN SecureBinaryPackagePublishingHistory.binarypackagerelease IS 'The binarypackage being published.';
COMMENT ON COLUMN SecureBinaryPackagePublishingHistory.distroarchseries IS 'The distroarchseries into which the binarypackage is being published.';
COMMENT ON COLUMN SecureBinaryPackagePublishingHistory.status IS 'The current status of the publishing.';
COMMENT ON COLUMN SecureBinaryPackagePublishingHistory.component IS 'The component into which the publishing takes place.';
COMMENT ON COLUMN SecureBinaryPackagePublishingHistory.section IS 'The section into which the publishing takes place.';
COMMENT ON COLUMN SecureBinaryPackagePublishingHistory.priority IS 'The priority at which the publishing takes place.';
COMMENT ON COLUMN SecureBinaryPackagePublishingHistory.datecreated IS 'The date/time on which the publishing record was created.';
COMMENT ON COLUMN SecureBinaryPackagePublishingHistory.datepublished IS 'The date/time on which the source was actually published into an archive.';
COMMENT ON COLUMN SecureBinaryPackagePublishingHistory.datesuperseded IS 'The date/time on which the source was superseded by a new source.';
COMMENT ON COLUMN SecureBinaryPackagePublishingHistory.supersededby IS 'The build which superseded this package. This seems odd but it is important because a new build may not actually build a given binarypackage and we need to supersede it appropriately';
COMMENT ON COLUMN SecureBinaryPackagePublishingHistory.datemadepending IS 'The date/time on which this publishing record was made to be pending removal from the archive.';
COMMENT ON COLUMN SecureBinaryPackagePublishingHistory.scheduleddeletiondate IS 'The date/time at which the package is/was scheduled to be deleted.';
COMMENT ON COLUMN SecureBinaryPackagePublishingHistory.dateremoved IS 'The date/time at which the package was actually deleted.';
COMMENT ON COLUMN SecureBinaryPackagePublishingHistory.pocket IS 'The pocket into which this record is published. The RELEASE pocket (zero) provides behaviour as normal. Other pockets may append things to the distroseries name such as the UPDATES pocket (-updates) or the SECURITY pocket (-security).';
COMMENT ON COLUMN SecureBinaryPackagePublishingHistory.embargo IS 'The publishing record is embargoed from publication if this is set to TRUE. When TRUE, this column prevents the publication record from even showing up in the publishing tables.';
COMMENT ON COLUMN SecureBinaryPackagePublishingHistory.embargolifted IS 'The date and time when we lifted the embargo on this publishing record. I.E. when embargo was set to FALSE having previously been set to TRUE.';
COMMENT ON COLUMN SecureBinaryPackagePublishingHistory.archive IS 'Target archive for this publishing record.';
COMMENT ON COLUMN SecureBinaryPackagePublishingHistory.removed_by IS 'Person responsible for the removal.';
COMMENT ON COLUMN SecureBinaryPackagePublishingHistory.removal_comment IS 'Reason why the publication was removed.';

-- BinaryPackagePublishingHistory and PublishedPackage Views

COMMENT ON VIEW BinaryPackagePublishingHistory IS 'View on SecureBinaryPackagePublishingHistory that restricts access to embargoed entries';

COMMENT ON VIEW PublishedPackage IS
    'A very large view that brings together all the information about
    packages that are currently being published within a distribution. This
    view was designed for the page which shows packages published in the
    distribution, but may be more widely used.';

-- ProcessorFamily

COMMENT ON TABLE ProcessorFamily IS 'An architecture, that might consist of several actual processors. Different distributions call these architectures different things, so we have an "architecturetag" in DistroArchSeries that might be different to the architecture\'s name.';
COMMENT ON COLUMN ProcessorFamily.name IS 'The name of the architecture. This is a short unix-style name such as i386 or amd64';
COMMENT ON COLUMN ProcessorFamily.title IS 'A title for the architecture. For example "Intel i386 Compatible".';
COMMENT ON COLUMN ProcessorFamily.description IS 'A description for this processor family. It might include any gotchas such as the fact that i386 does not necessarily mean that code would run on a 386... Ubuntu for example requires a 486.';

-- Processor

COMMENT ON TABLE Processor IS 'A single processor for which code might be compiled. For example, i386, P2, P3, P4, Itanium1, Itanium2... each processor belongs to a ProcessorFamily, and it might be that a package is compiled several times for a given Family, with different optimisation settings for each processor.';
COMMENT ON COLUMN Processor.name IS 'The name of this processor, for example, i386, Pentium, P2, P3, P4, Itanium, Itanium2, K7, Athlon, Opteron... it should be short and unique.';
COMMENT ON COLUMN Processor.family IS 'The ProcessorFamily for this Processor.';

-- DistroArchSeries

COMMENT ON COLUMN DistroArchSeries.processorfamily IS 'A link to the ProcessorFamily table, giving the architecture of this DistroArchSeries.';
COMMENT ON COLUMN DistroArchSeries.architecturetag IS 'The name of this architecture in the context of this specific distro release. For example, some distributions might label amd64 as amd64, others might call is x86_64. This information is used, for example, in determining the names of the actual package files... such as the "amd64" part of "apache2_2.0.56-1_amd64.deb"';
COMMENT ON COLUMN DistroArchSeries.official IS 'Whether or not this architecture or "port" is an official release. If it is not official then you may not be able to install it or get all the packages for it.';
COMMENT ON COLUMN DistroArchSeries.package_count IS 'A cache of the number of binary packages published in this distro arch release. The count only includes packages published in the release pocket.';
COMMENT ON COLUMN DistroArchSeries.supports_virtualized IS 'Whether or not
virtualized build support should be provided by this specific distroarchseries';

-- LauncpadDatabaseRevision
COMMENT ON TABLE LaunchpadDatabaseRevision IS 'This table contains a list of the database patches that have been successfully applied to this database.';
COMMENT ON COLUMN LaunchpadDatabaseRevision.major IS 'Major number. This is the version of the baseline schema the patch was made agains.';
COMMENT ON COLUMN LaunchpadDatabaseRevision.minor IS 'Minor number. Patches made during development each increment the minor number.';
COMMENT ON COLUMN LaunchpadDatabaseRevision.patch IS 'The patch number will hopefully always be ''0'', as it exists to support emergency patches made to the production server. eg. If production is running ''4.0.0'' and needs to have a patch applied ASAP, we would create a ''4.0.1'' patch and roll it out. We then may need to refactor all the existing ''4.x.0'' patches.';

-- Karma
COMMENT ON TABLE Karma IS 'Used to quantify all the ''operations'' a user performs inside the system, which maybe reporting and fixing bugs, uploading packages, end-user support, wiki editting, etc.';
COMMENT ON COLUMN Karma.action IS 'A foreign key to the KarmaAction table.';
COMMENT ON COLUMN Karma.datecreated IS 'A timestamp for the assignment of this Karma.';
COMMENT ON COLUMN Karma.Person IS 'The Person for wich this Karma was assigned.';
COMMENT ON COLUMN Karma.product IS 'The Product on which a person performed an action that resulted on this karma.';
COMMENT ON COLUMN Karma.distribution IS 'The Distribution on which a person performed an action that resulted on this karma.';
COMMENT ON COLUMN Karma.sourcepackagename IS 'The SourcePackageName on which a person performed an action that resulted on this karma.';

-- KarmaAction
COMMENT ON TABLE KarmaAction IS 'Stores all the actions that would give karma to the user which performed it.';
COMMENT ON COLUMN KarmaAction.name IS 'The unique name of this action.';
COMMENT ON COLUMN KarmaAction.category IS 'A dbschema value used to group actions together.';
COMMENT ON COLUMN KarmaAction.points IS 'The number of points this action is worth of.';

-- KarmaCache
COMMENT ON TABLE KarmaCache IS 'Stores a cached value of a person\'s karma points, grouped by the action category and the context where that action was performed.';
COMMENT ON COLUMN KarmaCache.Person IS 'The person which performed the actions of this category, and thus got the karma.';
COMMENT ON COLUMN KarmaCache.Category IS 'The category of the actions.';
COMMENT ON COLUMN KarmaCache.KarmaValue IS 'The karma points of all actions of this category performed by this person on this context (product/distribution).';
COMMENT ON COLUMN Karma.product IS 'The Product on which a person performed an action that resulted on this karma.';
COMMENT ON COLUMN Karma.product IS 'The Project to which this Product belongs.  An entry on this table with a non-NULL Project and a NULL Product represents the total karma of the person across all products of that project..';
COMMENT ON COLUMN Karma.distribution IS 'The Distribution on which a person performed an action that resulted on this karma.';
COMMENT ON COLUMN Karma.sourcepackagename IS 'The SourcePackageName on which a person performed an action that resulted on this karma.';


-- Account
COMMENT ON TABLE Account IS 'An account that may be used for authenticating to Canonical or other systems.';
COMMENT ON COLUMN Account.status IS 'The status of the account.';
COMMENT ON COLUMN Account.status_comment IS 'The comment on the status of the account.';
COMMENT ON COLUMN Person.creation_rationale IS 'The rationale for the creation of this Account -- a PersonCreationRationale value.';
COMMENT ON COLUMN Account.date_status_set IS 'When the status was last changed.';
COMMENT ON COLUMN Account.displayname IS 'Name to display when rendering information about this account.';
COMMENT ON COLUMN Account.openid_identifier IS 'The key used to construct an OpenID identity URL for this account.';
COMMENT ON COLUMN Account.old_openid_identifier IS 'The previous openid_identifier, used for transitions to the current openid_identifier.';


-- AccountPassword
COMMENT ON TABLE AccountPassword IS 'A password used to authenticate an Account.';
COMMENT ON COLUMN AccountPassword.password IS 'SSHA digest encrypted password.';


-- Person
COMMENT ON TABLE Person IS 'A row represents a person if teamowner is NULL, and represents a team if teamowner is set.';
COMMENT ON COLUMN Person.account IS 'The Account linked to this Person, if there is one.';
COMMENT ON COLUMN Person.displayname IS 'Person or group''s name as it should be rendered to screen';
COMMENT ON COLUMN Person.teamowner IS 'id of the team owner. Team owners will have authority to add or remove people from the team.';
COMMENT ON COLUMN Person.teamdescription IS 'Informative description of the team. Format and restrictions are as yet undefined.';
COMMENT ON COLUMN Person.name IS 'Short mneumonic name uniquely identifying this person or team. Useful for url traversal or in places where we need to unambiguously refer to a person or team (as displayname is not unique).';
COMMENT ON COLUMN Person.language IS 'Preferred language for this person (unset for teams). UI should be displayed in this language wherever possible.';
COMMENT ON COLUMN Person.homepage_content IS 'A home page for this person in the Launchpad. In short, this is like a personal wiki page. The person will get to edit their own page, and it will be published on /people/foo/. Note that this is in text format, and will migrate to being in Moin format as a sort of mini-wiki-homepage.';
COMMENT ON COLUMN Person.icon IS 'The library file alias to a small image to be used as an icon whenever we are referring to that person.';
COMMENT ON COLUMN Person.mugshot IS 'The library file alias of a hackermugshot image to display as the "face" of a person, on their home page.';
COMMENT ON COLUMN Person.logo IS 'The library file alias of a smaller version of this person\'s mugshot.';
COMMENT ON COLUMN Person.creation_rationale IS 'The rationale for the creation of this person -- a dbschema value.';
COMMENT ON COLUMN Person.creation_comment IS 'A text comment for the creation of this person.';
COMMENT ON COLUMN Person.registrant IS 'The user who created this profile.';
COMMENT ON COLUMN Person.subscriptionpolicy IS 'The policy for new members to join this team.';
COMMENT ON COLUMN Person.renewal_policy IS 'The policy for membership renewal on this team.';
COMMENT ON COLUMN Person.personal_standing IS 'The standing of the person, which indicates (for now, just) whether the person can post to a mailing list without requiring first post moderation.  Values are documented in dbschema.PersonalStanding.';
COMMENT ON COLUMN Person.personal_standing_reason IS 'The reason a person\'s standing has changed.';
COMMENT ON COLUMN Person.mail_resumption_date IS 'A NULL resumption date or a date in the past indicates that there is no vacation in effect.  Vacations are granular to the day, so a datetime is not necessary.';
COMMENT ON COLUMN Person.mailing_list_auto_subscribe_policy IS 'The auto-subscription policy for the person, i.e. whether and how the user is automatically subscribed to mailing lists for teams they join.  Values are described in dbschema.MailingListAutoSubscribePolicy.';
COMMENT ON COLUMN Person.mailing_list_receive_duplicates IS 'True means the user wants to receive list copies of messages on which they are explicitly named as a recipient.';
COMMENT ON COLUMN Person.visibility IS 'person.PersonVisibility enumeration which can be set to Public, Public with Private Membership, or Private.';
COMMENT ON COLUMN Person.verbose_bugnotifications  IS 'If true, all bugnotifications sent to this Person will include the bug description.';

COMMENT ON VIEW ValidPersonCache IS 'A materialized view listing the Person.ids of all valid people (but not teams).';

-- PersonLanguage
COMMENT ON TABLE PersonLanguage IS 'PersonLanguage: This table stores the preferred languages that a Person has, it''s used in Rosetta to select the languages that should be showed to be translated.';
COMMENT ON COLUMN PersonLanguage.person IS 'This field is a reference to a Person object that has this preference.';
COMMENT ON COLUMN PersonLanguage.language IS 'This field is a reference to a Language object that says that the Person associated to this row knows how to translate/understand this language.';

-- PersonLocation
COMMENT ON TABLE PersonLocation IS 'The geographical coordinates and time zone for a person.';
COMMENT ON COLUMN PersonLocation.time_zone IS 'The name of the time zone this person prefers (if unset, UTC is used).  UI should display dates and times in this time zone wherever possible.';
COMMENT ON COLUMN PersonLocation.latitude IS 'The latitude this person has given for their default location.';
COMMENT ON COLUMN PersonLocation.longitude IS 'The longitude this person has given for their default location.';
COMMENT ON COLUMN PersonLocation.last_modified_by IS 'The person who last updated this record. We allow people to provide location and time zone information for other users, when those users have not specified their own location. This allows people to garden the location information for their teams, for example, like a wiki.';
COMMENT ON COLUMN PersonLocation.date_last_modified IS 'The date this record was last modified.';
COMMENT ON COLUMN PersonLocation.locked IS 'Whether or not this record can be modified by someone other than the person himself?';
COMMENT ON COLUMN PersonLocation.visible IS 'Should this person\'s location and time zone be visible to others?';


-- PersonNotification
COMMENT ON TABLE PersonNotification IS 'Notifications to be sent that are related to edits and changes of the details of a specific person or team. Note that these are not keyed against the "person who will be notified", these are notifications "about a person". We use this table to queue up notifications that can then be sent asyncronously - when one user edits information about another person (like the PersonLocation) we want to notify the person concerned that their details have been modified but we do not want to do this during the handling of the form submission. So we store the reminder to notify here, and send it later in a batch. This is modelled on the pattern of BugNotification.';
COMMENT ON COLUMN PersonNotification.person IS 'The Person who has been edited or modified.';
COMMENT ON COLUMN PersonNotification.body IS 'The textual body of the notification to be sent.';
COMMENT ON COLUMN PersonNotification.subject IS 'The subject of the mail to be sent.';
COMMENT ON COLUMN PersonNotification.date_emailed IS 'When this notification was emailed to the relevant people.';


-- Bounty
COMMENT ON TABLE Bounty IS 'A set of bounties for work to be done by the open source community. These bounties will initially be offered only by Canonical, but later we will create the ability for people to offer the bounties themselves, using us as a clearing house.';
COMMENT ON COLUMN Bounty.usdvalue IS 'This is the ESTIMATED value in US Dollars of the bounty. We say "estimated" because the bounty might one day be offered in one of several currencies, or people might contribute different amounts in different currencies to each bounty. This field will reflect an estimate based on recent currency exchange rates of the value of this bounty in USD.';
COMMENT ON COLUMN Bounty.difficulty IS 'An estimate of the difficulty of the bounty, as a dbschema.BountyDifficulty.';
COMMENT ON COLUMN Bounty.bountystatus IS 'The current status of this bounty
- an indicator of whether or not it is open, closed, or withdrawn.';
COMMENT ON COLUMN Bounty.reviewer IS 'The person who will review this bounty regularly for progress. The reviewer is the person who is responsible for establishing when the bounty is complete.';
COMMENT ON COLUMN Bounty.owner IS 'The person who created the bounty. The owner can update the specification of the bounty, and appoints the reviewer.';

COMMENT ON TABLE BountySubscription IS 'This table records whether or not someone it interested in a bounty. Subscribers will show up on the page with the bounty details.';
COMMENT ON COLUMN BountySubscription.bounty IS 'The bounty to which the person is subscribed.';
COMMENT ON COLUMN BountySubscription.person IS 'The person being subscribed to this bounty.';

COMMENT ON TABLE ProductBounty IS 'This table records a simple link between a bounty and a product. This bounty will be listed on the product web page, and the product will be mentioned on the bounty web page.';

COMMENT ON TABLE DistributionBounty IS 'This table records a simple link between a bounty and a distribution. This bounty will be listed on the distribution web page, and the distribution will be mentioned on the bounty web page.';

COMMENT ON TABLE ProjectBounty IS 'This table records a simple link between a bounty and a project. This bounty will be listed on the project web page, and the project will be mentioned on the bounty web page.';

-- Messaging subsytem
COMMENT ON TABLE BugMessage IS 'This table maps a message to a bug. In other words, it shows that a particular message is associated with a particular bug.';
COMMENT ON COLUMN BugMessage.bugwatch IS 'The external bug this bug comment was imported from.';
COMMENT ON COLUMN BugMessage.remote_comment_id IS 'The id this bug comment has in the external bug tracker, if it is an imported comment. If it is NULL while having a bugwatch set, this comment was added in Launchpad and needs to be pushed to the external bug tracker.';
COMMENT ON COLUMN BugMessage.visible IS 'If false, the bug comment is hidden and should not be shown in any UI.';
COMMENT ON TABLE Message IS 'This table stores a single RFC822-style message. Messages can be threaded (using the parent field). These messages can then be referenced from elsewhere in the system, such as the BugMessage table, integrating messageboard facilities with the rest of The Launchpad.';
COMMENT ON COLUMN Message.parent IS 'A "parent message". This allows for some level of threading in Messages.';
COMMENT ON COLUMN Message.subject IS 'The title text of the message, or the subject if it was an email.';
COMMENT ON COLUMN Message.distribution IS 'The distribution in which this message originated, if we know it.';
COMMENT ON COLUMN Message.raw IS 'The original unadulterated message if it arrived via email. This is required to provide access to the original, undecoded message.';

COMMENT ON TABLE MessageChunk IS 'This table stores a single chunk of a possibly multipart message. There will be at least one row in this table for each message. text/* parts are stored in the content column. All other parts are stored in the Librarian and referenced via the blob column. If both content and blob are NULL, then this chunk has been removed (eg. offensive, legal reasons, virus etc.)';
COMMENT ON COLUMN MessageChunk.content IS 'Text content for this chunk of the message. This content is full text searchable.';
COMMENT ON COLUMN MessageChunk.blob IS 'Binary content for this chunk of the message.';
COMMENT ON COLUMN MessageChunk.sequence IS 'Order of a particular chunk. Chunks are orders in ascending order starting from 1.';

-- Comments on Lucille views
COMMENT ON VIEW SourcePackageFilePublishing IS 'This view is used mostly by Lucille while performing publishing and unpublishing operations. It lists all the files associated with a sourcepackagerelease and collates all the textual representations needed for publishing components etc to allow rapid queries from SQLObject.';
COMMENT ON VIEW BinaryPackageFilePublishing IS 'This view is used mostly by Lucille while performing publishing and unpublishing operations. It lists all the files associated with a binarypackage and collates all the textual representations needed for publishing components etc to allow rapid queries from SQLObject.';

-- SourcePackageRelease

COMMENT ON TABLE SourcePackageRelease IS 'SourcePackageRelease: A source
package release. This table represents a specific release of a source
package. Source package releases may be published into a distroseries, or
even multiple distroseries.';
COMMENT ON COLUMN SourcePackageRelease.creator IS 'The creator of this
sourcepackagerelease. This is the person referred to in the top entry in the
package changelog in debian terms. Note that a source package maintainer in
Ubuntu might be person A, but a particular release of that source package
might in fact have been created by a different person B. The maintainer
would be recorded in the Maintainership table, while the creator of THIS
release would be recorded in the SourcePackageRelease.creator field.';
COMMENT ON COLUMN SourcePackageRelease.version IS 'The version string for
this source package release. E.g. "1.0-2" or "1.4-5ubuntu9.1". Note that, in
ubuntu-style and redhat-style distributions, the version+sourcepackagename
is unique, even across distroseries. In other words, you cannot have a
foo-1.2-1 package in Hoary that is different from foo-1.2-1 in Warty.';
COMMENT ON COLUMN SourcePackageRelease.dateuploaded IS 'The date/time that
this sourcepackagerelease was first uploaded to the Launchpad.';
COMMENT ON COLUMN SourcePackageRelease.urgency IS 'The urgency of the
upload. This is generally used to prioritise buildd activity but may also be
used for "testing" systems or security work in the future. The "urgency" is
set by the uploader, in the DSC file.';
COMMENT ON COLUMN SourcePackageRelease.dscsigningkey IS 'The GPG key used to
sign the DSC. This is not necessarily the maintainer\'s key, or the
creator\'s key. For example, it\'s possible to produce a package, then ask a
sponsor to upload it.';
COMMENT ON COLUMN SourcePackageRelease.component IS 'The component in which
this sourcepackagerelease is intended (by the uploader) to reside. E.g.
main, universe, restricted. Note that the distribution managers will often
override this data and publish the package in an entirely different
component.';
COMMENT ON COLUMN SourcePackageRelease.changelog_entry IS 'Changelog text section extracted from the changesfile.';
COMMENT ON COLUMN SourcePackageRelease.builddepends IS 'The build
dependencies for this source package release.';
COMMENT ON COLUMN SourcePackageRelease.builddependsindep IS 'The
architecture-independant build dependancies for this source package release.';
COMMENT ON COLUMN SourcePackageRelease.architecturehintlist IS 'The
architectures which this source package release believes it should be built.
This is used as a hint to the build management system when deciding what
builds are still needed.';
COMMENT ON COLUMN SourcePackageRelease.format IS 'The format of this
sourcepackage release, e.g. DPKG, RPM, EBUILD, etc. This is an enum, and the
values are listed in dbschema.SourcePackageFormat';
COMMENT ON COLUMN SourcePackageRelease.dsc IS 'The "Debian Source Control"
file for the sourcepackagerelease, from its upload into Ubuntu for the
first time.';
COMMENT ON COLUMN SourcePackageRelease.upload_distroseries IS 'The
distroseries into which this source package release was uploaded into
Launchpad / Ubuntu for the first time. In general, this will be the
development Ubuntu release into which this package was uploaded. For a
package which was unchanged between warty and hoary, this would show Warty.
For a package which was uploaded into Hoary, this would show Hoary.';
COMMENT ON COLUMN SourcePackageRelease.upload_archive IS 'The archive into which this sourcepackagerelese was originally uploaded.';
COMMENT ON COLUMN SourcePackageRelease.section IS 'This integer field references the Section which the source package claims to be in';
COMMENT ON COLUMN SourcePackageRelease.maintainer IS 'Reference to the person noted as source package maintainer in the DSC.';
COMMENT ON COLUMN SourcePackageRelease.sourcepackagename IS 'Reference to a SourcePackageName.';
COMMENT ON COLUMN SourcePackageRelease.dsc_maintainer_rfc822 IS 'The original maintainer line in RFC-822 format, to be used in archive indexes.';
COMMENT ON COLUMN SourcePackageRelease.dsc_standards_version IS 'DSC standards version (such as "3.6.2", "3.5.9", etc) used to build this source.';
COMMENT ON COLUMN SourcePackageRelease.dsc_format IS 'DSC format version (such as "1.0").';
COMMENT ON COLUMN SourcePackageRelease.dsc_binaries IS 'DSC binary line, claimed binary-names produce by this source.';
COMMENT ON COLUMN SourcePackageRelease.copyright IS 'The copyright associated with this sourcepackage. Often in the case of debian packages and will be found after the installation in /usr/share/doc/<binarypackagename>/copyright';
COMMENT ON COLUMN SourcePackageRelease.build_conflicts IS 'The list of packages that will conflict with this source while building, as mentioned in the control file "Build-Conflicts:" field.';
COMMENT ON COLUMN SourcePackageRelease.build_conflicts_indep IS 'The list of packages that will conflict with this source while building in architecture independent environment, as mentioned in the control file "Build-Conflicts-Indep:" field.';


-- SourcePackageName

COMMENT ON TABLE SourcePackageName IS 'SourcePackageName: A soyuz source package name.';

-- Specification
COMMENT ON TABLE Specification IS 'A feature specification. At the moment we do not store the actual specification, we store a URL for the spec, which is managed in a wiki somewhere else. We store the overall state of the spec, as well as queueing information about who needs to review the spec, and why.';
COMMENT ON COLUMN Specification.assignee IS 'The person who has been assigned to implement this specification.';
COMMENT ON COLUMN Specification.drafter IS 'The person who has been asked to draft this specification. They are responsible for getting the spec to "approved" state.';
COMMENT ON COLUMN Specification.approver IS 'The person who is responsible for approving the specification in due course, and who will probably be required to review the code itself when it is being implemented.';
COMMENT ON COLUMN Specification.product IS 'The product for which this is a feature specification. The specification must be connected either to a product, or to a distribution.';
COMMENT ON COLUMN Specification.distribution IS 'The distribution for which this is a feature specification. The specification must be connected either to a product, or to a distribution.';
COMMENT ON COLUMN Specification.distroseries IS 'If this is not NULL, then it means that the release managers have targeted this feature to be released in the given distroseries. It is not necessary to target a distroseries, but this is a useful way of know which specifications are, for example, BreezyGoals.';
COMMENT ON COLUMN Specification.productseries IS 'This is an indicator that the specification is planned, or targeted, for implementation in a given product series. It is not necessary to target a spec to a series, but it is a useful way of showing which specs are planned to implement for a given series.';
COMMENT ON COLUMN Specification.milestone IS 'This is an indicator that the feature defined in this specification is expected to be delivered for a given milestone. Note that milestones are not necessarily releases, they are a way of identifying a point in time and grouping bugs and features around that.';
COMMENT ON COLUMN Specification.definition_status IS 'An enum called SpecificationDefinitionStatus that shows what the current status (new, draft, implemented etc) the spec is currently in.';
COMMENT ON COLUMN Specification.priority IS 'An enum that gives the implementation priority (low, medium, high, emergency) of the feature defined in this specification.';
COMMENT ON COLUMN Specification.specurl IS 'The URL where the specification itself can be found. This is usually a wiki page somewhere.';
COMMENT ON COLUMN Specification.whiteboard IS 'As long as the specification is somewhere else (i.e. not in Launchpad) it will be useful to have a place to hold some arbitrary message or status flags that have meaning to the project, not Launchpad. This whiteboard is just the place for it.';
COMMENT ON COLUMN Specification.superseded_by IS 'The specification which replaced this specification.';
COMMENT ON COLUMN Specification.implementation_status IS 'The implementation status of this specification. This field is used to track the actual delivery of the feature (implementing the spec), as opposed to the definition of expected behaviour (writing the spec).';
COMMENT ON COLUMN Specification.goalstatus IS 'Whether or not the drivers for the goal product series or distro release have accepted this specification as a goal.';
COMMENT ON COLUMN Specification.goal_proposer IS 'The person who proposed this spec as a goal for the productseries or distroseries.';
COMMENT ON COLUMN Specification.date_goal_proposed IS 'The date the spec was proposed as a goal.';
COMMENT ON COLUMN Specification.goal_decider IS 'The person who approved or declined this goal.';
COMMENT ON COLUMN Specification.date_goal_decided IS 'The date this goal was accepted or declined.';
COMMENT ON COLUMN Specification.completer IS 'The person who changed the state of the spec in such a way that it was determined to be completed.';
COMMENT ON COLUMN Specification.date_completed IS 'The date this specification was completed or marked obsolete. This lets us chart the progress of a project (or a release) over time in terms of features implemented.';
-- COMMENT ON CONSTRAINT specification_completion_recorded_chk ON Specification IS 'A constraint to ensure that we have recorded the date of completion if the specification is in fact considered completed. The SQL behind the completion test is repeated at a code level in database/specification.py: as Specification.completeness, please ensure that the constraint is kept in sync with the code.';
COMMENT ON CONSTRAINT specification_completion_fully_recorded_chk ON Specification IS 'A constraint that ensures, where we have a date_completed, that we also have a completer. This means that the resolution was fully recorded.';
COMMENT ON COLUMN Specification.private IS 'Specification is private.';

-- SpecificationFeedback
COMMENT ON TABLE SpecificationFeedback IS 'A table representing a review request of a specification, from one user to another, with an optional message.';
COMMENT ON COLUMN SpecificationFeedback.reviewer IS 'The person who has been asked to do the review.';
COMMENT ON COLUMN SpecificationFeedback.requester IS 'The person who made the request.';
COMMENT ON COLUMN SpecificationFeedback.queuemsg IS 'An optional text message for the reviewer, from the requester.';

-- SpecificationBranch
COMMENT ON TABLE SpecificationBranch IS 'A branch related to a specification, most likely a branch for implementing the specification.  It is possible to have multiple branches for a given specification especially in the situation where the specification requires modifying multiple products.';
COMMENT ON COLUMN SpecificationBranch.specification IS 'The specification associated with this branch.';
COMMENT ON COLUMN SpecificationBranch.branch IS 'The branch associated to the specification.';
COMMENT ON COLUMN SpecificationBranch.registrant IS 'The person who linked the specification to the branch.';

-- SpecificationBug
COMMENT ON TABLE SpecificationBug IS 'A table linking a specification and a bug. This is used to provide for easy navigation from bugs to related specs, and vice versa.';

-- SpecificationSubscription
COMMENT ON TABLE SpecificationSubscription IS 'A table capturing a subscription of a person to a specification.';
COMMENT ON COLUMN SpecificationSubscription.essential IS 'A field that indicates whether or not this person is essential to discussions on the planned feature. This is used by the meeting scheduler to ensure that all the essential people are at any automatically scheduled BOFs discussing that spec.';

-- SpecificationDependency
COMMENT ON TABLE SpecificationDependency IS 'A table that stores information about which specification needs to be implemented before another specification can be implemented. We can create a chain of dependencies, and use that information for scheduling and prioritisation of work.';
COMMENT ON COLUMN SpecificationDependency.specification IS 'The spec for which we are creating a dependency.';
COMMENT ON COLUMN SpecificationDependency.dependency IS 'The spec on which it is dependant.';

-- SpecificationMessage
COMMENT ON TABLE SpecificationMessage IS 'Comments and discussion on a Specification.';

-- BinaryPackageRelease

COMMENT ON TABLE BinaryPackageRelease IS 'BinaryPackageRelease: A soyuz binary package representation. This table stores the records for each binary package uploaded into the system. Each sourcepackagerelease may build various binarypackages on various architectures.';
COMMENT ON COLUMN BinaryPackageRelease.binarypackagename IS 'A reference to the name of the binary package';
COMMENT ON COLUMN BinaryPackageRelease.version IS 'The version of the binary package. E.g. "1.0-2"';
COMMENT ON COLUMN BinaryPackageRelease.summary IS 'A summary of the binary package. Commonly used on listings of binary packages';
COMMENT ON COLUMN BinaryPackageRelease.description IS 'A longer more detailed description of the binary package';
COMMENT ON COLUMN BinaryPackageRelease.build IS 'The build in which this binarypackage was produced';
COMMENT ON COLUMN BinaryPackageRelease.binpackageformat IS 'The binarypackage format. E.g. RPM, DEB etc';
COMMENT ON COLUMN BinaryPackageRelease.component IS 'The archive component that this binarypackage is in. E.g. main, universe etc';
COMMENT ON COLUMN BinaryPackageRelease.section IS 'The archive section that this binarypackage is in. E.g. devel, libdevel, editors';
COMMENT ON COLUMN BinaryPackageRelease.priority IS 'The priority that this package has. E.g. Base, Standard, Extra, Optional';
COMMENT ON COLUMN BinaryPackageRelease.shlibdeps IS 'The shared library dependencies of this binary package';
COMMENT ON COLUMN BinaryPackageRelease.depends IS 'The list of packages this binarypackage depends on';
COMMENT ON COLUMN BinaryPackageRelease.recommends IS 'The list of packages this binarypackage recommends. Recommended packages often enhance the behaviour of a package.';
COMMENT ON COLUMN BinaryPackageRelease.suggests IS 'The list of packages this binarypackage suggests.';
COMMENT ON COLUMN BinaryPackageRelease.conflicts IS 'The list of packages this binarypackage conflicts with.';
COMMENT ON COLUMN BinaryPackageRelease.replaces IS 'The list of packages this binarypackage replaces files in. Often this is used to provide an upgrade path between two binarypackages of different names';
COMMENT ON COLUMN BinaryPackageRelease.provides IS 'The list of virtual packages (or real packages under some circumstances) which this binarypackage provides.';
COMMENT ON COLUMN BinaryPackageRelease.essential IS 'Whether or not this binarypackage is essential to the smooth operation of a base system';
COMMENT ON COLUMN BinaryPackageRelease.installedsize IS 'What the installed size of the binarypackage is. This is represented as a number of kilobytes of storage.';
COMMENT ON COLUMN BinaryPackageRelease.architecturespecific IS 'This field indicates whether or not a binarypackage is architecture-specific. If it is not specific to any given architecture then it can automatically be included in all the distroarchseries which pertain.';
COMMENT ON COLUMN BinaryPackageRelease.pre_depends IS 'The list of packages this binary requires to be installed beforehand in apt/dpkg format, as it is in control file "Pre-Depends:" field.';
COMMENT ON COLUMN BinaryPackageRelease.enhances IS 'The list of packages pointed as "enhanced" after the installation of this package, as it is in control file "Enhances:" field.';
COMMENT ON COLUMN BinaryPackageRelease.breaks IS 'The list of packages which will be broken by the installtion of this package, as it is in the control file "Breaks:" field.';


-- BinaryPackageFile

COMMENT ON TABLE BinaryPackageFile IS 'BinaryPackageFile: A soyuz <-> librarian link table. This table represents the ownership in the librarian of a file which represents a binary package';
COMMENT ON COLUMN BinaryPackageFile.binarypackagerelease IS 'The binary package which is represented by the file';
COMMENT ON COLUMN BinaryPackageFile.libraryfile IS 'The file in the librarian which represents the package';
COMMENT ON COLUMN BinaryPackageFile.filetype IS 'The "type" of the file. E.g. DEB, RPM';

-- BinaryPackageName

COMMENT ON TABLE BinaryPackageName IS 'BinaryPackageName: A soyuz binary package name.';

-- Distribution

COMMENT ON TABLE Distribution IS 'Distribution: A soyuz distribution. A distribution is a collection of DistroSeries. Distributions often group together policy and may be referred to by a name such as "Ubuntu" or "Debian"';
COMMENT ON COLUMN Distribution.name IS 'The unique name of the distribution as a short lowercase name suitable for use in a URL.';
COMMENT ON COLUMN Distribution.title IS 'The title of the distribution. More a "display name" as it were. E.g. "Ubuntu" or "Debian GNU/Linux"';
COMMENT ON COLUMN Distribution.description IS 'A description of the distribution. More detailed than the title, this column may also contain information about the project this distribution is run by.';
COMMENT ON COLUMN Distribution.domainname IS 'The domain name of the distribution. This may be used both for linking to the distribution and for context-related stuff.';
COMMENT ON COLUMN Distribution.owner IS 'The person in launchpad who is in ultimate-charge of this distribution within launchpad.';
COMMENT ON COLUMN Distribution.upload_sender IS 'The email address (and name) of the default sender used by the upload processor. If NULL, we fall back to the default sender in the launchpad config.';
COMMENT ON COLUMN Distribution.upload_admin IS 'Person foreign key which have access to modify the queue ui. If NULL, we fall back to launchpad admin members';
COMMENT ON COLUMN Distribution.homepage_content IS 'A home page for this distribution in the Launchpad.';
COMMENT ON COLUMN Distribution.icon IS 'The library file alias to a small image to be used as an icon whenever we are referring to a distribution.';
COMMENT ON COLUMN Distribution.mugshot IS 'The library file alias of a mugshot image to display as the branding of a distribution, on its home page.';
COMMENT ON COLUMN Distribution.logo IS 'The library file alias of a smaller version of this distributions\'s mugshot.';

-- DistroSeries

COMMENT ON TABLE DistroSeries IS 'DistroSeries: A soyuz distribution release. A DistroSeries is a given version of a distribution. E.g. "Warty" "Hoary" "Sarge" etc.';
COMMENT ON COLUMN DistroSeries.distribution IS 'The distribution which contains this distroseries.';
COMMENT ON COLUMN DistroSeries.name IS 'The unique name of the distroseries. This is a short name in lower case and would be used in sources.list configuration and in generated URLs. E.g. "warty" "sarge" "sid"';
COMMENT ON COLUMN DistroSeries.title IS 'The display-name title of the distroseries E.g. "Warty Warthog"';
COMMENT ON COLUMN DistroSeries.description IS 'The long detailed description of the release. This may describe the focus of the release or other related information.';
COMMENT ON COLUMN DistroSeries.version IS 'The version of the release. E.g. warty would be "4.10" and hoary would be "5.4"';
COMMENT ON COLUMN DistroSeries.releasestatus IS 'The current release status of this distroseries. E.g. "pre-release freeze" or "released"';
COMMENT ON COLUMN DistroSeries.datereleased IS 'The date on which this distroseries was released. (obviously only valid for released distributions)';
COMMENT ON COLUMN DistroSeries.parent_series IS 'The parent distroseries on which this distribution is based. This is related to the inheritance stuff.';
COMMENT ON COLUMN DistroSeries.owner IS 'The ultimate owner of this distroseries.';
COMMENT ON COLUMN DistroSeries.driver IS 'This is a person or team who can act as a driver for this specific release - note that the distribution drivers can also set goals for any release.';
COMMENT ON COLUMN DistroSeries.changeslist IS 'The email address (name name) of the changes announcement list for this distroseries. If NULL, no announcement mail will be sent.';
COMMENT ON COLUMN DistroSeries.defer_translation_imports IS 'Don''t accept PO imports for this release just now.';


-- DistroArchSeries

COMMENT ON TABLE DistroArchSeries IS 'DistroArchSeries: A soyuz distribution release for a given architecture. A distroseries runs on various architectures. The distroarchseries groups that architecture-specific stuff.';
COMMENT ON COLUMN DistroArchSeries.distroseries IS 'The distribution which this distroarchseries is part of.';


-- DistroComponentUploader

COMMENT ON TABLE DistroComponentUploader IS 'DistroComponentUploader: A record of who can upload what to where. Distributions are permitted to have multiple components. Those components are often subject to different uploader constraints. This table represents those variable constraints by linking a team to a distribution,component tuple.';
COMMENT ON COLUMN DistroComponentUploader.distribution IS 'The distribution to which this upload permission applies.';
COMMENT ON COLUMN DistroComponentUploader.component IS 'The component to which this upload permission applies.';
COMMENT ON COLUMN DIstroComponentUploader.uploader IS 'The uploader(s) permitted to upload to the given component in the given distribution. This is commonly a team but may be a single person in the case of a simple distribution.';


-- LibraryFileContent

COMMENT ON TABLE LibraryFileContent IS 'LibraryFileContent: A librarian file\'s contents. The librarian stores files in a safe and transactional way. This table represents the contents of those files within the database.';
COMMENT ON COLUMN LibraryFileContent.datecreated IS 'The date on which this librarian file was created';
COMMENT ON COLUMN LibraryFileContent.datemirrored IS 'When the file was mirrored from the librarian onto the backup server';
COMMENT ON COLUMN LibraryFileContent.filesize IS 'The size of the file';
COMMENT ON COLUMN LibraryFileContent.sha1 IS 'The SHA1 sum of the file\'s contents';
COMMENT ON COLUMN LibraryFileContent.md5 IS 'The MD5 sum of the file\'s contents';
COMMENT ON COLUMN LibraryFileContent.deleted IS 'This file has been removed from disk by the librarian garbage collector.';

-- LibraryFileAlias

COMMENT ON TABLE LibraryFileAlias IS 'LibraryFileAlias: A librarian file\'s alias. The librarian stores, along with the file contents, a record stating the file name and mimetype. This table represents it.';
COMMENT ON COLUMN LibraryFileAlias.content IS 'The libraryfilecontent which is the data in this file.';
COMMENT ON COLUMN LibraryFileAlias.filename IS 'The name of the file. E.g. "foo_1.0-1_i386.deb"';
COMMENT ON COLUMN LibraryFileAlias.mimetype IS 'The mime type of the file. E.g. "application/x-debian-package"';
COMMENT ON COLUMN LibraryFileAlias.expires IS 'The expiry date of this file. If NULL, this item may be removed as soon as it is no longer referenced. If set, the item will not be removed until this date. Once the date is passed, the file may be removed from disk even if this item is still being referenced (in which case content.deleted will be true)';
COMMENT ON COLUMN LibraryFileAlias.last_accessed IS 'Roughly when this file was last retrieved from the Librarian. Initially set to this item''s creation date.';
COMMENT ON COLUMN LibraryFileAlias.date_created IS 'The timestamp when this alias was created.';
COMMENT ON COLUMN LibraryFileAlias.restricted IS 'Is this file available only from the restricted librarian?';

-- SourcePackageReleaseFile

COMMENT ON TABLE SourcePackageReleaseFile IS 'SourcePackageReleaseFile: A soyuz source package release file. This table links sourcepackagereleasehistory records to the files which comprise the input.';
COMMENT ON COLUMN SourcePackageReleaseFile.libraryfile IS 'The libraryfilealias embodying this file';
COMMENT ON COLUMN SourcePackageReleaseFile.filetype IS 'The type of the file. E.g. TAR, DIFF, DSC';
COMMENT ON COLUMN SourcePackageReleaseFile.sourcepackagerelease IS 'The sourcepackagerelease that this file belongs to';

COMMENT ON TABLE LoginToken IS 'LoginToken stores one time tokens used for validating email addresses and other tasks that require verifying an email address is valid such as password recovery and account merging. This table will be cleaned occasionally to remove expired tokens. Expiry time is not yet defined.';
COMMENT ON COLUMN LoginToken.requester IS 'The Person that made this request. This will be null for password recovery requests.';
COMMENT ON COLUMN LoginToken.requesteremail IS 'The email address that was used to login when making this request. This provides an audit trail to help the end user confirm that this is a valid request. It is not a link to the EmailAddress table as this may be changed after the request is made. This field will be null for password recovery requests.';
COMMENT ON COLUMN LoginToken.email IS 'The email address that this request was sent to.';
COMMENT ON COLUMN LoginToken.created IS 'The timestamp that this request was made.';
COMMENT ON COLUMN LoginToken.tokentype IS 'The type of request, as per dbschema.TokenType.';
COMMENT ON COLUMN LoginToken.token IS 'The token (not the URL) emailed used to uniquely identify this request. This token will be used to generate a URL that when clicked on will continue a workflow.';
COMMENT ON COLUMN LoginToken.fingerprint IS 'The GPG key fingerprint to be validated on this transaction, it means that a new register will be created relating this given key with the requester in question. The requesteremail still passing for the same usual checks.';
COMMENT ON COLUMN LoginToken.date_consumed IS 'The date and time when this token was consumed. It\'s NULL if it hasn\'t been consumed yet.';

COMMENT ON TABLE Milestone IS 'An identifier that helps a maintainer group together things in some way, e.g. "1.2" could be a Milestone that bazaar developers could use to mark a task as needing fixing in bazaar 1.2.';
COMMENT ON COLUMN Milestone.name IS 'The identifier text, e.g. "1.2."';
COMMENT ON COLUMN Milestone.product IS 'The product for which this is a milestone.';
COMMENT ON COLUMN Milestone.distribution IS 'The distribution to which this milestone belongs, if it is a distro milestone.';
COMMENT ON COLUMN Milestone.distroseries IS 'The distroseries for which this is a milestone. A milestone on a distroseries is ALWAYS also a milestone for the same distribution. This is because milestones started out on products/distributions but are moving to being on series/distroseries.';
COMMENT ON COLUMN Milestone.productseries IS 'The productseries for which this is a milestone. A milestone on a productseries is ALWAYS also a milestone for the same product. This is because milestones started out on products/distributions but are moving to being on series/distroseries.';
COMMENT ON COLUMN Milestone.dateexpected IS 'If set, the date on which we expect this milestone to be delivered. This allows for optional sorting by date.';
COMMENT ON COLUMN Milestone.visible IS 'Whether or not this milestone should be displayed in general listings. All milestones will be visible on the "page of milestones for product foo", but we want to be able to screen out obviously old milestones over time, for the general listings and vocabularies.';
COMMENT ON COLUMN Milestone.description IS 'A description of the milestone. This can be used to summarize the changes included in past milestones and to document the status of current milestones.';

COMMENT ON TABLE PushMirrorAccess IS 'Records which users can update which push mirrors';
COMMENT ON COLUMN PushMirrorAccess.name IS 'Name of an arch archive on the push mirror, e.g. lord@emf.net--2003-example';
COMMENT ON COLUMN PushMirrorAccess.person IS 'A person that has access to update the named archive';

-- Build
COMMENT ON TABLE Build IS 'Build: This table stores the build procedure information of a sourcepackagerelease and its results (binarypackagereleases) for a given distroarchseries.';
COMMENT ON COLUMN Build.datecreated IS 'When the build record was created.';
COMMENT ON COLUMN Build.datebuilt IS 'When the build record was processed.';
COMMENT ON COLUMN Build.buildduration IS 'How long this build took to be processed.';
COMMENT ON COLUMN Build.distroarchseries IS 'Points the target Distroarchrelease for this build.';
COMMENT ON COLUMN Build.processor IS 'Points to the Distroarchrelease available processor target for this build.';
COMMENT ON COLUMN Build.sourcepackagerelease IS 'Sourcepackagerelease which originated this build.';
COMMENT ON COLUMN Build.buildstate IS 'Stores the current build procedure state.';
COMMENT ON COLUMN Build.buildlog IS 'Points to the buildlog file stored in librarian.';
COMMENT ON COLUMN Build.builder IS 'Points to the builder which has once processed it.';
COMMENT ON COLUMN Build.pocket IS 'Stores the target pocket identifier for this build.';
COMMENT ON COLUMN Build.dependencies IS 'Contains a debian-like dependency line specifying the current missing-dependencies for this package.';
COMMENT ON COLUMN Build.archive IS 'Targeted archive for this build.';
COMMENT ON COLUMN Build.estimated_build_duration IS 'How long does the previous attempt to build this source took in this architecture.';
COMMENT ON COLUMN Build.build_warnings IS 'Warnings and diagnosis messages provided by the builder while building this job.';
COMMENT ON COLUMN Build.date_first_dispatched IS 'The instant the build was dispatched the first time. This value will not get overridden if the build is retried.';
COMMENT ON COLUMN Build.upload_log IS 'Reference to a LibraryFileAlias containing the upload log messages generated while processing the binaries resulted from this build.';

-- Builder
COMMENT ON TABLE Builder IS 'Builder: This table stores the build-slave registry and status information as: name, url, trusted, builderok, builderaction, failnotes.';
COMMENT ON COLUMN Builder.builderok IS 'Should a builder fail for any reason, from out-of-disk-space to not responding to the buildd master, the builderok flag is set to false and the failnotes column is filled with a reason.';
COMMENT ON COLUMN Builder.failnotes IS 'This column gets filled out with a textual description of how/why a builder has failed. If the builderok column is true then the value in this column is irrelevant and should be treated as NULL or empty.';
COMMENT ON COLUMN Builder.virtualized IS 'Whether or not the builder is a virtual Xen builder. Packages coming via ubuntu workflow are trusted to build on non-Xen and do not need facist behaviour to be built. Other packages like ppa/grumpy incoming packages can contain malicious code, so are unstrusted and build in a Xen virtual machine.';
COMMENT ON COLUMN Builder.url IS 'The url to the build slave. There may be more than one build slave on a given host so this url includes the port number to use. The default port number for a build slave is 8221';
COMMENT ON COLUMN Builder.manual IS 'Whether or not builder was manual mode, i.e., collect any result from the it, but do not dispach anything to it automatically.';
COMMENT ON COLUMN Builder.vm_host IS 'The virtual machine host associated to this builder. It should be empty for "native" builders (old fashion or architectures not yet supported by XEN).';
COMMENT ON COLUMN Builder.active IS 'Whether to present or not the builder in the public list of builders avaialble. It is used to hide transient or defunct builders while they get fixed.';

-- BuildQueue
COMMENT ON TABLE BuildQueue IS 'BuildQueue: The queue of builds in progress/scheduled to run. This table is the core of the build daemon master. It lists all builds in progress or scheduled to start.';
COMMENT ON COLUMN BuildQueue.build IS 'The build for which this queue item exists. This is how the buildd master will find all the files it needs to perform the build';
COMMENT ON COLUMN BuildQueue.builder IS 'The builder assigned to this build. Some builds will have a builder assigned to queue them up; some will be building on the specified builder already; others will not have a builder yet (NULL) and will be waiting to be assigned into a builder''s queue';
COMMENT ON COLUMN BuildQueue.created IS 'The timestamp of the creation of this row. This is used by the buildd master scheduling algorithm to decide how soon to schedule a build to run on a given builder.';
COMMENT ON COLUMN BuildQueue.buildstart IS 'The timestamp of the start of the build run on the given builder. If this is NULL then the build is not running yet.';
COMMENT ON COLUMN BuildQueue.logtail IS 'The tail end of the log of the current build. This is updated regularly as the buildd master polls the buildd slaves. Once the build is complete; the full log will be lodged with the librarian and linked into the build table.';
COMMENT ON COLUMN BuildQueue.lastscore IS 'The last score ascribed to this build record. This can be used in the UI among other places.';
COMMENT ON COLUMN BuildQueue.manual IS 'Indicates if the current record was or not rescored manually, if so it get skipped from the auto-score procedure.';

-- Mirrors

COMMENT ON TABLE Mirror IS 'Stores general information about mirror sites. Both regular pull mirrors and top tier mirrors are included.';
COMMENT ON COLUMN Mirror.baseurl IS 'The base URL to the mirror, including protocol and optional trailing slash.';
COMMENT ON COLUMN Mirror.country IS 'The country where the mirror is located.';
COMMENT ON COLUMN Mirror.name IS 'Unique name for the mirror, suitable for use in URLs.';
COMMENT ON COLUMN Mirror.description IS 'Description of the mirror.';
COMMENT ON COLUMN Mirror.freshness IS 'dbschema.MirrorFreshness enumeration indicating freshness.';
COMMENT ON COLUMN Mirror.lastcheckeddate IS 'UTC timestamp of when the last check for freshness and consistency was made. NULL indicates no check has ever been made.';
COMMENT ON COLUMN Mirror.approved IS 'True if this mirror has been approved by the Ubuntu/Canonical mirror manager, otherwise False.';

COMMENT ON TABLE MirrorContent IS 'Stores which distroarchseries and compoenents a given mirror has.';
COMMENT ON COLUMN MirrorContent.distroarchseries IS 'A distroarchseries that this mirror contains.';
COMMENT ON COLUMN MirrorContent.component IS 'What component of the distroarchseries that this mirror contains.';

COMMENT ON TABLE MirrorSourceContent IS 'Stores which distroseries and components a given mirror that includes source packages has.';
COMMENT ON COLUMN MirrorSourceContent.distroseries IS 'A distroseries that this mirror contains.';
COMMENT ON COLUMN MirrorSourceContent.component IS 'What component of the distroseries that this sourcepackage mirror contains.';

-- SecureSourcePackagePublishingHistory

COMMENT ON TABLE SecureSourcePackagePublishingHistory IS 'SourcePackagePublishingHistory: The history of a SourcePackagePublishing record. This table represents the lifetime of a publishing record from inception to deletion. Records are never removed from here and in time the publishing table may become a view onto this table. A column being NULL indicates there''s no data for that state transition. E.g. a package which is removed without being superseded won''t have datesuperseded or supersededby filled in.';
COMMENT ON COLUMN SecureSourcePackagePublishingHistory.sourcepackagerelease IS 'The sourcepackagerelease being published.';
COMMENT ON COLUMN SecureSourcePackagePublishingHistory.distroseries IS 'The distroseries into which the sourcepackagerelease is being published.';
COMMENT ON COLUMN SecureSourcePackagePublishingHistory.status IS 'The current status of the publishing.';
COMMENT ON COLUMN SecureSourcePackagePublishingHistory.component IS 'The component into which the publishing takes place.';
COMMENT ON COLUMN SecureSourcePackagePublishingHistory.section IS 'The section into which the publishing takes place.';
COMMENT ON COLUMN SecureSourcePackagePublishingHistory.datecreated IS 'The date/time on which the publishing record was created.';
COMMENT ON COLUMN SecureSourcePackagePublishingHistory.datepublished IS 'The date/time on which the source was actually published into an archive.';
COMMENT ON COLUMN SecureSourcePackagePublishingHistory.datesuperseded IS 'The date/time on which the source was superseded by a new source.';
COMMENT ON COLUMN SecureSourcePackagePublishingHistory.supersededby IS 'The source which superseded this one.';
COMMENT ON COLUMN SecureSourcePackagePublishingHistory.datemadepending IS 'The date/time on which this publishing record was made to be pending removal from the archive.';
COMMENT ON COLUMN SecureSourcePackagePublishingHistory.scheduleddeletiondate IS 'The date/time at which the source is/was scheduled to be deleted.';
COMMENT ON COLUMN SecureSourcePackagePublishingHistory.dateremoved IS 'The date/time at which the source was actually deleted.';
COMMENT ON COLUMN SecureSourcePackagePublishingHistory.pocket IS 'The pocket into which this record is published. The RELEASE pocket (zero) provides behaviour as normal. Other pockets may append things to the distroseries name such as the UPDATES pocket (-updates), the SECURITY pocket (-security) and the PROPOSED pocket (-proposed)';
COMMENT ON COLUMN SecureSourcePackagePublishingHistory.embargo IS 'The publishing record is embargoed from publication if this is set to TRUE. When TRUE, this column prevents the publication record from even showing up in the publishing tables.';
COMMENT ON COLUMN SecureSourcePackagePublishingHistory.embargolifted IS 'The date and time when we lifted the embargo on this publishing record. I.E. when embargo was set to FALSE having previously been set to TRUE.';
COMMENT ON COLUMN SecureSourcePackagePublishingHistory.removed_by IS 'Person responsible for the removal.';
COMMENT ON COLUMN SecureSourcePackagePublishingHistory.removal_comment IS 'Reason why the publication was removed.';

-- SourcePackagePublishingHistory View

COMMENT ON VIEW SourcePackagePublishingHistory IS 'A view on SecureSourcePackagePublishingHistory that restricts access to embargoed entries';
COMMENT ON COLUMN SecureSourcePackagePublishingHistory.archive IS 'The target archive for thi publishing record.';

-- Packaging
COMMENT ON TABLE Packaging IS 'DO NOT JOIN THROUGH THIS TABLE. This is a set
of information linking upstream product series (branches) to distro
packages, but it\'s not planned or likely to be complete, in the sense that
we do not attempt to have information for every branch in every derivative
distro managed in Launchpad. So don\'t join through this table to get from
product to source package, or vice versa. Rather, use the
ProductSeries.sourcepackages attribute, or the
SourcePackage.productseries attribute. You may need to create a
SourcePackage with a given sourcepackagename and distroseries, then use its
.productrelease attribute. The code behind those methods does more than just
join through the tables, it is also smart enough to look at related
distro\'s and parent distroseries, and at Ubuntu in particular.';
COMMENT ON COLUMN Packaging.productseries IS 'The upstream product series
that has been packaged in this distroseries sourcepackage.';
COMMENT ON COLUMN Packaging.sourcepackagename IS 'The source package name for
the source package that includes the upstream productseries described in
this Packaging record. There is no requirement that such a sourcepackage
actually be published in the distro.';
COMMENT ON COLUMN Packaging.distroseries IS 'The distroseries in which the
productseries has been packaged.';
COMMENT ON COLUMN Packaging.packaging IS 'A dbschema Enum (PackagingType)
describing the way the upstream productseries has been packaged. Generally
it will be of type PRIME, meaning that the upstream productseries is the
primary substance of the package, but it might also be INCLUDES, if the
productseries has been included as a statically linked library, for example.
This allows us to say that a given Source Package INCLUDES libneon but is a
PRIME package of tla, for example. By INCLUDES we mean that the code is
actually lumped into the package as ancilliary support material, rather
than simply depending on a separate packaging of that code.';
COMMENT ON COLUMN Packaging.owner IS 'This is not the "owner" in the sense
of giving the person any special privileges to edit the Packaging record,
it is simply a record of who told us about this packaging relationship. Note
that we do not keep a history of these, so if someone sets it correctly,
then someone else sets it incorrectly, we lose the first setting.';

-- Translator / TranslationGroup

COMMENT ON TABLE TranslationGroup IS 'This represents an organised translation group that spans multiple languages. Effectively it consists of a list of people (pointers to Person), and each Person is associated with a Language. So, for each TranslationGroup we can ask the question "in this TranslationGroup, who is responsible for translating into Arabic?", for example.';
COMMENT ON TABLE Translator IS 'A translator is a person in a TranslationGroup who is responsible for a particular language. At the moment, there can only be one person in a TranslationGroup who is the Translator for a particular language. If you want multiple people, then create a launchpad team and assign that team to the language.';
COMMENT ON COLUMN Translator.translationgroup IS 'The TranslationGroup for which this Translator is working.';
COMMENT ON COLUMN Translator.language IS 'The language for which this Translator is responsible in this TranslationGroup. Note that the same person may be responsible for multiple languages, but any given language can only have one Translator within the TranslationGroup.';
COMMENT ON COLUMN Translator.translator IS 'The Person who is responsible for this language in this translation group.';

-- PocketChroot
COMMENT ON TABLE PocketChroot IS 'PocketChroots: Which chroot belongs to which pocket of which distroarchseries. Any given pocket of any given distroarchseries needs a specific chroot in order to be built. This table links it all together.';
COMMENT ON COLUMN PocketChroot.distroarchseries IS 'Which distroarchseries this chroot applies to.';
COMMENT ON COLUMN PocketChroot.pocket IS 'Which pocket of the distroarchseries this chroot applies to. Valid values are specified in dbschema.PackagePublishingPocket';
COMMENT ON COLUMN PocketChroot.chroot IS 'The chroot used by the pocket of the distroarchseries.';

-- POExportRequest
COMMENT ON TABLE POExportRequest IS
'A request from a user that a PO template or a PO file be exported
asynchronously.';
COMMENT ON COLUMN POExportRequest.person IS
'The person who made the request.';
COMMENT ON COLUMN POExportRequest.potemplate IS
'The PO template being requested.';
COMMENT ON COLUMN POExportRequest.pofile IS
'The PO file being requested, or NULL.';
COMMENT ON COLUMN POExportRequest.format IS
'The format the user would like the export to be in. See the RosettaFileFormat DB schema for possible values.';

-- GPGKey
COMMENT ON TABLE GPGKey IS 'A GPG key belonging to a Person';
COMMENT ON COLUMN GPGKey.keyid IS 'The 8 character GPG key id, uppercase and no whitespace';
COMMENT ON COLUMN GPGKey.fingerprint IS 'The 40 character GPG fingerprint, uppercase and no whitespace';
COMMENT ON COLUMN GPGKey.active IS 'True if this key is active for use in Launchpad context, false could be deactivated by user or revoked in the global key ring.';
COMMENT ON COLUMN GPGKey.algorithm IS 'The algorithm used to generate this key. Valid values defined in dbschema.GPGKeyAlgorithms';
COMMENT ON COLUMN GPGKey.keysize IS 'Size of the key in bits, as reported by GPG. We may refuse to deal with keysizes < 768 bits in the future.';
COMMENT ON COLUMN GPGKey.can_encrypt IS 'Whether the key has been validated for use in encryption (as opposed to just signing)';

-- Poll
COMMENT ON TABLE Poll IS 'The polls belonging to teams.';
COMMENT ON COLUMN Poll.team IS 'The team this poll belongs to';
COMMENT ON COLUMN Poll.name IS 'The unique name of this poll.';
COMMENT ON COLUMN Poll.title IS 'The title of this poll.';
COMMENT ON COLUMN Poll.dateopens IS 'The date and time when this poll opens.';
COMMENT ON COLUMN Poll.datecloses IS 'The date and time when this poll closes.';
COMMENT ON COLUMN Poll.proposition IS 'The proposition that is going to be voted.';
COMMENT ON COLUMN Poll.type IS 'The type of this poll (Simple, Preferential, etc).';
COMMENT ON COLUMN Poll.allowspoilt IS 'If people can spoil their votes.';
COMMENT ON COLUMN Poll.secrecy IS 'If people votes are SECRET (no one can see), ADMIN (team administrators can see) or PUBLIC (everyone can see).';

-- PollOption
COMMENT ON TABLE PollOption IS 'The options belonging to polls.';
COMMENT ON COLUMN PollOption.poll IS 'The poll this options belongs to.';
COMMENT ON COLUMN PollOption.name IS 'The name of this option.';
COMMENT ON COLUMN PollOption.title IS 'A short title for this option.';
COMMENT ON COLUMN PollOption.active IS 'If TRUE, people will be able to vote on this option. Otherwise they don\'t.';

-- Vote
COMMENT ON TABLE Vote IS 'The table where we store the actual votes of people.  It may or may not have a reference to the person who voted, depending on the poll\'s secrecy.';
COMMENT ON COLUMN Vote.person IS 'The person who voted. It\'s NULL for secret polls.';
COMMENT ON COLUMN Vote.poll IS 'The poll for which this vote applies.';
COMMENT ON COLUMN Vote.preference IS 'Used to identify in what order the options were chosen by a given user (in case of preferential voting).';
COMMENT ON COLUMN Vote.option IS 'The choosen option.';
COMMENT ON COLUMN Vote.token IS 'A unique token that\'s give to the user so he can change his vote later.';

-- VoteCast
COMMENT ON TABLE VoteCast IS 'Here we store who has already voted in a poll, to ensure they do not vote again, and potentially to notify people that they may still vote.';
COMMENT ON COLUMN VoteCast.person IS 'The person who voted.';
COMMENT ON COLUMN VoteCast.poll IS 'The poll in which this person voted.';

-- ShippingRequest
COMMENT ON TABLE ShippingRequest IS 'A shipping request made through ShipIt.';
COMMENT ON COLUMN ShippingRequest.recipient IS 'The person who requested.';
COMMENT ON COLUMN ShippingRequest.daterequested IS 'The date this request was made.';
COMMENT ON COLUMN ShippingRequest.type IS 'The type of the request.';
COMMENT ON COLUMN ShippingRequest.status IS 'The status of the request.';
COMMENT ON COLUMN ShippingRequest.whoapproved IS 'The person who approved this.';
COMMENT ON COLUMN ShippingRequest.whocancelled IS 'The person who cancelled this.';
COMMENT ON COLUMN ShippingRequest.reason IS 'A comment from the requester explaining why he want the CDs.';
COMMENT ON COLUMN ShippingRequest.highpriority IS 'Is this a high priority request?';
COMMENT ON COLUMN ShippingRequest.city IS 'The city to which this request should be shipped.';
COMMENT ON COLUMN ShippingRequest.phone IS 'The phone number of the requester.';
COMMENT ON COLUMN ShippingRequest.country IS 'The country to which this request should be shipped.';
COMMENT ON COLUMN ShippingRequest.province IS 'The province to which this request should be shipped.';
COMMENT ON COLUMN ShippingRequest.postcode IS 'The postcode to which this request should be shipped.';
COMMENT ON COLUMN ShippingRequest.addressline1 IS 'The address (first line) to which this request should be shipped.';
COMMENT ON COLUMN ShippingRequest.addressline2 IS 'The address (second line) to which this request should be shipped.';
COMMENT ON COLUMN ShippingRequest.organization IS 'The organization requesting the CDs.';
COMMENT ON COLUMN ShippingRequest.recipientdisplayname IS 'Used as the recipient\'s name when a request is made by a ShipIt admin in behalf of someone else';
COMMENT ON COLUMN ShippingRequest.shipment IS 'The corresponding Shipment record for this request, generated on export.';
COMMENT ON COLUMN ShippingRequest.normalized_address IS 'The normalized
address of this request. It is maintained by a trigger because it''s safer than hacking sqlobject''s internals (specially because we sometimes update data behind sqlobject''s back).';

-- RequestedCDs
COMMENT ON TABLE RequestedCDs IS 'The requested CDs of a Shipping Request.';
COMMENT ON COLUMN RequestedCDs.quantity IS 'The number of CDs.';
COMMENT ON COLUMN RequestedCDs.quantityapproved IS 'The number of CDs that were approved for shipping, in case the request was approved.';
COMMENT ON COLUMN RequestedCDs.request IS 'The request itself.';
COMMENT ON COLUMN RequestedCDs.distroseries IS 'The distroseries of the CDs (e.g. Ubuntu Breezy).';
COMMENT ON COLUMN RequestedCDs.architecture IS 'The architecture the CDs are meant to be installed on (e.g. x86).';
COMMENT ON COLUMN RequestedCDs.flavour IS 'The flavour of the distroseries (e.g. EdUbuntu).';

-- StandardShipItRequest
COMMENT ON TABLE StandardShipItRequest IS 'The Standard ShipIt Requests. This is what we want most of the people to choose, having only a few people placing custom requests.';
COMMENT ON COLUMN StandardShipItRequest.flavour IS 'The Distribution Flavour';
COMMENT ON COLUMN StandardShipItRequest.quantityx86 IS 'The quantity of X86 CDs';
COMMENT ON COLUMN StandardShipItRequest.quantityamd64 IS 'The quantity of AMD64 CDs';
COMMENT ON COLUMN StandardShipItRequest.quantityppc IS 'The quantity of PowerPC CDs';
COMMENT ON COLUMN StandardShipItRequest.isdefault IS 'Is this the order that is pre-selected in the options we give for the user?';
COMMENT ON COLUMN StandardShipItRequest.description IS 'The description of this option.';

-- ShipItSurvey*
COMMENT ON TABLE ShipItSurvey IS 'A sequence of questions and their answers given by a ShipIt user.';
COMMENT ON TABLE ShipItSurveyQuestion IS 'The text of a question that is asked of ShipIt users.';
COMMENT ON TABLE ShipItSurveyAnswer IS 'The text of an answer given by ShipIt users. Answers are usually multiple choice, but freeform answers could be stored here too.';
COMMENT ON TABLE ShipItSurveyResult IS 'A single element in a ShipItSurvey.';
COMMENT ON COLUMN ShipItSurveyResult.answer IS 'The given answer. NULL indicates not answered (which may be different to declined to answer).';

-- Shipment
COMMENT ON TABLE Shipment IS 'A shipment is the link between a ShippingRequest and a ShippingRun. When a Shipment is created for a ShippingRequest, it gets locked and can\'t be changed anymore.';
COMMENT ON COLUMN Shipment.logintoken IS 'A unique token used to identify users that come back after receiving CDs as part of an shock and awe campaign.';
COMMENT ON COLUMN Shipment.shippingrun IS 'The shippingrun to which this shipment belongs.';
COMMENT ON COLUMN Shipment.dateshipped IS 'The date when this shipment was shipped by the shipping company.';
COMMENT ON COLUMN Shipment.shippingservice IS 'The shipping service used for this shipment.';
COMMENT ON COLUMN Shipment.trackingcode IS 'A code used to track the shipment after it\'s shipped.';

-- ShippingRun
COMMENT ON TABLE ShippingRun IS 'A shipping run is a set of shipments that are sent to the shipping company in the same date.';
COMMENT ON COLUMN ShippingRun.datecreated IS 'The date this shipping run was created.';
COMMENT ON COLUMN ShippingRun.sentforshipping IS 'The exported file was sent to the shipping company already?';
COMMENT ON COLUMN ShippingRun.csvfile IS 'A csv file with all requests of this shipping run, to be sent to the shipping company.';
COMMENT ON COLUMN ShippingRun.requests_count IS 'A cache of the number of requests that are part of this ShippingRun, to avoid an expensive COUNT(*) query to get this data.';

-- Language
COMMENT ON TABLE Language IS 'A human language.';
COMMENT ON COLUMN Language.code IS 'The ISO 639 code for this language';
COMMENT ON COLUMN Language.uuid IS 'Mozilla language pack unique ID';
COMMENT ON COLUMN Language.englishname IS 'The english name for this language';
COMMENT ON COLUMN Language.nativename IS 'The name of this language in the language itself';
COMMENT ON COLUMN Language.pluralforms IS 'The number of plural forms this language has';
COMMENT ON COLUMN Language.pluralexpression IS 'The plural expression for this language, as used by gettext';
COMMENT ON COLUMN Language.visible IS 'Whether this language should usually be visible or not';
COMMENT ON COLUMN Language.direction IS 'The direction that text is written in this language';

-- ShipItReport
COMMENT ON TABLE ShipItReport IS 'A report generated with the ShipIt data.';
COMMENT ON COLUMN ShipItReport.datecreated IS 'The date this report run was created.';
COMMENT ON COLUMN ShipItReport.csvfile IS 'A csv file with the report';

-- Continent
COMMENT ON TABLE Continent IS 'A continent in this huge world.';
COMMENT ON COLUMN Continent.code IS 'A two-letter code for a continent.';
COMMENT ON COLUMN Continent.name IS 'The name of the continent.';

-- DistributionMirror
COMMENT ON TABLE DistributionMirror IS 'A mirror of a given distribution.';
COMMENT ON COLUMN DistributionMirror.distribution IS 'The distribution to which the mirror refers to.';
COMMENT ON COLUMN DistributionMirror.name IS 'The unique name of the mirror.';
COMMENT ON COLUMN DistributionMirror.http_base_url IS 'The HTTP URL used to access the mirror.';
COMMENT ON COLUMN DistributionMirror.ftp_base_url IS 'The FTP URL used to access the mirror.';
COMMENT ON COLUMN DistributionMirror.rsync_base_url IS 'The Rsync URL used to access the mirror.';
COMMENT ON COLUMN DistributionMirror.displayname IS 'The displayname of the mirror.';
COMMENT ON COLUMN DistributionMirror.description IS 'A description of the mirror.';
COMMENT ON COLUMN DistributionMirror.owner IS 'The owner of the mirror.';
COMMENT ON COLUMN DistributionMirror.reviewer IS 'The person who reviewed the mirror.';
COMMENT ON COLUMN DistributionMirror.speed IS 'The speed of the mirror\'s Internet link.';
COMMENT ON COLUMN DistributionMirror.country IS 'The country where the mirror is located.';
COMMENT ON COLUMN DistributionMirror.content IS 'The content that is mirrored.';
COMMENT ON COLUMN DistributionMirror.official_candidate IS 'Is the mirror a candidate for becoming an official mirror?';
COMMENT ON COLUMN DistributionMirror.enabled IS 'Is this mirror enabled?';
COMMENT ON COLUMN DistributionMirror.status IS 'This mirror\'s status.';
COMMENT ON COLUMN DistributionMirror.whiteboard IS 'Notes on the current status of the mirror';
COMMENT ON COLUMN DistributionMirror.date_created IS 'The date and time the mirror was created.';
COMMENT ON COLUMN DistributionMirror.date_reviewed IS 'The date and time the mirror was reviewed.';

-- MirrorDistroArchSeries
COMMENT ON TABLE MirrorDistroArchSeries IS 'The mirror of the packages of a given Distro Arch Release.';
COMMENT ON COLUMN MirrorDistroArchSeries.distribution_mirror IS 'The distribution mirror.';
COMMENT ON COLUMN MirrorDistroArchSeries.distroarchseries IS 'The distro arch series.';
COMMENT ON COLUMN MirrorDistroArchSeries.freshness IS 'The freshness of the mirror, that is, how up-to-date it is.';
COMMENT ON COLUMN MirrorDistroArchSeries.pocket IS 'The PackagePublishingPocket.';

-- MirrorDistroSeriesSource
COMMENT ON TABLE MirrorDistroSeriesSource IS 'The mirror of a given Distro Release';
COMMENT ON COLUMN MirrorDistroSeriesSource.distribution_mirror IS 'The distribution mirror.';
COMMENT ON COLUMN MirrorDistroSeriesSource.distroseries IS 'The Distribution Release.';
COMMENT ON COLUMN MirrorDistroSeriesSource.freshness IS 'The freshness of the mirror, that is, how up-to-date it is.';

-- MirrorCDImageDistroSeries
COMMENT ON TABLE MirrorCDImageDistroSeries IS 'The mirror of a given CD/DVD image.';
COMMENT ON COLUMN MirrorCDImageDistroSeries.distribution_mirror IS 'The distribution mirror.';
COMMENT ON COLUMN MirrorCDImageDistroSeries.distroseries IS 'The Distribution Release.';
COMMENT ON COLUMN MirrorCDImageDistroSeries.flavour IS 'The Distribution Release Flavour.';

-- MirrorProbeRecord
COMMENT ON TABLE MirrorProbeRecord IS 'Records stored when a mirror is probed.';
COMMENT ON COLUMN MirrorProbeRecord.distribution_mirror IS 'The DistributionMirror.';
COMMENT ON COLUMN MirrorProbeRecord.log_file IS 'The log file of the probe.';
COMMENT ON COLUMN MirrorProbeRecord.date_created IS 'The date and time the probe was performed.';

-- TranslationImportQueueEntry
COMMENT ON TABLE TranslationImportQueueEntry IS 'Queue with translatable resources pending to be imported into Rosetta.';
COMMENT ON COLUMN TranslationImportQueueEntry.path IS 'The path (included the filename) where this file was stored when we imported it.';
COMMENT ON COLUMN TranslationImportQueueEntry.content IS 'The file content that is being imported.';
COMMENT ON COLUMN TranslationImportQueueEntry.format IS 'The file format of the content that is being imported.';
COMMENT ON COLUMN TranslationImportQueueEntry.importer IS 'The person that did the import.';
COMMENT ON COLUMN TranslationImportQueueEntry.dateimported IS 'The timestamp when the import was done.';
COMMENT ON COLUMN TranslationImportQueueEntry.distroseries IS 'The distribution release related to this import.';
COMMENT ON COLUMN TranslationImportQueueEntry.sourcepackagename IS 'The source package name related to this import.';
COMMENT ON COLUMN TranslationImportQueueEntry.productseries IS 'The product series related to this import.';
COMMENT ON COLUMN TranslationImportQueueEntry.is_published IS 'Notes whether is a published upload.';
COMMENT ON COLUMN TranslationImportQueueEntry.pofile IS 'Link to the POFile where this import will end.';
COMMENT ON COLUMN TranslationImportQueueEntry.potemplate IS 'Link to the POTemplate where this import will end.';
COMMENT ON COLUMN TranslationImportQueueEntry.date_status_changed IS 'The date when the status of this entry was changed.';
COMMENT ON COLUMN TranslationImportQueueEntry.status IS 'The status of the import: 1 Approved, 2 Imported, 3 Deleted, 4 Failed, 5 Needs Review, 6 Blocked.';

-- Archive
COMMENT ON TABLE Archive IS 'A package archive. Commonly either a distribution''s main_archive or a ppa''s archive.';
COMMENT ON COLUMN Archive.owner IS 'Identifies the PPA owner when it has one.';
COMMENT ON COLUMN Archive.description IS 'Allow users to describe their PPAs content.';
COMMENT ON COLUMN Archive.enabled IS 'Whether or not the PPA is enabled for accepting uploads.';
COMMENT ON COLUMN Archive.authorized_size IS 'Size, in MiB, allowed for this PPA.';
COMMENT ON COLUMN Archive.whiteboard IS 'Administrator comments about interventions made in the PPA configuration.';
COMMENT ON COLUMN Archive.distribution IS 'The distribution that uses this archive.';
COMMENT ON COLUMN Archive.purpose IS 'The purpose of this archive, e.g. COMMERCIAL.  See the ArchivePurpose DBSchema item.';
COMMENT ON COLUMN Archive.private IS 'Whether or not the archive is private. This affects the global visibility of the archive.';
COMMENT ON COLUMN Archive.package_description_cache IS 'Text blob containing all source and binary names and descriptions concatenated. Used to to build the tsearch indexes on this table.';
COMMENT ON COLUMN Archive.sources_cached IS 'Number of sources already cached for this archive.';
COMMENT ON COLUMN Archive.binaries_cached IS 'Number of binaries already cached for this archive.';
COMMENT ON COLUMN Archive.require_virtualized IS 'Whether this archive has binaries that should be built on a virtual machine, e.g. PPAs';
COMMENT ON COLUMN Archive.name IS 'The name of the archive.';
COMMENT ON COLUMN Archive.name IS 'Whether this archive should be published.';
COMMENT ON COLUMN Archive.date_updated IS 'When were the rebuild statistics last updated?';
COMMENT ON COLUMN Archive.total_count IS 'How many source packages are in the rebuild archive altogether?';
COMMENT ON COLUMN Archive.pending_count IS 'How many packages still need building?';
COMMENT ON COLUMN Archive.succeeded_count IS 'How many source packages were built sucessfully?';
COMMENT ON COLUMN Archive.failed_count IS 'How many packages failed to build?';
COMMENT ON COLUMN Archive.building_count IS 'How many packages are building at present?';


-- ArchiveDependency
COMMENT ON TABLE ArchiveDependency IS 'This table maps a given archive to all other archives it should depend on.';
COMMENT ON COLUMN ArchiveDependency.date_created IS 'Instant when the dependency was created.';
COMMENT ON COLUMN ArchiveDependency.archive IS 'The archive where the dependency should be applied.';
COMMENT ON COLUMN ArchiveDependency.dependency IS 'The archive to depend on.';

-- ArchivePermission

COMMENT ON TABLE ArchivePermission IS 'ArchivePermission: A record of who has permission to upload and approve uploads to an archive (and hence a distribution)';
COMMENT ON COLUMN ArchivePermission.date_created IS 'The date that this permission was created.';
COMMENT ON COLUMN ArchivePermission.archive IS 'The archive to which this permission applies.';
COMMENT ON COLUMN ArchivePermission.permission IS 'The permission type being granted.';
COMMENT ON COLUMN ArchivePermission.person IS 'The person or team to whom the permission is being granted.';
COMMENT ON COLUMN ArchivePermission.component IS 'The component to which this upload permission applies.';
COMMENT ON COLUMN ArchivePermission.sourcepackagename IS 'The source package name to which this permission applies.  This can be used to provide package-level permissions to single users.';

-- ArchiveRebuild

COMMENT ON TABLE ArchiveRebuild IS 'ArchiveRebuild: A link table that ties a "rebuild archive" to a DistroSeries and that captures the rebild life cycle data.';
COMMENT ON COLUMN ArchiveRebuild.archive IS 'The archive to be used for the rebuild.';
COMMENT ON COLUMN ArchiveRebuild.distroseries IS 'The DistroSeries in question.';
COMMENT ON COLUMN ArchiveRebuild.registrant IS 'The person who requested/started the rebuild.';
COMMENT ON COLUMN ArchiveRebuild.status IS 'The rebuild status (in-progress, complete, cancelled, obsolete).';
COMMENT ON COLUMN ArchiveRebuild.reason IS 'The reason why this rebuild was started (one-liner).';
COMMENT ON COLUMN ArchiveRebuild.date_created IS 'Date of creation for this rebuild.';


-- Component
COMMENT ON TABLE Component IS 'Known components in Launchpad';
COMMENT ON COLUMN Component.name IS 'Component name text';
COMMENT ON COLUMN Component.description IS 'Description of this component.';


-- Section
COMMENT ON TABLE Section IS 'Known sections in Launchpad';
COMMENT ON COLUMN Section.name IS 'Section name text';


-- ComponentSelection
COMMENT ON TABLE ComponentSelection IS 'Allowed components in a given distroseries.';
COMMENT ON COLUMN ComponentSelection.distroseries IS 'Refers to the distroseries in question.';
COMMENT ON COLUMN ComponentSelection.component IS 'Refers to the component in qestion.';


-- SectionSelection
COMMENT ON TABLE SectionSelection IS 'Allowed sections in a given distroseries.';
COMMENT ON COLUMN SectionSelection.distroseries IS 'Refers to the distroseries in question.';
COMMENT ON COLUMN SectionSelection.section IS 'Refers to the section in question.';

-- PillarName
COMMENT ON TABLE PillarName IS 'A cache of the names of our "Pillar''s" (distribution, product, project) to ensure uniqueness in this shared namespace. This is a materialized view maintained by database triggers.';
COMMENT ON COLUMN PillarName.alias_for IS 'An alias for another pillarname. Rows with this column set are not maintained by triggers.';

-- POFileTranslator
COMMENT ON TABLE POFileTranslator IS 'A materialized view caching who has translated what pofile.';
COMMENT ON COLUMN POFileTranslator.person IS 'The person who submitted the translation.';
COMMENT ON COLUMN POFileTranslator.pofile IS 'The pofile the translation was submitted for.';
COMMENT ON COLUMN POFileTranslator.latest_message IS 'Latest translation
message added to the translation file.';
COMMENT ON COLUMN POFileTranslator.date_last_touched IS 'When was added latest
translation message.';

-- NameBlacklist
COMMENT ON TABLE NameBlacklist IS 'A list of regular expressions used to blacklist names.';
COMMENT ON COLUMN NameBlacklist.regexp IS 'A Python regular expression. It will be compiled with the IGNORECASE, UNICODE and VERBOSE flags. The Python search method will be used rather than match, so ^ markers should be used to indicate the start of a string.';
COMMENT ON COLUMN NameBlacklist.comment IS 'An optional comment on why this regexp was entered. It should not be displayed to non-admins and its only purpose is documentation.';

-- ScriptActivity
COMMENT ON TABLE ScriptActivity IS 'Records of successful runs of scripts ';
COMMENT ON COLUMN ScriptActivity.name IS 'The name of the script';
COMMENT ON COLUMN ScriptActivity.hostname IS 'The hostname of the machine where the script was run';
COMMENT ON COLUMN ScriptActivity.date_started IS 'The date at which the script started';
COMMENT ON COLUMN ScriptActivity.date_completed IS 'The date at which the script completed';

-- RevisionProperty
COMMENT ON TABLE RevisionProperty IS 'A collection of name and value pairs that appear on a revision.';
COMMENT ON COLUMN RevisionProperty.revision IS 'The revision which has properties.';
COMMENT ON COLUMN RevisionProperty.name IS 'The name of the property.';
COMMENT ON COLUMN RevisionProperty.value IS 'The value of the property.';

-- Entitlement
COMMENT ON TABLE Entitlement IS 'Entitlements and usage of privileged features.';
COMMENT ON COLUMN Entitlement.person IS 'The person to which the entitlements apply.';
COMMENT ON COLUMN Entitlement.registrant IS 'The person (admin) who registered this entitlement.  It is NULL if imported directly from an external sales system.';
COMMENT ON COLUMN Entitlement.approved_by IS 'The person who approved this entitlement.  It is NULL if imported directly from an external sales system.';
COMMENT ON COLUMN Entitlement.date_approved IS 'Approval date of entitlement.  It is NULL if imported directly from an external sales system.';
COMMENT ON COLUMN Entitlement.date_created IS 'Creation date of entitlement.';
COMMENT ON COLUMN Entitlement.date_starts IS 'When this entitlement becomes active.';
COMMENT ON COLUMN Entitlement.date_expires IS 'When this entitlement expires.';
COMMENT ON COLUMN Entitlement.entitlement_type IS 'The type of this entitlement (e.g. private bug).';
COMMENT ON COLUMN Entitlement.quota IS 'Number of this entitlement allowed.';
COMMENT ON COLUMN Entitlement.amount_used IS 'Quantity of this entitlement allocation that is used.';
COMMENT ON COLUMN Entitlement.whiteboard IS 'A place for administrator notes.';
COMMENT ON COLUMN Entitlement.state IS 'The state (REQUESTED, ACTIVE, INACTIVE) of the entitlement.';
COMMENT ON COLUMN Entitlement.is_dirty IS 'This entitlement has been modified and the state needst to be updated on the external system.';
COMMENT ON COLUMN Entitlement.distribution IS 'The distribution to which this entitlement applies.';
COMMENT ON COLUMN Entitlement.product IS 'The product to which this entitlement applies.';
COMMENT ON COLUMN Entitlement.project IS 'The project to which this entitlement applies.';

-- OpenIdRPConfig
COMMENT ON TABLE OpenIdRPConfig IS 'Configuration information for OpenID Relying Parties';
COMMENT ON COLUMN OpenIdRPConfig.trust_root IS 'The trust root for this RP';
COMMENT ON COLUMN OpenIdRPConfig.displayname IS 'The human readable name for this RP';
COMMENT ON COLUMN OpenIDRPConfig.description IS 'A description of the RP.  Should indicate why the RP wants the user to log in';
COMMENT ON COLUMN OpenIdRPConfig.logo IS 'A reference to the logo for this RP';
COMMENT ON COLUMN OpenIdRPConfig.allowed_sreg IS 'A comma separated list of fields that can be sent to the RP via openid.sreg.  The field names should not have the "openid.sreg." prefix';
COMMENT ON COLUMN OpenIdRPConfig.creation_rationale IS 'A person creation rationale to use for users who create an account while logging in to this RP';

--OpenIDRPSummary
COMMENT ON TABLE OpenIDRPSummary IS 'The summary of the activity between a person and an RP.';
COMMENT ON COLUMN OpenIDRPSummary.account IS 'The account who used the RP.';
COMMENT ON COLUMN OpenIDRPSummary.openid_identifier IS 'The OpenID identifier used to login.';
COMMENT ON COLUMN OpenIDRPSummary.trust_root IS 'The trust root for the RP';
COMMENT ON COLUMN OpenIDRPSummary.date_created IS 'The creation date of this summary; the first time the person used the RP.';
COMMENT ON COLUMN OpenIDRPSummary.date_last_used IS 'The date the RP was last used.';
COMMENT ON COLUMN OpenIDRPSummary.total_logins IS 'The total number of times the RP was used by the person.';

-- ProductSubscription
-- COMMENT ON TABLE ProductSubscription IS 'Defines the support contacts for a given product. The support contacts will be automatically subscribed to every support request filed on the product.';

-- LanguagePack
COMMENT ON TABLE LanguagePack IS 'Store exported language packs for DistroSeries.';
COMMENT ON COLUMN LanguagePack.file IS 'Librarian file where the language pack is stored.';
COMMENT ON COLUMN LanguagePack.date_exported IS 'When was exported the language pack.';
COMMENT ON COLUMN LanguagePack.date_last_used IS 'When did we stop using the language pack. It\'s used to decide whether we can remove it completely from the system. When it\'s being used, its value is NULL';
COMMENT ON COLUMN LanguagePack.distroseries IS 'The distribution series from where this language pack was exported.';
COMMENT ON COLUMN LanguagePack.type IS 'Type of language pack. There are two types available, 1: Full export, 2: Update export based on language_pack_that_updates export.';
COMMENT ON COLUMN LanguagePack.updates IS 'The LanguagePack that this one updates.';

-- HWSubmission
COMMENT ON TABLE HWSubmission IS 'Raw HWDB submission data';
COMMENT ON COLUMN HWSubmission.date_created IS 'Date and time of the submission (generated by the client).';
COMMENT ON COLUMN HWSubmission.date_submitted IS 'Date and time of the submission (generated by the server).';
COMMENT ON COLUMN HWSubmission.format IS 'The format version of the submitted data, as given by the HWDB client. See HWSubmissionFormat for valid values.';
COMMENT ON COLUMN HWSubmission.status IS 'The status of the submission. See HWSubmissionProcessingStatus for valid values.';
COMMENT ON COLUMN HWSubmission.private IS 'If false, the submitter allows public access to the data. If true, the data may be used only for statistical purposes.';
COMMENT ON COLUMN HWSubmission.contactable IS 'If True, the submitter agrees to be contacted by upstream developers and package maintainers for tests etc.';
COMMENT ON COLUMN HWSubmission.submission_key IS 'A unique submission ID.';
COMMENT ON COLUMN HWSubmission.owner IS 'A reference to the Person table: The owner/submitter of the data.';
COMMENT ON COLUMN HWSubmission.distroarchseries IS 'A reference to the distroarchseries of the submission. This value is null, if the submitted values for distribution, distroseries and architecture do not match an existing entry in the Distroarchseries table.';
COMMENT ON COLUMN HWSubmission.raw_submission IS 'A reference to a row of LibraryFileAlias. The library file contains the raw submission data.';
COMMENT ON COLUMN HWSubmission.system_fingerprint IS 'A reference to an entry of the HWDBSystemFingerPrint table. This table stores the system name as returned by HAL (system.vendor, system.product)';
COMMENT ON COLUMN HWSubmission.raw_emailaddress IS 'The email address of the submitter.';

COMMENT ON TABLE HWSubmissionBug IS 'Link bugs to HWDB submissions';

COMMENT ON TABLE HWSystemFingerprint IS 'A distinct list of "fingerprints" (HAL system.name, system.vendor) from raw submission data';
COMMENT ON COLUMN HWSystemFingerprint.fingerprint IS 'The fingerprint';

COMMENT ON TABLE HWDriver IS 'Information about a driver for a device';
COMMENT ON COLUMN HWDriver.package_name IS 'The Debian package name a driver is a part of';
COMMENT ON COLUMN HWDriver.name IS 'The name of a driver.';

COMMENT ON TABLE HWVendorName IS 'A list of hardware vendor names.';
COMMENT ON COLUMN HWVendorName.name IS 'The name of a vendor.';

COMMENT ON TABLE HWVendorId IS 'Associates tuples (bus, vendor ID for this bus) with vendor names.';
COMMENT ON COLUMN HWVendorId.bus IS 'The bus.';
COMMENT ON COLUMN HWVendorId.vendor_id_for_bus IS 'The ID of a vendor for the bus given by column `bus`';

COMMENT ON TABLE HWDevice IS 'Basic information on devices.';
COMMENT ON COLUMN HWDevice.bus_vendor_id IS 'A reference to a HWVendorID record.';
COMMENT ON COLUMN HWDevice.bus_product_id IS 'The bus product ID of a device';
COMMENT ON COLUMN HWDevice.variant IS 'An optional additional description for a device that shares its vendor and product ID with another, technically different, device.';
COMMENT ON COLUMN HWDevice.name IS 'The human readable product name of the device.';
COMMENT ON COLUMN HWDevice.submissions IS 'The number of submissions that contain this device.';

COMMENT ON TABLE HWDeviceClass IS 'Capabilities of a device.';
COMMENT ON COLUMN HWDeviceClass.device IS 'A reference to a device.';
COMMENT ON COLUMN HWDeviceClass.main_class IS 'The main class of a device. Legal values are defined by the HWMainClass enumeration.';
COMMENT ON COLUMN HWDeviceClass.sub_class IS 'The sub-class of a device. Legal values are defined by the HWSubClass enumeration.';

COMMENT ON TABLE HWDeviceNameVariant IS 'Alternative vendor and product names of devices.';
COMMENT ON COLUMN HWDeviceNameVariant.vendor_name IS 'The alternative vendor name.';
COMMENT ON COLUMN HWDeviceNameVariant.product_name IS 'The alternative product name.';
COMMENT ON COLUMN HWDeviceNameVariant.device IS 'The device named by this alternative vendor and product names.';
COMMENT ON COLUMN HWDeviceNameVariant.submissions IS 'The number of submissions containing this alternative vendor and product name.';

COMMENT ON TABLE HWDeviceDriverLink IS 'Combinations of devices and drivers mentioned in submissions.';
COMMENT ON COLUMN HWDeviceDriverLink.device IS 'The device controlled by the driver.';
COMMENT ON COLUMN HWDeviceDriverLink.driver IS 'The driver controlling the device.';

COMMENT ON TABLE HWSubmissionDevice IS 'Links between devices and submissions.';
COMMENT ON COLUMN HWSubmissionDevice.device_driver_link IS 'The combination (device, driver) mentioned in a submission.';
COMMENT ON COLUMN HWSubmissionDevice.submission IS 'The submission mentioning this (device, driver) combination.';
COMMENT ON COLUMN HWSubmissionDevice.parent IS 'The parent device of this device.';
COMMENT ON COLUMN HWSubmissionDevice.hal_device_id IS 'The ID of the HAL node of this device in the submitted data.';

COMMENT ON TABLE HWTest IS 'General information about a device test.';
COMMENT ON COLUMN HWTest.namespace IS 'The namespace of a test.';
COMMENT ON COLUMN HWTest.name IS 'The name of a test.';

COMMENT ON TABLE HWTestAnswerChoice IS 'Choice values of multiple choice tests/questions.';
COMMENT ON COLUMN HWTestAnswerChoice.choice IS 'The choice value.';
COMMENT ON COLUMN HWTestAnswerChoice.test IS 'The test this choice belongs to.';

COMMENT ON TABLE HWTestAnswer IS 'The answer for a test from a submission. This can be either a multiple choice selection or a numerical value. Exactly one of the columns choice, intval, floatval must be non-null.';
COMMENT ON COLUMN HWTestAnswer.test IS 'The test answered by this answer.';
COMMENT ON COLUMN HWTestAnswer.choice IS 'The selected value of a multiple choice test.';
COMMENT ON COLUMN HWTestAnswer.intval IS 'The integer result of a test with a numerical result.';
COMMENT ON COLUMN HWTestAnswer.floatval IS 'The double precision floating point number result of a test with a numerical result.';
COMMENT ON COLUMN HWTestAnswer.unit IS 'The physical unit of a test with a numerical result.';

COMMENT ON TABLE HWTestAnswerCount IS 'Accumulated results of tests. Either the column choice or the columns average and sum_square must be non-null.';
COMMENT ON COLUMN HWTestAnswerCount.test IS 'The test.';
COMMENT ON COLUMN HWTestAnswerCount.distroarchseries IS 'The distroarchseries for which results are accumulated,';
COMMENT ON COLUMN HWTestAnswerCount.choice IS 'The choice value of a multiple choice test.';
COMMENT ON COLUMN HWTestAnswerCount.average IS 'The average value of the result of a numerical test.';
COMMENT ON COLUMN HWTestAnswerCount.sum_square IS 'The sum of the squares of the results of a numerical test.';
COMMENT ON COLUMN HWTestAnswerCount.unit IS 'The physical unit of a numerical test result.';
COMMENT ON COLUMN HWTestAnswerCount.num_answers IS 'The number of submissions from which the result is accumulated.';

COMMENT ON TABLE HWTestAnswerDevice IS 'Association of test results and device/driver combinations.';
COMMENT ON COLUMN HWTestAnswerDevice.answer IS 'The test answer.';
COMMENT ON COLUMN HWTestAnswerDevice.device_driver IS 'The device/driver combination.';

COMMENT ON TABLE HWTestAnswerCountDevice IS 'Association of accumulated test results and device/driver combinations.';
COMMENT ON COLUMN HWTestAnswerCountDevice.answer IS 'The test answer.';
COMMENT ON COLUMN HWTestAnswerCountDevice.device_driver IS 'The device/driver combination.';


-- StructuralSubscription
COMMENT ON TABLE StructuralSubscription IS 'A subscription to notifications about a Launchpad structure';
COMMENT ON COLUMN StructuralSubscription.product IS 'The subscription\`s target, when it is a product.';
COMMENT ON COLUMN StructuralSubscription.productseries IS 'The subscription\`s target, when it is a product series.';
COMMENT ON COLUMN StructuralSubscription.project IS 'The subscription\`s target, when it is a project.';
COMMENT ON COLUMN StructuralSubscription.milestone IS 'The subscription\`s target, when it is a milestone.';
COMMENT ON COLUMN StructuralSubscription.distribution IS 'The subscription\`s target, when it is a distribution.';
COMMENT ON COLUMN StructuralSubscription.distroseries IS 'The subscription\`s target, when it is a distribution series.';
COMMENT ON COLUMN StructuralSubscription.sourcepackagename IS 'The subscription\`s target, when it is a source-package';
COMMENT ON COLUMN StructuralSubscription.subscriber IS 'The person subscribed.';
COMMENT ON COLUMN StructuralSubscription.subscribed_by IS 'The person initiating the subscription.';
COMMENT ON COLUMN StructuralSubscription.bug_notification_level IS 'The volume and type of bug notifications this subscription will generate. The value is an item of the enumeration `BugNotificationLevel`.';
COMMENT ON COLUMN StructuralSubscription.blueprint_notification_level IS 'The volume and type of blueprint notifications this subscription will generate. The value is an item of the enumeration `BugNotificationLevel`.';
COMMENT ON COLUMN StructuralSubscription.date_created IS 'The date on which this subscription was created.';
COMMENT ON COLUMN StructuralSubscription.date_last_updated IS 'The date on which this subscription was last updated.';

-- OAuth
COMMENT ON TABLE OAuthConsumer IS 'A third part application that will access Launchpad on behalf of one of our users.';
COMMENT ON COLUMN OAuthConsumer.key IS 'The unique key for this consumer.';
COMMENT ON COLUMN OAuthConsumer.secret IS 'The secret used by this consumer (together with its key) to identify itself with Launchpad.';
COMMENT ON COLUMN OAuthConsumer.date_created IS 'The creation date.';
COMMENT ON COLUMN OAuthConsumer.disabled IS 'Is this consumer disabled?';

COMMENT ON TABLE OAuthRequestToken IS 'A request token which, once authorized by the user, is exchanged for an access token.';
COMMENT ON COLUMN OAuthRequestToken.consumer IS 'The consumer which is going to access the protected resources.';
COMMENT ON COLUMN OAuthRequestToken.person IS 'The person who authorized this token.';
COMMENT ON COLUMN OAuthRequestToken.permission IS 'The permission given by the
person to the consumer.';
COMMENT ON COLUMN OAuthRequestToken.key IS 'This token\'s unique key.';
COMMENT ON COLUMN OAuthRequestToken.secret IS 'The secret used by the consumer (together with the token\'s key) to get an access token once the user has authorized its use.';
COMMENT ON COLUMN OAuthRequestToken.date_created IS 'The date/time in which the token was created.';
COMMENT ON COLUMN OAuthRequestToken.date_expires IS 'When the authorization is to expire.';
COMMENT ON COLUMN OAuthRequestToken.date_reviewed IS 'When the authorization request was authorized or rejected by the person.';
COMMENT ON COLUMN OAuthRequestToken.product IS 'The product associated with this token.';
COMMENT ON COLUMN OAuthRequestToken.project IS 'The project associated with this token.';
COMMENT ON COLUMN OAuthRequestToken.distribution IS 'The distribution associated with this token.';
COMMENT ON COLUMN OAuthRequestToken.sourcepackagename IS 'The sourcepackagename associated with this token.';

COMMENT ON TABLE OAuthAccessToken IS 'An access token used by the consumer to act on behalf of one of our users.';
COMMENT ON COLUMN OAuthAccessToken.consumer IS 'The consumer which is going to access the protected resources.';
COMMENT ON COLUMN OAuthAccessToken.person IS 'The person on whose behalf the
consumer will access Launchpad.';
COMMENT ON COLUMN OAuthAccessToken.permission IS 'The permission given by that person to the consumer.';
COMMENT ON COLUMN OAuthAccessToken.key IS 'This token\'s unique key.';
COMMENT ON COLUMN OAuthAccessToken.secret IS 'The secret used by the consumer (together with the token\'s key) to access Launchpad on behalf of the person.';
COMMENT ON COLUMN OAuthAccessToken.date_created IS 'The date/time in which the token was created.';
COMMENT ON COLUMN OAuthAccessToken.date_expires IS 'The date/time in which this token will stop being accepted by Launchpad.';
COMMENT ON COLUMN OAuthAccessToken.product IS 'The product associated with this token.';
COMMENT ON COLUMN OAuthAccessToken.project IS 'The project associated with this token.';
COMMENT ON COLUMN OAuthAccessToken.distribution IS 'The distribution associated with this token.';
COMMENT ON COLUMN OAuthAccessToken.sourcepackagename IS 'The sourcepackagename associated with this token.';

COMMENT ON TABLE OAuthNonce IS 'The unique nonce for any request with a given timestamp and access token. This is generated by the consumer.';
COMMENT ON COLUMN OAuthNonce.access_token IS 'The access token.';
COMMENT ON COLUMN OAuthNonce.nonce IS 'The nonce itself.';
COMMENT ON COLUMN OAuthNonce.request_timestamp IS 'The date and time (as a timestamp) in which the request was made.';

COMMENT ON TABLE WebServiceBan IS 'A list of specifications of clients which should be denied access on the web service.';
COMMENT ON COLUMN WebServiceBan.person IS 'If set, all access by this person should be denied access.';
COMMENT ON COLUMN WebServiceBan.consumer IS 'If set, all access by this consumer should be denied.';
COMMENT ON COLUMN WebServiceBan.token IS 'If set, all all access using this token should be denied.';
COMMENT ON COLUMN WebServiceBan.ip IS 'If set, all requests from that host or network should be denied. If either person, consumer or token is also set, then only requests matching both the IP and the other constraint will be denied.';
COMMENT ON COLUMN WebServiceBan.date_created IS 'When this ban was created.';
COMMENT ON COLUMN WebServiceBan.active IS 'Is the ban still in effect?';<|MERGE_RESOLUTION|>--- conflicted
+++ resolved
@@ -258,7 +258,8 @@
 
 COMMENT ON COLUMN BugWatch.last_error_type IS 'The type of error which last prevented this entry from being updated. Legal values are defined by the BugWatchErrorType enumeration.';
 COMMENT ON COLUMN BugWatch.remote_importance IS 'The importance of the bug as returned by the remote server. This will be converted into a Launchpad BugTaskImportance value.';
-<<<<<<< HEAD
+COMMENT ON COLUMN BugWatch.remote_lp_bug_id IS 'The bug in Launchpad that the remote bug is pointing at. This can be different than the BugWatch.bug column, since the same remote bug can be linked from multiple bugs in Launchpad, but the remote bug can only link to a single bug in Launchpad. The main use case for this column is to avoid having to query the remote bug tracker for this information, in order to decide whether we need to give this information to the remote bug tracker.';
+
 
 -- BugAffectsPerson
 
@@ -266,9 +267,6 @@
 COMMENT ON COLUMN BugAffectsPerson.bug IS 'The bug affecting this person.';
 COMMENT ON COLUMN BugAffectsPerson.person IS 'The person affected by this bug.';
 
-=======
-COMMENT ON COLUMN BugWatch.remote_lp_bug_id IS 'The bug in Launchpad that the remote bug is pointing at. This can be different than the BugWatch.bug column, since the same remote bug can be linked from multiple bugs in Launchpad, but the remote bug can only link to a single bug in Launchpad. The main use case for this column is to avoid having to query the remote bug tracker for this information, in order to decide whether we need to give this information to the remote bug tracker.';
->>>>>>> e3f2367e
 
 -- CodeImport
 
