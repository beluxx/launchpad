--- conflicted
+++ resolved
@@ -499,8 +499,6 @@
         """See `IBugTarget`."""
         return self.distroseries.getUsedBugTags()
 
-<<<<<<< HEAD
-=======
     def getUsedBugTagsWithOpenCounts(self, user, tag_limit=0,
                                      include_tags=None):
         """See IBugTarget."""
@@ -511,7 +509,6 @@
                 BugSummary.sourcepackagename == self.sourcepackagename),
             user, tag_limit=tag_limit, include_tags=include_tags)
 
->>>>>>> faae8bd7
     @property
     def max_bug_heat(self):
         """See `IHasBugs`."""
