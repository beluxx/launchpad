/** Copyright (c) 2009, Canonical Ltd. All rights reserved.
 *
 * Form overlay widgets and subscriber handling for bug pages.
 *
 * @module BugtaskIndex
 * @requires base, node, lazr.formoverlay, lazr.anim
 */

YUI.add('bugs.bugtask_index', function(Y) {

var bugs = Y.namespace('bugs');

// lazr.FormOverlay objects.
var duplicate_form_overlay;
var privacy_form_overlay;

// The url of the page used to update bug duplicates.
var update_dupe_url;

// The launchpad js client used.
var lp_client;

// The initially hidden subscription spinner element.
var spinner;

// The launchpad client entry for the current bug.
var lp_bug_entry;

// The bug itself, taken from cache.
var bug_repr;

// Below are all pertinent to current user.
var me; // A URI.
var short_name;
var display_name;

// Overlay related vars.
var error_overlay;
var form_load_callbacks = {};
var submit_button_html =
    '<button type="submit" name="field.actions.change" ' +
    'value="Change" class="lazr-pos lazr-btn" >OK</button>';
var cancel_button_html =
    '<button type="button" name="field.actions.cancel" ' +
    'class="lazr-neg lazr-btn" >Cancel</button>';
var privacy_link;
var privacy_spinner;

/*
 * An object representing the bugtask subscribers portlet.
 *
 * Since the portlet loads via XHR and inline subscribing
 * depends on that portlet being loaded, setup a custom
 * event object, to provide a hook for initializing subscription
 * link callbacks after a bugs:portletloaded event.
 *
 * XXX deryck 2009-04-30 bug=369874 Now this object exists,
 * the inline js on bug-portlet-subscribers.pt should be moved here.
*/
var PortletTarget = function() {};
Y.augment(PortletTarget, Y.Event.Target);
Y.bugs.portlet = new PortletTarget();
Y.bugs.portlet.subscribe('bugs:portletloaded', function() {
    setup_subscription_link_handlers();
});

Y.bugs.setup_bugtask_index = function() {
    /*
     * Check the page for links related to overlay forms and request the HTML
     * for these forms.
     */
    Y.on('load', function() {
        // If the user is not logged in, then we need to defer to the
        // default behaviour.
        if (LP.client.links.me === undefined) {
            return;
        }

        if (lp_client === undefined || bug_repr === undefined) {
            setup_client_and_bug();
        }

        if (me === undefined) {
            setup_names();
        }

        Y.on('io:complete', function(id, response_object) {
            form_load_callbacks[id](response_object.responseText);
        }, this);

        // First look for 'Mark as duplicate' links.
        var update_dupe_links = Y.all('.menu-link-mark-dupe');

        // If there are none, check for any 'change duplicate bug' links.
        if (!update_dupe_links){
            update_dupe_links = Y.all('#change_duplicate_bug');
        }

        if (update_dupe_links) {
            // First things first, pre-load the mark-dupe form.
            update_dupe_url = update_dupe_links.item(0).getAttribute('href');
            var mark_dupe_form_url = update_dupe_url + '/++form++';
            var dupe_form_id = Y.io(mark_dupe_form_url);
            form_load_callbacks[dupe_form_id.id] = createBugDuplicateFormOverlay;

            // Add an on-click handler to any links found that displays
            // the form overlay.
            update_dupe_links.on('click', function(e){
                // Only go ahead if we have received the form content by the
                // time the user clicks:
                if (duplicate_form_overlay){
                    e.preventDefault();
                    duplicate_form_overlay.show();
                }
            });
            // Add a class denoting them as js-action links.
            update_dupe_links.addClass('js-action');
        }

        privacy_link = Y.get('#privacy-link');

        if (privacy_link) {
            var privacy_link_url = privacy_link.getAttribute('href') + '/++form++';
            var privacy_div = Y.get('#privacy-text');
            var privacy_html = privacy_link.get('innerHTML') + ' ';
            privacy_div.set('innerHTML', privacy_html);
            var privacy_text = Y.get('#privacy-text');
            privacy_link = Y.Node.create(
                '<a href="' + privacy_link_url + '" id="privacy-link">' +
                '<img src="/@@/edit"></a>');
            privacy_text.appendChild(privacy_link);
            privacy_spinner = Y.Node.create(
                '<img src="/@@/spinner" style="display: none" />');
            privacy_text.appendChild(privacy_spinner);
            var privacy_form_id = Y.io(privacy_link_url);
            form_load_callbacks[privacy_form_id.id] = create_privacy_form_overlay;

            privacy_link.on('click', function(e) {
                if (privacy_form_overlay) {
                    e.preventDefault();
                    privacy_form_overlay.show();
                    // XXX Abel Deuring 2009-04-23, bug 365462
                    // Y.get('#field.private') returns null.
                    // Seems that YUI does not like IDs containing a '.'
                    document.getElementById('field.private').focus();
                }
            });
            privacy_link.addClass('js-action');
        }
    }, window);
};

/*
 * Initialize callbacks for subscribe/unsubscribe links.
 *
 * @method setup_subscription_link_handlers
 */
function setup_subscription_link_handlers() {
    if (LP.client.links.me === undefined) {
        return;
    }

    if (lp_client === undefined || bug_repr === undefined) {
        setup_client_and_bug();
    }

    if (me === undefined) {
        setup_names();
    }

    spinner = Y.get('#sub-unsub-spinner');

    var subscription_link = Y.get('.menu-link-subscription');
    if (subscription_link) {
        subscription_link.on('click', function(e) {
            e.halt();
            if (e.target.get('parentNode').hasClass('subscribed-false')) {
                subscribe_current_user(e.target);
            }
            else {
                unsubscribe_current_user(e.target);
            }
        });
        subscription_link.addClass('js-action');
    }

    // The unsubscribe icon in the scribers list has to be
    // handled uniquely.
    var unsubscribe_icon = Y.get('#unsubscribe-icon-' + user_name);
    if (unsubscribe_icon) {
        unsubscribe_icon.on('click', function(e) {
            e.halt();
            unsubscribe_user_via_icon(e.target, subscription_link);
        });
    }

    create_error_overlay();
}

/*
 * Create the lp client and bug entry if we haven't done so already.
 *
 * @method setup_client_and_bug
 */
function setup_client_and_bug() {
    lp_client = new LP.client.Launchpad();

    if (bug_repr === undefined) {
        bug_repr = LP.client.cache.bug;
        lp_bug_entry = new LP.client.Entry(
            lp_client, bug_repr, bug_repr.self_link);
    }
}

/*
 * Initialize the various variables for referring to "me".
 *
 * @method setup_names
 */
function setup_names() {
    me = LP.client.links.me;
    // To get the actual user name, strip the leading "/~"
    // from the "me" URI.
    user_name = me.substring(2);
    config = {
        on: {
            success: function(person) {
                display_name = person.lookup_value('display_name');
            },
            failure: function(args) {
                display_error(null, 'Could not find your account.');
            }
        }
    };
    lp_client.get(me, config);
}

/*
 * Creates the duplicate form overlay using the passed form content.
 *
 * @method createBugDuplicateFormOverlay
 */
function createBugDuplicateFormOverlay(form_content) {
    duplicate_form_overlay = new Y.lazr.FormOverlay({
        headerContent: '<h2>Mark bug report as duplicate</h2>',
        form_content: 'Marking the bug as a duplicate will, by default, ' +
                      'hide it from search results listings.' + form_content,
        form_submit_button: Y.Node.create(submit_button_html),
        form_cancel_button: Y.Node.create(cancel_button_html),
        centered: true,
        form_submit_callback: update_bug_duplicate,
        visible: false
    });
    duplicate_form_overlay.render('#duplicate-form-container');
}

/*
 * Update the bug duplicate via the LP API
 */
function update_bug_duplicate(data) {
    // XXX noodles 2009-03-17 bug=336866 It seems the etag
    // returned by lp_save() is incorrect. Remove it for now
    // so that the second save does not result in a '412
    // precondition failed' error.
    //
    // XXX deryck 2009-04-29 bug=369293 Also, this has to
    // happen before *any* call to lp_save now that bug
    // subscribing can be done inline.  Named operations
    // don't return new objects, making the cached bug's
    // etag invalid as well.
    lp_bug_entry.removeAtt('http_etag');

    // Hide the formoverlay:
    duplicate_form_overlay.hide();

    // Add the spinner...
    var dupe_span = Y.get('#mark-duplicate-text');
    dupe_span.addClass('update-in-progress-message');

    // Set the new duplicate link on the bug entry.
    var new_dup_url = null;
    var new_dup_id = data['field.duplicateof'];
    // "make lint" claims the expession operator below should be "!--".
    // If we use this operator, we cannot unset the duplicate number.
    if (new_dup_id != '') {
        var self_link = lp_bug_entry.get('self_link');
        var last_slash_index = self_link.lastIndexOf('/');
        new_dup_url = self_link.slice(0, last_slash_index+1) + new_dup_id;
    }
    var old_dup_url = lp_bug_entry.get('duplicate_of_link');
    lp_bug_entry.set('duplicate_of_link', new_dup_url);

    // Create a config for the lp_save method
    config = {
        on: {
            success: function(updated_entry) {
                dupe_span.removeClass('update-in-progress-message');
                lp_bug_entry = updated_entry;

                if (new_dup_url !== null) {
                    dupe_span.set('innerHTML', [
                        'Duplicate of <a href="/bugs/' + new_dup_id + '">',
                        'bug #' + new_dup_id +'</a> ',
                        '<a class="menu-link-mark-dupe js-action" ',
                        'href="' + update_dupe_url + '">',
                        '<img src="/@@/edit" /></a>'
                        ].join(''));
                    show_comment_on_duplicate_warning();
                } else {
                    dupe_span.set('innerHTML',
                        '<a class="menu-link-mark-dupe js-action" href="' +
                        update_dupe_url + '">' +
                        '<img src="/@@/bug-dupe-icon" /> ' +
                        'Mark as duplicate</a>');
                    hide_comment_on_duplicate_warning();
                }
                Y.lazr.anim.green_flash({node: dupe_span}).run();
                // ensure the new link is hooked up correctly:
                dupe_span.query('a.menu-link-mark-dupe').on(
                    'click', function(e){
                        e.preventDefault();
                        duplicate_form_overlay.show();
                    });
            },
            failure: function(id, request) {
                dupe_span.removeClass('update-in-progress-message');
                if (request.status == 400) {
                    duplicate_form_overlay.showError(
                        new_dup_id + ' is not a valid bug number or' +
                        ' nickname.');
                } else {
                    duplicate_form_overlay.showError(request.responseText);
                }
                duplicate_form_overlay.show();

                // Reset the lp_bug_entry.duplicate_of_link as it wasn't
                // updated.
                lp_bug_entry.set('duplicate_of_link', old_dup_url);

            }
        }
    };

    // And save the updated entry.
    lp_bug_entry.lp_save(config);
}

/*
 * Ensure that a warning about adding a comment to a duplicate bug
 * is displayed.
 *
 * @method show_comment_on_duplicate_warning
 */
var show_comment_on_duplicate_warning = function() {
    var duplicate_warning = Y.get('#warning-comment-on-duplicate');
    if (duplicate_warning === null) {
        var container = Y.get('#new-comment');
        var first_node = container.get('firstChild');
        duplicate_warning = Y.Node.create(
            ['<div class="warning message" id="warning-comment-on-duplicate">',
             'Remember, this bug report is a duplicate. ',
             'Comment here only if you think the duplicate status is wrong.',
             '</div>'].join(''));
        container.insertBefore(duplicate_warning, first_node);
    }
};

/*
 * Ensure that no warning about adding a comment to a duplicate bug
 * is displayed.
 *
 * @method hide_comment_on_duplicate_warning
 */
var hide_comment_on_duplicate_warning = function() {
    var duplicate_warning = Y.get('#warning-comment-on-duplicate');
    if (duplicate_warning !== null) {
        duplicate_warning.ancestor().removeChild(duplicate_warning);
    }
};


/*
 * Create the privacy settings form overlay.
 *
 * @method create_privacy_form_overlay
 * @param form_content {String} The HTML data of the form overlay.
 */
var create_privacy_form_overlay = function(form_content) {
    privacy_form_overlay = new Y.lazr.FormOverlay({
        headerContent: '<h2>Change privacy settings</h2>',
        form_content: form_content,
        form_submit_button: Y.Node.create(submit_button_html),
        form_cancel_button: Y.Node.create(cancel_button_html),
        centered: true,
        form_submit_callback: update_privacy_settings,
        visible: false
    });
    privacy_form_overlay.render('#privacy-form-container');
    var node = Y.get('#form-container');
};

var update_privacy_settings = function(data) {
    // XXX noodles 2009-03-17 bug=336866 It seems the etag
    // returned by lp_save() is incorrect. Remove it for now
    // so that the second save does not result in a '412
    // precondition failed' error.
    //
    // XXX deryck 2009-04-29 bug=369293 Also, this has to
    // happen before *any* call to lp_save now that bug
    // subscribing can be done inline.  Named operations
    // don't return new objects, making the cached bug's
    // etag invalid as well.
    lp_bug_entry.removeAtt('http_etag');

    privacy_form_overlay.hide();

    var privacy_text = Y.get('#privacy-text');
    var privacy_div = Y.get('#privacy');
    privacy_link.setStyle('display', 'none');
    privacy_spinner.setStyle('display', 'inline');

    if (lp_client === undefined) {
        lp_client = new LP.client.Launchpad();
    }

    if (lp_bug_entry === undefined) {
        var bug_repr = LP.client.cache.bug;
        lp_bug_entry = new LP.client.Entry(
            lp_client, bug_repr, bug_repr.self_link);
    }

    var private = data['field.private'] !== undefined;
    var security_related =
        data['field.security_related'] !== undefined;

    lp_bug_entry.set('private', private);
    lp_bug_entry.set('security_related', security_related);

    var config = {
        on: {
            success: function (updated_entry) {
                privacy_spinner.setStyle('display', 'none');
                privacy_link.setStyle('display', 'inline');
                lp_bug_entry = updated_entry;

<<<<<<< HEAD
                // XXX noodles 2009-03-17 bug=336866 It seems the etag
                // returned by lp_save() is incorrect. Remove it for now
                // so that the second save does not result in a '412
                // precondition failed' error.
                lp_bug_entry.removeAtt('http_etag');

=======
                var privacy_div = Y.get('#privacy');
>>>>>>> b8cf7f15
                if (private) {
                    privacy_div.removeClass('public');
                    privacy_div.addClass('private');
                    privacy_text.set(
                        'innerHTML',
                        'This report is <strong>private</strong> ');
                } else {
                    privacy_div.removeClass('private');
                    privacy_div.addClass('public');
                    privacy_text.set(
                        'innerHTML', 'This report is public ');
                }
                privacy_text.appendChild(privacy_link);
                privacy_text.appendChild(privacy_spinner);

                var security_message = Y.get('#security-message');
                if (security_related) {
                    if (security_message === null) {
                        var security_message_html = [
                            '<div style="',
                            '    margin-top: 0.5em;',
                            '    padding-right: 18px;',
                            '    background:url(/@@/security)',
                            '    center right no-repeat;"',
                            '    id="security-message"',
                            '>Security vulnerability</div>'
                        ].join('');
                        security_message = Y.Node.create(security_message_html);
                        privacy_div.appendChild(security_message);
                    }
                } else {
                    if (security_message !== null) {
                        privacy_div.removeChild(security_message);
                    }
                }
                Y.lazr.anim.green_flash({node: privacy_div}).run();
            },
            failure: function(id, request) {
                privacy_spinner.setStyle('display', 'none');
                privacy_link.setStyle('display', 'inline');
                Y.lazr.anim.red_flash({node: privacy_div}).run();
                privacy_form_overlay.showError(request.responseText);
                privacy_form_overlay.show();
            }
        }
    };
    lp_bug_entry.lp_save(config);
};

/*
 * Create the form overlay to use when encountering errors.
 *
 * @method create_error_overlay
*/
function create_error_overlay() {
    error_overlay = new Y.lazr.FormOverlay({
        headerContent: '<h2>Error</h2>',
        form_content:  '',
        form_submit_button: Y.Node.create(
            '<button style="display:none"></button>'),
        form_cancel_button: cancel_form_button(),
        centered: true,
        visible: false
    });
    error_overlay.render();
}

/*
 * Create a form button for canceling an error form
 * that won't reload the page on submit.
 *
 * @method cancel_form_button
 * @return button {Node} The form's cancel button.
*/
function cancel_form_button() {
    var button = Y.Node.create('<button>OK</button>');
    button.on('click', function(e) {
        e.preventDefault();
        error_overlay.hide();
    });
    return button;
}

/*
 * Take an error message and display in an overlay.
 *
 * @method display_error
 * @param flash_node {Node} The node to red flash.
 * @param msg {String} The message to display.
*/
function display_error(flash_node, msg) {
    if (flash_node) {
        var anim = Y.lazr.anim.red_flash({ node: flash_node });
        anim.on('end', function(e) {
            error_overlay.showError(msg);
            error_overlay.show();
        });
        anim.run();
    } else {
        error_overlay.showError(msg);
        error_overlay.show();
    }
}

/*
 * Used to remove the user's name from the subscriber's list.
 * This fixes a bug where the div for the user name does not flash
 * green as it should.
 *
 * @method remove_user_name_link
 */
function remove_user_name_link() {
    var me_node = Y.get('#subscriber-' + user_name);
    var parent = me_node.get('parentNode');
    parent.removeChild(me_node);
}

/*
 * Add the user name to the subscriber's list.
 *
 * @method add_user_name_link
 */
function add_user_name_link() {
    var html = [
        '<div id="subscriber-' + user_name + '">',
        '<a href="' + me + '" title="Subscribed themselves">',
        '<img alt="" src="/@@/person" width="14" height="14" />',
        '&nbsp;' + display_name + '</a>',
        '<a href="+subscribe" style="float: right;',
        ' margin-top: -17px" id="unsubscribe-' + user_name,
        '" title="Unsubscribe ' + display_name + '">',
        '<img src="/@@/remove" id="unsubscribe-icon-',
        user_name + '" />',
        '</a></div>'
    ].join('');
    var link_node = Y.Node.create(html);
    var subscribers = Y.get('#subscribers-links');
    subscribers.insertBefore(link_node,
        subscribers.get('firstChild'));
}

/*
 * Add the "None" div to the subscribers list if
 * there aren't any subscribers left.
 *
 * @method set_none_for_empty_subscribers
 */
function set_none_for_empty_subscribers() {
    var subscriber_list = Y.get('#subscribers-links');
    // Assume if subscriber_list has no child divs
    // then the list of subscribers is empty.
    if (!subscriber_list.query('div')) {
        var none_div = Y.Node.create('<div id="none-subscribers">None</div>');
        subscriber_list.appendChild(none_div);
    }
}

/*
 * Set the class on subscription link's parentNode.
 *
 * This is used to reset the class used by the
 * click handler to know which link was clicked.
 *
 * @method set_subscription_link_parent_class
 * @param subscription_link {Node} The sub/unsub link.
 * @param subscribed {Boolean} The sub/unsub'ed flag for the class.
 */
function set_subscription_link_parent_class(subscription_link, subscribed) {
    var parent = subscription_link.get('parentNode');
    parent.setAttribute('class', 'subscribed-' + subscribed);
}

/*
 * Unsubscribe the current user from this bugtask
 * when the minus icon is clicked.
 *
 * @method unsubscribe_user_via_icon
 * @param icon {Node} The minus icon that was clicked.
 * @param subscription_link {Node} The subscribe/unsubscribe user link.
*/
function unsubscribe_user_via_icon(icon, subscription_link) {
    icon.set('src', '/@@/spinner');

    var config = {
        on: {
            success: function(client) {
                var icon_parent = icon.get('parentNode');
                icon_parent.removeChild(icon);
                remove_user_name_link();
                add_user_name_link();

                // Checking for a subscription link here helps this degrade
                // better when landing on +subscribe pages accidentally.
                if (subscription_link) {
                    subscription_link.set('innerHTML', 'Subscribe');
                    subscription_link.setStyle('background',
                        'url(/@@/add) left center no-repeat');
                    set_subscription_link_parent_class(subscription_link, false);
                }

                var flash_node = Y.get('#subscriber-' + user_name);
                var anim = Y.lazr.anim.green_flash({ node: flash_node });
                anim.on('end', function(e) {
                    var me_node = Y.get('#subscriber-' + user_name);
                    var parent = me_node.get('parentNode');
                    parent.removeChild(me_node);
                    set_none_for_empty_subscribers();
                });
                anim.run();
            },

            failure: function(some_int, response, args) {
                icon.set('src', '/@@/remove');
                remove_user_name_link();
                add_user_name_link();
                // Grab the icon again to reset to click handler.
                var unsubscribe_icon = Y.get(
                    '#unsubscribe-icon-' + user_name);
                unsubscribe_icon.on('click', function(e) {
                    e.halt();
                    unsubscribe_user_via_icon(e.target, subscription_link);
                });

                var flash_node = Y.get('#subscriber-' + user_name);
                var msg = 'There was an error in unsubscribing. ' +
                    'Please wait a little and try again.';
                display_error(flash_node, msg);
            }
        },
        parameters: {
        }
    };
    lp_client.named_post(bug_repr.self_link, 'unsubscribe', config);
}

/*
 * Subscribe the current user via the LP API.
 *
 * @method subscribe_current_user
 * @param subscription_link {Node} The subscribe link that was clicked.
 */
function subscribe_current_user(subscription_link) {
    subscription_link.setStyle('display', 'none');
    spinner.set('innerHTML', 'Subscribing...');
    spinner.setStyle('display', 'block');

    var config = {
        on: {
            success: function(client) {
                spinner.setStyle('display', 'none');
                subscription_link.set('innerHTML', 'Unsubscribe');
                subscription_link.setStyle('background',
                    'url(/@@/remove) left center no-repeat');
                subscription_link.setStyle('display', 'block');
                set_subscription_link_parent_class(subscription_link, true);

                // Handle the case where the subscriber's list displays "None".
                var empty_subscribers = Y.get("#none-subscribers");
                if (empty_subscribers) {
                    var parent = empty_subscribers.get('parentNode');
                    parent.removeChild(empty_subscribers);
                }

                var html = [
                    '<div id="subscriber-' + user_name + '">',
                    '<a href="' + me + '" title="Subscribed themselves">',
                    '<img alt="" src="/@@/person" width="14" height="14" />',
                    '&nbsp;' + display_name + '</a>',
                    '<a href="+subscribe" style="float: right;',
                    ' margin-top: -17px" id="unsubscribe-' + user_name,
                    '" title="Unsubscribe ' + display_name + '">',
                    '<img src="/@@/remove" id="unsubscribe-icon-',
                    user_name + '" />',
                    '</a></div>'
                ].join('');
                var link_node = Y.Node.create(html);
                var subscribers = Y.get('#subscribers-links');
                subscribers.insertBefore(link_node,
                    subscribers.get('firstChild'));

                // Set up the click handler for this newly added
                // unsubscribe minus icon.
                var unsubscribe_icon = Y.get('#unsubscribe-icon-' + user_name);
                if (unsubscribe_icon) {
                    unsubscribe_icon.on('click', function(e) {
                        e.halt();
                        unsubscribe_user_via_icon(e.target, subscription_link);
                    });
                }

                var flash_node = Y.get('#subscriber-' + user_name);
                var anim = Y.lazr.anim.green_flash({ node: flash_node });
                anim.run();
            },

            failure: function(some_int, response, args) {
                spinner.setStyle('display', 'none');
                subscription_link.setStyle('display', 'block');
                var msg = 'There was an error in subscribing. ' +
                    'Please wait a little and try again.';
                display_error(subscription_link, msg);
            }
        },

        parameters: {
            person: LP.client.get_absolute_uri(me)
        }
    };
    lp_client.named_post(bug_repr.self_link, 'subscribe', config);
}

/*
 * Unsubscribe the current user via the LP API.
 *
 * @method unsubscribe_current_user
 * @param subscription_link {Node} The unsubscribe link that was clicked.
 */
function unsubscribe_current_user(subscription_link) {
    subscription_link.setStyle('display', 'none');
    spinner.set('innerHTML', 'Unsubscribing...');
    spinner.setStyle('display', 'block');

    var config = {
        on: {
            success: function(client) {
                remove_user_name_link();
                add_user_name_link();
                spinner.setStyle('display', 'none');
                subscription_link.set('innerHTML', 'Subscribe');
                subscription_link.setStyle('background',
                    'url(/@@/add) left center no-repeat');
                subscription_link.setStyle('display', 'block');
                set_subscription_link_parent_class(subscription_link, false);

                var flash_node = Y.get('#subscriber-' + user_name);
                var anim = Y.lazr.anim.green_flash({ node: flash_node });
                anim.on('end', function(e) {
                    var me_node = Y.get('#subscriber-' + user_name);
                    var parent = me_node.get('parentNode');
                    parent.removeChild(me_node);
                    set_none_for_empty_subscribers();
                });
                anim.run();
            },

            failure: function(some_int, response, args) {
                remove_user_name_link();
                add_user_name_link();
                spinner.setStyle('display', 'none');
                subscription_link.setStyle('display', 'block');
                var msg = 'There was an error in unsubscribing. ' +
                    'Please wait a little and try again.';
                display_error(subscription_link, msg);
            }
        },

        parameters: {
        }
    };
    lp_client.named_post(bug_repr.self_link, 'unsubscribe', config);
}

}, '0.1', {requires: ['base', 'oop', 'node', 'event', 'io-base',
                      'lazr.formoverlay', 'lazr.anim']});<|MERGE_RESOLUTION|>--- conflicted
+++ resolved
@@ -443,16 +443,6 @@
                 privacy_link.setStyle('display', 'inline');
                 lp_bug_entry = updated_entry;
 
-<<<<<<< HEAD
-                // XXX noodles 2009-03-17 bug=336866 It seems the etag
-                // returned by lp_save() is incorrect. Remove it for now
-                // so that the second save does not result in a '412
-                // precondition failed' error.
-                lp_bug_entry.removeAtt('http_etag');
-
-=======
-                var privacy_div = Y.get('#privacy');
->>>>>>> b8cf7f15
                 if (private) {
                     privacy_div.removeClass('public');
                     privacy_div.addClass('private');
