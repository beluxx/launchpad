--- conflicted
+++ resolved
@@ -14,11 +14,7 @@
 <div metal:fill-slot="main" tal:define="distro context/distribution">
 
       <h1 tal:content="context/displayname">Luix 5.10</h1>
-<<<<<<< HEAD
-      <span tal:replace="structure context/distribution/fmt:icon" />
-=======
       <span tal:replace="structure context/distribution/image:icon" />
->>>>>>> 74a66078
       <div tal:replace="structure context/summary/fmt:text-to-html" />
       <div tal:replace="structure context/description/fmt:text-to-html" />
       <ul class="buttons">
