# Copyright 2009-2011 Canonical Ltd.  This software is licensed under the
# GNU Affero General Public License version 3 (see the file LICENSE).

# pylint: disable-msg=E0611,W0212

__metaclass__ = type
__all__ = [
    'HasSpecificationsMixin',
    'recursive_blocked_query',
    'recursive_dependent_query',
    'Specification',
    'SpecificationSet',
    ]

from lazr.lifecycle.event import (
    ObjectCreatedEvent,
    ObjectModifiedEvent,
    )
from lazr.lifecycle.objectdelta import ObjectDelta
from sqlobject import (
    BoolCol,
    ForeignKey,
    IntCol,
    SQLMultipleJoin,
    SQLRelatedJoin,
    StringCol,
    )
from storm.locals import (
    Desc,
    SQL,
    )
from storm.store import Store
from zope.component import getUtility
from zope.event import notify
from zope.interface import implements

from lp.app.errors import UserCannotUnsubscribePerson
from lp.blueprints.adapters import SpecificationDelta
from lp.blueprints.enums import (
    NewSpecificationDefinitionStatus,
    SpecificationDefinitionStatus,
    SpecificationFilter,
    SpecificationGoalStatus,
    SpecificationImplementationStatus,
    SpecificationLifecycleStatus,
    SpecificationPriority,
    SpecificationSort,
    SpecificationWorkItemStatus,
    )
from lp.blueprints.errors import TargetAlreadyHasSpecification
from lp.blueprints.interfaces.specification import (
    ISpecification,
    ISpecificationSet,
    )
from lp.blueprints.model.specificationbranch import SpecificationBranch
from lp.blueprints.model.specificationbug import SpecificationBug
from lp.blueprints.model.specificationdependency import (
    SpecificationDependency,
    )
from lp.blueprints.model.specificationsubscription import (
    SpecificationSubscription,
    )
from lp.blueprints.model.specificationworkitem import SpecificationWorkItem
from lp.bugs.interfaces.buglink import IBugLinkTarget
from lp.bugs.interfaces.bugtask import IBugTaskSet
from lp.bugs.interfaces.bugtaskfilter import filter_bugtasks_by_context
from lp.bugs.interfaces.bugtasksearch import BugTaskSearchParams
from lp.bugs.model.buglinktarget import BugLinkTargetMixin
from lp.registry.enums import (
    InformationType,
    PRIVATE_INFORMATION_TYPES,
    PUBLIC_INFORMATION_TYPES,
    )
from lp.registry.interfaces.distribution import IDistribution
from lp.registry.interfaces.distroseries import IDistroSeries
from lp.registry.interfaces.person import validate_public_person
from lp.registry.interfaces.product import IProduct
from lp.registry.interfaces.productseries import IProductSeries
from lp.services.database.constants import (
    DEFAULT,
    UTC_NOW,
    )
from lp.services.database.datetimecol import UtcDateTimeCol
from lp.services.database.decoratedresultset import DecoratedResultSet
from lp.services.database.enumcol import EnumCol
from lp.services.database.sqlbase import (
    cursor,
    quote,
    SQLBase,
    sqlvalues,
    )
from lp.services.mail.helpers import get_contact_email_addresses
from lp.services.propertycache import (
    cachedproperty,
    get_property_cache,
    )


def recursive_blocked_query(spec):
    return """
        RECURSIVE blocked(id) AS (
            SELECT %s
        UNION
            SELECT sd.specification
            FROM specificationdependency sd, blocked b
            WHERE sd.dependency = b.id
        )""" % spec.id


def recursive_dependent_query(spec):
    return """
        RECURSIVE dependencies(id) AS (
            SELECT %s
        UNION
            SELECT sd.dependency
            FROM specificationdependency sd, dependencies d
            WHERE sd.specification = d.id
        )""" % spec.id


class Specification(SQLBase, BugLinkTargetMixin):
    """See ISpecification."""

    implements(ISpecification, IBugLinkTarget)

    _defaultOrder = ['-priority', 'definition_status', 'name', 'id']

    # db field names
    name = StringCol(unique=True, notNull=True)
    title = StringCol(notNull=True)
    summary = StringCol(notNull=True)
    definition_status = EnumCol(
        schema=SpecificationDefinitionStatus, notNull=True,
        default=SpecificationDefinitionStatus.NEW)
    priority = EnumCol(schema=SpecificationPriority, notNull=True,
        default=SpecificationPriority.UNDEFINED)
    assignee = ForeignKey(dbName='assignee', notNull=False,
        foreignKey='Person',
        storm_validator=validate_public_person, default=None)
    drafter = ForeignKey(dbName='drafter', notNull=False,
        foreignKey='Person',
        storm_validator=validate_public_person, default=None)
    approver = ForeignKey(dbName='approver', notNull=False,
        foreignKey='Person',
        storm_validator=validate_public_person, default=None)
    owner = ForeignKey(
        dbName='owner', foreignKey='Person',
        storm_validator=validate_public_person, notNull=True)
    datecreated = UtcDateTimeCol(notNull=True, default=DEFAULT)
    product = ForeignKey(dbName='product', foreignKey='Product',
        notNull=False, default=None)
    productseries = ForeignKey(dbName='productseries',
        foreignKey='ProductSeries', notNull=False, default=None)
    distribution = ForeignKey(dbName='distribution',
        foreignKey='Distribution', notNull=False, default=None)
    distroseries = ForeignKey(dbName='distroseries',
        foreignKey='DistroSeries', notNull=False, default=None)
    goalstatus = EnumCol(schema=SpecificationGoalStatus, notNull=True,
        default=SpecificationGoalStatus.PROPOSED)
    goal_proposer = ForeignKey(dbName='goal_proposer', notNull=False,
        foreignKey='Person',
        storm_validator=validate_public_person, default=None)
    date_goal_proposed = UtcDateTimeCol(notNull=False, default=None)
    goal_decider = ForeignKey(dbName='goal_decider', notNull=False,
        foreignKey='Person',
        storm_validator=validate_public_person, default=None)
    date_goal_decided = UtcDateTimeCol(notNull=False, default=None)
    milestone = ForeignKey(dbName='milestone',
        foreignKey='Milestone', notNull=False, default=None)
    specurl = StringCol(notNull=False, default=None)
    whiteboard = StringCol(notNull=False, default=None)
    direction_approved = BoolCol(notNull=True, default=False)
    man_days = IntCol(notNull=False, default=None)
    implementation_status = EnumCol(
        schema=SpecificationImplementationStatus, notNull=True,
        default=SpecificationImplementationStatus.UNKNOWN)
    superseded_by = ForeignKey(dbName='superseded_by',
        foreignKey='Specification', notNull=False, default=None)
    completer = ForeignKey(dbName='completer', notNull=False,
        foreignKey='Person',
        storm_validator=validate_public_person, default=None)
    date_completed = UtcDateTimeCol(notNull=False, default=None)
    starter = ForeignKey(dbName='starter', notNull=False,
        foreignKey='Person',
        storm_validator=validate_public_person, default=None)
    date_started = UtcDateTimeCol(notNull=False, default=None)

    # useful joins
    _subscriptions = SQLMultipleJoin('SpecificationSubscription',
        joinColumn='specification', orderBy='id')
    subscribers = SQLRelatedJoin('Person',
        joinColumn='specification', otherColumn='person',
        intermediateTable='SpecificationSubscription',
        orderBy=['displayname', 'name'])
    sprint_links = SQLMultipleJoin('SprintSpecification', orderBy='id',
        joinColumn='specification')
    sprints = SQLRelatedJoin('Sprint', orderBy='name',
        joinColumn='specification', otherColumn='sprint',
        intermediateTable='SprintSpecification')
    bug_links = SQLMultipleJoin(
        'SpecificationBug', joinColumn='specification', orderBy='id')
    bugs = SQLRelatedJoin('Bug',
        joinColumn='specification', otherColumn='bug',
        intermediateTable='SpecificationBug', orderBy='id')
    linked_branches = SQLMultipleJoin('SpecificationBranch',
        joinColumn='specification',
        orderBy='id')
    spec_dependency_links = SQLMultipleJoin('SpecificationDependency',
        joinColumn='specification', orderBy='id')

    dependencies = SQLRelatedJoin('Specification', joinColumn='specification',
        otherColumn='dependency', orderBy='title',
        intermediateTable='SpecificationDependency')
    blocked_specs = SQLRelatedJoin('Specification', joinColumn='dependency',
        otherColumn='specification', orderBy='title',
        intermediateTable='SpecificationDependency')
    information_type = EnumCol(
        enum=InformationType, notNull=True, default=InformationType.PUBLIC)

    @cachedproperty
    def subscriptions(self):
        """Sort the subscriptions"""
        from lp.registry.model.person import person_sort_key
        return sorted(
            self._subscriptions, key=lambda sub: person_sort_key(sub.person))

    @property
    def workitems_text(self):
        """See ISpecification."""
        workitems_lines = []

        def get_header_text(milestone):
            if milestone is None:
                return "Work items:"
            else:
                return "Work items for %s:" % milestone.name

        if self.work_items.count() == 0:
            return ''
        milestone = self.work_items[0].milestone
        # Start by appending a header for the milestone of the first work
        # item. After this we're going to write a new header whenever we see a
        # work item with a different milestone.
        workitems_lines.append(get_header_text(milestone))
        for work_item in self.work_items:
            if work_item.milestone != milestone:
                workitems_lines.append("")
                milestone = work_item.milestone
                workitems_lines.append(get_header_text(milestone))
            assignee = work_item.assignee
            if assignee is not None:
                assignee_part = "[%s] " % assignee.name
            else:
                assignee_part = ""
            # work_items are ordered by sequence
            workitems_lines.append("%s%s: %s" % (assignee_part,
                                                 work_item.title,
                                                 work_item.status.name))
        return "\n".join(workitems_lines)

    @property
    def target(self):
        """See ISpecification."""
        if self.product:
            return self.product
        return self.distribution

    def newWorkItem(self, title, sequence,
                    status=SpecificationWorkItemStatus.TODO, assignee=None,
                    milestone=None):
        """See ISpecification."""
        if milestone is not None:
            assert milestone.target == self.target, (
                "%s does not belong to this spec's target (%s)" %
                    (milestone.displayname, self.target.name))
        return SpecificationWorkItem(
            title=title, status=status, specification=self, assignee=assignee,
            milestone=milestone, sequence=sequence)

    @property
    def work_items(self):
        """See ISpecification."""
        return Store.of(self).find(
            SpecificationWorkItem, specification=self,
            deleted=False).order_by("sequence")

    def setWorkItems(self, new_work_items):
        field = ISpecification['workitems_text'].bind(self)
        self.updateWorkItems(field.parseAndValidate(new_work_items))

    def _deleteWorkItemsNotMatching(self, titles):
        """Delete all work items whose title does not match the given ones.

        Also set the sequence of those deleted work items to -1.
        """
        title_counts = self._list_to_dict_of_frequency(titles)

        for work_item in self.work_items:
            if (work_item.title not in title_counts or
                title_counts[work_item.title] == 0):
                work_item.deleted = True

            elif title_counts[work_item.title] > 0:
                title_counts[work_item.title] -= 1

    def _list_to_dict_of_frequency(self, list):
        dictionary = {}
        for item in list:
            if not item in dictionary:
                dictionary[item] = 1
            else:
                dictionary[item] += 1
        return dictionary

    def updateWorkItems(self, new_work_items):
        """See ISpecification."""
        # First mark work items with titles that are no longer present as
        # deleted.
        self._deleteWorkItemsNotMatching(
            [wi['title'] for wi in new_work_items])
        work_items = Store.of(self).find(
            SpecificationWorkItem, specification=self, deleted=False)
        work_items = list(work_items.order_by("sequence"))
        # At this point the list of new_work_items is necessarily the same
        # size (or longer) than the list of existing ones, so we can just
        # iterate over it updating the existing items and creating any new
        # ones.
        to_insert = []
        existing_titles = [wi.title for wi in work_items]
        existing_title_count = self._list_to_dict_of_frequency(existing_titles)

        for i, new_wi in enumerate(new_work_items):
            if (new_wi['title'] not in existing_titles or
                existing_title_count[new_wi['title']] == 0):
                to_insert.append((i, new_wi))
            else:
                existing_title_count[new_wi['title']] -= 1
                # Get an existing work item with the same title and update
                # it to match what we have now.
                existing_wi_index = existing_titles.index(new_wi['title'])
                existing_wi = work_items[existing_wi_index]
                # Mark a work item as dirty - don't use it again this update.
                existing_titles[existing_wi_index] = None
                # Update the sequence to match its current position on the
                # list entered by the user.
                existing_wi.sequence = i
                existing_wi.status = new_wi['status']
                existing_wi.assignee = new_wi['assignee']
                milestone = new_wi['milestone']
                if milestone is not None:
                    assert milestone.target == self.target, (
                        "%s does not belong to this spec's target (%s)" %
                            (milestone.displayname, self.target.name))
                existing_wi.milestone = milestone

        for sequence, item in to_insert:
            self.newWorkItem(item['title'], sequence, item['status'],
                             item['assignee'], item['milestone'])

    def setTarget(self, target):
        """See ISpecification."""
        if IProduct.providedBy(target):
            self.product = target
            self.distribution = None
        elif IDistribution.providedBy(target):
            self.product = None
            self.distribution = target
        else:
            raise AssertionError("Unknown target: %s" % target)

    def retarget(self, target):
        """See ISpecification."""
        if self.target == target:
            return

        self.validateMove(target)

        # We must lose any goal we have set and approved/declined because we
        # are moving to a different target that will have different
        # policies and drivers.
        self.productseries = None
        self.distroseries = None
        self.goalstatus = SpecificationGoalStatus.PROPOSED
        self.goal_proposer = None
        self.date_goal_proposed = None
        self.milestone = None

        self.setTarget(target)
        self.priority = SpecificationPriority.UNDEFINED
        self.direction_approved = False

    def validateMove(self, target):
        """See ISpecification."""
        if target.getSpecification(self.name) is not None:
            raise TargetAlreadyHasSpecification(target, self.name)

    @property
    def goal(self):
        """See ISpecification."""
        if self.productseries:
            return self.productseries
        return self.distroseries

    def proposeGoal(self, goal, proposer):
        """See ISpecification."""
        if goal is None:
            # we are clearing goals
            self.productseries = None
            self.distroseries = None
        elif IProductSeries.providedBy(goal):
            # set the product series as a goal
            self.productseries = goal
            self.goal_proposer = proposer
            self.date_goal_proposed = UTC_NOW
            # and make sure there is no leftover distroseries goal
            self.distroseries = None
        elif IDistroSeries.providedBy(goal):
            # set the distroseries goal
            self.distroseries = goal
            self.goal_proposer = proposer
            self.date_goal_proposed = UTC_NOW
            # and make sure there is no leftover distroseries goal
            self.productseries = None
        else:
            raise AssertionError('Inappropriate goal.')
        # record who made the proposal, and when
        self.goal_proposer = proposer
        self.date_goal_proposed = UTC_NOW
        # and of course set the goal status to PROPOSED
        self.goalstatus = SpecificationGoalStatus.PROPOSED
        # the goal should now also not have a decider
        self.goal_decider = None
        self.date_goal_decided = None
        if goal is not None and goal.personHasDriverRights(proposer):
            self.acceptBy(proposer)

    def acceptBy(self, decider):
        """See ISpecification."""
        self.goalstatus = SpecificationGoalStatus.ACCEPTED
        self.goal_decider = decider
        self.date_goal_decided = UTC_NOW

    def declineBy(self, decider):
        """See ISpecification."""
        self.goalstatus = SpecificationGoalStatus.DECLINED
        self.goal_decider = decider
        self.date_goal_decided = UTC_NOW

    def getSprintSpecification(self, sprintname):
        """See ISpecification."""
        for sprintspecification in self.sprint_links:
            if sprintspecification.sprint.name == sprintname:
                return sprintspecification
        return None

    def notificationRecipientAddresses(self):
        """See ISpecification."""
        related_people = [
            self.owner, self.assignee, self.approver, self.drafter]
        related_people = [
            person for person in related_people if person is not None]
        subscribers = [
            subscription.person for subscription in self.subscriptions]
        addresses = set()
        for person in related_people + subscribers:
            addresses.update(get_contact_email_addresses(person))
        return sorted(addresses)

    # emergent properties
    @property
    def is_incomplete(self):
        """See ISpecification."""
        return not self.is_complete

    # Several other classes need to generate lists of specifications, and
    # one thing they often have to filter for is completeness. We maintain
    # this single canonical query string here so that it does not have to be
    # cargo culted into Product, Distribution, ProductSeries etc

    # Also note that there is a constraint in the database which ensures
    # that date_completed is set if the spec is complete, and that db
    # constraint parrots this definition exactly.

    # NB NB NB if you change this definition PLEASE update the db constraint
    # Specification.specification_completion_recorded_chk !!!
    completeness_clause = ("""
        Specification.implementation_status = %s OR
        Specification.definition_status IN ( %s, %s ) OR
        (Specification.implementation_status = %s AND
         Specification.definition_status = %s)
        """ % sqlvalues(SpecificationImplementationStatus.IMPLEMENTED.value,
                        SpecificationDefinitionStatus.OBSOLETE.value,
                        SpecificationDefinitionStatus.SUPERSEDED.value,
                        SpecificationImplementationStatus.INFORMATIONAL.value,
                        SpecificationDefinitionStatus.APPROVED.value))

    @property
    def is_complete(self):
        """See `ISpecification`."""
        # Implemented blueprints are by definition complete.
        if (self.implementation_status ==
            SpecificationImplementationStatus.IMPLEMENTED):
            return True
        # Obsolete and superseded blueprints are considered complete.
        if self.definition_status in (
            SpecificationDefinitionStatus.OBSOLETE,
            SpecificationDefinitionStatus.SUPERSEDED):
            return True
        # Approved information blueprints are also considered complete.
        if ((self.implementation_status ==
             SpecificationImplementationStatus.INFORMATIONAL) and
            (self.definition_status ==
             SpecificationDefinitionStatus.APPROVED)):
            return True
        else:
            return False

    # NB NB If you change this definition, please update the equivalent
    # DB constraint Specification.specification_start_recorded_chk
    # We choose to define "started" as the set of delivery states NOT
    # in the values we select. Another option would be to say "anything less
    # than a threshold" and to comment the dbschema that "anything not
    # started should be less than the threshold". We'll see how maintainable
    # this is.
    started_clause = """
        Specification.implementation_status NOT IN (%s, %s, %s, %s) OR
        (Specification.implementation_status = %s AND
         Specification.definition_status = %s)
        """ % sqlvalues(SpecificationImplementationStatus.UNKNOWN.value,
                        SpecificationImplementationStatus.NOTSTARTED.value,
                        SpecificationImplementationStatus.DEFERRED.value,
                        SpecificationImplementationStatus.INFORMATIONAL.value,
                        SpecificationImplementationStatus.INFORMATIONAL.value,
                        SpecificationDefinitionStatus.APPROVED.value)

    @property
    def is_started(self):
        """See ISpecification. This is a code implementation of the
        SQL in self.started_clause
        """
        return (self.implementation_status not in [
                    SpecificationImplementationStatus.UNKNOWN,
                    SpecificationImplementationStatus.NOTSTARTED,
                    SpecificationImplementationStatus.DEFERRED,
                    SpecificationImplementationStatus.INFORMATIONAL,
                    ]
                or ((self.implementation_status ==
                     SpecificationImplementationStatus.INFORMATIONAL) and
                    (self.definition_status ==
                     SpecificationDefinitionStatus.APPROVED)))

    @property
    def lifecycle_status(self):
        """Combine the is_complete and is_started emergent properties."""
        if self.is_complete:
            return SpecificationLifecycleStatus.COMPLETE
        elif self.is_started:
            return SpecificationLifecycleStatus.STARTED
        else:
            return SpecificationLifecycleStatus.NOTSTARTED

    def setDefinitionStatus(self, definition_status, user):
        self.definition_status = definition_status
        self.updateLifecycleStatus(user)

    def setImplementationStatus(self, implementation_status, user):
        self.implementation_status = implementation_status
        self.updateLifecycleStatus(user)

    def updateLifecycleStatus(self, user):
        """See ISpecification."""
        newstatus = None
        if self.is_started:
            if self.starterID is None:
                newstatus = SpecificationLifecycleStatus.STARTED
                self.date_started = UTC_NOW
                self.starter = user
        else:
            if self.starterID is not None:
                newstatus = SpecificationLifecycleStatus.NOTSTARTED
                self.date_started = None
                self.starter = None
        if self.is_complete:
            if self.completerID is None:
                newstatus = SpecificationLifecycleStatus.COMPLETE
                self.date_completed = UTC_NOW
                self.completer = user
        else:
            if self.completerID is not None:
                self.date_completed = None
                self.completer = None
                if self.is_started:
                    newstatus = SpecificationLifecycleStatus.STARTED
                else:
                    newstatus = SpecificationLifecycleStatus.NOTSTARTED

        return newstatus

    @property
    def is_blocked(self):
        """See ISpecification."""
        for spec in self.dependencies:
            if spec.is_incomplete:
                return True
        return False

    @property
    def has_accepted_goal(self):
        """See ISpecification."""
        if (self.goal is not None and
            self.goalstatus == SpecificationGoalStatus.ACCEPTED):
            return True
        return False

    def getDelta(self, old_spec, user):
        """See ISpecification."""
        delta = ObjectDelta(old_spec, self)
        delta.recordNewValues(("title", "summary",
                               "specurl", "productseries",
                               "distroseries", "milestone"))
        delta.recordNewAndOld(("name", "priority", "definition_status",
                               "target", "approver", "assignee", "drafter",
                               "whiteboard", "workitems_text"))
        delta.recordListAddedAndRemoved("bugs",
                                        "bugs_linked",
                                        "bugs_unlinked")

        if delta.changes:
            changes = delta.changes
            changes["specification"] = self
            changes["user"] = user

            return SpecificationDelta(**changes)
        else:
            return None

    @property
    def informational(self):
        """For backwards compatibility:
        implemented as a value in implementation_status.
        """
        return (self.implementation_status ==
                SpecificationImplementationStatus.INFORMATIONAL)

    # subscriptions
    def subscription(self, person):
        """See ISpecification."""
        return SpecificationSubscription.selectOneBy(
                specification=self, person=person)

    def getSubscriptionByName(self, name):
        """See ISpecification."""
        for sub in self.subscriptions:
            if sub.person.name == name:
                return sub
        return None

    def subscribe(self, person, subscribed_by=None, essential=False):
        """See ISpecification."""
        if subscribed_by is None:
            subscribed_by = person
        # Create or modify a user's subscription to this blueprint.
        # First see if a relevant subscription exists, and if so, return it
        sub = self.subscription(person)
        if sub is not None:
            if sub.essential != essential:
                # If a subscription already exists, but the value for
                # 'essential' changes, there's no need to create a new
                # subscription, but we modify the existing subscription
                # and notify the user about the change.
                sub.essential = essential
                # The second argument should really be a copy of sub with
                # only the essential attribute changed, but we know
                # that we can get away with not examining the attribute
                # at all - it's a boolean!
                notify(ObjectModifiedEvent(
                        sub, sub, ['essential'], user=subscribed_by))
            return sub
        # since no previous subscription existed, create and return a new one
        sub = SpecificationSubscription(specification=self,
            person=person, essential=essential)
        property_cache = get_property_cache(self)
        if 'subscription' in property_cache:
            from lp.registry.model.person import person_sort_key
            property_cache.subscriptions.append(sub)
            property_cache.subscriptions.sort(
                key=lambda sub: person_sort_key(sub.person))
        notify(ObjectCreatedEvent(sub, user=subscribed_by))
        return sub

    def unsubscribe(self, person, unsubscribed_by):
        """See ISpecification."""
        # see if a relevant subscription exists, and if so, delete it
        if person is None:
            person = unsubscribed_by
        for sub in self.subscriptions:
            if sub.person.id == person.id:
                if not sub.canBeUnsubscribedByUser(unsubscribed_by):
                    raise UserCannotUnsubscribePerson(
                        '%s does not have permission to unsubscribe %s.' % (
                            unsubscribed_by.displayname,
                            person.displayname))
                get_property_cache(self).subscriptions.remove(sub)
                SpecificationSubscription.delete(sub.id)
                return

    def isSubscribed(self, person):
        """See lp.blueprints.interfaces.specification.ISpecification."""
        if person is None:
            return False

        return bool(self.subscription(person))

    # Template methods for BugLinkTargetMixin
    buglinkClass = SpecificationBug

    def createBugLink(self, bug):
        """See BugLinkTargetMixin."""
        return SpecificationBug(specification=self, bug=bug)

    # sprint linking
    def linkSprint(self, sprint, user):
        """See ISpecification."""
        from lp.blueprints.model.sprintspecification import (
            SprintSpecification)
        for sprint_link in self.sprint_links:
            # sprints have unique names
            if sprint_link.sprint.name == sprint.name:
                return sprint_link
        sprint_link = SprintSpecification(specification=self,
            sprint=sprint, registrant=user)
        if sprint.isDriver(user):
            sprint_link.acceptBy(user)
        return sprint_link

    def unlinkSprint(self, sprint):
        """See ISpecification."""
        from lp.blueprints.model.sprintspecification import (
            SprintSpecification)
        for sprint_link in self.sprint_links:
            # sprints have unique names
            if sprint_link.sprint.name == sprint.name:
                SprintSpecification.delete(sprint_link.id)
                return sprint_link

    # dependencies
    def createDependency(self, specification):
        """See ISpecification."""
        for deplink in self.spec_dependency_links:
            if deplink.dependency.id == specification.id:
                return deplink
        return SpecificationDependency(specification=self,
            dependency=specification)

    def removeDependency(self, specification):
        """See ISpecification."""
        # see if a relevant dependency link exists, and if so, delete it
        for deplink in self.spec_dependency_links:
            if deplink.dependency.id == specification.id:
                SpecificationDependency.delete(deplink.id)
                return deplink

    @property
    def all_deps(self):
        return Store.of(self).with_(
            SQL(recursive_dependent_query(self))).find(
            Specification,
            Specification.id != self.id,
            SQL('Specification.id in (select id from dependencies)')
            ).order_by(Specification.name, Specification.id)

    @property
    def all_blocked(self):
        """See `ISpecification`."""
        return Store.of(self).with_(
            SQL(recursive_blocked_query(self))).find(
            Specification,
            Specification.id != self.id,
            SQL('Specification.id in (select id from blocked)')
            ).order_by(Specification.name, Specification.id)

    # branches
    def getBranchLink(self, branch):
        return SpecificationBranch.selectOneBy(
            specificationID=self.id, branchID=branch.id)

    def linkBranch(self, branch, registrant):
        branch_link = self.getBranchLink(branch)
        if branch_link is not None:
            return branch_link
        branch_link = SpecificationBranch(
            specification=self, branch=branch, registrant=registrant)
        notify(ObjectCreatedEvent(branch_link))
        return branch_link

    def unlinkBranch(self, branch, user):
        spec_branch = self.getBranchLink(branch)
        spec_branch.destroySelf()

    def getLinkedBugTasks(self, user):
        """See `ISpecification`."""
        params = BugTaskSearchParams(user=user, linked_blueprints=self.id)
        tasks = getUtility(IBugTaskSet).search(params)
        if self.distroseries is not None:
            context = self.distroseries
        elif self.distribution is not None:
            context = self.distribution
        elif self.productseries is not None:
            context = self.productseries
        else:
            context = self.product
        return filter_bugtasks_by_context(context, tasks)

    def __repr__(self):
        return '<Specification %s %r for %r>' % (
            self.id, self.name, self.target.name)

<<<<<<< HEAD
    def getAllowedInformationTypes(self, who):
        return set(InformationType.items)
=======
    @property
    def private(self):
        return self.information_type in PRIVATE_INFORMATION_TYPES

    def userCanView(self, user):
        """See `ISpecification`."""
        if self.information_type in PUBLIC_INFORMATION_TYPES:
            return True
        if user is None:
            return False
        # Temporary: we should access the grant tables instead of
        # checking if a given user has special roles.
        # The following is basically copied from
        # EditSpecificationByRelatedPeople.checkAuthenticated()
        return (user.in_admin or
                user.isOwner(self.target) or
                user.isOneOfDrivers(self.target) or
                user.isOneOf(
                    self, ['owner', 'drafter', 'assignee', 'approver']))
>>>>>>> b982c4b6


class HasSpecificationsMixin:
    """A mixin class that implements many of the common shortcut properties
    for other classes that have specifications.
    """

    def specifications(self, sort=None, quantity=None, filter=None,
                       prejoin_people=True):
        """See IHasSpecifications."""
        # this should be implemented by the actual context class
        raise NotImplementedError

    def _specification_sort(self, sort):
        """Return the storm sort order for 'specifications'.

        :param sort: As per HasSpecificationsMixin.specifications.
        """
        # sort by priority descending, by default
        if sort is None or sort == SpecificationSort.PRIORITY:
            return (
                Desc(Specification.priority), Specification.definition_status,
                Specification.name)
        elif sort == SpecificationSort.DATE:
            return (Desc(Specification.datecreated), Specification.id)

    def _preload_specifications_people(self, query):
        """Perform eager loading of people and their validity for query.

        :param query: a string query generated in the 'specifications'
            method.
        :return: A DecoratedResultSet with Person precaching setup.
        """
        # Circular import.
        from lp.registry.model.person import Person

        def cache_people(rows):
            # Find the people we need:
            person_ids = set()
            for spec in rows:
                person_ids.add(spec.assigneeID)
                person_ids.add(spec.approverID)
                person_ids.add(spec.drafterID)
            person_ids.discard(None)
            if not person_ids:
                return
            # Query those people
            origin = [Person]
            columns = [Person]
            validity_info = Person._validity_queries()
            origin.extend(validity_info["joins"])
            columns.extend(validity_info["tables"])
            decorators = validity_info["decorators"]
            personset = Store.of(self).using(*origin).find(
                tuple(columns),
                Person.id.is_in(person_ids),
                )
            for row in personset:
                person = row[0]
                index = 1
                for decorator in decorators:
                    column = row[index]
                    index += 1
                    decorator(person, column)

        results = Store.of(self).find(
            Specification,
            SQL(query),
            )
        return DecoratedResultSet(results, pre_iter_hook=cache_people)

    @property
    def valid_specifications(self):
        """See IHasSpecifications."""
        return self.specifications(filter=[SpecificationFilter.VALID])

    @property
    def latest_specifications(self):
        """See IHasSpecifications."""
        return self.specifications(sort=SpecificationSort.DATE, quantity=5)

    @property
    def latest_completed_specifications(self):
        """See IHasSpecifications."""
        return self.specifications(sort=SpecificationSort.DATE, quantity=5,
            filter=[SpecificationFilter.COMPLETE, ])

    @property
    def specification_count(self):
        """See IHasSpecifications."""
        return self.specifications(filter=[SpecificationFilter.ALL]).count()


class SpecificationSet(HasSpecificationsMixin):
    """The set of feature specifications."""

    implements(ISpecificationSet)

    def __init__(self):
        """See ISpecificationSet."""
        self.title = 'Specifications registered in Launchpad'
        self.displayname = 'All Specifications'

    def getStatusCountsForProductSeries(self, product_series):
        """See `ISpecificationSet`."""
        cur = cursor()
        condition = """
            (Specification.productseries = %s
                 OR Milestone.productseries = %s)
            """ % sqlvalues(product_series, product_series)
        query = """
            SELECT Specification.implementation_status, count(*)
            FROM Specification
                LEFT JOIN Milestone ON Specification.milestone = Milestone.id
            WHERE
                %s
            GROUP BY Specification.implementation_status
            """ % condition
        cur.execute(query)
        return cur.fetchall()

    @property
    def all_specifications(self):
        return Specification.select()

    def __iter__(self):
        """See ISpecificationSet."""
        return iter(self.all_specifications)

    @property
    def has_any_specifications(self):
        return self.all_specifications.count() != 0

    def specifications(self, sort=None, quantity=None, filter=None,
                       prejoin_people=True):
        """See IHasSpecifications."""

        # Make a new list of the filter, so that we do not mutate what we
        # were passed as a filter
        if not filter:
            # When filter is None or [] then we decide the default
            # which for a product is to show incomplete specs
            filter = [SpecificationFilter.INCOMPLETE]

        # now look at the filter and fill in the unsaid bits

        # defaults for completeness: if nothing is said about completeness
        # then we want to show INCOMPLETE
        completeness = False
        for option in [
            SpecificationFilter.COMPLETE,
            SpecificationFilter.INCOMPLETE]:
            if option in filter:
                completeness = True
        if completeness is False:
            filter.append(SpecificationFilter.INCOMPLETE)

        # defaults for acceptance: in this case we have nothing to do
        # because specs are not accepted/declined against a distro

        # defaults for informationalness: we don't have to do anything
        # because the default if nothing is said is ANY

        # sort by priority descending, by default
        if sort is None or sort == SpecificationSort.PRIORITY:
            order = ['-priority', 'Specification.definition_status',
                     'Specification.name']
        elif sort == SpecificationSort.DATE:
            if SpecificationFilter.COMPLETE in filter:
                # if we are showing completed, we care about date completed
                order = ['-Specification.date_completed', 'Specification.id']
            else:
                # if not specially looking for complete, we care about date
                # registered
                order = ['-Specification.datecreated', 'Specification.id']

        # figure out what set of specifications we are interested in. for
        # products, we need to be able to filter on the basis of:
        #
        #  - completeness.
        #  - informational.
        #

        # filter out specs on inactive products
        base = """(Specification.product IS NULL OR
                   Specification.product NOT IN
                    (SELECT Product.id FROM Product
                     WHERE Product.active IS FALSE))
                """
        query = base
        # look for informational specs
        if SpecificationFilter.INFORMATIONAL in filter:
            query += (' AND Specification.implementation_status = %s ' %
                quote(SpecificationImplementationStatus.INFORMATIONAL.value))

        # filter based on completion. see the implementation of
        # Specification.is_complete() for more details
        completeness = Specification.completeness_clause

        if SpecificationFilter.COMPLETE in filter:
            query += ' AND ( %s ) ' % completeness
        elif SpecificationFilter.INCOMPLETE in filter:
            query += ' AND NOT ( %s ) ' % completeness

        # Filter for validity. If we want valid specs only then we should
        # exclude all OBSOLETE or SUPERSEDED specs
        if SpecificationFilter.VALID in filter:
            # XXX: kiko 2007-02-07: this is untested and was broken.
            query += (
                ' AND Specification.definition_status NOT IN ( %s, %s ) ' %
                sqlvalues(SpecificationDefinitionStatus.OBSOLETE,
                          SpecificationDefinitionStatus.SUPERSEDED))

        # ALL is the trump card
        if SpecificationFilter.ALL in filter:
            query = base

        # Filter for specification text
        for constraint in filter:
            if isinstance(constraint, basestring):
                # a string in the filter is a text search filter
                query += ' AND Specification.fti @@ ftq(%s) ' % quote(
                    constraint)

        results = Specification.select(query, orderBy=order, limit=quantity)
        if prejoin_people:
            results = results.prejoin(['assignee', 'approver', 'drafter'])
        return results

    def getByURL(self, url):
        """See ISpecificationSet."""
        specification = Specification.selectOneBy(specurl=url)
        if specification is None:
            return None
        return specification

    @property
    def coming_sprints(self):
        """See ISpecificationSet."""
        from lp.blueprints.model.sprint import Sprint
        return Sprint.select("time_ends > 'NOW'", orderBy='time_starts',
            limit=5)

    def new(self, name, title, specurl, summary, definition_status,
        owner, approver=None, product=None, distribution=None, assignee=None,
        drafter=None, whiteboard=None, workitems_text=None,
        priority=SpecificationPriority.UNDEFINED, information_type=None):
        """See ISpecificationSet."""
        # Adapt the NewSpecificationDefinitionStatus item to a
        # SpecificationDefinitionStatus item.
        if information_type is None:
            information_type = InformationType.PUBLIC
        status_name = definition_status.name
        status_names = NewSpecificationDefinitionStatus.items.mapping.keys()
        if status_name not in status_names:
            raise AssertionError(
                "definition_status must an item found in "
                "NewSpecificationDefinitionStatus.")
        definition_status = SpecificationDefinitionStatus.items[status_name]
        return Specification(name=name, title=title, specurl=specurl,
            summary=summary, priority=priority,
            definition_status=definition_status, owner=owner,
            approver=approver, product=product, distribution=distribution,
            assignee=assignee, drafter=drafter, whiteboard=whiteboard,
            information_type=information_type)

    def getDependencyDict(self, specifications):
        """See `ISpecificationSet`."""
        specification_ids = [spec.id for spec in specifications]

        if len(specification_ids) == 0:
            return {}

        results = Store.of(specifications[0]).execute("""
            SELECT SpecificationDependency.specification,
                   SpecificationDependency.dependency
            FROM SpecificationDependency, Specification
            WHERE SpecificationDependency.specification IN %s
            AND SpecificationDependency.dependency = Specification.id
            ORDER BY Specification.priority DESC, Specification.name,
                     Specification.id
        """ % sqlvalues(specification_ids)).get_all()

        dependencies = {}
        for spec_id, dep_id in results:
            if spec_id not in dependencies:
                dependencies[spec_id] = []
            dependency = Specification.get(dep_id)
            dependencies[spec_id].append(dependency)

        return dependencies

    def get(self, spec_id):
        """See lp.blueprints.interfaces.specification.ISpecificationSet."""
        return Specification.get(spec_id)<|MERGE_RESOLUTION|>--- conflicted
+++ resolved
@@ -815,10 +815,9 @@
         return '<Specification %s %r for %r>' % (
             self.id, self.name, self.target.name)
 
-<<<<<<< HEAD
     def getAllowedInformationTypes(self, who):
         return set(InformationType.items)
-=======
+
     @property
     def private(self):
         return self.information_type in PRIVATE_INFORMATION_TYPES
@@ -838,7 +837,6 @@
                 user.isOneOfDrivers(self.target) or
                 user.isOneOf(
                     self, ['owner', 'drafter', 'assignee', 'approver']))
->>>>>>> b982c4b6
 
 
 class HasSpecificationsMixin:
