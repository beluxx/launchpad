--- conflicted
+++ resolved
@@ -79,17 +79,12 @@
         tar = tarfile.open(tarfile_path)
         try:
             for tarinfo in tar:
-<<<<<<< HEAD
-                name = os.path.normpath(tarinfo.name)
-                if name != os.path.join('current'):
-=======
                 path = os.path.normpath(tarinfo.name)
                 directory_name = path.split('/')[0]
                 if (make_version(directory_name) and not
                     path.startswith('current')):
->>>>>>> f61bd036
                     tar.extract(tarinfo, target)
-                    newpath = os.path.join(target, name)
+                    newpath = os.path.join(target, path)
                     mode = stat.S_IMODE(os.stat(newpath).st_mode)
                     os.chmod(newpath, mode | stat.S_IWGRP)
                     extracted = True
