<configure
    xmlns="http://namespaces.zope.org/zope"
    xmlns:browser="http://namespaces.zope.org/browser"
    xmlns:i18n="http://namespaces.zope.org/i18n"
    xmlns:zope="http://namespaces.zope.org/zope"
    xmlns:lp="http://launchpad.canonical.com"
    i18n_domain="launchpad">

    <!-- This is class ProductSeries -->
    <content class="canonical.launchpad.database.ProductSeries">
        <allow interface="canonical.launchpad.interfaces.IProductSeries" />
        <allow interface="canonical.launchpad.interfaces.IProductSeriesSource"
            />
        <require
            permission="launchpad.Edit"
            set_schema="canonical.launchpad.interfaces.IProductSeries"
            />
        <require
            permission="launchpad.Edit"
            set_schema="canonical.launchpad.interfaces.IProductSeriesSource"
            />
        <require
            permission="launchpad.Edit"
            set_attributes="importstatus"
            />
        <require
            permission="launchpad.Admin"
            interface="canonical.launchpad.interfaces.IProductSeriesSourceAdmin"
            />
    </content>

    <browser:menus
        module="canonical.launchpad.browser"
        classes="ProductSeriesContextMenu"
        />

    <browser:navigation
        module="canonical.launchpad.browser"
        classes="ProductSeriesNavigation"
        />

    <browser:url
        for="canonical.launchpad.interfaces.IProductSeries"
        path_expression="string:+series/${name}"
        attribute_to_parent="product"
        />

    <browser:defaultView
        for="canonical.launchpad.interfaces.IProductSeries"
        name="+index" />

    <browser:pages
        for="canonical.launchpad.interfaces.IProductSeries"
        facet="overview"
        permission="zope.Public">
        <browser:page
            name="+portlet-source"
            template="../templates/productseries-portlet-source.pt"
            lp:url="/products/$Product.name/+series/$ProductSeries.name/+portlet-source" />
        <browser:page
            name="+portlet-packages"
            template="../templates/productseries-portlet-packages.pt"
            lp:url="/products/$Product.name/+series/$ProductSeries.name/+portlet-packages" />
        <browser:page
            name="+portlet-releases"
            template="../templates/productseries-portlet-releases.pt"
            lp:url="/products/$Product.name/+series/$ProductSeries.name/+portlet-releases" />
    </browser:pages>

    <browser:pages
        for="canonical.launchpad.interfaces.IProductSeries"
        class="canonical.launchpad.browser.ProductSeriesView"
        permission="zope.Public">
        <browser:page
            name="+index"
            facet="overview"
            template="../templates/productseries.pt"
            lp:url="/products/$Product.name/+series/$ProductSeries.name/" />
        <browser:page
            name="+translations"
            facet="translations"
            template="../templates/productseries-translations.pt"
            lp:url="/products/evolution/+series/main/+translations" />
        <browser:page
            name="+potlist"
            facet="translations"
            template="../templates/object-pots.pt" />
        <browser:page
            name="+ubuntupkg"
            facet="overview"
            template="../templates/productseries-ubuntupkg.pt"
            lp:url="/products/$Product.name/+series/$ProductSeries.name/+ubuntupkg" />
        <browser:page
            name="+hctstatus-core"
            facet="overview"
            template="../templates/productseries-hctstatus-core.pt"
            lp:url="/products/$Product.name/+series/$ProductSeries.name/+hctstatus-core" />
        <browser:page
            name="+portlet-details"
            facet="overview"
            template="../templates/productseries-portlet-details.pt" />
        <browser:page
            name="+portlet-summary"
            facet="overview"
            template="../templates/object-portlet-summary.pt"
            />
        <browser:page
            name="+portlet-potemplates"
            facet="overview"
            template="../templates/object-portlet-potemplates.pt"
            />
    </browser:pages>

    <browser:page
        for="canonical.launchpad.interfaces.IProductSeries"
        class="canonical.launchpad.browser.ProductSeriesRdfView"
        facet="overview"
        permission="zope.Public"
        name="+rdf"
        lp:url="/products/$Product.name/+series/$ProductSeries.name/+rdf"
        attribute="__call__"
        />

    <browser:editform
        name="+edit"
        for="canonical.launchpad.interfaces.IProductSeries"
        schema="canonical.launchpad.interfaces.IProductSeries"
        label="Edit release series details"
        fields="name displayname summary"
        class="canonical.launchpad.browser.ProductSeriesEditView"
        facet="overview"
        permission="launchpad.Edit"
        template="../templates/productseries-edit.pt"
        lp:url="/products/$Product.name/+series/$ProductSeries.name/+edit">
    </browser:editform>

    <browser:addform
        name="+addrelease"
        for="canonical.launchpad.interfaces.IProductSeries"
        schema="canonical.launchpad.interfaces.IProductRelease"
        label="Register a new release"
        fields="productseries version title summary description owner
                changelog"
        class="canonical.launchpad.browser.ProductReleaseAddView"
        facet="overview"
        permission="launchpad.AnyPerson"
        template="../templates/productrelease-add.pt"
        lp:url="/product/$Product.name/+series/$ProductSeries.name/+addrelease">
        <browser:widget
            field="productseries"
            class="canonical.widgets.ContextWidget" />
        <browser:widget
            field="summary"
            class="zope.app.form.browser.TextAreaWidget"
            height="5" />
        <browser:widget
            field="owner"
            class="canonical.widgets.HiddenUserWidget" />
    </browser:addform>

    <browser:pages
        for="canonical.launchpad.interfaces.IProductSeriesSource"
        class="canonical.launchpad.browser.ProductSeriesView"
        facet="overview"
        permission="launchpad.Edit">
        <browser:page
            name="+source"
            template="../templates/productseries-source.pt"
            lp:url="/products/$Product.name/+series/$ProductSeries.name/+source"
            />
    </browser:pages>

    <browser:pages
        for="canonical.launchpad.interfaces.IProductSeriesSourceAdmin"
        class="canonical.launchpad.browser.ProductSeriesView"
        facet="overview"
        permission="launchpad.Admin">
        <browser:page
            name="+sourceadmin"
            template="../templates/productseries-sourceadmin.pt"
            lp:url="/products/$Product.name/+series/$ProductSeries.name/+sourceadmin"
            />
    </browser:pages>

    <browser:editform
        name="+review"
        for="canonical.launchpad.interfaces.IProductSeries"
        schema="canonical.launchpad.interfaces.IProductSeries"
        class="canonical.launchpad.browser.ProductSeriesReviewView"
        facet="overview"
        label="Review product series details"
        fields="product name"
        permission="launchpad.Admin"
        template="../templates/launchpad-editform.pt"
        lp:url="/products/$Product.name/+series/$ProductSeries.name/+review">
        <browser:widget
            field="name"
            class="zope.app.form.browser.TextWidget"
            displayWidth="20" />
    </browser:editform>

    <browser:addform
        name="+addpackage"
        for="canonical.launchpad.interfaces.IProductSeries"
        schema="canonical.launchpad.interfaces.IPackaging"
        label="Add distribution packaging record"
        fields="productseries distrorelease sourcepackagename packaging
                owner"
        class="canonical.launchpad.browser.PackagingAddView"
        facet="overview"
        permission="launchpad.Edit"
        template="../templates/launchpad-addform.pt"
        lp:url="/product/$Product.name/+series/$ProductSeries.name/+package">
        <browser:widget
            field="productseries"
            class="canonical.widgets.ContextWidget" />
        <browser:widget
            field="owner"
            class="canonical.widgets.HiddenUserWidget" />
    </browser:addform>

    <browser:addform
        name="+addpotemplate"
        for="canonical.launchpad.interfaces.IProductSeries"
        schema="canonical.launchpad.interfaces.IPOTemplateWithContent"
        class="canonical.launchpad.browser.POTemplateAddView"
        facet="translations"
<<<<<<< HEAD
        label="Add a new translation template"
        fields="potemplatename description iscurrent owner path filename
                content"
=======
        label="Add a New Translation Template"
        fields="potemplatename description iscurrent owner path content"
>>>>>>> f140ffa9
        arguments=""
        keyword_arguments="potemplatename description iscurrent owner
                           path content"
        content_factory="canonical.launchpad.database.POTemplate"
        permission="launchpad.Append"
        template="../templates/potemplate-add.pt" >
        <browser:widget
          field="description"
          class="zope.app.form.browser.TextAreaWidget"
          displayWidth="50"
          height="5" />
    </browser:addform>

    <browser:pages
        for="canonical.launchpad.interfaces.IProductSeries"
        class="canonical.launchpad.browser.ProductSeriesView"
        facet="translations"
        permission="launchpad.AnyPerson">
        <browser:page
            name="+translations-upload"
            facet="translations"
            template="../templates/productseries-translations-upload.pt"
            lp:url="/products/evolution/+series/main/+translations-upload" />
    </browser:pages>

    <!-- ProductSeriesSourceSet. Note this is only used by -->
    <content class="canonical.launchpad.database.ProductSeriesSourceSet">
        <allow interface="canonical.launchpad.interfaces.IProductSeriesSourceSet" />
        <require
            permission="zope.Public"
            set_schema="canonical.launchpad.interfaces.IProductSeriesSourceSet"
        />
    </content>

    <securedutility
        class="canonical.launchpad.database.ProductSeriesSourceSet"
        provides="canonical.launchpad.interfaces.IProductSeriesSourceSet">
        <allow interface="canonical.launchpad.interfaces.IProductSeriesSourceSet" />
    </securedutility>

    <browser:defaultView
        for="canonical.launchpad.interfaces.IProductSeriesSourceSet"
        layer="canonical.launchpad.layers.BazaarLayer"
        name="+bazaar-index" />

    <!-- XXX need better permissions -->
    <browser:pages
        for="canonical.launchpad.interfaces.IProductSeriesSourceSet"
        permission="launchpad.AnyPerson"
        facet="overview"
        class="canonical.launchpad.browser.ProductSeriesSourceSetView">
        <browser:page
            name="+bazaar-index"
            template="../templates/sources-index.pt"
            lp:url="/bazaar/series/"
            />
    </browser:pages>


</configure><|MERGE_RESOLUTION|>--- conflicted
+++ resolved
@@ -225,14 +225,8 @@
         schema="canonical.launchpad.interfaces.IPOTemplateWithContent"
         class="canonical.launchpad.browser.POTemplateAddView"
         facet="translations"
-<<<<<<< HEAD
         label="Add a new translation template"
-        fields="potemplatename description iscurrent owner path filename
-                content"
-=======
-        label="Add a New Translation Template"
         fields="potemplatename description iscurrent owner path content"
->>>>>>> f140ffa9
         arguments=""
         keyword_arguments="potemplatename description iscurrent owner
                            path content"
