--- conflicted
+++ resolved
@@ -255,9 +255,7 @@
         :param user: the user making the request
         :param bugs: the bugs for which to grant access
         :param branches: the branches for which to grant access
-<<<<<<< HEAD
         :param specifications: the specifications for which to grant access
-=======
         """
 
     @export_write_operation()
@@ -273,5 +271,4 @@
         :param pillar: the pillar to update
         :param branch_sharing_policy: the new branch sharing policy
         :param bug_sharing_policy: the new bug sharing policy
->>>>>>> 81bd564c
         """