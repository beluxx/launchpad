# Identify the component configuration used to define the site:
site-definition site.zcml

# Turn on Zope3 developer mode.
devmode on

# number of bytecode instructions to execute between checks for
# interruptions (SIGINTR, thread switches):
interrupt-check-interval 200

<server>
  type HTTP
  address 8085
</server>

# For debugging purposes, you can use this publisher instead/as well
# (obviously if it's as well, use a different port number). If there's
# an exception, Zope will drop into pdb at the point of the exception.
<server>
  type PostmortemDebuggingHTTP
  address 8089
</server>

<server>
  type DebugLayerHTTP
  address 8086
</server>

<server>
  type PrivateXMLRPC
  address 8087
</server>

# non-persistent in-memory storage
<zodb>
  <mappingstorage/>
</zodb>

<accesslog>
  # This sets up logging to both a file (access.log) and to standard
  # output (STDOUT).  The "path" setting can be a relative or absolute
  # filesystem path or the tokens STDOUT or STDERR.

  <logfile>
    path launchpad-access.log
  </logfile>

  <logfile>
    path STDOUT
  </logfile>
</accesslog>

<eventlog>
  # This sets up logging to both a file (z3.log) and to standard
  # output (STDOUT).  The "path" setting can be a relative or absolute
  # filesystem path or the tokens STDOUT or STDERR.

  <logfile>
    path launchpad.log
  </logfile>

  <logfile>
    path STDOUT
  </logfile>
</eventlog>
<<<<<<< HEAD

# Launchpad configuration. Note that we can specify multiple configurations
# in here. Currently, we have configurations named 'testrunner' (used
# by the testrunner), and 'default' (used by everything else)
#
# The section that is used can be specified by setting the LPCONFIG_SECTION
# environment variable
#
<canonical default>
    # DB settings must still match launchpad-sql-configure-normal.zcml
    dbname launchpad_dev
    #dbhost localhost

    # Display tracebacks on error pages.
    # IMPORTANT: Set to false on production servers!
    show_tracebacks true

    # This is the email address used for the Errors-To: header on
    # all outgoing emails. At somepoint a bounce handler will be
    # installed here to detect failing email addresses and flag them
    # in the database.
    bounce_address bounces@canonical.com

    noreply_from_address noreply@launchpad.net

    # PID files for various processes get created in this directory.
    # The format of filenames is %(lpconfig)s-%(service)s.pid, such as
    # default-librarian.pid
    pid_dir /tmp

    <launchpad>
        # PostgreSQL user the launchpad Zope3 instance connects as.
        dbuser launchpad

        # This setting controls two related things:
        # 1. The maximum time a single SQL statement is given to execute
        #    in.
        # 2. The maximum time a web request is given to run in.
        # The time is given in milliseconds.
        #
        # If a statement takes longer than this to execute, then it will
        # fail. If a request is taking longer than this to run, then a
        # RequestExpired exception will be raised, and the transaction
        # hosed, before the next database query would be started.
        #
        # A value of 0 turns off the timeout.  If this value is
        # not set, Postgresql's default statement timeout is used, and
        # requests may run without constraint.
        # db_statement_timeout 12000

        # The soft timeout value.  If a request takes longer than this
        # amount of time to process, then an OOPS is logged.  This value
        # should be less than db_statement_timeout.
        # soft_request_timeout 1000

        # Should the 'demo system' styling be turned on? Should be true
        # for live systems not talking to the production database, and false
        # for all other live systems.
        is_demo false

        # Should the 'edge system' indicator in the footer be turned on?
        # Should be true for edge and false for all other live systems.
        is_edge false

        # Message to display on the top of every page
        # site_message There is nothing special about this Launchpad instance.

        # Who can use Launchpad as an OpenID provider.
        openid_users all

        # Who do we send OpenID Simple Registration info to?

        # Email address, to which all error reports are sent.
        # Messages should have distinct Subject: or Keywords: headers
        # so they can be filtered easily. Whenever code starts using this,
        # we probably need to setup a new Mailman topic in the
        # launchpad-error-reports mailing list or the error reports will be
        # lost.
        errors_address launchpad-error-reports@lists.canonical.com

        # The default size used in a batched listing of results. See
        # canonical.launchpad.webapp.batching for details. We use a
        # particularly small list here because we don't have a lot of
        # sampledata.
        default_batch_size 5

        # For the same reason, set the batching size for branch listings
        # to be small, but different from the default size so we can confirm
        # that it is using the appropriate setting.
        branchlisting_batch_size 6

        # Domain part of the bugs' email addresses. All email addresses in
        # this domain should get redirected to the MailIntoLaunchpad handler.
        bugs_domain bugs.launchpad.net

        # Domain where incoming email related to specifications are sent
        # to.
        specs_domain specs.launchpad.net

        # OOPS reports root for linking to OOPS reports.
        oops_root_url https://chinstrap.ubuntu.com/~jamesh/oops.cgi/

        # Maximum size of bug attachments in bytes. A value of 0 means
        # no limit.
        max_bug_attachment_size 2097152

        # Maximum size of ProductRelease download files in bytes. A value of 0
        # means no limit.
        max_productrelease_file_size 62914560

        # Maximum size of ProductRelease download files GPG signature in bytes.
        # A value of 0 means no limit.
        max_productrelease_signature_size 1024

        # The minimum notification level displayed to users. Set to 'info'
        # on production and 'debug' on development boxes.
        browser_notification_level debug

        # The maximum number of minutes that feeds should be cached for.
        # This is used to set the Expires and Cache-Control headers.
        max_feed_cache_minutes 60

        # The maximum number of minutes that Bug feeds should be cached for.
        max_bug_feed_cache_minutes 30
        max_branch_feed_cache_minutes 60

        # Bug search feed is enabled on developers machines
        is_bug_search_feed_active true

        # We turn off the beta redirection by default so that sampledata can
        # have users that are in the beta testing group without suddenly
        # getting redirected
        #beta_testers_redirection_host beta.launchpad.dev

        <virtual_hosts>
            use_https no
            expose_webservice yes
            <mainsite>
                hostname launchpad.dev
                althostnames localhost
            </mainsite>
            <api>
                hostname api.launchpad.dev
                rooturl http://api.launchpad.dev/beta/
            </api>
            <blueprints>
                hostname blueprints.launchpad.dev
            </blueprints>
            <code>
                hostname code.launchpad.dev
            </code>
            <translations>
                hostname translations.launchpad.dev
            </translations>
            <bugs>
                hostname bugs.launchpad.dev
            </bugs>
            <answers>
                hostname answers.launchpad.dev
            </answers>
            <openid>
                hostname openid.launchpad.dev
            </openid>
            <shipitubuntu>
                hostname shipit.ubuntu.dev
            </shipitubuntu>
            <shipitkubuntu>
                hostname shipit.kubuntu.dev
            </shipitkubuntu>
            <shipitedubuntu>
                hostname shipit.edubuntu.dev
            </shipitedubuntu>
            <xmlrpc>
                hostname xmlrpc.launchpad.dev
                rooturl http://launchpad.dev/
            </xmlrpc>
            <xmlrpc-private>
                hostname xmlrpc-private.launchpad.dev
            </xmlrpc-private>
            <feeds>
                hostname feeds.launchpad.dev
            </feeds>
        </virtual_hosts>

        # Connection information to the database we store our server-side
        # session data in.
        <launchpad_session>
            dbuser session
            dbname session_dev
            # dbhost localhost
            # id of the cookie used to store the session token
            cookie launchpad_dev
        </launchpad_session>

        <launchpad_errorreports>
            # Base directory to write error reports to
            errordir /var/tmp/lperr

            # Prefix string for Oops IDs
            oops_prefix X

            # should exceptions also be written to the zope log?
            copy_to_zlog true
        </launchpad_errorreports>
    </launchpad>

    <librarian>
        # Librarian configuration information for both client and server
        dbuser librarian
        upload_host localhost
        upload_port 58090
        download_host localhost
        download_port 58080
        # The base URL used to generate URLs to the Library contents.
        # Note that this might be on a different host or port to what is
        # specified above if access to the Library is via Apache redirects.
        download_url http://localhost:58080/
        # The buildds need to access Librarian files on a different URL
        # to the rest of the world due to network topology.
        # See lib/canonical/launchpad/doc/librarian.txt for a discussion
        # on why this is necessary
        buildd_download_url http://localhost:58000/
        <librarian_server>
            # Configuration used if we are running a librarian server.
            logfile -
            root /var/tmp/fatsam
            # If true, a Librarian server will be launched by the startup
            # script
            launch yes
            # Should Librarian twistd be run with --spew for debugging
            spew no
        </librarian_server>
        <librarian_gc>
            dbuser librariangc
        </librarian_gc>
    </librarian>

    <malone>
        # Where the sample debbugs db is located.
        debbugs_db_location lib/canonical/launchpad/scripts/tests
        # The From address for Malone email interface errors
        bugmail_error_from_address noreply@bugs.launchpad.net
        # Use a small batch size to actually be able to verify batching
        # works with our limited sampledata. Use a different one from
        # the default batch size to be able to actually tell it's being
        # used.
        buglist_batch_size 7
        # The db user used to send bug notifications.
        bugnotification_dbuser bugnotification
        # The number of minutes that at most should pass between
        # changes to a bug to cause them to be grouped together into a
        # single notification.
        bugnotification_interval 1
        # The maximum number of characters a bug comment can be without
        # being truncated when displayed on the main bug page.
        max_comment_size 300
        # Whether comments should be searched when searching bugs.
        search_comments yes
    </malone>

    <shipit>
        prerelease_mode false
    </shipit>

    <rosetta>
        <poimport>
            dbuser poimport
        </poimport>
        <rosettaadmin>
            dbuser rosettaadmin
            email rosetta@launchpad.net
        </rosettaadmin>
    </rosetta>

    <cveupdater>
        dbuser cve
    </cveupdater>

    <answertracker>
        dbuser answertracker
        # The email domain, to which incoming mail should be sent.
        email_domain answers.launchpad.net
    </answertracker>

    <zopeless>
        # Configuration specific for code that is running in the Zopeless
        # environment. Hopefully this section will disappear when the
        # Zope and Zopeless environments grow closer.
        send_email no
        smtp_host localhost
        smtp_port 25
    </zopeless>

    <gpghandler>
        # host and port points to a reliable keyserver (aka our
        # internal one)
        host keyserver.internal
        public_host keyserver.ubuntu.com
        port 11371
    </gpghandler>

    <zeca>
        # Not needed for normal operation
        root /var/tmp/zeca
    </zeca>

    <statistician>
        dbuser statistician
    </statistician>

    <processmail>
        dbuser processmail
    </processmail>

    <productreleasefinder>
        dbuser productreleasefinder
    </productreleasefinder>

    <gina>
        # Configuration used to run gina.
        dbuser gina

        # This is an example gina_target. See GinaUsageGuide for details.
        # Real world examples can be found in the staging and production
        # launchpad.conf files.
        #<gina_target hoary>
        #    distro ubuntu
        #    distroseries hoary
        #    pocketrelease hoary
        #    root /home/debonzi/Warthogs/mirror
        #    keyrings /home/debonzi/Warthogs/keyring.ubuntu.com/keyrings
        #    architectures i386
        #    components main
        #    componentoverride partner
        #</gina_target>
    </gina>

    <targetnamecacheupdater>
        # Configuration used to run the bugtask targetnamecache updater.
        dbuser targetnamecacheupdater
    </targetnamecacheupdater>

    <karmacacheupdater>
        # Configuration used to run the karmacache updater.
        dbuser karma
    </karmacacheupdater>

    <distributionmirrorprober>
        dbuser distributionmirror
        use_proxy false
        cdimage_file_list_url file:lib/canonical/launchpad/doc/ubuntu-releases.testdata
        timeout 10
    </distributionmirrorprober>

    <expiredmembershipsflagger>
        dbuser teammembership
    </expiredmembershipsflagger>

    <buildsequencer>
        mailproblemsto root
        # It makes no sense to allow the sequencer to start by default
        # on a developer machine because they're unlikely to have a
        # build farm of their own. This does not prevent the daemon from
        # ever starting.
        launch no
        logfile -
        <buildsequencer_job slave_scanner>
            command cronscripts/buildd-slave-scanner.py
            mindelay 5
        </buildsequencer_job>
    </buildsequencer>

    <uploader>
        dbuser uploader
        default_recipient_name Local Root
        default_recipient_address root@localhost
        default_sender_name Local Root
        default_sender_address root@localhost
    </uploader>

    <uploadqueue>
        dbuser queued
    </uploadqueue>

    <builddmaster>
        dbuser fiera
        uploader /bin/echo Uploader invocation of build BUILDID in:
        root /var/tmp/builddmaster/
    </builddmaster>

    <supermirror>
        dbuser supermirror
        branchesdest /var/tmp/sm-ng/mirrors
        masterlock /var/tmp/sm-ng/masterlock
        authserver_url http://localhost:8999/branch/
        warehouse_root_url http://bazaar.launchpad.dev/+branches/
        maximum_workers 4

        <upload_puller_errorreports>
            errordir /var/tmp/codehosting.test
            oops_prefix USMP
            copy_to_zlog false
        </upload_puller_errorreports>

        <import_puller_errorreports>
            errordir /var/tmp/codehosting.test
            oops_prefix ISMP
            copy_to_zlog false
        </import_puller_errorreports>

        <mirror_puller_errorreports>
            errordir /var/tmp/codehosting.test
            oops_prefix MSMP
            copy_to_zlog false
        </mirror_puller_errorreports>
    </supermirror>

    <branchscanner>
        dbuser branchscanner

        <script_errorreports>
            errordir /var/tmp/codehosting.test
            oops_prefix BS
            copy_to_zlog false
        </script_errorreports>
    </branchscanner>

    <codehosting>
        authserver http://localhost:8999/v2/
        host_key_pair_path lib/canonical/codehosting/tests/keys
        branches_root /var/tmp/sm-ng/push-branches/
        launch yes
        debug_logfile /tmp/sftp-test/codehosting-debug.log
        port tcp:5022:interface=127.0.0.88
        # The local smart server and supermirror.
        supermirror_root http://bazaar.launchpad.dev/
        smartserver_root bzr+ssh://%(user)s@bazaar.launchpad.dev/
        # Point to a local codebrowse.
        codebrowse_root http://bazaar.launchpad.dev/

        # OOPS reporting stuff
        errordir /var/tmp/codehosting.test
        oops_prefix SMPSSH
        copy_to_zlog false
    </codehosting>

    <authserver>
        dbuser authserver
        launch yes
    </authserver>

    <importd>
        dbuser importd
        <production_errorreports>
            errordir /var/tmp/lperr
            oops_prefix SMI
            copy_to_zlog false
        </production_errorreports>
        <autotest_errorreports>
            errordir /var/tmp/lperr
            oops_prefix SMIT
            copy_to_zlog false
        </autotest_errorreports>
    </importd>

    <codeimport>
        bazaar_branch_store file:///tmp/bazaar-branches
        foreign_tree_store file:///tmp/foreign-branches
    </codeimport>

    <personalpackagearchive>
        root /var/tmp/ppa/
        base_url http://ppa.launchpad.dev
    </personalpackagearchive>

    <archivepublisher>
        root /var/tmp/archive
        base_url http://launchpad.dev
    </archivepublisher>

    # Mailman configuration.  This is only a shim to the real Mailman
    # configuration system and is primarily used to specify settings that
    # differ from the defaults, or are needed during the build.
    #
    # Configuration items and their defaults are shown below as comments.
    <mailman>
        <mailman-build>
            # If you change anything in this section, you must manually clean
            # and rebuild Mailman.  This will not happen automatically, and
            # Mailman will not build at all if the Mailman package can be
            # imported.

            # Whether Mailman should be built if it is not already.
            #build no

            # The --prefix location for the configure script.  This can be a
            # relative path to indicate a location relative to the
            # runlaunchpad.py script's current working directory.
            #prefix lib/mailman

            # The 'VAR_DIR' location.  This is where Mailman will put and look
            # for variable run time data, such as the list pickles and queue
            # directories.
            #var_dir /var/mailman

            # The user:group names that the Mailman process will run under.
            # You may need to invoke buildmailman.py or "make run" as root via
            # sudo to have the necessary permissions during the build or run
            # phase.  Leave this commented to use the current user and group.
            #user_group mailman:mailman

            # Uncomment this to specify the site list's owner address and
            # password.  Otherwise, a fake email address and random password
            # will be used.
            #site_list_owner you@example.com:password

            # Uncomment this if you want a host_name other than the current
            # machine's `hostname -f`.  This is only used for the email domain
            # part.
            host_name lists.launchpad.dev
        </mailman-build>

        # Whether Mailman should be started (i.e mailmanctl start).
        #launch yes

        # Host and port for connecting to the outgoing smtp server.  Valid
        # format is [host][:port] where the default is localhost:25
        #smtp localhost:25

        #xmlrpc_url http://xmlrpc-private.launchpad.dev:8087/mailinglists
        #xmlrpc_runner_sleep 10

        archive_address archive@mail-archive.dev

        archive_url_template http://lists.launchpad.dev/$$team_name
        list_help_header http://help.launchpad.dev/ListHelp
        list_subscription_headers http://launchpad.dev/people/+me/+editemails
        list_owner_header_template http://launchpad.dev/~$$team_name
    </mailman>

    <checkwatches>
        dbuser checkwatches
        batch_query_threshold 0
        default_socket_timeout 30
    </checkwatches>
</canonical>

# This is the config used by the test runner.
<canonical testrunner>
    dbname launchpad_ftest
    dbhost localhost
    randomise_select_results true

    show_tracebacks true
    # chunkydiff defaults to off as its results are generally not that
    # useful.
    chunkydiff off

    bounce_address bounces@canonical.com

    <launchpad>
        dbuser launchpad
        openid_users admins
        errors_address launchpad-error-reports@lists.canonical.com
        bugs_domain bugs.launchpad.net
        oops_root_url https://chinstrap.ubuntu.com/~jamesh/oops.cgi/
        # Limit the size to 1024 bytes in order to avoid creating large
        # files for testing.
        max_bug_attachment_size 1024
        browser_notification_level info

        # Bug search feed is enabled on developers machines
        is_bug_search_feed_active true

        default_batch_size 5
        branchlisting_batch_size 6

        # We turn off the beta redirection by default so that page tests can
        # have users that are in the beta testing group without suddenly
        # getting redirected
        #beta_testers_redirection_host beta.launchpad.dev

        # The URL that supermirror-pull.py pulls IMPORTED branches from.
        # Hardcoded for use in acceptance tests.
        bzr_imports_root_url http://localhost:10899

        # Maximum size of ProductRelease download files in bytes. A value of 0
        # means no limit.
        max_productrelease_file_size 62914560

        # The maximum number of minutes that feeds should be cached for.
        # This is used to set the Expires and Cache-Control headers.
        max_feed_cache_minutes 60

        # The maximum number of minutes that Bug feeds should be cached for.
        max_bug_feed_cache_minutes 30
        max_branch_feed_cache_minutes 60

        <virtual_hosts>
            use_https no
            expose_webservice yes
            <mainsite>
                hostname launchpad.dev
                althostnames localhost
            </mainsite>
            <api>
                hostname api.launchpad.dev
            </api>
            <blueprints>
                hostname blueprints.launchpad.dev
            </blueprints>
            <code>
                hostname code.launchpad.dev
            </code>
            <translations>
                hostname translations.launchpad.dev
            </translations>
            <bugs>
                hostname bugs.launchpad.dev
            </bugs>
            <answers>
                hostname answers.launchpad.dev
            </answers>
            <openid>
                hostname openid.launchpad.dev
            </openid>
            <shipitubuntu>
                hostname shipit.ubuntu.dev
            </shipitubuntu>
            <shipitkubuntu>
                hostname shipit.kubuntu.dev
            </shipitkubuntu>
            <shipitedubuntu>
                hostname shipit.edubuntu.dev
            </shipitedubuntu>
            <xmlrpc>
                hostname xmlrpc.launchpad.dev
                rooturl http://launchpad.dev/
            </xmlrpc>
            <xmlrpc-private>
                hostname xmlrpc-private.launchpad.dev
            </xmlrpc-private>
            <feeds>
                hostname feeds.launchpad.dev
            </feeds>
        </virtual_hosts>

        <launchpad_session>
            dbuser session
            dbname launchpad_ftest
            dbhost localhost
            cookie launchpad_tests
        </launchpad_session>
        <launchpad_errorreports>
            errordir /var/tmp/lperr.test
            oops_prefix T
            copy_to_zlog false
        </launchpad_errorreports>
    </launchpad>
    <librarian>
        dbuser librarian
        upload_host localhost
        upload_port 59090
        download_host localhost
        download_port 58000
        download_url http://localhost:58000/
        buildd_download_url http://localhost:58000/
        <librarian_server>
            launch no
            root /var/tmp/fatsam.test
        </librarian_server>
        <librarian_gc>
            dbuser librariangc
        </librarian_gc>
    </librarian>
    <malone>
        debbugs_db_location lib/canonical/launchpad/scripts/tests
        # The From address for Malone email interface errors
        bugmail_error_from_address noreply@bugs.launchpad.net
        buglist_batch_size 20
        bugnotification_interval 5
        search_comments yes
    </malone>
    <shipit>
        prerelease_mode false
    </shipit>
    <rosetta>
        <poimport>
            dbuser poimport
        </poimport>
        <rosettaadmin>
            dbuser rosettaadmin
        </rosettaadmin>
    </rosetta>
    <zopeless>
        send_email false
    </zopeless>
    <gpghandler>
        host localhost
        public_host keyserver.ubuntu.com
        port 11371
    </gpghandler>
    <zeca>
        # where the pre-installed key-files will be copied to (every
        # initialization, see lib/zeca/ftest/harness.py)
        root /var/tmp/zeca
    </zeca>

    <gina>
        # Configuration used to test gina.
        dbuser gina
        <gina_target hoary>
            distro ubuntu
            distroseries hoary
            pocketrelease hoary
            root /tmp/gina_test_archive
            keyrings /usr/share/keyrings
            architectures i386
            components main
        </gina_target>
        <gina_target breezy>
            distro ubuntu
            distroseries breezy
            pocketrelease breezy
            root /tmp/gina_test_archive
            keyrings /usr/share/keyrings
            architectures i386
            components main, universe
        </gina_target>
        # A non-existant archive we can test with
        <gina_target dapper>
            distro ubuntu
            distroseries dapper
            pocketrelease dapper
            root /tmp/gina_test_archive
            keyrings /usr/share/keyrings
            architectures i386, powerpc
            components main, universe
        </gina_target>
        <gina_target dapper-updates>
            distro ubuntu
            distroseries dapper
            pocket updates
            pocketrelease dapper-updates
            root /tmp/gina_test_archive
            keyrings /usr/share/keyrings
            architectures i386, powerpc
            components main, universe
        </gina_target>
        <gina_target bogus>
            distro ubuntu
            distroseries bogoland
            pocketrelease bogoland
            root /tmp/gina_test_archive
            keyrings /usr/share/keyrings
            architectures i386
            components main
        </gina_target>
        <gina_target partner>
            distro ubuntu
            distroseries hoary
            pocketrelease hoary
            root /tmp/gina_test_archive
            keyrings /usr/share/keyrings
            architectures i386
            components main
            componentoverride partner
        </gina_target>
    </gina>

    <targetnamecacheupdater>
        dbuser targetnamecacheupdater
    </targetnamecacheupdater>

    <distributionmirrorprober>
        dbuser distributionmirror
        use_proxy false
        cdimage_file_list_url file:lib/canonical/launchpad/doc/ubuntu-releases.testdata
        timeout 10
    </distributionmirrorprober>

    <expiredmembershipsflagger>
        dbuser teammembership
    </expiredmembershipsflagger>

    <karmacacheupdater>
        max_scaling 2
        dbuser karma
    </karmacacheupdater>

    <statistician>
        dbuser statistician
    </statistician>

    <processmail>
        dbuser processmail
    </processmail>

    <productreleasefinder>
        dbuser productreleasefinder
    </productreleasefinder>

    <cveupdater>
        dbuser cve
    </cveupdater>

    <answertracker>
        dbuser answertracker
        email_domain answers.launchpad.net
    </answertracker>

    <buildsequencer>
        mailproblemsto -
        launch no
        logfile -
        <buildsequencer_job slave_scanner>
            command cronscripts/buildd-slave-scanner.py
            mindelay 5
        </buildsequencer_job>
    </buildsequencer>

    <uploader>
        dbuser uploader
        default_recipient_name Root
        default_recipient_address root@localhost
        default_sender_name Root
        default_sender_address root@localhost
    </uploader>

    <uploadqueue>
        dbuser queued
    </uploadqueue>

    <supermirror>
        dbuser supermirror
        branchesdest /var/tmp/sm-ng/mirrors
        masterlock /var/tmp/sm-ng/masterlock
        authserver_url http://localhost:8999/branch/
        warehouse_root_url file:///var/tmp/bzrsync/
        maximum_workers 4

        <upload_puller_errorreports>
            errordir /var/tmp/codehosting.test
            oops_prefix TUSMP
            copy_to_zlog false
        </upload_puller_errorreports>

        <import_puller_errorreports>
            errordir /var/tmp/codehosting.test
            oops_prefix TISMP
            copy_to_zlog false
        </import_puller_errorreports>

        <mirror_puller_errorreports>
            errordir /var/tmp/codehosting.test
            oops_prefix TMSMP
            copy_to_zlog false
        </mirror_puller_errorreports>
    </supermirror>

    <branchscanner>
        dbuser branchscanner
        <script_errorreports>
            errordir /var/tmp/lperr.test
            oops_prefix TSMS
            copy_to_zlog false
        </script_errorreports>
    </branchscanner>

    <codehosting>
        authserver http://localhost:8999/v2/
        host_key_pair_path /tmp/sftp-test/keys
        branches_root /tmp/sftp-test/branches
        port tcp:22222:interface=127.0.0.1
        # The local smart server and supermirror.
        supermirror_root http://bazaar.launchpad.dev/
        smartserver_root bzr+ssh://%(user)s@bazaar.launchpad.dev/
        # Point to a local codebrowse.
        codebrowse_root http://bazaar.launchpad.dev/
        bzr_lp_prefix lp://dev/

        # OOPS reporting stuff
        errordir /var/tmp/codehosting.test
        oops_prefix SMPSSH
        copy_to_zlog false
    </codehosting>

    <authserver>
        port tcp:8999:interface=127.0.0.1
    </authserver>

    <builddmaster>
        dbuser fiera
        uploader scripts/process-upload.py -Mvv --context buildd
        root /var/tmp/builddmaster/
        socket_timeout 10
    </builddmaster>

    <importd>
        dbuser importd
    </importd>

    <codeimport>
        bazaar_branch_store file:///tmp/bazaar-branches
        foreign_tree_store file:///tmp/foreign-branches
    </codeimport>

    <personalpackagearchive>
        root /var/tmp/ppa.test/
        base_url http://ppa.launchpad.dev
    </personalpackagearchive>

    <archivepublisher>
        root /var/tmp/archive
        base_url http://launchpad.dev
    </archivepublisher>

    # Mailman configuration.  This is only a shim to the real Mailman
    # configuration system and is primarily used to specify settings that
    # differ from the defaults, or are needed during the build.
    #
    # Configuration items and their defaults are shown below as comments.
    <mailman>
        <mailman-build>
            # If you change anything in this section, you must manually clean
            # and rebuild Mailman.  This will not happen automatically, and
            # Mailman will not build at all if the Mailman package can be
            # imported.

            # Whether Mailman should be built if it is not already.
            #build no

            # The --prefix location for the configure script.  This can be a
            # relative path to indicate a location relative to the
            # runlaunchpad.py script's current working directory.
            #prefix lib/mailman

            # The 'VAR_DIR' location.  This is where Mailman will put and look
            # for variable run time data, such as the list pickles and queue
            # directories.
            #var_dir /var/mailman

            # The user:group names that the Mailman process will run under.
            # You may need to invoke buildmailman.py or "make run" as root via
            # sudo to have the necessary permissions during the build or run
            # phase.  Leave this commented to use the current user and group.
            #user_group mailman:mailman

            # Uncomment this to specify the site list's owner address and
            # password.  Otherwise, a fake email address and random password
            # will be used.
            #site_list_owner you@example.com:password

            # Uncomment this if you want a host_name other than the current
            # machine's `hostname -f`.  This is only used for the email domain
            # part.
            host_name lists.launchpad.dev
        </mailman-build>

        # Whether Mailman should be started (i.e mailmanctl start).
        #launch yes

        # Host and port for connecting to the outgoing smtp server.  Valid
        # format is [host][:port] where the default is localhost:25
        #smtp localhost:25

        #xmlrpc_url http://xmlrpc-private.launchpad.dev:8087/mailinglists
        #xmlrpc_runner_sleep 10

        archive_url_template http://lists.launchpad.dev/$$team_name
        archive_address archive@mail-archive.dev
        list_help_header http://help.launchpad.dev/ListHelp
        list_subscription_headers http://launchpad.dev/people/+me/+editemails
        list_owner_header_template http://launchpad.dev/~$$team_name
    </mailman>

    <checkwatches>
        import_comments true
    </checkwatches>

</canonical>
=======
>>>>>>> f97ada08
<|MERGE_RESOLUTION|>--- conflicted
+++ resolved
@@ -1,3 +1,4 @@
+
 # Identify the component configuration used to define the site:
 site-definition site.zcml
 
@@ -63,987 +64,3 @@
     path STDOUT
   </logfile>
 </eventlog>
-<<<<<<< HEAD
-
-# Launchpad configuration. Note that we can specify multiple configurations
-# in here. Currently, we have configurations named 'testrunner' (used
-# by the testrunner), and 'default' (used by everything else)
-#
-# The section that is used can be specified by setting the LPCONFIG_SECTION
-# environment variable
-#
-<canonical default>
-    # DB settings must still match launchpad-sql-configure-normal.zcml
-    dbname launchpad_dev
-    #dbhost localhost
-
-    # Display tracebacks on error pages.
-    # IMPORTANT: Set to false on production servers!
-    show_tracebacks true
-
-    # This is the email address used for the Errors-To: header on
-    # all outgoing emails. At somepoint a bounce handler will be
-    # installed here to detect failing email addresses and flag them
-    # in the database.
-    bounce_address bounces@canonical.com
-
-    noreply_from_address noreply@launchpad.net
-
-    # PID files for various processes get created in this directory.
-    # The format of filenames is %(lpconfig)s-%(service)s.pid, such as
-    # default-librarian.pid
-    pid_dir /tmp
-
-    <launchpad>
-        # PostgreSQL user the launchpad Zope3 instance connects as.
-        dbuser launchpad
-
-        # This setting controls two related things:
-        # 1. The maximum time a single SQL statement is given to execute
-        #    in.
-        # 2. The maximum time a web request is given to run in.
-        # The time is given in milliseconds.
-        #
-        # If a statement takes longer than this to execute, then it will
-        # fail. If a request is taking longer than this to run, then a
-        # RequestExpired exception will be raised, and the transaction
-        # hosed, before the next database query would be started.
-        #
-        # A value of 0 turns off the timeout.  If this value is
-        # not set, Postgresql's default statement timeout is used, and
-        # requests may run without constraint.
-        # db_statement_timeout 12000
-
-        # The soft timeout value.  If a request takes longer than this
-        # amount of time to process, then an OOPS is logged.  This value
-        # should be less than db_statement_timeout.
-        # soft_request_timeout 1000
-
-        # Should the 'demo system' styling be turned on? Should be true
-        # for live systems not talking to the production database, and false
-        # for all other live systems.
-        is_demo false
-
-        # Should the 'edge system' indicator in the footer be turned on?
-        # Should be true for edge and false for all other live systems.
-        is_edge false
-
-        # Message to display on the top of every page
-        # site_message There is nothing special about this Launchpad instance.
-
-        # Who can use Launchpad as an OpenID provider.
-        openid_users all
-
-        # Who do we send OpenID Simple Registration info to?
-
-        # Email address, to which all error reports are sent.
-        # Messages should have distinct Subject: or Keywords: headers
-        # so they can be filtered easily. Whenever code starts using this,
-        # we probably need to setup a new Mailman topic in the
-        # launchpad-error-reports mailing list or the error reports will be
-        # lost.
-        errors_address launchpad-error-reports@lists.canonical.com
-
-        # The default size used in a batched listing of results. See
-        # canonical.launchpad.webapp.batching for details. We use a
-        # particularly small list here because we don't have a lot of
-        # sampledata.
-        default_batch_size 5
-
-        # For the same reason, set the batching size for branch listings
-        # to be small, but different from the default size so we can confirm
-        # that it is using the appropriate setting.
-        branchlisting_batch_size 6
-
-        # Domain part of the bugs' email addresses. All email addresses in
-        # this domain should get redirected to the MailIntoLaunchpad handler.
-        bugs_domain bugs.launchpad.net
-
-        # Domain where incoming email related to specifications are sent
-        # to.
-        specs_domain specs.launchpad.net
-
-        # OOPS reports root for linking to OOPS reports.
-        oops_root_url https://chinstrap.ubuntu.com/~jamesh/oops.cgi/
-
-        # Maximum size of bug attachments in bytes. A value of 0 means
-        # no limit.
-        max_bug_attachment_size 2097152
-
-        # Maximum size of ProductRelease download files in bytes. A value of 0
-        # means no limit.
-        max_productrelease_file_size 62914560
-
-        # Maximum size of ProductRelease download files GPG signature in bytes.
-        # A value of 0 means no limit.
-        max_productrelease_signature_size 1024
-
-        # The minimum notification level displayed to users. Set to 'info'
-        # on production and 'debug' on development boxes.
-        browser_notification_level debug
-
-        # The maximum number of minutes that feeds should be cached for.
-        # This is used to set the Expires and Cache-Control headers.
-        max_feed_cache_minutes 60
-
-        # The maximum number of minutes that Bug feeds should be cached for.
-        max_bug_feed_cache_minutes 30
-        max_branch_feed_cache_minutes 60
-
-        # Bug search feed is enabled on developers machines
-        is_bug_search_feed_active true
-
-        # We turn off the beta redirection by default so that sampledata can
-        # have users that are in the beta testing group without suddenly
-        # getting redirected
-        #beta_testers_redirection_host beta.launchpad.dev
-
-        <virtual_hosts>
-            use_https no
-            expose_webservice yes
-            <mainsite>
-                hostname launchpad.dev
-                althostnames localhost
-            </mainsite>
-            <api>
-                hostname api.launchpad.dev
-                rooturl http://api.launchpad.dev/beta/
-            </api>
-            <blueprints>
-                hostname blueprints.launchpad.dev
-            </blueprints>
-            <code>
-                hostname code.launchpad.dev
-            </code>
-            <translations>
-                hostname translations.launchpad.dev
-            </translations>
-            <bugs>
-                hostname bugs.launchpad.dev
-            </bugs>
-            <answers>
-                hostname answers.launchpad.dev
-            </answers>
-            <openid>
-                hostname openid.launchpad.dev
-            </openid>
-            <shipitubuntu>
-                hostname shipit.ubuntu.dev
-            </shipitubuntu>
-            <shipitkubuntu>
-                hostname shipit.kubuntu.dev
-            </shipitkubuntu>
-            <shipitedubuntu>
-                hostname shipit.edubuntu.dev
-            </shipitedubuntu>
-            <xmlrpc>
-                hostname xmlrpc.launchpad.dev
-                rooturl http://launchpad.dev/
-            </xmlrpc>
-            <xmlrpc-private>
-                hostname xmlrpc-private.launchpad.dev
-            </xmlrpc-private>
-            <feeds>
-                hostname feeds.launchpad.dev
-            </feeds>
-        </virtual_hosts>
-
-        # Connection information to the database we store our server-side
-        # session data in.
-        <launchpad_session>
-            dbuser session
-            dbname session_dev
-            # dbhost localhost
-            # id of the cookie used to store the session token
-            cookie launchpad_dev
-        </launchpad_session>
-
-        <launchpad_errorreports>
-            # Base directory to write error reports to
-            errordir /var/tmp/lperr
-
-            # Prefix string for Oops IDs
-            oops_prefix X
-
-            # should exceptions also be written to the zope log?
-            copy_to_zlog true
-        </launchpad_errorreports>
-    </launchpad>
-
-    <librarian>
-        # Librarian configuration information for both client and server
-        dbuser librarian
-        upload_host localhost
-        upload_port 58090
-        download_host localhost
-        download_port 58080
-        # The base URL used to generate URLs to the Library contents.
-        # Note that this might be on a different host or port to what is
-        # specified above if access to the Library is via Apache redirects.
-        download_url http://localhost:58080/
-        # The buildds need to access Librarian files on a different URL
-        # to the rest of the world due to network topology.
-        # See lib/canonical/launchpad/doc/librarian.txt for a discussion
-        # on why this is necessary
-        buildd_download_url http://localhost:58000/
-        <librarian_server>
-            # Configuration used if we are running a librarian server.
-            logfile -
-            root /var/tmp/fatsam
-            # If true, a Librarian server will be launched by the startup
-            # script
-            launch yes
-            # Should Librarian twistd be run with --spew for debugging
-            spew no
-        </librarian_server>
-        <librarian_gc>
-            dbuser librariangc
-        </librarian_gc>
-    </librarian>
-
-    <malone>
-        # Where the sample debbugs db is located.
-        debbugs_db_location lib/canonical/launchpad/scripts/tests
-        # The From address for Malone email interface errors
-        bugmail_error_from_address noreply@bugs.launchpad.net
-        # Use a small batch size to actually be able to verify batching
-        # works with our limited sampledata. Use a different one from
-        # the default batch size to be able to actually tell it's being
-        # used.
-        buglist_batch_size 7
-        # The db user used to send bug notifications.
-        bugnotification_dbuser bugnotification
-        # The number of minutes that at most should pass between
-        # changes to a bug to cause them to be grouped together into a
-        # single notification.
-        bugnotification_interval 1
-        # The maximum number of characters a bug comment can be without
-        # being truncated when displayed on the main bug page.
-        max_comment_size 300
-        # Whether comments should be searched when searching bugs.
-        search_comments yes
-    </malone>
-
-    <shipit>
-        prerelease_mode false
-    </shipit>
-
-    <rosetta>
-        <poimport>
-            dbuser poimport
-        </poimport>
-        <rosettaadmin>
-            dbuser rosettaadmin
-            email rosetta@launchpad.net
-        </rosettaadmin>
-    </rosetta>
-
-    <cveupdater>
-        dbuser cve
-    </cveupdater>
-
-    <answertracker>
-        dbuser answertracker
-        # The email domain, to which incoming mail should be sent.
-        email_domain answers.launchpad.net
-    </answertracker>
-
-    <zopeless>
-        # Configuration specific for code that is running in the Zopeless
-        # environment. Hopefully this section will disappear when the
-        # Zope and Zopeless environments grow closer.
-        send_email no
-        smtp_host localhost
-        smtp_port 25
-    </zopeless>
-
-    <gpghandler>
-        # host and port points to a reliable keyserver (aka our
-        # internal one)
-        host keyserver.internal
-        public_host keyserver.ubuntu.com
-        port 11371
-    </gpghandler>
-
-    <zeca>
-        # Not needed for normal operation
-        root /var/tmp/zeca
-    </zeca>
-
-    <statistician>
-        dbuser statistician
-    </statistician>
-
-    <processmail>
-        dbuser processmail
-    </processmail>
-
-    <productreleasefinder>
-        dbuser productreleasefinder
-    </productreleasefinder>
-
-    <gina>
-        # Configuration used to run gina.
-        dbuser gina
-
-        # This is an example gina_target. See GinaUsageGuide for details.
-        # Real world examples can be found in the staging and production
-        # launchpad.conf files.
-        #<gina_target hoary>
-        #    distro ubuntu
-        #    distroseries hoary
-        #    pocketrelease hoary
-        #    root /home/debonzi/Warthogs/mirror
-        #    keyrings /home/debonzi/Warthogs/keyring.ubuntu.com/keyrings
-        #    architectures i386
-        #    components main
-        #    componentoverride partner
-        #</gina_target>
-    </gina>
-
-    <targetnamecacheupdater>
-        # Configuration used to run the bugtask targetnamecache updater.
-        dbuser targetnamecacheupdater
-    </targetnamecacheupdater>
-
-    <karmacacheupdater>
-        # Configuration used to run the karmacache updater.
-        dbuser karma
-    </karmacacheupdater>
-
-    <distributionmirrorprober>
-        dbuser distributionmirror
-        use_proxy false
-        cdimage_file_list_url file:lib/canonical/launchpad/doc/ubuntu-releases.testdata
-        timeout 10
-    </distributionmirrorprober>
-
-    <expiredmembershipsflagger>
-        dbuser teammembership
-    </expiredmembershipsflagger>
-
-    <buildsequencer>
-        mailproblemsto root
-        # It makes no sense to allow the sequencer to start by default
-        # on a developer machine because they're unlikely to have a
-        # build farm of their own. This does not prevent the daemon from
-        # ever starting.
-        launch no
-        logfile -
-        <buildsequencer_job slave_scanner>
-            command cronscripts/buildd-slave-scanner.py
-            mindelay 5
-        </buildsequencer_job>
-    </buildsequencer>
-
-    <uploader>
-        dbuser uploader
-        default_recipient_name Local Root
-        default_recipient_address root@localhost
-        default_sender_name Local Root
-        default_sender_address root@localhost
-    </uploader>
-
-    <uploadqueue>
-        dbuser queued
-    </uploadqueue>
-
-    <builddmaster>
-        dbuser fiera
-        uploader /bin/echo Uploader invocation of build BUILDID in:
-        root /var/tmp/builddmaster/
-    </builddmaster>
-
-    <supermirror>
-        dbuser supermirror
-        branchesdest /var/tmp/sm-ng/mirrors
-        masterlock /var/tmp/sm-ng/masterlock
-        authserver_url http://localhost:8999/branch/
-        warehouse_root_url http://bazaar.launchpad.dev/+branches/
-        maximum_workers 4
-
-        <upload_puller_errorreports>
-            errordir /var/tmp/codehosting.test
-            oops_prefix USMP
-            copy_to_zlog false
-        </upload_puller_errorreports>
-
-        <import_puller_errorreports>
-            errordir /var/tmp/codehosting.test
-            oops_prefix ISMP
-            copy_to_zlog false
-        </import_puller_errorreports>
-
-        <mirror_puller_errorreports>
-            errordir /var/tmp/codehosting.test
-            oops_prefix MSMP
-            copy_to_zlog false
-        </mirror_puller_errorreports>
-    </supermirror>
-
-    <branchscanner>
-        dbuser branchscanner
-
-        <script_errorreports>
-            errordir /var/tmp/codehosting.test
-            oops_prefix BS
-            copy_to_zlog false
-        </script_errorreports>
-    </branchscanner>
-
-    <codehosting>
-        authserver http://localhost:8999/v2/
-        host_key_pair_path lib/canonical/codehosting/tests/keys
-        branches_root /var/tmp/sm-ng/push-branches/
-        launch yes
-        debug_logfile /tmp/sftp-test/codehosting-debug.log
-        port tcp:5022:interface=127.0.0.88
-        # The local smart server and supermirror.
-        supermirror_root http://bazaar.launchpad.dev/
-        smartserver_root bzr+ssh://%(user)s@bazaar.launchpad.dev/
-        # Point to a local codebrowse.
-        codebrowse_root http://bazaar.launchpad.dev/
-
-        # OOPS reporting stuff
-        errordir /var/tmp/codehosting.test
-        oops_prefix SMPSSH
-        copy_to_zlog false
-    </codehosting>
-
-    <authserver>
-        dbuser authserver
-        launch yes
-    </authserver>
-
-    <importd>
-        dbuser importd
-        <production_errorreports>
-            errordir /var/tmp/lperr
-            oops_prefix SMI
-            copy_to_zlog false
-        </production_errorreports>
-        <autotest_errorreports>
-            errordir /var/tmp/lperr
-            oops_prefix SMIT
-            copy_to_zlog false
-        </autotest_errorreports>
-    </importd>
-
-    <codeimport>
-        bazaar_branch_store file:///tmp/bazaar-branches
-        foreign_tree_store file:///tmp/foreign-branches
-    </codeimport>
-
-    <personalpackagearchive>
-        root /var/tmp/ppa/
-        base_url http://ppa.launchpad.dev
-    </personalpackagearchive>
-
-    <archivepublisher>
-        root /var/tmp/archive
-        base_url http://launchpad.dev
-    </archivepublisher>
-
-    # Mailman configuration.  This is only a shim to the real Mailman
-    # configuration system and is primarily used to specify settings that
-    # differ from the defaults, or are needed during the build.
-    #
-    # Configuration items and their defaults are shown below as comments.
-    <mailman>
-        <mailman-build>
-            # If you change anything in this section, you must manually clean
-            # and rebuild Mailman.  This will not happen automatically, and
-            # Mailman will not build at all if the Mailman package can be
-            # imported.
-
-            # Whether Mailman should be built if it is not already.
-            #build no
-
-            # The --prefix location for the configure script.  This can be a
-            # relative path to indicate a location relative to the
-            # runlaunchpad.py script's current working directory.
-            #prefix lib/mailman
-
-            # The 'VAR_DIR' location.  This is where Mailman will put and look
-            # for variable run time data, such as the list pickles and queue
-            # directories.
-            #var_dir /var/mailman
-
-            # The user:group names that the Mailman process will run under.
-            # You may need to invoke buildmailman.py or "make run" as root via
-            # sudo to have the necessary permissions during the build or run
-            # phase.  Leave this commented to use the current user and group.
-            #user_group mailman:mailman
-
-            # Uncomment this to specify the site list's owner address and
-            # password.  Otherwise, a fake email address and random password
-            # will be used.
-            #site_list_owner you@example.com:password
-
-            # Uncomment this if you want a host_name other than the current
-            # machine's `hostname -f`.  This is only used for the email domain
-            # part.
-            host_name lists.launchpad.dev
-        </mailman-build>
-
-        # Whether Mailman should be started (i.e mailmanctl start).
-        #launch yes
-
-        # Host and port for connecting to the outgoing smtp server.  Valid
-        # format is [host][:port] where the default is localhost:25
-        #smtp localhost:25
-
-        #xmlrpc_url http://xmlrpc-private.launchpad.dev:8087/mailinglists
-        #xmlrpc_runner_sleep 10
-
-        archive_address archive@mail-archive.dev
-
-        archive_url_template http://lists.launchpad.dev/$$team_name
-        list_help_header http://help.launchpad.dev/ListHelp
-        list_subscription_headers http://launchpad.dev/people/+me/+editemails
-        list_owner_header_template http://launchpad.dev/~$$team_name
-    </mailman>
-
-    <checkwatches>
-        dbuser checkwatches
-        batch_query_threshold 0
-        default_socket_timeout 30
-    </checkwatches>
-</canonical>
-
-# This is the config used by the test runner.
-<canonical testrunner>
-    dbname launchpad_ftest
-    dbhost localhost
-    randomise_select_results true
-
-    show_tracebacks true
-    # chunkydiff defaults to off as its results are generally not that
-    # useful.
-    chunkydiff off
-
-    bounce_address bounces@canonical.com
-
-    <launchpad>
-        dbuser launchpad
-        openid_users admins
-        errors_address launchpad-error-reports@lists.canonical.com
-        bugs_domain bugs.launchpad.net
-        oops_root_url https://chinstrap.ubuntu.com/~jamesh/oops.cgi/
-        # Limit the size to 1024 bytes in order to avoid creating large
-        # files for testing.
-        max_bug_attachment_size 1024
-        browser_notification_level info
-
-        # Bug search feed is enabled on developers machines
-        is_bug_search_feed_active true
-
-        default_batch_size 5
-        branchlisting_batch_size 6
-
-        # We turn off the beta redirection by default so that page tests can
-        # have users that are in the beta testing group without suddenly
-        # getting redirected
-        #beta_testers_redirection_host beta.launchpad.dev
-
-        # The URL that supermirror-pull.py pulls IMPORTED branches from.
-        # Hardcoded for use in acceptance tests.
-        bzr_imports_root_url http://localhost:10899
-
-        # Maximum size of ProductRelease download files in bytes. A value of 0
-        # means no limit.
-        max_productrelease_file_size 62914560
-
-        # The maximum number of minutes that feeds should be cached for.
-        # This is used to set the Expires and Cache-Control headers.
-        max_feed_cache_minutes 60
-
-        # The maximum number of minutes that Bug feeds should be cached for.
-        max_bug_feed_cache_minutes 30
-        max_branch_feed_cache_minutes 60
-
-        <virtual_hosts>
-            use_https no
-            expose_webservice yes
-            <mainsite>
-                hostname launchpad.dev
-                althostnames localhost
-            </mainsite>
-            <api>
-                hostname api.launchpad.dev
-            </api>
-            <blueprints>
-                hostname blueprints.launchpad.dev
-            </blueprints>
-            <code>
-                hostname code.launchpad.dev
-            </code>
-            <translations>
-                hostname translations.launchpad.dev
-            </translations>
-            <bugs>
-                hostname bugs.launchpad.dev
-            </bugs>
-            <answers>
-                hostname answers.launchpad.dev
-            </answers>
-            <openid>
-                hostname openid.launchpad.dev
-            </openid>
-            <shipitubuntu>
-                hostname shipit.ubuntu.dev
-            </shipitubuntu>
-            <shipitkubuntu>
-                hostname shipit.kubuntu.dev
-            </shipitkubuntu>
-            <shipitedubuntu>
-                hostname shipit.edubuntu.dev
-            </shipitedubuntu>
-            <xmlrpc>
-                hostname xmlrpc.launchpad.dev
-                rooturl http://launchpad.dev/
-            </xmlrpc>
-            <xmlrpc-private>
-                hostname xmlrpc-private.launchpad.dev
-            </xmlrpc-private>
-            <feeds>
-                hostname feeds.launchpad.dev
-            </feeds>
-        </virtual_hosts>
-
-        <launchpad_session>
-            dbuser session
-            dbname launchpad_ftest
-            dbhost localhost
-            cookie launchpad_tests
-        </launchpad_session>
-        <launchpad_errorreports>
-            errordir /var/tmp/lperr.test
-            oops_prefix T
-            copy_to_zlog false
-        </launchpad_errorreports>
-    </launchpad>
-    <librarian>
-        dbuser librarian
-        upload_host localhost
-        upload_port 59090
-        download_host localhost
-        download_port 58000
-        download_url http://localhost:58000/
-        buildd_download_url http://localhost:58000/
-        <librarian_server>
-            launch no
-            root /var/tmp/fatsam.test
-        </librarian_server>
-        <librarian_gc>
-            dbuser librariangc
-        </librarian_gc>
-    </librarian>
-    <malone>
-        debbugs_db_location lib/canonical/launchpad/scripts/tests
-        # The From address for Malone email interface errors
-        bugmail_error_from_address noreply@bugs.launchpad.net
-        buglist_batch_size 20
-        bugnotification_interval 5
-        search_comments yes
-    </malone>
-    <shipit>
-        prerelease_mode false
-    </shipit>
-    <rosetta>
-        <poimport>
-            dbuser poimport
-        </poimport>
-        <rosettaadmin>
-            dbuser rosettaadmin
-        </rosettaadmin>
-    </rosetta>
-    <zopeless>
-        send_email false
-    </zopeless>
-    <gpghandler>
-        host localhost
-        public_host keyserver.ubuntu.com
-        port 11371
-    </gpghandler>
-    <zeca>
-        # where the pre-installed key-files will be copied to (every
-        # initialization, see lib/zeca/ftest/harness.py)
-        root /var/tmp/zeca
-    </zeca>
-
-    <gina>
-        # Configuration used to test gina.
-        dbuser gina
-        <gina_target hoary>
-            distro ubuntu
-            distroseries hoary
-            pocketrelease hoary
-            root /tmp/gina_test_archive
-            keyrings /usr/share/keyrings
-            architectures i386
-            components main
-        </gina_target>
-        <gina_target breezy>
-            distro ubuntu
-            distroseries breezy
-            pocketrelease breezy
-            root /tmp/gina_test_archive
-            keyrings /usr/share/keyrings
-            architectures i386
-            components main, universe
-        </gina_target>
-        # A non-existant archive we can test with
-        <gina_target dapper>
-            distro ubuntu
-            distroseries dapper
-            pocketrelease dapper
-            root /tmp/gina_test_archive
-            keyrings /usr/share/keyrings
-            architectures i386, powerpc
-            components main, universe
-        </gina_target>
-        <gina_target dapper-updates>
-            distro ubuntu
-            distroseries dapper
-            pocket updates
-            pocketrelease dapper-updates
-            root /tmp/gina_test_archive
-            keyrings /usr/share/keyrings
-            architectures i386, powerpc
-            components main, universe
-        </gina_target>
-        <gina_target bogus>
-            distro ubuntu
-            distroseries bogoland
-            pocketrelease bogoland
-            root /tmp/gina_test_archive
-            keyrings /usr/share/keyrings
-            architectures i386
-            components main
-        </gina_target>
-        <gina_target partner>
-            distro ubuntu
-            distroseries hoary
-            pocketrelease hoary
-            root /tmp/gina_test_archive
-            keyrings /usr/share/keyrings
-            architectures i386
-            components main
-            componentoverride partner
-        </gina_target>
-    </gina>
-
-    <targetnamecacheupdater>
-        dbuser targetnamecacheupdater
-    </targetnamecacheupdater>
-
-    <distributionmirrorprober>
-        dbuser distributionmirror
-        use_proxy false
-        cdimage_file_list_url file:lib/canonical/launchpad/doc/ubuntu-releases.testdata
-        timeout 10
-    </distributionmirrorprober>
-
-    <expiredmembershipsflagger>
-        dbuser teammembership
-    </expiredmembershipsflagger>
-
-    <karmacacheupdater>
-        max_scaling 2
-        dbuser karma
-    </karmacacheupdater>
-
-    <statistician>
-        dbuser statistician
-    </statistician>
-
-    <processmail>
-        dbuser processmail
-    </processmail>
-
-    <productreleasefinder>
-        dbuser productreleasefinder
-    </productreleasefinder>
-
-    <cveupdater>
-        dbuser cve
-    </cveupdater>
-
-    <answertracker>
-        dbuser answertracker
-        email_domain answers.launchpad.net
-    </answertracker>
-
-    <buildsequencer>
-        mailproblemsto -
-        launch no
-        logfile -
-        <buildsequencer_job slave_scanner>
-            command cronscripts/buildd-slave-scanner.py
-            mindelay 5
-        </buildsequencer_job>
-    </buildsequencer>
-
-    <uploader>
-        dbuser uploader
-        default_recipient_name Root
-        default_recipient_address root@localhost
-        default_sender_name Root
-        default_sender_address root@localhost
-    </uploader>
-
-    <uploadqueue>
-        dbuser queued
-    </uploadqueue>
-
-    <supermirror>
-        dbuser supermirror
-        branchesdest /var/tmp/sm-ng/mirrors
-        masterlock /var/tmp/sm-ng/masterlock
-        authserver_url http://localhost:8999/branch/
-        warehouse_root_url file:///var/tmp/bzrsync/
-        maximum_workers 4
-
-        <upload_puller_errorreports>
-            errordir /var/tmp/codehosting.test
-            oops_prefix TUSMP
-            copy_to_zlog false
-        </upload_puller_errorreports>
-
-        <import_puller_errorreports>
-            errordir /var/tmp/codehosting.test
-            oops_prefix TISMP
-            copy_to_zlog false
-        </import_puller_errorreports>
-
-        <mirror_puller_errorreports>
-            errordir /var/tmp/codehosting.test
-            oops_prefix TMSMP
-            copy_to_zlog false
-        </mirror_puller_errorreports>
-    </supermirror>
-
-    <branchscanner>
-        dbuser branchscanner
-        <script_errorreports>
-            errordir /var/tmp/lperr.test
-            oops_prefix TSMS
-            copy_to_zlog false
-        </script_errorreports>
-    </branchscanner>
-
-    <codehosting>
-        authserver http://localhost:8999/v2/
-        host_key_pair_path /tmp/sftp-test/keys
-        branches_root /tmp/sftp-test/branches
-        port tcp:22222:interface=127.0.0.1
-        # The local smart server and supermirror.
-        supermirror_root http://bazaar.launchpad.dev/
-        smartserver_root bzr+ssh://%(user)s@bazaar.launchpad.dev/
-        # Point to a local codebrowse.
-        codebrowse_root http://bazaar.launchpad.dev/
-        bzr_lp_prefix lp://dev/
-
-        # OOPS reporting stuff
-        errordir /var/tmp/codehosting.test
-        oops_prefix SMPSSH
-        copy_to_zlog false
-    </codehosting>
-
-    <authserver>
-        port tcp:8999:interface=127.0.0.1
-    </authserver>
-
-    <builddmaster>
-        dbuser fiera
-        uploader scripts/process-upload.py -Mvv --context buildd
-        root /var/tmp/builddmaster/
-        socket_timeout 10
-    </builddmaster>
-
-    <importd>
-        dbuser importd
-    </importd>
-
-    <codeimport>
-        bazaar_branch_store file:///tmp/bazaar-branches
-        foreign_tree_store file:///tmp/foreign-branches
-    </codeimport>
-
-    <personalpackagearchive>
-        root /var/tmp/ppa.test/
-        base_url http://ppa.launchpad.dev
-    </personalpackagearchive>
-
-    <archivepublisher>
-        root /var/tmp/archive
-        base_url http://launchpad.dev
-    </archivepublisher>
-
-    # Mailman configuration.  This is only a shim to the real Mailman
-    # configuration system and is primarily used to specify settings that
-    # differ from the defaults, or are needed during the build.
-    #
-    # Configuration items and their defaults are shown below as comments.
-    <mailman>
-        <mailman-build>
-            # If you change anything in this section, you must manually clean
-            # and rebuild Mailman.  This will not happen automatically, and
-            # Mailman will not build at all if the Mailman package can be
-            # imported.
-
-            # Whether Mailman should be built if it is not already.
-            #build no
-
-            # The --prefix location for the configure script.  This can be a
-            # relative path to indicate a location relative to the
-            # runlaunchpad.py script's current working directory.
-            #prefix lib/mailman
-
-            # The 'VAR_DIR' location.  This is where Mailman will put and look
-            # for variable run time data, such as the list pickles and queue
-            # directories.
-            #var_dir /var/mailman
-
-            # The user:group names that the Mailman process will run under.
-            # You may need to invoke buildmailman.py or "make run" as root via
-            # sudo to have the necessary permissions during the build or run
-            # phase.  Leave this commented to use the current user and group.
-            #user_group mailman:mailman
-
-            # Uncomment this to specify the site list's owner address and
-            # password.  Otherwise, a fake email address and random password
-            # will be used.
-            #site_list_owner you@example.com:password
-
-            # Uncomment this if you want a host_name other than the current
-            # machine's `hostname -f`.  This is only used for the email domain
-            # part.
-            host_name lists.launchpad.dev
-        </mailman-build>
-
-        # Whether Mailman should be started (i.e mailmanctl start).
-        #launch yes
-
-        # Host and port for connecting to the outgoing smtp server.  Valid
-        # format is [host][:port] where the default is localhost:25
-        #smtp localhost:25
-
-        #xmlrpc_url http://xmlrpc-private.launchpad.dev:8087/mailinglists
-        #xmlrpc_runner_sleep 10
-
-        archive_url_template http://lists.launchpad.dev/$$team_name
-        archive_address archive@mail-archive.dev
-        list_help_header http://help.launchpad.dev/ListHelp
-        list_subscription_headers http://launchpad.dev/people/+me/+editemails
-        list_owner_header_template http://launchpad.dev/~$$team_name
-    </mailman>
-
-    <checkwatches>
-        import_comments true
-    </checkwatches>
-
-</canonical>
-=======
->>>>>>> f97ada08
