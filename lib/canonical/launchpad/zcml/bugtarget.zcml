<configure
    xmlns="http://namespaces.zope.org/zope"
    xmlns:browser="http://namespaces.zope.org/browser"
    xmlns:lp="http://launchpad.canonical.com"
    xmlns:i18n="http://namespaces.zope.org/i18n"
    i18n_domain="launchpad">

  <facet facet="bugs">

    <browser:page
        for="canonical.launchpad.interfaces.IBugTarget"
        name="+bugtask-macros-buglisting"
        permission="zope.Public"
        template="../templates/bugtask-macros-buglisting.pt"
        />
    <browser:page
        for="canonical.launchpad.interfaces.IBugTarget"
        class="canonical.launchpad.browser.BugTargetView"
        name="+portlet-latestbugs"
        permission="zope.Public"
        template="../templates/bugtarget-portlet-latestbugs.pt" />

    <browser:page
        for="canonical.launchpad.interfaces.IBugTarget"
        class="canonical.launchpad.browser.BugListingPortletView"
        permission="zope.Public"
        name="+portlet-bugfilters"
        template="../templates/bugtarget-portlet-bugfilters.pt"
        />

    <browser:page
        for="canonical.launchpad.interfaces.IBugTarget"
        class="canonical.launchpad.browser.BugTargetTextView"
        permission="zope.Public"
        name="+bugs-text"
        attribute="__call__" />

    <browser:page
        for="canonical.launchpad.interfaces.IBugTarget"
        class="canonical.launchpad.browser.AllBugTasksView"
        permission="zope.Public"
<<<<<<< HEAD
        name="+bugs-all"
        template="../templates/buglisting-default.pt" />

    <browser:page
        for="canonical.launchpad.interfaces.IBugTarget"
        class="canonical.launchpad.browser.AdvancedBugTaskSearchView"
        permission="zope.Public"
        name="+bugs-advanced"
        template="../templates/buglisting-default.pt" />
=======
        name="+bugs"
        template="../templates/buglisting-default.pt"/>
>>>>>>> d330cfb6

    <browser:page
        for="canonical.launchpad.interfaces.IBugTarget"
<<<<<<< HEAD
        class="canonical.launchpad.browser.BugTasksOldView"
=======
>>>>>>> d330cfb6
        permission="zope.Public"
        class="canonical.launchpad.browser.BugTaskSearchListingView"
        name="+bugs-advanced-search"
        template="../templates/bugtarget-advanced-search.pt" />

  </facet>

</configure><|MERGE_RESOLUTION|>--- conflicted
+++ resolved
@@ -37,29 +37,13 @@
 
     <browser:page
         for="canonical.launchpad.interfaces.IBugTarget"
-        class="canonical.launchpad.browser.AllBugTasksView"
+        class="canonical.launchpad.browser.BugTaskSearchListingView"
         permission="zope.Public"
-<<<<<<< HEAD
-        name="+bugs-all"
-        template="../templates/buglisting-default.pt" />
+        name="+bugs"
+        template="../templates/buglisting-default.pt"/>
 
     <browser:page
         for="canonical.launchpad.interfaces.IBugTarget"
-        class="canonical.launchpad.browser.AdvancedBugTaskSearchView"
-        permission="zope.Public"
-        name="+bugs-advanced"
-        template="../templates/buglisting-default.pt" />
-=======
-        name="+bugs"
-        template="../templates/buglisting-default.pt"/>
->>>>>>> d330cfb6
-
-    <browser:page
-        for="canonical.launchpad.interfaces.IBugTarget"
-<<<<<<< HEAD
-        class="canonical.launchpad.browser.BugTasksOldView"
-=======
->>>>>>> d330cfb6
         permission="zope.Public"
         class="canonical.launchpad.browser.BugTaskSearchListingView"
         name="+bugs-advanced-search"
