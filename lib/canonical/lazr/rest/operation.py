--- conflicted
+++ resolved
@@ -6,18 +6,12 @@
 import types
 
 from zope.component import getMultiAdapter, queryAdapter
-<<<<<<< HEAD
 from zope.interface import Attribute, implements
 from zope.interface.interfaces import IInterface
 from zope.schema import Field
 from zope.schema.interfaces import (
     IField, RequiredMissing, ValidationError, WrongType)
-from zope.security.proxy import isinstance
-=======
-from zope.interface import implements
-from zope.schema.interfaces import RequiredMissing, ValidationError
 from zope.security.proxy import isinstance as zope_isinstance
->>>>>>> f4b49cec
 
 from canonical.lazr.interfaces import (
     ICollection, IFieldMarshaller, IResourceGETOperation,
