--- conflicted
+++ resolved
@@ -11,6 +11,7 @@
     'PersonBugsMenu',
     'PersonSpecsMenu',
     'PersonSupportMenu',
+    'PersonCodeMenu',
     'PersonContextMenu',
     'TeamContextMenu',
     'BaseListView',
@@ -85,6 +86,27 @@
 class PersonNavigation(Navigation, CalendarTraversalMixin):
     usedfor = IPerson
 
+    # FIXME: need to implement traversal to branch canonical url here
+    # The canonical url of a branch looks like either
+    #     $person/+branch/$product/$branch
+    # for a product branch, or
+    #     $person/+branch/+junk/$branch
+    # for a branch associated to no product.
+    #
+    # The $person/+branch/$product page should be a 404 at the moment.
+    # Eventually it could give a listing of branches from a person and for a
+    # product, but that's only nice to have, and it's not very clear how branch
+    # owners and branch authors should relate to this page.
+    #
+    # +    if name == '+branch':
+    # +        product_name = _skip_one(person, request)
+    # +        branch_name = _skip_one(person, request)
+    # +        if product_name == '+junk':
+    # +            return person.getBranch(None, branch_name)
+    # +        else:
+    # +            return person.getBranch(product_name, branch_name)
+    # -- David Allouche 2005-10-10
+
 
 class TeamNavigation(Navigation, CalendarTraversalMixin):
 
@@ -135,12 +157,8 @@
 
     usedfor = IPerson
 
-<<<<<<< HEAD
-    links = ['overview', 'bugs', 'tickets', 'specs', 'bounties',
-             'translations', 'code', 'calendar']
-
-=======
->>>>>>> 2c72d4f0
+    links = StandardLaunchpadFacets.links + ['code']
+
     def overview(self):
         target = ''
         text = 'Overview'
@@ -289,6 +307,29 @@
     def subscribed(self):
         text = 'Tickets Subscribed'
         return Link('+subscribedtickets', text, icon='ticket')
+
+
+class PersonCodeMenu(ApplicationMenu):
+
+    usedfor = IPerson
+    facet = 'code'
+    links = ['authored', 'registered', 'subscribed', 'add']
+
+    def authored(self):
+        text = 'Show Authored Branches'
+        return Link('+authoredbranches', text, icon='branch')
+
+    def registered(self):
+        text = 'Show Registered Branches'
+        return Link('+registeredbranches', text, icon='branch')
+
+    def subscribed(self):
+        text = 'Show Subscribed Branches'
+        return Link('+subscribedbranches', text, icon='branch')
+
+    def add(self):
+        text = 'Add Bazaar Branch'
+        return Link('+addbranch', text, icon='add')
 
 
 class CommonMenuLinks:
