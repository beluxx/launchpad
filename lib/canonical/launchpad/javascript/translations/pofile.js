--- conflicted
+++ resolved
@@ -39,51 +39,6 @@
             });
         });
     }
-};
-
-<<<<<<< HEAD
-var hide_notification = function(node) {
-    var hide_anim = new Y.Anim({
-        node: node,
-        to: { height: 0,
-            marginTop: 0, marginBottom: 0,
-            paddingTop: 0, paddingBottom: 0 }
-    });
-    node.setStyle('border', 'none');
-    hide_anim.set('duration', 0.4);
-    hide_anim.on('end', function(e) {
-        node.setStyle('display', 'none');
-    });
-    hide_anim.run();
-};
-
-
-self.updateNotificationBox = function(e) {
-    var notice = Y.one('.important-notice-container');
-    if (notice === null) {
-        return;
-    }
-    var balloon = notice.one('.important-notice-balloon');
-    var dismiss_notice_cookie = ('translation-docs-for-' +
-                               documentation_cookie);
-
-    // Check the cookie to see if the user has already dismissed
-    // the notification box for this session.
-    var already_seen = Y.Cookie.get(dismiss_notice_cookie, Boolean);
-    if (already_seen) {
-     notice.setStyle('display', 'none');
-    }
-
-    var cancel_button = notice.one(
-      '.important-notice-cancel-button');
-    // Cancel button starts out hidden.  If user has JavaScript,
-    // then we want to show it.
-    cancel_button.setStyle('visibility', 'visible');
-    cancel_button.on('click', function(e) {
-      e.halt();
-      hide_notification(balloon);
-      Y.Cookie.set(dismiss_notice_cookie, true);
-    });
 };
 
 
@@ -236,7 +191,4 @@
     }
 };
 
-}, "0.1", {"requires": ["event", "event-key", "node", 'cookie', 'anim']});
-=======
-}, "0.1", {"requires": ["event", "node"]});
->>>>>>> 1bd50f76
+}, "0.1", {"requires": ["event", "event-key", "node"]});
