--- conflicted
+++ resolved
@@ -350,6 +350,7 @@
     17 1 mozilla-firefox (Ubuntu) Firefox does not support SVG 1999-8979
     26 2 Ubuntu Blackhole Trash folder 1999-2345
 
+
 == Searching by bug commenter ==
 
 The 'bug_commenter' parameter allows you to search bugtasks on which a certain
@@ -383,10 +384,6 @@
     >>> bug_two.newMessage(no_priv, 'No subject', 'yet another comment')
     <Message at ...>
 
-<<<<<<< HEAD
-    >>> sorted([bugtask.bug.id for bugtask in found_bugtasks])
-    [1, 1, 1, 2, 2, 2, 2, 2]
-=======
     >>> for (bug_id, target) in sorted((bugtask.bug.id, bugtask.bugtargetname)
     ...                                for bugtask in found_bugtasks):
     ...     print bug_id, target
@@ -398,7 +395,6 @@
     2 mozilla-firefox (Debian)
     2 tomcat
     2 ubuntu
->>>>>>> a8312ace
 
 If No Privileges Person reports a bug and does not comment on it, that bug
 will not be included in the results returned by the bug commenter search.
@@ -411,10 +407,6 @@
     ...     CreateBugParams(no_priv, "Some bug", "Some comment"))
     <Bug at ...>
 
-<<<<<<< HEAD
-    >>> sorted([bugtask.bug.id for bugtask in found_bugtasks])
-    [1, 1, 1, 2, 2, 2, 2, 2]
-=======
     >>> for (bug_id, target) in sorted((bugtask.bug.id, bugtask.bugtargetname)
     ...                                for bugtask in found_bugtasks):
     ...     print bug_id, target
@@ -426,4 +418,3 @@
     2 mozilla-firefox (Debian)
     2 tomcat
     2 ubuntu
->>>>>>> a8312ace
