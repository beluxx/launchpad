# Copyright 2009-2010 Canonical Ltd.  This software is licensed under the
# GNU Affero General Public License version 3 (see the file LICENSE).

# pylint: disable-msg=C0102

__metaclass__ = type

from datetime import datetime, timedelta
import pytz

import transaction

from zope.component import getUtility
from zope.security.proxy import isinstance as zope_isinstance
from zope.security.proxy import removeSecurityProxy

from canonical.launchpad.interfaces.launchpad import ILaunchpadCelebrities
from lp.registry.interfaces.person import IPersonSet
from lp.registry.interfaces.product import IProductSet
from lp.services.worlddata.interfaces.language import ILanguageSet
from lp.translations.interfaces.potmsgset import (
    POTMsgSetInIncompatibleTemplatesError, TranslationCreditsType)
from lp.translations.interfaces.translationfileformat import (
    TranslationFileFormat)
from lp.translations.interfaces.translationmessage import (
    RosettaTranslationOrigin, TranslationConflict)
from lp.translations.interfaces.translations import TranslationSide
from lp.translations.model.potmsgset import (
    make_translation_side_message_traits)
from lp.translations.model.translationmessage import (
    DummyTranslationMessage)

from lp.testing import TestCaseWithFactory
from canonical.testing import ZopelessDatabaseLayer


class TestTranslationSharedPOTMsgSets(TestCaseWithFactory):
    """Test discovery of translation suggestions."""

    layer = ZopelessDatabaseLayer

    def setUp(self):
        """Set up context to test in."""
        # Create a product with two series and a shared POTemplate
        # in different series ('devel' and 'stable').
        super(TestTranslationSharedPOTMsgSets, self).setUp()
        self.foo = self.factory.makeProduct()
        self.foo_devel = self.factory.makeProductSeries(
            name='devel', product=self.foo)
        self.foo_stable = self.factory.makeProductSeries(
            name='stable', product=self.foo)
        self.foo.official_rosetta = True

        # POTemplate is 'shared' if it has the same name ('messages').
        self.devel_potemplate = self.factory.makePOTemplate(
            productseries=self.foo_devel, name="messages")
        self.stable_potemplate = self.factory.makePOTemplate(
            productseries=self.foo_stable, name="messages")

        # Create a single POTMsgSet that is used across all tests,
        # and add it to only one of the POTemplates.
        self.potmsgset = self.factory.makePOTMsgSet(self.devel_potemplate)
        self.potmsgset.setSequence(self.devel_potemplate, 1)

    def test_TranslationTemplateItem(self):
        self.potmsgset.setSequence(self.stable_potemplate, 1)

        devel_potmsgsets = list(self.devel_potemplate.getPOTMsgSets())
        stable_potmsgsets = list(self.stable_potemplate.getPOTMsgSets())

        self.assertEquals(devel_potmsgsets, [self.potmsgset])
        self.assertEquals(devel_potmsgsets, stable_potmsgsets)

    def test_POTMsgSetInIncompatiblePOTemplates(self):
        # Make sure a POTMsgSet cannot be used in two POTemplates with
        # different incompatible source_file_format (like XPI and PO).
        self.devel_potemplate.source_file_format = TranslationFileFormat.PO
        self.stable_potemplate.source_file_format = TranslationFileFormat.XPI

        potmsgset = self.potmsgset

        self.assertRaises(POTMsgSetInIncompatibleTemplatesError,
                          potmsgset.setSequence, self.stable_potemplate, 1)

        # If the two file formats are compatible, it works.
        self.stable_potemplate.source_file_format = (
            TranslationFileFormat.KDEPO)
        potmsgset.setSequence(self.stable_potemplate, 1)

        devel_potmsgsets = list(self.devel_potemplate.getPOTMsgSets())
        stable_potmsgsets = list(self.stable_potemplate.getPOTMsgSets())
        self.assertEquals(devel_potmsgsets, stable_potmsgsets)

        # We hack the POTemplate manually to make data inconsistent
        # in database.
        self.stable_potemplate.source_file_format = TranslationFileFormat.XPI
        transaction.commit()

        # We remove the security proxy to be able to get a callable for
        # properties like `uses_english_msgids` and `singular_text`.
        naked_potmsgset = removeSecurityProxy(potmsgset)

        self.assertRaises(POTMsgSetInIncompatibleTemplatesError,
                          naked_potmsgset.__getattribute__,
                          "uses_english_msgids")

        self.assertRaises(POTMsgSetInIncompatibleTemplatesError,
                          naked_potmsgset.__getattribute__, "singular_text")

    def test_POTMsgSetUsesEnglishMsgids(self):
        """Test that `uses_english_msgids` property works correctly."""

        # Gettext PO format uses English strings as msgids.
        self.devel_potemplate.source_file_format = TranslationFileFormat.PO
        transaction.commit()
        self.assertTrue(self.potmsgset.uses_english_msgids)

        # Mozilla XPI format doesn't use English strings as msgids.
        self.devel_potemplate.source_file_format = TranslationFileFormat.XPI
        transaction.commit()
        self.assertFalse(self.potmsgset.uses_english_msgids)

    def test_POTMsgSet_singular_text(self):
        """Test that `singular_text` property works correctly."""

        BASE_STRING = u"Base string"
        ENGLISH_STRING = u"English string"
        DIVERGED_ENGLISH_STRING = u"Diverged English string"

        # We create a POTMsgSet with a base English string.
        potmsgset = self.factory.makePOTMsgSet(self.devel_potemplate,
                                               BASE_STRING)
        potmsgset.setSequence(self.devel_potemplate, 2)

        # Gettext PO format uses English strings as msgids.
        self.devel_potemplate.source_file_format = TranslationFileFormat.PO
        transaction.commit()
        self.assertEquals(potmsgset.singular_text, BASE_STRING)

        # Mozilla XPI format doesn't use English strings as msgids,
        # unless there is no English POFile object.
        self.devel_potemplate.source_file_format = TranslationFileFormat.XPI
        transaction.commit()
        self.assertEquals(potmsgset.singular_text, BASE_STRING)

        # POTMsgSet singular_text is read from a shared English translation.
        en_pofile = self.factory.makePOFile('en', self.devel_potemplate)
        translation = self.factory.makeSharedTranslationMessage(
            pofile=en_pofile, potmsgset=potmsgset,
            translations=[ENGLISH_STRING])
        self.assertEquals(potmsgset.singular_text, ENGLISH_STRING)

        # A diverged (translation.potemplate != None) English translation
        # is not used as a singular_text.
        translation = self.factory.makeTranslationMessage(
            pofile=en_pofile, potmsgset=potmsgset,
            translations=[DIVERGED_ENGLISH_STRING])
        translation.potemplate = self.devel_potemplate
        self.assertEquals(potmsgset.singular_text, ENGLISH_STRING)

    def test_getCurrentDummyTranslationMessage(self):
        """Test that a DummyTranslationMessage is correctly returned."""

        # When there is no POFile, we get a DummyTranslationMessage inside
        # a DummyPOFile.
        serbian = getUtility(ILanguageSet).getLanguageByCode('sr')
        dummy = self.potmsgset.getCurrentDummyTranslationMessage(
            self.devel_potemplate, serbian)
        self.assertTrue(zope_isinstance(dummy, DummyTranslationMessage))

        # If a POFile exists, but there is no current translation message,
        # a dummy translation message is returned.
        sr_pofile = self.factory.makePOFile('sr', self.devel_potemplate)
        dummy = self.potmsgset.getCurrentDummyTranslationMessage(
            self.devel_potemplate, serbian)
        self.assertTrue(zope_isinstance(dummy, DummyTranslationMessage))

        # When there is a current translation message, an exception
        # is raised.
        translation = self.factory.makeTranslationMessage(
            pofile=sr_pofile, potmsgset=self.potmsgset)
        self.assertTrue(translation.is_current_ubuntu)
        self.assertRaises(AssertionError,
                          self.potmsgset.getCurrentDummyTranslationMessage,
                          self.devel_potemplate, serbian)

    def test_getCurrentTranslationMessage(self):
        """Test how shared and diverged current translation messages
        interact."""
        # Share a POTMsgSet in two templates, and get a Serbian POFile.
        self.potmsgset.setSequence(self.stable_potemplate, 1)
        sr_pofile = self.factory.makePOFile('sr', self.devel_potemplate)
        serbian = sr_pofile.language

        # A shared translation is current in both templates.
        shared_translation = self.factory.makeSharedTranslationMessage(
            pofile=sr_pofile, potmsgset=self.potmsgset)
        self.assertEquals(self.potmsgset.getCurrentTranslationMessage(
            self.devel_potemplate, serbian), shared_translation)
        self.assertEquals(self.potmsgset.getCurrentTranslationMessage(
            self.stable_potemplate, serbian), shared_translation)

        # Adding a diverged translation in one template makes that one
        # current in it.
        diverged_translation = self.factory.makeTranslationMessage(
            pofile=sr_pofile, potmsgset=self.potmsgset, force_diverged=True)
        self.assertEquals(self.potmsgset.getCurrentTranslationMessage(
            self.devel_potemplate, serbian), diverged_translation)
        self.assertEquals(self.potmsgset.getCurrentTranslationMessage(
            self.stable_potemplate, serbian), shared_translation)

    def test_getImportedTranslationMessage(self):
        """Test how shared and diverged current translation messages
        interact."""
        # Share a POTMsgSet in two templates, and get a Serbian POFile.
        self.potmsgset.setSequence(self.stable_potemplate, 1)
        sr_pofile = self.factory.makePOFile('sr', self.devel_potemplate)
        serbian = sr_pofile.language

        # A shared translation is imported in both templates.
        shared_translation = self.factory.makeSharedTranslationMessage(
            pofile=sr_pofile, potmsgset=self.potmsgset,
            is_current_upstream=True)
        self.assertEquals(self.potmsgset.getImportedTranslationMessage(
            self.devel_potemplate, serbian), shared_translation)
        self.assertEquals(self.potmsgset.getImportedTranslationMessage(
            self.stable_potemplate, serbian), shared_translation)

        # Adding a diverged translation in one template makes that one
        # an imported translation there.
        diverged_translation = self.factory.makeTranslationMessage(
            pofile=sr_pofile, potmsgset=self.potmsgset,
            is_current_upstream=True, force_diverged=True)
        self.assertEquals(self.potmsgset.getImportedTranslationMessage(
            self.devel_potemplate, serbian), diverged_translation)
        self.assertEquals(self.potmsgset.getImportedTranslationMessage(
            self.stable_potemplate, serbian), shared_translation)

    def test_getSharedTranslationMessage(self):
        """Test how shared and diverged current translation messages
        interact."""
        # Share a POTMsgSet in two templates, and get a Serbian POFile.
        sr_pofile = self.factory.makePOFile('sr', self.devel_potemplate)
        serbian = sr_pofile.language

        # A shared translation matches the current one.
        shared_translation = self.factory.makeSharedTranslationMessage(
            pofile=sr_pofile, potmsgset=self.potmsgset)
        self.assertEquals(
            self.potmsgset.getSharedTranslationMessage(serbian),
            shared_translation)

        # Adding a diverged translation doesn't break getSharedTM.
        diverged_translation = self.factory.makeTranslationMessage(
            pofile=sr_pofile, potmsgset=self.potmsgset, force_diverged=True)
        self.assertEquals(
            self.potmsgset.getSharedTranslationMessage(serbian),
            shared_translation)

    def test_getLocalTranslationMessages(self):
        """Test retrieval of local suggestions."""
        # Share a POTMsgSet in two templates, and get a Serbian POFile.
        self.potmsgset.setSequence(self.stable_potemplate, 1)
        sr_pofile = self.factory.makePOFile('sr', self.devel_potemplate)
        sr_stable_pofile = self.factory.makePOFile(
            'sr', self.stable_potemplate)
        serbian = sr_pofile.language

        # When there are no suggestions, empty list is returned.
        self.assertEquals(
            set(self.potmsgset.getLocalTranslationMessages(
                self.devel_potemplate, serbian)),
            set([]))

        # A shared suggestion is shown in both templates.
        shared_suggestion = self.factory.makeSharedTranslationMessage(
            pofile=sr_pofile, potmsgset=self.potmsgset, suggestion=True)
        self.assertEquals(
            set(self.potmsgset.getLocalTranslationMessages(
                self.devel_potemplate, serbian)),
            set([shared_suggestion]))
        self.assertEquals(
            set(self.potmsgset.getLocalTranslationMessages(
                self.stable_potemplate, serbian)),
            set([shared_suggestion]))

        # A suggestion on another PO file is still shown in both templates.
        another_suggestion = self.factory.makeSharedTranslationMessage(
            pofile=sr_stable_pofile, potmsgset=self.potmsgset,
            suggestion=True)
        self.assertEquals(
            set(self.potmsgset.getLocalTranslationMessages(
                self.devel_potemplate, serbian)),
            set([shared_suggestion, another_suggestion]))
        self.assertEquals(
            set(self.potmsgset.getLocalTranslationMessages(
                self.stable_potemplate, serbian)),
            set([shared_suggestion, another_suggestion]))

        # Setting one of the suggestions as current will leave
        # them both 'reviewed' and thus hidden.
        current_translation = self.factory.makeSharedTranslationMessage(
            pofile=sr_pofile, potmsgset=self.potmsgset, suggestion=False)
        self.assertEquals(
            set(self.potmsgset.getLocalTranslationMessages(
                self.devel_potemplate, serbian)),
            set([]))

    def test_getLocalTranslationMessages_empty_message(self):
        # An empty suggestion is never returned.
        self.potmsgset.setSequence(self.stable_potemplate, 1)
        pofile = self.factory.makePOFile('sr', self.stable_potemplate)
        empty_suggestion = self.factory.makeSharedTranslationMessage(
            pofile=pofile, potmsgset=self.potmsgset, suggestion=True,
            translations=[""])
        self.assertEquals(
            set([]),
            set(self.potmsgset.getLocalTranslationMessages(
                self.stable_potemplate, pofile.language)))

    def test_getExternallyUsedTranslationMessages(self):
        """Test retrieval of externally used translations."""

        # Create an external POTemplate with a POTMsgSet using
        # the same English string as the one in self.potmsgset.
        external_template = self.factory.makePOTemplate()
        external_template.productseries.product.official_rosetta = True
        external_potmsgset = self.factory.makePOTMsgSet(
            external_template,
            singular=self.potmsgset.singular_text)
        external_potmsgset.setSequence(external_template, 1)
        external_pofile = self.factory.makePOFile('sr', external_template)
        serbian = external_pofile.language

        transaction.commit()

        # When there is no translation for the external POTMsgSet,
        # no externally used suggestions are returned.
        self.assertEquals(
            self.potmsgset.getExternallyUsedTranslationMessages(serbian),
            [])

        # If there are only suggestions on the external POTMsgSet,
        # no externally used suggestions are returned.
        external_suggestion = self.factory.makeSharedTranslationMessage(
            pofile=external_pofile, potmsgset=external_potmsgset,
            suggestion=True)

        transaction.commit()

        self.assertEquals(
            self.potmsgset.getExternallyUsedTranslationMessages(serbian),
            [])

        # If there is an imported translation on the external POTMsgSet,
        # it is returned as the externally used suggestion.
        imported_translation = self.factory.makeSharedTranslationMessage(
            pofile=external_pofile, potmsgset=external_potmsgset,
            suggestion=False, is_current_upstream=True)
        imported_translation.is_current_ubuntu = False

        transaction.commit()

        self.assertEquals(
            self.potmsgset.getExternallyUsedTranslationMessages(serbian),
            [imported_translation])

        # If there is a current translation on the external POTMsgSet,
        # it is returned as the externally used suggestion as well.
        current_translation = self.factory.makeSharedTranslationMessage(
            pofile=external_pofile, potmsgset=external_potmsgset,
            suggestion=False, is_current_upstream=False)

        transaction.commit()

        self.assertEquals(
            self.potmsgset.getExternallyUsedTranslationMessages(serbian),
            [imported_translation, current_translation])

    def test_getExternallySuggestedTranslationMessages(self):
        """Test retrieval of externally suggested translations."""

        # Create an external POTemplate with a POTMsgSet using
        # the same English string as the one in self.potmsgset.
        external_template = self.factory.makePOTemplate()
        external_template.productseries.product.official_rosetta = True
        external_potmsgset = self.factory.makePOTMsgSet(
            external_template,
            singular=self.potmsgset.singular_text)
        external_potmsgset.setSequence(external_template, 1)
        external_pofile = self.factory.makePOFile('sr', external_template)
        serbian = external_pofile.language

        transaction.commit()

        # When there is no translation for the external POTMsgSet,
        # no externally used suggestions are returned.
        self.assertEquals(
            self.potmsgset.getExternallySuggestedTranslationMessages(serbian),
            [])

        # If there is a suggestion on the external POTMsgSet,
        # it is returned.
        external_suggestion = self.factory.makeSharedTranslationMessage(
            pofile=external_pofile, potmsgset=external_potmsgset,
            suggestion=True)

        transaction.commit()

        self.assertEquals(
            self.potmsgset.getExternallySuggestedTranslationMessages(serbian),
            [external_suggestion])

        # If there is an imported, non-current translation on the external
        # POTMsgSet, it is not returned as the external suggestion.
        imported_translation = self.factory.makeSharedTranslationMessage(
            pofile=external_pofile, potmsgset=external_potmsgset,
            suggestion=False, is_current_upstream=True)
        imported_translation.is_current_ubuntu = False

        transaction.commit()

        self.assertEquals(
            self.potmsgset.getExternallySuggestedTranslationMessages(serbian),
            [external_suggestion])

        # A current translation on the external POTMsgSet is not
        # considered an external suggestion.
        current_translation = self.factory.makeSharedTranslationMessage(
            pofile=external_pofile, potmsgset=external_potmsgset,
            suggestion=False, is_current_upstream=False)

        transaction.commit()

        self.assertEquals(
            self.potmsgset.getExternallySuggestedTranslationMessages(serbian),
            [external_suggestion])

    def test_hasTranslationChangedInLaunchpad(self):
        """Check whether a translation is changed in Ubuntu works."""

        sr_pofile = self.factory.makePOFile('sr', self.devel_potemplate)
        serbian = sr_pofile.language

        # When there is no translation, it's not considered changed.
        self.assertEquals(
            self.potmsgset.hasTranslationChangedInLaunchpad(
                self.devel_potemplate, serbian),
            False)

        # If only a current, non-imported translation exists, it's not
        # changed in Ubuntu.
        current_shared = self.factory.makeSharedTranslationMessage(
            pofile=sr_pofile, potmsgset=self.potmsgset,
            is_current_upstream=False)
        self.assertEquals(
            self.potmsgset.hasTranslationChangedInLaunchpad(
                self.devel_potemplate, serbian),
            False)

        # If the current upstream translation is also current in Ubuntu,
        # it's not changed in Ubuntu.
        current_shared.is_current_ubuntu = False
        imported_shared = self.factory.makeSharedTranslationMessage(
            pofile=sr_pofile, potmsgset=self.potmsgset,
            is_current_upstream=True)
        self.assertEquals(
            self.potmsgset.hasTranslationChangedInLaunchpad(
                self.devel_potemplate, serbian),
            False)

        # If there's a current, diverged translation, and an imported
        # non-current one, it's changed in Ubuntu.
        imported_shared.is_current_ubuntu = False
        current_diverged = self.factory.makeTranslationMessage(
            pofile=sr_pofile, potmsgset=self.potmsgset,
            is_current_upstream=False)
        self.assertEquals(
            self.potmsgset.hasTranslationChangedInLaunchpad(
                self.devel_potemplate, serbian),
            True)

        # If the upstream one is shared and used in Ubuntu, yet there is
        # a diverged Ubuntu translation as well, it is changed in Ubuntu.
        imported_shared.is_current_ubuntu = False
        self.assertEquals(
            self.potmsgset.hasTranslationChangedInLaunchpad(
                self.devel_potemplate, serbian),
            True)

    def test_updateTranslation_divergence(self):
        """Test that diverging translations works as expected."""
        sr_pofile = self.factory.makePOFile('sr', self.devel_potemplate)
        serbian = sr_pofile.language

        # We can't use factory methods here because they depend on
        # updateTranslation itself.  So, a bit more boiler-plate than
        # usual.

        # Let's create a shared, current translation.
        shared_translation = self.potmsgset.updateTranslation(
            pofile=sr_pofile, submitter=sr_pofile.owner,
            new_translations=[u'Shared'], is_current_upstream=False,
            lock_timestamp=datetime.now(pytz.UTC))
        self.assertEquals(shared_translation.potemplate, None)
        self.assertTrue(shared_translation.is_current_ubuntu)

        # And let's create a diverged translation by passing `force_diverged`
        # parameter to updateTranslation call.
        diverged_translation = self.potmsgset.updateTranslation(
            pofile=sr_pofile, submitter=sr_pofile.owner,
            new_translations=[u'Diverged'], is_current_upstream=False,
            lock_timestamp=datetime.now(pytz.UTC), force_diverged=True)
        self.assertEquals(diverged_translation.potemplate,
                          self.devel_potemplate)
        # Both shared and diverged translations are marked as current,
        # since shared might be used in other templates which have no
        # divergences.
        self.assertTrue(shared_translation.is_current_ubuntu)
        self.assertTrue(diverged_translation.is_current_ubuntu)

        # But only diverged one is returned as current.
        current_translation = self.potmsgset.getCurrentTranslationMessage(
            self.devel_potemplate, serbian)
        self.assertEquals(current_translation, diverged_translation)

        # Trying to set a new, completely different translation when
        # there is a diverged translation keeps the divergence.
        new_translation = self.potmsgset.updateTranslation(
            pofile=sr_pofile, submitter=sr_pofile.owner,
            new_translations=[u'New diverged'], is_current_upstream=False,
            lock_timestamp=datetime.now(pytz.UTC))
        self.assertEquals(new_translation.potemplate,
                          self.devel_potemplate)
        self.assertTrue(shared_translation.is_current_ubuntu)
        self.assertTrue(new_translation.is_current_ubuntu)

    def test_updateTranslation_divergence_identical_translation(self):
        """Test that identical diverging translations works as expected."""
        # Create the POFile in *all* sharing potemplates.
        sr_pofile_devel = self.factory.makePOFile('sr',
                                                  self.devel_potemplate,
                                                  create_sharing=True)
        serbian = sr_pofile_devel.language
        sr_pofile_stable = (
            self.stable_potemplate.getPOFileByLang(serbian.code))

        # We can't use factory methods here because they depend on
        # updateTranslation itself.  So, a bit more boiler-plate than
        # usual.

        # Let's create a shared, current translation.
        shared_translation = self.potmsgset.updateTranslation(
            pofile=sr_pofile_devel, submitter=sr_pofile_devel.owner,
            new_translations=[u'Shared'], is_current_upstream=False,
            lock_timestamp=datetime.now(pytz.UTC))

        # And let's create a diverged translation on the devel series by
        # passing `force_diverged` parameter to updateTranslation call.
        diverged_translation_devel = self.potmsgset.updateTranslation(
            pofile=sr_pofile_devel, submitter=sr_pofile_devel.owner,
            new_translations=[u'Diverged'], is_current_upstream=False,
            lock_timestamp=datetime.now(pytz.UTC), force_diverged=True)

        # Now we create a diverged translation in the stable series that
        # is identical to the diverged message in the devel series.
        diverged_translation_stable = self.potmsgset.updateTranslation(
            pofile=sr_pofile_stable, submitter=sr_pofile_stable.owner,
            new_translations=[u'Diverged'], is_current_upstream=False,
            lock_timestamp=datetime.now(pytz.UTC), force_diverged=True)

        # This will create a new, diverged message with the same translation
        # but linked to the other potemplate.
        devel_translation = self.potmsgset.getCurrentTranslationMessage(
            self.devel_potemplate, serbian)
        self.assertEquals(diverged_translation_devel, devel_translation)
        self.assertEquals(self.devel_potemplate,
                          devel_translation.potemplate)

        stable_translation = self.potmsgset.getCurrentTranslationMessage(
            self.stable_potemplate, serbian)
        self.assertEquals(diverged_translation_stable, stable_translation)
        self.assertEquals(self.stable_potemplate,
                          stable_translation.potemplate)

    def test_updateTranslation_divergence_shared_identical_translation(self):
        """Test that identical diverging translations works as expected."""
        # Create the POFile in *all* sharing potemplates.
        sr_pofile_devel = self.factory.makePOFile('sr',
                                                  self.devel_potemplate,
                                                  create_sharing=True)
        serbian = sr_pofile_devel.language
        sr_pofile_stable = (
            self.stable_potemplate.getPOFileByLang(serbian.code))

        # We can't use factory methods here because they depend on
        # updateTranslation itself.  So, a bit more boiler-plate than
        # usual.

        # Let's create a shared, current translation.
        shared_translation = self.potmsgset.updateTranslation(
            pofile=sr_pofile_devel, submitter=sr_pofile_devel.owner,
            new_translations=[u'Shared'], is_current_upstream=False,
            lock_timestamp=datetime.now(pytz.UTC))

        # And let's create a diverged translation on the devel series by
        # passing `force_diverged` parameter to updateTranslation call.
        diverged_translation_devel = self.potmsgset.updateTranslation(
            pofile=sr_pofile_devel, submitter=sr_pofile_devel.owner,
            new_translations=[u'Diverged'], is_current_upstream=False,
            lock_timestamp=datetime.now(pytz.UTC), force_diverged=True)

        # Now we create a new shared translation in the stable series that
        # is identical to the diverged message in the devel series.
        new_translation_stable = self.potmsgset.updateTranslation(
            pofile=sr_pofile_stable, submitter=sr_pofile_stable.owner,
            new_translations=[u'Diverged'], is_current_upstream=False,
            lock_timestamp=datetime.now(pytz.UTC))

        # This will create a new shared message with the same translation as
        # the diverged one.
        devel_translation = self.potmsgset.getCurrentTranslationMessage(
            self.devel_potemplate, serbian)
        self.assertEquals(diverged_translation_devel, devel_translation)
        self.assertEquals(self.devel_potemplate,
                          devel_translation.potemplate)

        stable_translation = self.potmsgset.getCurrentTranslationMessage(
            self.stable_potemplate, serbian)
        self.assertEquals(new_translation_stable, stable_translation)
        self.assertEquals(None, stable_translation.potemplate)

        # The old shared translation is not current anymore.
        self.assertFalse(shared_translation.is_current_ubuntu)

    def test_updateTranslation_convergence(self):
        """Test that converging translations works as expected."""
        sr_pofile = self.factory.makePOFile('sr', self.devel_potemplate)
        serbian = sr_pofile.language

        # Let's create a shared, current translation, and diverge from it
        # in this POTemplate.
        shared_translation = self.potmsgset.updateTranslation(
            pofile=sr_pofile, submitter=sr_pofile.owner,
            new_translations=[u'Shared'], is_current_upstream=False,
            lock_timestamp=datetime.now(pytz.UTC))
        diverged_translation = self.potmsgset.updateTranslation(
            pofile=sr_pofile, submitter=sr_pofile.owner,
            new_translations=[u'Diverged'], is_current_upstream=False,
            lock_timestamp=datetime.now(pytz.UTC), force_diverged=True)

        # Setting a diverged translation to exactly match shared one
        # will "converge" it back to the shared one.
        new_translation = self.potmsgset.updateTranslation(
            pofile=sr_pofile, submitter=sr_pofile.owner,
            new_translations=[u'Shared'], is_current_upstream=False,
            lock_timestamp=datetime.now(pytz.UTC))
        self.assertEquals(new_translation, shared_translation)
        self.assertFalse(diverged_translation.is_current_ubuntu)
        self.assertTrue(new_translation.is_current_ubuntu)

        # Current translation is the shared one.
        current_translation = self.potmsgset.getCurrentTranslationMessage(
            self.devel_potemplate, serbian)
        self.assertEquals(current_translation, shared_translation)

    def test_setTranslationCreditsToTranslated(self):
        """Test that translation credits are correctly set as translated."""
        sr_pofile = self.factory.makePOFile('sr', self.devel_potemplate)
        credits_potmsgset = self.factory.makePOTMsgSet(
            self.devel_potemplate, singular=u'translator-credits')
        credits_potmsgset.setTranslationCreditsToTranslated(sr_pofile)
        current = credits_potmsgset.getCurrentTranslationMessage(
            self.devel_potemplate, sr_pofile.language)
        self.assertNotEqual(None, current)

    def test_setTranslationCreditsToTranslated_diverged(self):
        # Even if there's a diverged translation credits translation,
        # we should provide an automatic shared translation instead.
        alsa_utils = getUtility(IProductSet).getByName('alsa-utils')
        trunk = alsa_utils.getSeries('trunk')
        potemplate = trunk.getPOTemplate('alsa-utils')
        es_pofile = potemplate.getPOFileByLang('es')
        credits_potmsgset = potemplate.getPOTMsgSetByMsgIDText(
            u'_: EMAIL OF TRANSLATORS\nYour emails')

        es_current = credits_potmsgset.getCurrentTranslationMessage(
            potemplate, es_pofile.language)
        # Let's make sure this message is also marked as imported
        # and diverged.
        es_current.is_current_upstream = True
        es_current.potemplate = potemplate

        self.assertTrue(es_current.is_current_ubuntu)
        self.assertNotEqual(None, es_current.potemplate)

        # Setting credits as translated will give us a shared translation.
        credits_potmsgset.setTranslationCreditsToTranslated(es_pofile)
        current_shared = credits_potmsgset.getSharedTranslationMessage(
            es_pofile.language)
        self.assertNotEqual(None, current_shared)
        self.assertEqual(None, current_shared.potemplate)

    def test_setTranslationCreditsToTranslated_submitter(self):
        # Submitter on the automated translation message is always
        # the rosetta_experts team.
        sr_pofile = self.factory.makePOFile('sr', self.devel_potemplate)
        translator = self.factory.makePerson()
        sr_pofile.lasttranslator = translator
        sr_pofile.owner = translator
        credits_potmsgset = self.factory.makePOTMsgSet(
            self.devel_potemplate, singular=u'translator-credits')
        current = credits_potmsgset.getCurrentTranslationMessage(
            self.devel_potemplate, sr_pofile.language)

        rosetta_experts = getUtility(ILaunchpadCelebrities).rosetta_experts
        self.assertEqual(rosetta_experts, current.submitter)


class TestPOTMsgSetSuggestions(TestCaseWithFactory):
    """Test retrieval and dismissal of translation suggestions."""

    layer = ZopelessDatabaseLayer

    def _setDateCreated(self, tm):
        removeSecurityProxy(tm).date_created = self.now()

    def _setDateReviewed(self, tm):
        removeSecurityProxy(tm).date_reviewed = self.now()

    def gen_now(self):
        now = datetime.now(pytz.UTC)
        while True:
            yield now
            now += timedelta(milliseconds=1)

    def setUp(self):
        # Create a product with all the boilerplate objects to be able to
        # create TranslationMessage objects.
        super(TestPOTMsgSetSuggestions, self).setUp()
        self.now = self.gen_now().next
        self.foo = self.factory.makeProduct()
        self.foo_main = self.factory.makeProductSeries(
            name='main', product=self.foo)
        self.foo.official_rosetta = True

        self.potemplate = self.factory.makePOTemplate(
            productseries=self.foo_main, name="messages")
        self.potmsgset = self.factory.makePOTMsgSet(self.potemplate,
                                                    sequence=1)
        self.pofile = self.factory.makePOFile('eo', self.potemplate)
        # Set up some translation messages with dummy timestamps that will be
        # changed in the tests.
        self.translation = self.factory.makeTranslationMessage(
            self.pofile, self.potmsgset, translations=[u'trans1'],
            reviewer=self.factory.makePerson(), date_updated=self.now())
        self.suggestion1 = self.factory.makeTranslationMessage(
            self.pofile, self.potmsgset, suggestion=True,
            translations=[u'sugg1'], date_updated=self.now())
        self.suggestion2 = self.factory.makeTranslationMessage(
            self.pofile, self.potmsgset, suggestion=True,
            translations=[u'sugg2'], date_updated=self.now())

    def test_dismiss_all(self):
        # Set order of creation and review.
        self._setDateReviewed(self.translation)
        self._setDateCreated(self.suggestion1)
        self._setDateCreated(self.suggestion2)
        # There are two local suggestions now.
        self.assertContentEqual([self.suggestion1, self.suggestion2],
            self.potmsgset.getLocalTranslationMessages(
                self.potemplate, self.pofile.language))
        # Dismiss suggestions.
        self.potmsgset.dismissAllSuggestions(
            self.pofile, self.factory.makePerson(), self.now())
        # There is no local suggestion now.
        self.assertContentEqual([],
            self.potmsgset.getLocalTranslationMessages(
                self.potemplate, self.pofile.language))

    def test_dismiss_nochange(self):
        # Set order of creation and review.
        self._setDateCreated(self.suggestion1)
        self._setDateCreated(self.suggestion2)
        self._setDateReviewed(self.translation)
        # There is no local suggestion.
        self.assertContentEqual([],
            self.potmsgset.getLocalTranslationMessages(
                self.potemplate, self.pofile.language))
        # Dismiss suggestions.
        self.potmsgset.dismissAllSuggestions(
            self.pofile, self.factory.makePerson(), self.now())
        # There is still no local suggestion.
        self.assertContentEqual([],
            self.potmsgset.getLocalTranslationMessages(
                self.potemplate, self.pofile.language))

    def test_dismiss_conflicting_suggestion(self):
        # Set order of creation and review.
        self._setDateReviewed(self.translation)
        self._setDateCreated(self.suggestion1)
        old_now = self.now()
        self._setDateCreated(self.suggestion2)
        # There are two local suggestions now.
        self.assertContentEqual([self.suggestion1, self.suggestion2],
            self.potmsgset.getLocalTranslationMessages(
                self.potemplate, self.pofile.language))
        # Dismiss suggestions using an older timestamp only dismisses those
        # that were filed before that timestamp.
        self.potmsgset.dismissAllSuggestions(
            self.pofile, self.factory.makePerson(), old_now)
        self.assertContentEqual([self.suggestion2],
            self.potmsgset.getLocalTranslationMessages(
                self.potemplate, self.pofile.language))

    def test_dismiss_conflicting_translation(self):
        # Set order of creation and review.
        self._setDateCreated(self.suggestion1)
        old_now = self.now()
        self._setDateReviewed(self.translation)
        self._setDateCreated(self.suggestion2)
        # Only the 2nd suggestion is visible.
        self.assertContentEqual([self.suggestion2],
            self.potmsgset.getLocalTranslationMessages(
                self.potemplate, self.pofile.language))
        # Dismiss suggestions using an older timestamp fails if there is
        # a newer curent translation.
        self.assertRaises(TranslationConflict,
            self.potmsgset.dismissAllSuggestions,
            self.pofile, self.factory.makePerson(), old_now)
        # Still only the 2nd suggestion is visible.
        self.assertContentEqual([self.suggestion2],
            self.potmsgset.getLocalTranslationMessages(
                self.potemplate, self.pofile.language))

    def test_dismiss_empty_translation(self):
        # Set order of creation and review.
        self._setDateCreated(self.suggestion1)
        transaction.commit()
        self._setDateCreated(self.suggestion2)
        transaction.commit()
        # Make the translation a suggestion, too.
        suggestion3 = self.translation
        suggestion3.is_current_ubuntu = False
        self._setDateCreated(suggestion3)
        transaction.commit()
        # All suggestions are visible.
        self.assertContentEqual(
            [self.suggestion1, self.suggestion2, suggestion3],
            self.potmsgset.getLocalTranslationMessages(
                self.potemplate, self.pofile.language))
        transaction.commit()
        # Dismiss suggestions, leaving the translation empty.
        self.potmsgset.dismissAllSuggestions(
            self.pofile, self.factory.makePerson(), self.now())
        transaction.commit()
        current = self.potmsgset.getCurrentTranslationMessage(
            self.potemplate, self.pofile.language)
        self.assertNotEqual(None, current)
        self.assertEqual([None], current.translations)
        # All suggestions are gone.
        self.assertContentEqual([],
            self.potmsgset.getLocalTranslationMessages(
                self.potemplate, self.pofile.language))

    def _setUp_for_getLocalTranslationMessages(self):
        # Suggestions are retrieved using getLocalTranslationMessages.
        # For these tests we need one suggestion that is dismissed (older)
        # and one that is unreviewed (newer).
        self._setDateCreated(self.suggestion1)
        self._setDateReviewed(self.translation)
        self._setDateCreated(self.suggestion2)

    def test_getLocalTranslationMessages_include_unreviewed(self):
        # Setting include_unreviewed to True and include_dismissed to False
        # will only return those that have not been dismissed. This is
        # the default behavior but is made explicit here.
        self._setUp_for_getLocalTranslationMessages()
        self.assertContentEqual(
            [self.suggestion2],
            self.potmsgset.getLocalTranslationMessages(
                self.potemplate, self.pofile.language,
                include_dismissed=False, include_unreviewed=True))

    def test_getLocalTranslationMessages_include_dismissed(self):
        # Setting include_unreviewed to False and include_dismissed to True
        # will only return those that have been dismissed.
        self._setUp_for_getLocalTranslationMessages()
        self.assertContentEqual(
            [self.suggestion1],
            self.potmsgset.getLocalTranslationMessages(
                self.potemplate, self.pofile.language,
                include_dismissed=True, include_unreviewed=False))

    def test_getLocalTranslationMessages_include_all(self):
        # Setting both parameters to True retrieves all suggestions.
        self._setUp_for_getLocalTranslationMessages()
        self.assertContentEqual(
            [self.suggestion1, self.suggestion2],
            self.potmsgset.getLocalTranslationMessages(
                self.potemplate, self.pofile.language,
                include_dismissed=True, include_unreviewed=True))

    def test_getLocalTranslationMessages_include_none(self):
        # Setting both parameters to False retrieves nothing.
        self._setUp_for_getLocalTranslationMessages()
        self.assertContentEqual(
            [],
            self.potmsgset.getLocalTranslationMessages(
                self.potemplate, self.pofile.language,
                include_dismissed=False, include_unreviewed=False))


class TestPOTMsgSetResetTranslation(TestCaseWithFactory):
    """Test resetting the current translation."""

    layer = ZopelessDatabaseLayer

    def gen_now(self):
        now = datetime.now(pytz.UTC)
        while True:
            yield now
            now += timedelta(milliseconds=1)

    def setUp(self):
        # Create a product with all the boilerplate objects to be able to
        # create TranslationMessage objects.
        super(TestPOTMsgSetResetTranslation, self).setUp()
        self.now = self.gen_now().next
        self.foo = self.factory.makeProduct()
        self.foo_main = self.factory.makeProductSeries(
            name='main', product=self.foo)
        self.foo.official_rosetta = True

        self.potemplate = self.factory.makePOTemplate(
            productseries=self.foo_main, name="messages")
        self.potmsgset = self.factory.makePOTMsgSet(self.potemplate,
                                                    sequence=1)
        self.pofile = self.factory.makePOFile('eo', self.potemplate)

    def test_resetCurrentTranslation_shared(self):
        # Resetting a shared current translation will change iscurrent=False
        # and there will be no other current translations for this POTMsgSet.

        translation = self.factory.makeTranslationMessage(
            self.pofile, self.potmsgset, translations=[u'Shared translation'],
            reviewer=self.factory.makePerson(),
            is_current_upstream=False, force_diverged=False,
            date_updated=self.now())

        self.potmsgset.resetCurrentTranslation(self.pofile, self.now())
        current = self.potmsgset.getCurrentTranslationMessage(
            self.potemplate, self.pofile.language)
        self.assertTrue(current is None)
        self.assertFalse(translation.is_current_ubuntu)
        self.assertFalse(translation.is_current_upstream)
        self.assertTrue(translation.potemplate is None)

    def test_resetCurrentTranslation_diverged_not_imported(self):
<<<<<<< HEAD
        # Resettting a diverged current translation that was not
        # imported will change is_current_ubuntu to False and will make
        # it shared.
=======
        # Resetting a diverged current translation that was not
        # imported, will change is_current to False and will make it
        # shared.
>>>>>>> 1b5fe8b3

        translation = self.factory.makeTranslationMessage(
            self.pofile, self.potmsgset, translations=[u'Diverged text'],
            reviewer=self.factory.makePerson(),
            is_current_upstream=False, force_diverged=True,
            date_updated=self.now())

        self.potmsgset.resetCurrentTranslation(self.pofile, self.now())
        current = self.potmsgset.getCurrentTranslationMessage(
            self.potemplate, self.pofile.language)
        self.assertTrue(current is None)
        self.assertFalse(translation.is_current_ubuntu)
        self.assertFalse(translation.is_current_upstream)
        self.assertTrue(translation.potemplate is None)

    def test_resetCurrentTranslation_diverged_imported(self):
        # Resetting a diverged current translation that was imported in
        # Launchpad will change iscurrent to False but the translation
        # message will be still diverged.

        translation = self.factory.makeTranslationMessage(
            self.pofile, self.potmsgset, translations=[u'Imported diverged'],
            reviewer=self.factory.makePerson(),
            is_current_upstream=True, force_diverged=True,
            date_updated=self.now())

        self.potmsgset.resetCurrentTranslation(self.pofile, self.now())
        current = self.potmsgset.getCurrentTranslationMessage(
            self.potemplate, self.pofile.language)
        self.assertTrue(current is None)
        self.assertFalse(translation.is_current_ubuntu)
        self.assertTrue(translation.is_current_upstream)
        self.assertFalse(translation.potemplate is None)


class TestPOTMsgSetCornerCases(TestCaseWithFactory):
    """Test corner cases and constraints."""

    layer = ZopelessDatabaseLayer

    def gen_now(self):
        now = datetime.now(pytz.UTC)
        while True:
            yield now
            now += timedelta(milliseconds=1)

    def setUp(self):
        """Set up context to test in."""
        # Create a product with two series and a shared POTemplate
        # in different series ('devel' and 'stable').
        super(TestPOTMsgSetCornerCases, self).setUp()

        self.pofile = self.factory.makePOFile('sr')
        self.potemplate = self.pofile.potemplate
        self.uploader = getUtility(IPersonSet).getByName('carlos')
        self.now = self.gen_now().next

        # Create a single POTMsgSet that is used across all tests,
        # and add it to only one of the POTemplates.
        self.potmsgset = self.factory.makePOTMsgSet(self.potemplate,
                                                    sequence=1)

    def test_updateTranslation_SharedCurrentConstraint(self):
        # Corner case for bug #373139:
        # Adding a diverged, non-imported translation "tm1",
        # then a shared imported translation "tm2",
        # and finally, a shared imported translation "tm1" (matching original
        # diverged, non-imported translation) marks "tm2" as not current,
        # and makes "tm1" shared.
        tm1 = self.potmsgset.updateTranslation(
            self.pofile, self.uploader, [u"tm1"], lock_timestamp=self.now(),
            is_current_upstream=False, force_diverged=True)
        tm2 = self.potmsgset.updateTranslation(
            self.pofile, self.uploader, [u"tm2"], lock_timestamp=self.now(),
            is_current_upstream=True, force_shared=True)
        self.potmsgset.updateTranslation(
            self.pofile, self.uploader, [u"tm1"], lock_timestamp=self.now(),
            is_current_upstream=True)

        self.assertTrue(tm1.is_current_ubuntu)
        self.assertFalse(tm2.is_current_ubuntu)
        self.assertTrue(tm1.potemplate is None)
        self.assertTrue(tm2.potemplate is None)

    def test_updateTranslation_SharedImportedConstraint(self):
        # Corner case for bug #373139:
        # Adding a diverged imported translation "tm1",
        # then a shared imported translation "tm2",
        # and re-uploading "tm1" as just imported
        # makes "tm2" not is_current_upstream, and both are shared.
        tm1 = self.potmsgset.updateTranslation(
            self.pofile, self.uploader, [u"tm1"], lock_timestamp=self.now(),
            is_current_upstream=True, force_diverged=True)
        tm2 = self.potmsgset.updateTranslation(
            self.pofile, self.uploader, [u"tm2"], lock_timestamp=self.now(),
            is_current_upstream=True, force_shared=True)
        self.potmsgset.updateTranslation(
            self.pofile, self.uploader, [u"tm1"], lock_timestamp=self.now(),
            is_current_upstream=True)

        self.assertTrue(tm1.is_current_upstream)
        self.assertFalse(tm2.is_current_upstream)
        self.assertTrue(tm1.potemplate is None)
        self.assertTrue(tm2.potemplate is None)

    def test_updateTranslation_DivergedImportedConstraint(self):
        # Corner case for bug #373139:
        # Adding a shared imported translation "tm1",
        # then a diverged imported translation "tm2",
        # and re-uploading "tm1" as imported translation
        # makes "tm2" not is_current_upstream, and both are shared.
        tm1 = self.potmsgset.updateTranslation(
            self.pofile, self.uploader, [u"tm1"], lock_timestamp=self.now(),
            is_current_upstream=True, force_shared=True)
        tm2 = self.potmsgset.updateTranslation(
            self.pofile, self.uploader, [u"tm2"], lock_timestamp=self.now(),
            is_current_upstream=True, force_diverged=True)
        self.potmsgset.updateTranslation(
            self.pofile, self.uploader, [u"tm1"], lock_timestamp=self.now(),
            is_current_upstream=True)

        self.assertTrue(tm1.is_current_upstream)
        self.assertFalse(tm2.is_current_upstream)
        self.assertTrue(tm1.potemplate is None)
        self.assertTrue(tm2.potemplate is None)

    def test_updateTranslation_DivergedCurrentConstraint(self):
        # Corner case for bug #373139:
        # Adding a shared non-imported translation "tm0",
        # then a diverged non-imported translation "tm1"
        # (both are still current), then a diverged imported
        # translation (common pre-message-sharing-migration),
        # and we try to activate "tm0" as a forced diverged translation.
        # This makes "tm0" current and diverged, "tm1" non-current
        # and shared (basically, just a regular suggestion), and
        # "tm2" a diverged, non-current but imported translation.
        tm0 = self.potmsgset.updateTranslation(
            self.pofile, self.uploader, [u"tm0"], lock_timestamp=self.now(),
            is_current_upstream=False, force_shared=True)
        tm1 = self.potmsgset.updateTranslation(
            self.pofile, self.uploader, [u"tm1"], lock_timestamp=self.now(),
            is_current_upstream=False, force_diverged=True)
        tm2 = self.potmsgset.updateTranslation(
            self.pofile, self.uploader, [u"tm2"], lock_timestamp=self.now(),
            is_current_upstream=True, force_diverged=True)
        self.potmsgset.updateTranslation(
            self.pofile, self.uploader, [u"tm0"], lock_timestamp=self.now(),
            is_current_upstream=False, force_diverged=True)

        self.assertTrue(tm0.is_current_ubuntu)
        self.assertFalse(tm1.is_current_ubuntu)
        self.assertFalse(tm2.is_current_ubuntu)
        self.assertTrue(tm2.is_current_upstream)
        self.assertEquals(tm0.potemplate, self.potemplate)
        self.assertTrue(tm1.potemplate is None)
        self.assertEquals(tm2.potemplate, self.potemplate)

    def test_updateTranslation_DivergedImportedToSharedImported(self):
        # Corner case for bug #381645:
        # Adding a shared imported translation "tm1",
        # then a diverged imported translation "tm2",
        # making a shared one current.
        # On importing "tm1" again, we need to remove
        # is_current_upstream flag from diverged message.
        tm1 = self.potmsgset.updateTranslation(
            self.pofile, self.uploader, [u"tm1"], lock_timestamp=self.now(),
            is_current_upstream=True, force_shared=True)
        tm2 = self.potmsgset.updateTranslation(
            self.pofile, self.uploader, [u"tm2"], lock_timestamp=self.now(),
            is_current_upstream=True, force_diverged=True)
        tm2.is_current_ubuntu = False
        self.assertTrue(tm1.is_current_ubuntu)
        self.assertFalse(tm2.is_current_ubuntu)

        self.potmsgset.updateTranslation(
            self.pofile, self.uploader, [u"tm1"], lock_timestamp=self.now(),
            is_current_upstream=True)

        self.assertTrue(tm1.is_current_ubuntu)
        self.assertTrue(tm1.is_current_upstream)
        self.assertFalse(tm2.is_current_ubuntu)
        self.assertFalse(tm2.is_current_upstream)
        self.assertTrue(tm1.potemplate is None)

    def test_updateTranslation_DivergedCurrentToSharedImported(self):
        # Corner case for bug #381645:
        # Adding a shared imported translation "tm1",
        # then a diverged, non-imported current translation "tm2".
        # On importing "tm2" again, we need to make it
        # shared, and unmark existing imported message as
        # being current.
        tm1 = self.potmsgset.updateTranslation(
            self.pofile, self.uploader, [u"tm1"], lock_timestamp=self.now(),
            is_current_upstream=True, force_shared=True)
        tm2 = self.potmsgset.updateTranslation(
            self.pofile, self.uploader, [u"tm2"], lock_timestamp=self.now(),
            is_current_upstream=False, force_diverged=True)
        self.assertTrue(tm1.is_current_ubuntu)
        self.assertTrue(tm2.is_current_ubuntu)
        self.assertTrue(tm1.is_current_upstream)
        self.assertFalse(tm2.is_current_upstream)

        self.potmsgset.updateTranslation(
            self.pofile, self.uploader, [u"tm2"], lock_timestamp=self.now(),
            is_current_upstream=True)

        self.assertTrue(tm2.is_current_ubuntu)
        self.assertTrue(tm2.is_current_upstream)
        self.assertTrue(tm2.potemplate is None)
        self.assertFalse(tm1.is_current_ubuntu)
        self.assertFalse(tm1.is_current_upstream)

    def test_updateTranslation_SharedImportedToSharedImported(self):
        # Corner case for bug #394224:
        # Adding two imported messages, a shared "tm1" and a diverged "tm2".
        # "tm1" is the current message.
        # On importing "tm2" again, we need to make it shared while marking
        # "tm1" to be not imported because two imported shared translations
        # at the same time would trigger a database constraint.
        tm1 = self.potmsgset.updateTranslation(
            self.pofile, self.uploader, [u"tm1"], lock_timestamp=self.now(),
            is_current_upstream=True, force_shared=True)
        tm2 = self.potmsgset.updateTranslation(
            self.pofile, self.uploader, [u"tm2"], lock_timestamp=self.now(),
            is_current_upstream=True, force_diverged=True)
        tm2.is_current_ubuntu = False

        self.assertEquals(None, tm1.potemplate)
        self.assertEquals(self.pofile.potemplate, tm2.potemplate)

        self.assertTrue(tm1.is_current_ubuntu)
        self.assertFalse(tm2.is_current_ubuntu)

        self.assertTrue(tm1.is_current_upstream)
        self.assertTrue(tm2.is_current_upstream)

        self.potmsgset.updateTranslation(
            self.pofile, self.uploader, [u"tm2"], lock_timestamp=self.now(),
            is_current_upstream=False)

        self.assertEquals(None, tm1.potemplate)
        self.assertEquals(None, tm2.potemplate)

        self.assertFalse(tm1.is_current_ubuntu)
        self.assertTrue(tm2.is_current_ubuntu)

        self.assertFalse(tm1.is_current_upstream)
        self.assertTrue(tm2.is_current_upstream)

    def test_updateTranslation_DivergedCurrentToDivergedImported(self):
        # Corner case that came up when fixing bug #394224:
        # Two diverged messages, one current-upstream "tm1", the other "tm2"
        # (current-Ubuntu) is not.
        # Updating the first one through the web ui
        # (is_current_upstream=False) allows the current-upstream one to
        # replace the one that's not current-upstream. The former diverged
        # ubuntu message is converged.
        tm1 = self.potmsgset.updateTranslation(
            self.pofile, self.uploader, [u"tm1"], lock_timestamp=self.now(),
            is_current_upstream=True, force_diverged=True)
        tm2 = self.potmsgset.updateTranslation(
            self.pofile, self.uploader, [u"tm2"], lock_timestamp=self.now(),
            is_current_upstream=False, force_diverged=True)

        self.assertEquals(self.pofile.potemplate, tm1.potemplate)
        self.assertEquals(self.pofile.potemplate, tm2.potemplate)

        self.assertFalse(tm1.is_current_ubuntu)
        self.assertTrue(tm2.is_current_ubuntu)

        self.assertTrue(tm1.is_current_upstream)
        self.assertFalse(tm2.is_current_upstream)

        self.potmsgset.updateTranslation(
            self.pofile, self.uploader, [u"tm1"], lock_timestamp=self.now(),
            is_current_upstream=False)

        self.assertEquals(self.pofile.potemplate, tm1.potemplate)
        self.assertEquals(None, tm2.potemplate)

        self.assertTrue(tm1.is_current_ubuntu)
        self.assertFalse(tm2.is_current_ubuntu)

        self.assertTrue(tm1.is_current_upstream)
        self.assertFalse(tm2.is_current_upstream)


class TestPOTMsgSetTranslationCredits(TestCaseWithFactory):
    """Test methods related to TranslationCredits."""

    layer = ZopelessDatabaseLayer

    def setUp(self):
        super(TestPOTMsgSetTranslationCredits, self).setUp()
        self.potemplate = self.factory.makePOTemplate()

    def test_creation_credits(self):
        # Upon creation of a translation credits message,
        # dummy translations are inserted for each POFile.
        eo_pofile = self.factory.makePOFile('eo', potemplate=self.potemplate)
        sr_pofile = self.factory.makePOFile('sr', potemplate=self.potemplate)

        credits = self.factory.makePOTMsgSet(
            self.potemplate, u'translator-credits', sequence=1)

        eo_translation = credits.getCurrentTranslationMessage(
            self.potemplate, eo_pofile.language)
        self.assertIsNot(None, eo_translation,
            "Translation credits are not translated upon creation.")

        sr_translation = credits.getCurrentTranslationMessage(
            self.potemplate, sr_pofile.language)
        self.assertIsNot(None, sr_translation,
            "Translation credits are not translated upon "
            "creation in 2nd POFile.")

    def test_creation_not_translated(self):
        # Normal messages do not receive a dummy translation.
        eo_pofile = self.factory.makePOFile('eo', potemplate=self.potemplate)

        potmsgset = self.factory.makePOTMsgSet(self.potemplate, sequence=1)
        eo_translation = potmsgset.getCurrentTranslationMessage(
            self.potemplate, eo_pofile.language)
        self.assertIs(None, eo_translation)

    def test_creation_not_imported(self):
        # Dummy translation for translation credits are not created as
        # imported and can therefore be overwritten by later imports.
        eo_pofile = self.factory.makePOFile('eo', potemplate=self.potemplate)
        imported_credits = u'Imported credits.'

        credits = self.factory.makePOTMsgSet(
            self.potemplate, u'translator-credits', sequence=1)
        translation = self.factory.makeTranslationMessage(eo_pofile, credits,
             translations=[imported_credits], is_current_upstream=True)

        eo_translation = credits.getCurrentTranslationMessage(
            self.potemplate, eo_pofile.language)
        self.assertEqual(imported_credits, eo_translation.msgstr0.translation,
            "Imported translation credits do not replace dummy credits.")

    def test_creation_pofile(self):
        # When a new pofile is created, dummy translations are created for
        # all translation credits messages.

        credits = self.factory.makePOTMsgSet(
            self.potemplate, u'translator-credits', sequence=1)
        eo_pofile = self.factory.makePOFile('eo', potemplate=self.potemplate)

        eo_translation = credits.getCurrentTranslationMessage(
            self.potemplate, eo_pofile.language)
        self.assertIsNot(None, eo_translation,
            "Translation credits receive no dummy translation upon "
            "POFile creation.")

    def test_translation_credits_gnome(self):
        # Detect all known variations of Gnome translator credits.
        gnome_credits = [
            u'translator-credits',
            u'translator_credits',
            u'translation-credits',
        ]
        for sequence, credits_string in enumerate(gnome_credits):
            credits = self.factory.makePOTMsgSet(
                self.potemplate, credits_string, sequence=sequence+1)
            self.assertTrue(credits.is_translation_credit)
            self.assertEqual(TranslationCreditsType.GNOME,
                             credits.translation_credits_type)

    def test_translation_credits_kde(self):
        # Detect all known variations of KDE translator credits.
        kde_credits = [
            (u'Your emails', u'EMAIL OF TRANSLATORS',
             TranslationCreditsType.KDE_EMAILS),
            (u'Your names', u'NAME OF TRANSLATORS',
             TranslationCreditsType.KDE_NAMES),
        ]
        sequence = 0
        for credits_string, context, credits_type in kde_credits:
            sequence += 1
            credits = self.factory.makePOTMsgSet(
                self.potemplate, credits_string,
                context=context, sequence=sequence)
            self.assertTrue(credits.is_translation_credit)
            self.assertEqual(credits_type, credits.translation_credits_type)

            # Old KDE style.
            sequence += 1
            credits = self.factory.makePOTMsgSet(
                self.potemplate, u'_: %s\n%s' % (context, credits_string),
                sequence=sequence)
            self.assertTrue(credits.is_translation_credit)
<<<<<<< HEAD
            self.assertEqual(credits_type, credits.translation_credits_type)


class TestPOTMsgSet_submitSuggestion(TestCaseWithFactory):
    """Test `POTMsgSet.submitSuggestion`."""

    layer = ZopelessDatabaseLayer

    def _makePOFileAndPOTMsgSet(self, msgid=None, with_plural=False):
        """Set up a `POFile` with `POTMsgSet`."""
        return self.factory.makePOFileAndPOTMsgSet(
            'nl', msgid=msgid, with_plural=with_plural)

    def _listenForKarma(self, pofile):
        """Set up `KarmaRecorder` on `pofile`."""
        template = pofile.potemplate
        return self.installKarmaRecorder(
            person=template.owner,
            action_name='translationsuggestionadded',
            product=template.product,
            distribution=template.distribution,
            sourcepackagename=template.sourcepackagename)

    def test_new_suggestion(self):
        pofile, potmsgset = self._makePOFileAndPOTMsgSet()
        owner = pofile.potemplate.owner
        translation = {0: self.factory.getUniqueString()}

        suggestion = potmsgset.submitSuggestion(pofile, owner, translation)

        self.assertEqual(translation[0], suggestion.msgstr0.translation)
        self.assertEqual(None, suggestion.msgstr1)
        self.assertEqual(pofile.language, suggestion.language)
        self.assertEqual(pofile.variant, suggestion.variant)
        self.assertEqual(None, suggestion.potemplate)
        self.assertEqual(pofile.potemplate.owner, suggestion.submitter)
        self.assertEqual(potmsgset, suggestion.potmsgset)
        self.assertIs(None, suggestion.date_reviewed)
        self.assertIs(None, suggestion.reviewer)
        self.assertFalse(suggestion.is_current_ubuntu)
        self.assertFalse(suggestion.is_current_upstream)
        self.assertEqual(
            RosettaTranslationOrigin.ROSETTAWEB, suggestion.origin)
        self.assertTrue(suggestion.is_complete)

    def test_new_suggestion_karma(self):
        # Karma is assigned for a new suggestion.
        pofile, potmsgset = self._makePOFileAndPOTMsgSet()
        owner = pofile.potemplate.owner
        translation = {0: self.factory.getUniqueString()}
        karma_listener = self._listenForKarma(pofile)

        potmsgset.submitSuggestion(pofile, owner, translation)

        self.assertNotEqual(0, len(karma_listener.karma_events))

    def test_repeated_suggestion_karma(self):
        # No karma is assigned for repeating an existing suggestion.
        pofile, potmsgset = self._makePOFileAndPOTMsgSet()
        owner = pofile.potemplate.owner
        translation = {0: self.factory.getUniqueString()}
        potmsgset.submitSuggestion(pofile, owner, translation)
        karma_listener = self._listenForKarma(pofile)

        potmsgset.submitSuggestion(pofile, owner, translation)

        self.assertEqual([], karma_listener.karma_events)

    def test_plural_forms(self):
        pofile, potmsgset = self._makePOFileAndPOTMsgSet(with_plural=True)
        owner = pofile.potemplate.owner
        translations = {
            0: self.factory.getUniqueString(),
            1: self.factory.getUniqueString(),
            }

        suggestion = potmsgset.submitSuggestion(pofile, owner, translations)
        self.assertEqual(translations[0], suggestion.msgstr0.translation)
        self.assertEqual(translations[1], suggestion.msgstr1.translation)

        # The remaining forms are untranslated.
        self.assertIs(None, suggestion.msgstr2)

    def test_repeated_suggestion(self):
        pofile, potmsgset = self._makePOFileAndPOTMsgSet()
        owner = pofile.potemplate.owner
        translation = {0: self.factory.getUniqueString()}
        suggestion = potmsgset.submitSuggestion(pofile, owner, translation)

        repeat = potmsgset.submitSuggestion(pofile, owner, translation)

        self.assertEqual(suggestion, repeat)

    def test_same_as_shared(self):
        # A suggestion identical to a shared current translation is a
        # repeated suggestion.
        pofile, potmsgset = self._makePOFileAndPOTMsgSet()
        owner = pofile.potemplate.owner
        translation = {0: self.factory.getUniqueString()}
        shared_message = self.factory.makeSharedTranslationMessage(
            pofile=pofile, potmsgset=potmsgset, translator=owner,
            translations=translation)
        self.assertTrue(shared_message.is_current_ubuntu)

        suggestion = potmsgset.submitSuggestion(pofile, owner, translation)

        self.assertEqual(shared_message, suggestion)

    def test_same_as_diverged(self):
        # A suggestion identical to a diverged current translation for
        # the same template is a repeated suggestion.
        pofile, potmsgset = self._makePOFileAndPOTMsgSet()
        owner = pofile.potemplate.owner
        translation = {0: self.factory.getUniqueString()}
        diverged_message = self.factory.makeTranslationMessage(
            pofile=pofile, potmsgset=potmsgset, translator=owner,
            translations=translation, force_diverged=True)

        suggestion = potmsgset.submitSuggestion(pofile, owner, translation)

        self.assertEqual(diverged_message, suggestion)

    def test_same_as_diverged_elsewhere(self):
        # If a suggestion is identical to a diverged current translation
        # in another, sharing template, that doesn't make the suggestion
        # a repeated suggestion.
        pofile, potmsgset = self._makePOFileAndPOTMsgSet()
        owner = pofile.potemplate.owner
        series2 = self.factory.makeProductSeries(
            product=pofile.potemplate.product)
        template2 = self.factory.makePOTemplate(
            productseries=series2, name=pofile.potemplate.name)
        pofile2 = template2.getPOFileByLang(pofile.language.code)
        translation = {0: self.factory.getUniqueString()}
        diverged_message = self.factory.makeTranslationMessage(
            pofile=pofile2, potmsgset=potmsgset, translator=owner,
            translations=translation, force_diverged=True)

        suggestion = potmsgset.submitSuggestion(pofile, owner, translation)

        self.assertNotEqual(diverged_message, suggestion)

    def test_same_as_hidden_shared(self):
        # A suggestion identical to a shared message is a repeated
        # suggestion even if the shared message is "hidden" by a
        # diverged message.
        pofile, potmsgset = self._makePOFileAndPOTMsgSet()
        owner = pofile.potemplate.owner
        translation = {0: self.factory.getUniqueString()}
        translation2 = {0: self.factory.getUniqueString()}
        shared_message = self.factory.makeSharedTranslationMessage(
            pofile=pofile, potmsgset=potmsgset, translator=owner,
            translations=translation)
        diverged_message = self.factory.makeTranslationMessage(
            pofile=pofile, potmsgset=potmsgset, translator=owner,
            translations=translation2, force_diverged=True)

        suggestion = potmsgset.submitSuggestion(pofile, owner, translation)

        self.assertEqual(shared_message, suggestion)

    def test_suggestions_on_sharing_templates(self):
        # A suggestion identical to another one on a template that
        # shares with its own is a repeated suggestion.
        pofile, potmsgset = self._makePOFileAndPOTMsgSet()
        owner = pofile.potemplate.owner
        series2 = self.factory.makeProductSeries(
            product=pofile.potemplate.product)
        template2 = self.factory.makePOTemplate(
            productseries=series2, name=pofile.potemplate.name)
        pofile2 = template2.getPOFileByLang(pofile.language.code)
        translation = {0: self.factory.getUniqueString()}

        suggestion = potmsgset.submitSuggestion(pofile, owner, translation)
        suggestion2 = potmsgset.submitSuggestion(pofile2, owner, translation)

        self.assertEqual(suggestion, suggestion2)

    def test_different_variants(self):
        # Identical suggestions for different variants of the same
        # language lead separate lives.
        pofile, potmsgset = self._makePOFileAndPOTMsgSet()
        owner = pofile.potemplate.owner
        pofile2 = self.factory.makePOFile(
            pofile.language.code, variant=u'Latn',
            potemplate=pofile.potemplate)
        translation = {0: self.factory.getUniqueString()}

        suggestion = potmsgset.submitSuggestion(pofile, owner, translation)
        suggestion2 = potmsgset.submitSuggestion(pofile2, owner, translation)

        self.assertNotEqual(suggestion, suggestion2)

    def test_credits_message(self):
        # Suggestions for translation-credits messages are ignored.
        pofile, potmsgset = self._makePOFileAndPOTMsgSet(
            msgid='translator-credits')
        self.assertTrue(potmsgset.is_translation_credit)
        owner = pofile.potemplate.owner
        translation = {0: self.factory.getUniqueString()}

        suggestion = potmsgset.submitSuggestion(pofile, owner, translation)

        self.assertIs(None, suggestion)

    def test_credits_karma(self):
        # No karma is assigned for suggestions on translation credits.
        pofile, potmsgset = self._makePOFileAndPOTMsgSet(
            msgid='translator-credits')
        self.assertTrue(potmsgset.is_translation_credit)
        owner = pofile.potemplate.owner
        translation = {0: self.factory.getUniqueString()}
        karma_listener = self._listenForKarma(pofile)

        suggestion = potmsgset.submitSuggestion(pofile, owner, translation)

        self.assertEqual([], karma_listener.karma_events)


class TestSetCurrentTranslation(TestCaseWithFactory):
    layer = ZopelessDatabaseLayer

    def _makePOFileAndPOTMsgSet(self):
        pofile = self.factory.makePOFile('nl')
        potmsgset = self.factory.makePOTMsgSet(pofile.potemplate)
        return pofile, potmsgset

    def _makeTranslations(self, potmsgset, forms=1):
        return removeSecurityProxy(potmsgset)._findPOTranslations([
            self.factory.getUniqueString()
            for counter in xrange(forms)
            ])

    def test_baseline(self):
        # setCurrentTranslation sets the current upstream translation
        # for a message.
        pofile, potmsgset = self._makePOFileAndPOTMsgSet()
        translations = self._makeTranslations(potmsgset)
        origin = RosettaTranslationOrigin.SCM

        message = potmsgset.setCurrentTranslation(
            pofile, pofile.potemplate.owner, translations, origin,
            TranslationSide.UPSTREAM)

        self.assertEqual(message, potmsgset.getImportedTranslationMessage(
            pofile.potemplate, pofile.language))
        self.assertEqual(origin, message.origin)

    def test_make_translation_side_message_traits(self):
        # make_translation_side_message_traits is a factory for traits
        # objects that help setCurrentTranslations deal with the
        # dichotomy between upstream and Ubuntu translations.
        pofile, potmsgset = self._makePOFileAndPOTMsgSet()
        sides = (TranslationSide.UPSTREAM, TranslationSide.UBUNTU)
        for side in sides:
            traits = make_translation_side_message_traits(
                side, potmsgset, pofile.potemplate, pofile.language)
            self.assertEqual(side, traits.side)
            self.assertNotEqual(side, traits.other_side.side)
            self.assertIn(traits.other_side.side, sides)
            self.assertIs(traits, traits.other_side.other_side)

    def test_UpstreamSideTraits_upstream(self):
        pofile, potmsgset = self._makePOFileAndPOTMsgSet()
        message = self.factory.makeTranslationMessage(
            pofile=pofile, potmsgset=potmsgset)

        traits = make_translation_side_message_traits(
            TranslationSide.UPSTREAM, potmsgset, pofile.potemplate,
            pofile.language)

        self.assertEqual('is_current_upstream', traits.flag_name)

        self.assertFalse(traits.getFlag(message))
        self.assertFalse(message.is_current_upstream)
        self.assertEquals(None, traits.incumbent_message)

        traits.setFlag(message, True)

        self.assertTrue(traits.getFlag(message))
        self.assertTrue(message.is_current_upstream)
        self.assertEquals(message, traits.incumbent_message)

    def test_UpstreamSideTraits_ubuntu(self):
        pofile, potmsgset = self._makePOFileAndPOTMsgSet()
        message = self.factory.makeTranslationMessage(
            pofile=pofile, potmsgset=potmsgset)
        message.is_current_ubuntu = False

        traits = make_translation_side_message_traits(
            TranslationSide.UBUNTU, potmsgset, pofile.potemplate,
            pofile.language)

        self.assertEqual('is_current_ubuntu', traits.flag_name)

        self.assertFalse(traits.getFlag(message))
        self.assertFalse(message.is_current_ubuntu)
        self.assertEquals(None, traits.incumbent_message)

        traits.setFlag(message, True)

        self.assertTrue(traits.getFlag(message))
        self.assertTrue(message.is_current_ubuntu)
        self.assertEquals(message, traits.incumbent_message)

    def test_identical(self):
        # Setting the same message twice leaves the original as-is.
        pofile, potmsgset = self._makePOFileAndPOTMsgSet()
        translations = self._makeTranslations(potmsgset)

        first_message = potmsgset.setCurrentTranslation(
            pofile, pofile.potemplate.owner, translations,
            RosettaTranslationOrigin.ROSETTAWEB, TranslationSide.UPSTREAM)
        second_message = potmsgset.setCurrentTranslation(
            pofile, self.factory.makePerson(), translations,
            RosettaTranslationOrigin.SCM, TranslationSide.UPSTREAM)

        self.assertEqual(first_message, second_message)
        message = first_message
        self.assertEqual(pofile.potemplate.owner, message.submitter)
        self.assertEqual(RosettaTranslationOrigin.ROSETTAWEB, message.origin)

    def test_upstream_also_sets_initial_ubuntu(self):
        # Setting an upstream translation also initializes the Ubuntu
        # translation.
        pofile, potmsgset = self._makePOFileAndPOTMsgSet()
        translations = self._makeTranslations(potmsgset)
        origin = RosettaTranslationOrigin.ROSETTAWEB

        message = potmsgset.setCurrentTranslation(
            pofile, pofile.potemplate.owner, translations, origin,
            TranslationSide.UPSTREAM)

        self.assertEqual(message, potmsgset.getImportedTranslationMessage(
            pofile.potemplate, pofile.language))


def test_suite():
    return unittest.TestLoader().loadTestsFromName(__name__)
=======
            self.assertEqual(credits_type, credits.translation_credits_type)
>>>>>>> 1b5fe8b3
<|MERGE_RESOLUTION|>--- conflicted
+++ resolved
@@ -957,16 +957,9 @@
         self.assertTrue(translation.potemplate is None)
 
     def test_resetCurrentTranslation_diverged_not_imported(self):
-<<<<<<< HEAD
-        # Resettting a diverged current translation that was not
-        # imported will change is_current_ubuntu to False and will make
+        # Resetting a diverged current translation that was not
+        # imported, will change is_current_ubuntu to False and will make
         # it shared.
-=======
-        # Resetting a diverged current translation that was not
-        # imported, will change is_current to False and will make it
-        # shared.
->>>>>>> 1b5fe8b3
-
         translation = self.factory.makeTranslationMessage(
             self.pofile, self.potmsgset, translations=[u'Diverged text'],
             reviewer=self.factory.makePerson(),
@@ -1358,7 +1351,6 @@
                 self.potemplate, u'_: %s\n%s' % (context, credits_string),
                 sequence=sequence)
             self.assertTrue(credits.is_translation_credit)
-<<<<<<< HEAD
             self.assertEqual(credits_type, credits.translation_credits_type)
 
 
@@ -1693,11 +1685,4 @@
             TranslationSide.UPSTREAM)
 
         self.assertEqual(message, potmsgset.getImportedTranslationMessage(
-            pofile.potemplate, pofile.language))
-
-
-def test_suite():
-    return unittest.TestLoader().loadTestsFromName(__name__)
-=======
-            self.assertEqual(credits_type, credits.translation_credits_type)
->>>>>>> 1b5fe8b3
+            pofile.potemplate, pofile.language))