--- conflicted
+++ resolved
@@ -135,11 +135,8 @@
         self.createBranch(1, 1, 'qux')
         self.createBranch(1, '', 'random')
         self.createBranch(2, 1, 'qux')
-<<<<<<< HEAD
         self.createBranch(3, '', 'junk.dev')
-=======
         self._request_mirror_log = []
->>>>>>> 7f3b0c19
 
     def _lookup(self, item_set, item_id):
         row = dict(item_set[item_id])
