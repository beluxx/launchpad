# identify the component configuration used to define the site:
site-definition site.zcml

# number of bytecode instructions to execute between checks for
# interruptions (SIGINTR, thread switches):
interrupt-check-interval 200

<server>
  type HTTP
  address 8085
</server>

# For debugging purposes, you can use this publisher instead/as well
# (obviously if it's as well, use a different port number). If there's
# an exception, Zope will drop into pdb at the point of the exception.
<server>
  type PostmortemDebuggingHTTP
  address 8089
</server>

<server>
  type DebugLayerHTTP
  address 8086
</server>

<server>
  type InternalHTTP
  address 8087
</server>

# non-persistent in-memory storage
<zodb>
  <mappingstorage/>
</zodb>

<accesslog>
  # This sets up logging to both a file (access.log) and to standard
  # output (STDOUT).  The "path" setting can be a relative or absolute
  # filesystem path or the tokens STDOUT or STDERR.

  <logfile>
    path launchpad-access.log
  </logfile>

  <logfile>
    path STDOUT
  </logfile>
</accesslog>

<eventlog>
  # This sets up logging to both a file (z3.log) and to standard
  # output (STDOUT).  The "path" setting can be a relative or absolute
  # filesystem path or the tokens STDOUT or STDERR.

  <logfile>
    path launchpad.log
  </logfile>

  <logfile>
    path STDOUT
  </logfile>
</eventlog>

# Launchpad configuration. Note that we can specify multiple configurations
# in here. Currently, we have configurations named 'testrunner' (used
# by the testrunner), and 'default' (used by everything else)
#
# The section that is used can be specified by setting the LPCONFIG
# environment variable
#
<canonical default>
    # DB settings must still match launchpad-sql-configure-normal.zcml
    dbname launchpad_dev
    #dbhost localhost

    # Display tracebacks on error pages.
    # IMPORTANT: Set to false on production servers!
    show_tracebacks false

    # This is the email address used for the Errors-To: header on
    # all outgoing emails. At somepoint a bounce handler will be
    # installed here to detect failing email addresses and flag them
    # in the database.
    bounce_address bounces@canonical.com

    # PID files for various processes get created in this directory.
    # The format of filenames is %(lpconfig)s-%(service)s.pid, such as
    # default-librarian.pid
    pid_dir /tmp

    <launchpad>
        # PostgreSQL user the launchpad Zope3 instance connects as.
        dbuser launchpad

        # Root URL to a launchpad instance, used for generating URLs
        # inside of launchpad by urlparse.urljoin
        root_url http://localhost:8085/

        # Email address, to which all error reports are sent.
        # Messages should have distinct Subject: or Keywords: headers
        # so they can be filtered easily. Whenever code starts using this,
        # we probably need to setup a new Mailman topic in the
        # launchpad-error-reports mailing list or the error reports will be
        # lost.
        errors_address launchpad-error-reports@lists.canonical.com

        # Domain part of the bugs' email addresses. All email addresses in
        # this domain should get redirected to the MailIntoLaunchpad handler.
        bugs_domain bugs.launchpad.net

        # Maximum size of bug attachments in bytes. A value of 0 means
        # no limit.
        max_bug_attachment_size 2097152

        # This setting controls two related things:
        # 1. The maximum time a single SQL statement is given to execute in.
        # 2. The maximum time a web request is given to run in.
        # The time is given in milliseconds.
        #
        # If a statement takes longer than this to execute, then it will
        # fail. If a request is taking longer than this to run, then a
        # RequestExpired exception will be raised, and the transaction hosed,
        # before the next database query would be started.
        #
        # A value of 0 turns off the timeout.  If this value is
        # not set, Postgresql's default statement timeout is used, and requests
        # may run without constraint.
        db_statement_timeout 12000

        # The soft timeout value.  If a request takes longer than this
        # amount of time to process, then an OOPS is logged.  This value
        # should be less than db_statement_timeout.
        soft_request_timeout 1000

        # The minimum notification level displayed to users. Set to 'info'
        # on production and 'debug' on development boxes.
        browser_notification_level debug

        # Connection information to the database we store our server-side
        # session data in.
        <launchpad_session>
            dbuser session
            # dbhost loopback
            dbname session_dev
        </launchpad_session>

	<launchpad_errorreports>
            # Base directory to write error reports to
            errordir /var/tmp/lperr

            # Prefix string for Oops IDs
            oops_prefix X

            # should exceptions also be written to the zope log?
            copy_to_zlog true
        </launchpad_errorreports>
    </launchpad>

    <librarian>
        # Librarian configuration information for both client and server
        dbuser librarian
        upload_host localhost
        upload_port 58090
        download_host localhost
        download_port 58080
        # The base URL used to generate URLs to the Library contents.
        # Note that this might be on a different host or port to what is
        # specified above if access to the Library is via Apache redirects.
        download_url http://localhost:58080/
        # The buildds need to access Librarian files on a different URL
        # to the rest of the world due to network topology.
        # See lib/canonical/launchpad/doc/librarian.txt for a discussion
        # on why this is necessary
        buildd_download_url http://localhost:58000/
        <librarian_server>
            # Configuration used if we are running a librarian server.
            logfile -
            root /var/tmp/fatsam
            # If true, a Librarian server will be launched by the startup
            # script
            launch yes
            # Should Librarian twistd be run with --spew for debugging
            spew no
        </librarian_server>
        <librarian_gc>
            dbuser librariangc
        </librarian_gc>
    </librarian>

    <malone>
        # The From address for Malone email interface errors
        bugmail_error_from_address noreply@bugs.launchpad.net
    </malone>

    <rosetta>
        <poimport>
            dbuser poimport
        </poimport>
        <poattach>
            dbuser poattach
        </poattach>
    </rosetta>

    <cveupdater>
        dbuser cve
    </cveupdater>

    <tickettracker>
        dbuser tickettracker
    </tickettracker>

    <zopeless>
        # Configuration specific for code that is running in the Zopeless
        # environment. Hopefully this section will disappear when the
        # Zope and Zopeless environments grow closer.
        send_email no
        smtp_host localhost
        smtp_port 25
    </zopeless>

    <gpghandler>
        # host and port points to a reliable keyserver (aka ours
        # public one)
        host keyserver.ubuntu.com
        port 11371
    </gpghandler>

    <zeca>
        # Not needed for normal operation
        root /var/tmp/zeca
    </zeca>

    <statistician>
        dbuser statistician
    </statistician>

    <dyson>
        dbuser dyson
        cache_path /var/tmp/dyson
    </dyson>

    <gina>
        # Configuration used to run gina.
        dbuser gina

        # This is an example gina_target. See GinaUsageGuide for details.
        # Real world examples can be found in the staging and production
        # launchpad.conf files.
        #<gina_target hoary>
        #    distro ubuntu
        #    distrorelease hoary
        #    pocketrelease hoary
        #    root /home/debonzi/Warthogs/mirror
        #    keyrings /home/debonzi/Warthogs/keyring.ubuntu.com/keyrings
        #    architectures i386
        #    components main
        #</gina_target>
    </gina>

    <targetnamecacheupdater>
        # Configuration used to run the bugtask targetnamecache updater.
        dbuser targetnamecacheupdater
    </targetnamecacheupdater>

    <karmacacheupdater>
        # Configuration used to run the karmacache updater.
        dbuser karma
    </karmacacheupdater>

    <shipitexporter>
        # Configuration used to run the shipit exporter.
        dbuser shipit
    </shipitexporter>

    <trebuchet>
        dbuser trebuchet
        port 4280
        <trebuchet_server>
            # Configuration used if we are running a trebuchet server.
            # TODO: Does trebuchet actually need a root?
            # -- StuartBishop 20050706
            root /var/tmp/trebuchet
            # If true, a Trebuchet server will be launched by the startup
            # script
            launch yes
            # Should Trebuchet twistd be run with --spew for debugging
            spew no
            # Path to the log file, or '-' for stdout.
            logfile -
        </trebuchet_server>
    </trebuchet>

    <buildsequencer>
        mailproblemsto root
        # It makes no sense to allow the sequencer to start by default
        # on a developer machine because they're unlikely to have a 
        # build farm of their own. This does not prevent the daemon from
        # ever starting.
        launch no
        logfile -
        <buildsequencer_job slave_scanner>
            command cronscripts/buildd-slave-scanner.py
            mindelay 5
        </buildsequencer_job>
        <buildsequencer_job queue_builder>
            command cronscripts/buildd-queue-builder.py
            mindelay 10
        </buildsequencer_job>
    </buildsequencer>

    <uploader>
        dbuser uploader
        default_recipient_name Local Root 
        default_recipient_address root@localhost
        default_sender_name Local Root 
        default_sender_address root@localhost
    </uploader>

    <uploadqueue>
        dbuser queued
    </uploadqueue>

<<<<<<< HEAD
    <branchupdater>
        # Configuration used to run the branch updater.
        dbuser importd
        # URL prepended branch ids to obtain branch URLs.
        prefixurl http://bazaar.launchpad.net/+branches/
    </branchupdater>

    <supermirror>
        dbuser supermirror
    </supermirror>
=======
    <builddmaster>
        dbuser fiera
        <!-- in general testing we'll just echo the information -->
        uploader /bin/echo Uploader invocation of build BUILDID in:
    </builddmaster>
>>>>>>> eed34746

</canonical>

# This is the config used by the test runner.
<canonical testrunner>
    dbname launchpad_ftest
    show_tracebacks true
    # chunkydiff may be turned off temporarily to help diagnose test
    # failures, but please don't commit this setting to rocketfuel.
    chunkydiff off

    bounce_address bounces@canonical.com

    <launchpad>
        dbuser launchpad
        root_url http://localhost:8086/
        errors_address launchpad-error-reports@lists.canonical.com
        bugs_domain bugs.launchpad.net
        # Limit the size to 1024 bytes in order to avoid creating large
        # files for testing.
        max_bug_attachment_size 1024
        browser_notification_level info
        <launchpad_session>
            dbuser session
            dbname launchpad_ftest
        </launchpad_session>
	<launchpad_errorreports>
            errordir /var/tmp/lperr.test
            oops_prefix T
            copy_to_zlog false
        </launchpad_errorreports>
    </launchpad>
    <librarian>
        dbuser librarian
        upload_host localhost
        upload_port 59090
        download_host localhost
        download_port 58000
        download_url http://localhost:58000/
        buildd_download_url http://localhost:58000/
        <librarian_server>
            launch no
            root /var/tmp/fatsam.test
        </librarian_server>
        <librarian_gc>
            dbuser librariangc
        </librarian_gc>
    </librarian>
    <malone>
        # The From address for Malone email interface errors
        bugmail_error_from_address noreply@bugs.launchpad.net
    </malone>
    <rosetta>
        <poimport>
            dbuser poimport
        </poimport>
        <poattach>
            dbuser poattach
        </poattach>
    </rosetta>
    <zopeless>
        send_email false
    </zopeless>
    <gpghandler>
        host localhost
        port 11371
    </gpghandler>
    <zeca>
        # where the pre-installed key-files will be copied to (every
        # initialization, see lib/zeca/ftest/harness.py)
        root /var/tmp/zeca
    </zeca>

    <gina>
        # Configuration used to test gina.
        dbuser gina
        <gina_target hoary>
            distro ubuntu
            distrorelease hoary
            pocketrelease hoary
            root /tmp/gina_test_archive
            keyrings /usr/share/keyrings
            architectures i386
            components main
        </gina_target>
        <gina_target breezy>
            distro ubuntu
            distrorelease breezy
            pocketrelease breezy
            root /tmp/gina_test_archive
            keyrings /usr/share/keyrings
            architectures i386
            components main
        </gina_target>
        # A non-existant archive we can test with
        <gina_target dapper>
            distro ubuntu
            distrorelease dapper
            pocketrelease dapper
            root /tmp/gina_test_archive
            keyrings /usr/share/keyrings
            architectures i386, powerpc
            components main, universe
        </gina_target>
        <gina_target dapper-updates>
            distro ubuntu
            distrorelease dapper
            pocket updates
            pocketrelease dapper-updates
            root /tmp/gina_test_archive
            keyrings /usr/share/keyrings
            architectures i386, powerpc
            components main, universe
        </gina_target>
        <gina_target bogus>
            distro ubuntu
            distrorelease bogoland
            pocketrelease bogoland
            root /tmp/gina_test_archive
            keyrings /usr/share/keyrings
            architectures i386
            components main
        </gina_target>
    </gina>

    <targetnamecacheupdater>
        dbuser targetnamecacheupdater
    </targetnamecacheupdater>

    <karmacacheupdater>
        dbuser karma
    </karmacacheupdater>

    <shipitexporter>
        dbuser shipit
    </shipitexporter>

    <statistician>
        dbuser statistician
    </statistician>

    <cveupdater>
        dbuser cve
    </cveupdater>

    <tickettracker>
        dbuser tickettracker
    </tickettracker>

    <buildsequencer>
        mailproblemsto -
        launch no
        logfile -
        <buildsequencer_job slave_scanner>
            command cronscripts/buildd-slave-scanner.py
            mindelay 5
        </buildsequencer_job>
        <buildsequencer_job queue_builder>
            command cronscripts/buildd-queue-builder.py
            mindelay 900
        </buildsequencer_job>
    </buildsequencer>

    <uploader>
        dbuser uploader
        default_recipient_name Root
        default_recipient_address root@localhost
        default_sender_name Root
        default_sender_address root@localhost
    </uploader>

    <uploadqueue>
        dbuser queued
    </uploadqueue>

<<<<<<< HEAD
    <supermirror>
        dbuser supermirror
    </supermirror>
=======
    <builddmaster>
        dbuser fiera
        <!-- When running the test suite, we don't invoke the uploader -->
        uploader /bin/echo Uploader invocation of BUILDID in:
    </builddmaster>

>>>>>>> eed34746
</canonical><|MERGE_RESOLUTION|>--- conflicted
+++ resolved
@@ -320,7 +320,12 @@
         dbuser queued
     </uploadqueue>
 
-<<<<<<< HEAD
+    <builddmaster>
+        dbuser fiera
+        <!-- in general testing we'll just echo the information -->
+        uploader /bin/echo Uploader invocation of build BUILDID in:
+    </builddmaster>
+
     <branchupdater>
         # Configuration used to run the branch updater.
         dbuser importd
@@ -331,13 +336,6 @@
     <supermirror>
         dbuser supermirror
     </supermirror>
-=======
-    <builddmaster>
-        dbuser fiera
-        <!-- in general testing we'll just echo the information -->
-        uploader /bin/echo Uploader invocation of build BUILDID in:
-    </builddmaster>
->>>>>>> eed34746
 
 </canonical>
 
@@ -513,16 +511,14 @@
         dbuser queued
     </uploadqueue>
 
-<<<<<<< HEAD
     <supermirror>
         dbuser supermirror
     </supermirror>
-=======
+
     <builddmaster>
         dbuser fiera
         <!-- When running the test suite, we don't invoke the uploader -->
         uploader /bin/echo Uploader invocation of BUILDID in:
     </builddmaster>
 
->>>>>>> eed34746
 </canonical>