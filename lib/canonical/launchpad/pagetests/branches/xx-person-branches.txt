--- conflicted
+++ resolved
@@ -6,36 +6,19 @@
 
 First, check that the condensed branch listing page works:
 
-<<<<<<< HEAD
   >>> browser.open('http://launchpad.dev/~name12/+branches')
   >>> print browser.contents
   <!DOCTYPE...
   ...Sample Person...
   ...Bazaar branches...
 
-=======
-  >>> print http(r"""
-  ... GET /~name12/+branches HTTP/1.1
-  ... Host: launchpad.dev
-  ... """)
-  HTTP/1.1 200 Ok
-  ...
->>>>>>> 4418393f
 
 Then get the detailed branch listing (related branches) for an user which has
 branches in each lifecycle.
 
-<<<<<<< HEAD
   >>> browser.open('http://launchpad.dev/~name12/+branchlisting')
   >>> print browser.contents
   <!DOCTYPE...
-=======
-  >>> print http(r"""
-  ... GET /~name12/+branchlisting HTTP/1.1
-  ... Host: launchpad.dev
-  ... """)
-  HTTP/1.1 200 Ok
->>>>>>> 4418393f
   ...<h2>Mature</h2>...
   ...<h2>Development</h2>...
   ...<h2>Experimental</h2>...
@@ -46,32 +29,16 @@
 If a person does not have any related branches, we should print an informative
 message.
 
-<<<<<<< HEAD
   >>> browser.open('http://launchpad.dev/~ddaa/+branches')
   >>> print browser.contents
   <!DOCTYPE...
-=======
-  >>> print http(r"""
-  ... GET /~ddaa/+branches HTTP/1.1
-  ... Host: launchpad.dev
-  ... """)
-  HTTP/1.1 200 Ok
->>>>>>> 4418393f
   ...There are no branches related to David Allouche...
 
 This informative message should also appear in the detailed branch listing.
 
-<<<<<<< HEAD
   >>> browser.open('http://launchpad.dev/~ddaa/+branchlisting')
   >>> print browser.contents
   <!DOCTYPE...
-=======
-  >>> print http(r"""
-  ... GET /~ddaa/+branchlisting HTTP/1.1
-  ... Host: launchpad.dev
-  ... """)
-  HTTP/1.1 200 Ok
->>>>>>> 4418393f
   ...There are no branches related to David Allouche...
 
 == Authored Branches ==
@@ -79,40 +46,21 @@
 There should be a link in the branch context menu for person which points to
 the authored branches page.
 
-<<<<<<< HEAD
   >>> browser.open('http://launchpad.dev/~name12/+branches')
   >>> link = browser.getLink('Branches Authored')
   >>> print link.url
-  http://launchpad.dev/people/name12/+authoredbranches
+  http://launchpad.dev/~name12/+authoredbranches
 
 And we can load the authored branches page.
 
   >>> link.click()
   >>> browser.url
   'http://launchpad.dev/~name12/+authoredbranches'
-=======
-  >>> print http(r"""
-  ... GET /~name12/+branches HTTP/1.1
-  ... Host: launchpad.dev
-  ... """)
-  HTTP/1.1 200 Ok
-  ...<a href="http://launchpad.dev/~name12/+authoredbranches">Branches Authored</a>...
-
-And we can load the authored branches page.
-
-  >>> print http(r"""
-  ... GET /~name12/+authoredbranches HTTP/1.1
-  ... Host: launchpad.dev
-  ... """)
-  HTTP/1.1 200 Ok
-  ...
->>>>>>> 4418393f
 
 == Registered Branches ==
 
 There should also be a link which points to the registered branches page.
 
-<<<<<<< HEAD
   >>> browser.open('http://launchpad.dev/~name12/+branches')
   >>> link = browser.getLink('Branches Registered')
   >>> print link.url
@@ -139,26 +87,34 @@
 
 == Branch filtering ==
 
+This is a helper function to print out the branches that
+are visible to the user.
+
+  >>> def visible_branches(contents):
+  ...   table = find_tag_by_id(contents, 'branchtable')
+  ...   for row in table.tbody.fetch('tr'):
+  ...     cells = row.fetch('td')
+  ...     name = cells[0].renderContents()
+  ...     status = cells[-3].fetch('span')[-1].renderContents()
+  ...     print name, status
+
+
 When the branches for a person is first loaded, only the 'Current'
 branches are shown.  Current branches are those that have a 
 lifecycle status of New, Development, Experimental or Mature.
 Merged or Abandoned branches are not shown.
 
   >>> browser.open('http://launchpad.dev/~name12/+branches')
-  >>> from BeautifulSoup import BeautifulSoup
-  >>> soup = BeautifulSoup(browser.contents)
-  >>> table = str(soup.find('table', { 'id':'branchtable' } ))
-  >>> status_values = ['New', 'Experimental', 'Development', 
-  ... 'Mature', 'Merged', 'Abandoned']
-  >>> for status in status_values:
-  ...   status in table
-  ...
-  True
-  True
-  True
-  True
-  False
-  False
+  >>> visible_branches(browser.contents)
+  junk.dev     Experimental
+  junk.contrib New
+  main         New
+  2.6          Mature
+  main         Development
+  klingon      Experimental
+  pushed       New
+  launchpad    New
+
 
 There is a select control that is used to define which
 subset of the branches are shown.
@@ -181,34 +137,26 @@
 
 Now all types of branches should be shown.
 
-  >>> soup = BeautifulSoup(browser.contents)
-  >>> table = str(soup.find('table', { 'id':'branchtable' } ))
-  >>> for status in status_values:
-  ...   status in table
-  ...
-  True
-  True
-  True
-  True
-  True
-  True
+  >>> visible_branches(browser.contents)
+  junk.dev     Experimental
+  junk.contrib New
+  main         New
+  2.6          Mature
+  main         Development
+  klingon      Experimental
+  slowness     Merged
+  2.4          Abandoned
+  pushed       New
+  launchpad    New
+
 
 Selecting an individual lifecycle status from the select control 
 will cause only branches with that status to be listed.
 
   >>> browser.getControl(name='field.lifecycle').displayValue = ['Abandoned']
   >>> browser.getControl('Filter').click()
-  >>> soup = BeautifulSoup(browser.contents)
-  >>> table = str(soup.find('table', { 'id':'branchtable' } ))
-  >>> for status in status_values:
-  ...   status in table
-  ...
-  False
-  False
-  False
-  False
-  False
-  True
+  >>> visible_branches(browser.contents)
+  2.4     Abandoned
 
 If anyone tries to hack the URL, and put in an invalid
 status value, it will default to current branches.
@@ -217,17 +165,16 @@
   ...  'http://launchpad.dev/~name12/+branches?field.lifecycle=Fubar')
   >>> browser.getControl(name='field.lifecycle').displayValue
   ['New, Experimental, Development or Mature']
-  >>> soup = BeautifulSoup(browser.contents)
-  >>> table = str(soup.find('table', { 'id':'branchtable' } ))
-  >>> for status in status_values:
-  ...   status in table
-  ...
-  True
-  True
-  True
-  True
-  False
-  False
+  >>> visible_branches(browser.contents)
+  junk.dev     Experimental
+  junk.contrib New
+  main         New
+  2.6          Mature
+  main         Development
+  klingon      Experimental
+  pushed       New
+  launchpad    New
+
 
 If the user does have branches, but they are not visible with
 the current filter, the table is shown, and a (hopefully)
@@ -237,44 +184,8 @@
   ...   '~launchpad/+branches?field.lifecycle=Mature')
   >>> browser.getControl(name='field.lifecycle').displayValue
   ['Mature']
-  >>> soup = BeautifulSoup(browser.contents)
-  >>> print str(soup.find('table', { 'id':'branchtable' } ))
-  <table...
-  ...There are branches registered for launchpad but none of them match the
-  current filter criteria for this page. Try filtering on "Any Status"...
-  ...</table>
-=======
-  >>> print http(r"""
-  ... GET /~name12/+branches HTTP/1.1
-  ... Host: launchpad.dev
-  ... """)
-  HTTP/1.1 200 Ok
-  ...<a href="http://launchpad.dev/~name12/+registeredbranches">Branches Registered</a>...
-
-And we can load the registered branches page.
-
-  >>> print http(r"""
-  ... GET /~name12/+registeredbranches HTTP/1.1
-  ... Host: launchpad.dev
-  ... """)
-  HTTP/1.1 200 Ok
-  ...
-
-== Subscribed branches ==
-
-  >>> print http(r"""
-  ... GET /~name12/+branches HTTP/1.1
-  ... Host: launchpad.dev
-  ... """)
-  HTTP/1.1 200 Ok
-  ...<a href="http://launchpad.dev/~name12/+subscribedbranches">Branches Subscribed</a>...
-
-And we can load the subscribed branches page.
-
-  >>> print http(r"""
-  ... GET /~name12/+subscribedbranches HTTP/1.1
-  ... Host: launchpad.dev
-  ... """)
-  HTTP/1.1 200 Ok
-  ...
->>>>>>> 4418393f
+  >>> table = find_tag_by_id(browser.contents, 'branchtable')
+  >>> cell = table.tbody.fetch('tr')[0].fetch('td')[0]
+  >>> print cell.renderContents()
+  <i>There are branches registered for launchpad but none of them match the
+  current filter criteria for this page. Try filtering on "Any Status".</i>
