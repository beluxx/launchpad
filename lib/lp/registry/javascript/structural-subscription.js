--- conflicted
+++ resolved
@@ -823,27 +823,18 @@
 
         for (var j in sub.filters) {
             var filter = sub.filters[j].filter;
-<<<<<<< HEAD
-            html +=
-                '<div style="margin: 1em 0em 0em 1em">'+
-                '  <div style="margin-top: 1em"'+
-                '        id="subscription-filter-'+filter_id.toString()+'"'+
-                '        class="subscription-filter">'+
-                '      <strong id="filter-name-'+
-=======
             // We put the filters in the cache so that the patch mechanism
             // can automatically find them and update them on a successful
             // edit.  This makes it possible to open up a filter after an edit
             // and see the information you expect to see.
             LP.cache['structural-subscription-filter-'+filter_id.toString()] =
                 filter;
-            html += 
+            html +=
                 '<div style="margin: 1em 0em 0em 1em"'+
                 '      id="subscription-filter-'+filter_id.toString()+'"'+
                 '      class="subscription-filter">'+
                 '  <div style="margin-top: 1em">'+
                 '    <strong id="filter-name-'+
->>>>>>> 4bfed39c
                 filter_id.toString()+'">'+
                 render_filter_name(sub.filters[j], filter)+'</strong>';
             if (!sub.filters[j].is_team ||
