# Copyright 2004-2007 Canonical Ltd

"""Person-related wiew classes."""

__metaclass__ = type

__all__ = [
    'BaseListView',
    'BeginTeamClaimView',
    'BugContactPackageBugsSearchListingView',
    'FOAFSearchView',
    'PeopleListView',
    'PersonAddView',
    'PersonAnswersMenu',
    'PersonAssignedBugTaskSearchListingView',
    'PersonAuthoredBranchesView',
    'PersonBranchesMenu',
    'PersonBranchesView',
    'PersonBrandingView',
    'PersonBugsMenu',
    'PersonChangePasswordView',
    'PersonClaimView',
    'PersonCodeOfConductEditView',
    'PersonCommentedBugTaskSearchListingView',
    'PersonDeactivateAccountView',
    'PersonDynMenu',
    'PersonEditEmailsView',
    'PersonEditHomePageView',
    'PersonEditIRCNicknamesView',
    'PersonEditJabberIDsView',
    'PersonEditSSHKeysView',
    'PersonEditView',
    'PersonEditWikiNamesView',
    'PersonEditJabberIDsView',
    'PersonEditIRCNicknamesView',
    'PersonEditSSHKeysView',
    'PersonEditHomePageView',
    'PersonAnswerContactForView',
    'PersonAssignedBugTaskSearchListingView',
    'ReportedBugTaskSearchListingView',
    'BugContactPackageBugsSearchListingView',
    'SubscribedBugTaskSearchListingView',
    'PersonRdfView',
    'PersonTranslationView',
    'PersonFacets',
    'PersonGPGView',
    'PersonLanguagesView',
    'PersonLatestQuestionsView',
    'PersonNavigation',
    'PersonOverviewMenu',
    'PersonRdfView',
    'PersonRegisteredBranchesView',
    'PersonRelatedBugsView',
    'PersonRelatedProjectsView',
    'PersonSearchQuestionsView',
    'PersonSetContextMenu',
    'PersonSetFacets',
    'PersonSetNavigation',
    'PersonSetSOP',
    'PersonSOP',
    'PersonSpecFeedbackView',
    'PersonSpecsMenu',
    'PersonSpecWorkLoadView',
    'PersonSubscribedBranchesView',
    'PersonTeamBranchesView',
    'PersonTranslationView',
    'PersonView',
    'RedirectToEditLanguagesView',
    'ReportedBugTaskSearchListingView',
    'SearchAnsweredQuestionsView',
    'SearchAssignedQuestionsView',
    'SearchCommentedQuestionsView',
    'SearchCreatedQuestionsView',
    'SearchNeedAttentionQuestionsView',
    'SearchSubscribedQuestionsView',
    'SubscribedBugTaskSearchListingView',
    'TeamJoinView',
    'TeamLeaveView',
    'TeamListView',
    'TeamNavigation',
    'TeamOverviewMenu',
    'TeamReassignmentView',
    'TeamSpecsMenu',
    'UbunteroListView',
    ]

import cgi
import copy
from datetime import datetime, timedelta
from operator import attrgetter, itemgetter
import pytz
import urllib

from zope.app.form.browser import SelectWidget, TextAreaWidget
from zope.app.session.interfaces import ISession
from zope.app.pagetemplate.viewpagetemplatefile import ViewPageTemplateFile
from zope.event import notify
from zope.interface import implements
from zope.component import getUtility
from zope.publisher.interfaces.browser import IBrowserPublisher
from zope.security.interfaces import Unauthorized

from canonical.config import config
from canonical.database.sqlbase import flush_database_updates

from canonical.widgets import PasswordChangeWidget
from canonical.cachedproperty import cachedproperty

from canonical.launchpad.interfaces import (
<<<<<<< HEAD
    AccountStatus, ISSHKeySet, IPersonSet, IEmailAddressSet, IWikiNameSet,
    ICountry, IJabberIDSet, IIrcIDSet, ILaunchBag, ILoginTokenSet,
    IPasswordEncryptor, ISignedCodeOfConductSet, IGPGKeySet, IGPGHandler,
    UBUNTU_WIKI_URL, ITeamMembershipSet, IObjectReassignment,
    ITeamReassignment, IPollSubset, IPerson, ICalendarOwner, ITeam, IPollSet,
    IAdminRequestPeopleMerge, NotFoundError, UNRESOLVED_BUGTASK_STATUSES,
    IPersonChangePassword, GPGKeyNotFoundError, UnexpectedFormData,
    ILanguageSet, INewPerson, IRequestPreferredLanguages, IPersonClaim,
    IPOTemplateSet, BugTaskStatus, BugTaskSearchParams, IBranchSet,
    ITeamMembership, DAYS_BEFORE_EXPIRATION_WARNING_IS_SENT, LoginTokenType,
    SSHKeyType, EmailAddressStatus, TeamMembershipStatus,
    TeamSubscriptionPolicy, PersonCreationRationale,
    TeamMembershipRenewalPolicy, QuestionParticipation)
=======
    BranchListingSort, BugTaskSearchParams, BugTaskStatus,
    DAYS_BEFORE_EXPIRATION_WARNING_IS_SENT, EmailAddressStatus,
    GPGKeyNotFoundError, IBranchSet, ICountry, IEmailAddressSet,
    IGPGHandler, IGPGKeySet, IIrcIDSet, IJabberIDSet, ILanguageSet,
    ILaunchBag, ILoginTokenSet, INewPerson, IPOTemplateSet,
    IPasswordEncryptor, IPerson, IPersonChangePassword, IPersonClaim,
    IPersonSet, IPollSet, IPollSubset, IRequestPreferredLanguages,
    ISSHKeySet, ISignedCodeOfConductSet, ITeam, ITeamMembership,
    ITeamMembershipSet, ITeamReassignment, IWikiNameSet, LoginTokenType,
    NotFoundError, PersonCreationRationale, QuestionParticipation,
    SpecificationFilter, SSHKeyType, TeamMembershipRenewalPolicy,
    TeamMembershipStatus, TeamSubscriptionPolicy, UBUNTU_WIKI_URL,
    UnexpectedFormData, UNRESOLVED_BUGTASK_STATUSES)
>>>>>>> 5490f19c

from canonical.launchpad.browser.bugtask import (
    BugListingBatchNavigator, BugTaskSearchListingView)
from canonical.launchpad.browser.branchlisting import BranchListingView
from canonical.launchpad.browser.launchpad import StructuralObjectPresentation
from canonical.launchpad.browser.objectreassignment import (
    ObjectReassignmentView)
from canonical.launchpad.browser.specificationtarget import (
    HasSpecificationsView)
from canonical.launchpad.browser.branding import BrandingChangeView
from canonical.launchpad.browser.questiontarget import SearchQuestionsView

from canonical.launchpad.helpers import convertToHtmlCode, obfuscateEmail

from canonical.launchpad.validators.email import valid_email

from canonical.launchpad.webapp.authorization import check_permission
from canonical.launchpad.webapp.dynmenu import DynMenu, neverempty
from canonical.launchpad.webapp.publisher import LaunchpadView
from canonical.launchpad.webapp.batching import BatchNavigator
from canonical.launchpad.webapp.interfaces import (
    IPlacelessLoginSource, LoggedOutEvent)
from canonical.launchpad.webapp import (
    action, ApplicationMenu, canonical_url, ContextMenu, custom_widget,
    enabled_with_permission, LaunchpadEditFormView, LaunchpadFormView, 
    Link, Navigation, smartquote, StandardLaunchpadFacets, stepthrough, stepto)

from canonical.launchpad import _


class BranchTraversalMixin:
    """Branch of this person or team for the specified product and
    branch names.

    For example:

    * '/~ddaa/bazaar/devel' points to the branch whose owner
    name is 'ddaa', whose product name is 'bazaar', and whose branch name
    is 'devel'.

    * '/~sabdfl/+junk/junkcode' points to the branch whose
    owner name is 'sabdfl', with no associated product, and whose branch
    name is 'junkcode'.

    * '/~ddaa/+branch/bazaar/devel' redirects to '/~ddaa/bazaar/devel'

    """

    @stepto('+branch')
    def redirect_branch(self):
        """Redirect to canonical_url, which is ~user/product/name."""
        stepstogo = self.request.stepstogo
        product_name = stepstogo.consume()
        branch_name = stepstogo.consume()
        if product_name is not None and branch_name is not None:
            branch = self.context.getBranch(product_name, branch_name)
            if branch:
                return self.redirectSubTree(canonical_url(branch))
        raise NotFoundError

    def traverse(self, product_name):
        branch_name = self.request.stepstogo.consume()
        if branch_name is not None:
            return self.context.getBranch(product_name, branch_name)
        else:
            return super(BranchTraversalMixin, self).traverse(product_name)


class PersonNavigation(BranchTraversalMixin, Navigation):

    usedfor = IPerson

    def breadcrumb(self):
        return self.context.displayname

    @stepthrough('+expiringmembership')
    def traverse_expiring_membership(self, name):
        # Return the found membership regardless of its status as we know
        # TeamMembershipSelfRenewalView will tell users why the memembership
        # can't be renewed when necessary.
        membership = getUtility(ITeamMembershipSet).getByPersonAndTeam(
            self.context, getUtility(IPersonSet).getByName(name))
        if membership is None:
            return None
        return TeamMembershipSelfRenewalView(membership, self.request)

    @stepto('+archive')
    def traverse_archive(self):
        return self.context.archive


class PersonDynMenu(DynMenu):

    menus = {
        'contributions': 'contributionsMenu',
        }

    @neverempty
    def contributionsMenu(self):
        L = [self.makeBreadcrumbLink(item)
             for item in self.context.iterTopProjectsContributedTo()]
        L.sort(key=lambda item: item.text.lower())
        if L:
            for obj in L:
                yield obj
        else:
            yield self.makeLink(
                'Projects you contribute to go here.', target=None)
        yield self.makeLink('See all projects...', target='/products')


class TeamNavigation(PersonNavigation):

    usedfor = ITeam

    def breadcrumb(self):
        return smartquote('"%s" team') % self.context.displayname

    @stepthrough('+poll')
    def traverse_poll(self, name):
        return getUtility(IPollSet).getByTeamAndName(self.context, name)

    @stepthrough('+invitation')
    def traverse_invitation(self, name):
        # Return the found membership regardless of its status as we know
        # TeamInvitationView can handle memberships in statuses other than
        # INVITED.
        membership = getUtility(ITeamMembershipSet).getByPersonAndTeam(
            self.context, getUtility(IPersonSet).getByName(name))
        if membership is None:
            return None
        return TeamInvitationView(membership, self.request)

    @stepthrough('+member')
    def traverse_member(self, name):
        person = getUtility(IPersonSet).getByName(name)
        if person is None:
            return None
        return getUtility(ITeamMembershipSet).getByPersonAndTeam(
            person, self.context)


class TeamMembershipSelfRenewalView(LaunchpadFormView):

    implements(IBrowserPublisher)

    schema = ITeamMembership
    field_names = []
    label = 'Renew team membership'
    template = ViewPageTemplateFile(
        '../templates/teammembership-self-renewal.pt')

    def __init__(self, context, request):
        # Only the member himself or admins of the member (in case it's a
        # team) can see the page in which they renew memberships that are
        # about to expire.
        if not check_permission('launchpad.Edit', context.person):
            raise Unauthorized(
                "Only the member himself can renew his memberships.")
        LaunchpadFormView.__init__(self, context, request)

    def browserDefault(self, request):
        return self, ()

    def getReasonForDeniedRenewal(self):
        """Return text describing why the membership can't be renewed."""
        context = self.context
        ondemand = TeamMembershipRenewalPolicy.ONDEMAND
        admin = TeamMembershipStatus.ADMIN
        approved = TeamMembershipStatus.APPROVED
        date_limit = datetime.now(pytz.timezone('UTC')) - timedelta(
            days=DAYS_BEFORE_EXPIRATION_WARNING_IS_SENT)
        if context.status not in (admin, approved):
            text = "it is not active."
        elif context.team.renewal_policy != ondemand:
            text = ('<a href="%s">%s</a> is not a team which accepts its '
                    'members to renew their own memberships.'
                    % (canonical_url(context.team),
                       context.team.unique_displayname))
        elif context.dateexpires is None or context.dateexpires > date_limit:
            if context.person.isTeam():
                link_text = "Somebody else has already renewed it."
            else:
                link_text = (
                    "You or one of the team administrators has already "
                    "renewed it.")
            text = ('it is not set to expire in %d days or less. '
                    '<a href="%s/+members">%s</a>'
                    % (DAYS_BEFORE_EXPIRATION_WARNING_IS_SENT,
                       canonical_url(context.team), link_text))
        else:
            raise AssertionError('This membership can be renewed!')
        return text

    @property
    def time_before_expiration(self):
        return self.context.dateexpires - datetime.now(pytz.timezone('UTC'))

    @property
    def next_url(self):
        return canonical_url(self.context.person)

    @action(_("Renew"), name="renew")
    def renew_action(self, action, data):
        member = self.context.person
        member.renewTeamMembership(self.context.team)
        self.request.response.addInfoNotification(
            _("Membership renewed until %(date)s."),
            date=self.context.dateexpires.strftime('%Y-%m-%d'))

    @action(_("Let it Expire"), name="nothing")
    def do_nothing_action(self, action, data):
        # Redirect back and wait for the membership to expire automatically.
        pass


class TeamInvitationView(LaunchpadFormView):

    implements(IBrowserPublisher)

    schema = ITeamMembership
    label = 'Team membership invitation'
    field_names = ['reviewercomment']
    custom_widget('reviewercomment', TextAreaWidget, height=5, width=60)
    template = ViewPageTemplateFile(
        '../templates/teammembership-invitation.pt')

    def __init__(self, context, request):
        # Only admins of the invited team can see the page in which they
        # approve/decline invitations.
        if not check_permission('launchpad.Edit', context.person):
            raise Unauthorized(
                "Only team administrators can approve/decline invitations "
                "sent to this team.")
        LaunchpadFormView.__init__(self, context, request)

    def browserDefault(self, request):
        return self, ()

    @property
    def next_url(self):
        return canonical_url(self.context.person)

    @action(_("Accept"), name="accept")
    def accept_action(self, action, data):
        if self.context.status != TeamMembershipStatus.INVITED:
            self.request.response.addInfoNotification(
                _("This invitation has already been processed."))
            return
        member = self.context.person
        member.acceptInvitationToBeMemberOf(
            self.context.team, data['reviewercomment'])
        self.request.response.addInfoNotification(
            _("This team is now a member of %(team)s"),
            team=self.context.team.browsername)

    @action(_("Decline"), name="decline")
    def decline_action(self, action, data):
        if self.context.status != TeamMembershipStatus.INVITED:
            self.request.response.addInfoNotification(
                _("This invitation has already been processed."))
            return
        member = self.context.person
        member.declineInvitationToBeMemberOf(
            self.context.team, data['reviewercomment'])
        self.request.response.addInfoNotification(
            _("Declined the invitation to join %(team)s"),
            team=self.context.team.browsername)

    @action(_("Cancel"), name="cancel")
    def cancel_action(self, action, data):
        # Simply redirect back.
        pass


class PersonSetNavigation(Navigation):

    usedfor = IPersonSet

    def breadcrumb(self):
        return 'People'

    def traverse(self, name):
        # Raise a 404 on an invalid Person name
        person = self.context.getByName(name)
        if person is None:
            raise NotFoundError(name)
        # Redirect to /~name
        return self.redirectSubTree(canonical_url(person))

    @stepto('+me')
    def me(self):
        me = getUtility(ILaunchBag).user
        if me is None:
            raise Unauthorized("You need to be logged in to view this URL.")
        return self.redirectSubTree(canonical_url(me), status=303)


class PersonSetSOP(StructuralObjectPresentation):

    def getIntroHeading(self):
        return None

    def getMainHeading(self):
        return 'People and Teams'

    def listChildren(self, num):
        return []

    def listAltChildren(self, num):
        return None


class PersonSetFacets(StandardLaunchpadFacets):
    """The links that will appear in the facet menu for the IPersonSet."""

    usedfor = IPersonSet

    enable_only = ['overview']


class PersonSetContextMenu(ContextMenu):

    usedfor = IPersonSet

    links = ['products', 'distributions', 'people', 'meetings', 'peoplelist',
             'teamlist', 'ubunterolist', 'newteam', 'adminpeoplemerge',
             'adminteammerge', 'mergeaccounts']

    def products(self):
        return Link('/projects/', 'View projects')

    def distributions(self):
        return Link('/distros/', 'View distributions')

    def people(self):
        return Link('/people/', 'View people')

    def meetings(self):
        return Link('/sprints/', 'View meetings')

    def peoplelist(self):
        text = 'List all people'
        return Link('+peoplelist', text, icon='people')

    def teamlist(self):
        text = 'List all teams'
        return Link('+teamlist', text, icon='people')

    def ubunterolist(self):
        text = 'List all Ubunteros'
        return Link('+ubunterolist', text, icon='people')

    def newteam(self):
        text = 'Register a team'
        return Link('+newteam', text, icon='add')

    def mergeaccounts(self):
        text = 'Merge accounts'
        return Link('+requestmerge', text, icon='edit')

    @enabled_with_permission('launchpad.Admin')
    def adminpeoplemerge(self):
        text = 'Admin merge people'
        return Link('+adminpeoplemerge', text, icon='edit')

    @enabled_with_permission('launchpad.Admin')
    def adminteammerge(self):
        text = 'Admin merge teams'
        return Link('+adminteammerge', text, icon='edit')


class PersonSOP(StructuralObjectPresentation):

    def getIntroHeading(self):
        return None

    def getMainHeading(self):
        return self.context.title

    def listChildren(self, num):
        return []

    def countChildren(self):
        return 0

    def listAltChildren(self, num):
        return None

    def countAltChildren(self):
        raise NotImplementedError


class PersonFacets(StandardLaunchpadFacets):
    """The links that will appear in the facet menu for an IPerson."""

    usedfor = IPerson

    enable_only = ['overview', 'bugs', 'answers', 'specifications',
                   'branches', 'translations']

    def overview(self):
        text = 'Overview'
        summary = 'General information about %s' % self.context.browsername
        return Link('', text, summary)

    def bugs(self):
        text = 'Bugs'
        summary = (
            'Bug reports that %s is involved with' % self.context.browsername)
        return Link('', text, summary)

    def specifications(self):
        text = 'Blueprints'
        summary = (
            'Feature specifications that %s is involved with' %
            self.context.browsername)
        return Link('', text, summary)

    def bounties(self):
        text = 'Bounties'
        browsername = self.context.browsername
        summary = (
            'Bounty offers that %s is involved with' % browsername)
        return Link('+bounties', text, summary)

    def branches(self):
        text = 'Code'
        summary = ('Bazaar Branches and revisions registered and authored '
                   'by %s' % self.context.browsername)
        return Link('', text, summary)

    def answers(self):
        text = 'Answers'
        summary = (
            'Questions that %s is involved with' % self.context.browsername)
        return Link('', text, summary)

    def translations(self):
        text = 'Translations'
        summary = (
            'Software that %s is involved in translating' %
            self.context.browsername)
        return Link('', text, summary)


class PersonBranchesMenu(ApplicationMenu):

    usedfor = IPerson
    facet = 'branches'
    links = ['authored', 'registered', 'subscribed', 'addbranch']

    def authored(self):
        text = 'Show authored branches'
        return Link('+authoredbranches', text, icon='branch')

    def registered(self):
        text = 'Show registered branches'
        return Link('+registeredbranches', text, icon='branch')

    def subscribed(self):
        text = 'Show subscribed branches'
        return Link('+subscribedbranches', text, icon='branch')

    def addbranch(self):
        text = 'Register branch'
        return Link('+addbranch', text, icon='add')



class PersonBugsMenu(ApplicationMenu):

    usedfor = IPerson
    facet = 'bugs'
    links = ['assignedbugs', 'commentedbugs', 'reportedbugs',
             'subscribedbugs', 'relatedbugs', 'softwarebugs', 'mentoring']

    def relatedbugs(self):
        text = 'List all related bugs'
        summary = ('Lists all bug reports which %s reported, is assigned to, '
                   'or is subscribed to.' % self.context.displayname)
        return Link('', text, summary=summary)

    def assignedbugs(self):
        text = 'List assigned bugs'
        summary = 'Lists bugs assigned to %s.' % self.context.displayname
        return Link('+assignedbugs', text, summary=summary)

    def softwarebugs(self):
        text = 'Show package report'
        summary = ('A summary report for packages where %s is a bug contact.'
                   % self.context.displayname)
        return Link('+packagebugs', text, summary=summary)

    def reportedbugs(self):
        text = 'List reported bugs'
        summary = 'Lists bugs reported by %s.' % self.context.displayname
        return Link('+reportedbugs', text, summary=summary)

    def subscribedbugs(self):
        text = 'List subscribed bugs'
        summary = ('Lists bug reports %s is subscribed to.'
                   % self.context.displayname)
        return Link('+subscribedbugs', text, summary=summary)

    def mentoring(self):
        text = 'Mentoring offered'
        summary = ('Lists bugs for which %s has offered to mentor someone.'
                   % self.context.displayname)
        enabled = self.context.mentoring_offers
        return Link('+mentoring', text, enabled=enabled, summary=summary)

    def commentedbugs(self):
        text = 'List commented bugs'
        summary = ('Lists bug reports on which %s has commented.'
                   % self.context.displayname)
        return Link('+commentedbugs', text, summary=summary)


class PersonSpecsMenu(ApplicationMenu):

    usedfor = IPerson
    facet = 'specifications'
    links = ['assignee', 'drafter', 'approver',
             'subscriber', 'registrant', 'feedback',
             'workload', 'mentoring', 'roadmap']

    def registrant(self):
        text = 'Registrant'
        summary = 'List specs registered by %s' % self.context.browsername
        return Link('+specs?role=registrant', text, summary, icon='spec')

    def approver(self):
        text = 'Approver'
        summary = 'List specs with %s is supposed to approve' % (
            self.context.browsername)
        return Link('+specs?role=approver', text, summary, icon='spec')

    def assignee(self):
        text = 'Assignee'
        summary = 'List specs for which %s is the assignee' % (
            self.context.browsername)
        return Link('+specs?role=assignee', text, summary, icon='spec')

    def drafter(self):
        text = 'Drafter'
        summary = 'List specs drafted by %s' % self.context.browsername
        return Link('+specs?role=drafter', text, summary, icon='spec')

    def subscriber(self):
        text = 'Subscriber'
        return Link('+specs?role=subscriber', text, icon='spec')

    def feedback(self):
        text = 'Feedback requests'
        summary = 'List specs where feedback has been requested from %s' % (
            self.context.browsername)
        return Link('+specfeedback', text, summary, icon='info')

    def mentoring(self):
        text = 'Mentoring offered'
        enabled = self.context.mentoring_offers
        return Link('+mentoring', text, enabled=enabled, icon='info')

    def workload(self):
        text = 'Workload'
        summary = 'Show all specification work assigned'
        return Link('+specworkload', text, summary, icon='info')

    def roadmap(self):
        text = 'Roadmap'
        summary = 'Show recommended sequence of feature implementation'
        return Link('+roadmap', text, summary, icon='info')


class PersonTranslationsMenu(ApplicationMenu):

    usedfor = IPerson
    facet = 'translations'
    links = ['imports']

    def imports(self):
        text = 'See import queue'
        return Link('+imports', text)


class TeamSpecsMenu(PersonSpecsMenu):

    usedfor = ITeam
    facet = 'specifications'

    def mentoring(self):
        target = '+mentoring'
        text = 'Mentoring offered'
        summary = 'Offers of mentorship for prospective team members'
        return Link(target, text, summary=summary, icon='info')


class TeamBugsMenu(PersonBugsMenu):

    usedfor = ITeam
    facet = 'bugs'
    links = ['assignedbugs', 'relatedbugs', 'softwarebugs', 'subscribedbugs',
             'mentorships']

    def mentorships(self):
        target = '+mentoring'
        text = 'Mentoring offered'
        summary = 'Offers of mentorship for prospective team members'
        return Link(target, text, summary=summary, icon='info')


class CommonMenuLinks:

    @enabled_with_permission('launchpad.Edit')
    def common_edithomepage(self):
        target = '+edithomepage'
        text = 'Change home page'
        return Link(target, text, icon='edit')

    def common_packages(self):
        target = '+packages'
        text = 'List assigned packages'
        summary = 'Packages assigned to %s' % self.context.browsername
        return Link(target, text, summary, icon='packages')

    def related_projects(self):
        target = '+projects'
        text = 'List related projects'
        summary = 'Projects %s is involved with' % self.context.browsername
        return Link(target, text, summary, icon='packages')

    @enabled_with_permission('launchpad.Edit')
    def activate_ppa(self):
        target = "+activate-ppa"
        text = 'Activate Personal Package Archive'
        summary = ('Acknowledge terms of service for Launchpad Personal '
                   'Package Archive.')
        enable_link = (self.context.archive is None)
        return Link(target, text, summary, icon='edit', enabled=enable_link)

    def show_ppa(self):
        target = '+archive'
        text = 'Personal Package Archive'
        summary = 'Browse Personal Package Archive packages.'
        enable_link = (self.context.archive is not None)
        return Link(target, text, summary, icon='info', enabled=enable_link)


class PersonOverviewMenu(ApplicationMenu, CommonMenuLinks):

    usedfor = IPerson
    facet = 'overview'
    links = ['edit', 'branding', 'common_edithomepage',
             'editemailaddresses', 'editlanguages', 'editwikinames',
             'editircnicknames', 'editjabberids', 'editpassword',
             'editsshkeys', 'editpgpkeys',
             'memberships', 'mentoringoffers',
             'codesofconduct', 'karma', 'common_packages', 'administer',
             'related_projects', 'activate_ppa', 'show_ppa']

    @enabled_with_permission('launchpad.Edit')
    def edit(self):
        target = '+edit'
        text = 'Change details'
        return Link(target, text, icon='edit')

    @enabled_with_permission('launchpad.Edit')
    def branding(self):
        target = '+branding'
        text = 'Change branding'
        return Link(target, text, icon='edit')

    @enabled_with_permission('launchpad.Edit')
    def editlanguages(self):
        target = '+editlanguages'
        text = 'Set preferred languages'
        return Link(target, text, icon='edit')

    @enabled_with_permission('launchpad.Edit')
    def editemailaddresses(self):
        target = '+editemails'
        text = 'Update e-mail addresses'
        return Link(target, text, icon='edit')

    @enabled_with_permission('launchpad.Edit')
    def editwikinames(self):
        target = '+editwikinames'
        text = 'Update wiki names'
        return Link(target, text, icon='edit')

    @enabled_with_permission('launchpad.Edit')
    def editircnicknames(self):
        target = '+editircnicknames'
        text = 'Update IRC nicknames'
        return Link(target, text, icon='edit')

    @enabled_with_permission('launchpad.Edit')
    def editjabberids(self):
        target = '+editjabberids'
        text = 'Update Jabber IDs'
        return Link(target, text, icon='edit')

    @enabled_with_permission('launchpad.Edit')
    def editpassword(self):
        target = '+changepassword'
        text = 'Change your password'
        return Link(target, text, icon='edit')

    def karma(self):
        target = '+karma'
        text = 'Show karma summary'
        summary = (
            u'%s\N{right single quotation mark}s activities '
            u'in Launchpad' % self.context.browsername)
        return Link(target, text, summary, icon='info')

    def memberships(self):
        target = '+participation'
        text = 'Show team participation'
        return Link(target, text, icon='info')

    def mentoringoffers(self):
        target = '+mentoring'
        text = 'Mentoring offered'
        enabled = self.context.mentoring_offers
        return Link(target, text, enabled=enabled, icon='info')

    @enabled_with_permission('launchpad.Edit')
    def editsshkeys(self):
        target = '+editsshkeys'
        text = 'Update SSH keys'
        summary = (
            'Used if %s stores code on the Supermirror' %
            self.context.browsername)
        return Link(target, text, summary, icon='edit')

    @enabled_with_permission('launchpad.Edit')
    def editpgpkeys(self):
        target = '+editpgpkeys'
        text = 'Update OpenPGP keys'
        summary = 'Used for the Supermirror, and when maintaining packages'
        return Link(target, text, summary, icon='edit')

    @enabled_with_permission('launchpad.Edit')
    def codesofconduct(self):
        target = '+codesofconduct'
        text = 'Codes of Conduct'
        summary = (
            'Agreements to abide by the rules of a distribution or project')
        return Link(target, text, summary, icon='edit')

    @enabled_with_permission('launchpad.Admin')
    def administer(self):
        target = '+review'
        text = 'Administer'
        return Link(target, text, icon='edit')


class TeamOverviewMenu(ApplicationMenu, CommonMenuLinks):

    usedfor = ITeam
    facet = 'overview'
    links = ['edit', 'branding', 'common_edithomepage', 'members',
             'add_member', 'memberships', 'received_invitations', 'mugshots',
             'editemail', 'editlanguages', 'polls', 'add_poll',
             'joinleave', 'mentorships', 'reassign', 'common_packages',
             'related_projects', 'activate_ppa', 'show_ppa']

    @enabled_with_permission('launchpad.Edit')
    def edit(self):
        target = '+edit'
        text = 'Change details'
        return Link(target, text, icon='edit')

    @enabled_with_permission('launchpad.Edit')
    def branding(self):
        target = '+branding'
        text = 'Change branding'
        return Link(target, text, icon='edit')

    @enabled_with_permission('launchpad.Admin')
    def reassign(self):
        target = '+reassign'
        text = 'Change owner'
        summary = 'Change the owner of the team'
        # alt="(Change owner)"
        return Link(target, text, summary, icon='edit')

    def members(self):
        target = '+members'
        text = 'Show all members'
        return Link(target, text, icon='people')

    @enabled_with_permission('launchpad.Edit')
    def received_invitations(self):
        target = '+invitations'
        text = 'Show received invitations'
        return Link(target, text, icon='info')

    @enabled_with_permission('launchpad.Edit')
    def add_member(self):
        target = '+addmember'
        text = 'Add member'
        return Link(target, text, icon='add')

    def memberships(self):
        target = '+participation'
        text = 'Show team participation'
        return Link(target, text, icon='info')

    def mentorships(self):
        target = '+mentoring'
        text = 'Mentoring available'
        enabled = self.context.team_mentorships
        summary = 'Offers of mentorship for prospective team members'
        return Link(target, text, summary=summary, enabled=enabled,
                    icon='info')

    def mugshots(self):
        target = '+mugshots'
        text = 'Show group photo'
        return Link(target, text, icon='people')

    def polls(self):
        target = '+polls'
        text = 'Show polls'
        return Link(target, text, icon='info')

    @enabled_with_permission('launchpad.Edit')
    def add_poll(self):
        target = '+newpoll'
        text = 'Create a poll'
        return Link(target, text, icon='add')

    @enabled_with_permission('launchpad.Edit')
    def editemail(self):
        target = '+contactaddress'
        text = 'Change contact address'
        summary = (
            'The address Launchpad uses to contact %s' %
            self.context.browsername)
        return Link(target, text, summary, icon='mail')

    @enabled_with_permission('launchpad.Edit')
    def editlanguages(self):
        target = '+editlanguages'
        text = 'Set preferred languages'
        return Link(target, text, icon='edit')

    def joinleave(self):
        team = self.context
        enabled = True
        if userIsActiveTeamMember(team):
            target = '+leave'
            text = 'Leave the Team' # &#8230;
            icon = 'remove'
        else:
            if team.subscriptionpolicy == TeamSubscriptionPolicy.RESTRICTED:
                # This is a restricted team; users can't join.
                enabled = False
            target = '+join'
            text = 'Join the team' # &#8230;
            icon = 'add'
        return Link(target, text, icon=icon, enabled=enabled)


class BaseListView:

    header = ""

    def __init__(self, context, request):
        self.context = context
        self.request = request

    def _getBatchNavigator(self, results):
        return BatchNavigator(results, self.request)

    def getTeamsList(self):
        results = getUtility(IPersonSet).getAllTeams()
        return self._getBatchNavigator(results)

    def getPeopleList(self):
        results = getUtility(IPersonSet).getAllPersons()
        return self._getBatchNavigator(results)

    def getUbunterosList(self):
        results = getUtility(IPersonSet).getUbunteros()
        return self._getBatchNavigator(results)


class PeopleListView(BaseListView):

    header = "People Launchpad knows about"

    def getList(self):
        return self.getPeopleList()


class TeamListView(BaseListView):

    header = "Teams registered in Launchpad"

    def getList(self):
        return self.getTeamsList()


class UbunteroListView(BaseListView):

    header = "Ubunteros registered in Launchpad"

    def getList(self):
        return self.getUbunterosList()


class FOAFSearchView:

    def __init__(self, context, request):
        self.context = context
        self.request = request
        self.results = []

    def teamsCount(self):
        return getUtility(IPersonSet).teamsCount()

    def peopleCount(self):
        return getUtility(IPersonSet).peopleCount()

    def topPeople(self):
        return getUtility(IPersonSet).topPeople()

    def searchPeopleBatchNavigator(self):
        name = self.request.get("name")

        if not name:
            return None

        searchfor = self.request.get("searchfor")
        if searchfor == "peopleonly":
            results = getUtility(IPersonSet).findPerson(name)
        elif searchfor == "teamsonly":
            results = getUtility(IPersonSet).findTeam(name)
        else:
            results = getUtility(IPersonSet).find(name)

        return BatchNavigator(results, self.request)


class PersonAddView(LaunchpadFormView):
    """The page where users can create new Launchpad profiles."""

    label = "Create a new Launchpad profile"
    schema = INewPerson
    custom_widget('creation_comment', TextAreaWidget, height=5, width=60)

    @action(_("Create Profile"), name="create")
    def create_action(self, action, data):
        emailaddress = data['emailaddress']
        displayname = data['displayname']
        creation_comment = data['creation_comment']
        person, ignored = getUtility(IPersonSet).createPersonAndEmail(
            emailaddress, PersonCreationRationale.USER_CREATED,
            displayname=displayname, comment=creation_comment,
            registrant=self.user)
        self.next_url = canonical_url(person)
        logintokenset = getUtility(ILoginTokenSet)
        token = logintokenset.new(
            requester=self.user,
            requesteremail=self.user.preferredemail.email,
            email=emailaddress, tokentype=LoginTokenType.NEWPROFILE)
        token.sendProfileCreatedEmail(person, creation_comment)


class PersonDeactivateAccountView(LaunchpadFormView):

    schema = IPerson
    field_names = ['account_status_comment', 'password']
    label = "Deactivate your Launchpad account"
    custom_widget('account_status_comment', TextAreaWidget, height=5, width=60)

    def validate(self, data):
        loginsource = getUtility(IPlacelessLoginSource)
        principal = loginsource.getPrincipalByLogin(
            self.user.preferredemail.email)
        assert principal is not None, "User must be logged in at this point."
        if not principal.validate(data.get('password')):
            self.setFieldError('password', 'Incorrect password.')
            return

    @action(_("Deactivate My Account"), name="deactivate")
    def deactivate_action(self, action, data):
        self.context.deactivateAccount(data['account_status_comment'])
        session = ISession(self.request)
        authdata = session['launchpad.authenticateduser']
        previous_login = authdata.get('personid')
        assert previous_login is not None, (
            "User is not logged in; he can't be here.")
        authdata['personid'] = None
        authdata['logintime'] = datetime.utcnow()
        notify(LoggedOutEvent(self.request))
        self.request.response.addNoticeNotification(
            _(u'Your account has been deactivated.'))
        self.next_url = self.request.getApplicationURL()


class PersonClaimView(LaunchpadFormView):
    """The page where a user can claim an unvalidated profile."""

    schema = IPersonClaim

    def validate(self, data):
        emailaddress = data.get('emailaddress')
        if emailaddress is None:
            self.setFieldError(
                'emailaddress', 'Please enter the email address')
            return

        email = getUtility(IEmailAddressSet).getByEmail(emailaddress)
        error = ""
        if email is None:
            # Email not registered in launchpad, ask the user to try another
            # one.
            error = ("We couldn't find this email address. Please try "
                     "another one that could possibly be associated with "
                     "this profile. Note that this profile's name (%s) was "
                     "generated based on the email address it's "
                     "associated with."
                     % self.context.name)
        elif email.person != self.context:
            if email.person.is_valid_person:
                error = ("This email address is associated with yet another "
                         "Launchpad profile, which you seem to have used at "
                         "some point. If that's the case, you can "
                         '<a href="/people/+requestmerge'
                         '?field.dupeaccount=%s">combine '
                         "this profile with the other one</a> (you'll "
                         "have to log in with the other profile first, "
                         "though). If that's not the case, please try with a "
                         "different email address."
                         % self.context.name)
            else:
                # There seems to be another unvalidated profile for you!
                error = ("Although this email address is not associated with "
                         "this profile, it's associated with yet another "
                         'one. You can <a href="%s/+claim">claim that other '
                         'profile</a> and then later '
                         '<a href="/people/+requestmerge">combine</a> both '
                         'of them into a single one.'
                         % canonical_url(email.person))
        else:
            # Yay! You got the right email this time.
            pass
        if error:
            self.setFieldError('emailaddress', error)

    @property
    def next_url(self):
        return canonical_url(self.context)

    @action(_("E-mail Me"), name="confirm")
    def confirm_action(self, action, data):
        email = data['emailaddress']
        token = getUtility(ILoginTokenSet).new(
            requester=None, requesteremail=None, email=email,
            tokentype=LoginTokenType.PROFILECLAIM)
        token.sendClaimProfileEmail()
        self.request.response.addInfoNotification(_(
            "A confirmation  message has been sent to '%(email)s'. "
            "Follow the instructions in that message to finish claiming this "
            "profile. "
            "(If the message doesn't arrive in a few minutes, your mail "
            "provider might use 'greylisting', which could delay the message "
            "for up to an hour or two.)"), email=email)


class BeginTeamClaimView(PersonClaimView):
    """Where you can claim an unvalidated profile turning it into a team.

    This is actually just the first step, where you enter the email address
    of the team and we email further instructions to that address.
    """

    schema = IPersonClaim

    @action(_("Continue"), name="confirm")
    def confirm_action(self, action, data):
        email = data['emailaddress']
        token = getUtility(ILoginTokenSet).new(
            requester=self.user, requesteremail=None, email=email,
            tokentype=LoginTokenType.TEAMCLAIM)
        token.sendClaimTeamEmail()
        self.request.response.addInfoNotification(_(
            "A confirmation message has been sent to '%(email)s'. "
            "Follow the instructions in that message to finish claiming this "
            "team. "
            "(If the above address is from a mailing list, it may be "
            "necessary to talk with one of its admins to accept the message "
            "from Launchpad so that you can finish the process.)"),
            email=email)


class RedirectToEditLanguagesView(LaunchpadView):
    """Redirect the logged in user to his +editlanguages page.

    This view should always be registered with a launchpad.AnyPerson
    permission, to make sure the user is logged in. It exists so that
    we provide a link for non logged in users that will require them to login
    and them send them straight to the page they want to go.
    """

    def initialize(self):
        self.request.response.redirect(
            '%s/+editlanguages' % canonical_url(self.user))


class PersonRdfView:
    """A view that sets its mime-type to application/rdf+xml"""

    template = ViewPageTemplateFile(
        '../templates/person-foaf.pt')

    def __init__(self, context, request):
        self.context = context
        self.request = request

    def __call__(self):
        """Render RDF output, and return it as a string encoded in UTF-8.

        Render the page template to produce RDF output.
        The return value is string data encoded in UTF-8.

        As a side-effect, HTTP headers are set for the mime type
        and filename for download."""
        self.request.response.setHeader('content-type',
                                        'application/rdf+xml')
        self.request.response.setHeader('Content-Disposition',
                                        'attachment; filename=%s.rdf' %
                                            self.context.name)
        unicodedata = self.template()
        encodeddata = unicodedata.encode('utf-8')
        return encodeddata


def userIsActiveTeamMember(team):
    """Return True if the user is an active member of this team."""
    user = getUtility(ILaunchBag).user
    if user is None:
        return False
    return user in team.activemembers


class PersonSpecWorkLoadView(LaunchpadView):
    """View used to render the specification workload for a particular person.

    It shows the set of specifications with which this person has a role.
    """

    def initialize(self):
        assert IPerson.providedBy(self.context), (
            'PersonSpecWorkLoadView should be used only on an IPerson.')

    class PersonSpec:
        """One record from the workload list."""

        def __init__(self, spec, person):
            self.spec = spec
            self.assignee = spec.assignee == person
            self.drafter = spec.drafter == person
            self.approver = spec.approver == person

    @cachedproperty
    def workload(self):
        """This code is copied in large part from browser/sprint.py. It may
        be worthwhile refactoring this to use a common code base.

        Return a structure that lists the specs for which this person is the
        approver, the assignee or the drafter.
        """
        return [PersonSpecWorkLoadView.PersonSpec(spec, self.context)
                for spec in self.context.specifications()]


class PersonSpecFeedbackView(HasSpecificationsView):

    @cachedproperty
    def feedback_specs(self):
        filter = [SpecificationFilter.FEEDBACK]
        return self.context.specifications(filter=filter)


class ReportedBugTaskSearchListingView(BugTaskSearchListingView):
    """All bugs reported by someone."""

    columns_to_show = ["id", "summary", "bugtargetdisplayname",
                       "importance", "status"]

    def search(self):
        # Specify both owner and bug_reporter to try to prevent the same
        # bug (but different tasks) being displayed.
        return BugTaskSearchListingView.search(
            self,
            extra_params=dict(owner=self.context, bug_reporter=self.context))

    def getSearchPageHeading(self):
        """The header for the search page."""
        return "Bugs reported by %s" % self.context.displayname

    def getAdvancedSearchPageHeading(self):
        """The header for the advanced search page."""
        return "Bugs Reported by %s: Advanced Search" % (
            self.context.displayname)

    def getAdvancedSearchButtonLabel(self):
        """The Search button for the advanced search page."""
        return "Search bugs reported by %s" % self.context.displayname

    def getSimpleSearchURL(self):
        """Return a URL that can be used as an href to the simple search."""
        return canonical_url(self.context) + "/+reportedbugs"

    def shouldShowReporterWidget(self):
        """Should the reporter widget be shown on the advanced search page?"""
        return False


class BugContactPackageBugsSearchListingView(BugTaskSearchListingView):
    """Bugs reported on packages for a bug contact."""

    columns_to_show = ["id", "summary", "importance", "status"]

    @property
    def current_package(self):
        """Get the package whose bugs are currently being searched."""
        if not (
            self.widgets['distribution'].hasInput() and
            self.widgets['distribution'].getInputValue()):
            raise UnexpectedFormData("A distribution is required")
        if not (
            self.widgets['sourcepackagename'].hasInput() and
            self.widgets['sourcepackagename'].getInputValue()):
            raise UnexpectedFormData("A sourcepackagename is required")

        distribution = self.widgets['distribution'].getInputValue()
        return distribution.getSourcePackage(
            self.widgets['sourcepackagename'].getInputValue())

    def search(self, searchtext=None):
        distrosourcepackage = self.current_package
        return BugTaskSearchListingView.search(
            self, searchtext=searchtext, context=distrosourcepackage)

    def getPackageBugCounts(self):
        """Return a list of dicts used for rendering package bug counts."""
        L = []
        for package_counts in self.context.getBugContactOpenBugCounts(
            self.user):
            package = package_counts['package']
            L.append({
                'package_name': package.displayname,
                'package_search_url':
                    self.getBugContactPackageSearchURL(package),
                'open_bugs_count': package_counts['open'],
                'open_bugs_url': self.getOpenBugsURL(package),
                'critical_bugs_count': package_counts['open_critical'],
                'critical_bugs_url': self.getCriticalBugsURL(package),
                'unassigned_bugs_count': package_counts['open_unassigned'],
                'unassigned_bugs_url': self.getUnassignedBugsURL(package),
                'inprogress_bugs_count': package_counts['open_inprogress'],
                'inprogress_bugs_url': self.getInProgressBugsURL(package)
            })

        return sorted(L, key=itemgetter('package_name'))

    def getOtherBugContactPackageLinks(self):
        """Return a list of the other packages for a bug contact.

        This excludes the current package.
        """
        current_package = self.current_package

        other_packages = [
            package for package in self.context.getBugContactPackages()
            if package != current_package]

        package_links = []
        for other_package in other_packages:
            package_links.append({
                'title': other_package.displayname,
                'url': self.getBugContactPackageSearchURL(other_package)})

        return package_links

    def getBugContactPackageSearchURL(self, distributionsourcepackage=None,
                                      advanced=False, extra_params=None):
        """Construct a default search URL for a distributionsourcepackage.

        Optional filter parameters can be specified as a dict with the
        extra_params argument.
        """
        if distributionsourcepackage is None:
            distributionsourcepackage = self.current_package

        params = {
            "field.distribution": distributionsourcepackage.distribution.name,
            "field.sourcepackagename": distributionsourcepackage.name,
            "search": "Search"}

        if extra_params is not None:
            # We must UTF-8 encode searchtext to play nicely with
            # urllib.urlencode, because it may contain non-ASCII characters.
            if extra_params.has_key("field.searchtext"):
                extra_params["field.searchtext"] = (
                    extra_params["field.searchtext"].encode("utf8"))

            params.update(extra_params)

        person_url = canonical_url(self.context)
        query_string = urllib.urlencode(sorted(params.items()), doseq=True)

        if advanced:
            return (person_url + '/+packagebugs-search?advanced=1&%s'
                    % query_string)
        else:
            return person_url + '/+packagebugs-search?%s' % query_string

    def getBugContactPackageAdvancedSearchURL(self,
                                              distributionsourcepackage=None):
        """Build the advanced search URL for a distributionsourcepackage."""
        return self.getBugContactPackageSearchURL(advanced=True)

    def getOpenBugsURL(self, distributionsourcepackage):
        """Return the URL for open bugs on distributionsourcepackage."""
        status_params = {'field.status': []}

        for status in UNRESOLVED_BUGTASK_STATUSES:
            status_params['field.status'].append(status.title)

        return self.getBugContactPackageSearchURL(
            distributionsourcepackage=distributionsourcepackage,
            extra_params=status_params)

    def getCriticalBugsURL(self, distributionsourcepackage):
        """Return the URL for critical bugs on distributionsourcepackage."""
        critical_bugs_params = {
            'field.status': [], 'field.importance': "Critical"}

        for status in UNRESOLVED_BUGTASK_STATUSES:
            critical_bugs_params["field.status"].append(status.title)

        return self.getBugContactPackageSearchURL(
            distributionsourcepackage=distributionsourcepackage,
            extra_params=critical_bugs_params)

    def getUnassignedBugsURL(self, distributionsourcepackage):
        """Return the URL for unassigned bugs on distributionsourcepackage."""
        unassigned_bugs_params = {
            "field.status": [], "field.unassigned": "on"}

        for status in UNRESOLVED_BUGTASK_STATUSES:
            unassigned_bugs_params["field.status"].append(status.title)

        return self.getBugContactPackageSearchURL(
            distributionsourcepackage=distributionsourcepackage,
            extra_params=unassigned_bugs_params)

    def getInProgressBugsURL(self, distributionsourcepackage):
        """Return the URL for unassigned bugs on distributionsourcepackage."""
        inprogress_bugs_params = {"field.status": "In Progress"}

        return self.getBugContactPackageSearchURL(
            distributionsourcepackage=distributionsourcepackage,
            extra_params=inprogress_bugs_params)

    def shouldShowSearchWidgets(self):
        # XXX: Guilherme Salgado 2005-11-05:
        # It's not possible to search amongst the bugs on maintained
        # software, so for now I'll be simply hiding the search widgets.
        return False

    # Methods that customize the advanced search form.
    def getAdvancedSearchPageHeading(self):
        return (
            "Bugs in %s: Advanced Search" % self.current_package.displayname)

    def getAdvancedSearchButtonLabel(self):
        return "Search bugs in %s" % self.current_package.displayname

    def getSimpleSearchURL(self):
        return self.getBugContactPackageSearchURL()


class PersonRelatedBugsView(BugTaskSearchListingView):
    """All bugs related to someone."""

    columns_to_show = ["id", "summary", "bugtargetdisplayname",
                       "importance", "status"]

    def search(self):
        """Return the open bugs related to a person."""
        context = self.context
        params = self.buildSearchParams()
        subscriber_params = copy.copy(params)
        subscriber_params.subscriber = context
        assignee_params = copy.copy(params)
        owner_params = copy.copy(params)
        commenter_params = copy.copy(params)

        # Only override the assignee, commenter and owner if they were not
        # specified by the user.
        if assignee_params.assignee is None:
            assignee_params.assignee = context
        if owner_params.owner is None:
            # Specify both owner and bug_reporter to try to prevent the same
            # bug (but different tasks) being displayed.
            owner_params.owner = context
            owner_params.bug_reporter = context
        if commenter_params.bug_commenter is None:
            commenter_params.bug_commenter = context

        tasks = self.context.searchTasks(
            assignee_params, subscriber_params, owner_params,
            commenter_params)
        return BugListingBatchNavigator(
            tasks, self.request, columns_to_show=self.columns_to_show,
            size=config.malone.buglist_batch_size)

    def getSearchPageHeading(self):
        return "Bugs related to %s" % self.context.displayname

    def getAdvancedSearchPageHeading(self):
        return "Bugs Related to %s: Advanced Search" % (
            self.context.displayname)

    def getAdvancedSearchButtonLabel(self):
        return "Search bugs related to %s" % self.context.displayname

    def getSimpleSearchURL(self):
        return canonical_url(self.context) + "/+bugs"


class PersonAssignedBugTaskSearchListingView(BugTaskSearchListingView):
    """All bugs assigned to someone."""

    columns_to_show = ["id", "summary", "bugtargetdisplayname",
                       "importance", "status"]

    def search(self):
        """Return the open bugs assigned to a person."""
        return BugTaskSearchListingView.search(
            self, extra_params={'assignee': self.context})

    def shouldShowAssigneeWidget(self):
        """Should the assignee widget be shown on the advanced search page?"""
        return False

    def shouldShowAssignedToTeamPortlet(self):
        """Should the team assigned bugs portlet be shown?"""
        return True

    def getSearchPageHeading(self):
        """The header for the search page."""
        return "Bugs assigned to %s" % self.context.displayname

    def getAdvancedSearchPageHeading(self):
        """The header for the advanced search page."""
        return "Bugs Assigned to %s: Advanced Search" % (
            self.context.displayname)

    def getAdvancedSearchButtonLabel(self):
        """The Search button for the advanced search page."""
        return "Search bugs assigned to %s" % self.context.displayname

    def getSimpleSearchURL(self):
        """Return a URL that can be usedas an href to the simple search."""
        return canonical_url(self.context) + "/+assignedbugs"


class PersonCommentedBugTaskSearchListingView(BugTaskSearchListingView):
    """All bugs commented on by a Person."""

    columns_to_show = ["id", "summary", "bugtargetdisplayname",
                       "importance", "status"]

    def search(self):
        """Return the open bugs commented on by a person."""
        return BugTaskSearchListingView.search(
            self, extra_params={'bug_commenter': self.context})

    def getSearchPageHeading(self):
        """The header for the search page."""
        return "Bugs commented on by %s" % self.context.displayname

    def getAdvancedSearchPageHeading(self):
        """The header for the advanced search page."""
        return "Bugs commented on by %s: Advanced Search" % (
            self.context.displayname)

    def getAdvancedSearchButtonLabel(self):
        """The Search button for the advanced search page."""
        return "Search bugs commented on by %s" % self.context.displayname

    def getSimpleSearchURL(self):
        """Return a URL that can be used as an href to the simple search."""
        return canonical_url(self.context) + "/+commentedbugs"


class SubscribedBugTaskSearchListingView(BugTaskSearchListingView):
    """All bugs someone is subscribed to."""

    columns_to_show = ["id", "summary", "bugtargetdisplayname",
                       "importance", "status"]

    def search(self):
        return BugTaskSearchListingView.search(
            self, extra_params={'subscriber': self.context})

    def getSearchPageHeading(self):
        """The header for the search page."""
        return "Bugs %s is subscribed to" % self.context.displayname

    def getAdvancedSearchPageHeading(self):
        """The header for the advanced search page."""
        return "Bugs %s is Cc'd to: Advanced Search" % (
            self.context.displayname)

    def getAdvancedSearchButtonLabel(self):
        """The Search button for the advanced search page."""
        return "Search bugs %s is Cc'd to" % self.context.displayname

    def getSimpleSearchURL(self):
        """Return a URL that can be used as an href to the simple search."""
        return canonical_url(self.context) + "/+subscribedbugs"


class PersonLanguagesView(LaunchpadView):

    def initialize(self):
        request = self.request
        if request.method == "POST" and "SAVE-LANGS" in request.form:
            self.submitLanguages()

    def requestCountry(self):
        return ICountry(self.request, None)

    def browserLanguages(self):
        return (
            IRequestPreferredLanguages(self.request).getPreferredLanguages())

    def visible_checked_languages(self):
        return self.context.languages

    def visible_unchecked_languages(self):
        common_languages = getUtility(ILanguageSet).common_languages
        person_languages = self.context.languages
        return sorted(set(common_languages) - set(person_languages),
                      key=attrgetter('englishname'))

    def getRedirectionURL(self):
        request = self.request
        referrer = request.getHeader('referer')
        if referrer and referrer.startswith(request.getApplicationURL()):
            return referrer
        else:
            return ''

    @property
    def is_current_user(self):
        """Return True when the Context is also the User."""
        return self.user == self.context

    def submitLanguages(self):
        '''Process a POST request to the language preference form.

        This list of languages submitted is compared to the the list of
        languages the user has, and the latter is matched to the former.
        '''

        all_languages = getUtility(ILanguageSet)
        old_languages = self.context.languages
        new_languages = []

        for key in all_languages.keys():
            if self.request.has_key(key) and self.request.get(key) == u'on':
                new_languages.append(all_languages[key])

        if self.is_current_user:
            subject = "your"
        else:
            subject = "%s's" % self.context.displayname

        # Add languages to the user's preferences.
        for language in set(new_languages) - set(old_languages):
            self.context.addLanguage(language)
            self.request.response.addInfoNotification(
                "Added %(language)s to %(subject)s preferred languages." %
                {'language' : language.englishname, 'subject' : subject})

        # Remove languages from the user's preferences.
        for language in set(old_languages) - set(new_languages):
            self.context.removeLanguage(language)
            self.request.response.addInfoNotification(
                "Removed %(language)s from %(subject)s preferred languages." %
                {'language' : language.englishname, 'subject' : subject})

        redirection_url = self.request.get('redirection_url')
        if redirection_url:
            self.request.response.redirect(redirection_url)


class PersonView(LaunchpadView):
    """A View class used in almost all Person's pages."""

    @cachedproperty
    def recently_approved_members(self):
        members = self.context.getMembersByStatus(
            TeamMembershipStatus.APPROVED,
            orderBy='-TeamMembership.datejoined')
        return members[:5]

    @cachedproperty
    def recently_proposed_members(self):
        members = self.context.getMembersByStatus(
            TeamMembershipStatus.PROPOSED,
            orderBy='-TeamMembership.datejoined')
        return members[:5]

    @cachedproperty
    def openpolls(self):
        assert self.context.isTeam()
        return IPollSubset(self.context).getOpenPolls()

    @cachedproperty
    def closedpolls(self):
        assert self.context.isTeam()
        return IPollSubset(self.context).getClosedPolls()

    @cachedproperty
    def notyetopenedpolls(self):
        assert self.context.isTeam()
        return IPollSubset(self.context).getNotYetOpenedPolls()

    @cachedproperty
    def contributions(self):
        """Cache the results of getProjectsAndCategoriesContributedTo()."""
        return self.context.getProjectsAndCategoriesContributedTo(
            limit=5)

    @cachedproperty
    def contributed_categories(self):
        """Return all karma categories in which this person has some karma."""
        categories = set()
        for contrib in self.contributions:
            categories.update(category for category in contrib['categories'])
        return sorted(categories, key=attrgetter('title'))

    @cachedproperty
    def context_is_probably_a_team(self):
        """Return True if we have any indication that context is a team.

        For now, all we do is check whether or not any email associated with
        our context contains the '@lists.' string as that's a very good
        indication this is a team which was automatically created.

        This can only be used when the context is an automatically created
        profile (account_status == NOACCOUNT).
        """
        assert self.context.account_status == AccountStatus.NOACCOUNT, (
            "This can only be used when the context has no account.")
        emails = getUtility(IEmailAddressSet).getByPerson(self.context)
        for email in emails:
            if '@lists.' in email.email:
                return True
        return False

    @property
    def subscription_policy_description(self):
        """Return the description of this team's subscription policy."""
        team = self.context
        assert team.isTeam(), (
            'This method can only be called when the context is a team.')
        if team.subscriptionpolicy == TeamSubscriptionPolicy.RESTRICTED:
            description = _(
                "This is a restricted team; new members can only be added "
                "by one of the team's administrators.")
        elif team.subscriptionpolicy == TeamSubscriptionPolicy.MODERATED:
            description = _(
                "This is a moderated team; all subscriptions are subjected "
                "to approval by one of the team's administrators.")
        elif team.subscriptionpolicy == TeamSubscriptionPolicy.OPEN:
            description = _(
                "This is an open team; any user can join and no approval "
                "is required.")
        else:
            raise AssertionError('Unknown subscription policy.')
        return description

    def getURLToAssignedBugsInProgress(self):
        """Return an URL to a page which lists all bugs assigned to this
        person that are In Progress.
        """
        query_string = urllib.urlencode(
            [('field.status', BugTaskStatus.INPROGRESS.title)])
        url = "%s/+assignedbugs" % canonical_url(self.context)
        return ("%(url)s?search=Search&%(query_string)s"
                % {'url': url, 'query_string': query_string})

    def getBugsInProgress(self):
        """Return up to 5 assigned bugs that are In Progress."""
        params = BugTaskSearchParams(
            user=self.user, assignee=self.context, omit_dupes=True,
            status=BugTaskStatus.INPROGRESS, orderby='-date_last_updated')
        return self.context.searchTasks(params)[:5]

    def viewingOwnPage(self):
        return self.user == self.context

    def hasCurrentPolls(self):
        """Return True if this team has any non-closed polls."""
        assert self.context.isTeam()
        return bool(self.openpolls) or bool(self.notyetopenedpolls)

    def no_bounties(self):
        return not (self.context.ownedBounties or
            self.context.reviewerBounties or
            self.context.subscribedBounties or
            self.context.claimedBounties)

    def userIsOwner(self):
        """Return True if the user is the owner of this Team."""
        if self.user is None:
            return False

        return self.user.inTeam(self.context.teamowner)

    def findUserPathToTeam(self):
        assert self.user is not None
        return self.user.findPathToTeam(self.context)

    def indirect_teams_via(self):
        """Return a list of dictionaries, where each dictionary has a team
        in which the person is an indirect member, and a path to membership
        in that team.
        """
        return [{'team': team,
                 'via': ', '.join(
                    [viateam.displayname for viateam in
                        self.context.findPathToTeam(team)[:-1]])}
                for team in self.context.teams_indirectly_participated_in]

    def userIsParticipant(self):
        """Return true if the user is a participant of this team.

        A person is said to be a team participant when he's a member
        of that team, either directly or indirectly via another team
        membership.
        """
        if self.user is None:
            return False
        return self.user.inTeam(self.context)

    def userIsActiveMember(self):
        """Return True if the user is an active member of this team."""
        return userIsActiveTeamMember(self.context)

    def userIsProposedMember(self):
        """Return True if the user is a proposed member of this team."""
        if self.user is None:
            return False
        return self.user in self.context.proposedmembers

    def userCanRequestToLeave(self):
        """Return true if the user can request to leave this team.

        A given user can leave a team only if he's an active member.
        """
        return self.userIsActiveMember()

    def userCanRequestToJoin(self):
        """Return true if the user can request to join this team.

        The user can request if this is not a RESTRICTED team and if he's
        not an active member of this team.
        """
        if not self.joinAllowed():
            return False
        return not (self.userIsActiveMember() or self.userIsProposedMember())

    def joinAllowed(self):
        """Return True if this is not a restricted team."""
        restricted = TeamSubscriptionPolicy.RESTRICTED
        return self.context.subscriptionpolicy != restricted

    def obfuscatedEmail(self):
        if self.context.preferredemail is not None:
            return obfuscateEmail(self.context.preferredemail.email)
        else:
            return None

    def htmlEmail(self):
        if self.context.preferredemail is not None:
            return convertToHtmlCode(self.context.preferredemail.email)
        else:
            return None

    def htmlJabberIDs(self):
        """Return the person's Jabber IDs somewhat obfuscated.

        The IDs are encoded using HTML hexadecimal entities to hinder
        email harvesting. (Jabber IDs are sometime valid email accounts,
        gmail for example.)
        """
        return [convertToHtmlCode(jabber.jabberid)
                for jabber in self.context.jabberids]

    def showSSHKeys(self):
        """Return a data structure used for display of raw SSH keys"""
        self.request.response.setHeader('Content-Type', 'text/plain')
        keys = []
        for key in self.context.sshkeys:
            if key.keytype == SSHKeyType.DSA:
                type_name = 'ssh-dss'
            elif key.keytype == SSHKeyType.RSA:
                type_name = 'ssh-rsa'
            else:
                type_name = 'Unknown key type'
            keys.append("%s %s %s" % (type_name, key.keytext, key.comment))
        return "\n".join(keys)


class PersonRelatedProjectsView(LaunchpadView):

    # Safety net for the Registry Admins case which is the owner/driver of
    # lots of projects.
    max_results_to_display = config.launchpad.default_batch_size

    def _related_projects(self):
        """Return all projects owned or driven by this person."""
        return self.context.getOwnedOrDrivenPillars()

    @cachedproperty
    def relatedProjects(self):
        """Return projects owned or driven by this person up to the maximum
        configured."""
        return list(self._related_projects()[:self.max_results_to_display])

    @cachedproperty
    def firstFiveRelatedProjects(self):
        """Return first five projects owned or driven by this person."""
        return list(self._related_projects()[:5])

    @cachedproperty
    def related_projects_count(self):
        return self._related_projects().count()

    def tooManyRelatedProjectsFound(self):
        return self.related_projects_count > self.max_results_to_display


class PersonCodeOfConductEditView(LaunchpadView):

    def performCoCChanges(self):
        """Make changes to code-of-conduct signature records for this
        person.
        """
        sig_ids = self.request.form.get("DEACTIVATE_SIGNATURE")

        if sig_ids is not None:
            sCoC_util = getUtility(ISignedCodeOfConductSet)

            # verify if we have multiple entries to deactive
            if not isinstance(sig_ids, list):
                sig_ids = [sig_ids]

            for sig_id in sig_ids:
                sig_id = int(sig_id)
                # Deactivating signature
                comment = 'Deactivated by Owner'
                sCoC_util.modifySignature(sig_id, self.user, comment, False)

            return True


class PersonEditWikiNamesView(LaunchpadView):

    def _sanitizeWikiURL(self, url):
        """Strip whitespaces and make sure :url ends in a single '/'."""
        if not url:
            return url
        return '%s/' % url.strip().rstrip('/')

    def initialize(self):
        """Process the WikiNames form."""
        self.error_message = None
        if self.request.method != "POST":
            # Nothing to do
            return

        form = self.request.form
        context = self.context
        wikinameset = getUtility(IWikiNameSet)
        ubuntuwikiname = form.get('ubuntuwikiname')
        existingwiki = wikinameset.getByWikiAndName(
            UBUNTU_WIKI_URL, ubuntuwikiname)

        if not ubuntuwikiname:
            self.error_message = "Your Ubuntu WikiName cannot be empty."
            return
        elif existingwiki is not None and existingwiki.person != context:
            self.error_message = (
                'The Ubuntu WikiName %s is already registered by '
                '<a href="%s">%s</a>.'
                % (ubuntuwikiname, canonical_url(existingwiki.person),
                   cgi.escape(existingwiki.person.browsername)))
            return
        context.ubuntuwiki.wikiname = ubuntuwikiname

        for w in context.otherwikis:
            # XXX: GuilhermeSalgado 2005-08-25:
            # We're exposing WikiName IDs here because that's the only
            # unique column we have. If we don't do this we'll have to
            # generate the field names using the WikiName.wiki and
            # WikiName.wikiname columns (because these two columns make
            # another unique identifier for WikiNames), but that's tricky and
            # not worth the extra work.
            if form.get('remove_%d' % w.id):
                w.destroySelf()
            else:
                wiki = self._sanitizeWikiURL(form.get('wiki_%d' % w.id))
                wikiname = form.get('wikiname_%d' % w.id)
                if not (wiki and wikiname):
                    self.error_message = (
                        "Neither Wiki nor WikiName can be empty.")
                    return
                # Try to make sure people will have only a single Ubuntu
                # WikiName registered. Although this is almost impossible
                # because they can do a lot of tricks with the URLs to make
                # them look different from UBUNTU_WIKI_URL but still point to
                # the same place.
                elif wiki == UBUNTU_WIKI_URL:
                    self.error_message = (
                        "You cannot have two Ubuntu WikiNames.")
                    return
                w.wiki = wiki
                w.wikiname = wikiname

        wiki = self._sanitizeWikiURL(form.get('newwiki'))
        wikiname = form.get('newwikiname')
        if wiki or wikiname:
            if wiki and wikiname:
                existingwiki = wikinameset.getByWikiAndName(wiki, wikiname)
                if existingwiki and existingwiki.person != context:
                    self.error_message = (
                        'The WikiName %s%s is already registered by '
                        '<a href="%s">%s</a>.'
                        % (wiki, wikiname, canonical_url(existingwiki.person),
                           cgi.escape(existingwiki.person.browsername)))
                    return
                elif existingwiki:
                    self.error_message = (
                        'The WikiName %s%s already belongs to you.'
                        % (wiki, wikiname))
                    return
                elif wiki == UBUNTU_WIKI_URL:
                    self.error_message = (
                        "You cannot have two Ubuntu WikiNames.")
                    return
                wikinameset.new(context, wiki, wikiname)
            else:
                self.newwiki = wiki
                self.newwikiname = wikiname
                self.error_message = "Neither Wiki nor WikiName can be empty."
                return


class PersonEditIRCNicknamesView(LaunchpadView):

    def initialize(self):
        """Process the IRC nicknames form."""
        self.error_message = None
        if self.request.method != "POST":
            # Nothing to do
            return

        form = self.request.form
        for ircnick in self.context.ircnicknames:
            # XXX: GuilhermeSalgado 2005-08-25:
            # We're exposing IrcID IDs here because that's the only
            # unique column we have, so we don't have anything else that we
            # can use to make field names that allow us to uniquely identify
            # them.
            if form.get('remove_%d' % ircnick.id):
                ircnick.destroySelf()
            else:
                nick = form.get('nick_%d' % ircnick.id)
                network = form.get('network_%d' % ircnick.id)
                if not (nick and network):
                    self.error_message = (
                        "Neither Nickname nor Network can be empty.")
                    return
                ircnick.nickname = nick
                ircnick.network = network

        nick = form.get('newnick')
        network = form.get('newnetwork')
        if nick or network:
            if nick and network:
                getUtility(IIrcIDSet).new(self.context, network, nick)
            else:
                self.newnick = nick
                self.newnetwork = network
                self.error_message = (
                    "Neither Nickname nor Network can be empty.")
                return


class PersonEditJabberIDsView(LaunchpadView):

    def initialize(self):
        """Process the Jabber ID form."""
        self.error_message = None
        if self.request.method != "POST":
            # Nothing to do
            return

        form = self.request.form
        for jabber in self.context.jabberids:
            if form.get('remove_%s' % jabber.jabberid):
                jabber.destroySelf()
            else:
                jabberid = form.get('jabberid_%s' % jabber.jabberid)
                if not jabberid:
                    self.error_message = "You cannot save an empty Jabber ID."
                    return
                jabber.jabberid = jabberid

        jabberid = form.get('newjabberid')
        if jabberid:
            jabberset = getUtility(IJabberIDSet)
            existingjabber = jabberset.getByJabberID(jabberid)
            if existingjabber is None:
                jabberset.new(self.context, jabberid)
            elif existingjabber.person != self.context:
                self.error_message = (
                    'The Jabber ID %s is already registered by '
                    '<a href="%s">%s</a>.'
                    % (jabberid, canonical_url(existingjabber.person),
                       cgi.escape(existingjabber.person.browsername)))
                return
            else:
                self.error_message = (
                    'The Jabber ID %s already belongs to you.' % jabberid)
                return


class PersonEditSSHKeysView(LaunchpadView):

    info_message = None
    error_message = None

    def initialize(self):
        if self.request.method != "POST":
            # Nothing to do
            return

        action = self.request.form.get('action')

        if action == 'add_ssh':
            self.add_ssh()
        elif action == 'remove_ssh':
            self.remove_ssh()
        else:
            raise UnexpectedFormData("Unexpected action: %s" % action)

    def add_ssh(self):
        sshkey = self.request.form.get('sshkey')
        try:
            kind, keytext, comment = sshkey.split(' ', 2)
        except ValueError:
            self.error_message = 'Invalid public key'
            return

        if not (kind and keytext and comment):
            self.error_message = 'Invalid public key'
            return

        if kind == 'ssh-rsa':
            keytype = SSHKeyType.RSA
        elif kind == 'ssh-dss':
            keytype = SSHKeyType.DSA
        else:
            self.error_message = 'Invalid public key'
            return

        getUtility(ISSHKeySet).new(self.user, keytype, keytext, comment)
        self.info_message = 'SSH public key added.'

    def remove_ssh(self):
        key_id = self.request.form.get('key')
        if not key_id:
            raise UnexpectedFormData('SSH Key was not defined')

        sshkey = getUtility(ISSHKeySet).getByID(key_id)
        if sshkey is None:
            self.error_message = "Cannot remove a key that doesn't exist"
            return

        if sshkey.person != self.user:
            raise UnexpectedFormData("Cannot remove someone else's key")

        comment = sshkey.comment
        sshkey.destroySelf()
        self.info_message = 'Key "%s" removed' % comment


class PersonTranslationView(LaunchpadView):
    """View for translation-related Person pages."""
    @cachedproperty
    def batchnav(self):
        batchnav = BatchNavigator(self.context.translation_history,
                                  self.request)
        # XXX: kiko 2006-03-17 bug=60320: Because of a template reference
        # to pofile.potemplate.displayname, it would be ideal to also
        # prejoin inside translation_history:
        #   potemplate.potemplatename
        #   potemplate.productseries
        #   potemplate.productseries.product
        #   potemplate.distroseries
        #   potemplate.distroseries.distribution
        #   potemplate.sourcepackagename
        # However, a list this long may be actually suggesting that
        # displayname be cached in a table field; particularly given the
        # fact that it won't be altered very often. At any rate, the
        # code below works around this by caching all the templates in
        # one shot. The list() ensures that we materialize the query
        # before passing it on to avoid reissuing it. Note also that the
        # fact that we iterate over currentBatch() here means that the
        # translation_history query is issued again. Tough luck.
        ids = set(record.pofile.potemplate.id
                  for record in batchnav.currentBatch())
        if ids:
            cache = list(getUtility(IPOTemplateSet).getByIDs(ids))

        return batchnav

    @cachedproperty
    def translation_groups(self):
        """Return translation groups a person is a member of."""
        return list(self.context.translation_groups)

    def should_display_message(self, pomsgset):
        """Should a certain POMsgSet be displayed.

        Return False if user is not logged in and message may contain
        sensitive data such as email addresses.

        Otherwise, return True.
        """
        if self.user:
            return True
        return not(pomsgset.potmsgset.hide_translations_from_anonymous)


class PersonGPGView(LaunchpadView):
    """View for the GPG-related actions for a Person

    Supports claiming (importing) a key, validating it and deactivating
    it. Also supports removing the token generated for validation (in
    the case you want to give up on importing the key).
    """
    key = None
    fingerprint = None

    key_ok = False
    invalid_fingerprint = False
    key_retrieval_failed = False
    key_already_imported = False

    error_message = None
    info_message = None

    def keyserver_url(self):
        assert self.fingerprint
        return getUtility(
            IGPGHandler).getURLForKeyInServer(self.fingerprint, public=True)

    def form_action(self):
        permitted_actions = ['claim_gpg', 'deactivate_gpg',
                             'remove_gpgtoken', 'reactivate_gpg']
        if self.request.method != "POST":
            return ''
        action = self.request.form.get('action')
        if action and (action not in permitted_actions):
            raise UnexpectedFormData("Action was not defined")
        getattr(self, action)()

    def claim_gpg(self):
        # XXX cprov 2005-04-01: As "Claim GPG key" takes a lot of time, we
        # should process it throught the NotificationEngine.
        gpghandler = getUtility(IGPGHandler)
        fingerprint = self.request.form.get('fingerprint')
        self.fingerprint = gpghandler.sanitizeFingerprint(fingerprint)

        if not self.fingerprint:
            self.invalid_fingerprint = True
            return

        gpgkeyset = getUtility(IGPGKeySet)
        if gpgkeyset.getByFingerprint(self.fingerprint):
            self.key_already_imported = True
            return

        try:
            key = gpghandler.retrieveKey(self.fingerprint)
        except GPGKeyNotFoundError:
            self.key_retrieval_failed = True
            return

        self.key = key
        if not key.expired and not key.revoked:
            self._validateGPG(key)
            self.key_ok = True

    def deactivate_gpg(self):
        key_ids = self.request.form.get('DEACTIVATE_GPGKEY')

        if key_ids is None:
            self.error_message = 'No Key(s) selected for deactivation.'
            return

        # verify if we have multiple entries to deactive
        if not isinstance(key_ids, list):
            key_ids = [key_ids]

        gpgkeyset = getUtility(IGPGKeySet)

        deactivated_keys = []
        for key_id in key_ids:
            gpgkey = gpgkeyset.get(key_id)
            if gpgkey is None:
                continue
            if gpgkey.owner != self.user:
                self.error_message = "Cannot deactivate someone else's key"
                return
            gpgkey.active = False
            deactivated_keys.append(gpgkey.displayname)

        flush_database_updates()
        self.info_message = (
            'Deactivated key(s): %s' % ", ".join(deactivated_keys))

    def remove_gpgtoken(self):
        token_fingerprints = self.request.form.get('REMOVE_GPGTOKEN')

        if token_fingerprints is None:
            self.error_message = 'No key(s) pending validation selected.'
            return

        logintokenset = getUtility(ILoginTokenSet)
        if not isinstance(token_fingerprints, list):
            token_fingerprints = [token_fingerprints]

        cancelled_fingerprints = []
        for fingerprint in token_fingerprints:
            logintokenset.deleteByFingerprintRequesterAndType(
                fingerprint, self.user, LoginTokenType.VALIDATEGPG)
            logintokenset.deleteByFingerprintRequesterAndType(
                fingerprint, self.user, LoginTokenType.VALIDATESIGNONLYGPG)
            cancelled_fingerprints.append(fingerprint)

        self.info_message = ('Cancelled validation of key(s): %s'
                             % ", ".join(cancelled_fingerprints))

    def reactivate_gpg(self):
        key_ids = self.request.form.get('REACTIVATE_GPGKEY')

        if key_ids is None:
            self.error_message = 'No Key(s) selected for reactivation.'
            return

        found = []
        notfound = []
        # verify if we have multiple entries to deactive
        if not isinstance(key_ids, list):
            key_ids = [key_ids]

        gpghandler = getUtility(IGPGHandler)
        keyset = getUtility(IGPGKeySet)

        for key_id in key_ids:
            gpgkey = keyset.get(key_id)
            try:
                key = gpghandler.retrieveKey(gpgkey.fingerprint)
            except GPGKeyNotFoundError:
                notfound.append(gpgkey.fingerprint)
            else:
                found.append(key.displayname)
                self._validateGPG(key)

        comments = []
        if len(found) > 0:
            comments.append(
                'A message has been sent to %s with instructions to '
                'reactivate these key(s): %s'
                % (self.context.preferredemail.email, ', '.join(found)))
        if len(notfound) > 0:
            if len(notfound) == 1:
                comments.append(
                    'Launchpad failed to retrieve this key from '
                    'the keyserver: %s. Please make sure the key is '
                    'published in a keyserver (such as '
                    '<a href="http://pgp.mit.edu">pgp.mit.edu</a>) before '
                    'trying to reactivate it again.' % (', '.join(notfound)))
            else:
                comments.append(
                    'Launchpad failed to retrieve these keys from '
                    'the keyserver: %s. Please make sure the keys '
                    'are published in a keyserver (such as '
                    '<a href="http://pgp.mit.edu">pgp.mit.edu</a>) '
                    'before trying to reactivate them '
                    'again.' % (', '.join(notfound)))

        self.info_message = '\n<br>\n'.join(comments)

    def _validateGPG(self, key):
        logintokenset = getUtility(ILoginTokenSet)
        bag = getUtility(ILaunchBag)

        preferredemail = bag.user.preferredemail.email
        login = bag.login

        if key.can_encrypt:
            tokentype = LoginTokenType.VALIDATEGPG
        else:
            tokentype = LoginTokenType.VALIDATESIGNONLYGPG

        token = logintokenset.new(self.context, login,
                                  preferredemail,
                                  tokentype,
                                  fingerprint=key.fingerprint)

        token.sendGPGValidationRequest(key)


class PersonChangePasswordView(LaunchpadFormView):

    label = "Change your password"
    schema = IPersonChangePassword
    field_names = ['currentpassword', 'password']
    custom_widget('password', PasswordChangeWidget)

    @property
    def next_url(self):
        return canonical_url(self.context)

    def validate(self, form_values):
        currentpassword = form_values.get('currentpassword')
        encryptor = getUtility(IPasswordEncryptor)
        if not encryptor.validate(currentpassword, self.context.password):
            self.setFieldError('currentpassword', _(
                "The provided password doesn't match your current password."))

    @action(_("Change Password"), name="submit")
    def submit_action(self, action, data):
        password = data['password']
        self.context.password = password
        self.request.response.addInfoNotification(_(
            "Password changed successfully"))


class BasePersonEditView(LaunchpadEditFormView):

    schema = IPerson
    field_names = []

    @action(_("Save"), name="save")
    def action_save(self, action, data):
        self.updateContextFromData(data)
        self.next_url = canonical_url(self.context)


class PersonEditHomePageView(BasePersonEditView):

    field_names = ['homepage_content']
    custom_widget(
        'homepage_content', TextAreaWidget, height=30, width=30)


class PersonEditView(BasePersonEditView):

    field_names = ['displayname', 'name', 'hide_email_addresses', 'timezone']
    custom_widget('timezone', SelectWidget, size=15)


class PersonBrandingView(BrandingChangeView):

    field_names = ['logo', 'mugshot']
    schema = IPerson


class TeamJoinView(PersonView):

    def processForm(self):
        request = self.request
        if request.method != "POST":
            # Nothing to do
            return

        user = self.user
        context = self.context

        notification = None
        if 'join' in request.form and self.userCanRequestToJoin():
            policy = context.subscriptionpolicy
            user.join(context)
            if policy == TeamSubscriptionPolicy.MODERATED:
                notification = _('Subscription request pending approval.')
            else:
                notification = _(
                    'Successfully joined %s.' % context.displayname)
        elif 'join' in request.form:
            notification = _('You cannot join %s.' % context.displayname)
        elif 'goback' in request.form:
            # User clicked on the 'Go back' button, so we'll simply redirect.
            pass
        else:
            raise UnexpectedFormData(
                "Couldn't find any of the expected actions.")
        if notification is not None:
            request.response.addInfoNotification(notification)
        self.request.response.redirect(canonical_url(context))


class TeamLeaveView(PersonView):

    def processForm(self):
        if self.request.method != "POST" or not self.userCanRequestToLeave():
            # Nothing to do
            return

        if self.request.form.get('leave'):
            self.user.leave(self.context)

        self.request.response.redirect('./')


class PersonEditEmailsView:

    def __init__(self, context, request):
        self.context = context
        self.request = request
        self.errormessage = None
        self.message = None
        self.badlyFormedEmail = None
        self.user = getUtility(ILaunchBag).user

    def unvalidatedAndGuessedEmails(self):
        """Return a Set containing all unvalidated and guessed emails."""
        emailset = set()
        emailset = emailset.union(e.email for e in self.context.guessedemails)
        emailset = emailset.union(e for e in self.context.unvalidatedemails)
        return emailset

    def emailFormSubmitted(self):
        """Check if the user submitted the form and process it.

        Return True if the form was submitted or False if it was not.
        """
        form = self.request.form
        if "REMOVE_VALIDATED" in form:
            self._deleteValidatedEmail()
        elif "SET_PREFERRED" in form:
            self._setPreferred()
        elif "REMOVE_UNVALIDATED" in form:
            self._deleteUnvalidatedEmail()
        elif "VALIDATE" in form:
            self._validateEmail()
        elif "ADD_EMAIL" in form:
            self._addEmail()
        else:
            return False

        # Any self-posting page that updates the database and want to display
        # these updated values have to call flush_database_updates().
        flush_database_updates()
        return True

    def _validateEmail(self):
        """Send a validation url to the selected email address."""
        email = self.request.form.get("UNVALIDATED_SELECTED")
        if email is None:
            self.message = (
                "You must select the email address you want to confirm.")
            return

        token = getUtility(ILoginTokenSet).new(
                    self.context, getUtility(ILaunchBag).login, email,
                    LoginTokenType.VALIDATEEMAIL)
        token.sendEmailValidationRequest(self.request.getApplicationURL())

        self.message = ("A new email was sent to '%s' with instructions on "
                        "how to confirm that it belongs to you." % email)

    def _deleteUnvalidatedEmail(self):
        """Delete the selected email address, which is not validated.

        This email address can be either on the EmailAddress table marked with
        status new, or in the LoginToken table.
        """
        email = self.request.form.get("UNVALIDATED_SELECTED")
        if email is None:
            self.message = (
                "You must select the email address you want to remove.")
            return

        emailset = getUtility(IEmailAddressSet)
        logintokenset = getUtility(ILoginTokenSet)
        if email in [e.email for e in self.context.guessedemails]:
            emailaddress = emailset.getByEmail(email)
            # These asserts will fail only if someone poisons the form.
            assert emailaddress.person.id == self.context.id
            assert self.context.preferredemail.id != emailaddress.id
            emailaddress.destroySelf()

        if email in self.context.unvalidatedemails:
            logintokenset.deleteByEmailRequesterAndType(
                email, self.context, LoginTokenType.VALIDATEEMAIL)

        self.message = "The email address '%s' has been removed." % email

    def _deleteValidatedEmail(self):
        """Delete the selected email address, which is already validated."""
        email = self.request.form.get("VALIDATED_SELECTED")
        if email is None:
            self.message = (
                "You must select the email address you want to remove.")
            return

        emailset = getUtility(IEmailAddressSet)
        emailaddress = emailset.getByEmail(email)
        # These asserts will fail only if someone poisons the form.
        assert emailaddress.person.id == self.context.id
        assert self.context.preferredemail is not None
        if self.context.preferredemail == emailaddress:
            # This will happen only if a person is submitting a stale page.
            self.message = (
                "You can't remove %s because it's your contact email "
                "address." % self.context.preferredemail.email)
            return
        emailaddress.destroySelf()
        self.message = "The email address '%s' has been removed." % email

    def _addEmail(self):
        """Register a new email for the person in context.

        Check if the email is "well formed" and if it's not yet in our
        database and then register it to the person in context.
        """
        person = self.context
        emailset = getUtility(IEmailAddressSet)
        logintokenset = getUtility(ILoginTokenSet)
        newemail = self.request.form.get("newemail", "").strip().lower()
        if not valid_email(newemail):
            self.message = (
                "'%s' doesn't seem to be a valid email address." % newemail)
            self.badlyFormedEmail = newemail
            return

        email = emailset.getByEmail(newemail)
        if email is not None and email.person.id == person.id:
            self.message = (
                    "The email address '%s' is already registered as your "
                    "email address. This can be either because you already "
                    "added this email address before or because it have "
                    "been detected by our system as being yours. In case "
                    "it was detected by our systeam, it's probably shown "
                    "on this page and is waiting to be confirmed as being "
                    "yours." % email.email)
            return
        elif email is not None:
            # self.message is rendered using 'structure' on the page template,
            # so it's better to escape browsername because people can put
            # whatever they want in their name/displayname. On the other hand,
            # we don't need to escape email addresses because they are always
            # validated (which means they can't have html tags) before being
            # inserted in the database.
            owner = email.person
            browsername = cgi.escape(owner.browsername)
            owner_name = urllib.quote(owner.name)
            merge_url = (
                '%s/+requestmerge?field.dupeaccount=%s'
                 % (canonical_url(getUtility(IPersonSet)),owner_name))
            self.message = (
                    "The email address '%s' is already registered by "
                    "<a href=\"%s\">%s</a>. If you think that is a "
                    "duplicated account, you can <a href=\"%s\">merge it</a> "
                    "into your account. "
                    % (email.email, canonical_url(owner), browsername,
                       merge_url))
            return

        token = logintokenset.new(
                    person, getUtility(ILaunchBag).login, newemail,
                    LoginTokenType.VALIDATEEMAIL)
        token.sendEmailValidationRequest(self.request.getApplicationURL())

        self.message = (
                "A confirmation message has been sent to '%s'. "
                "Follow the instructions in that message to confirm that the "
                "address is yours. "
                "(If the message doesn't arrive in a few minutes, your mail "
                "provider might use 'greylisting', which could delay the "
                "message for up to an hour or two.)" % newemail)

    def _setPreferred(self):
        """Set the selected email as preferred for the person in context."""
        email = self.request.form.get("VALIDATED_SELECTED")
        if email is None:
            self.message = (
                "To set your contact address you have to choose an address "
                "from the list of confirmed addresses and click on Set as "
                "Contact Address.")
            return
        elif isinstance(email, list):
            self.message = (
                    "Only one email address can be set as your contact "
                    "address. Please select the one you want and click on "
                    "Set as Contact Address.")
            return

        emailset = getUtility(IEmailAddressSet)
        emailaddress = emailset.getByEmail(email)
        assert emailaddress.person.id == self.context.id, (
                "differing ids in emailaddress.person.id(%s,%d) == "
                "self.context.id(%s,%d) (%s)"
                % (emailaddress.person.name, emailaddress.person.id,
                   self.context.name, self.context.id, emailaddress.email))

        if emailaddress.status != EmailAddressStatus.VALIDATED:
            self.message = (
                "%s is already set as your contact address." % email)
            return
        self.context.setPreferredEmail(emailaddress)
        self.message = "Your contact address has been changed to: %s" % email


class TeamReassignmentView(ObjectReassignmentView):

    ownerOrMaintainerAttr = 'teamowner'
    schema = ITeamReassignment

    def __init__(self, context, request):
        ObjectReassignmentView.__init__(self, context, request)
        self.callback = self._addOwnerAsMember

    @property
    def contextName(self):
        return self.context.browsername

    def _addOwnerAsMember(self, team, oldOwner, newOwner):
        """Add the new and the old owners as administrators of the team.

        When a user creates a new team, he is added as an administrator of
        that team. To be consistent with this, we must make the new owner an
        administrator of the team. This rule is ignored only if the new owner
        is an inactive member of the team, as that means he's not interested
        in being a member. The same applies to the old owner.
        """
        # Both new and old owners won't be added as administrators of the team
        # only if they're inactive members. If they're either active or
        # proposed members they'll be made administrators of the team.
        if newOwner not in team.inactivemembers:
            team.addMember(
                newOwner, reviewer=oldOwner,
                status=TeamMembershipStatus.ADMIN, force_team_add=True)
        if oldOwner not in team.inactivemembers:
            team.addMember(
                oldOwner, reviewer=oldOwner,
                status=TeamMembershipStatus.ADMIN, force_team_add=True)


class PersonLatestQuestionsView(LaunchpadView):
    """View used by the porlet displaying the latest questions made by
    a person.
    """

    @cachedproperty
    def getLatestQuestions(self, quantity=5):
        """Return <quantity> latest questions created for this target. """
        return self.context.searchQuestions(
            participation=QuestionParticipation.OWNER)[:quantity]


class PersonSearchQuestionsView(SearchQuestionsView):
    """View used to search and display questions in which an IPerson is
    involved.
    """

    display_target_column = True

    @property
    def pageheading(self):
        """See `SearchQuestionsView`."""
        return _('Questions involving $name',
                 mapping=dict(name=self.context.displayname))

    @property
    def empty_listing_message(self):
        """See `SearchQuestionsView`."""
        return _('No questions  involving $name found with the '
                 'requested statuses.',
                 mapping=dict(name=self.context.displayname))


class SearchAnsweredQuestionsView(SearchQuestionsView):
    """View used to search and display questions answered by an IPerson."""

    display_target_column = True

    def getDefaultFilter(self):
        """See `SearchQuestionsView`."""
        return dict(participation=QuestionParticipation.ANSWERER)

    @property
    def pageheading(self):
        """See `SearchQuestionsView`."""
        return _('Questions answered by $name',
                 mapping=dict(name=self.context.displayname))

    @property
    def empty_listing_message(self):
        """See `SearchQuestionsView`."""
        return _('No questions answered by $name found with the '
                 'requested statuses.',
                 mapping=dict(name=self.context.displayname))


class SearchAssignedQuestionsView(SearchQuestionsView):
    """View used to search and display questions assigned to an IPerson."""

    display_target_column = True

    def getDefaultFilter(self):
        """See `SearchQuestionsView`."""
        return dict(participation=QuestionParticipation.ASSIGNEE)

    @property
    def pageheading(self):
        """See `SearchQuestionsView`."""
        return _('Questions assigned to $name',
                 mapping=dict(name=self.context.displayname))

    @property
    def empty_listing_message(self):
        """See `SearchQuestionsView`."""
        return _('No questions assigned to $name found with the '
                 'requested statuses.',
                 mapping=dict(name=self.context.displayname))


class SearchCommentedQuestionsView(SearchQuestionsView):
    """View used to search and show questions commented on by an IPerson."""

    display_target_column = True

    def getDefaultFilter(self):
        """See `SearchQuestionsView`."""
        return dict(participation=QuestionParticipation.COMMENTER)

    @property
    def pageheading(self):
        """See `SearchQuestionsView`."""
        return _('Questions commented on by $name ',
                 mapping=dict(name=self.context.displayname))

    @property
    def empty_listing_message(self):
        """See `SearchQuestionsView`."""
        return _('No questions commented on by $name found with the '
                 'requested statuses.',
                 mapping=dict(name=self.context.displayname))


class SearchCreatedQuestionsView(SearchQuestionsView):
    """View used to search and display questions created by an IPerson."""

    display_target_column = True

    def getDefaultFilter(self):
        """See `SearchQuestionsView`."""
        return dict(participation=QuestionParticipation.OWNER)

    @property
    def pageheading(self):
        """See `SearchQuestionsView`."""
        return _('Questions asked by $name',
                 mapping=dict(name=self.context.displayname))

    @property
    def empty_listing_message(self):
        """See `SearchQuestionsView`."""
        return _('No questions asked by $name found with the '
                 'requested statuses.',
                 mapping=dict(name=self.context.displayname))


class SearchNeedAttentionQuestionsView(SearchQuestionsView):
    """View used to search and show questions needing an IPerson attention."""

    display_target_column = True

    def getDefaultFilter(self):
        """See `SearchQuestionsView`."""
        return dict(needs_attention=True)

    @property
    def pageheading(self):
        """See `SearchQuestionsView`."""
        return _("Questions needing $name's attention",
                 mapping=dict(name=self.context.displayname))

    @property
    def empty_listing_message(self):
        """See `SearchQuestionsView`."""
        return _("No questions need $name's attention.",
                 mapping=dict(name=self.context.displayname))


class SearchSubscribedQuestionsView(SearchQuestionsView):
    """View used to search and show questions subscribed to by an IPerson."""

    display_target_column = True

    def getDefaultFilter(self):
        """See `SearchQuestionsView`."""
        return dict(participation=QuestionParticipation.SUBSCRIBER)

    @property
    def pageheading(self):
        """See `SearchQuestionsView`."""
        return _('Questions $name is subscribed to',
                 mapping=dict(name=self.context.displayname))

    @property
    def empty_listing_message(self):
        """See `SearchQuestionsView`."""
        return _('No questions subscribed to by $name found with the '
                 'requested statuses.',
                 mapping=dict(name=self.context.displayname))


class PersonAnswerContactForView(LaunchpadView):
    """View used to show all the IQuestionTargets that an IPerson is an answer
    contact for.
    """

    @cachedproperty
    def direct_question_targets(self):
        """List of targets that the IPerson is a direct answer contact.

        Return a list of IQuestionTargets sorted alphabetically by title.
        """
        return sorted(
            self.context.getDirectAnswerQuestionTargets(),
            key=attrgetter('title'))

    @cachedproperty
    def team_question_targets(self):
        """List of IQuestionTargets for the context's team membership.

        Sorted alphabetically by title.
        """
        return sorted(
            self.context.getTeamAnswerQuestionTargets(),
            key=attrgetter('title'))

    def showRemoveYourselfLink(self):
        """The link is shown when the page is in the user's own profile."""
        return self.user == self.context


class PersonAnswersMenu(ApplicationMenu):

    usedfor = IPerson
    facet = 'answers'
    links = ['answered', 'assigned', 'created', 'commented', 'need_attention',
             'subscribed', 'answer_contact_for']

    def answer_contact_for(self):
        summary = "Projects for which %s is an answer contact for" % (
            self.context.displayname)
        return Link('+answer-contact-for', 'Answer contact for', summary)

    def answered(self):
        summary = 'Questions answered by %s' % self.context.displayname
        return Link(
            '+answeredquestions', 'Answered', summary, icon='question')

    def assigned(self):
        summary = 'Questions assigned to %s' % self.context.displayname
        return Link(
            '+assignedquestions', 'Assigned', summary, icon='question')

    def created(self):
        summary = 'Questions asked by %s' % self.context.displayname
        return Link('+createdquestions', 'Asked', summary, icon='question')

    def commented(self):
        summary = 'Questions commented on by %s' % (
            self.context.displayname)
        return Link(
            '+commentedquestions', 'Commented', summary, icon='question')

    def need_attention(self):
        summary = 'Questions needing %s attention' % (
            self.context.displayname)
        return Link('+needattentionquestions', 'Need attention', summary,
                    icon='question')

    def subscribed(self):
        text = 'Subscribed'
        summary = 'Questions subscribed to by %s' % (
                self.context.displayname)
        return Link('+subscribedquestions', text, summary, icon='question')


class PersonBranchesView(BranchListingView):
    """View for branch listing for a person."""

    extra_columns = ('author', 'product', 'role')

    def _branches(self):
        return getUtility(IBranchSet).getBranchesForPerson(
            self.context, self.selected_lifecycle_status, self.user,
            self.sort_by)

    @cachedproperty
    def _subscribed_branches(self):
        return set(getUtility(IBranchSet).getBranchesSubscribedByPerson(
            self.context, [], self.user))

    def roleForBranch(self, branch):
        person = self.context
        if branch.author == person:
            return 'Author'
        elif branch.owner == person:
            return 'Registrant'
        elif branch in self._subscribed_branches:
            return 'Subscriber'
        else:
            return 'Team Branch'


class PersonAuthoredBranchesView(BranchListingView):
    """View for branch listing for a person's authored branches."""

    extra_columns = ('product',)
    title_prefix = 'Authored'
    no_sort_by = (BranchListingSort.AUTHOR,)

    def _branches(self):
        return getUtility(IBranchSet).getBranchesAuthoredByPerson(
            self.context, self.selected_lifecycle_status, self.user,
            self.sort_by)


class PersonRegisteredBranchesView(BranchListingView):
    """View for branch listing for a person's registered branches."""

    extra_columns = ('author', 'product')
    title_prefix = 'Registered'
    no_sort_by = (BranchListingSort.REGISTRANT,)

    def _branches(self):
        return getUtility(IBranchSet).getBranchesRegisteredByPerson(
            self.context, self.selected_lifecycle_status, self.user,
            self.sort_by)


class PersonSubscribedBranchesView(BranchListingView):
    """View for branch listing for a person's subscribed branches."""

    extra_columns = ('author', 'product')
    title_prefix = 'Subscribed'

    def _branches(self):
        return getUtility(IBranchSet).getBranchesSubscribedByPerson(
            self.context, self.selected_lifecycle_status, self.user,
            self.sort_by)


class PersonTeamBranchesView(LaunchpadView):
    """View for team branches portlet."""

    @cachedproperty
    def teams_with_branches(self):
        return [team for team in self.context.teams_participated_in
                if team.branches.count() > 0 and team != self.context]
<|MERGE_RESOLUTION|>--- conflicted
+++ resolved
@@ -107,22 +107,7 @@
 from canonical.cachedproperty import cachedproperty
 
 from canonical.launchpad.interfaces import (
-<<<<<<< HEAD
-    AccountStatus, ISSHKeySet, IPersonSet, IEmailAddressSet, IWikiNameSet,
-    ICountry, IJabberIDSet, IIrcIDSet, ILaunchBag, ILoginTokenSet,
-    IPasswordEncryptor, ISignedCodeOfConductSet, IGPGKeySet, IGPGHandler,
-    UBUNTU_WIKI_URL, ITeamMembershipSet, IObjectReassignment,
-    ITeamReassignment, IPollSubset, IPerson, ICalendarOwner, ITeam, IPollSet,
-    IAdminRequestPeopleMerge, NotFoundError, UNRESOLVED_BUGTASK_STATUSES,
-    IPersonChangePassword, GPGKeyNotFoundError, UnexpectedFormData,
-    ILanguageSet, INewPerson, IRequestPreferredLanguages, IPersonClaim,
-    IPOTemplateSet, BugTaskStatus, BugTaskSearchParams, IBranchSet,
-    ITeamMembership, DAYS_BEFORE_EXPIRATION_WARNING_IS_SENT, LoginTokenType,
-    SSHKeyType, EmailAddressStatus, TeamMembershipStatus,
-    TeamSubscriptionPolicy, PersonCreationRationale,
-    TeamMembershipRenewalPolicy, QuestionParticipation)
-=======
-    BranchListingSort, BugTaskSearchParams, BugTaskStatus,
+    AccountStatus, BranchListingSort, BugTaskSearchParams, BugTaskStatus,
     DAYS_BEFORE_EXPIRATION_WARNING_IS_SENT, EmailAddressStatus,
     GPGKeyNotFoundError, IBranchSet, ICountry, IEmailAddressSet,
     IGPGHandler, IGPGKeySet, IIrcIDSet, IJabberIDSet, ILanguageSet,
@@ -135,7 +120,6 @@
     SpecificationFilter, SSHKeyType, TeamMembershipRenewalPolicy,
     TeamMembershipStatus, TeamSubscriptionPolicy, UBUNTU_WIKI_URL,
     UnexpectedFormData, UNRESOLVED_BUGTASK_STATUSES)
->>>>>>> 5490f19c
 
 from canonical.launchpad.browser.bugtask import (
     BugListingBatchNavigator, BugTaskSearchListingView)
