--- conflicted
+++ resolved
@@ -135,11 +135,11 @@
     """Send email notifications about a branch."""
 
     def __init__(self, subject, template_name, recipients, from_address,
-                 delta=None, contents=None, diff_job=None, message_id=None):
+                 delta=None, contents=None, diff=None, message_id=None):
         BaseMailer.__init__(self, subject, template_name, recipients,
                             from_address, delta, message_id)
         self.contents = contents
-        self.diff_job = diff_job
+        self.diff = diff
 
     @classmethod
     def forBranchModified(klass, branch, recipients, from_address, delta):
@@ -163,11 +163,7 @@
                 recipient_dict[recipient] = subscriber_reason
         subject = klass._branchSubject(db_branch, subject)
         return klass(subject, 'branch-modified.txt', recipient_dict,
-<<<<<<< HEAD
-            from_address, contents=contents, diff_job=diff_job)
-=======
             from_address, contents=contents, diff=diff)
->>>>>>> 5cfafef9
 
     @staticmethod
     def _branchSubject(db_branch, subject=None):
@@ -178,28 +174,25 @@
             branch_title = ''
         return '[Branch %s] %s' % (db_branch.unique_name, branch_title)
 
-<<<<<<< HEAD
-=======
     def _diffText(self, max_diff):
         if self.diff is None:
-            return self.contents
+            return ''
         diff_size = self.diff.count('\n') + 1
         if max_diff != BranchSubscriptionDiffSize.WHOLEDIFF:
             if max_diff == BranchSubscriptionDiffSize.NODIFF:
                 contents = self.contents
             elif diff_size > max_diff.value:
                 diff_msg = (
-                    'The size of the diff (%d lines) is larger than your '
+                    '\nThe size of the diff (%d lines) is larger than your '
                     'specified limit of %d lines' % (
                     diff_size, max_diff.value))
-                contents = "%s\n%s" % (self.contents, diff_msg)
+                contents = diff_msg
             else:
-                contents = "%s\n%s" % (self.contents, self.diff)
-        else:
-            contents = "%s\n%s" % (self.contents, self.diff)
+                contents = '\n' + self.diff
+        else:
+            contents = '\n' + self.diff
         return contents
 
->>>>>>> 5cfafef9
     def _getTemplateParams(self, email):
         params = BaseMailer._getTemplateParams(self, email)
         reason, rationale = self._recipients.getReason(email)
@@ -216,49 +209,10 @@
         else:
             params['unsubscribe'] = ''
         params['contents'] = self.contents
-        params['diff'] = '%s'
+        params['diff'] = self._diffText(reason.max_diff_lines)
         params.setdefault('delta', '')
         return params
 
     @staticmethod
     def _format_user_address(user):
-<<<<<<< HEAD
-        return format_address(user.displayname, user.preferredemail.email)
-
-    def queue(self, recipient_people=None):
-        jobs = []
-        source = getUtility(ICodeMailJobSource)
-        for email, to_address in self.iterRecipients(recipient_people):
-            message_id = self.message_id
-            if message_id is None:
-                message_id = get_msgid()
-            reason, rationale = self._recipients.getReason(email)
-            if reason.branch.product is not None:
-                branch_project_name = reason.branch.product.name
-            else:
-                branch_project_name = None
-            if reason.max_diff_lines is None:
-                max_diff_lines_value = None
-            else:
-                max_diff_lines_value = reason.max_diff_lines.value
-            mail = source.create(
-                from_address=self.from_address,
-                to_address=to_address,
-                rationale=rationale,
-                branch_url=reason.branch.unique_name,
-                subject=self._getSubject(email),
-                body=self._getBody(email),
-                footer='',
-                message_id=message_id,
-                in_reply_to=self._getInReplyTo(),
-                reply_to_address = self._getReplyToAddress(),
-                branch_project_name = branch_project_name,
-                max_diff_lines=max_diff_lines_value
-                )
-            if self.diff_job is not None:
-                mail.job.addPrerequisite(self.diff_job.job)
-            jobs.append(mail)
-        return jobs
-=======
-        return format_address(user.displayname, user.preferredemail.email)
->>>>>>> 5cfafef9
+        return format_address(user.displayname, user.preferredemail.email)