--- conflicted
+++ resolved
@@ -283,39 +283,6 @@
     'cve-update.txt': LayeredDocFileSuite(
             '../doc/cve-update.txt',
             setUp=cveSetUp, tearDown=tearDown, layer=LaunchpadZopelessLayer
-            ),
-<<<<<<< HEAD
-    'archive-signing.txt': LayeredDocFileSuite(
-            '../doc/archive-signing.txt',
-            setUp=archivepublisherSetUp, layer=LaunchpadZopelessLayer,
-=======
-    'nascentupload.txt': LayeredDocFileSuite(
-            '../doc/nascentupload.txt',
-            setUp=uploaderSetUp, tearDown=uploaderTearDown,
-            layer=LaunchpadZopelessLayer,
-            ),
-    'build-notification.txt': LayeredDocFileSuite(
-            '../doc/build-notification.txt',
-            setUp=builddmasterSetUp,
-            layer=LaunchpadZopelessLayer,
-            ),
-    'buildd-slavescanner.txt': LayeredDocFileSuite(
-            '../doc/buildd-slavescanner.txt',
-            setUp=builddmasterSetUp,
-            layer=LaunchpadZopelessLayer,
-            stdout_logging_level=logging.WARNING
-            ),
-    'buildd-slave.txt': LayeredDocFileSuite(
-            '../doc/buildd-slave.txt',
-            setUp=setUp, tearDown=tearDown,
-            layer=LaunchpadZopelessLayer,
-            stdout_logging_level=logging.WARNING
-            ),
-    'buildd-scoring.txt': LayeredDocFileSuite(
-            '../doc/buildd-scoring.txt',
-            setUp=builddmasterSetUp,
-            layer=LaunchpadZopelessLayer,
->>>>>>> 9818e10e
             ),
     'close-account.txt': LayeredDocFileSuite(
             '../doc/close-account.txt', setUp=setUp, tearDown=tearDown,
