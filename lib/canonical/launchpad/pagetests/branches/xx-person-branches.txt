--- conflicted
+++ resolved
@@ -32,22 +32,14 @@
 If a person does not have any related branches, we should print an informative
 message.
 
-<<<<<<< HEAD
-  >>> browser.open('http://code.launchpad.dev/~ddaa')
-=======
-  >>> browser.open('http://launchpad.dev/~kinnison/+branches')
->>>>>>> 813c644e
+  >>> browser.open('http://code.launchpad.dev/~kinnison')
   >>> print browser.contents
   <!DOCTYPE...
   ...There are no branches related to Daniel Silverstone...
 
 This informative message should also appear in the detailed branch listing.
 
-<<<<<<< HEAD
-  >>> browser.open('http://code.launchpad.dev/~ddaa/+branchlisting')
-=======
-  >>> browser.open('http://launchpad.dev/~kinnison/+branchlisting')
->>>>>>> 813c644e
+  >>> browser.open('http://code.launchpad.dev/~kinnison/+branchlisting')
   >>> print browser.contents
   <!DOCTYPE...
   ...There are no branches related to Daniel Silverstone...
