= Personal Home Pages =

Launchpad creates profiles for people that have contributed to free
software (e.g. in a bug import or a translation template upload). It's
clearly stated that those people don't use Launchpad and why there's a
profile for them.

    >>> browser.open('http://launchpad.dev/~matsubara')
    >>> browser.title
    'Diogo Matsubara does not use Launchpad'

    >>> content = find_main_content(browser.contents).find('p')
    >>> print extract_text(content)
    Diogo Matsubara does not use Launchpad. This page was created on
    2006-12-13 when importing the Portuguese...


== Email address disclosure ==

Mark has a registered email address, and he has chosen to disclose it to
the world. Anonymous users cannot see Mark's address

    >>> anon_browser.open('http://launchpad.dev/~sabdfl')
    >>> print extract_text(
    ...     find_tag_by_id(anon_browser.contents, 'contact-details'))
    Email: Log in for email information.
    ...

A logged in user such as Sample Person, can see Mark's addresses.

    >>> sample_browser = setupBrowser(auth='Basic test@canonical.com:test')
    >>> sample_browser.open('http://launchpad.dev/~sabdfl')
    >>> print extract_text(
    ...     find_tag_by_id(sample_browser.contents, 'contact-details'))
    Email: mark@hbd.com
    ...

As for Sample Person, he has chosen not to disclose his email addresses.
unprivileged users like No Privileges Person cannot see his addresses:

    >>> user_browser.open('http://launchpad.dev/~name12')
    >>> print extract_text(
    ...     find_tag_by_id(user_browser.contents, 'contact-details'))
    Email: No public address provided.
    ...

But Foo Bar can:

    >>> admin_browser.open('http://launchpad.dev/~name12')
    >>> print extract_text(
    ...     find_tag_by_id(admin_browser.contents, 'contact-details'))
    Email: test@canonical.com
    (Contact this user)
           testing@canonical.com
    ...

<<<<<<< HEAD
=======

== Jabber IDs ==

A person's jabber IDs are only show to authenticated users.

    >>> user_browser.open('http://launchpad.dev/~sabdfl')
    >>> print extract_text(
    ...     find_tag_by_id(user_browser.contents, 'contact-details'))
    Email:...
    Jabber: markshuttleworth@jabber.org
    ...

    >>> anon_browser.open('http://launchpad.dev/~sabdfl')
    >>> print extract_text(
    ...     find_tag_by_id(anon_browser.contents, 'contact-details'))
    Email:...
    Jabber: &lt;email address hidden&gt;
    ...


== OpenPGP keys ==

In order to avoid email harvesters to find a person's email addresses just by
following the link to that person's OpenPGP keys, only authenticated users can
see the key ID with a link to the keyserver.

    >>> import re
    >>> user_browser.open('http://launchpad.dev/~name16')
    >>> details = find_tag_by_id(user_browser.contents, 'contact-details')
    >>> opengpg = details.find('th', text='OpenPGP keys:').parent.parent
    >>> print re.sub('\s+', ' ', str(opengpg))
    <tr>...<a href="http://keyserver...> 12345678</a>...

    >>> anon_browser.open('http://launchpad.dev/~name16')
    >>> details = find_tag_by_id(anon_browser.contents, 'contact-details')
    >>> opengpg = details.find('th', text='OpenPGP keys:').parent.parent
    >>> print re.sub('\s+', ' ', str(opengpg))
    <tr>...<td> 12345678 </td>...

>>>>>>> 04dfed0a

== Summary Pagelets ==

A person's homepage also lists Karma and status information:

    >>> browser.open('http://launchpad.dev/~sabdfl')
    >>> print extract_text(find_tag_by_id(browser.contents, 'portlet-details'))
    Bragging rights
    Member since: 2005-06-06
    Karma: 130

Negative Ubuntero status is only displayed for yourself; others won't
see it:

    >>> "Ubuntero:" in browser.contents
    False

    >>> browser = setupBrowser(auth='Basic mark@hbd.com:test')
    >>> browser.open('http://launchpad.dev/~sabdfl')
    >>> print extract_text(find_tag_by_id(browser.contents, 'portlet-details'))
    Bragging rights
    ...
    Ubuntero: No

You can grab certain bits of information programatically:

    >>> print extract_text(find_tag_by_id(browser.contents, 'karma-total'))
    130
    >>> print extract_text(find_tag_by_id(browser.contents, 'member-since'))
    2005-06-06

Teams don't have member-since; they have created-date:

    >>> browser.open('http://launchpad.dev/~guadamen')
    >>> print extract_text(find_tag_by_id(browser.contents, 'created-date'))
    2005-06-06


=== Time zones ===

The user's time zone is displayed next to their location details:

    >>> browser.open('http://launchpad.dev/~name12')
    >>> print extract_text(
    ...     find_tag_by_id(browser.contents, 'portlet-map'))
    Location
    Time zone: Australia/Perth

Teams don't have a time zone field.

    >>> browser.open('http://launchpad.dev/~guadamen')
    >>> 'Time zone' in extract_text(
    ...     find_tag_by_id(browser.contents, 'portlet-map'))
    False


== Table of contributions ==

A person's home page also displays a table with the contributions made by that
person. This table includes 5 projects in which this person is most active
and also the areas in which (s)he worked on each project.

    >>> anon_browser.open('http://launchpad.dev/~name16')
    >>> table = find_tag_by_id(anon_browser.contents, 'contributions')
    >>> for tr in table.findAll('tr'):
    ...     print tr.find('th').find('a').renderContents()
    ...     for td in tr.findAll('td'):
    ...         img = td.find('img')
    ...         if img is not None:
    ...             print "\t", img['title']
    The Evolution Groupware ...
       Bug Management
       Translations in Rosetta
    Ubuntu Linux
       Bug Management
    Gnome Baker
       Bug Management
    Mozilla Thunderbird
       Bug Management
    Mozilla Firefox
       Bug Management

If the person hasn't made any contributions, the table is not present in its
page.

    >>> anon_browser.open('http://launchpad.dev/~jdub')
    >>> print find_tag_by_id(anon_browser.contents, 'contributions')
    None

The same for teams.

    >>> anon_browser.open('http://launchpad.dev/~ubuntu-team')
    >>> print find_tag_by_id(anon_browser.contents, 'contributions')
    None<|MERGE_RESOLUTION|>--- conflicted
+++ resolved
@@ -54,8 +54,6 @@
            testing@canonical.com
     ...
 
-<<<<<<< HEAD
-=======
 
 == Jabber IDs ==
 
@@ -95,7 +93,6 @@
     >>> print re.sub('\s+', ' ', str(opengpg))
     <tr>...<td> 12345678 </td>...
 
->>>>>>> 04dfed0a
 
 == Summary Pagelets ==
 
