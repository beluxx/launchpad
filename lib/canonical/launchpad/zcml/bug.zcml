--- conflicted
+++ resolved
@@ -27,26 +27,16 @@
                         productinfestations packageinfestations watches
                         externalrefs cves cve_links duplicates
                         attachments tickets specifications followup_subject
-<<<<<<< HEAD
-                        subscribe unsubscribe isSubscribed messages
-                        notificationRecipientAddresses hasBranch
-                        security_related tags getMessageChunks
-                        canBeNominatedFor getNominationFor getNominations" />
-=======
                         isSubscribed messages notificationRecipientAddresses
                         hasBranch security_related tags getMessageChunks
-                        isSubscribedToDupes" />
->>>>>>> 7a95f0cb
+                        isSubscribedToDupes canBeNominatedFor getNominationFor
+                        getNominations" />
         <require
             permission="launchpad.Edit"
             attributes="addChangeNotification addCommentNotification addWatch
                         linkCVE unlinkCVE findCvesInText newMessage
-<<<<<<< HEAD
-                        linkMessage addBranch addAttachment addNomination"
-=======
                         linkMessage addBranch addAttachment unsubscribeFromDupes
-                        subscribe unsubscribe"
->>>>>>> 7a95f0cb
+                        subscribe unsubscribe addNomination"
             set_attributes="datecreated date_last_updated name title description
                             ownerID owner duplicateof communityscore
                             communitytimestamp hits hitstimestamp activityscore
