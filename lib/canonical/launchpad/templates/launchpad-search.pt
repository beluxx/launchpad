--- conflicted
+++ resolved
@@ -9,12 +9,8 @@
 
 <div metal:fill-slot="main">
 
-<<<<<<< HEAD
-  <div id="applications" tal:content="structure context/@@+applicationbuttons" />
-=======
   <div id="applications"
        tal:content="structure context/@@+applicationbuttons/register" />
->>>>>>> 26056d66
 
   <div id="mainarea">
   <div class="t">
