# Copyright 2004-2007 Canonical Ltd.  All rights reserved.
# _valid_nick() in generate_nick causes E1101
# vars() causes W0612
# pylint: disable-msg=E0611,W0212,E1101,W0612

"""Implementation classes for a Person."""

__metaclass__ = type
__all__ = [
    'IrcID',
    'IrcIDSet',
    'JabberID',
    'JabberIDSet',
    'Person',
    'PersonSet',
    'SSHKey',
    'SSHKeySet',
    'WikiName',
    'WikiNameSet']

from datetime import datetime, timedelta
import pytz

from zope.interface import implements, alsoProvides
from zope.component import getUtility
from zope.event import notify
from zope.security.proxy import removeSecurityProxy
from sqlobject import (
    BoolCol, ForeignKey, IntCol, SQLMultipleJoin, SQLObjectNotFound,
    SQLRelatedJoin, StringCol)
from sqlobject.sqlbuilder import AND, OR, SQLConstant
from storm.store import Store

from canonical.config import config
from canonical.database import postgresql
from canonical.database.constants import UTC_NOW
from canonical.database.datetimecol import UtcDateTimeCol
from canonical.database.enumcol import EnumCol
from canonical.database.sqlbase import (
    cursor, quote, quote_like, sqlvalues, SQLBase)

from canonical.foaf import nickname
from canonical.cachedproperty import cachedproperty

from canonical.launchpad.database.account import Account
from canonical.launchpad.database.answercontact import AnswerContact
from canonical.launchpad.database.karma import KarmaCategory
from canonical.launchpad.database.language import Language
from canonical.launchpad.database.oauth import OAuthAccessToken
from canonical.launchpad.database.personlocation import PersonLocation
from canonical.launchpad.database.structuralsubscription import (
    StructuralSubscription)
from canonical.launchpad.database.translationrelicensingagreement import (
    TranslationRelicensingAgreement)
from canonical.launchpad.event.karma import KarmaAssignedEvent
from canonical.launchpad.event.team import JoinTeamEvent, TeamInvitationEvent
from canonical.launchpad.helpers import (
    contactEmailAddresses, get_email_template, shortlist)

from canonical.launchpad.interfaces.account import (
    AccountCreationRationale, AccountStatus, IAccountSet,
    INACTIVE_ACCOUNT_STATUSES)
from canonical.launchpad.interfaces.archive import ArchivePurpose
from canonical.launchpad.interfaces.archivepermission import (
    IArchivePermissionSet)
from canonical.launchpad.interfaces.bugtask import (
    BugTaskSearchParams, IBugTaskSet)
from canonical.launchpad.interfaces.bugtarget import IBugTarget
from canonical.launchpad.interfaces.codeofconduct import (
    ISignedCodeOfConductSet)
from canonical.launchpad.interfaces.distribution import IDistribution
from canonical.launchpad.interfaces.emailaddress import (
    EmailAddressStatus, IEmailAddress, IEmailAddressSet, InvalidEmailAddress)
from canonical.launchpad.interfaces.gpg import IGPGKeySet
from canonical.launchpad.interfaces.hwdb import IHWSubmissionSet
from canonical.launchpad.interfaces.irc import IIrcID, IIrcIDSet
from canonical.launchpad.interfaces.jabber import IJabberID, IJabberIDSet
from canonical.launchpad.interfaces.launchpad import (
    IHasIcon, IHasLogo, IHasMugshot, ILaunchpadCelebrities)
from canonical.launchpad.interfaces.launchpadstatistic import (
    ILaunchpadStatisticSet)
from canonical.launchpad.interfaces.logintoken import (
    ILoginTokenSet, LoginTokenType)
from canonical.launchpad.interfaces.mailinglist import (
    IMailingListSet, PostedMessageStatus)
from canonical.launchpad.interfaces.mailinglistsubscription import (
    MailingListAutoSubscribePolicy)
from canonical.launchpad.interfaces.person import (
<<<<<<< HEAD
    InvalidName, IPerson, IPersonSet, ITeam, IHasPersonNavigationMenu,
    JoinNotAllowed, NameAlreadyTaken, PersonCreationRationale,
    PersonVisibility, PersonalStanding, TeamMembershipRenewalPolicy,
    TeamSubscriptionPolicy)
=======
    InvalidName, IPerson, IPersonSet, ITeam, JoinNotAllowed, NameAlreadyTaken,
    PersonCreationRationale, PersonVisibility, PersonalStanding,
    TeamMembershipRenewalPolicy, TeamSubscriptionPolicy)
from canonical.launchpad.interfaces.personnotification import (
    IPersonNotificationSet)
>>>>>>> b08022cc
from canonical.launchpad.interfaces.pillar import IPillarNameSet
from canonical.launchpad.interfaces.product import IProduct
from canonical.launchpad.interfaces.publishing import PackagePublishingStatus
from canonical.launchpad.interfaces.questioncollection import (
    QUESTION_STATUS_DEFAULT_SEARCH)
from canonical.launchpad.interfaces.revision import IRevisionSet
from canonical.launchpad.interfaces.salesforce import (
    ISalesforceVoucherProxy, VOUCHER_STATUSES)
from canonical.launchpad.interfaces.shipit import (
    ShipItConstants, ShippingRequestStatus)
from canonical.launchpad.interfaces.specification import (
    SpecificationDefinitionStatus, SpecificationFilter,
    SpecificationImplementationStatus, SpecificationSort)
from canonical.launchpad.interfaces.ssh import ISSHKey, ISSHKeySet, SSHKeyType
from canonical.launchpad.interfaces.teammembership import (
    TeamMembershipStatus)
from canonical.launchpad.interfaces.translationgroup import (
    ITranslationGroupSet)
from canonical.launchpad.interfaces.wikiname import (
    IWikiName, IWikiNameSet, UBUNTU_WIKI_URL)
from canonical.launchpad.webapp.interfaces import ILaunchBag

from canonical.launchpad.database.archive import Archive
from canonical.launchpad.database.codeofconduct import SignedCodeOfConduct
from canonical.launchpad.database.branch import Branch
from canonical.launchpad.database.bugtask import BugTask
from canonical.launchpad.database.emailaddress import (
    EmailAddress, HasOwnerMixin)
from canonical.launchpad.database.karma import KarmaCache, KarmaTotalCache
from canonical.launchpad.database.logintoken import LoginToken
from canonical.launchpad.database.pillar import PillarName
from canonical.launchpad.database.pofile import POFileTranslator
from canonical.launchpad.database.karma import KarmaAction, Karma
from canonical.launchpad.database.mentoringoffer import MentoringOffer
from canonical.launchpad.database.shipit import (
    MIN_KARMA_ENTRIES_TO_BE_TRUSTED_ON_SHIPIT, ShippingRequest)
from canonical.launchpad.database.sourcepackagerelease import (
    SourcePackageRelease)
from canonical.launchpad.database.specification import (
    HasSpecificationsMixin, Specification)
from canonical.launchpad.database.specificationfeedback import (
    SpecificationFeedback)
from canonical.launchpad.database.specificationsubscription import (
    SpecificationSubscription)
from canonical.launchpad.database.translationimportqueue import (
    HasTranslationImportsMixin)
from canonical.launchpad.database.teammembership import (
    TeamMembership, TeamMembershipSet, TeamParticipation)
from canonical.launchpad.database.question import QuestionPersonSearch

from canonical.launchpad.validators.email import valid_email
from canonical.launchpad.validators.name import valid_name
from canonical.launchpad.validators.person import validate_public_person


class ValidPersonCache(SQLBase):
    """Flags if a Person is active and usable in Launchpad.

    This is readonly, as this is a view in the database.
    """
    # Look Ma, no columns! (apart from id)


def validate_person_visibility(person, attr, value):
    """Validate changes in visibility.

    * Prevent teams with inconsistent connections from being made private
    * Prevent private teams with mailing lists from going public
    """
    mailing_list = getUtility(IMailingListSet).get(person.name)

    if (value == PersonVisibility.PUBLIC and
        person.visibility == PersonVisibility.PRIVATE_MEMBERSHIP and
        mailing_list is not None):
        raise ValueError('This team cannot be made public since it has '
                         'a mailing list')

    if value != PersonVisibility.PUBLIC:
        warning = person.visibility_consistency_warning
        if warning is not None:
            raise ValueError(warning)

    return value


class Person(SQLBase, HasSpecificationsMixin, HasTranslationImportsMixin):
    """A Person."""

    implements(IPerson, IHasIcon, IHasLogo, IHasMugshot,
               IHasPersonNavigationMenu)

    sortingColumns = SQLConstant(
        "person_sort_key(Person.displayname, Person.name)")
    # When doing any sort of set operations (union, intersect, except_) with
    # SQLObject we can't use sortingColumns because the table name Person is
    # not available in that context, so we use this one.
    _sortingColumnsForSetOperations = SQLConstant(
        "person_sort_key(displayname, name)")
    _defaultOrder = sortingColumns

    account = ForeignKey(dbName='account', foreignKey='Account', default=None)

    def _validate_name(self, attr, value):
        """Check that rename is allowed."""
        # Renaming a team is prohibited for any team that has a mailing list.
        # This is because renaming a mailing list is not trivial in Mailman
        # 2.1 (see Mailman FAQ item 4.70).  We prohibit such renames in the
        # team edit details view, but just to be safe, we also assert that
        # such an attempt is not being made here.  To do this, we must
        # override the SQLObject method for setting the 'name' database
        # column.  Watch out for when SQLObject is creating this row, because
        # in that case self.name isn't yet available.
        assert (self._SO_creating or
                not self.is_team or
                getUtility(IMailingListSet).get(self.name) is None), (
            'Cannot rename teams with mailing lists')
        # Everything's okay, so let SQLObject do the normal thing.
        return value

    name = StringCol(dbName='name', alternateID=True, notNull=True,
                     storm_validator=_validate_name)

    def _sync_displayname(self, attr, value):
        """Update any related Account.displayname.

        We can't do this in a DB trigger as soon the Account table will
        in a seperate database to the Person table.
        """
        if self.account is not None and self.account.displayname != value:
            self.account.displayname = value
        return value

    displayname = StringCol(dbName='displayname', notNull=True,
                            storm_validator=_sync_displayname)

    teamdescription = StringCol(dbName='teamdescription', default=None)
    homepage_content = StringCol(default=None)
    icon = ForeignKey(
        dbName='icon', foreignKey='LibraryFileAlias', default=None)
    logo = ForeignKey(
        dbName='logo', foreignKey='LibraryFileAlias', default=None)
    mugshot = ForeignKey(
        dbName='mugshot', foreignKey='LibraryFileAlias', default=None)

    # XXX StuartBishop 2008-05-13 bug=237280: The openid_identifier, password,
    # account_status and account_status_comment properties should go. Note
    # that they override # the current strict controls on Account, allowing
    # access via Person to use the less strinct controls on that interface.
    # Part of the process of removing these methods from Person will be
    # losening the permissions on Account or fixing the callsites.
    @property
    def openid_identifier(self):
        if self.account is not None:
            return removeSecurityProxy(self.account).openid_identifier

    def _get_password(self):
        # We have to remove the security proxy because the password is
        # needed before we are authenticated. I'm not overly worried because
        # this method is scheduled for demolition -- StuartBishop 20080514
        if self.account is not None:
            return removeSecurityProxy(self.account).password

    def _set_password(self, value):
        assert self.account is not None, 'No account for this Person'
        removeSecurityProxy(self.account).password = value

    password = property(_get_password, _set_password)

    def _get_account_status(self):
        if self.account is not None:
            return removeSecurityProxy(self.account).status
        else:
            return AccountStatus.NOACCOUNT

    def _set_account_status(self, value):
        assert self.account is not None, 'No account for this Person'
        removeSecurityProxy(self.account).status = value

    account_status = property(_get_account_status, _set_account_status)

    def _get_account_status_comment(self):
        if self.account is not None:
            return removeSecurityProxy(self.account).status_comment

    def _set_account_status_comment(self, value):
        assert self.account is not None, 'No account for this Person'
        removeSecurityProxy(self.account).status_comment = value

    account_status_comment = property(
            _get_account_status_comment, _set_account_status_comment)

    city = StringCol(default=None)
    phone = StringCol(default=None)
    country = ForeignKey(dbName='country', foreignKey='Country', default=None)
    province = StringCol(default=None)
    postcode = StringCol(default=None)
    addressline1 = StringCol(default=None)
    addressline2 = StringCol(default=None)
    organization = StringCol(default=None)

    teamowner = ForeignKey(dbName='teamowner', foreignKey='Person',
                           default=None,
                           storm_validator=validate_public_person)

    sshkeys = SQLMultipleJoin('SSHKey', joinColumn='person')

    renewal_policy = EnumCol(
        enum=TeamMembershipRenewalPolicy,
        default=TeamMembershipRenewalPolicy.NONE)
    subscriptionpolicy = EnumCol(
        dbName='subscriptionpolicy',
        enum=TeamSubscriptionPolicy,
        default=TeamSubscriptionPolicy.MODERATED)
    defaultrenewalperiod = IntCol(dbName='defaultrenewalperiod', default=None)
    defaultmembershipperiod = IntCol(dbName='defaultmembershipperiod',
                                     default=None)
    mailing_list_auto_subscribe_policy = EnumCol(
        enum=MailingListAutoSubscribePolicy,
        default=MailingListAutoSubscribePolicy.ON_REGISTRATION)

    merged = ForeignKey(dbName='merged', foreignKey='Person', default=None)

    datecreated = UtcDateTimeCol(notNull=True, default=UTC_NOW)
    creation_rationale = EnumCol(enum=PersonCreationRationale, default=None)
    creation_comment = StringCol(default=None)
    registrant = ForeignKey(
        dbName='registrant', foreignKey='Person', default=None,
        storm_validator=validate_public_person)
    hide_email_addresses = BoolCol(notNull=True, default=False)
    verbose_bugnotifications = BoolCol(notNull=True, default=True)

    # SQLRelatedJoin gives us also an addLanguage and removeLanguage for free
    languages = SQLRelatedJoin('Language', joinColumn='person',
                            otherColumn='language',
                            intermediateTable='PersonLanguage',
                            orderBy='englishname')

    subscribed_branches = SQLRelatedJoin(
        'Branch', joinColumn='person', otherColumn='branch',
        intermediateTable='BranchSubscription', prejoins=['product'])
    ownedBounties = SQLMultipleJoin('Bounty', joinColumn='owner',
        orderBy='id')
    reviewerBounties = SQLMultipleJoin('Bounty', joinColumn='reviewer',
        orderBy='id')
    # XXX: matsubara 2006-03-06 bug=33935:
    # Is this really needed? There's no attribute 'claimant' in the Bounty
    # database class or interface, but the column exists in the database.
    claimedBounties = SQLMultipleJoin('Bounty', joinColumn='claimant',
        orderBy='id')
    subscribedBounties = SQLRelatedJoin('Bounty', joinColumn='person',
        otherColumn='bounty', intermediateTable='BountySubscription',
        orderBy='id')
    authored_branches = SQLMultipleJoin(
        'Branch', joinColumn='author', prejoins=['product'])
    signedcocs = SQLMultipleJoin('SignedCodeOfConduct', joinColumn='owner')
    ircnicknames = SQLMultipleJoin('IrcID', joinColumn='person')
    jabberids = SQLMultipleJoin('JabberID', joinColumn='person')

    entitlements = SQLMultipleJoin('Entitlement', joinColumn='person')
    visibility = EnumCol(
        enum=PersonVisibility,
        default=PersonVisibility.PUBLIC,
        storm_validator=validate_person_visibility)

    personal_standing = EnumCol(
        enum=PersonalStanding, default=PersonalStanding.UNKNOWN,
        notNull=True)

    personal_standing_reason = StringCol(default=None)

    commercial_vouchers = None

    def _init(self, *args, **kw):
        """Mark the person as a team when created or fetched from database."""
        SQLBase._init(self, *args, **kw)
        if self.teamownerID is not None:
            alsoProvides(self, ITeam)

    def convertToTeam(self, team_owner):
        """See `IPerson`."""
        assert not self.is_team, "Can't convert a team to a team."
        assert self.account_status == AccountStatus.NOACCOUNT, (
            "Only Person entries whose account_status is NOACCOUNT can be "
            "converted into teams.")
        # Teams don't have Account records
        if self.account is not None:
            account_id = self.account.id
            self.account = None
            Account.delete(account_id)
        self.creation_rationale = None
        self.teamowner = team_owner
        alsoProvides(self, ITeam)
        # Add the owner as a team admin manually because we know what we're
        # doing and we don't want any email notifications to be sent.
        TeamMembershipSet().new(
            team_owner, self, TeamMembershipStatus.ADMIN, team_owner)

    @property
    def oauth_access_tokens(self):
        """See `IPerson`."""
        return OAuthAccessToken.select("""
            person = %s
            AND (date_expires IS NULL OR date_expires > %s)
            """ % sqlvalues(self, UTC_NOW))

    @cachedproperty('_location')
    def location(self):
        """See `IObjectWithLocation`."""
        return PersonLocation.selectOneBy(person=self)

    @property
    def time_zone(self):
        """See `IHasLocation`."""
        if self.location is None:
            return None
        return self.location.time_zone

    @property
    def latitude(self):
        """See `IHasLocation`."""
        if self.location is None:
            return None
        return self.location.latitude

    @property
    def longitude(self):
        """See `IHasLocation`."""
        if self.location is None:
            return None
        return self.location.longitude

    def setLocation(self, latitude, longitude, time_zone, user):
        """See `ISetLocation`."""
        assert not self.is_team, 'Cannot edit team location.'
        assert ((latitude is None and longitude is None) or 
                (latitude is not None and longitude is not None)), (
            "Cannot set a latitude without longitude (and vice-versa).")

        if self.location is not None:
            self.location.time_zone = time_zone
            self.location.latitude = latitude
            self.location.longitude = longitude
            self.location.last_modified_by = user
            self.location.date_last_modified = UTC_NOW
        else:
            self._location = PersonLocation(
                person=self, time_zone=time_zone, latitude=latitude,
                longitude=longitude, last_modified_by=user)

        # Make a note that we need to tell this person that their
        # information was updated by the user. We can only do this if we
        # have a validated email address for this person.
        if user != self and self.preferredemail is not None:
            mail_text = get_email_template('person-location-modified.txt')
            mail_text = mail_text % {
                'actor': user.name,
                'actor_browsername': user.browsername,
                'person': self.name}
            subject = '%s updated your location and time zone' % (
                user.browsername)
            getUtility(IPersonNotificationSet).addNotification(
                self, subject, mail_text)

    def get_translations_relicensing_agreement(self):
        """Return whether translator agrees to relicense their translations.

        If she has made no explicit decision yet, return None.
        """
        relicensing_agreement = TranslationRelicensingAgreement.selectOneBy(
            person=self)
        if relicensing_agreement is None:
            return None
        else:
            return relicensing_agreement.allow_relicensing

    def set_translations_relicensing_agreement(self, value):
        """Set a translations relicensing decision by translator.

        If she has already made a decision, overrides it with the new one.
        """
        relicensing_agreement = TranslationRelicensingAgreement.selectOneBy(
            person=self)
        if relicensing_agreement is None:
            relicensing_agreement = TranslationRelicensingAgreement(
                person=self,
                allow_relicensing=value)
        else:
            relicensing_agreement.allow_relicensing = value

    translations_relicensing_agreement = property(
        get_translations_relicensing_agreement,
        set_translations_relicensing_agreement,
        doc="See `IPerson`.")

    # specification-related joins
    @property
    def approver_specs(self):
        return shortlist(Specification.selectBy(
            approver=self, orderBy=['-datecreated']))

    @property
    def assigned_specs(self):
        return shortlist(Specification.selectBy(
            assignee=self, orderBy=['-datecreated']))

    @property
    def assigned_specs_in_progress(self):
        replacements = sqlvalues(assignee=self)
        replacements['started_clause'] = Specification.started_clause
        replacements['completed_clause'] = Specification.completeness_clause
        query = """
            (assignee = %(assignee)s)
            AND (%(started_clause)s)
            AND NOT (%(completed_clause)s)
            """ % replacements
        return Specification.select(query, orderBy=['-date_started'], limit=5)

    @property
    def created_specs(self):
        return shortlist(Specification.selectBy(
            owner=self, orderBy=['-datecreated']))

    @property
    def drafted_specs(self):
        return shortlist(Specification.selectBy(
            drafter=self, orderBy=['-datecreated']))

    @property
    def feedback_specs(self):
        return shortlist(Specification.select(
            AND(Specification.q.id == SpecificationFeedback.q.specificationID,
                SpecificationFeedback.q.reviewerID == self.id),
            clauseTables=['SpecificationFeedback'],
            orderBy=['-datecreated']))

    @property
    def subscribed_specs(self):
        specification_id = SpecificationSubscription.q.specificationID
        return shortlist(Specification.select(
            AND (Specification.q.id == specification_id,
                 SpecificationSubscription.q.personID == self.id),
            clauseTables=['SpecificationSubscription'],
            orderBy=['-datecreated']))

    # mentorship
    @property
    def mentoring_offers(self):
        """See `IPerson`"""
        return MentoringOffer.select("""MentoringOffer.id IN
        (SELECT MentoringOffer.id
            FROM MentoringOffer
            LEFT OUTER JOIN BugTask ON
                MentoringOffer.bug = BugTask.bug
            LEFT OUTER JOIN Bug ON
                BugTask.bug = Bug.id
            LEFT OUTER JOIN Specification ON
                MentoringOffer.specification = Specification.id
            WHERE
                MentoringOffer.owner = %s
                """ % sqlvalues(self.id) + """ AND (
                BugTask.id IS NULL OR NOT
                (Bug.private IS TRUE OR
                  (""" + BugTask.completeness_clause +"""))) AND (
                Specification.id IS NULL OR NOT
                (""" + Specification.completeness_clause +")))",
            )

    @property
    def team_mentorships(self):
        """See `IPerson`"""
        return MentoringOffer.select("""MentoringOffer.id IN
        (SELECT MentoringOffer.id
            FROM MentoringOffer
            JOIN TeamParticipation ON
                MentoringOffer.team = TeamParticipation.person
            LEFT OUTER JOIN BugTask ON
                MentoringOffer.bug = BugTask.bug
            LEFT OUTER JOIN Bug ON
                BugTask.bug = Bug.id
            LEFT OUTER JOIN Specification ON
                MentoringOffer.specification = Specification.id
            WHERE
                TeamParticipation.team = %s
                """ % sqlvalues(self.id) + """ AND (
                BugTask.id IS NULL OR NOT
                (Bug.private IS TRUE OR
                  (""" + BugTask.completeness_clause +"""))) AND (
                Specification.id IS NULL OR NOT
                (""" + Specification.completeness_clause +")))",
            )

    @property
    def unique_displayname(self):
        """See `IPerson`."""
        return "%s (%s)" % (self.displayname, self.name)

    @property
    def browsername(self):
        """Return a name suitable for display on a web page.

        Originally, this was calculated but now we just use displayname.
        You should continue to use this method, however, as we may want to
        change again, such as returning '$displayname ($name)'.
        """
        return self.displayname

    @property
    def has_any_specifications(self):
        """See `IHasSpecifications`."""
        return self.all_specifications.count()

    @property
    def all_specifications(self):
        return self.specifications(filter=[SpecificationFilter.ALL])

    @property
    def valid_specifications(self):
        return self.specifications(filter=[SpecificationFilter.VALID])

    def specifications(self, sort=None, quantity=None, filter=None,
                       prejoin_people=True):
        """See `IHasSpecifications`."""

        # Make a new list of the filter, so that we do not mutate what we
        # were passed as a filter
        if not filter:
            # if no filter was passed (None or []) then we must decide the
            # default filtering, and for a person we want related incomplete
            # specs
            filter = [SpecificationFilter.INCOMPLETE]

        # now look at the filter and fill in the unsaid bits

        # defaults for completeness: if nothing is said about completeness
        # then we want to show INCOMPLETE
        completeness = False
        for option in [
            SpecificationFilter.COMPLETE,
            SpecificationFilter.INCOMPLETE]:
            if option in filter:
                completeness = True
        if completeness is False:
            filter.append(SpecificationFilter.INCOMPLETE)

        # defaults for acceptance: in this case we have nothing to do
        # because specs are not accepted/declined against a person

        # defaults for informationalness: we don't have to do anything
        # because the default if nothing is said is ANY

        # if no roles are given then we want everything
        linked = False
        roles = set([
            SpecificationFilter.CREATOR,
            SpecificationFilter.ASSIGNEE,
            SpecificationFilter.DRAFTER,
            SpecificationFilter.APPROVER,
            SpecificationFilter.FEEDBACK,
            SpecificationFilter.SUBSCRIBER])
        for role in roles:
            if role in filter:
                linked = True
        if not linked:
            for role in roles:
                filter.append(role)

        # sort by priority descending, by default
        if sort is None or sort == SpecificationSort.PRIORITY:
            order = ['-priority', 'Specification.definition_status',
                     'Specification.name']
        elif sort == SpecificationSort.DATE:
            order = ['-Specification.datecreated', 'Specification.id']

        # figure out what set of specifications we are interested in. for
        # products, we need to be able to filter on the basis of:
        #
        #  - role (owner, drafter, approver, subscriber, assignee etc)
        #  - completeness.
        #  - informational.
        #

        # in this case the "base" is quite complicated because it is
        # determined by the roles so lets do that first

        base = '(1=0'  # we want to start with a FALSE and OR them
        if SpecificationFilter.CREATOR in filter:
            base += ' OR Specification.owner = %(my_id)d'
        if SpecificationFilter.ASSIGNEE in filter:
            base += ' OR Specification.assignee = %(my_id)d'
        if SpecificationFilter.DRAFTER in filter:
            base += ' OR Specification.drafter = %(my_id)d'
        if SpecificationFilter.APPROVER in filter:
            base += ' OR Specification.approver = %(my_id)d'
        if SpecificationFilter.SUBSCRIBER in filter:
            base += """ OR Specification.id in
                (SELECT specification FROM SpecificationSubscription
                 WHERE person = %(my_id)d)"""
        if SpecificationFilter.FEEDBACK in filter:
            base += """ OR Specification.id in
                (SELECT specification FROM SpecificationFeedback
                 WHERE reviewer = %(my_id)d)"""
        base += ') '

        # filter out specs on inactive products
        base += """AND (Specification.product IS NULL OR
                        Specification.product NOT IN
                         (SELECT Product.id FROM Product
                          WHERE Product.active IS FALSE))
                """

        base = base % {'my_id': self.id}

        query = base
        # look for informational specs
        if SpecificationFilter.INFORMATIONAL in filter:
            query += (' AND Specification.implementation_status = %s' %
                quote(SpecificationImplementationStatus.INFORMATIONAL))

        # filter based on completion. see the implementation of
        # Specification.is_complete() for more details
        completeness =  Specification.completeness_clause

        if SpecificationFilter.COMPLETE in filter:
            query += ' AND ( %s ) ' % completeness
        elif SpecificationFilter.INCOMPLETE in filter:
            query += ' AND NOT ( %s ) ' % completeness

        # Filter for validity. If we want valid specs only then we should
        # exclude all OBSOLETE or SUPERSEDED specs
        if SpecificationFilter.VALID in filter:
            query += (
                ' AND Specification.definition_status NOT IN ( %s, ''%s ) ' %
                sqlvalues(SpecificationDefinitionStatus.OBSOLETE,
                          SpecificationDefinitionStatus.SUPERSEDED))

        # ALL is the trump card
        if SpecificationFilter.ALL in filter:
            query = base

        # Filter for specification text
        for constraint in filter:
            if isinstance(constraint, basestring):
                # a string in the filter is a text search filter
                query += ' AND Specification.fti @@ ftq(%s) ' % quote(
                    constraint)

        results = Specification.select(query, orderBy=order,
            limit=quantity)
        if prejoin_people:
            results = results.prejoin(['assignee', 'approver', 'drafter'])
        return results

    def searchQuestions(self, search_text=None,
                        status=QUESTION_STATUS_DEFAULT_SEARCH,
                        language=None, sort=None, participation=None,
                        needs_attention=None):
        """See `IPerson`."""
        return QuestionPersonSearch(
                person=self,
                search_text=search_text,
                status=status, language=language, sort=sort,
                participation=participation,
                needs_attention=needs_attention
                ).getResults()

    def getQuestionLanguages(self):
        """See `IQuestionTarget`."""
        return set(Language.select(
            """Language.id = language AND Question.id IN (
            SELECT id FROM Question
                      WHERE owner = %(personID)s OR answerer = %(personID)s OR
                           assignee = %(personID)s
            UNION SELECT question FROM QuestionSubscription
                  WHERE person = %(personID)s
            UNION SELECT question
                  FROM QuestionMessage JOIN Message ON (message = Message.id)
                  WHERE owner = %(personID)s
            )""" % sqlvalues(personID=self.id),
            clauseTables=['Question'], distinct=True))

    @property
    def translatable_languages(self):
        """See `IPerson`."""
        return Language.select("""
            Language.id = PersonLanguage.language AND
            PersonLanguage.person = %s AND
            Language.code <> 'en' AND
            Language.visible""" % quote(self),
            clauseTables=['PersonLanguage'], orderBy='englishname')

    def getDirectAnswerQuestionTargets(self):
        """See `IPerson`."""
        answer_contacts = AnswerContact.select(
            'person = %s' % sqlvalues(self))
        return self._getQuestionTargetsFromAnswerContacts(answer_contacts)

    def getTeamAnswerQuestionTargets(self):
        """See `IPerson`."""
        answer_contacts = AnswerContact.select(
            '''AnswerContact.person = TeamParticipation.team
            AND TeamParticipation.person = %(personID)s
            AND AnswerContact.person != %(personID)s''' % sqlvalues(
                personID=self.id),
            clauseTables=['TeamParticipation'], distinct=True)
        return self._getQuestionTargetsFromAnswerContacts(answer_contacts)

    def _getQuestionTargetsFromAnswerContacts(self, answer_contacts):
        """Return a list of active IQuestionTargets.

        :param answer_contacts: an iterable of `AnswerContact`s.
        :return: a list of active `IQuestionTarget`s.
        :raise AssertionError: if the IQuestionTarget is not a `Product`,
            `Distribution`, or `SourcePackage`.
        """
        targets = set()
        for answer_contact in answer_contacts:
            if answer_contact.product is not None:
                target = answer_contact.product
                pillar = target
            elif answer_contact.sourcepackagename is not None:
                assert answer_contact.distribution is not None, (
                    "Missing distribution.")
                distribution = answer_contact.distribution
                target = distribution.getSourcePackage(
                    answer_contact.sourcepackagename)
                pillar = distribution
            elif answer_contact.distribution is not None:
                target = answer_contact.distribution
                pillar = target
            else:
                raise AssertionError('Unknown IQuestionTarget.')

            if pillar.active:
                # Deactivated pillars are not valid IQuestionTargets.
                targets.add(target)

        return list(targets)

    @property
    def branches(self):
        """See `IPerson`."""
        ret = self.authored_branches.union(self.registered_branches)
        ret = ret.union(self.subscribed_branches)
        return ret.orderBy('-id')

    @property
    def registered_branches(self):
        """See `IPerson`."""
        query = """Branch.owner = %d AND
                   (Branch.author != %d OR Branch.author is NULL)"""
        return Branch.select(query % (self.id, self.id),
                             prejoins=["product"])


    # XXX: TomBerger 2008-02-14, 2008-04-14 bug=191799:
    # The implementation of these functions
    # is no longer appropriate, since it now relies on subscriptions,
    # rather than package bug supervisors.
    def getBugSubscriberPackages(self):
        """See `IPerson`."""
        packages = [sub.target for sub in self.structural_subscriptions
                    if (sub.distribution is not None and
                        sub.sourcepackagename is not None)]
        packages.sort(key=lambda x: x.name)
        return packages

    def getBranch(self, product_name, branch_name):
        """See `IPerson`."""
        # Import here to work around a circular import problem.
        from canonical.launchpad.database import Product

        if product_name is None or product_name == '+junk':
            return Branch.selectOne(
                'owner=%d AND product is NULL AND name=%s'
                % (self.id, quote(branch_name)))
        else:
            product = Product.selectOneBy(name=product_name)
            if product is None:
                return None
            return Branch.selectOneBy(owner=self, product=product,
                                      name=branch_name)

    def findPathToTeam(self, team):
        """See `IPerson`."""
        # This is our guarantee that _getDirectMemberIParticipateIn() will
        # never return None
        assert self.hasParticipationEntryFor(team), (
            "%s doesn't seem to be a member/participant in %s"
            % (self.name, team.name))
        assert team.is_team, "You can't pass a person to this method."
        path = [team]
        team = self._getDirectMemberIParticipateIn(team)
        while team != self:
            path.insert(0, team)
            team = self._getDirectMemberIParticipateIn(team)
        return path

    def _getDirectMemberIParticipateIn(self, team):
        """Return a direct member of the given team that this person
        participates in.

        If there are more than one direct member of the given team that this
        person participates in, the one with the oldest creation date is
        returned.
        """
        query = AND(
            TeamMembership.q.teamID == team.id,
            TeamMembership.q.personID == Person.q.id,
            OR(TeamMembership.q.status == TeamMembershipStatus.ADMIN,
               TeamMembership.q.status == TeamMembershipStatus.APPROVED),
            TeamParticipation.q.teamID == Person.q.id,
            TeamParticipation.q.personID == self.id)
        clauseTables = ['TeamMembership', 'TeamParticipation']
        member = Person.selectFirst(
            query, clauseTables=clauseTables, orderBy='datecreated')
        assert member is not None, (
            "%(person)s is an indirect member of %(team)s but %(person)s "
            "is not a participant in any direct member of %(team)s"
            % dict(person=self.name, team=team.name))
        return member

    @property
    def is_team(self):
        """See `IPerson`."""
        return self.teamowner is not None

    def isTeam(self):
        """Deprecated. Use is_team instead."""
        return self.teamowner is not None

    @property
    def mailing_list(self):
        """See `IPerson`."""
        return getUtility(IMailingListSet).get(self.name)

    @cachedproperty
    def is_trusted_on_shipit(self):
        """See `IPerson`."""
        min_entries = MIN_KARMA_ENTRIES_TO_BE_TRUSTED_ON_SHIPIT
        return Karma.selectBy(person=self).count() >= min_entries

    def shippedShipItRequestsOfCurrentSeries(self):
        """See `IPerson`."""
        query = '''
            ShippingRequest.recipient = %s
            AND ShippingRequest.id = RequestedCDs.request
            AND RequestedCDs.distroseries = %s
            AND ShippingRequest.shipment IS NOT NULL
            ''' % sqlvalues(self.id, ShipItConstants.current_distroseries)
        return ShippingRequest.select(
            query, clauseTables=['RequestedCDs'], distinct=True,
            orderBy='-daterequested')

    def lastShippedRequest(self):
        """See `IPerson`."""
        query = ("recipient = %s AND status = %s"
                 % sqlvalues(self.id, ShippingRequestStatus.SHIPPED))
        return ShippingRequest.selectFirst(query, orderBy=['-daterequested'])

    def pastShipItRequests(self):
        """See `IPerson`."""
        query = """
            recipient = %(id)s AND (
                status IN (%(denied)s, %(cancelled)s, %(shipped)s))
            """ % sqlvalues(id=self.id, denied=ShippingRequestStatus.DENIED,
                            cancelled=ShippingRequestStatus.CANCELLED,
                            shipped=ShippingRequestStatus.SHIPPED)
        return ShippingRequest.select(query, orderBy=['id'])

    def currentShipItRequest(self):
        """See `IPerson`."""
        query = """
            recipient = %(id)s
            AND status NOT IN (%(denied)s, %(cancelled)s, %(shipped)s)
            """ % sqlvalues(id=self.id, denied=ShippingRequestStatus.DENIED,
                            cancelled=ShippingRequestStatus.CANCELLED,
                            shipped=ShippingRequestStatus.SHIPPED)
        results = shortlist(
            ShippingRequest.select(query, orderBy=['id'], limit=2))
        count = len(results)
        assert (self == getUtility(ILaunchpadCelebrities).shipit_admin or
                count <= 1), ("Only the shipit-admins team is allowed to "
                              "have more than one open shipit request")
        if count == 1:
            return results[0]
        else:
            return None

    def searchTasks(self, search_params, *args):
        """See `IPerson`."""
        return getUtility(IBugTaskSet).search(search_params, *args)

    def getProjectsAndCategoriesContributedTo(self, limit=5):
        """See `IPerson`."""
        contributions = []
        results = self._getProjectsWithTheMostKarma(limit=limit)
        for pillar_name, karma in results:
            pillar = getUtility(IPillarNameSet).getByName(pillar_name)
            contributions.append(
                {'project': pillar,
                 'categories': self._getContributedCategories(pillar)})
        return contributions

    def _getProjectsWithTheMostKarma(self, limit=10):
        """Return the names and karma points of of this person on the
        product/distribution with that name.

        The results are ordered descending by the karma points and limited to
        the given limit.
        """
        # We want this person's total karma on a given context (that is,
        # across all different categories) here; that's why we use a
        # "KarmaCache.category IS NULL" clause here.
        query = """
            SELECT PillarName.name, KarmaCache.karmavalue
            FROM KarmaCache
            JOIN PillarName ON
                COALESCE(KarmaCache.distribution, -1) =
                COALESCE(PillarName.distribution, -1)
                AND
                COALESCE(KarmaCache.product, -1) =
                COALESCE(PillarName.product, -1)
            WHERE person = %(person)s
                AND KarmaCache.category IS NULL
                AND KarmaCache.project IS NULL
            ORDER BY karmavalue DESC, name
            LIMIT %(limit)s;
            """ % sqlvalues(person=self, limit=limit)
        cur = cursor()
        cur.execute(query)
        return cur.fetchall()

    def getOwnedOrDrivenPillars(self):
        """See `IPerson`."""
        query = """
            SELECT name
            FROM product, teamparticipation
            WHERE teamparticipation.person = %(person)s
                AND (driver = teamparticipation.team
                     OR owner = teamparticipation.team)

            UNION

            SELECT name
            FROM project, teamparticipation
            WHERE teamparticipation.person = %(person)s
                AND (driver = teamparticipation.team
                     OR owner = teamparticipation.team)

            UNION

            SELECT name
            FROM distribution, teamparticipation
            WHERE teamparticipation.person = %(person)s
                AND (driver = teamparticipation.team
                     OR owner = teamparticipation.team)
            """ % sqlvalues(person=self)
        cur = cursor()
        cur.execute(query)
        names = [sqlvalues(str(name)) for [name] in cur.fetchall()]
        if not names:
            return PillarName.select("1=2")
        quoted_names = ','.join([name for [name] in names])
        return PillarName.select(
            "PillarName.name IN (%s) AND PillarName.active IS TRUE" %
            quoted_names, prejoins=['distribution', 'project', 'product'],
            orderBy=['PillarName.distribution', 'PillarName.project',
                     'PillarName.product'])

    def getOwnedProjects(self, match_name=None):
        """See `IPerson`."""
        # Import here to work around a circular import problem.
        from canonical.launchpad.database import Product
        clauses = ["""
            SELECT DISTINCT Product.id
            FROM Product, TeamParticipation
            WHERE TeamParticipation.person = %(person)s
            AND owner = TeamParticipation.team
            """ % sqlvalues(person=self)]

        # We only want to use the extra query if match_name is not None and it
        # is not the empty string ('' or u'').
        if match_name:
            like_query = "'%%' || %s || '%%'" % quote_like(match_name)
            quoted_query = quote(match_name)
            clauses.append(
                """(Product.name LIKE %s OR
                    Product.displayname LIKE %s OR
                    fti @@ ftq(%s))""" % (like_query,
                                          like_query,
                                          quoted_query))
        query = " AND ".join(clauses)
        results = Product.select("""id IN (%s)""" % query,
                                 orderBy=['displayname'])
        return results

    def getCommercialSubscriptionVouchers(self):
        """See `IPerson`."""
        if self.commercial_vouchers is None:
            voucher_proxy = getUtility(ISalesforceVoucherProxy)
            self.commercial_vouchers = voucher_proxy.getAllVouchers(self)
            self.unredeemed_commercial_vouchers = []
            self.redeemed_commercial_vouchers = []
            for voucher in self.commercial_vouchers:
                assert voucher.status in VOUCHER_STATUSES, (
                    "Voucher %s has unrecoginzed status %s" %
                    (voucher.voucher_id, voucher.status))
                if voucher.status == 'Redeemed':
                    self.redeemed_commercial_vouchers.append(voucher)
                else:
                    self.unredeemed_commercial_vouchers.append(voucher)
        return (self.unredeemed_commercial_vouchers,
                self.redeemed_commercial_vouchers)

    def iterTopProjectsContributedTo(self, limit=10):
        getByName = getUtility(IPillarNameSet).getByName
        for name, ignored in self._getProjectsWithTheMostKarma(limit=limit):
            yield getByName(name)

    def _getContributedCategories(self, pillar):
        """Return the KarmaCategories to which this person has karma on the
        given pillar.

        The given pillar must be either an IProduct or an IDistribution.
        """
        if IProduct.providedBy(pillar):
            where_clause = "product = %s" % sqlvalues(pillar)
        elif IDistribution.providedBy(pillar):
            where_clause = "distribution = %s" % sqlvalues(pillar)
        else:
            raise AssertionError(
                "Pillar must be a product or distro, got %s" % pillar)
        replacements = sqlvalues(person=self)
        replacements['where_clause'] = where_clause
        query = """
            SELECT DISTINCT KarmaCategory.id
            FROM KarmaCategory
            JOIN KarmaCache ON KarmaCache.category = KarmaCategory.id
            WHERE %(where_clause)s
                AND category IS NOT NULL
                AND person = %(person)s
            """ % replacements
        cur = cursor()
        cur.execute(query)
        ids = ",".join(str(id) for [id] in cur.fetchall())
        return KarmaCategory.select("id IN (%s)" % ids)

    @property
    def karma_category_caches(self):
        """See `IPerson`."""
        return KarmaCache.select(
            AND(
                KarmaCache.q.personID == self.id,
                KarmaCache.q.categoryID != None,
                KarmaCache.q.productID == None,
                KarmaCache.q.projectID == None,
                KarmaCache.q.distributionID == None,
                KarmaCache.q.sourcepackagenameID == None),
            orderBy=['category'])

    @property
    def karma(self):
        """See `IPerson`."""
        cache = KarmaTotalCache.selectOneBy(person=self)
        if cache is None:
            # Newly created accounts may not be in the cache yet, meaning the
            # karma updater script hasn't run since the account was created.
            return 0
        else:
            return cache.karma_total

    @property
    def is_valid_person_or_team(self):
        """See `IPerson`."""
        # Teams are always valid
        if self.isTeam():
            return True

        return self.is_valid_person

    @property
    def is_valid_person(self):
        """See `IPerson`."""
        if self.is_team:
            return False
        try:
            ValidPersonCache.get(self.id)
            return True
        except SQLObjectNotFound:
            return False

    @property
    def is_openid_enabled(self):
        """See `IPerson`."""
        if not self.is_valid_person:
            return False

        if config.launchpad.openid_users == 'all':
            return True

        openid_users = getUtility(IPersonSet).getByName(
                config.launchpad.openid_users
                )
        assert openid_users is not None, \
                'No Person %s found' % config.launchpad.openid_users
        if self.inTeam(openid_users):
            return True

        return False

    def assignKarma(self, action_name, product=None, distribution=None,
                    sourcepackagename=None):
        """See `IPerson`."""
        # Teams don't get Karma. Inactive accounts don't get Karma.
        # The system user and janitor, does not get karma.
        # No warning, as we don't want to place the burden on callsites
        # to check this.
        if (not self.is_valid_person
            or self.id == getUtility(ILaunchpadCelebrities).janitor.id):
            return None

        if product is not None:
            assert distribution is None and sourcepackagename is None
        elif distribution is not None:
            assert product is None
        else:
            raise AssertionError(
                'You must provide either a product or a distribution.')

        try:
            action = KarmaAction.byName(action_name)
        except SQLObjectNotFound:
            raise AssertionError(
                "No KarmaAction found with name '%s'." % action_name)

        karma = Karma(
            person=self, action=action, product=product,
            distribution=distribution, sourcepackagename=sourcepackagename)
        notify(KarmaAssignedEvent(self, karma))
        return karma

    def latestKarma(self, quantity=25):
        """See `IPerson`."""
        return Karma.selectBy(person=self,
            orderBy='-datecreated')[:quantity]

    # XXX: StuartBishop 2006-05-10:
    # This cache should no longer be needed once CrowdControl lands,
    # as apparently it will also cache this information.
    _inTeam_cache = None

    def inTeam(self, team):
        """See `IPerson`."""
        if team is None:
            return False

        # Translate the team name to an ITeam if we were passed a team.
        if isinstance(team, str):
            team = PersonSet().getByName(team)

        if team.id == self.id: # Short circuit - would return True anyway
            return True

        if self._inTeam_cache is None: # Initialize cache
            self._inTeam_cache = {}
        else:
            try:
                return self._inTeam_cache[team.id] # Return from cache
            except KeyError:
                pass # Or fall through

        tp = TeamParticipation.selectOneBy(team=team, person=self)
        if tp is not None or self.id == team.teamownerID:
            in_team = True
        elif team.is_team and not team.teamowner.inTeam(team):
            # The owner is not a member but must retain his rights over
            # this team. This person may be a member of the owner, and in this
            # case it'll also have rights over this team.
            in_team = self.inTeam(team.teamowner)
        else:
            in_team = False

        self._inTeam_cache[team.id] = in_team
        return in_team

    def hasParticipationEntryFor(self, team):
        """See `IPerson`."""
        return bool(TeamParticipation.selectOneBy(person=self, team=team))

    def leave(self, team):
        """See `IPerson`."""
        assert not ITeam.providedBy(self)

        self._inTeam_cache = {} # Flush the cache used by the inTeam method

        active = [TeamMembershipStatus.ADMIN, TeamMembershipStatus.APPROVED]
        tm = TeamMembership.selectOneBy(person=self, team=team)
        if tm is None or tm.status not in active:
            # Ok, we're done. You are not an active member and still
            # not being.
            return

        tm.setStatus(TeamMembershipStatus.DEACTIVATED, self)

    def join(self, team, requester=None, may_subscribe_to_list=True):
        """See `IPerson`."""
        if self in team.activemembers:
            return

        if requester is None:
            assert not self.is_team, (
                "You need to specify a reviewer when a team joins another.")
            requester = self

        expired = TeamMembershipStatus.EXPIRED
        proposed = TeamMembershipStatus.PROPOSED
        approved = TeamMembershipStatus.APPROVED
        declined = TeamMembershipStatus.DECLINED
        deactivated = TeamMembershipStatus.DEACTIVATED

        if team.subscriptionpolicy == TeamSubscriptionPolicy.RESTRICTED:
            raise JoinNotAllowed("This is a restricted team")
        elif team.subscriptionpolicy == TeamSubscriptionPolicy.MODERATED:
            status = proposed
        elif team.subscriptionpolicy == TeamSubscriptionPolicy.OPEN:
            status = approved
        else:
            raise AssertionError(
                "Unknown subscription policy: %s" % team.subscriptionpolicy)

        # XXX Edwin Grubbs 2007-12-14 bug=117980
        # removeSecurityProxy won't be necessary after addMember()
        # is configured to call a method on the new member, so the
        # security configuration will verify that the logged in user
        # has the right permission to add the specified person to the team.
        naked_team = removeSecurityProxy(team)
        naked_team.addMember(
            self, reviewer=requester, status=status,
            force_team_add=True,
            may_subscribe_to_list=may_subscribe_to_list)

    def clearInTeamCache(self):
        """See `IPerson`."""
        self._inTeam_cache = {}

    #
    # ITeam methods
    #
    @property
    def super_teams(self):
        """See `IPerson`."""
        query = """
            Person.id = TeamParticipation.team AND
            TeamParticipation.person = %s AND
            TeamParticipation.team != %s
            """ % sqlvalues(self.id, self.id)
        return Person.select(query, clauseTables=['TeamParticipation'])

    @property
    def sub_teams(self):
        """See `IPerson`."""
        query = """
            Person.id = TeamParticipation.person AND
            TeamParticipation.team = %s AND
            TeamParticipation.person != %s AND
            Person.teamowner IS NOT NULL
            """ % sqlvalues(self.id, self.id)
        return Person.select(query, clauseTables=['TeamParticipation'])

    def getTeamAdminsEmailAddresses(self):
        """See `IPerson`."""
        assert self.is_team
        to_addrs = set()
        for person in self.getDirectAdministrators():
            to_addrs.update(contactEmailAddresses(person))
        return sorted(to_addrs)

    def addMember(self, person, reviewer, comment=None, force_team_add=False,
                  status=TeamMembershipStatus.APPROVED,
                  may_subscribe_to_list=True):
        """See `IPerson`."""
        assert self.is_team, "You cannot add members to a person."
        assert status in [TeamMembershipStatus.APPROVED,
                          TeamMembershipStatus.PROPOSED,
                          TeamMembershipStatus.ADMIN], (
            "You can't add a member with this status: %s." % status.name)

        event = JoinTeamEvent
        if person.is_team:
            assert not self.hasParticipationEntryFor(person), (
                "Team '%s' is a member of '%s'. As a consequence, '%s' can't "
                "be added as a member of '%s'"
                % (self.name, person.name, person.name, self.name))
            # By default, teams can only be invited as members, meaning that
            # one of the team's admins will have to accept the invitation
            # before the team is made a member. If force_team_add is True,
            # though, then we'll add a team as if it was a person.
            if not force_team_add:
                status = TeamMembershipStatus.INVITED
                event = TeamInvitationEvent

        expires = self.defaultexpirationdate
        tm = TeamMembership.selectOneBy(person=person, team=self)
        if tm is not None:
            # We can't use tm.setExpirationDate() here because the reviewer
            # here will be the member themselves when they join an OPEN team.
            tm.dateexpires = expires
            tm.setStatus(status, reviewer, comment)
        else:
            tm = TeamMembershipSet().new(
                person, self, status, reviewer, dateexpires=expires,
                comment=comment)
            # Accessing the id attribute ensures that the team
            # creation has been flushed to the database.
            tm_id = tm.id
            notify(event(person, self))

        if not person.is_team and may_subscribe_to_list:
            person.autoSubscribeToMailingList(self.mailing_list,
                                              requester=reviewer)

    # The three methods below are not in the IPerson interface because we want
    # to protect them with a launchpad.Edit permission. We could do that by
    # defining explicit permissions for all IPerson methods/attributes in
    # the zcml but that's far from optimal given the size of IPerson.
    def acceptInvitationToBeMemberOf(self, team, comment):
        """Accept an invitation to become a member of the given team.

        There must be a TeamMembership for this person and the given team with
        the INVITED status. The status of this TeamMembership will be changed
        to APPROVED.
        """
        tm = TeamMembership.selectOneBy(person=self, team=team)
        assert tm is not None
        assert tm.status == TeamMembershipStatus.INVITED
        tm.setStatus(
            TeamMembershipStatus.APPROVED, getUtility(ILaunchBag).user,
            comment=comment)

    def declineInvitationToBeMemberOf(self, team, comment):
        """Decline an invitation to become a member of the given team.

        There must be a TeamMembership for this person and the given team with
        the INVITED status. The status of this TeamMembership will be changed
        to INVITATION_DECLINED.
        """
        tm = TeamMembership.selectOneBy(person=self, team=team)
        assert tm is not None
        assert tm.status == TeamMembershipStatus.INVITED
        tm.setStatus(
            TeamMembershipStatus.INVITATION_DECLINED,
            getUtility(ILaunchBag).user, comment=comment)

    def renewTeamMembership(self, team):
        """Renew the TeamMembership for this person on the given team.

        The given team's renewal policy must be ONDEMAND and the membership
        must be active (APPROVED or ADMIN) and set to expire in less than
        DAYS_BEFORE_EXPIRATION_WARNING_IS_SENT days.
        """
        tm = TeamMembership.selectOneBy(person=self, team=team)
        assert tm.canBeRenewedByMember(), (
            "This membership can't be renewed by the member himself.")

        assert (team.defaultrenewalperiod is not None
                and team.defaultrenewalperiod > 0), (
            'Teams with a renewal policy of ONDEMAND must specify '
            'a default renewal period greater than 0.')
        # Keep the same status, change the expiration date and send a
        # notification explaining the membership has been renewed.
        tm.dateexpires += timedelta(days=team.defaultrenewalperiod)
        tm.sendSelfRenewalNotification()

    def deactivateAllMembers(self, comment, reviewer):
        """Deactivate all members of this team."""
        assert self.is_team, "This method is only available for teams."
        assert reviewer.inTeam(getUtility(ILaunchpadCelebrities).admin), (
            "Only Launchpad admins can deactivate all members of a team")
        for membership in self.member_memberships:
            membership.setStatus(
                TeamMembershipStatus.DEACTIVATED, reviewer, comment)

    def setMembershipData(self, person, status, reviewer, expires=None,
                          comment=None):
        """See `IPerson`."""
        tm = TeamMembership.selectOneBy(person=person, team=self)
        assert tm is not None
        tm.setExpirationDate(expires, reviewer)
        tm.setStatus(status, reviewer, comment=comment)

    def getAdministratedTeams(self):
        """See `IPerson`."""
        owner_of_teams = Person.select('''
            Person.teamowner = TeamParticipation.team
            AND TeamParticipation.person = %s
            ''' % sqlvalues(self),
            clauseTables=['TeamParticipation'])
        admin_of_teams = Person.select('''
            Person.id = TeamMembership.team
            AND TeamMembership.status = %(admin)s
            AND TeamMembership.person = TeamParticipation.team
            AND TeamParticipation.person = %(person)s
            ''' % sqlvalues(person=self, admin=TeamMembershipStatus.ADMIN),
            clauseTables=['TeamParticipation', 'TeamMembership'])
        return admin_of_teams.union(
            owner_of_teams, orderBy=self._sortingColumnsForSetOperations)

    def getDirectAdministrators(self):
        """See `IPerson`."""
        assert self.is_team, 'Method should only be called on a team.'
        owner = Person.select("id = %s" % sqlvalues(self.teamowner))
        return self.adminmembers.union(
            owner, orderBy=self._sortingColumnsForSetOperations)

    def getMembersByStatus(self, status, orderBy=None):
        """See `IPerson`."""
        query = ("TeamMembership.team = %s AND TeamMembership.status = %s "
                 "AND TeamMembership.person = Person.id" %
                 sqlvalues(self.id, status))
        if orderBy is None:
            orderBy = Person.sortingColumns
        return Person.select(
            query, clauseTables=['TeamMembership'], orderBy=orderBy)

    def _getEmailsByStatus(self, status):
        query = AND(EmailAddress.q.personID==self.id,
                    EmailAddress.q.status==status)
        return EmailAddress.select(query)

    @property
    def ubuntuwiki(self):
        """See `IPerson`."""
        return getUtility(IWikiNameSet).getUbuntuWikiByPerson(self)

    @property
    def otherwikis(self):
        """See `IPerson`."""
        return getUtility(IWikiNameSet).getOtherWikisByPerson(self)

    @property
    def allwikis(self):
        return getUtility(IWikiNameSet).getAllWikisByPerson(self)

    @property
    def title(self):
        """See `IPerson`."""
        return self.browsername

    @property
    def allmembers(self):
        """See `IPerson`."""
        query = """
            Person.id = TeamParticipation.person AND
            TeamParticipation.team = %s AND
            TeamParticipation.person != %s
            """ % sqlvalues(self.id, self.id)
        return Person.select(query, clauseTables=['TeamParticipation'])

    @property
    def all_member_count(self):
        """See `IPerson`."""
        return self.allmembers.count()

    @property
    def invited_members(self):
        """See `IPerson`."""
        return self.getMembersByStatus(TeamMembershipStatus.INVITED)

    @property
    def invited_member_count(self):
        """See `IPerson`."""
        return self.invited_members.count()

    @property
    def deactivatedmembers(self):
        """See `IPerson`."""
        return self.getMembersByStatus(TeamMembershipStatus.DEACTIVATED)

    @property
    def deactivated_member_count(self):
        """See `IPerson`."""
        return self.deactivatedmembers.count()

    @property
    def expiredmembers(self):
        """See `IPerson`."""
        return self.getMembersByStatus(TeamMembershipStatus.EXPIRED)

    @property
    def expired_member_count(self):
        """See `IPerson`."""
        return self.expiredmembers.count()

    @property
    def proposedmembers(self):
        """See `IPerson`."""
        return self.getMembersByStatus(TeamMembershipStatus.PROPOSED)

    @property
    def proposed_member_count(self):
        """See `IPerson`."""
        return self.proposedmembers.count()

    @property
    def adminmembers(self):
        """See `IPerson`."""
        return self.getMembersByStatus(TeamMembershipStatus.ADMIN)

    @property
    def approvedmembers(self):
        """See `IPerson`."""
        return self.getMembersByStatus(TeamMembershipStatus.APPROVED)

    @property
    def activemembers(self):
        """See `IPerson`."""
        return self.approvedmembers.union(
            self.adminmembers, orderBy=self._sortingColumnsForSetOperations)

    @property
    def active_member_count(self):
        """See `IPerson`."""
        return self.activemembers.count()

    @property
    def inactivemembers(self):
        """See `IPerson`."""
        return self.expiredmembers.union(
            self.deactivatedmembers,
            orderBy=self._sortingColumnsForSetOperations)

    @property
    def inactive_member_count(self):
        """See `IPerson`."""
        return self.inactivemembers.count()

    @property
    def pendingmembers(self):
        """See `IPerson`."""
        return self.proposedmembers.union(
            self.invited_members,
            orderBy=self._sortingColumnsForSetOperations)

    # XXX: kiko 2005-10-07:
    # myactivememberships should be renamed to team_memberships and be
    # described as the set of memberships for the object's teams.
    @property
    def myactivememberships(self):
        """See `IPerson`."""
        return TeamMembership.select("""
            TeamMembership.person = %s AND status in %s AND
            Person.id = TeamMembership.team
            """ % sqlvalues(self.id, [TeamMembershipStatus.APPROVED,
                                      TeamMembershipStatus.ADMIN]),
            clauseTables=['Person'],
            orderBy=Person.sortingColumns)

    @property
    def mapped_participants(self):
        """See `IPersonViewRestricted`."""
        locations = PersonLocation.select("""
            PersonLocation.person = TeamParticipation.person AND
            TeamParticipation.team = %s AND
            -- We only need to check for a latitude here because there's a DB
            -- constraint which ensures they are both set or unset.
            PersonLocation.latitude IS NOT NULL AND
            Person.id = PersonLocation.person AND
            Person.teamowner IS NULL
            """ % sqlvalues(self.id),
            clauseTables=['TeamParticipation', 'Person'],
            prejoins=['person',])
        # Pre-cache this location against its person.  Since we'll always
        # iterate over all persons returned by this property (to build the map
        # of team members), it becomes more important to cache their locations
        # than to return a lazy SelectResults (or similar) object that only
        # fetches the rows when they're needed.
        for location in locations:
            location.person._location = location
        return [location.person for location in locations]

    @property
    def unmapped_participants(self):
        """See `IPersonViewRestricted`."""
        return Person.select("""
            Person.id = TeamParticipation.person AND
            TeamParticipation.team = %s AND
            TeamParticipation.person NOT IN (
                SELECT PersonLocation.person
                FROM PersonLocation INNER JOIN TeamParticipation ON
                     PersonLocation.person = TeamParticipation.person
                WHERE TeamParticipation.team = %s AND
                      PersonLocation.latitude IS NOT NULL) AND
            Person.teamowner IS NULL
            """ % sqlvalues(self.id, self.id),
            clauseTables=['TeamParticipation'])

    @property
    def open_membership_invitations(self):
        """See `IPerson`."""
        return TeamMembership.select("""
            TeamMembership.person = %s AND status = %s
            AND Person.id = TeamMembership.team
            """ % sqlvalues(self.id, TeamMembershipStatus.INVITED),
            clauseTables=['Person'],
            orderBy=Person.sortingColumns)

    def deactivateAccount(self, comment):
        """Deactivate this person's Launchpad account.

        Deactivating an account means:
            - Setting its password to NULL;
            - Removing the user from all teams he's a member of;
            - Changing all his email addresses' status to NEW;
            - Revoking Code of Conduct signatures of that user;
            - Reassigning bugs/specs assigned to him;
            - Changing the ownership of products/projects/teams owned by him.
        """
        assert self.is_valid_person, (
            "You can only deactivate an account of a valid person.")

        for membership in self.myactivememberships:
            self.leave(membership.team)

        # Deactivate CoC signatures, invalidate email addresses, unassign bug
        # tasks and specs and reassign pillars and teams.
        for coc in self.signedcocs:
            coc.active = False
        for email in self.validatedemails:
            email.status = EmailAddressStatus.NEW
        params = BugTaskSearchParams(self, assignee=self)
        for bug_task in self.searchTasks(params):
            # If the bugtask has a conjoined master we don't try to
            # update it, since we will update it correctly when we
            # update its conjoined master (see bug 193983).
            if bug_task.conjoined_master is not None:
                continue

            # XXX flacoste 2007/11/26 The comparison using id in the assert
            # below works around a nasty intermittent failure.
            # See bug #164635.
            assert bug_task.assignee.id == self.id, (
               "Bugtask %s assignee isn't the one expected: %s != %s" % (
                    bug_task.id, bug_task.assignee.name, self.name))
            bug_task.transitionToAssignee(None)
        for spec in self.assigned_specs:
            spec.assignee = None
        registry_experts = getUtility(ILaunchpadCelebrities).registry_experts
        for team in Person.selectBy(teamowner=self):
            team.teamowner = registry_experts
        for pillar_name in self.getOwnedOrDrivenPillars():
            pillar = pillar_name.pillar
            # XXX flacoste 2007/11/26 The comparison using id below
            # works around a nasty intermittent failure. See bug #164635.
            if pillar.owner.id == self.id:
                pillar.owner = registry_experts
            elif pillar.driver.id == self.id:
                pillar.driver = registry_experts
            else:
                # Since we removed the person from all teams, something is
                # seriously broken here.
                raise AssertionError(
                    "%s was expected to be owner or driver of %s" %
                    (self.name, pillar.name))

        # Nuke all subscriptions of this person.
        removals = [
            ('BountySubscription', 'person'),
            ('BranchSubscription', 'person'),
            ('BugSubscription', 'person'),
            ('QuestionSubscription', 'person'),
            ('POSubscription', 'person'),
            ('SpecificationSubscription', 'person'),
            ('PackageBugSupervisor', 'bug_supervisor'),
            ('AnswerContact', 'person')]
        cur = cursor()
        for table, person_id_column in removals:
            cur.execute("DELETE FROM %s WHERE %s=%d"
                        % (table, person_id_column, self.id))

        # Update the account's status, password, preferred email and name.
        self.account_status = AccountStatus.DEACTIVATED
        self.account_status_comment = comment
        self.password = None
        self.preferredemail.status = EmailAddressStatus.NEW
        self._preferredemail_cached = None
        base_new_name = self.name + '-deactivatedaccount'
        new_name = base_new_name
        count = 1
        while Person.selectOneBy(name=new_name) is not None:
            new_name = base_new_name + str(count)
            count += 1
        self.name = new_name

    @property
    def visibility_consistency_warning(self):
        """Warning used when changing the team's visibility.

        A private-membership team cannot be connected to other
        objects, since it may be possible to infer the membership.
        """
        cur = cursor()
        references = list(postgresql.listReferences(cur, 'person', 'id'))
        # These tables will be skipped since they do not risk leaking
        # team membership information, except StructuralSubscription
        # which will be checked further down to provide a clearer warning.
        skip = [
            ('emailaddress', 'person'),
            ('gpgkey', 'owner'),
            ('ircid', 'person'),
            ('jabberid', 'person'),
            ('karma', 'person'),
            ('karmacache', 'person'),
            ('karmatotalcache', 'person'),
            ('logintoken', 'requester'),
            ('personlanguage', 'person'),
            ('personlocation', 'person'),
            ('signedcodeofconduct', 'owner'),
            ('sshkey', 'person'),
            ('structuralsubscription', 'subscriber'),
            # Private-membership teams can have members, but they
            # cannot be members of other teams.
            ('teammembership', 'team'),
            # A private-membership team must be able to participate in itself.
            ('teamparticipation', 'person'),
            ('teamparticipation', 'team'),
            ]
        warnings = set()
        for src_tab, src_col, ref_tab, ref_col, updact, delact in references:
            if (src_tab, src_col) in skip:
                continue
            cur.execute('SELECT 1 FROM %s WHERE %s=%d LIMIT 1'
                        % (src_tab, src_col, self.id))
            if cur.rowcount > 0:
                if src_tab[0] in 'aeiou':
                    article = 'an'
                else:
                    article = 'a'
                warnings.add('%s %s' % (article, src_tab))

        # Add warnings for subscriptions in StructuralSubscription table
        # describing which kind of object is being subscribed to.
        cur.execute("""
            SELECT
                count(product) AS product_count,
                count(productseries) AS productseries_count,
                count(project) AS project_count,
                count(milestone) AS milestone_count,
                count(distribution) AS distribution_count,
                count(distroseries) AS distroseries_count,
                count(sourcepackagename) AS sourcepackagename_count
            FROM StructuralSubscription
            WHERE subscriber=%d LIMIT 1
            """ % self.id)

        row = cur.fetchone()
        for count, warning in zip(row, [
                'a project subscriber',
                'a project series subscriber',
                'a project subscriber',
                'a milestone subscriber',
                'a distribution subscriber',
                'a distroseries subscriber',
                'a source package subscriber']):
            if count > 0:
                warnings.add(warning)

        # Compose warning string.
        warnings = sorted(warnings)
        if len(warnings) == 0:
            return None
        else:
            if len(warnings) == 1:
                message = warnings[0]
            else:
                message = '%s and %s' % (
                    ', '.join(warnings[:-1]),
                    warnings[-1])
            return ('This team cannot be made private since it is referenced'
                    ' by %s.' % message)

    @property
    def member_memberships(self):
        """See `IPerson`."""
        return self._getMembershipsByStatuses(
            [TeamMembershipStatus.ADMIN, TeamMembershipStatus.APPROVED])

    def getInactiveMemberships(self):
        """See `IPerson`."""
        return self._getMembershipsByStatuses(
            [TeamMembershipStatus.EXPIRED, TeamMembershipStatus.DEACTIVATED])

    def getInvitedMemberships(self):
        """See `IPerson`."""
        return self._getMembershipsByStatuses([TeamMembershipStatus.INVITED])

    def getProposedMemberships(self):
        """See `IPerson`."""
        return self._getMembershipsByStatuses([TeamMembershipStatus.PROPOSED])

    def _getMembershipsByStatuses(self, statuses):
        """All `ITeamMembership`s in any given status for this team's members.

        :param statuses: A list of `TeamMembershipStatus` items.

        If called on an person rather than a team, this will obviously return
        no memberships at all.
        """
        statuses = ",".join(quote(status) for status in statuses)
        # We don't want to escape 'statuses' so we can't easily use
        # sqlvalues() on the query below.
        query = """
            TeamMembership.status IN (%s)
            AND Person.id = TeamMembership.person
            AND TeamMembership.team = %d
            """ % (statuses, self.id)
        return TeamMembership.select(
            query, clauseTables=['Person'],
            prejoinClauseTables=['Person'],
            orderBy=Person.sortingColumns)

    def getLatestApprovedMembershipsForPerson(self, limit=5):
        """See `IPerson`."""
        result = self.myactivememberships
        result = result.orderBy(['-date_joined', '-id'])
        return result[:limit]

    @property
    def teams_participated_in(self):
        """See `IPerson`."""
        return Person.select("""
            Person.id = TeamParticipation.team
            AND TeamParticipation.person = %s
            AND Person.teamowner IS NOT NULL
            """ % sqlvalues(self.id),
            clauseTables=['TeamParticipation'],
            orderBy=Person.sortingColumns)

    @property
    def teams_indirectly_participated_in(self):
        """See `IPerson`."""
        return Person.select("""
              -- we are looking for teams, so we want "people" that are on the
              -- teamparticipation.team side of teamparticipation
            Person.id = TeamParticipation.team AND
              -- where this person participates in the team
            TeamParticipation.person = %s AND
              -- but not the teamparticipation for "this person in himself"
              -- which exists for every person
            TeamParticipation.team != %s AND
              -- nor do we want teams in which the person is a direct
              -- participant, so we exclude the teams in which there is
              -- a teammembership for this person
            TeamParticipation.team NOT IN
              (SELECT TeamMembership.team FROM TeamMembership WHERE
                      TeamMembership.person = %s AND
                      TeamMembership.status IN (%s, %s))
            """ % sqlvalues(self.id, self.id, self.id,
                            TeamMembershipStatus.APPROVED,
                            TeamMembershipStatus.ADMIN),
            clauseTables=['TeamParticipation'],
            orderBy=Person.sortingColumns)

    @property
    def teams_with_icons(self):
        """See `IPerson`."""
        return Person.select("""
            Person.id = TeamParticipation.team
            AND TeamParticipation.person = %s
            AND Person.teamowner IS NOT NULL
            AND Person.icon IS NOT NULL
            AND TeamParticipation.team != %s
            """ % sqlvalues(self.id, self.id),
            clauseTables=['TeamParticipation'],
            orderBy=Person.sortingColumns)

    @property
    def defaultexpirationdate(self):
        """See `IPerson`."""
        days = self.defaultmembershipperiod
        if days:
            return datetime.now(pytz.timezone('UTC')) + timedelta(days)
        else:
            return None

    @property
    def defaultrenewedexpirationdate(self):
        """See `IPerson`."""
        days = self.defaultrenewalperiod
        if days:
            return datetime.now(pytz.timezone('UTC')) + timedelta(days)
        else:
            return None

    @property
    def translation_history(self):
        """See `IPerson`."""
        # Note that we can't use selectBy here because of the prejoins.
        query = ['POFileTranslator.person = %s' % sqlvalues(self),
                 'POFileTranslator.pofile = POFile.id',
                 'POFile.language = Language.id',
                 "Language.code != 'en'"]
        history = POFileTranslator.select(
            ' AND '.join(query),
            prejoins=[
                'pofile.potemplate',
                'latest_message',
                'latest_message.potmsgset.msgid_singular',
                'latest_message.msgstr0'],
            clauseTables=['Language', 'POFile'],
            orderBy="-date_last_touched")
        return history

    @property
    def translation_groups(self):
        """See `IPerson`."""
        return getUtility(ITranslationGroupSet).getByPerson(self)

    def validateAndEnsurePreferredEmail(self, email):
        """See `IPerson`."""
        assert not self.is_team, "This method must not be used for teams."
        if not IEmailAddress.providedBy(email):
            raise TypeError, (
                "Any person's email address must provide the IEmailAddress "
                "interface. %s doesn't." % email)
        # XXX stevea 2005-07-05:
        # This is here because of an SQLobject comparison oddity.
        assert email.person.id == self.id, 'Wrong person! %r, %r' % (
            email.person, self)

        # This email is already validated and is this person's preferred
        # email, so we have nothing to do.
        if self.preferredemail == email:
            return

        if self.preferredemail is None:
            # This branch will be executed only in the first time a person
            # uses Launchpad. Either when creating a new account or when
            # resetting the password of an automatically created one.
            self.setPreferredEmail(email)
        else:
            email.status = EmailAddressStatus.VALIDATED
            getUtility(IHWSubmissionSet).setOwnership(email)
        # Now that we have validated the email, see if this can be
        # matched to an existing RevisionAuthor.
        getUtility(IRevisionSet).checkNewVerifiedEmail(email)

    def setContactAddress(self, email):
        """See `IPerson`."""
        assert self.is_team, "This method must be used only for teams."

        if email is None:
            if self.preferredemail is not None:
                email_address = self.preferredemail
                email_address.status = EmailAddressStatus.VALIDATED
                email_address.syncUpdate()
            self._preferredemail_cached = None
        else:
            self._setPreferredEmail(email)

    def setPreferredEmail(self, email):
        """See `IPerson`."""
        assert not self.is_team, "This method must not be used for teams."
        if self.preferredemail is None:
            # This is the first time we're confirming this person's email
            # address, so we now assume this person has a Launchpad account.
            # XXX: This is a hack! In the future we won't have this
            # association between accounts and confirmed addresses, but this
            # will do for now. -- Guilherme Salgado, 2007-07-03
            self.account.status = AccountStatus.ACTIVE
            self.account.status_comment = None
            self.account.sync() # sync so validpersoncache updates.
        self._setPreferredEmail(email)

    def _setPreferredEmail(self, email):
        """Set this person's preferred email to the given email address.

        If the person already has an email address, then its status is
        changed to VALIDATED and the given one is made its preferred one.

        The given email address must implement IEmailAddress and be owned by
        this person.
        """
        if not IEmailAddress.providedBy(email):
            raise TypeError, (
                "Any person's email address must provide the IEmailAddress "
                "interface. %s doesn't." % email)
        assert email.person.id == self.id

        if self.preferredemail is not None:
            self.preferredemail.status = EmailAddressStatus.VALIDATED
            # We need to flush updates, because we don't know what order
            # SQLObject will issue the changes and we can't set the new
            # address to PREFERRED until the old one has been set to VALIDATED
            self.preferredemail.syncUpdate()

        # Get the non-proxied EmailAddress object, so we can call
        # syncUpdate() on it.
        email = EmailAddress.get(email.id)
        email.status = EmailAddressStatus.PREFERRED
        email.syncUpdate()
        getUtility(IHWSubmissionSet).setOwnership(email)
        # Now we update our cache of the preferredemail
        self._preferredemail_cached = email

    @cachedproperty('_preferredemail_cached')
    def preferredemail(self):
        """See `IPerson`."""
        emails = self._getEmailsByStatus(EmailAddressStatus.PREFERRED)
        # There can be only one preferred email for a given person at a
        # given time, and this constraint must be ensured in the DB, but
        # it's not a problem if we ensure this constraint here as well.
        emails = shortlist(emails)
        length = len(emails)
        assert length <= 1
        if length:
            return emails[0]
        else:
            return None

    @property
    def safe_email_or_blank(self):
        """See `IPerson`."""
        if ((self.preferredemail is not None) and
            not(self.hide_email_addresses)):
            return self.preferredemail.email
        else:
            return ''

    @property
    def validatedemails(self):
        """See `IPerson`."""
        return self._getEmailsByStatus(EmailAddressStatus.VALIDATED)

    @property
    def unvalidatedemails(self):
        """See `IPerson`."""
        query = """
            requester = %s
            AND (tokentype=%s OR tokentype=%s)
            AND date_consumed IS NULL
            """ % sqlvalues(self.id, LoginTokenType.VALIDATEEMAIL,
                            LoginTokenType.VALIDATETEAMEMAIL)
        return sorted(set(token.email for token in LoginToken.select(query)))

    @property
    def guessedemails(self):
        """See `IPerson`."""
        return self._getEmailsByStatus(EmailAddressStatus.NEW)

    @property
    def pendinggpgkeys(self):
        """See `IPerson`."""
        logintokenset = getUtility(ILoginTokenSet)
        return sorted(set(token.fingerprint for token in
                      logintokenset.getPendingGPGKeys(requesterid=self.id)))

    @property
    def inactivegpgkeys(self):
        """See `IPerson`."""
        gpgkeyset = getUtility(IGPGKeySet)
        return gpgkeyset.getGPGKeys(ownerid=self.id, active=False)

    @property
    def gpgkeys(self):
        """See `IPerson`."""
        gpgkeyset = getUtility(IGPGKeySet)
        return gpgkeyset.getGPGKeys(ownerid=self.id)

    def getLatestMaintainedPackages(self):
        """See `IPerson`."""
        return self._latestSeriesQuery()

    def getLatestUploadedButNotMaintainedPackages(self):
        """See `IPerson`."""
        return self._latestSeriesQuery(uploader_only=True)

    def getLatestUploadedPPAPackages(self):
        """See `IPerson`."""
        return self._latestSeriesQuery(
            uploader_only=True, ppa_only=True)

    def _latestSeriesQuery(self, uploader_only=False, ppa_only=False):
        """Return the sourcepackagereleases (SPRs) related to this person.

        :param uploader_only: controls if we are interested in SPRs where
            the person in question is only the uploader (creator) and not the
            maintainer (debian-syncs) if the `ppa_only` parameter is also
            False, or, if the flag is False, it returns all SPR maintained
            by this person.

        :param ppa_only: controls if we are interested only in source
            package releases targeted to any PPAs or, if False, sources targeted
            to primary archives.

        Active 'ppa_only' flag is usually associated with active 'uploader_only'
        because there shouldn't be any sense of maintainership for packages
        uploaded to PPAs by someone else than the user himself.
        """
        clauses = ['sourcepackagerelease.upload_archive = archive.id']

        if uploader_only:
            clauses.append(
                'sourcepackagerelease.creator = %s' % quote(self.id))

        if ppa_only:
            # Source maintainer is irrelevant for PPA uploads.
            pass
        elif uploader_only:
            clauses.append(
                'sourcepackagerelease.maintainer != %s' % quote(self.id))
        else:
            clauses.append(
                'sourcepackagerelease.maintainer = %s' % quote(self.id))

        if ppa_only:
            clauses.append(
                'archive.purpose = %s' % quote(ArchivePurpose.PPA))
        else:
            clauses.append(
                'archive.purpose != %s' % quote(ArchivePurpose.PPA))

        query_clauses = " AND ".join(clauses)
        query = """
            SourcePackageRelease.id IN (
                SELECT DISTINCT ON (upload_distroseries, sourcepackagename,
                                    upload_archive)
                    sourcepackagerelease.id
                FROM sourcepackagerelease, archive,
                    securesourcepackagepublishinghistory sspph
                WHERE
                    sspph.sourcepackagerelease = sourcepackagerelease.id AND
                    sspph.archive = archive.id AND
                    sspph.status = %(pub_status)s AND
                    %(more_query_clauses)s
                ORDER BY upload_distroseries, sourcepackagename,
                    upload_archive, dateuploaded DESC
              )
              """ % dict(pub_status=quote(PackagePublishingStatus.PUBLISHED),
                         more_query_clauses=query_clauses)

        rset = SourcePackageRelease.select(
            query,
            orderBy=['-SourcePackageRelease.dateuploaded',
                     'SourcePackageRelease.id'],
            prejoins=['sourcepackagename', 'maintainer', 'upload_archive'])

        return rset

    def isUploader(self, distribution):
        """See `IPerson`."""
        permissions = getUtility(IArchivePermissionSet).componentsForUploader(
            distribution.main_archive, self)
        return permissions.count() > 0

    @cachedproperty
    def is_ubuntero(self):
        """See `IPerson`."""
        sigset = getUtility(ISignedCodeOfConductSet)
        lastdate = sigset.getLastAcceptedDate()

        query = AND(SignedCodeOfConduct.q.active==True,
                    SignedCodeOfConduct.q.ownerID==self.id,
                    SignedCodeOfConduct.q.datecreated>=lastdate)

        return bool(SignedCodeOfConduct.select(query).count())

    @property
    def activesignatures(self):
        """See `IPerson`."""
        sCoC_util = getUtility(ISignedCodeOfConductSet)
        return sCoC_util.searchByUser(self.id)

    @property
    def inactivesignatures(self):
        """See `IPerson`."""
        sCoC_util = getUtility(ISignedCodeOfConductSet)
        return sCoC_util.searchByUser(self.id, active=False)

    @property
    def archive(self):
        """See `IPerson`."""
        return Archive.selectOneBy(owner=self, purpose=ArchivePurpose.PPA)

    def isBugContributor(self, user=None):
        """See `IPerson`."""
        search_params = BugTaskSearchParams(user=user, assignee=self)
        bugtask_count = self.searchTasks(search_params).count()
        return bugtask_count > 0

    def isBugContributorInTarget(self, user=None, target=None):
        """See `IPerson`."""
        assert IBugTarget.providedBy(target), (
            "%s isn't a valid bug target." % target)
        search_params = BugTaskSearchParams(user=user, assignee=self)
        bugtask_count = target.searchTasks(search_params).count()
        return bugtask_count > 0

    @property
    def structural_subscriptions(self):
        """See `IPerson`."""
        return StructuralSubscription.selectBy(
            subscriber=self, orderBy=['-date_created'])

    def autoSubscribeToMailingList(self, mailinglist, requester=None):
        """See `IPerson`."""
        if mailinglist is None or not mailinglist.is_usable:
            return False

        if mailinglist.getSubscription(self):
            # We are already subscribed to the list.
            return False

        if self.preferredemail is None:
            return False

        if requester is None:
            # Assume the current user requested this action themselves.
            requester = self

        policy = self.mailing_list_auto_subscribe_policy

        if policy == MailingListAutoSubscribePolicy.ALWAYS:
            mailinglist.subscribe(self)
            return True
        elif (requester is self and
              policy == MailingListAutoSubscribePolicy.ON_REGISTRATION):
            # Assume that we requested to be joined.
            mailinglist.subscribe(self)
            return True
        else:
            # We don't want to subscribe to the list.
            return False


class PersonSet:
    """The set of persons."""
    implements(IPersonSet)

    def __init__(self):
        self.title = 'People registered with Launchpad'

    def topPeople(self):
        """See `IPersonSet`."""
        # The odd ordering here is to ensure we hit the PostgreSQL
        # indexes. It will not make any real difference outside of tests.
        query = """
            id in (
                SELECT person FROM KarmaTotalCache
                ORDER BY karma_total DESC, person DESC
                LIMIT 5
                )
            """
        top_people = shortlist(Person.select(query))
        top_people.sort(key=lambda obj: (obj.karma, obj.id), reverse=True)
        return top_people

    def newTeam(self, teamowner, name, displayname, teamdescription=None,
                subscriptionpolicy=TeamSubscriptionPolicy.MODERATED,
                defaultmembershipperiod=None, defaultrenewalperiod=None):
        """See `IPersonSet`."""
        assert teamowner
        if self.getByName(name, ignore_merged=False) is not None:
            raise NameAlreadyTaken(
                "The name '%s' is already taken." % name)
        team = Person(teamowner=teamowner, name=name, displayname=displayname,
                teamdescription=teamdescription,
                defaultmembershipperiod=defaultmembershipperiod,
                defaultrenewalperiod=defaultrenewalperiod,
                subscriptionpolicy=subscriptionpolicy)
        # Here we add the owner as a team admin manually because we know what
        # we're doing (so we don't need to do any sanity checks) and we don't
        # want any email notifications to be sent.
        TeamMembershipSet().new(
            teamowner, team, TeamMembershipStatus.ADMIN, teamowner)
        return team

    def createPersonAndEmail(
            self, email, rationale, comment=None, name=None,
            displayname=None, password=None, passwordEncrypted=False,
            hide_email_addresses=False, registrant=None):
        """See `IPersonSet`."""

        # This check is also done in EmailAddressSet.new() and also
        # generate_nick(). We repeat it here as some call sites want
        # InvalidEmailAddress rather than NicknameGenerationError that
        # generate_nick() will raise.
        if not valid_email(email):
            raise InvalidEmailAddress(
                "%s is not a valid email address." % email)

        if name is None:
            name = nickname.generate_nick(email)

        if not displayname:
            displayname = name.capitalize()

        # Convert the PersonCreationRationale to an AccountCreationRationale
        account_rationale = getattr(AccountCreationRationale, rationale.name)

        account = getUtility(IAccountSet).new(
                account_rationale, displayname,
                password=password, password_is_encrypted=passwordEncrypted)

        person = self._newPerson(
            name, displayname, hide_email_addresses, rationale=rationale,
            comment=comment, registrant=registrant, account=account)

        email = getUtility(IEmailAddressSet).new(
                email, person, account=account)

        return person, email

    def createPersonWithoutEmail(
        self, name, rationale, comment=None, displayname=None,
        registrant=None):
        """Create and return a new Person without using an email address.

        See `IPersonSet`.
        """
        return self._newPerson(
            name, displayname, hide_email_addresses=True, rationale=rationale,
            comment=comment, registrant=registrant)

    def _newPerson(self, name, displayname, hide_email_addresses,
                   rationale, comment=None, registrant=None, account=None):
        """Create and return a new Person with the given attributes.

        Also generate a wikiname for this person that's not yet used in the
        Ubuntu wiki.
        """
        if not valid_name(name):
            raise InvalidName(
                "%s is not a valid name for a person." % name)
        else:
            # The name should be okay, move on...
            pass
        if self.getByName(name, ignore_merged=False) is not None:
            raise NameAlreadyTaken(
                "The name '%s' is already taken." % name)

        if not displayname:
            displayname = name.capitalize()

        person = Person(
            name=name, displayname=displayname, account=account,
            creation_rationale=rationale, creation_comment=comment,
            hide_email_addresses=hide_email_addresses, registrant=registrant)

        wikinameset = getUtility(IWikiNameSet)
        wikiname = nickname.generate_wikiname(
            person.displayname, wikinameset.exists)
        wikinameset.new(person, UBUNTU_WIKI_URL, wikiname)
        return person

    def ensurePerson(self, email, displayname, rationale, comment=None,
                     registrant=None):
        """See `IPersonSet`."""
        person = self.getByEmail(email)
        if person:
            return person
        person, dummy = self.createPersonAndEmail(
            email, rationale, comment=comment, displayname=displayname,
            registrant=registrant)
        return person

    def getByName(self, name, ignore_merged=True):
        """See `IPersonSet`."""
        query = (Person.q.name == name)
        if ignore_merged:
            query = AND(query, Person.q.mergedID==None)
        return Person.selectOne(query)

    def getByOpenIdIdentifier(self, openid_identifier):
        """Returns a Person with the given openid_identifier, or None.

        XXX StuartBishop 2008-05-16 bug=237283: This method no longer makes
        sense. The only things we need to lookup by openid identifier are
        Accounts.
        """
        return Person.selectOne(
                AND(
                    Person.q.accountID == Account.q.id,
                    Account.q.openid_identifier == openid_identifier,
                    Account.q.status == AccountStatus.ACTIVE,
                    EmailAddress.q.personID == Person.q.id,
                    EmailAddress.q.status == EmailAddressStatus.PREFERRED,
                    ),
                )

    def updateStatistics(self, ztm):
        """See `IPersonSet`."""
        stats = getUtility(ILaunchpadStatisticSet)
        stats.update('people_count', self.getAllPersons().count())
        ztm.commit()
        stats.update('teams_count', self.getAllTeams().count())
        ztm.commit()

    def peopleCount(self):
        """See `IPersonSet`."""
        return getUtility(ILaunchpadStatisticSet).value('people_count')

    def getAllPersons(self, orderBy=None):
        """See `IPersonSet`."""
        if orderBy is None:
            orderBy = Person.sortingColumns
        query = AND(Person.q.teamownerID==None, Person.q.mergedID==None)
        return Person.select(query, orderBy=orderBy)

    def getAllValidPersons(self, orderBy=None):
        """See `IPersonSet`."""
        if orderBy is None:
            orderBy = Person.sortingColumns
        return Person.select(
                Person.q.id == ValidPersonCache.q.id, orderBy=orderBy)

    def teamsCount(self):
        """See `IPersonSet`."""
        return getUtility(ILaunchpadStatisticSet).value('teams_count')

    def getAllTeams(self, orderBy=None):
        """See `IPersonSet`."""
        if orderBy is None:
            orderBy = Person.sortingColumns
        query = AND(Person.q.teamownerID!=None, Person.q.mergedID==None)
        return Person.select(query, orderBy=orderBy)

    def find(self, text="", orderBy=None):
        """See `IPersonSet`."""
        if orderBy is None:
            orderBy = Person._sortingColumnsForSetOperations
        text = text.lower()

        # Teams may not have email addresses, so we need to either use a LEFT
        # OUTER JOIN or do a UNION between four queries. Using a UNION makes
        # it a lot faster than with a LEFT OUTER JOIN.
        args = (quote_like(text),) + sqlvalues(INACTIVE_ACCOUNT_STATUSES)
        person_email_query = """
            Person.teamowner IS NULL
            AND Person.merged IS NULL
            AND EmailAddress.person = Person.id
            AND lower(EmailAddress.email) LIKE %s || '%%%%'
            AND Person.account = Account.id
            AND Account.status NOT IN %s
            """ % args
        results = Person.select(
            person_email_query, clauseTables=['EmailAddress', 'Account'])

        person_name_query = """
            Person.teamowner IS NULL
            AND Person.merged is NULL
            AND Person.fti @@ ftq(%s)
            AND Person.account = Account.id
            AND Account.status NOT IN %s
            """ % sqlvalues(text, INACTIVE_ACCOUNT_STATUSES)
        results = results.union(Person.select(
            person_name_query, clauseTables=['Account']))

        team_email_query = """
            Person.teamowner IS NOT NULL
            AND Person.merged IS NULL
            AND EmailAddress.person = Person.id
            AND lower(EmailAddress.email) LIKE %s || '%%%%'
            """ % (quote_like(text),)
        results = results.union(Person.select(
            team_email_query, clauseTables=['EmailAddress']))

        team_name_query = """
            Person.teamowner IS NOT NULL
            AND Person.merged IS NULL
            AND Person.fti @@ ftq(%s)
            """ % (quote(text),)
        results = results.union(
                Person.select(team_name_query), orderBy=orderBy)
        return results

    def findPerson(
            self, text="", orderBy=None, exclude_inactive_accounts=True,
            must_have_email=False):
        """See `IPersonSet`."""
        if orderBy is None:
            orderBy = Person._sortingColumnsForSetOperations
        text = text.lower()

        base_query = [
                'Person.teamowner IS NULL',
                'Person.merged IS NULL',
                ]
        clause_tables = []

        if exclude_inactive_accounts:
            clause_tables.append('Account')
            base_query.append('Person.account = Account.id')
            base_query.append(
                'Account.status NOT IN (%s)'
                % ','.join(sqlvalues(*INACTIVE_ACCOUNT_STATUSES)))

        email_clause_tables = clause_tables + ['EmailAddress']
        if must_have_email:
            clause_tables = email_clause_tables
            base_query.append('EmailAddress.person = Person.id')

        # Short circuit for returning all users in order
        if not text:
            return Person.select(
                    ' AND '.join(base_query), clauseTables=clause_tables)

        # We use a UNION here because this makes things *a lot* faster
        # than if we did a single SELECT with the two following clauses
        # ORed.
        email_query = base_query + [
                'EmailAddress.person = Person.id',
                "lower(EmailAddress.email) LIKE %s || '%%'" % quote_like(text)
                ]
        name_query = base_query + ["Person.fti @@ ftq(%s)" % quote(text)]

        results = Person.select(
                ' AND '.join(email_query), clauseTables=email_clause_tables)
        results = results.union(
                Person.select(
                    ' AND '.join(name_query), clauseTables=clause_tables))

        return results.orderBy(orderBy)

    def findTeam(self, text="", orderBy=None):
        """See `IPersonSet`."""
        if orderBy is None:
            orderBy = Person._sortingColumnsForSetOperations
        text = text.lower()
        # Teams may not have email addresses, so we need to either use a LEFT
        # OUTER JOIN or do a UNION between two queries. Using a UNION makes
        # it a lot faster than with a LEFT OUTER JOIN.
        email_query = """
            Person.teamowner IS NOT NULL AND
            EmailAddress.person = Person.id AND
            lower(EmailAddress.email) LIKE %s || '%%'
            """ % quote_like(text)
        results = Person.select(email_query, clauseTables=['EmailAddress'])
        name_query = """
             Person.teamowner IS NOT NULL AND
             Person.fti @@ ftq(%s)
            """ % quote(text)
        return results.union(Person.select(name_query), orderBy=orderBy)

    def get(self, personid):
        """See `IPersonSet`."""
        try:
            return Person.get(personid)
        except SQLObjectNotFound:
            return None

    def getByEmail(self, email):
        """See `IPersonSet`."""
        emailaddress = getUtility(IEmailAddressSet).getByEmail(email)
        if emailaddress is None:
            return None
        assert emailaddress.person is not None
        return emailaddress.person

    def getUbunteros(self, orderBy=None):
        """See `IPersonSet`."""
        if orderBy is None:
            # The fact that the query below is unique makes it
            # impossible to use person_sort_key(), and rewriting it to
            # use a subselect is more expensive. -- kiko
            orderBy = ["Person.displayname", "Person.name"]
        sigset = getUtility(ISignedCodeOfConductSet)
        lastdate = sigset.getLastAcceptedDate()

        query = AND(Person.q.id==SignedCodeOfConduct.q.ownerID,
                    SignedCodeOfConduct.q.active==True,
                    SignedCodeOfConduct.q.datecreated>=lastdate)

        return Person.select(query, distinct=True, orderBy=orderBy)

    def getPOFileContributors(self, pofile):
        """See `IPersonSet`."""
        contributors = Person.select("""
            POFileTranslator.person = Person.id AND
            POFileTranslator.pofile = %s""" % quote(pofile),
            clauseTables=["POFileTranslator"],
            distinct=True,
            # XXX: kiko 2006-10-19:
            # We can't use Person.sortingColumns because this is a
            # distinct query. To use it we'd need to add the sorting
            # function to the column results and then ignore it -- just
            # like selectAlso does, ironically.
            orderBy=["Person.displayname", "Person.name"])
        return contributors

    def getPOFileContributorsByDistroSeries(self, distroseries, language):
        """See `IPersonSet`."""
        contributors = Person.select("""
            POFileTranslator.person = Person.id AND
            POFileTranslator.pofile = POFile.id AND
            POFile.language = %s AND
            POFile.potemplate = POTemplate.id AND
            POTemplate.distroseries = %s AND
            POTemplate.iscurrent = TRUE"""
                % sqlvalues(language, distroseries),
            clauseTables=["POFileTranslator", "POFile", "POTemplate"],
            distinct=True,
            # See comment in getPOFileContributors about how we can't
            # use Person.sortingColumns.
            orderBy=["Person.displayname", "Person.name"])
        return contributors

    def latest_teams(self, limit=5):
        """See `IPersonSet`."""
        return Person.select("Person.teamowner IS NOT NULL",
            orderBy=['-datecreated'], limit=limit)

    def _merge_person_decoration(self, to_person, from_person, skip,
        decorator_table, person_pointer_column, additional_person_columns):
        """Merge a table that "decorates" Person.

        Because "person decoration" is becoming more frequent, we create a
        helper function that can be used for tables that decorate person.

        :to_person:       the IPerson that is "real"
        :from_person:     the IPerson that is being merged away
        :skip:            a list of table/column pairs that have been
                          handled
        :decorator_table: the name of the table that decorated Person
        :person_pointer_column:
                          the column on decorator_table that UNIQUE'ly
                          references Person.id
        :additional_person_columns:
                          additional columns in the decorator_table that
                          also reference Person.id but are not UNIQUE

        A Person decorator is a table that uniquely references Person,
        so that the information in the table "extends" the Person table.
        Because the reference to Person is unique, there can only be one
        row in the decorator table for any given Person. This function
        checks if there is an existing decorator for the to_person, and
        if so, it just leaves any from_person decorator in place as
        "noise". Otherwise, it updates any from_person decorator to
        point to the "to_person". There can also be other columns in the
        decorator which point to Person, these are assumed to be
        non-unique and will be updated to point to the to_person
        regardless.
        """
        store = Store.of(to_person)
        # First, update the main UNIQUE pointer row which links the
        # decorator table to Person. We do not update rows if there are
        # already rows in the table that refer to the to_person
        store.execute(
         """UPDATE %(decorator)s
            SET %(person_pointer)s=%(to_id)d
            WHERE %(person_pointer)s=%(from_id)d
              AND ( SELECT count(*) FROM %(decorator)s
                    WHERE %(person_pointer)s=%(to_id)d ) = 0
            """ % {
                'decorator': decorator_table,
                'person_pointer': person_pointer_column,
                'from_id': from_person.id,
                'to_id': to_person.id})

        # Now, update any additional columns in the table which point to
        # Person. Since these are assumed to be NOT UNIQUE, we don't
        # have to worry about multiple rows pointing at the to_person.
        for additional_column in additional_person_columns:
            store.execute(
             """UPDATE %(decorator)s
                SET %(column)s=%(to_id)d
                WHERE %(column)s=%(from_id)d
                """ % {
                    'decorator': decorator_table,
                    'from_id': from_person.id,
                    'to_id': to_person.id,
                    'column': additional_column})
        skip.append(
            (decorator_table.lower(), person_pointer_column.lower()))

    def merge(self, from_person, to_person):
        """See `IPersonSet`."""
        # Sanity checks
        if not IPerson.providedBy(from_person):
            raise TypeError('from_person is not a person.')
        if not IPerson.providedBy(to_person):
            raise TypeError('to_person is not a person.')
        assert getUtility(IMailingListSet).get(from_person.name) is None, (
            "Can't merge teams which have mailing lists into other teams.")

        if getUtility(IEmailAddressSet).getByPerson(from_person).count() > 0:
            raise AssertionError('from_person still has email addresses.')

        if from_person.is_team and from_person.allmembers.count() > 0:
            raise AssertionError(
                "Only teams without active members can be merged")

        # since we are doing direct SQL manipulation, make sure all
        # changes have been flushed to the database
        store = Store.of(from_person)

        # Get a database cursor.
        cur = cursor()

        references = list(postgresql.listReferences(cur, 'person', 'id'))

        # These table.columns will be skipped by the 'catch all'
        # update performed later
        skip = [
            ('teammembership', 'person'),
            ('teammembership', 'team'),
            ('teamparticipation', 'person'),
            ('teamparticipation', 'team'),
            ('personlanguage', 'person'),
            ('person', 'merged'),
            ('emailaddress', 'person'),
            ('karmacache', 'person'),
            ('karmatotalcache', 'person'),
            # Polls are not carried over when merging teams.
            ('poll', 'team'),
            # We can safely ignore the mailinglist table as there's a sanity
            # check above which prevents teams with associated mailing lists
            # from being merged.
            ('mailinglist', 'team'),
            # I don't think we need to worry about the votecast and vote
            # tables, because a real human should never have two accounts
            # in Launchpad that are active members of a given team and voted
            # in a given poll. -- GuilhermeSalgado 2005-07-07
            # We also can't afford to change poll results after they are
            # closed -- StuartBishop 20060602
            ('votecast', 'person'),
            ('vote', 'person'),
            ('translationrelicensingagreement', 'person'),
            ]

        # Sanity check. If we have an indirect reference, it must
        # be ON DELETE CASCADE. We only have one case of this at the moment,
        # but this code ensures we catch any new ones added incorrectly.
        for src_tab, src_col, ref_tab, ref_col, updact, delact in references:
            # If the ref_tab and ref_col is not Person.id, then we have
            # an indirect reference. Ensure the update action is 'CASCADE'
            if ref_tab != 'person' and ref_col != 'id':
                if updact != 'c':
                    raise RuntimeError(
                        '%s.%s reference to %s.%s must be ON UPDATE CASCADE'
                        % (src_tab, src_col, ref_tab, ref_col)
                        )

        # These rows are in a UNIQUE index, and we can only move them
        # to the new Person if there is not already an entry. eg. if
        # the destination and source persons are both subscribed to a bounty,
        # we cannot change the source persons subscription. We just leave them
        # as noise for the time being.

        to_id = to_person.id
        from_id = from_person.id

        # Update PersonLocation, which is a Person-decorator table.
        self._merge_person_decoration(
            to_person, from_person, skip, 'PersonLocation', 'person',
            ['last_modified_by', ])

        # Update GPGKey. It won't conflict, but our sanity checks don't
        # know that.
        cur.execute(
            'UPDATE GPGKey SET owner=%(to_id)d WHERE owner=%(from_id)d'
            % vars())
        skip.append(('gpgkey','owner'))

        # Update OpenID. Just trash the authorizations for from_id - don't
        # risk opening up auth wider than the user actually wants.
        cur.execute("""
                DELETE FROM OpenIdAuthorization WHERE person=%(from_id)d
                """ % vars()
                )
        skip.append(('openidauthorization', 'person'))

        # Update WikiName. Delete the from entry for our internal wikis
        # so it can be reused. Migrate the non-internal wikinames.
        # Note we only allow one wikiname per person for the UBUNTU_WIKI_URL
        # wiki.
        quoted_internal_wikiname = quote(UBUNTU_WIKI_URL)
        cur.execute("""
            DELETE FROM WikiName
            WHERE person=%(from_id)d AND wiki=%(quoted_internal_wikiname)s
            """ % vars()
            )
        cur.execute("""
            UPDATE WikiName SET person=%(to_id)d WHERE person=%(from_id)d
            """ % vars()
            )
        skip.append(('wikiname', 'person'))

        # Update shipit shipments.
        cur.execute('''
            UPDATE ShippingRequest SET recipient=%(to_id)s
            WHERE recipient = %(from_id)s AND (
                shipment IS NOT NULL
                OR status IN (%(cancelled)s, %(denied)s)
                OR NOT EXISTS (
                    SELECT TRUE FROM ShippingRequest
                    WHERE recipient = %(to_id)s
                        AND status = %(shipped)s
                    LIMIT 1
                    )
                )
            ''' % sqlvalues(to_id=to_id, from_id=from_id,
                            cancelled=ShippingRequestStatus.CANCELLED,
                            denied=ShippingRequestStatus.DENIED,
                            shipped=ShippingRequestStatus.SHIPPED))
        # Technically, we don't need the not cancelled nor denied
        # filter, as these rows should have already been dealt with.
        # I'm using it anyway for added paranoia.
        cur.execute('''
            DELETE FROM RequestedCDs USING ShippingRequest
            WHERE RequestedCDs.request = ShippingRequest.id
                AND recipient = %(from_id)s
                AND status NOT IN (%(cancelled)s, %(denied)s, %(shipped)s)
            ''' % sqlvalues(from_id=from_id,
                            cancelled=ShippingRequestStatus.CANCELLED,
                            denied=ShippingRequestStatus.DENIED,
                            shipped=ShippingRequestStatus.SHIPPED))
        cur.execute('''
            DELETE FROM ShippingRequest
            WHERE recipient = %(from_id)s
                AND status NOT IN (%(cancelled)s, %(denied)s, %(shipped)s)
            ''' % sqlvalues(from_id=from_id,
                            cancelled=ShippingRequestStatus.CANCELLED,
                            denied=ShippingRequestStatus.DENIED,
                            shipped=ShippingRequestStatus.SHIPPED))
        skip.append(('shippingrequest', 'recipient'))

        # Update the Branches that will not conflict, and fudge the names of
        # ones that *do* conflict.
        cur.execute('''
            SELECT product, name FROM Branch WHERE owner = %(to_id)d
            ''' % vars())
        possible_conflicts = set(tuple(r) for r in cur.fetchall())
        cur.execute('''
            SELECT id, product, name FROM Branch WHERE owner = %(from_id)d
            ORDER BY id
            ''' % vars())
        for id, product, name in list(cur.fetchall()):
            new_name = name
            suffix = 1
            while (product, new_name) in possible_conflicts:
                new_name = '%s-%d' % (name, suffix)
                suffix += 1
            possible_conflicts.add((product, new_name))
            new_name = new_name.encode('US-ASCII')
            name = name.encode('US-ASCII')
            cur.execute('''
                UPDATE Branch SET owner = %(to_id)s, name = %(new_name)s
                WHERE owner = %(from_id)s AND name = %(name)s
                    AND (%(product)s IS NULL OR product = %(product)s)
                ''', vars())
        skip.append(('branch','owner'))

        # Update MailingListSubscription. Note that no remaining records
        # will have email_address set, as we assert earlier that the
        # from_person has no email addresses.
        # Update records that don't conflict.
        cur.execute('''
            UPDATE MailingListSubscription
            SET person=%(to_id)d
            WHERE person=%(from_id)d
                AND mailing_list NOT IN (
                    SELECT mailing_list
                    FROM MailingListSubscription
                    WHERE person=%(to_id)d
                    )
            ''' % vars())
        # Then trash the remainders.
        cur.execute('''
            DELETE FROM MailingListSubscription WHERE person=%(from_id)d
            ''' % vars())
        skip.append(('mailinglistsubscription', 'person'))

        # Update only the BranchSubscription that will not conflict.
        cur.execute('''
            UPDATE BranchSubscription
            SET person=%(to_id)d
            WHERE person=%(from_id)d AND branch NOT IN
                (
                SELECT branch
                FROM BranchSubscription
                WHERE person = %(to_id)d
                )
            ''' % vars())
        # and delete those left over.
        cur.execute('''
            DELETE FROM BranchSubscription WHERE person=%(from_id)d
            ''' % vars())
        skip.append(('branchsubscription', 'person'))

        # Update only the BountySubscriptions that will not conflict.
        cur.execute('''
            UPDATE BountySubscription
            SET person=%(to_id)d
            WHERE person=%(from_id)d AND bounty NOT IN
                (
                SELECT bounty
                FROM BountySubscription
                WHERE person = %(to_id)d
                )
            ''' % vars())
        # and delete those left over.
        cur.execute('''
            DELETE FROM BountySubscription WHERE person=%(from_id)d
            ''' % vars())
        skip.append(('bountysubscription', 'person'))

        # Update only the AnswerContacts that will not conflict.
        cur.execute('''
            UPDATE AnswerContact
            SET person=%(to_id)d
            WHERE person=%(from_id)d
                AND distribution IS NULL
                AND product NOT IN (
                    SELECT product
                    FROM AnswerContact
                    WHERE person = %(to_id)d
                    )
            ''' % vars())
        cur.execute('''
            UPDATE AnswerContact
            SET person=%(to_id)d
            WHERE person=%(from_id)d
                AND distribution IS NOT NULL
                AND (distribution, sourcepackagename) NOT IN (
                    SELECT distribution,sourcepackagename
                    FROM AnswerContact
                    WHERE person = %(to_id)d
                    )
            ''' % vars())
        # and delete those left over.
        cur.execute('''
            DELETE FROM AnswerContact WHERE person=%(from_id)d
            ''' % vars())
        skip.append(('answercontact', 'person'))

        # Update only the QuestionSubscriptions that will not conflict.
        cur.execute('''
            UPDATE QuestionSubscription
            SET person=%(to_id)d
            WHERE person=%(from_id)d AND question NOT IN
                (
                SELECT question
                FROM QuestionSubscription
                WHERE person = %(to_id)d
                )
            ''' % vars())
        # and delete those left over.
        cur.execute('''
            DELETE FROM QuestionSubscription WHERE person=%(from_id)d
            ''' % vars())
        skip.append(('questionsubscription', 'person'))

        # Update only the MentoringOffers that will not conflict.
        cur.execute('''
            UPDATE MentoringOffer
            SET owner=%(to_id)d
            WHERE owner=%(from_id)d AND id NOT IN
                (
                SELECT id
                FROM MentoringOffer
                WHERE owner = %(to_id)d
                )
            ''' % vars())
        cur.execute('''
            UPDATE MentoringOffer
            SET team=%(to_id)d
            WHERE team=%(from_id)d AND id NOT IN
                (
                SELECT id
                FROM MentoringOffer
                WHERE team = %(to_id)d
                )
            ''' % vars())
        # and delete those left over.
        cur.execute('''
            DELETE FROM MentoringOffer
            WHERE owner=%(from_id)d OR team=%(from_id)d
            ''' % vars())
        skip.append(('mentoringoffer', 'owner'))
        skip.append(('mentoringoffer', 'team'))

        # Update BugNotificationRecipient entries that will not conflict.
        cur.execute('''
            UPDATE BugNotificationRecipient
            SET person=%(to_id)d
            WHERE person=%(from_id)d AND id NOT IN (
                SELECT id FROM BugNotificationRecipient
                WHERE person=%(to_id)d
                )
            ''' % vars())
        # and delete those left over.
        cur.execute('''
            DELETE FROM BugNotificationRecipient
            WHERE person=%(from_id)d
            ''' % vars())
        skip.append(('bugnotificationrecipient', 'person'))

        # Update PackageBugSupervisor entries.
        cur.execute('''
            UPDATE PackageBugSupervisor SET bug_supervisor=%(to_id)s
            WHERE bug_supervisor=%(from_id)s
            ''', vars())
        skip.append(('packagebugsupervisor', 'bug_supervisor'))

        # Update the SpecificationFeedback entries that will not conflict
        # and trash the rest.

        # First we handle the reviewer.
        cur.execute('''
            UPDATE SpecificationFeedback
            SET reviewer=%(to_id)d
            WHERE reviewer=%(from_id)d AND specification NOT IN
                (
                SELECT specification
                FROM SpecificationFeedback
                WHERE reviewer = %(to_id)d
                )
            ''' % vars())
        cur.execute('''
            DELETE FROM SpecificationFeedback WHERE reviewer=%(from_id)d
            ''' % vars())
        skip.append(('specificationfeedback', 'reviewer'))

        # And now we handle the requester.
        cur.execute('''
            UPDATE SpecificationFeedback
            SET requester=%(to_id)d
            WHERE requester=%(from_id)d AND specification NOT IN
                (
                SELECT specification
                FROM SpecificationFeedback
                WHERE requester = %(to_id)d
                )
            ''' % vars())
        cur.execute('''
            DELETE FROM SpecificationFeedback WHERE requester=%(from_id)d
            ''' % vars())
        skip.append(('specificationfeedback', 'requester'))

        # Update the SpecificationSubscription entries that will not conflict
        # and trash the rest
        cur.execute('''
            UPDATE SpecificationSubscription
            SET person=%(to_id)d
            WHERE person=%(from_id)d AND specification NOT IN
                (
                SELECT specification
                FROM SpecificationSubscription
                WHERE person = %(to_id)d
                )
            ''' % vars())
        cur.execute('''
            DELETE FROM SpecificationSubscription WHERE person=%(from_id)d
            ''' % vars())
        skip.append(('specificationsubscription', 'person'))

        # Update only the SprintAttendances that will not conflict
        cur.execute('''
            UPDATE SprintAttendance
            SET attendee=%(to_id)d
            WHERE attendee=%(from_id)d AND sprint NOT IN
                (
                SELECT sprint
                FROM SprintAttendance
                WHERE attendee = %(to_id)d
                )
            ''' % vars())
        # and delete those left over
        cur.execute('''
            DELETE FROM SprintAttendance WHERE attendee=%(from_id)d
            ''' % vars())
        skip.append(('sprintattendance', 'attendee'))

        # Update only the POSubscriptions that will not conflict
        cur.execute('''
            UPDATE POSubscription
            SET person=%(to_id)d
            WHERE person=%(from_id)d AND id NOT IN (
                SELECT a.id
                    FROM POSubscription AS a, POSubscription AS b
                    WHERE a.person = %(from_id)d AND b.person = %(to_id)d
                    AND a.language = b.language
                    AND a.potemplate = b.potemplate
                    )
            ''' % vars())
        skip.append(('posubscription', 'person'))

        # Update only the POExportRequests that will not conflict
        # and trash the rest
        cur.execute('''
            UPDATE POExportRequest
            SET person=%(to_id)d
            WHERE person=%(from_id)d AND id NOT IN (
                SELECT a.id FROM POExportRequest AS a, POExportRequest AS b
                WHERE a.person = %(from_id)d AND b.person = %(to_id)d
                AND a.potemplate = b.potemplate
                AND a.pofile = b.pofile
                )
            ''' % vars())
        cur.execute('''
            DELETE FROM POExportRequest WHERE person=%(from_id)d
            ''' % vars())
        skip.append(('poexportrequest', 'person'))

        # Update the TranslationMessage. They should not conflict since each
        # of them are independent
        cur.execute('''
            UPDATE TranslationMessage
            SET submitter=%(to_id)d
            WHERE submitter=%(from_id)d
            ''' % vars())
        skip.append(('translationmessage', 'submitter'))
        cur.execute('''
            UPDATE TranslationMessage
            SET reviewer=%(to_id)d
            WHERE reviewer=%(from_id)d
            ''' % vars())
        skip.append(('translationmessage', 'reviewer'))

        # Handle the POFileTranslator cache by doing nothing. As it is
        # maintained by triggers, the data migration has already been done
        # for us when we updated the source tables.
        skip.append(('pofiletranslator', 'person'))

        # Update only the TranslationImportQueueEntry that will not conflict
        # and trash the rest
        cur.execute('''
            UPDATE TranslationImportQueueEntry
            SET importer=%(to_id)d
            WHERE importer=%(from_id)d AND id NOT IN (
                SELECT a.id
                FROM TranslationImportQueueEntry AS a,
                     TranslationImportQueueEntry AS b
                WHERE a.importer = %(from_id)d AND b.importer = %(to_id)d
                AND a.distroseries = b.distroseries
                AND a.sourcepackagename = b.sourcepackagename
                AND a.productseries = b.productseries
                AND a.path = b.path
                )
            ''' % vars())
        cur.execute('''
            DELETE FROM TranslationImportQueueEntry WHERE importer=%(from_id)d
            ''' % vars())
        skip.append(('translationimportqueueentry', 'importer'))

        # XXX cprov 2007-02-22 bug=87098:
        # Since we only allow one PPA for each user,
        # we can't reassign the old user archive to the new user.
        # It need to be done manually, probably by reasinning all publications
        # to the old PPA to the new one, performing a careful_publishing on it
        # and removing the old one from disk.
        skip.append(('archive', 'owner'))

        # Update only the CodeReviewVote that will not conflict
        cur.execute('''
            UPDATE CodeReviewVote
            SET reviewer=%(to_id)d
            WHERE reviewer=%(from_id)d AND id NOT IN (
                SELECT a.id FROM CodeReviewVote AS a, CodeReviewVote AS b
                WHERE a.reviewer = %(from_id)d AND b.reviewer = %(to_id)d
                AND a.branch_merge_proposal = b.branch_merge_proposal
                )
            ''' % vars())
        # And leave conflicts as noise
        skip.append(('codereviewvote', 'reviewer'))

        # Update only the WebServiceBan that will not conflict
        cur.execute('''
            UPDATE WebServiceBan
            SET person=%(to_id)d
            WHERE person=%(from_id)d AND id NOT IN (
                SELECT a.id FROM WebServiceBan AS a, WebServiceBan AS b
                WHERE a.person = %(from_id)d AND b.person = %(to_id)d
                AND ( (a.ip IS NULL AND b.ip IS NULL) OR (a.ip = b.ip) )
                )
            ''' % vars())
        # And delete the rest 
        cur.execute('''
            DELETE FROM WebServiceBan WHERE person=%(from_id)d
            ''' % vars())
        skip.append(('webserviceban', 'person'))

        # Sanity check. If we have a reference that participates in a
        # UNIQUE index, it must have already been handled by this point.
        # We can tell this by looking at the skip list.
        for src_tab, src_col, ref_tab, ref_col, updact, delact in references:
            uniques = postgresql.listUniques(cur, src_tab, src_col)
            if len(uniques) > 0 and (src_tab, src_col) not in skip:
                raise NotImplementedError(
                        '%s.%s reference to %s.%s is in a UNIQUE index '
                        'but has not been handled' % (
                            src_tab, src_col, ref_tab, ref_col
                            )
                        )

        # Handle all simple cases
        for src_tab, src_col, ref_tab, ref_col, updact, delact in references:
            if (src_tab, src_col) in skip:
                continue
            cur.execute('UPDATE %s SET %s=%d WHERE %s=%d' % (
                src_tab, src_col, to_person.id, src_col, from_person.id
                ))

        # Transfer active team memberships
        approved = TeamMembershipStatus.APPROVED
        admin = TeamMembershipStatus.ADMIN
        cur.execute(
            'SELECT team, status FROM TeamMembership WHERE person = %s '
            'AND status IN (%s,%s)'
            % sqlvalues(from_person, approved, admin))
        for team_id, status in cur.fetchall():
            cur.execute('SELECT status FROM TeamMembership WHERE person = %s '
                        'AND team = %s'
                        % sqlvalues(to_person, team_id))
            result = cur.fetchone()
            if result:
                current_status = result[0]
                # Now we can safely delete from_person's membership record,
                # because we know to_person has a membership entry for this
                # team, so may only need to change its status.
                cur.execute(
                    'DELETE FROM TeamMembership WHERE person = %s '
                    'AND team = %s' % sqlvalues(from_person, team_id))

                if current_status == admin.value:
                    # to_person is already an administrator of this team, no
                    # need to do anything else.
                    continue
                # to_person is either an approved or an inactive member,
                # while from_person is either admin or approved. That means we
                # can safely set from_person's membership status on
                # to_person's membership.
                assert status in (approved.value, admin.value)
                cur.execute(
                    'UPDATE TeamMembership SET status = %s WHERE person = %s '
                    'AND team = %s' % sqlvalues(status, to_person, team_id))
            else:
                # to_person is not a member of this team. just change
                # from_person with to_person in the membership record.
                cur.execute(
                    'UPDATE TeamMembership SET person = %s WHERE person = %s '
                    'AND team = %s'
                    % sqlvalues(to_person, from_person, team_id))

        cur.execute('SELECT team FROM TeamParticipation WHERE person = %s '
                    'AND person != team' % sqlvalues(from_person))
        for team_id in cur.fetchall():
            cur.execute(
                'SELECT team FROM TeamParticipation WHERE person = %s '
                'AND team = %s' % sqlvalues(to_person, team_id))
            if not cur.fetchone():
                cur.execute(
                    'UPDATE TeamParticipation SET person = %s WHERE '
                    'person = %s AND team = %s'
                    % sqlvalues(to_person, from_person, team_id))
            else:
                cur.execute(
                    'DELETE FROM TeamParticipation WHERE person = %s AND '
                    'team = %s' % sqlvalues(from_person, team_id))

        # Flag the account as merged
        cur.execute('''
            UPDATE Person SET merged=%(to_id)d WHERE id=%(from_id)d
            ''' % vars())

        # And nuke any referencing Account
        cur.execute('''
            DELETE FROM Account USING Person
            WHERE Person.account = Account.id AND Person.id=%(from_id)d
            ''' % vars())

        # Append a -merged suffix to the account's name.
        name = base = "%s-merged" % from_person.name.encode('ascii')
        cur.execute("SELECT id FROM Person WHERE name = %s" % sqlvalues(name))
        i = 1
        while cur.fetchone():
            name = "%s%d" % (base, i)
            cur.execute("SELECT id FROM Person WHERE name = %s"
                        % sqlvalues(name))
            i += 1
        cur.execute("UPDATE Person SET name = %s WHERE id = %s"
                    % sqlvalues(name, from_person))

        # Since we've updated the database behind Storm's back,
        # flush its caches.
        store.invalidate()

    def getTranslatorsByLanguage(self, language):
        """See `IPersonSet`."""
        # XXX CarlosPerelloMarin 2007-03-31 bug=102257:
        # The KarmaCache table doesn't have a field to store karma per
        # language, so we are actually returning the people with the most
        # translation karma that have this language selected in their
        # preferences.
        return Person.select('''
            PersonLanguage.person = Person.id AND
            PersonLanguage.language = %s AND
            KarmaCache.person = Person.id AND
            KarmaCache.product IS NULL AND
            KarmaCache.project IS NULL AND
            KarmaCache.sourcepackagename IS NULL AND
            KarmaCache.distribution IS NULL AND
            KarmaCache.category = KarmaCategory.id AND
            KarmaCategory.name = 'translations'
            ''' % sqlvalues(language), orderBy=['-KarmaCache.karmavalue'],
            clauseTables=[
                'PersonLanguage', 'KarmaCache', 'KarmaCategory'])

    def getValidPersons(self, persons):
        """See `IPersonSet.`"""
        person_ids = [person.id for person in persons]
        if len(person_ids) == 0:
            return []

        # This has the side effect of sucking in the ValidPersonCache
        # items into the cache, allowing Person.is_valid_person calls to
        # not hit the DB.
        valid_person_ids = set(
                person_id.id for person_id in ValidPersonCache.select(
                    "id IN %s" % sqlvalues(person_ids)))
        return [
            person for person in persons if person.id in valid_person_ids]

    def getPeopleWithBranches(self, product=None):
        """See `IPersonSet`."""
        branch_clause = 'SELECT owner FROM Branch'
        if product is not None:
            branch_clause += ' WHERE product = %s' % quote(product)
        return Person.select('''
            Person.id in (%s)
            ''' % branch_clause)

    def getSubscribersForTargets(self, targets, recipients=None):
        """See `IPersonSet`. """
        if len(targets) == 0:
            return set()
        target_criteria = []
        for target in targets:
            # target_args is a mapping from query arguments
            # to query values.
            target_args = target._target_args
            target_criteria_clauses = []
            for key, value in target_args.items():
                if value is not None:
                    target_criteria_clauses.append(
                        '%s = %s' % (key, quote(value)))
                else:
                    target_criteria_clauses.append(
                        '%s IS NULL' % key)
            target_criteria.append(
                '(%s)' % ' AND '.join(target_criteria_clauses))

        # Build a UNION query, since using OR slows down the query a lot.
        subscriptions = StructuralSubscription.select(target_criteria[0])
        for target_criterion in target_criteria[1:]:
            subscriptions = subscriptions.union(
                StructuralSubscription.select(target_criterion))

        # Listify the result, since we want to loop over it multiple times.
        subscriptions = list(subscriptions)

        # We can't use prejoins in UNION queries, so populate the cache
        # by getting all the subscribers.
        subscriber_ids = [
            subscription.subscriberID for subscription in subscriptions]
        if len(subscriber_ids) > 0:
            list(Person.select("id IN %s" % sqlvalues(subscriber_ids)))

        subscribers = set()
        for subscription in subscriptions:
            subscribers.add(subscription.subscriber)
            if recipients is not None:
                recipients.addStructuralSubscriber(
                    subscription.subscriber, subscription.target)
        return subscribers

    def updatePersonalStandings(self):
        """See `IPersonSet`."""
        cur = cursor()
        cur.execute("""
        UPDATE Person
        SET personal_standing = %s
        WHERE personal_standing = %s
        AND id IN (
            SELECT posted_by
            FROM MessageApproval
            WHERE status = %s
            GROUP BY posted_by
            HAVING COUNT(DISTINCT mailing_list) >= %s
            )
        """ % sqlvalues(PersonalStanding.GOOD,
                        PersonalStanding.UNKNOWN,
                        PostedMessageStatus.APPROVED,
                        config.standingupdater.approvals_needed))


class PersonLanguage(SQLBase):
    _table = 'PersonLanguage'

    person = ForeignKey(foreignKey='Person', dbName='person', notNull=True)
    language = ForeignKey(foreignKey='Language', dbName='language',
                          notNull=True)


class SSHKey(SQLBase):
    implements(ISSHKey)
    _defaultOrder = ["person", "keytype", "keytext"]

    _table = 'SSHKey'

    person = ForeignKey(foreignKey='Person', dbName='person', notNull=True)
    keytype = EnumCol(dbName='keytype', notNull=True, enum=SSHKeyType)
    keytext = StringCol(dbName='keytext', notNull=True)
    comment = StringCol(dbName='comment', notNull=True)


class SSHKeySet:
    implements(ISSHKeySet)

    def new(self, person, keytype, keytext, comment):
        return SSHKey(person=person, keytype=keytype, keytext=keytext,
                      comment=comment)

    def getByID(self, id, default=None):
        try:
            return SSHKey.get(id)
        except SQLObjectNotFound:
            return default

    def getByPeople(self, people):
        """See `ISSHKeySet`"""
        return SSHKey.select("""
            SSHKey.person IN %s
            """ % sqlvalues([person.id for person in people]))


class WikiName(SQLBase, HasOwnerMixin):
    implements(IWikiName)

    _table = 'WikiName'

    person = ForeignKey(dbName='person', foreignKey='Person', notNull=True)
    wiki = StringCol(dbName='wiki', notNull=True)
    wikiname = StringCol(dbName='wikiname', notNull=True)

    @property
    def url(self):
        return self.wiki + self.wikiname


class WikiNameSet:
    implements(IWikiNameSet)

    def getByWikiAndName(self, wiki, wikiname):
        """See `IWikiNameSet`."""
        return WikiName.selectOneBy(wiki=wiki, wikiname=wikiname)

    def getUbuntuWikiByPerson(self, person):
        """See `IWikiNameSet`."""
        return WikiName.selectOneBy(person=person, wiki=UBUNTU_WIKI_URL)

    def getOtherWikisByPerson(self, person):
        """See `IWikiNameSet`."""
        return WikiName.select(AND(WikiName.q.personID==person.id,
                                   WikiName.q.wiki!=UBUNTU_WIKI_URL))

    def getAllWikisByPerson(self, person):
        """See `IWikiNameSet`."""
        return WikiName.selectBy(person=person)

    def get(self, id):
        """See `IWikiNameSet`."""
        try:
            return WikiName.get(id)
        except SQLObjectNotFound:
            return None

    def new(self, person, wiki, wikiname):
        """See `IWikiNameSet`."""
        return WikiName(person=person, wiki=wiki, wikiname=wikiname)

    def exists(self, wikiname, wiki=UBUNTU_WIKI_URL):
        """See `IWikiNameSet`."""
        return WikiName.selectOneBy(wiki=wiki, wikiname=wikiname) is not None


class JabberID(SQLBase, HasOwnerMixin):
    implements(IJabberID)

    _table = 'JabberID'
    _defaultOrder = ['jabberid']

    person = ForeignKey(dbName='person', foreignKey='Person', notNull=True)
    jabberid = StringCol(dbName='jabberid', notNull=True)


class JabberIDSet:
    implements(IJabberIDSet)

    def new(self, person, jabberid):
        """See `IJabberIDSet`"""
        return JabberID(person=person, jabberid=jabberid)

    def getByJabberID(self, jabberid):
        """See `IJabberIDSet`"""
        return JabberID.selectOneBy(jabberid=jabberid)

    def getByPerson(self, person):
        """See `IJabberIDSet`"""
        return JabberID.selectBy(person=person)


class IrcID(SQLBase, HasOwnerMixin):
    """See `IIrcID`"""
    implements(IIrcID)

    _table = 'IrcID'

    person = ForeignKey(dbName='person', foreignKey='Person', notNull=True)
    network = StringCol(dbName='network', notNull=True)
    nickname = StringCol(dbName='nickname', notNull=True)


class IrcIDSet:
    """See `IIrcIDSet`"""
    implements(IIrcIDSet)

    def get(self, id):
        """See `IIrcIDSet`"""
        try:
            return IrcID.get(id)
        except SQLObjectNotFound:
            return None

    def new(self, person, network, nickname):
        """See `IIrcIDSet`"""
        return IrcID(person=person, network=network, nickname=nickname)<|MERGE_RESOLUTION|>--- conflicted
+++ resolved
@@ -86,18 +86,12 @@
 from canonical.launchpad.interfaces.mailinglistsubscription import (
     MailingListAutoSubscribePolicy)
 from canonical.launchpad.interfaces.person import (
-<<<<<<< HEAD
     InvalidName, IPerson, IPersonSet, ITeam, IHasPersonNavigationMenu,
     JoinNotAllowed, NameAlreadyTaken, PersonCreationRationale,
     PersonVisibility, PersonalStanding, TeamMembershipRenewalPolicy,
     TeamSubscriptionPolicy)
-=======
-    InvalidName, IPerson, IPersonSet, ITeam, JoinNotAllowed, NameAlreadyTaken,
-    PersonCreationRationale, PersonVisibility, PersonalStanding,
-    TeamMembershipRenewalPolicy, TeamSubscriptionPolicy)
 from canonical.launchpad.interfaces.personnotification import (
     IPersonNotificationSet)
->>>>>>> b08022cc
 from canonical.launchpad.interfaces.pillar import IPillarNameSet
 from canonical.launchpad.interfaces.product import IProduct
 from canonical.launchpad.interfaces.publishing import PackagePublishingStatus
@@ -432,7 +426,7 @@
     def setLocation(self, latitude, longitude, time_zone, user):
         """See `ISetLocation`."""
         assert not self.is_team, 'Cannot edit team location.'
-        assert ((latitude is None and longitude is None) or 
+        assert ((latitude is None and longitude is None) or
                 (latitude is not None and longitude is not None)), (
             "Cannot set a latitude without longitude (and vice-versa).")
 
@@ -3274,7 +3268,7 @@
                 AND ( (a.ip IS NULL AND b.ip IS NULL) OR (a.ip = b.ip) )
                 )
             ''' % vars())
-        # And delete the rest 
+        # And delete the rest
         cur.execute('''
             DELETE FROM WebServiceBan WHERE person=%(from_id)d
             ''' % vars())
