--- conflicted
+++ resolved
@@ -19,11 +19,7 @@
     BranchSubscriptionDiffSize, BranchSubscriptionNotificationLevel,
     CodeReviewNotificationLevel)
 from lp.code.interfaces.branch import IBranch
-<<<<<<< HEAD
-from lp.services.fields import ParticipatingPersonChoice
-=======
-from canonical.launchpad.fields import PersonChoice
->>>>>>> 36c9073f
+from lp.services.fields import PersonChoice
 from lazr.restful.declarations import (
     REQUEST_USER, call_with, export_as_webservice_entry,
     export_read_operation, exported)
