= POFile =

Get evolution template for Ubuntu Hoary

>>> from zope.component import getUtility
>>> from canonical.launchpad.interfaces import (
... IPOTemplateSet, ISourcePackageNameSet, IDistributionSet)
>>> sourcepackagenameset = getUtility(ISourcePackageNameSet)
>>> sourcepackagename = sourcepackagenameset['evolution']
>>> distributionset = getUtility(IDistributionSet)
>>> distribution = distributionset['ubuntu']
>>> release = distribution['hoary']
>>> potemplateset = getUtility(IPOTemplateSet)
>>> potemplatesubset = potemplateset.getSubset(
...     distrorelease=release, sourcepackagename=sourcepackagename)
>>> potemplate = potemplatesubset['evolution-2.2']

Get Xhosa translation

>>> pofile = potemplate.getPOFileByLang('xh')

Get the set of POTMsgSets that are untranslated.

>>> potmsgsets = list(pofile.getPOTMsgSetUntranslated())
>>> len(potmsgsets)
22

Get Spanish translation

>>> pofile = potemplate.getPOFileByLang('es')

Get the set of POTMsgSets that are untranslated.

>>> potmsgsets = list(pofile.getPOTMsgSetUntranslated())
>>> len(potmsgsets)
13

Test that the header is updated.

>>> from canonical.launchpad.components.poparser import POHeader

This is the comment.

>>> comment = ' This is the top comment.'

This is the new header.

>>> msgstr = '''Project-Id-Version: es
... POT-Creation-Date: 2004-08-18 11:10+0200
... PO-Revision-Date: 2005-08-18 13:22+0000
... Last-Translator: Carlos Perelló Marín <carlos@canonical.com>
... Language-Team: Spanish <traductores@es.gnome.org>
... MIME-Version: 1.0
... Content-Type: text/plain; charset=UTF-8
... Content-Transfer-Encoding: 8bit
... Report-Msgid-Bugs-To: serrador@hispalinux.es
... Plural-Forms: nplurals=2; plural=n != 1;'''

Now, get a POHeader object with that information.

>>> new_header = POHeader(commentText=comment, msgstr=msgstr)
>>> new_header.updateDict()

We check that the plural forms expression is correctly parsed:

>>> new_header.getPluralFormExpression() == 'n != 1'
True

To be sure the new header is being applied, here we have the old values:

>>> print pofile.topcomment.encode('utf-8')
traducción de es.po al Spanish
translation of es.po to Spanish
...

>>> print pofile.header.encode('utf-8')
Project-Id-Version: es
POT-Creation-Date: 2004-08-17 11:10+0200
PO-Revision-Date: 2005-04-07 13:22+0000
...
Plural-Forms: nplurals=2; plural=(n != 1);

>>> pofile.fuzzyheader
True

Now, is time to change the old header with the new one.

>>> pofile.updateHeader(new_header)

And the new values:

>>> pofile.topcomment
u' This is the top comment.'

>>> print pofile.header.encode('utf-8')
Project-Id-Version: es
POT-Creation-Date: 2004-08-18 11:10+0200
PO-Revision-Date: 2005-08-18 13:22+0000
...
Plural-Forms: nplurals=2; plural=n != 1;

>>> pofile.fuzzyheader
False

Now I'm going to test creating a header with invalid plural-forms and
trying to parse the number and type of plural forms it has.

>>> msgstr = '''Project-Id-Version: es
... POT-Creation-Date: 2004-08-18 11:10+0200
... PO-Revision-Date: 2005-08-18 13:22+0000
... Last-Translator: Carlos Perelló Marín <carlos@canonical.com>
... Language-Team: Spanish <traductores@es.gnome.org>
... MIME-Version: 1.0
... Content-Type: text/plain; charset=UTF-8
... Content-Transfer-Encoding: 8bit
... Report-Msgid-Bugs-To: serrador@hispalinux.es
... Plural-Forms: n != 1'''
>>> new_header = POHeader(msgstr=msgstr)
>>> new_header.updateDict()
WARNING:root:The plural form header has an unknown error. Using the default value...
>>> new_header.getPluralFormExpression() == None
True


== isPORevisionDateOlder ==

This method helps to compare two PO files header and decide if the given one
is older than the one we have in the IPOFile object. We are using this
method, for instance, to know if a new imported PO file should be ignored
because we already have a newer one.

This test is to be sure that the date comparation is working and that two
headers with the same date will always be set as newer because lazy
translators forget to update that field from time to time and sometimes we
were losing translations because we were ignoring those imports too.

    >>> from canonical.launchpad.components.poparser import POHeader

    >>> print pofile.header.encode('utf-8')
    Project-Id-Version: es
    ...
    PO-Revision-Date: 2005-08-18 13:22+0000
    ...

First, we check with the same date.

    >>> header = POHeader(msgstr=u'PO-Revision-Date: 2005-08-18 13:22+0000')
    >>> header.updateDict()
    WARNING:root:PO file header entry has no content-type field
    >>> pofile.isPORevisionDateOlder(header)
    False

Now, we check with a date that is in the past.

    >>> header = POHeader(msgstr=u'PO-Revision-Date: 2005-08-18 13:21+0000')
    >>> header.updateDict()
    WARNING:root:PO file header entry has no content-type field
    >>> pofile.isPORevisionDateOlder(header)
    True

== canEditTranslations ==

This method determines if someone is allowed to edit translations.

Do some needed imports.

    >>> from canonical.launchpad.interfaces import ILaunchpadCelebrities
    >>> from canonical.launchpad.interfaces import IPersonSet
    >>> from canonical.launchpad.interfaces import IProductSet
    >>> from canonical.launchpad.interfaces import ITranslationGroupSet
    >>> from canonical.launchpad.database import POFile
    >>> from canonical.launchpad.ftests import login
    >>> from canonical.lp.dbschema import TranslationPermission
    >>> person_set = getUtility(IPersonSet)

Need extra permissions to change the values.

    >>> login('carlos@canonical.com')

Set a translation group to test the CLOSED mode. This mode allows translations
only from the teams set as official translators.

    >>> product = getUtility(IProductSet).getByName('evolution')
    >>> product.translationgroup = getUtility(
    ...     ITranslationGroupSet)['testing-translation-team']
    >>> product.translationpermission = TranslationPermission.CLOSED

Get the IPOFile we are going to use.

    >>> product_series = product.translatable_series[0]
    >>> potemplate = product_series.getPOTemplate('evolution-2.2')
    >>> pofile_es = potemplate.getPOFileByLang('es')

A Launchpad admin must have permission always.

    >>> admins = getUtility(ILaunchpadCelebrities).admin
    >>> pofile_es.canEditTranslations(admins)
    True

A Rosetta Expert too.

    >>> rosetta_experts = getUtility(ILaunchpadCelebrities).rosetta_expert
    >>> pofile_es.canEditTranslations(rosetta_experts)
    True

And Valentina Commissari, as member of the Spanish translation team for
evolution should also have rights.

    >>> valentina = person_set.getByName('tsukimi')
    >>> pofile_es.canEditTranslations(valentina)
    True

But the unprivileged account should not.

    >>> no_priv = person_set.getByName('no-priv')
    >>> pofile_es.canEditTranslations(no_priv)
    False

Now, we get an IPOFile that does not have a translation team assigned.

    >>> pofile_cy = potemplate.getDummyPOFile('cy')

Valentina Commissari is not a translator for this language and does not
have permissions.

    >>> pofile_cy.canEditTranslations(valentina)
    False

And same thing with the unprivileged account.

    >>> pofile_cy.canEditTranslations(no_priv)
    False

Now, let's test the STRUCTURED mode. In this mode, only the defined
translation teams can translate like the CLOSE mode, but in addition, if we
don't have any language team for one language, anyone can add translations.

    >>> product.translationpermission = TranslationPermission.STRUCTURED

Valentina Commissari, as member of the Spanish translation team for
evolution should have rights for the Spanish IPOFile.

    >>> pofile_es.canEditTranslations(valentina)
    True

But the unprivileged account should not.

    >>> pofile_es.canEditTranslations(no_priv)
    False

And this is the difference with the CLOSED mode, anyone will be able to
translate into Welsh, as we can see with Valentina:

    >>> pofile_cy.canEditTranslations(valentina)
    True

And same thing with the unprivileged account.

    >>> pofile_cy.canEditTranslations(no_priv)
    True

Finally, let's check the OPEN mode to be 100% sure that in that mode
anyone can do translations.

    >>> product.translationgroup = None
    >>> product.translationpermission = TranslationPermission.OPEN

We don't have any translation group for the Evolution product so there are
no translators assigned to it, but Valentina Commissari still has rights to
do translations.

    >>> pofile_es.canEditTranslations(valentina)
    True

And samething with the unprivileged account.

    >>> pofile_es.canEditTranslations(no_priv)
    True

== uncachedExport ==

This method serializes an IPOFile as a .po file.

Get a concrete POFile we know doesn't have a UTF-8 encoding.

    >>> pofile = POFile.get(24)
    >>> print pofile.header
    Project-Id-Version: PACKAGE VERSION
    ...
    Content-Type: text/plain; charset=EUC-JP
    ...

Now, let's export it with its default encoding.

    >>> stream = pofile.uncachedExport()
    >>> stream_list = stream.splitlines()

The header is not changed.

    >>> stream_list[23]
    '"Content-Type: text/plain; charset=EUC-JP\\n"'

And checking one of the translations, we can see that it's using the EUC-JP
encoding.

    >>> stream_list[30]
    'msgstr "\xc0\xdf\xc4\xea\xa4\xce\xa5\xab\xa5\xb9\xa5\xbf\xa5\xde\xa5\xa4\xa5\xba\xa4\xcb /etc/mozilla/prefs.js \xa4\xac\xcd\xf8\xcd\xd1\xa4\xc7\xa4\xad\xa4\xde\xa4\xb9\xa1\xa3"'


Now, let's force the UTF-8 encoding.

    >>> stream = pofile.uncachedExport(force_utf8=True)
    >>> stream_list = stream.splitlines()

We can see that the header has been updated to have UTF-8

    >>> stream_list[23]
    '"Content-Type: text/plain; charset=UTF-8\\n"'

And the encoding used is also using UTF-8 chars.

    >>> stream_list[30]
    'msgstr "\xe8\xa8\xad\xe5\xae\x9a\xe3\x81\xae\xe3\x82\xab\xe3\x82\xb9\xe3\x82\xbf\xe3\x83\x9e\xe3\x82\xa4\xe3\x82\xba\xe3\x81\xab /etc/mozilla/prefs.js \xe3\x81\x8c\xe5\x88\xa9\xe7\x94\xa8\xe3\x81\xa7\xe3\x81\x8d\xe3\x81\xbe\xe3\x81\x99\xe3\x80\x82"'

== getPOTMsgSetUntranslated ==

The POTMsgSet that are untranslated are the ones that are not complete and
that aren't fuzzy.

If a POTMsgSet doesn't have a POMsgSet for a concrete translation, we take
that as not bein complete too.

    >>> untranslated_potmsgset = pofile_es.getPOTMsgSetUntranslated()
    >>> untranslated_potmsgset.count()
    13

    >>> for potmsgset in untranslated_potmsgset:
    ...     pomsgset = potmsgset.getPOMsgSet(
    ...         pofile_es.language.code, pofile_es.variant)
    ...     assert (pomsgset is None or
    ...             (pomsgset.iscomplete == False and
    ...              pomsgset.isfuzzy == False))


== createMessageSetFromText ==

This method returns a new IPOMsgSet for the associated text.

Let's get the IPOFile we are going to use for this test.

  >>> pofile_sr = potemplate.newPOFile('sr')

And the msgid we are looking for.

  >>> msgid = u'Found %i invalid file.'

Now, just to be sure that this entry doesn't exist yet:

  >>> pofile_sr.getPOMsgSet(msgid) is None
  True

Is time to create it.

  >>> pomsgset = pofile_sr.createMessageSetFromText(msgid)

As we can see, is the msgid we were looking for.

  >>> pomsgset.potmsgset.primemsgid_.msgid == msgid
  True

This entry is in fact one that is not used anymore, that means, its sequence
is zero.

  >>> pomsgset.potmsgset.sequence
  0

Also, as we just created it, it shouldn't have any translation.

  >>> pomsgset.active_texts
  [None, None, None]
  >>> pomsgset.published_texts
  [None, None, None]

== export and validExportCache ==

The export method is used to get a .po file from our database rows. It's
strongly related with validExportCache, which drives whether the export
should be a full export from our database or just return an already
cached value.

  # Get hold of a PO file which has been exported before.
  >>> from canonical.launchpad.database import POFile
  >>> pofile = POFile.get(1)

The way to know whether there is a previous export is to have a value in
IPOFile.exportfile. That's a link to a librarian file containing a cached
export.

  >>> pofile.exportfile is None
  False
  >>> old_cached_file_id = pofile.exportfile.id

However, it would be old, so it doesn't have a valid cache.

  >>> pofile.validExportCache()
  False

Now ask it to export itself.

  >>> export = pofile.export()
  >>> export.split('\n')[0]
  '# traducci\xc3\xb3n de es.po al Spanish'

  # Now, because of a SQLObject quirk, we need to call .sync() on the PO file.
  # This is because calling .export() has set pofile.exporttime to the magic
  # constant UTC_NOW. This would normally be fine, as the attribute would not
  # normally be accessed again in the same SQLObject session, and it would
  # appear as a datetime value the next time around. However, in this case, we
  # need to access it immediately, so we need to write it to the database and
  # read it back again.
  >>> pofile.sync()

Because the PO file has been exported, it will have updated the cache.

  >>> pofile.validExportCache()
  True

Which is different than previous one:

  >>> old_cached_file_id != pofile.exportfile.id
  True
  >>> old_cached_file_id = pofile.exportfile.id

  # In order to have different datetimes for the export time of the pofile,
  # and for any new stuff we do, lets commit a transaction.
  >>> transaction.commit()

validExportCache method detects any translation change done in the IPOFile and
invalidates the cache.

  # We can see current value before we do a change, so we are completely sure
  # that the exported file includes the modification.
  >>> print export.decode('UTF-8')
  #...
  #: addressbook/addressbook-errors.xml.h:6
  msgid "Failed to authenticate with LDAP server."
  msgstr ""
  ...

  # Let's update a translation to the PO file.
  >>> from canonical.launchpad.database import Person
  >>> person = Person.get(1)
  >>> msgid = u"Failed to authenticate with LDAP server."
  >>> msgset = pofile.getPOMsgSet(msgid)
  >>> print msgset.active_texts
  [None]
  >>> import datetime
  >>> import pytz
  >>> UTC = pytz.timezone('UTC')
  >>> msgset.updateTranslationSet(person, {0: 'Blah.'}, fuzzy=False,
  ...     published=False, lock_timestamp=datetime.datetime.now(UTC))
  >>> print msgset.active_texts
  [u'Blah.']
  >>> txt = msgset.active_texts[0]

  # We need to sync the changed objects for the same reason as before.
  >>> msgset.sync()

  >>> pofile.validExportCache()
  False

Another export run generates a new cached file that contains that new
translation.

  >>> export = pofile.export()
  >>> export is not None
  True

  # And we can see that it's applied in the exported file.
  >>> print export.decode('UTF-8')
  #...
  #: addressbook/addressbook-errors.xml.h:6
  msgid "Failed to authenticate with LDAP server."
  msgstr "Blah."
  ...
  >>> old_cached_file_id != pofile.exportfile.id
  True
  >>> pofile.validExportCache()
  True

There is a corner case in the way we check that the cached export is valid.
When the IPOFile has no submissions at all we don't have a way to know
when was last time that a translation was updated, because there are no
translations.

This tests two specific things:

 - That a PO file with no translations can be exported.
 - The situation where there is a cached export for a file with no
   translations, and there is no submission which we can use to check the
   cache's validity.

  >>> empty_pofile = pofile.potemplate.newPOFile('cy')
<<<<<<< HEAD
  >>> empty_pofile.latestsubmission is None
=======
  >>> empty_pofile.last_touched_pomsgset is None
>>>>>>> 418bbaec
  True
  >>> empty_pofile.validExportCache()
  False

  # There is something exported.
  >>> len(empty_pofile.export()) > 0
  True

XXX DaniloSegan 20070115: we're currently unable to track cache status
for empty PO files, since this is similar to case of a single deactivated
translation.

  >>> empty_pofile.validExportCache()
  False

Also, the export is robust enough to handle a situation where Librarian is not
available.

  # To demonstrate it, we are going to shutdown Librarian.
  >>> from canonical.testing import LibrarianLayer
  >>> LibrarianLayer.hide()

At this point, librarian is not available, but the export is still working.

  >>> pofile = POFile.get(1)
  >>> pofile.validExportCache()
  True
  >>> old_cached_file_id = pofile.exportfile.id
  >>> len(pofile.export()) > 0
  ERROR:root:Error fetching a cached file from librarian
  Traceback (most recent call last):
  ...
  LookupError: ...
  WARNING:root:Error uploading a cached file into librarian
  ...
  UploadFailed: (111, 'Connection refused')
  True

Although the cache is still pointing to previous value because it cannot be
updated.

  >>> pofile.exportfile.id == old_cached_file_id
  True

Even when we there is no cached file, the export will work and will not be
stored due the problem with Librarian.

  >>> pofile.invalidateCache()
  >>> len(pofile.export()) > 0
  WARNING:root:Error uploading a cached file into librarian
  ...
  UploadFailed: (111, 'Connection refused')
  True
  >>> pofile.validExportCache()
  False

  # We restore now Librarian
  >>> LibrarianLayer.reveal()

When an IPOFile has the wrong encoding defined in its header, the system
exports it as UTF-8

  >>> pofile.header = 'Content-Type: text/plain; charset=broken\n'
  >>> pofile.sync()
  >>> export_content = pofile.export()
  >>> unicode(export_content)
  Traceback (most recent call last):
  ...
  UnicodeDecodeError: ...
  >>> print export_content.decode('UTF-8')
  #...
  "Content-Type: text/plain; charset=UTF-8\n"
  ...


= POFile Security tests =

Import the function that will help us to do this test.

    >>> from canonical.launchpad.webapp.authorization import check_permission

A Launchpad admin must have permission to edit an IPOFile always.
    >>> login('foo.bar@canonical.com')
    >>> check_permission('launchpad.Edit', pofile)
    True

And a Rosetta Expert too.

    >>> login('jordi@ubuntu.com')
    >>> check_permission('launchpad.Edit', pofile)
    True

And that's all, folks!<|MERGE_RESOLUTION|>--- conflicted
+++ resolved
@@ -501,11 +501,7 @@
    cache's validity.
 
   >>> empty_pofile = pofile.potemplate.newPOFile('cy')
-<<<<<<< HEAD
-  >>> empty_pofile.latestsubmission is None
-=======
   >>> empty_pofile.last_touched_pomsgset is None
->>>>>>> 418bbaec
   True
   >>> empty_pofile.validExportCache()
   False
