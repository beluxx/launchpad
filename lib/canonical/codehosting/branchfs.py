--- conflicted
+++ resolved
@@ -451,18 +451,10 @@
 
         :return: (transport, path_on_transport)
         """
-<<<<<<< HEAD
-
         deferred = self._getLaunchpadBranch(virtual_url_fragment)
 
         def couldnt_get_branch(failure):
-            failure.trap(NotABranchPath)
-=======
-        try:
-            lp_branch, path = self._getLaunchpadBranch(virtual_url_fragment)
-        except NotEnoughInformation:
-            fail = failure.Failure()
->>>>>>> 0d6a65ce
+            failure.trap(NotEnoughInformation)
             deferred = defer.maybeDeferred(
                 self._translateControlPath, virtual_url_fragment)
             deferred.addErrback(lambda ignored: failure)
