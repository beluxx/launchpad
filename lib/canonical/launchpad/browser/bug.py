--- conflicted
+++ resolved
@@ -514,8 +514,6 @@
         return LaunchpadFormView.render(self)
 
 
-<<<<<<< HEAD
-=======
 class BugSubscriberPortletView(LaunchpadView):
     """View class for the bug subscriber portlet."""
     def __init__(self, context, request):
@@ -539,21 +537,6 @@
                 if not bug.isSubscribedToDupes(subscriber)]
 
 
-class BugSetView:
-    """The default view for /malone/bugs.
-
-    Essentially, this exists only to allow forms to post IDs here and be
-    redirected to the right place.
-    """
-
-    def redirectToBug(self):
-        bug_id = self.request.form.get("id")
-        if bug_id:
-            return self.request.response.redirect(bug_id)
-        return self.request.response.redirect("/malone")
-
-
->>>>>>> 232ede05
 class BugEditViewBase(LaunchpadEditFormView):
     """Base class for all bug edit pages."""
 
