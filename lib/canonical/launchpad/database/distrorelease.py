--- conflicted
+++ resolved
@@ -18,7 +18,7 @@
     StringCol, ForeignKey, MultipleJoin, IntCol, SQLObjectNotFound,
     RelatedJoin)
 
-from canonical.database.sqlbase import (quote_like, SQLBase, sqlvalues, 
+from canonical.database.sqlbase import (quote_like, SQLBase, sqlvalues,
     flush_database_updates, cursor, flush_database_caches)
 from canonical.database.datetimecol import UtcDateTimeCol
 
@@ -29,11 +29,7 @@
 from canonical.launchpad.interfaces import (
     IDistroRelease, IDistroReleaseSet, ISourcePackageName,
     IPublishedPackageSet, IHasBuildRecords, NotFoundError,
-<<<<<<< HEAD
     IBinaryPackageName, ILibraryFileAliasSet, IBuildSet,
-=======
-    ILibraryFileAliasSet, IBinaryPackageName, IBuildSet,
->>>>>>> 36ed0504
     UNRESOLVED_BUGTASK_STATUSES, RESOLVED_BUGTASK_STATUSES)
 
 from canonical.database.constants import DEFAULT, UTC_NOW
@@ -170,7 +166,7 @@
             SourcePackagePublishing.distrorelease = %s AND
             SourcePackagePublishing.status = %s AND
             SourcePackagePublishing.pocket = %s AND
-            SourcePackagePublishing.sourcepackagerelease = 
+            SourcePackagePublishing.sourcepackagerelease =
                 SourcePackageRelease.id AND
             SourcePackageRelease.sourcepackagename =
                 SourcePackageName.id
@@ -187,13 +183,13 @@
         clauseTables = ['DistroArchRelease', 'BinaryPackagePublishing',
                         'BinaryPackageRelease']
         query = """
-            BinaryPackagePublishing.binarypackagerelease = 
+            BinaryPackagePublishing.binarypackagerelease =
                 BinaryPackageRelease.id AND
             BinaryPackageRelease.binarypackagename =
                 BinaryPackageName.id AND
             BinaryPackagePublishing.status = %s AND
             BinaryPackagePublishing.pocket = %s AND
-            BinaryPackagePublishing.distroarchrelease = 
+            BinaryPackagePublishing.distroarchrelease =
                 DistroArchRelease.id AND
             DistroArchRelease.distrorelease = %s
             """ % sqlvalues(
@@ -714,7 +710,7 @@
         # layer, perform our work directly in the transaction and then throw
         # the rest of the SQLObject cache away to make sure it hasn't cached
         # anything that is no longer true.
-        
+
         # Prepare for everything by flushing updates to the database.
         flush_database_updates()
         cur = cursor()
@@ -726,7 +722,7 @@
             parent_arch = self.parentrelease[arch.architecturetag]
             self._copy_binary_publishing_records(cur, arch, parent_arch)
         self._copy_lucille_config(cur)
-        
+
         # Finally, flush the caches because we've altered stuff behind the
         # back of sqlobject.
         flush_database_caches()
