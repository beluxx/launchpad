# Copyright 2004-2007 Canonical Ltd.  All rights reserved.
# _valid_nick() in generate_nick causes E1101
# vars() causes W0612
# pylint: disable-msg=E0611,W0212,E1101,W0612

"""Implementation classes for a Person."""

__metaclass__ = type
__all__ = [
    'IrcID',
    'IrcIDSet',
    'JabberID',
    'JabberIDSet',
    'Person',
    'PersonSet',
    'SSHKey',
    'SSHKeySet',
    'WikiName',
    'WikiNameSet']

from datetime import datetime, timedelta
import pytz

from zope.interface import implements, alsoProvides
from zope.component import getUtility
from zope.event import notify
from zope.security.proxy import removeSecurityProxy
from sqlobject import (
    BoolCol, ForeignKey, IntCol, SQLMultipleJoin, SQLObjectNotFound,
    SQLRelatedJoin, StringCol)
from sqlobject.sqlbuilder import AND, OR, SQLConstant
from storm.store import Store

from canonical.config import config
from canonical.database import postgresql
from canonical.database.constants import UTC_NOW
from canonical.database.datetimecol import UtcDateTimeCol
from canonical.database.enumcol import EnumCol
from canonical.database.sqlbase import (
    cursor, quote, quote_like, sqlvalues, SQLBase)

from canonical.foaf import nickname
from canonical.cachedproperty import cachedproperty

from canonical.launchpad.database.account import Account
from canonical.launchpad.database.answercontact import AnswerContact
from canonical.launchpad.database.karma import KarmaCategory
from canonical.launchpad.database.language import Language
from canonical.launchpad.database.oauth import OAuthAccessToken
from canonical.launchpad.database.personlocation import PersonLocation
from canonical.launchpad.database.structuralsubscription import (
    StructuralSubscription)
from canonical.launchpad.database.translationrelicensingagreement import (
    TranslationRelicensingAgreement)
from canonical.launchpad.event.karma import KarmaAssignedEvent
from canonical.launchpad.event.team import JoinTeamEvent, TeamInvitationEvent
from canonical.launchpad.helpers import contactEmailAddresses, shortlist

from canonical.launchpad.interfaces.account import (
    AccountCreationRationale, AccountStatus, IAccountSet,
    INACTIVE_ACCOUNT_STATUSES)
from canonical.launchpad.interfaces.archive import ArchivePurpose
from canonical.launchpad.interfaces.archivepermission import (
    IArchivePermissionSet)
from canonical.launchpad.interfaces.bugtask import (
    BugTaskSearchParams, IBugTaskSet)
from canonical.launchpad.interfaces.bugtarget import IBugTarget
from canonical.launchpad.interfaces.codeofconduct import (
    ISignedCodeOfConductSet)
from canonical.launchpad.interfaces.distribution import IDistribution
from canonical.launchpad.interfaces.emailaddress import (
    EmailAddressStatus, IEmailAddress, IEmailAddressSet, InvalidEmailAddress)
from canonical.launchpad.interfaces.gpg import IGPGKeySet
from canonical.launchpad.interfaces.hwdb import IHWSubmissionSet
from canonical.launchpad.interfaces.irc import IIrcID, IIrcIDSet
from canonical.launchpad.interfaces.jabber import IJabberID, IJabberIDSet
from canonical.launchpad.interfaces.launchpad import (
    IHasIcon, IHasLogo, IHasMugshot, ILaunchpadCelebrities)
from canonical.launchpad.interfaces.launchpadstatistic import (
    ILaunchpadStatisticSet)
from canonical.launchpad.interfaces.logintoken import (
    ILoginTokenSet, LoginTokenType)
from canonical.launchpad.interfaces.mailinglist import (
    IMailingListSet, PostedMessageStatus)
from canonical.launchpad.interfaces.mailinglistsubscription import (
    MailingListAutoSubscribePolicy)
from canonical.launchpad.interfaces.person import (
    InvalidName, IPerson, IPersonSet, ITeam, JoinNotAllowed, NameAlreadyTaken,
    PersonCreationRationale, PersonVisibility, PersonalStanding,
    TeamMembershipRenewalPolicy, TeamSubscriptionPolicy)
from canonical.launchpad.interfaces.pillar import IPillarNameSet
from canonical.launchpad.interfaces.product import IProduct
from canonical.launchpad.interfaces.publishing import PackagePublishingStatus
from canonical.launchpad.interfaces.questioncollection import (
    QUESTION_STATUS_DEFAULT_SEARCH)
from canonical.launchpad.interfaces.revision import IRevisionSet
from canonical.launchpad.interfaces.shipit import (
    ShipItConstants, ShippingRequestStatus)
from canonical.launchpad.interfaces.specification import (
    SpecificationDefinitionStatus, SpecificationFilter,
    SpecificationImplementationStatus, SpecificationSort)
from canonical.launchpad.interfaces.ssh import ISSHKey, ISSHKeySet, SSHKeyType
from canonical.launchpad.interfaces.teammembership import (
    TeamMembershipStatus)
from canonical.launchpad.interfaces.translationgroup import (
    ITranslationGroupSet)
from canonical.launchpad.interfaces.wikiname import (
    IWikiName, IWikiNameSet, UBUNTU_WIKI_URL)
from canonical.launchpad.webapp.interfaces import ILaunchBag

from canonical.launchpad.database.archive import Archive
from canonical.launchpad.database.codeofconduct import SignedCodeOfConduct
from canonical.launchpad.database.branch import Branch
from canonical.launchpad.database.bugtask import BugTask
from canonical.launchpad.database.emailaddress import (
    EmailAddress, HasOwnerMixin)
from canonical.launchpad.database.karma import KarmaCache, KarmaTotalCache
from canonical.launchpad.database.logintoken import LoginToken
from canonical.launchpad.database.pillar import PillarName
from canonical.launchpad.database.pofile import POFileTranslator
from canonical.launchpad.database.karma import KarmaAction, Karma
from canonical.launchpad.database.mentoringoffer import MentoringOffer
from canonical.launchpad.database.shipit import (
    MIN_KARMA_ENTRIES_TO_BE_TRUSTED_ON_SHIPIT, ShippingRequest)
from canonical.launchpad.database.sourcepackagerelease import (
    SourcePackageRelease)
from canonical.launchpad.database.specification import (
    HasSpecificationsMixin, Specification)
from canonical.launchpad.database.specificationfeedback import (
    SpecificationFeedback)
from canonical.launchpad.database.specificationsubscription import (
    SpecificationSubscription)
from canonical.launchpad.database.translationimportqueue import (
    HasTranslationImportsMixin)
from canonical.launchpad.database.teammembership import (
    TeamMembership, TeamMembershipSet, TeamParticipation)
from canonical.launchpad.database.question import QuestionPersonSearch

from canonical.launchpad.validators.email import valid_email
from canonical.launchpad.validators.name import valid_name
from canonical.launchpad.validators.person import validate_public_person


class ValidPersonCache(SQLBase):
    """Flags if a Person is active and usable in Launchpad.

    This is readonly, as this is a view in the database.
    """
    # Look Ma, no columns! (apart from id)


def validate_person_visibility(person, attr, value):
    """Validate changes in visibility.

    * Prevent teams with inconsistent connections from being made private
    * Prevent private teams with mailing lists from going public
    """
    mailing_list = getUtility(IMailingListSet).get(person.name)

    if (value == PersonVisibility.PUBLIC and
        person.visibility == PersonVisibility.PRIVATE_MEMBERSHIP and
        mailing_list is not None):
        raise ValueError('This team cannot be made public since it has '
                         'a mailing list')

    if value != PersonVisibility.PUBLIC:
        warning = person.visibility_consistency_warning
        if warning is not None:
            raise ValueError(warning)

    return value


class Person(SQLBase, HasSpecificationsMixin, HasTranslationImportsMixin):
    """A Person."""

    implements(IPerson, IHasIcon, IHasLogo, IHasMugshot)

    sortingColumns = SQLConstant(
        "person_sort_key(Person.displayname, Person.name)")
    # When doing any sort of set operations (union, intersect, except_) with
    # SQLObject we can't use sortingColumns because the table name Person is
    # not available in that context, so we use this one.
    _sortingColumnsForSetOperations = SQLConstant(
        "person_sort_key(displayname, name)")
    _defaultOrder = sortingColumns

    account = ForeignKey(dbName='account', foreignKey='Account', default=None)

    def _validate_name(self, attr, value):
        """Check that rename is allowed."""
        # Renaming a team is prohibited for any team that has a mailing list.
        # This is because renaming a mailing list is not trivial in Mailman
        # 2.1 (see Mailman FAQ item 4.70).  We prohibit such renames in the
        # team edit details view, but just to be safe, we also assert that
        # such an attempt is not being made here.  To do this, we must
        # override the SQLObject method for setting the 'name' database
        # column.  Watch out for when SQLObject is creating this row, because
        # in that case self.name isn't yet available.
        assert (self._SO_creating or
                not self.is_team or
                getUtility(IMailingListSet).get(self.name) is None), (
            'Cannot rename teams with mailing lists')
        # Everything's okay, so let SQLObject do the normal thing.
        return value

    name = StringCol(dbName='name', alternateID=True, notNull=True,
                     storm_validator=_validate_name)

    def _sync_displayname(self, attr, value):
        """Update any related Account.displayname.

        We can't do this in a DB trigger as soon the Account table will
        in a seperate database to the Person table.
        """
        if self.account is not None and self.account.displayname != value:
            self.account.displayname = value
        return value

    displayname = StringCol(dbName='displayname', notNull=True,
                            storm_validator=_sync_displayname)

    teamdescription = StringCol(dbName='teamdescription', default=None)
    homepage_content = StringCol(default=None)
    icon = ForeignKey(
        dbName='icon', foreignKey='LibraryFileAlias', default=None)
    logo = ForeignKey(
        dbName='logo', foreignKey='LibraryFileAlias', default=None)
    mugshot = ForeignKey(
        dbName='mugshot', foreignKey='LibraryFileAlias', default=None)
   
    # XXX StuartBishop 2008-05-13 bug=237280: The openid_identifier, password,
    # account_status and account_status_comment properties should go. Note
    # that they override # the current strict controls on Account, allowing
    # access via Person to use the less strinct controls on that interface.
    # Part of the process of removing these methods from Person will be
    # losening the permissions on Account or fixing the callsites.
    @property
    def openid_identifier(self):
        if self.account is not None:
            return removeSecurityProxy(self.account).openid_identifier

    def _get_password(self):
        # We have to remove the security proxy because the password is
        # needed before we are authenticated. I'm not overly worried because
        # this method is scheduled for demolition -- StuartBishop 20080514
        if self.account is not None:
            return removeSecurityProxy(self.account).password

    def _set_password(self, value):
        assert self.account is not None, 'No account for this Person'
        removeSecurityProxy(self.account).password = value

    password = property(_get_password, _set_password)

    def _get_account_status(self):
        if self.account is not None:
            return removeSecurityProxy(self.account).status
        else:
            return AccountStatus.NOACCOUNT

    def _set_account_status(self, value):
        assert self.account is not None, 'No account for this Person'
        removeSecurityProxy(self.account).status = value

    account_status = property(_get_account_status, _set_account_status)

    def _get_account_status_comment(self):
        if self.account is not None:
            return removeSecurityProxy(self.account).status_comment

    def _set_account_status_comment(self, value):
        assert self.account is not None, 'No account for this Person'
        removeSecurityProxy(self.account).status_comment = value

    account_status_comment = property(
            _get_account_status_comment, _set_account_status_comment)

    city = StringCol(default=None)
    phone = StringCol(default=None)
    country = ForeignKey(dbName='country', foreignKey='Country', default=None)
    province = StringCol(default=None)
    postcode = StringCol(default=None)
    addressline1 = StringCol(default=None)
    addressline2 = StringCol(default=None)
    organization = StringCol(default=None)

    teamowner = ForeignKey(dbName='teamowner', foreignKey='Person',
                           default=None,
                           storm_validator=validate_public_person)

    sshkeys = SQLMultipleJoin('SSHKey', joinColumn='person')

    renewal_policy = EnumCol(
        enum=TeamMembershipRenewalPolicy,
        default=TeamMembershipRenewalPolicy.NONE)
    subscriptionpolicy = EnumCol(
        dbName='subscriptionpolicy',
        enum=TeamSubscriptionPolicy,
        default=TeamSubscriptionPolicy.MODERATED)
    defaultrenewalperiod = IntCol(dbName='defaultrenewalperiod', default=None)
    defaultmembershipperiod = IntCol(dbName='defaultmembershipperiod',
                                     default=None)
    mailing_list_auto_subscribe_policy = EnumCol(
        enum=MailingListAutoSubscribePolicy,
        default=MailingListAutoSubscribePolicy.ON_REGISTRATION)

    merged = ForeignKey(dbName='merged', foreignKey='Person', default=None)

    datecreated = UtcDateTimeCol(notNull=True, default=UTC_NOW)
    creation_rationale = EnumCol(enum=PersonCreationRationale, default=None)
    creation_comment = StringCol(default=None)
    registrant = ForeignKey(
        dbName='registrant', foreignKey='Person', default=None,
        storm_validator=validate_public_person)
    hide_email_addresses = BoolCol(notNull=True, default=False)
    verbose_bugnotifications = BoolCol(notNull=True, default=True)

    # SQLRelatedJoin gives us also an addLanguage and removeLanguage for free
    languages = SQLRelatedJoin('Language', joinColumn='person',
                            otherColumn='language',
                            intermediateTable='PersonLanguage',
                            orderBy='englishname')

    subscribed_branches = SQLRelatedJoin(
        'Branch', joinColumn='person', otherColumn='branch',
        intermediateTable='BranchSubscription', prejoins=['product'])
    ownedBounties = SQLMultipleJoin('Bounty', joinColumn='owner',
        orderBy='id')
    reviewerBounties = SQLMultipleJoin('Bounty', joinColumn='reviewer',
        orderBy='id')
    # XXX: matsubara 2006-03-06 bug=33935:
    # Is this really needed? There's no attribute 'claimant' in the Bounty
    # database class or interface, but the column exists in the database.
    claimedBounties = SQLMultipleJoin('Bounty', joinColumn='claimant',
        orderBy='id')
    subscribedBounties = SQLRelatedJoin('Bounty', joinColumn='person',
        otherColumn='bounty', intermediateTable='BountySubscription',
        orderBy='id')
    authored_branches = SQLMultipleJoin(
        'Branch', joinColumn='author', prejoins=['product'])
    signedcocs = SQLMultipleJoin('SignedCodeOfConduct', joinColumn='owner')
    ircnicknames = SQLMultipleJoin('IrcID', joinColumn='person')
    jabberids = SQLMultipleJoin('JabberID', joinColumn='person')

    entitlements = SQLMultipleJoin('Entitlement', joinColumn='person')
    visibility = EnumCol(
        enum=PersonVisibility,
        default=PersonVisibility.PUBLIC,
        storm_validator=validate_person_visibility)

    personal_standing = EnumCol(
        enum=PersonalStanding, default=PersonalStanding.UNKNOWN,
        notNull=True)

    personal_standing_reason = StringCol(default=None)

    def _init(self, *args, **kw):
        """Mark the person as a team when created or fetched from database."""
        SQLBase._init(self, *args, **kw)
        if self.teamownerID is not None:
            alsoProvides(self, ITeam)

    def convertToTeam(self, team_owner):
        """See `IPerson`."""
        assert not self.is_team, "Can't convert a team to a team."
        assert self.account_status == AccountStatus.NOACCOUNT, (
            "Only Person entries whose account_status is NOACCOUNT can be "
            "converted into teams.")
        # Teams don't have Account records
        if self.account is not None:
            account_id = self.account.id
            self.account = None
            Account.delete(account_id)
        self.creation_rationale = None
        self.teamowner = team_owner
        alsoProvides(self, ITeam)
        # Add the owner as a team admin manually because we know what we're
        # doing and we don't want any email notifications to be sent.
        TeamMembershipSet().new(
            team_owner, self, TeamMembershipStatus.ADMIN, team_owner)

    @property
    def oauth_access_tokens(self):
        """See `IPerson`."""
        return OAuthAccessToken.select("""
            person = %s
            AND (date_expires IS NULL OR date_expires > %s)
            """ % sqlvalues(self, UTC_NOW))

    @cachedproperty
    def _location(self):
        return PersonLocation.selectOneBy(person=self)

    def set_time_zone(self, timezone):
        location = self._location
        if location is None:
            location = PersonLocation(
                person=self,
                latitude=None,
                longitude=None,
                time_zone=timezone,
                last_modified_by=self)
        location.time_zone = timezone
        self._location = location

    def get_time_zone(self):
        location = self._location
        if location is None:
            return None
        return location.time_zone
    time_zone = property(get_time_zone, set_time_zone)


    def get_translations_relicensing_agreement(self):
        """Return whether translator agrees to relicense their translations.

        If she has made no explicit decision yet, return None.
        """
        relicensing_agreement = TranslationRelicensingAgreement.selectOneBy(
            person=self)
        if relicensing_agreement is None:
            return None
        else:
            return relicensing_agreement.allow_relicensing

    def set_translations_relicensing_agreement(self, value):
        """Set a translations relicensing decision by translator.

        If she has already made a decision, overrides it with the new one.
        """
        relicensing_agreement = TranslationRelicensingAgreement.selectOneBy(
            person=self)
        if relicensing_agreement is None:
            relicensing_agreement = TranslationRelicensingAgreement(
                person=self,
                allow_relicensing=value)
        else:
            relicensing_agreement.allow_relicensing = value

    translations_relicensing_agreement = property(
        get_translations_relicensing_agreement,
        set_translations_relicensing_agreement,
        doc="See `IPerson`.")

    # specification-related joins
    @property
    def approver_specs(self):
        return shortlist(Specification.selectBy(
            approver=self, orderBy=['-datecreated']))

    @property
    def assigned_specs(self):
        return shortlist(Specification.selectBy(
            assignee=self, orderBy=['-datecreated']))

    @property
    def assigned_specs_in_progress(self):
        replacements = sqlvalues(assignee=self)
        replacements['started_clause'] = Specification.started_clause
        replacements['completed_clause'] = Specification.completeness_clause
        query = """
            (assignee = %(assignee)s)
            AND (%(started_clause)s)
            AND NOT (%(completed_clause)s)
            """ % replacements
        return Specification.select(query, orderBy=['-date_started'], limit=5)

    @property
    def created_specs(self):
        return shortlist(Specification.selectBy(
            owner=self, orderBy=['-datecreated']))

    @property
    def drafted_specs(self):
        return shortlist(Specification.selectBy(
            drafter=self, orderBy=['-datecreated']))

    @property
    def feedback_specs(self):
        return shortlist(Specification.select(
            AND(Specification.q.id == SpecificationFeedback.q.specificationID,
                SpecificationFeedback.q.reviewerID == self.id),
            clauseTables=['SpecificationFeedback'],
            orderBy=['-datecreated']))

    @property
    def subscribed_specs(self):
        specification_id = SpecificationSubscription.q.specificationID
        return shortlist(Specification.select(
            AND (Specification.q.id == specification_id,
                 SpecificationSubscription.q.personID == self.id),
            clauseTables=['SpecificationSubscription'],
            orderBy=['-datecreated']))

    # mentorship
    @property
    def mentoring_offers(self):
        """See `IPerson`"""
        return MentoringOffer.select("""MentoringOffer.id IN
        (SELECT MentoringOffer.id
            FROM MentoringOffer
            LEFT OUTER JOIN BugTask ON
                MentoringOffer.bug = BugTask.bug
            LEFT OUTER JOIN Bug ON
                BugTask.bug = Bug.id
            LEFT OUTER JOIN Specification ON
                MentoringOffer.specification = Specification.id
            WHERE
                MentoringOffer.owner = %s
                """ % sqlvalues(self.id) + """ AND (
                BugTask.id IS NULL OR NOT
                (Bug.private IS TRUE OR
                  (""" + BugTask.completeness_clause +"""))) AND (
                Specification.id IS NULL OR NOT
                (""" + Specification.completeness_clause +")))",
            )

    @property
    def team_mentorships(self):
        """See `IPerson`"""
        return MentoringOffer.select("""MentoringOffer.id IN
        (SELECT MentoringOffer.id
            FROM MentoringOffer
            JOIN TeamParticipation ON
                MentoringOffer.team = TeamParticipation.person
            LEFT OUTER JOIN BugTask ON
                MentoringOffer.bug = BugTask.bug
            LEFT OUTER JOIN Bug ON
                BugTask.bug = Bug.id
            LEFT OUTER JOIN Specification ON
                MentoringOffer.specification = Specification.id
            WHERE
                TeamParticipation.team = %s
                """ % sqlvalues(self.id) + """ AND (
                BugTask.id IS NULL OR NOT
                (Bug.private IS TRUE OR
                  (""" + BugTask.completeness_clause +"""))) AND (
                Specification.id IS NULL OR NOT
                (""" + Specification.completeness_clause +")))",
            )

    @property
    def unique_displayname(self):
        """See `IPerson`."""
        return "%s (%s)" % (self.displayname, self.name)

    @property
    def browsername(self):
        """Return a name suitable for display on a web page.

        Originally, this was calculated but now we just use displayname.
        You should continue to use this method, however, as we may want to
        change again, such as returning '$displayname ($name)'.
        """
        return self.displayname

    @property
    def has_any_specifications(self):
        """See `IHasSpecifications`."""
        return self.all_specifications.count()

    @property
    def all_specifications(self):
        return self.specifications(filter=[SpecificationFilter.ALL])

    @property
    def valid_specifications(self):
        return self.specifications(filter=[SpecificationFilter.VALID])

    def specifications(self, sort=None, quantity=None, filter=None,
                       prejoin_people=True):
        """See `IHasSpecifications`."""

        # Make a new list of the filter, so that we do not mutate what we
        # were passed as a filter
        if not filter:
            # if no filter was passed (None or []) then we must decide the
            # default filtering, and for a person we want related incomplete
            # specs
            filter = [SpecificationFilter.INCOMPLETE]

        # now look at the filter and fill in the unsaid bits

        # defaults for completeness: if nothing is said about completeness
        # then we want to show INCOMPLETE
        completeness = False
        for option in [
            SpecificationFilter.COMPLETE,
            SpecificationFilter.INCOMPLETE]:
            if option in filter:
                completeness = True
        if completeness is False:
            filter.append(SpecificationFilter.INCOMPLETE)

        # defaults for acceptance: in this case we have nothing to do
        # because specs are not accepted/declined against a person

        # defaults for informationalness: we don't have to do anything
        # because the default if nothing is said is ANY

        # if no roles are given then we want everything
        linked = False
        roles = set([
            SpecificationFilter.CREATOR,
            SpecificationFilter.ASSIGNEE,
            SpecificationFilter.DRAFTER,
            SpecificationFilter.APPROVER,
            SpecificationFilter.FEEDBACK,
            SpecificationFilter.SUBSCRIBER])
        for role in roles:
            if role in filter:
                linked = True
        if not linked:
            for role in roles:
                filter.append(role)

        # sort by priority descending, by default
        if sort is None or sort == SpecificationSort.PRIORITY:
            order = ['-priority', 'Specification.definition_status',
                     'Specification.name']
        elif sort == SpecificationSort.DATE:
            order = ['-Specification.datecreated', 'Specification.id']

        # figure out what set of specifications we are interested in. for
        # products, we need to be able to filter on the basis of:
        #
        #  - role (owner, drafter, approver, subscriber, assignee etc)
        #  - completeness.
        #  - informational.
        #

        # in this case the "base" is quite complicated because it is
        # determined by the roles so lets do that first

        base = '(1=0'  # we want to start with a FALSE and OR them
        if SpecificationFilter.CREATOR in filter:
            base += ' OR Specification.owner = %(my_id)d'
        if SpecificationFilter.ASSIGNEE in filter:
            base += ' OR Specification.assignee = %(my_id)d'
        if SpecificationFilter.DRAFTER in filter:
            base += ' OR Specification.drafter = %(my_id)d'
        if SpecificationFilter.APPROVER in filter:
            base += ' OR Specification.approver = %(my_id)d'
        if SpecificationFilter.SUBSCRIBER in filter:
            base += """ OR Specification.id in
                (SELECT specification FROM SpecificationSubscription
                 WHERE person = %(my_id)d)"""
        if SpecificationFilter.FEEDBACK in filter:
            base += """ OR Specification.id in
                (SELECT specification FROM SpecificationFeedback
                 WHERE reviewer = %(my_id)d)"""
        base += ') '

        # filter out specs on inactive products
        base += """AND (Specification.product IS NULL OR
                        Specification.product NOT IN
                         (SELECT Product.id FROM Product
                          WHERE Product.active IS FALSE))
                """

        base = base % {'my_id': self.id}

        query = base
        # look for informational specs
        if SpecificationFilter.INFORMATIONAL in filter:
            query += (' AND Specification.implementation_status = %s' %
                quote(SpecificationImplementationStatus.INFORMATIONAL))

        # filter based on completion. see the implementation of
        # Specification.is_complete() for more details
        completeness =  Specification.completeness_clause

        if SpecificationFilter.COMPLETE in filter:
            query += ' AND ( %s ) ' % completeness
        elif SpecificationFilter.INCOMPLETE in filter:
            query += ' AND NOT ( %s ) ' % completeness

        # Filter for validity. If we want valid specs only then we should
        # exclude all OBSOLETE or SUPERSEDED specs
        if SpecificationFilter.VALID in filter:
            query += (
                ' AND Specification.definition_status NOT IN ( %s, ''%s ) ' %
                sqlvalues(SpecificationDefinitionStatus.OBSOLETE,
                          SpecificationDefinitionStatus.SUPERSEDED))

        # ALL is the trump card
        if SpecificationFilter.ALL in filter:
            query = base

        # Filter for specification text
        for constraint in filter:
            if isinstance(constraint, basestring):
                # a string in the filter is a text search filter
                query += ' AND Specification.fti @@ ftq(%s) ' % quote(
                    constraint)

        results = Specification.select(query, orderBy=order,
            limit=quantity)
        if prejoin_people:
            results = results.prejoin(['assignee', 'approver', 'drafter'])
        return results

    def searchQuestions(self, search_text=None,
                        status=QUESTION_STATUS_DEFAULT_SEARCH,
                        language=None, sort=None, participation=None,
                        needs_attention=None):
        """See `IPerson`."""
        return QuestionPersonSearch(
                person=self,
                search_text=search_text,
                status=status, language=language, sort=sort,
                participation=participation,
                needs_attention=needs_attention
                ).getResults()

    def getQuestionLanguages(self):
        """See `IQuestionTarget`."""
        return set(Language.select(
            """Language.id = language AND Question.id IN (
            SELECT id FROM Question
                      WHERE owner = %(personID)s OR answerer = %(personID)s OR
                           assignee = %(personID)s
            UNION SELECT question FROM QuestionSubscription
                  WHERE person = %(personID)s
            UNION SELECT question
                  FROM QuestionMessage JOIN Message ON (message = Message.id)
                  WHERE owner = %(personID)s
            )""" % sqlvalues(personID=self.id),
            clauseTables=['Question'], distinct=True))

    @property
    def translatable_languages(self):
        """See `IPerson`."""
        return Language.select("""
            Language.id = PersonLanguage.language AND
            PersonLanguage.person = %s AND
            Language.code <> 'en' AND
            Language.visible""" % quote(self),
            clauseTables=['PersonLanguage'], orderBy='englishname')

    def getDirectAnswerQuestionTargets(self):
        """See `IPerson`."""
        answer_contacts = AnswerContact.select(
            'person = %s' % sqlvalues(self))
        return self._getQuestionTargetsFromAnswerContacts(answer_contacts)

    def getTeamAnswerQuestionTargets(self):
        """See `IPerson`."""
        answer_contacts = AnswerContact.select(
            '''AnswerContact.person = TeamParticipation.team
            AND TeamParticipation.person = %(personID)s
            AND AnswerContact.person != %(personID)s''' % sqlvalues(
                personID=self.id),
            clauseTables=['TeamParticipation'], distinct=True)
        return self._getQuestionTargetsFromAnswerContacts(answer_contacts)

    def _getQuestionTargetsFromAnswerContacts(self, answer_contacts):
        """Return a list of active IQuestionTargets.

        :param answer_contacts: an iterable of `AnswerContact`s.
        :return: a list of active `IQuestionTarget`s.
        :raise AssertionError: if the IQuestionTarget is not a `Product`,
            `Distribution`, or `SourcePackage`.
        """
        targets = set()
        for answer_contact in answer_contacts:
            if answer_contact.product is not None:
                target = answer_contact.product
                pillar = target
            elif answer_contact.sourcepackagename is not None:
                assert answer_contact.distribution is not None, (
                    "Missing distribution.")
                distribution = answer_contact.distribution
                target = distribution.getSourcePackage(
                    answer_contact.sourcepackagename)
                pillar = distribution
            elif answer_contact.distribution is not None:
                target = answer_contact.distribution
                pillar = target
            else:
                raise AssertionError('Unknown IQuestionTarget.')

            if pillar.active:
                # Deactivated pillars are not valid IQuestionTargets.
                targets.add(target)

        return list(targets)

    @property
    def branches(self):
        """See `IPerson`."""
        ret = self.authored_branches.union(self.registered_branches)
        ret = ret.union(self.subscribed_branches)
        return ret.orderBy('-id')

    @property
    def registered_branches(self):
        """See `IPerson`."""
        query = """Branch.owner = %d AND
                   (Branch.author != %d OR Branch.author is NULL)"""
        return Branch.select(query % (self.id, self.id),
                             prejoins=["product"])


    # XXX: TomBerger 2008-02-14, 2008-04-14 bug=191799:
    # The implementation of these functions
    # is no longer appropriate, since it now relies on subscriptions,
    # rather than package bug supervisors.
    def getBugSubscriberPackages(self):
        """See `IPerson`."""
        packages = [sub.target for sub in self.structural_subscriptions
                    if (sub.distribution is not None and
                        sub.sourcepackagename is not None)]
        packages.sort(key=lambda x: x.name)
        return packages

    def getBranch(self, product_name, branch_name):
        """See `IPerson`."""
        # import here to work around a circular import problem
        from canonical.launchpad.database import Product

        if product_name is None or product_name == '+junk':
            return Branch.selectOne(
                'owner=%d AND product is NULL AND name=%s'
                % (self.id, quote(branch_name)))
        else:
            product = Product.selectOneBy(name=product_name)
            if product is None:
                return None
            return Branch.selectOneBy(owner=self, product=product,
                                      name=branch_name)

    def findPathToTeam(self, team):
        """See `IPerson`."""
        # This is our guarantee that _getDirectMemberIParticipateIn() will
        # never return None
        assert self.hasParticipationEntryFor(team), (
            "%s doesn't seem to be a member/participant in %s"
            % (self.name, team.name))
        assert team.is_team, "You can't pass a person to this method."
        path = [team]
        team = self._getDirectMemberIParticipateIn(team)
        while team != self:
            path.insert(0, team)
            team = self._getDirectMemberIParticipateIn(team)
        return path

    def _getDirectMemberIParticipateIn(self, team):
        """Return a direct member of the given team that this person
        participates in.

        If there are more than one direct member of the given team that this
        person participates in, the one with the oldest creation date is
        returned.
        """
        query = AND(
            TeamMembership.q.teamID == team.id,
            TeamMembership.q.personID == Person.q.id,
            OR(TeamMembership.q.status == TeamMembershipStatus.ADMIN,
               TeamMembership.q.status == TeamMembershipStatus.APPROVED),
            TeamParticipation.q.teamID == Person.q.id,
            TeamParticipation.q.personID == self.id)
        clauseTables = ['TeamMembership', 'TeamParticipation']
        member = Person.selectFirst(
            query, clauseTables=clauseTables, orderBy='datecreated')
        assert member is not None, (
            "%(person)s is an indirect member of %(team)s but %(person)s "
            "is not a participant in any direct member of %(team)s"
            % dict(person=self.name, team=team.name))
        return member

    @property
    def is_team(self):
        """See `IPerson`."""
        return self.teamowner is not None

    def isTeam(self):
        """Deprecated. Use is_team instead."""
        return self.teamowner is not None

    @property
    def mailing_list(self):
        """See `IPerson`."""
        return getUtility(IMailingListSet).get(self.name)

    @cachedproperty
    def is_trusted_on_shipit(self):
        """See `IPerson`."""
        min_entries = MIN_KARMA_ENTRIES_TO_BE_TRUSTED_ON_SHIPIT
        return Karma.selectBy(person=self).count() >= min_entries

    def shippedShipItRequestsOfCurrentSeries(self):
        """See `IPerson`."""
        query = '''
            ShippingRequest.recipient = %s
            AND ShippingRequest.id = RequestedCDs.request
            AND RequestedCDs.distroseries = %s
            AND ShippingRequest.shipment IS NOT NULL
            ''' % sqlvalues(self.id, ShipItConstants.current_distroseries)
        return ShippingRequest.select(
            query, clauseTables=['RequestedCDs'], distinct=True,
            orderBy='-daterequested')

    def lastShippedRequest(self):
        """See `IPerson`."""
        query = ("recipient = %s AND status = %s"
                 % sqlvalues(self.id, ShippingRequestStatus.SHIPPED))
        return ShippingRequest.selectFirst(query, orderBy=['-daterequested'])

    def pastShipItRequests(self):
        """See `IPerson`."""
        query = """
            recipient = %(id)s AND (
                status IN (%(denied)s, %(cancelled)s, %(shipped)s))
            """ % sqlvalues(id=self.id, denied=ShippingRequestStatus.DENIED,
                            cancelled=ShippingRequestStatus.CANCELLED,
                            shipped=ShippingRequestStatus.SHIPPED)
        return ShippingRequest.select(query, orderBy=['id'])

    def currentShipItRequest(self):
        """See `IPerson`."""
        query = """
            recipient = %(id)s
            AND status NOT IN (%(denied)s, %(cancelled)s, %(shipped)s)
            """ % sqlvalues(id=self.id, denied=ShippingRequestStatus.DENIED,
                            cancelled=ShippingRequestStatus.CANCELLED,
                            shipped=ShippingRequestStatus.SHIPPED)
        results = shortlist(
            ShippingRequest.select(query, orderBy=['id'], limit=2))
        count = len(results)
        assert (self == getUtility(ILaunchpadCelebrities).shipit_admin or
                count <= 1), ("Only the shipit-admins team is allowed to "
                              "have more than one open shipit request")
        if count == 1:
            return results[0]
        else:
            return None

    def searchTasks(self, search_params, *args):
        """See `IPerson`."""
        return getUtility(IBugTaskSet).search(search_params, *args)

    def getProjectsAndCategoriesContributedTo(self, limit=5):
        """See `IPerson`."""
        contributions = []
        results = self._getProjectsWithTheMostKarma(limit=limit)
        for pillar_name, karma in results:
            pillar = getUtility(IPillarNameSet).getByName(pillar_name)
            contributions.append(
                {'project': pillar,
                 'categories': self._getContributedCategories(pillar)})
        return contributions

    def _getProjectsWithTheMostKarma(self, limit=10):
        """Return the names and karma points of of this person on the
        product/distribution with that name.

        The results are ordered descending by the karma points and limited to
        the given limit.
        """
        # We want this person's total karma on a given context (that is,
        # across all different categories) here; that's why we use a
        # "KarmaCache.category IS NULL" clause here.
        query = """
            SELECT PillarName.name, KarmaCache.karmavalue
            FROM KarmaCache
            JOIN PillarName ON
                COALESCE(KarmaCache.distribution, -1) =
                COALESCE(PillarName.distribution, -1)
                AND
                COALESCE(KarmaCache.product, -1) =
                COALESCE(PillarName.product, -1)
            WHERE person = %(person)s
                AND KarmaCache.category IS NULL
                AND KarmaCache.project IS NULL
            ORDER BY karmavalue DESC, name
            LIMIT %(limit)s;
            """ % sqlvalues(person=self, limit=limit)
        cur = cursor()
        cur.execute(query)
        return cur.fetchall()

    def getOwnedOrDrivenPillars(self):
        """See `IPerson`."""
        query = """
            SELECT name
            FROM product, teamparticipation
            WHERE teamparticipation.person = %(person)s
                AND (driver = teamparticipation.team
                     OR owner = teamparticipation.team)

            UNION

            SELECT name
            FROM project, teamparticipation
            WHERE teamparticipation.person = %(person)s
                AND (driver = teamparticipation.team
                     OR owner = teamparticipation.team)

            UNION

            SELECT name
            FROM distribution, teamparticipation
            WHERE teamparticipation.person = %(person)s
                AND (driver = teamparticipation.team
                     OR owner = teamparticipation.team)
            """ % sqlvalues(person=self)
        cur = cursor()
        cur.execute(query)
        names = [sqlvalues(str(name)) for [name] in cur.fetchall()]
        if not names:
            return PillarName.select("1=2")
        quoted_names = ','.join([name for [name] in names])
        return PillarName.select(
            "PillarName.name IN (%s) AND PillarName.active IS TRUE" %
            quoted_names, prejoins=['distribution', 'project', 'product'],
            orderBy=['PillarName.distribution', 'PillarName.project',
                     'PillarName.product'])

    def getOwnedProjects(self, match_name=None):
        """See `IPerson`."""
        # Import here to work around a circular import problem.
        from canonical.launchpad.database import Product
        clauses = ["""
            SELECT DISTINCT Product.id
            FROM Product, TeamParticipation
            WHERE TeamParticipation.person = %(person)s
            AND owner = TeamParticipation.team
            """ % sqlvalues(person=self)]
        if match_name is not None:

            like_query = "'%%' || %s || '%%'" % quote_like(match_name)
            quoted_query = quote(match_name)
            clauses.append(
                """(Product.name LIKE %s OR
                    Product.displayname LIKE %s OR
                    fti @@ ftq(%s))""" % (like_query,
                                          like_query,
                                          quoted_query))
        query = " AND ".join(clauses)
        results = Product.select("""id IN (%s)""" % query,
                                 orderBy=['displayname'])
        return results

    def iterTopProjectsContributedTo(self, limit=10):
        getByName = getUtility(IPillarNameSet).getByName
        for name, ignored in self._getProjectsWithTheMostKarma(limit=limit):
            yield getByName(name)

    def _getContributedCategories(self, pillar):
        """Return the KarmaCategories to which this person has karma on the
        given pillar.

        The given pillar must be either an IProduct or an IDistribution.
        """
        if IProduct.providedBy(pillar):
            where_clause = "product = %s" % sqlvalues(pillar)
        elif IDistribution.providedBy(pillar):
            where_clause = "distribution = %s" % sqlvalues(pillar)
        else:
            raise AssertionError(
                "Pillar must be a product or distro, got %s" % pillar)
        replacements = sqlvalues(person=self)
        replacements['where_clause'] = where_clause
        query = """
            SELECT DISTINCT KarmaCategory.id
            FROM KarmaCategory
            JOIN KarmaCache ON KarmaCache.category = KarmaCategory.id
            WHERE %(where_clause)s
                AND category IS NOT NULL
                AND person = %(person)s
            """ % replacements
        cur = cursor()
        cur.execute(query)
        ids = ",".join(str(id) for [id] in cur.fetchall())
        return KarmaCategory.select("id IN (%s)" % ids)

    @property
    def karma_category_caches(self):
        """See `IPerson`."""
        return KarmaCache.select(
            AND(
                KarmaCache.q.personID == self.id,
                KarmaCache.q.categoryID != None,
                KarmaCache.q.productID == None,
                KarmaCache.q.projectID == None,
                KarmaCache.q.distributionID == None,
                KarmaCache.q.sourcepackagenameID == None),
            orderBy=['category'])

    @property
    def karma(self):
        """See `IPerson`."""
        cache = KarmaTotalCache.selectOneBy(person=self)
        if cache is None:
            # Newly created accounts may not be in the cache yet, meaning the
            # karma updater script hasn't run since the account was created.
            return 0
        else:
            return cache.karma_total

    @property
    def is_valid_person_or_team(self):
        """See `IPerson`."""
        # Teams are always valid
        if self.isTeam():
            return True

        return self.is_valid_person

    @property
    def is_valid_person(self):
        """See `IPerson`."""
        if self.is_team:
            return False
        try:
            ValidPersonCache.get(self.id)
            return True
        except SQLObjectNotFound:
            return False

    @property
    def is_openid_enabled(self):
        """See `IPerson`."""
        if not self.is_valid_person:
            return False

        if config.launchpad.openid_users == 'all':
            return True

        openid_users = getUtility(IPersonSet).getByName(
                config.launchpad.openid_users
                )
        assert openid_users is not None, \
                'No Person %s found' % config.launchpad.openid_users
        if self.inTeam(openid_users):
            return True

        return False

    def assignKarma(self, action_name, product=None, distribution=None,
                    sourcepackagename=None):
        """See `IPerson`."""
        # Teams don't get Karma. Inactive accounts don't get Karma.
        # The system user and janitor, does not get karma.
        # No warning, as we don't want to place the burden on callsites
        # to check this.
        if (not self.is_valid_person
            or self.id == getUtility(ILaunchpadCelebrities).janitor.id):
            return None

        if product is not None:
            assert distribution is None and sourcepackagename is None
        elif distribution is not None:
            assert product is None
        else:
            raise AssertionError(
                'You must provide either a product or a distribution.')

        try:
            action = KarmaAction.byName(action_name)
        except SQLObjectNotFound:
            raise AssertionError(
                "No KarmaAction found with name '%s'." % action_name)

        karma = Karma(
            person=self, action=action, product=product,
            distribution=distribution, sourcepackagename=sourcepackagename)
        notify(KarmaAssignedEvent(self, karma))
        return karma

    def latestKarma(self, quantity=25):
        """See `IPerson`."""
        return Karma.selectBy(person=self,
            orderBy='-datecreated')[:quantity]

    # XXX: StuartBishop 2006-05-10:
    # This cache should no longer be needed once CrowdControl lands,
    # as apparently it will also cache this information.
    _inTeam_cache = None

    def inTeam(self, team):
        """See `IPerson`."""
        if team is None:
            return False

        # Translate the team name to an ITeam if we were passed a team.
        if isinstance(team, str):
            team = PersonSet().getByName(team)

        if team.id == self.id: # Short circuit - would return True anyway
            return True

        if self._inTeam_cache is None: # Initialize cache
            self._inTeam_cache = {}
        else:
            try:
                return self._inTeam_cache[team.id] # Return from cache
            except KeyError:
                pass # Or fall through

        tp = TeamParticipation.selectOneBy(team=team, person=self)
        if tp is not None or self.id == team.teamownerID:
            in_team = True
        elif team.is_team and not team.teamowner.inTeam(team):
            # The owner is not a member but must retain his rights over
            # this team. This person may be a member of the owner, and in this
            # case it'll also have rights over this team.
            in_team = self.inTeam(team.teamowner)
        else:
            in_team = False

        self._inTeam_cache[team.id] = in_team
        return in_team

    def hasParticipationEntryFor(self, team):
        """See `IPerson`."""
        return bool(TeamParticipation.selectOneBy(person=self, team=team))

    def leave(self, team):
        """See `IPerson`."""
        assert not ITeam.providedBy(self)

        self._inTeam_cache = {} # Flush the cache used by the inTeam method

        active = [TeamMembershipStatus.ADMIN, TeamMembershipStatus.APPROVED]
        tm = TeamMembership.selectOneBy(person=self, team=team)
        if tm is None or tm.status not in active:
            # Ok, we're done. You are not an active member and still
            # not being.
            return

        tm.setStatus(TeamMembershipStatus.DEACTIVATED, self)

    def join(self, team, requester=None, may_subscribe_to_list=True):
        """See `IPerson`."""
        if self in team.activemembers:
            return

        if requester is None:
            assert not self.is_team, (
                "You need to specify a reviewer when a team joins another.")
            requester = self

        expired = TeamMembershipStatus.EXPIRED
        proposed = TeamMembershipStatus.PROPOSED
        approved = TeamMembershipStatus.APPROVED
        declined = TeamMembershipStatus.DECLINED
        deactivated = TeamMembershipStatus.DEACTIVATED

        if team.subscriptionpolicy == TeamSubscriptionPolicy.RESTRICTED:
            raise JoinNotAllowed("This is a restricted team")
        elif team.subscriptionpolicy == TeamSubscriptionPolicy.MODERATED:
            status = proposed
        elif team.subscriptionpolicy == TeamSubscriptionPolicy.OPEN:
            status = approved
        else:
            raise AssertionError(
                "Unknown subscription policy: %s" % team.subscriptionpolicy)

        # XXX Edwin Grubbs 2007-12-14 bug=117980
        # removeSecurityProxy won't be necessary after addMember()
        # is configured to call a method on the new member, so the
        # security configuration will verify that the logged in user
        # has the right permission to add the specified person to the team.
        naked_team = removeSecurityProxy(team)
        naked_team.addMember(
            self, reviewer=requester, status=status,
            force_team_add=True,
            may_subscribe_to_list=may_subscribe_to_list)

    def clearInTeamCache(self):
        """See `IPerson`."""
        self._inTeam_cache = {}

    #
    # ITeam methods
    #
    @property
    def super_teams(self):
        """See `IPerson`."""
        query = """
            Person.id = TeamParticipation.team AND
            TeamParticipation.person = %s AND
            TeamParticipation.team != %s
            """ % sqlvalues(self.id, self.id)
        return Person.select(query, clauseTables=['TeamParticipation'])

    @property
    def sub_teams(self):
        """See `IPerson`."""
        query = """
            Person.id = TeamParticipation.person AND
            TeamParticipation.team = %s AND
            TeamParticipation.person != %s AND
            Person.teamowner IS NOT NULL
            """ % sqlvalues(self.id, self.id)
        return Person.select(query, clauseTables=['TeamParticipation'])

    def getTeamAdminsEmailAddresses(self):
        """See `IPerson`."""
        assert self.is_team
        to_addrs = set()
        for person in self.getDirectAdministrators():
            to_addrs.update(contactEmailAddresses(person))
        return sorted(to_addrs)

    def addMember(self, person, reviewer, comment=None, force_team_add=False,
                  status=TeamMembershipStatus.APPROVED,
                  may_subscribe_to_list=True):
        """See `IPerson`."""
        assert self.is_team, "You cannot add members to a person."
        assert status in [TeamMembershipStatus.APPROVED,
                          TeamMembershipStatus.PROPOSED,
                          TeamMembershipStatus.ADMIN], (
            "You can't add a member with this status: %s." % status.name)

        event = JoinTeamEvent
        if person.is_team:
            assert not self.hasParticipationEntryFor(person), (
                "Team '%s' is a member of '%s'. As a consequence, '%s' can't "
                "be added as a member of '%s'"
                % (self.name, person.name, person.name, self.name))
            # By default, teams can only be invited as members, meaning that
            # one of the team's admins will have to accept the invitation
            # before the team is made a member. If force_team_add is True,
            # though, then we'll add a team as if it was a person.
            if not force_team_add:
                status = TeamMembershipStatus.INVITED
                event = TeamInvitationEvent

        expires = self.defaultexpirationdate
        tm = TeamMembership.selectOneBy(person=person, team=self)
        if tm is not None:
            # We can't use tm.setExpirationDate() here because the reviewer
            # here will be the member themselves when they join an OPEN team.
            tm.dateexpires = expires
            tm.setStatus(status, reviewer, comment)
        else:
            tm = TeamMembershipSet().new(
                person, self, status, reviewer, dateexpires=expires,
                comment=comment)
            # Accessing the id attribute ensures that the team
            # creation has been flushed to the database.
            tm_id = tm.id
            notify(event(person, self))

        if not person.is_team and may_subscribe_to_list:
            person.autoSubscribeToMailingList(self.mailing_list,
                                              requester=reviewer)

    # The three methods below are not in the IPerson interface because we want
    # to protect them with a launchpad.Edit permission. We could do that by
    # defining explicit permissions for all IPerson methods/attributes in
    # the zcml but that's far from optimal given the size of IPerson.
    def acceptInvitationToBeMemberOf(self, team, comment):
        """Accept an invitation to become a member of the given team.

        There must be a TeamMembership for this person and the given team with
        the INVITED status. The status of this TeamMembership will be changed
        to APPROVED.
        """
        tm = TeamMembership.selectOneBy(person=self, team=team)
        assert tm is not None
        assert tm.status == TeamMembershipStatus.INVITED
        tm.setStatus(
            TeamMembershipStatus.APPROVED, getUtility(ILaunchBag).user,
            comment=comment)

    def declineInvitationToBeMemberOf(self, team, comment):
        """Decline an invitation to become a member of the given team.

        There must be a TeamMembership for this person and the given team with
        the INVITED status. The status of this TeamMembership will be changed
        to INVITATION_DECLINED.
        """
        tm = TeamMembership.selectOneBy(person=self, team=team)
        assert tm is not None
        assert tm.status == TeamMembershipStatus.INVITED
        tm.setStatus(
            TeamMembershipStatus.INVITATION_DECLINED,
            getUtility(ILaunchBag).user, comment=comment)

    def renewTeamMembership(self, team):
        """Renew the TeamMembership for this person on the given team.

        The given team's renewal policy must be ONDEMAND and the membership
        must be active (APPROVED or ADMIN) and set to expire in less than
        DAYS_BEFORE_EXPIRATION_WARNING_IS_SENT days.
        """
        tm = TeamMembership.selectOneBy(person=self, team=team)
        assert tm.canBeRenewedByMember(), (
            "This membership can't be renewed by the member himself.")

        assert (team.defaultrenewalperiod is not None
                and team.defaultrenewalperiod > 0), (
            'Teams with a renewal policy of ONDEMAND must specify '
            'a default renewal period greater than 0.')
        # Keep the same status, change the expiration date and send a
        # notification explaining the membership has been renewed.
        tm.dateexpires += timedelta(days=team.defaultrenewalperiod)
        tm.sendSelfRenewalNotification()

    def deactivateAllMembers(self, comment, reviewer):
        """Deactivate all members of this team."""
        assert self.is_team, "This method is only available for teams."
        assert reviewer.inTeam(getUtility(ILaunchpadCelebrities).admin), (
            "Only Launchpad admins can deactivate all members of a team")
        for membership in self.member_memberships:
            membership.setStatus(
                TeamMembershipStatus.DEACTIVATED, reviewer, comment)

    def setMembershipData(self, person, status, reviewer, expires=None,
                          comment=None):
        """See `IPerson`."""
        tm = TeamMembership.selectOneBy(person=person, team=self)
        assert tm is not None
        tm.setExpirationDate(expires, reviewer)
        tm.setStatus(status, reviewer, comment=comment)

    def getAdministratedTeams(self):
        """See `IPerson`."""
        owner_of_teams = Person.select('''
            Person.teamowner = TeamParticipation.team
            AND TeamParticipation.person = %s
            ''' % sqlvalues(self),
            clauseTables=['TeamParticipation'])
        admin_of_teams = Person.select('''
            Person.id = TeamMembership.team
            AND TeamMembership.status = %(admin)s
            AND TeamMembership.person = TeamParticipation.team
            AND TeamParticipation.person = %(person)s
            ''' % sqlvalues(person=self, admin=TeamMembershipStatus.ADMIN),
            clauseTables=['TeamParticipation', 'TeamMembership'])
        return admin_of_teams.union(
            owner_of_teams, orderBy=self._sortingColumnsForSetOperations)

    def getDirectAdministrators(self):
        """See `IPerson`."""
        assert self.is_team, 'Method should only be called on a team.'
        owner = Person.select("id = %s" % sqlvalues(self.teamowner))
        return self.adminmembers.union(
            owner, orderBy=self._sortingColumnsForSetOperations)

    def getMembersByStatus(self, status, orderBy=None):
        """See `IPerson`."""
        query = ("TeamMembership.team = %s AND TeamMembership.status = %s "
                 "AND TeamMembership.person = Person.id" %
                 sqlvalues(self.id, status))
        if orderBy is None:
            orderBy = Person.sortingColumns
        return Person.select(
            query, clauseTables=['TeamMembership'], orderBy=orderBy)

    def _getEmailsByStatus(self, status):
        query = AND(EmailAddress.q.personID==self.id,
                    EmailAddress.q.status==status)
        return EmailAddress.select(query)

    @property
    def ubuntuwiki(self):
        """See `IPerson`."""
        return getUtility(IWikiNameSet).getUbuntuWikiByPerson(self)

    @property
    def otherwikis(self):
        """See `IPerson`."""
        return getUtility(IWikiNameSet).getOtherWikisByPerson(self)

    @property
    def allwikis(self):
        return getUtility(IWikiNameSet).getAllWikisByPerson(self)

    @property
    def title(self):
        """See `IPerson`."""
        return self.browsername

    @property
    def allmembers(self):
        """See `IPerson`."""
        query = """
            Person.id = TeamParticipation.person AND
            TeamParticipation.team = %s AND
            TeamParticipation.person != %s
            """ % sqlvalues(self.id, self.id)
        return Person.select(query, clauseTables=['TeamParticipation'])

    @property
    def all_member_count(self):
        """See `IPerson`."""
        return self.allmembers.count()

    @property
    def invited_members(self):
        """See `IPerson`."""
        return self.getMembersByStatus(TeamMembershipStatus.INVITED)

    @property
    def invited_member_count(self):
        """See `IPerson`."""
        return self.invited_members.count()

    @property
    def deactivatedmembers(self):
        """See `IPerson`."""
        return self.getMembersByStatus(TeamMembershipStatus.DEACTIVATED)

    @property
    def deactivated_member_count(self):
        """See `IPerson`."""
        return self.deactivatedmembers.count()

    @property
    def expiredmembers(self):
        """See `IPerson`."""
        return self.getMembersByStatus(TeamMembershipStatus.EXPIRED)

    @property
    def expired_member_count(self):
        """See `IPerson`."""
        return self.expiredmembers.count()

    @property
    def proposedmembers(self):
        """See `IPerson`."""
        return self.getMembersByStatus(TeamMembershipStatus.PROPOSED)

    @property
    def proposed_member_count(self):
        """See `IPerson`."""
        return self.proposedmembers.count()

    @property
    def adminmembers(self):
        """See `IPerson`."""
        return self.getMembersByStatus(TeamMembershipStatus.ADMIN)

    @property
    def approvedmembers(self):
        """See `IPerson`."""
        return self.getMembersByStatus(TeamMembershipStatus.APPROVED)

    @property
    def activemembers(self):
        """See `IPerson`."""
        return self.approvedmembers.union(
            self.adminmembers, orderBy=self._sortingColumnsForSetOperations)

    @property
    def active_member_count(self):
        """See `IPerson`."""
        return self.activemembers.count()

    @property
    def inactivemembers(self):
        """See `IPerson`."""
        return self.expiredmembers.union(
            self.deactivatedmembers,
            orderBy=self._sortingColumnsForSetOperations)

    @property
    def inactive_member_count(self):
        """See `IPerson`."""
        return self.inactivemembers.count()

    @property
    def pendingmembers(self):
        """See `IPerson`."""
        return self.proposedmembers.union(
            self.invited_members,
            orderBy=self._sortingColumnsForSetOperations)

    # XXX: kiko 2005-10-07:
    # myactivememberships should be renamed to team_memberships and be
    # described as the set of memberships for the object's teams.
    @property
    def myactivememberships(self):
        """See `IPerson`."""
        return TeamMembership.select("""
            TeamMembership.person = %s AND status in %s AND
            Person.id = TeamMembership.team
            """ % sqlvalues(self.id, [TeamMembershipStatus.APPROVED,
                                      TeamMembershipStatus.ADMIN]),
            clauseTables=['Person'],
            orderBy=Person.sortingColumns)

    @property
    def open_membership_invitations(self):
        """See `IPerson`."""
        return TeamMembership.select("""
            TeamMembership.person = %s AND status = %s
            AND Person.id = TeamMembership.team
            """ % sqlvalues(self.id, TeamMembershipStatus.INVITED),
            clauseTables=['Person'],
            orderBy=Person.sortingColumns)

    def deactivateAccount(self, comment):
        """Deactivate this person's Launchpad account.

        Deactivating an account means:
            - Setting its password to NULL;
            - Removing the user from all teams he's a member of;
            - Changing all his email addresses' status to NEW;
            - Revoking Code of Conduct signatures of that user;
            - Reassigning bugs/specs assigned to him;
            - Changing the ownership of products/projects/teams owned by him.
        """
        assert self.is_valid_person, (
            "You can only deactivate an account of a valid person.")

        for membership in self.myactivememberships:
            self.leave(membership.team)

        # Deactivate CoC signatures, invalidate email addresses, unassign bug
        # tasks and specs and reassign pillars and teams.
        for coc in self.signedcocs:
            coc.active = False
        for email in self.validatedemails:
            email.status = EmailAddressStatus.NEW
        params = BugTaskSearchParams(self, assignee=self)
        for bug_task in self.searchTasks(params):
            # If the bugtask has a conjoined master we don't try to
            # update it, since we will update it correctly when we
            # update its conjoined master (see bug 193983).
            if bug_task.conjoined_master is not None:
                continue

            # XXX flacoste 2007/11/26 The comparison using id in the assert
            # below works around a nasty intermittent failure.
            # See bug #164635.
            assert bug_task.assignee.id == self.id, (
               "Bugtask %s assignee isn't the one expected: %s != %s" % (
                    bug_task.id, bug_task.assignee.name, self.name))
            bug_task.transitionToAssignee(None)
        for spec in self.assigned_specs:
            spec.assignee = None
        registry_experts = getUtility(ILaunchpadCelebrities).registry_experts
        for team in Person.selectBy(teamowner=self):
            team.teamowner = registry_experts
        for pillar_name in self.getOwnedOrDrivenPillars():
            pillar = pillar_name.pillar
            # XXX flacoste 2007/11/26 The comparison using id below
            # works around a nasty intermittent failure. See bug #164635.
            if pillar.owner.id == self.id:
                pillar.owner = registry_experts
            elif pillar.driver.id == self.id:
                pillar.driver = registry_experts
            else:
                # Since we removed the person from all teams, something is
                # seriously broken here.
                raise AssertionError(
                    "%s was expected to be owner or driver of %s" %
                    (self.name, pillar.name))

        # Nuke all subscriptions of this person.
        removals = [
            ('BountySubscription', 'person'),
            ('BranchSubscription', 'person'),
            ('BugSubscription', 'person'),
            ('QuestionSubscription', 'person'),
            ('POSubscription', 'person'),
            ('SpecificationSubscription', 'person'),
            ('PackageBugSupervisor', 'bug_supervisor'),
            ('AnswerContact', 'person')]
        cur = cursor()
        for table, person_id_column in removals:
            cur.execute("DELETE FROM %s WHERE %s=%d"
                        % (table, person_id_column, self.id))

        # Update the account's status, password, preferred email and name.
        self.account_status = AccountStatus.DEACTIVATED
        self.account_status_comment = comment
        self.password = None
        self.preferredemail.status = EmailAddressStatus.NEW
        self._preferredemail_cached = None
        base_new_name = self.name + '-deactivatedaccount'
        new_name = base_new_name
        count = 1
        while Person.selectOneBy(name=new_name) is not None:
            new_name = base_new_name + str(count)
            count += 1
        self.name = new_name

    @property
    def visibility_consistency_warning(self):
        """Warning used when changing the team's visibility.

        A private-membership team cannot be connected to other
        objects, since it may be possible to infer the membership.
        """
        cur = cursor()
        references = list(postgresql.listReferences(cur, 'person', 'id'))
        # These tables will be skipped since they do not risk leaking
        # team membership information, except StructuralSubscription
        # which will be checked further down to provide a clearer warning.
        skip = [
            ('emailaddress', 'person'),
            ('gpgkey', 'owner'),
            ('ircid', 'person'),
            ('jabberid', 'person'),
            ('karma', 'person'),
            ('karmacache', 'person'),
            ('karmatotalcache', 'person'),
            ('logintoken', 'requester'),
            ('personlanguage', 'person'),
            ('personlocation', 'person'),
            ('signedcodeofconduct', 'owner'),
            ('sshkey', 'person'),
            ('structuralsubscription', 'subscriber'),
            # Private-membership teams can have members, but they
            # cannot be members of other teams.
            ('teammembership', 'team'),
            # A private-membership team must be able to participate in itself.
            ('teamparticipation', 'person'),
            ('teamparticipation', 'team'),
            ]
        warnings = set()
        for src_tab, src_col, ref_tab, ref_col, updact, delact in references:
            if (src_tab, src_col) in skip:
                continue
            cur.execute('SELECT 1 FROM %s WHERE %s=%d LIMIT 1'
                        % (src_tab, src_col, self.id))
            if cur.rowcount > 0:
                if src_tab[0] in 'aeiou':
                    article = 'an'
                else:
                    article = 'a'
                warnings.add('%s %s' % (article, src_tab))

        # Add warnings for subscriptions in StructuralSubscription table
        # describing which kind of object is being subscribed to.
        cur.execute("""
            SELECT
                count(product) AS product_count,
                count(productseries) AS productseries_count,
                count(project) AS project_count,
                count(milestone) AS milestone_count,
                count(distribution) AS distribution_count,
                count(distroseries) AS distroseries_count,
                count(sourcepackagename) AS sourcepackagename_count
            FROM StructuralSubscription
            WHERE subscriber=%d LIMIT 1
            """ % self.id)

        row = cur.fetchone()
        for count, warning in zip(row, [
                'a project subscriber',
                'a project series subscriber',
                'a project subscriber',
                'a milestone subscriber',
                'a distribution subscriber',
                'a distroseries subscriber',
                'a source package subscriber']):
            if count > 0:
                warnings.add(warning)

        # Compose warning string.
        warnings = sorted(warnings)
        if len(warnings) == 0:
            return None
        else:
            if len(warnings) == 1:
                message = warnings[0]
            else:
                message = '%s and %s' % (
                    ', '.join(warnings[:-1]),
                    warnings[-1])
            return ('This team cannot be made private since it is referenced'
                    ' by %s.' % message)

    @property
    def member_memberships(self):
        """See `IPerson`."""
        return self._getMembershipsByStatuses(
            [TeamMembershipStatus.ADMIN, TeamMembershipStatus.APPROVED])

    def getInactiveMemberships(self):
        """See `IPerson`."""
        return self._getMembershipsByStatuses(
            [TeamMembershipStatus.EXPIRED, TeamMembershipStatus.DEACTIVATED])

    def getInvitedMemberships(self):
        """See `IPerson`."""
        return self._getMembershipsByStatuses([TeamMembershipStatus.INVITED])

    def getProposedMemberships(self):
        """See `IPerson`."""
        return self._getMembershipsByStatuses([TeamMembershipStatus.PROPOSED])

    def _getMembershipsByStatuses(self, statuses):
        """All `ITeamMembership`s in any given status for this team's members.

        :param statuses: A list of `TeamMembershipStatus` items.

        If called on an person rather than a team, this will obviously return
        no memberships at all.
        """
        statuses = ",".join(quote(status) for status in statuses)
        # We don't want to escape 'statuses' so we can't easily use
        # sqlvalues() on the query below.
        query = """
            TeamMembership.status IN (%s)
            AND Person.id = TeamMembership.person
            AND TeamMembership.team = %d
            """ % (statuses, self.id)
        return TeamMembership.select(
            query, clauseTables=['Person'],
            prejoinClauseTables=['Person'],
            orderBy=Person.sortingColumns)

    def getLatestApprovedMembershipsForPerson(self, limit=5):
        """See `IPerson`."""
        result = self.myactivememberships
        result = result.orderBy(['-date_joined', '-id'])
        return result[:limit]

    @property
    def teams_participated_in(self):
        """See `IPerson`."""
        return Person.select("""
            Person.id = TeamParticipation.team
            AND TeamParticipation.person = %s
            AND Person.teamowner IS NOT NULL
            """ % sqlvalues(self.id),
            clauseTables=['TeamParticipation'],
            orderBy=Person.sortingColumns)

    @property
    def teams_indirectly_participated_in(self):
        """See `IPerson`."""
        return Person.select("""
              -- we are looking for teams, so we want "people" that are on the
              -- teamparticipation.team side of teamparticipation
            Person.id = TeamParticipation.team AND
              -- where this person participates in the team
            TeamParticipation.person = %s AND
              -- but not the teamparticipation for "this person in himself"
              -- which exists for every person
            TeamParticipation.team != %s AND
              -- nor do we want teams in which the person is a direct
              -- participant, so we exclude the teams in which there is
              -- a teammembership for this person
            TeamParticipation.team NOT IN
              (SELECT TeamMembership.team FROM TeamMembership WHERE
                      TeamMembership.person = %s AND
                      TeamMembership.status IN (%s, %s))
            """ % sqlvalues(self.id, self.id, self.id,
                            TeamMembershipStatus.APPROVED,
                            TeamMembershipStatus.ADMIN),
            clauseTables=['TeamParticipation'],
            orderBy=Person.sortingColumns)

    @property
    def teams_with_icons(self):
        """See `IPerson`."""
        return Person.select("""
            Person.id = TeamParticipation.team
            AND TeamParticipation.person = %s
            AND Person.teamowner IS NOT NULL
            AND Person.icon IS NOT NULL
            AND TeamParticipation.team != %s
            """ % sqlvalues(self.id, self.id),
            clauseTables=['TeamParticipation'],
            orderBy=Person.sortingColumns)

    @property
    def defaultexpirationdate(self):
        """See `IPerson`."""
        days = self.defaultmembershipperiod
        if days:
            return datetime.now(pytz.timezone('UTC')) + timedelta(days)
        else:
            return None

    @property
    def defaultrenewedexpirationdate(self):
        """See `IPerson`."""
        days = self.defaultrenewalperiod
        if days:
            return datetime.now(pytz.timezone('UTC')) + timedelta(days)
        else:
            return None

    @property
    def translation_history(self):
        """See `IPerson`."""
        # Note that we can't use selectBy here because of the prejoins.
        query = ['POFileTranslator.person = %s' % sqlvalues(self),
                 'POFileTranslator.pofile = POFile.id',
                 'POFile.language = Language.id',
                 "Language.code != 'en'"]
        history = POFileTranslator.select(
            ' AND '.join(query),
            prejoins=[
                'pofile.potemplate',
                'latest_message',
                'latest_message.potmsgset.msgid_singular',
                'latest_message.msgstr0'],
            clauseTables=['Language', 'POFile'],
            orderBy="-date_last_touched")
        return history

    @property
    def translation_groups(self):
        """See `IPerson`."""
        return getUtility(ITranslationGroupSet).getByPerson(self)

    def validateAndEnsurePreferredEmail(self, email):
        """See `IPerson`."""
        assert not self.is_team, "This method must not be used for teams."
        if not IEmailAddress.providedBy(email):
            raise TypeError, (
                "Any person's email address must provide the IEmailAddress "
                "interface. %s doesn't." % email)
        # XXX stevea 2005-07-05:
        # This is here because of an SQLobject comparison oddity.
        assert email.person.id == self.id, 'Wrong person! %r, %r' % (
            email.person, self)

        # This email is already validated and is this person's preferred
        # email, so we have nothing to do.
        if self.preferredemail == email:
            return

        if self.preferredemail is None:
            # This branch will be executed only in the first time a person
            # uses Launchpad. Either when creating a new account or when
            # resetting the password of an automatically created one.
            self.setPreferredEmail(email)
        else:
            email.status = EmailAddressStatus.VALIDATED
            getUtility(IHWSubmissionSet).setOwnership(email)
        # Now that we have validated the email, see if this can be
        # matched to an existing RevisionAuthor.
        getUtility(IRevisionSet).checkNewVerifiedEmail(email)

    def setContactAddress(self, email):
        """See `IPerson`."""
        assert self.is_team, "This method must be used only for teams."

        if email is None:
            if self.preferredemail is not None:
                email_address = self.preferredemail
                email_address.status = EmailAddressStatus.VALIDATED
                email_address.syncUpdate()
            self._preferredemail_cached = None
        else:
            self._setPreferredEmail(email)

    def setPreferredEmail(self, email):
        """See `IPerson`."""
        assert not self.is_team, "This method must not be used for teams."
        if self.preferredemail is None:
            # This is the first time we're confirming this person's email
            # address, so we now assume this person has a Launchpad account.
            # XXX: This is a hack! In the future we won't have this
            # association between accounts and confirmed addresses, but this
            # will do for now. -- Guilherme Salgado, 2007-07-03
            self.account.status = AccountStatus.ACTIVE
            self.account.status_comment = None
            self.account.sync() # sync so validpersoncache updates.
        self._setPreferredEmail(email)

    def _setPreferredEmail(self, email):
        """Set this person's preferred email to the given email address.

        If the person already has an email address, then its status is
        changed to VALIDATED and the given one is made its preferred one.

        The given email address must implement IEmailAddress and be owned by
        this person.
        """
        if not IEmailAddress.providedBy(email):
            raise TypeError, (
                "Any person's email address must provide the IEmailAddress "
                "interface. %s doesn't." % email)
        assert email.person.id == self.id

        if self.preferredemail is not None:
            self.preferredemail.status = EmailAddressStatus.VALIDATED
            # We need to flush updates, because we don't know what order
            # SQLObject will issue the changes and we can't set the new
            # address to PREFERRED until the old one has been set to VALIDATED
            self.preferredemail.syncUpdate()

        # Get the non-proxied EmailAddress object, so we can call
        # syncUpdate() on it.
        email = EmailAddress.get(email.id)
        email.status = EmailAddressStatus.PREFERRED
        email.syncUpdate()
        getUtility(IHWSubmissionSet).setOwnership(email)
        # Now we update our cache of the preferredemail
        self._preferredemail_cached = email

    @cachedproperty('_preferredemail_cached')
    def preferredemail(self):
        """See `IPerson`."""
        emails = self._getEmailsByStatus(EmailAddressStatus.PREFERRED)
        # There can be only one preferred email for a given person at a
        # given time, and this constraint must be ensured in the DB, but
        # it's not a problem if we ensure this constraint here as well.
        emails = shortlist(emails)
        length = len(emails)
        assert length <= 1
        if length:
            return emails[0]
        else:
            return None

    @property
    def safe_email_or_blank(self):
        """See `IPerson`."""
        if ((self.preferredemail is not None) and
            not(self.hide_email_addresses)):
            return self.preferredemail.email
        else:
            return ''

    @property
    def validatedemails(self):
        """See `IPerson`."""
        return self._getEmailsByStatus(EmailAddressStatus.VALIDATED)

    @property
    def unvalidatedemails(self):
        """See `IPerson`."""
        query = """
            requester = %s
            AND (tokentype=%s OR tokentype=%s)
            AND date_consumed IS NULL
            """ % sqlvalues(self.id, LoginTokenType.VALIDATEEMAIL,
                            LoginTokenType.VALIDATETEAMEMAIL)
        return sorted(set(token.email for token in LoginToken.select(query)))

    @property
    def guessedemails(self):
        """See `IPerson`."""
        return self._getEmailsByStatus(EmailAddressStatus.NEW)

    @property
    def pendinggpgkeys(self):
        """See `IPerson`."""
        logintokenset = getUtility(ILoginTokenSet)
        return sorted(set(token.fingerprint for token in
                      logintokenset.getPendingGPGKeys(requesterid=self.id)))

    @property
    def inactivegpgkeys(self):
        """See `IPerson`."""
        gpgkeyset = getUtility(IGPGKeySet)
        return gpgkeyset.getGPGKeys(ownerid=self.id, active=False)

    @property
    def gpgkeys(self):
        """See `IPerson`."""
        gpgkeyset = getUtility(IGPGKeySet)
        return gpgkeyset.getGPGKeys(ownerid=self.id)

    def getLatestMaintainedPackages(self):
        """See `IPerson`."""
        return self._latestSeriesQuery()

    def getLatestUploadedButNotMaintainedPackages(self):
        """See `IPerson`."""
        return self._latestSeriesQuery(uploader_only=True)

    def getLatestUploadedPPAPackages(self):
        """See `IPerson`."""
        return self._latestSeriesQuery(
            uploader_only=True, ppa_only=True)

    def _latestSeriesQuery(self, uploader_only=False, ppa_only=False):
        """Return the sourcepackagereleases (SPRs) related to this person.

        :param uploader_only: controls if we are interested in SPRs where
            the person in question is only the uploader (creator) and not the
            maintainer (debian-syncs) if the `ppa_only` parameter is also
            False, or, if the flag is False, it returns all SPR maintained
            by this person.

        :param ppa_only: controls if we are interested only in source
            package releases targeted to any PPAs or, if False, sources targeted
            to primary archives.

        Active 'ppa_only' flag is usually associated with active 'uploader_only'
        because there shouldn't be any sense of maintainership for packages
        uploaded to PPAs by someone else than the user himself.
        """
        clauses = ['sourcepackagerelease.upload_archive = archive.id']

        if uploader_only:
            clauses.append(
                'sourcepackagerelease.creator = %s' % quote(self.id))

        if ppa_only:
            # Source maintainer is irrelevant for PPA uploads.
            pass
        elif uploader_only:
            clauses.append(
                'sourcepackagerelease.maintainer != %s' % quote(self.id))
        else:
            clauses.append(
                'sourcepackagerelease.maintainer = %s' % quote(self.id))

        if ppa_only:
            clauses.append(
                'archive.purpose = %s' % quote(ArchivePurpose.PPA))
        else:
            clauses.append(
                'archive.purpose != %s' % quote(ArchivePurpose.PPA))

        query_clauses = " AND ".join(clauses)
        query = """
            SourcePackageRelease.id IN (
                SELECT DISTINCT ON (upload_distroseries, sourcepackagename,
                                    upload_archive)
                    sourcepackagerelease.id
                FROM sourcepackagerelease, archive,
                    securesourcepackagepublishinghistory sspph
                WHERE
                    sspph.sourcepackagerelease = sourcepackagerelease.id AND
                    sspph.archive = archive.id AND
                    sspph.status = %(pub_status)s AND
                    %(more_query_clauses)s
                ORDER BY upload_distroseries, sourcepackagename,
                    upload_archive, dateuploaded DESC
              )
              """ % dict(pub_status=quote(PackagePublishingStatus.PUBLISHED),
                         more_query_clauses=query_clauses)

        rset = SourcePackageRelease.select(
            query,
            orderBy=['-SourcePackageRelease.dateuploaded',
                     'SourcePackageRelease.id'],
            prejoins=['sourcepackagename', 'maintainer', 'upload_archive'])

        return rset

    def isUploader(self, distribution):
        """See `IPerson`."""
        permissions = getUtility(IArchivePermissionSet).componentsForUploader(
            distribution.main_archive, self)
        return permissions.count() > 0

    @cachedproperty
    def is_ubuntero(self):
        """See `IPerson`."""
        sigset = getUtility(ISignedCodeOfConductSet)
        lastdate = sigset.getLastAcceptedDate()

        query = AND(SignedCodeOfConduct.q.active==True,
                    SignedCodeOfConduct.q.ownerID==self.id,
                    SignedCodeOfConduct.q.datecreated>=lastdate)

        return bool(SignedCodeOfConduct.select(query).count())

    @property
    def activesignatures(self):
        """See `IPerson`."""
        sCoC_util = getUtility(ISignedCodeOfConductSet)
        return sCoC_util.searchByUser(self.id)

    @property
    def inactivesignatures(self):
        """See `IPerson`."""
        sCoC_util = getUtility(ISignedCodeOfConductSet)
        return sCoC_util.searchByUser(self.id, active=False)

    @property
    def archive(self):
        """See `IPerson`."""
        return Archive.selectOneBy(owner=self, purpose=ArchivePurpose.PPA)

    def isBugContributor(self, user=None):
        """See `IPerson`."""
        search_params = BugTaskSearchParams(user=user, assignee=self)
        bugtask_count = self.searchTasks(search_params).count()
        return bugtask_count > 0

    def isBugContributorInTarget(self, user=None, target=None):
        """See `IPerson`."""
        assert IBugTarget.providedBy(target), (
            "%s isn't a valid bug target." % target)
        search_params = BugTaskSearchParams(user=user, assignee=self)
        bugtask_count = target.searchTasks(search_params).count()
        return bugtask_count > 0

    @property
    def structural_subscriptions(self):
        """See `IPerson`."""
        return StructuralSubscription.selectBy(
            subscriber=self, orderBy=['-date_created'])

    def autoSubscribeToMailingList(self, mailinglist, requester=None):
        """See `IPerson`."""
        if mailinglist is None or not mailinglist.is_usable:
            return False

        if mailinglist.getSubscription(self):
            # We are already subscribed to the list.
            return False

        if self.preferredemail is None:
            return False

        if requester is None:
            # Assume the current user requested this action themselves.
            requester = self

        policy = self.mailing_list_auto_subscribe_policy

        if policy == MailingListAutoSubscribePolicy.ALWAYS:
            mailinglist.subscribe(self)
            return True
        elif (requester is self and
              policy == MailingListAutoSubscribePolicy.ON_REGISTRATION):
            # Assume that we requested to be joined.
            mailinglist.subscribe(self)
            return True
        else:
            # We don't want to subscribe to the list.
            return False


class PersonSet:
    """The set of persons."""
    implements(IPersonSet)

    def __init__(self):
        self.title = 'People registered with Launchpad'

    def topPeople(self):
        """See `IPersonSet`."""
        # The odd ordering here is to ensure we hit the PostgreSQL
        # indexes. It will not make any real difference outside of tests.
        query = """
            id in (
                SELECT person FROM KarmaTotalCache
                ORDER BY karma_total DESC, person DESC
                LIMIT 5
                )
            """
        top_people = shortlist(Person.select(query))
        top_people.sort(key=lambda obj: (obj.karma, obj.id), reverse=True)
        return top_people

    def newTeam(self, teamowner, name, displayname, teamdescription=None,
                subscriptionpolicy=TeamSubscriptionPolicy.MODERATED,
                defaultmembershipperiod=None, defaultrenewalperiod=None):
        """See `IPersonSet`."""
        assert teamowner
        if self.getByName(name, ignore_merged=False) is not None:
            raise NameAlreadyTaken(
                "The name '%s' is already taken." % name)
        team = Person(teamowner=teamowner, name=name, displayname=displayname,
                teamdescription=teamdescription,
                defaultmembershipperiod=defaultmembershipperiod,
                defaultrenewalperiod=defaultrenewalperiod,
                subscriptionpolicy=subscriptionpolicy)
        # Here we add the owner as a team admin manually because we know what
        # we're doing (so we don't need to do any sanity checks) and we don't
        # want any email notifications to be sent.
        TeamMembershipSet().new(
            teamowner, team, TeamMembershipStatus.ADMIN, teamowner)
        return team

    def createPersonAndEmail(
            self, email, rationale, comment=None, name=None,
            displayname=None, password=None, passwordEncrypted=False,
            hide_email_addresses=False, registrant=None):
        """See `IPersonSet`."""

        # This check is also done in EmailAddressSet.new() and also
        # generate_nick(). We repeat it here as some call sites want
        # InvalidEmailAddress rather than NicknameGenerationError that
        # generate_nick() will raise.
        if not valid_email(email):
            raise InvalidEmailAddress(
                "%s is not a valid email address." % email)

        if name is None:
            name = nickname.generate_nick(email)
<<<<<<< HEAD

        if not passwordEncrypted and password is not None:
            password = getUtility(IPasswordEncryptor).encrypt(password)

=======
        if not valid_name(name):
            raise InvalidName("%s is not a valid name for a person." % name)
        if self.getByName(name, ignore_merged=False) is not None:
            raise NameAlreadyTaken("The name '%s' is already taken." % name)

        if not displayname:
            displayname = name.capitalize()

        # Convert the PersonCreationRationale to an AccountCreationRationale
        account_rationale = getattr(AccountCreationRationale, rationale.name)

        account = getUtility(IAccountSet).new(
                account_rationale, displayname,
                password=password, password_is_encrypted=passwordEncrypted)

>>>>>>> 7df6c41c
        person = self._newPerson(
            name, displayname, hide_email_addresses, rationale=rationale,
            comment=comment, registrant=registrant, account=account)

        email = getUtility(IEmailAddressSet).new(
                email, person, account=account)

        return person, email

    def createPersonWithoutEmail(
        self, name, rationale, comment=None, displayname=None,
        registrant=None):
        """Create and return a new Person without using an email address.

        See `IPersonSet`.
        """
        return self._newPerson(
            name, displayname, hide_email_addresses=True, rationale=rationale,
            comment=comment, password=None, registrant=registrant)

    def _newPerson(self, name, displayname, hide_email_addresses,
                   rationale, comment=None, registrant=None, account=None):
        """Create and return a new Person with the given attributes.

        Also generate a wikiname for this person that's not yet used in the
        Ubuntu wiki.
        """
        if not valid_name(name):
            raise InvalidName(
                "%s is not a valid name for a person." % name)
        else:
            # The name should be okay, move on...
            pass
        if self.getByName(name, ignore_merged=False) is not None:
            raise NameAlreadyTaken(
                "The name '%s' is already taken." % name)

        if not displayname:
            displayname = name.capitalize()

        person = Person(
            name=name, displayname=displayname, account=account,
            creation_rationale=rationale, creation_comment=comment,
            hide_email_addresses=hide_email_addresses, registrant=registrant)

        wikinameset = getUtility(IWikiNameSet)
        wikiname = nickname.generate_wikiname(
            person.displayname, wikinameset.exists)
        wikinameset.new(person, UBUNTU_WIKI_URL, wikiname)
        return person

    def ensurePerson(self, email, displayname, rationale, comment=None,
                     registrant=None):
        """See `IPersonSet`."""
        person = self.getByEmail(email)
        if person:
            return person
        person, dummy = self.createPersonAndEmail(
            email, rationale, comment=comment, displayname=displayname,
            registrant=registrant)
        return person

    def getByName(self, name, ignore_merged=True):
        """See `IPersonSet`."""
        query = (Person.q.name == name)
        if ignore_merged:
            query = AND(query, Person.q.mergedID==None)
        return Person.selectOne(query)

    def getByOpenIdIdentifier(self, openid_identifier):
        """Returns a Person with the given openid_identifier, or None.

        XXX StuartBishop 2008-05-16 bug=237283: This method no longer makes
        sense. The only things we need to lookup by openid identifier are
        Accounts.
        """
        return Person.selectOne(
                AND(
                    Person.q.accountID == Account.q.id,
                    Account.q.openid_identifier == openid_identifier,
                    Account.q.status == AccountStatus.ACTIVE,
                    EmailAddress.q.personID == Person.q.id,
                    EmailAddress.q.status == EmailAddressStatus.PREFERRED,
                    ),
                )

    def updateStatistics(self, ztm):
        """See `IPersonSet`."""
        stats = getUtility(ILaunchpadStatisticSet)
        stats.update('people_count', self.getAllPersons().count())
        ztm.commit()
        stats.update('teams_count', self.getAllTeams().count())
        ztm.commit()

    def peopleCount(self):
        """See `IPersonSet`."""
        return getUtility(ILaunchpadStatisticSet).value('people_count')

    def getAllPersons(self, orderBy=None):
        """See `IPersonSet`."""
        if orderBy is None:
            orderBy = Person.sortingColumns
        query = AND(Person.q.teamownerID==None, Person.q.mergedID==None)
        return Person.select(query, orderBy=orderBy)

    def getAllValidPersons(self, orderBy=None):
        """See `IPersonSet`."""
        if orderBy is None:
            orderBy = Person.sortingColumns
        return Person.select(
                Person.q.id == ValidPersonCache.q.id, orderBy=orderBy)

    def teamsCount(self):
        """See `IPersonSet`."""
        return getUtility(ILaunchpadStatisticSet).value('teams_count')

    def getAllTeams(self, orderBy=None):
        """See `IPersonSet`."""
        if orderBy is None:
            orderBy = Person.sortingColumns
        query = AND(Person.q.teamownerID!=None, Person.q.mergedID==None)
        return Person.select(query, orderBy=orderBy)

    def find(self, text="", orderBy=None):
        """See `IPersonSet`."""
        if orderBy is None:
            orderBy = Person._sortingColumnsForSetOperations
        text = text.lower()

        # Teams may not have email addresses, so we need to either use a LEFT
        # OUTER JOIN or do a UNION between four queries. Using a UNION makes
        # it a lot faster than with a LEFT OUTER JOIN.
        args = (quote_like(text),) + sqlvalues(INACTIVE_ACCOUNT_STATUSES)
        person_email_query = """
            Person.teamowner IS NULL
            AND Person.merged IS NULL
            AND EmailAddress.person = Person.id
            AND lower(EmailAddress.email) LIKE %s || '%%'
            AND Person.account = Account.id
            AND Account.status NOT IN %s
            """ % args
        results = Person.select(
            person_email_query, clauseTables=['EmailAddress', 'Account'])

        person_name_query = """
            Person.teamowner IS NULL
            AND Person.merged is NULL
            AND Person.fti @@ ftq(%s)
            AND Person.account = Account.id
            AND Account.status NOT IN %s
            """ % sqlvalues(text, INACTIVE_ACCOUNT_STATUSES)
        results = results.union(Person.select(
            person_name_query, clauseTables=['Account']))

        team_email_query = """
            Person.teamowner IS NOT NULL
            AND Person.merged IS NULL
            AND EmailAddress.person = Person.id
            AND lower(EmailAddress.email) LIKE %s || '%%'
            """ % (quote_like(text),)
        results = results.union(Person.select(
            team_email_query, clauseTables=['EmailAddress']))

        team_name_query = """
            Person.teamowner IS NOT NULL
            AND Person.merged IS NULL
            AND Person.fti @@ ftq(%s)
            """ % (quote(text),)
        results = results.union(
                Person.select(team_name_query), orderBy=orderBy)
        return results

    def findPerson(
            self, text="", orderBy=None, exclude_inactive_accounts=True,
            must_have_email=False):
        """See `IPersonSet`."""
        if orderBy is None:
            orderBy = Person._sortingColumnsForSetOperations
        text = text.lower()

        base_query = [
                'Person.teamowner IS NULL',
                'Person.merged IS NULL',
                ]
        clause_tables = []

        if exclude_inactive_accounts:
            clause_tables.append('Account')
            base_query.append('Person.account = Account.id')
            base_query.append(
                'Account.status NOT IN (%s)'
                % ','.join(sqlvalues(*INACTIVE_ACCOUNT_STATUSES)))

        email_clause_tables = clause_tables + ['EmailAddress']
        if must_have_email:
            clause_tables = email_clause_tables
            base_query.append('EmailAddress.person = Person.id')

        # Short circuit for returning all users in order
        if not text:
            return Person.select(
                    ' AND '.join(base_query), clauseTables=clause_tables)

        # We use a UNION here because this makes things *a lot* faster
        # than if we did a single SELECT with the two following clauses
        # ORed.
        email_query = base_query + [
                'EmailAddress.person = Person.id',
                "lower(EmailAddress.email) LIKE %s || '%%'" % quote_like(text)
                ]
        name_query = base_query + ["Person.fti @@ ftq(%s)" % quote(text)]

        results = Person.select(
                ' AND '.join(email_query), clauseTables=email_clause_tables)
        results = results.union(
                Person.select(
                    ' AND '.join(name_query), clauseTables=clause_tables))

        return results.orderBy(orderBy)

    def findTeam(self, text="", orderBy=None):
        """See `IPersonSet`."""
        if orderBy is None:
            orderBy = Person._sortingColumnsForSetOperations
        text = text.lower()
        # Teams may not have email addresses, so we need to either use a LEFT
        # OUTER JOIN or do a UNION between two queries. Using a UNION makes
        # it a lot faster than with a LEFT OUTER JOIN.
        email_query = """
            Person.teamowner IS NOT NULL AND
            EmailAddress.person = Person.id AND
            lower(EmailAddress.email) LIKE %s || '%%'
            """ % quote_like(text)
        results = Person.select(email_query, clauseTables=['EmailAddress'])
        name_query = """
             Person.teamowner IS NOT NULL AND
             Person.fti @@ ftq(%s)
            """ % quote(text)
        return results.union(Person.select(name_query), orderBy=orderBy)

    def get(self, personid):
        """See `IPersonSet`."""
        try:
            return Person.get(personid)
        except SQLObjectNotFound:
            return None

    def getByEmail(self, email):
        """See `IPersonSet`."""
        emailaddress = getUtility(IEmailAddressSet).getByEmail(email)
        if emailaddress is None:
            return None
        assert emailaddress.person is not None
        return emailaddress.person

    def getUbunteros(self, orderBy=None):
        """See `IPersonSet`."""
        if orderBy is None:
            # The fact that the query below is unique makes it
            # impossible to use person_sort_key(), and rewriting it to
            # use a subselect is more expensive. -- kiko
            orderBy = ["Person.displayname", "Person.name"]
        sigset = getUtility(ISignedCodeOfConductSet)
        lastdate = sigset.getLastAcceptedDate()

        query = AND(Person.q.id==SignedCodeOfConduct.q.ownerID,
                    SignedCodeOfConduct.q.active==True,
                    SignedCodeOfConduct.q.datecreated>=lastdate)

        return Person.select(query, distinct=True, orderBy=orderBy)

    def getPOFileContributors(self, pofile):
        """See `IPersonSet`."""
        contributors = Person.select("""
            POFileTranslator.person = Person.id AND
            POFileTranslator.pofile = %s""" % quote(pofile),
            clauseTables=["POFileTranslator"],
            distinct=True,
            # XXX: kiko 2006-10-19:
            # We can't use Person.sortingColumns because this is a
            # distinct query. To use it we'd need to add the sorting
            # function to the column results and then ignore it -- just
            # like selectAlso does, ironically.
            orderBy=["Person.displayname", "Person.name"])
        return contributors

    def getPOFileContributorsByDistroSeries(self, distroseries, language):
        """See `IPersonSet`."""
        contributors = Person.select("""
            POFileTranslator.person = Person.id AND
            POFileTranslator.pofile = POFile.id AND
            POFile.language = %s AND
            POFile.potemplate = POTemplate.id AND
            POTemplate.distroseries = %s AND
            POTemplate.iscurrent = TRUE"""
                % sqlvalues(language, distroseries),
            clauseTables=["POFileTranslator", "POFile", "POTemplate"],
            distinct=True,
            # See comment in getPOFileContributors about how we can't
            # use Person.sortingColumns.
            orderBy=["Person.displayname", "Person.name"])
        return contributors

    def latest_teams(self, limit=5):
        """See `IPersonSet`."""
        return Person.select("Person.teamowner IS NOT NULL",
            orderBy=['-datecreated'], limit=limit)

    def _merge_person_decoration(self, to_person, from_person, skip,
        decorator_table, person_pointer_column, additional_person_columns):
        """Merge a table that "decorates" Person.

        Because "person decoration" is becoming more frequent, we create a
        helper function that can be used for tables that decorate person.

        :to_person:       the IPerson that is "real"
        :from_person:     the IPerson that is being merged away
        :skip:            a list of table/column pairs that have been
                          handled
        :decorator_table: the name of the table that decorated Person
        :person_pointer_column:
                          the column on decorator_table that UNIQUE'ly
                          references Person.id
        :additional_person_columns:
                          additional columns in the decorator_table that
                          also reference Person.id but are not UNIQUE

        A Person decorator is a table that uniquely references Person,
        so that the information in the table "extends" the Person table.
        Because the reference to Person is unique, there can only be one
        row in the decorator table for any given Person. This function
        checks if there is an existing decorator for the to_person, and
        if so, it just leaves any from_person decorator in place as
        "noise". Otherwise, it updates any from_person decorator to
        point to the "to_person". There can also be other columns in the
        decorator which point to Person, these are assumed to be
        non-unique and will be updated to point to the to_person
        regardless.
        """
        store = Store.of(to_person)
        # First, update the main UNIQUE pointer row which links the
        # decorator table to Person. We do not update rows if there are
        # already rows in the table that refer to the to_person
        store.execute(
         """UPDATE %(decorator)s
            SET %(person_pointer)s=%(to_id)d
            WHERE %(person_pointer)s=%(from_id)d
              AND ( SELECT count(*) FROM %(decorator)s
                    WHERE %(person_pointer)s=%(to_id)d ) = 0
            """ % {
                'decorator': decorator_table,
                'person_pointer': person_pointer_column,
                'from_id': from_person.id,
                'to_id': to_person.id})

        # Now, update any additional columns in the table which point to
        # Person. Since these are assumed to be NOT UNIQUE, we don't
        # have to worry about multiple rows pointing at the to_person.
        for additional_column in additional_person_columns:
            store.execute(
             """UPDATE %(decorator)s
                SET %(column)s=%(to_id)d
                WHERE %(column)s=%(from_id)d
                """ % {
                    'decorator': decorator_table,
                    'from_id': from_person.id,
                    'to_id': to_person.id,
                    'column': additional_column})
        skip.append(
            (decorator_table.lower(), person_pointer_column.lower()))

    def merge(self, from_person, to_person):
        """See `IPersonSet`."""
        # Sanity checks
        if not IPerson.providedBy(from_person):
            raise TypeError('from_person is not a person.')
        if not IPerson.providedBy(to_person):
            raise TypeError('to_person is not a person.')
        assert getUtility(IMailingListSet).get(from_person.name) is None, (
            "Can't merge teams which have mailing lists into other teams.")

        if getUtility(IEmailAddressSet).getByPerson(from_person).count() > 0:
            raise AssertionError('from_person still has email addresses.')

        if from_person.is_team and from_person.allmembers.count() > 0:
            raise AssertionError(
                "Only teams without active members can be merged")

        # since we are doing direct SQL manipulation, make sure all
        # changes have been flushed to the database
        store = Store.of(from_person)

        # Get a database cursor.
        cur = cursor()

        references = list(postgresql.listReferences(cur, 'person', 'id'))

        # These table.columns will be skipped by the 'catch all'
        # update performed later
        skip = [
            ('teammembership', 'person'),
            ('teammembership', 'team'),
            ('teamparticipation', 'person'),
            ('teamparticipation', 'team'),
            ('personlanguage', 'person'),
            ('person', 'merged'),
            ('emailaddress', 'person'),
            ('karmacache', 'person'),
            ('karmatotalcache', 'person'),
            # Polls are not carried over when merging teams.
            ('poll', 'team'),
            # We can safely ignore the mailinglist table as there's a sanity
            # check above which prevents teams with associated mailing lists
            # from being merged.
            ('mailinglist', 'team'),
            # I don't think we need to worry about the votecast and vote
            # tables, because a real human should never have two accounts
            # in Launchpad that are active members of a given team and voted
            # in a given poll. -- GuilhermeSalgado 2005-07-07
            # We also can't afford to change poll results after they are
            # closed -- StuartBishop 20060602
            ('votecast', 'person'),
            ('vote', 'person'),
            ('translationrelicensingagreement', 'person'),
            ]

        # Sanity check. If we have an indirect reference, it must
        # be ON DELETE CASCADE. We only have one case of this at the moment,
        # but this code ensures we catch any new ones added incorrectly.
        for src_tab, src_col, ref_tab, ref_col, updact, delact in references:
            # If the ref_tab and ref_col is not Person.id, then we have
            # an indirect reference. Ensure the update action is 'CASCADE'
            if ref_tab != 'person' and ref_col != 'id':
                if updact != 'c':
                    raise RuntimeError(
                        '%s.%s reference to %s.%s must be ON UPDATE CASCADE'
                        % (src_tab, src_col, ref_tab, ref_col)
                        )

        # These rows are in a UNIQUE index, and we can only move them
        # to the new Person if there is not already an entry. eg. if
        # the destination and source persons are both subscribed to a bounty,
        # we cannot change the source persons subscription. We just leave them
        # as noise for the time being.

        to_id = to_person.id
        from_id = from_person.id

        # Update PersonLocation, which is a Person-decorator table.
        self._merge_person_decoration(
            to_person, from_person, skip, 'PersonLocation', 'person',
            ['last_modified_by', ])

        # Update GPGKey. It won't conflict, but our sanity checks don't
        # know that.
        cur.execute(
            'UPDATE GPGKey SET owner=%(to_id)d WHERE owner=%(from_id)d'
            % vars())
        skip.append(('gpgkey','owner'))

        # Update OpenID. Just trash the authorizations for from_id - don't
        # risk opening up auth wider than the user actually wants.
        cur.execute("""
                DELETE FROM OpenIdAuthorization WHERE person=%(from_id)d
                """ % vars()
                )
        skip.append(('openidauthorization', 'person'))

        # Update WikiName. Delete the from entry for our internal wikis
        # so it can be reused. Migrate the non-internal wikinames.
        # Note we only allow one wikiname per person for the UBUNTU_WIKI_URL
        # wiki.
        quoted_internal_wikiname = quote(UBUNTU_WIKI_URL)
        cur.execute("""
            DELETE FROM WikiName
            WHERE person=%(from_id)d AND wiki=%(quoted_internal_wikiname)s
            """ % vars()
            )
        cur.execute("""
            UPDATE WikiName SET person=%(to_id)d WHERE person=%(from_id)d
            """ % vars()
            )
        skip.append(('wikiname', 'person'))

        # Update shipit shipments.
        cur.execute('''
            UPDATE ShippingRequest SET recipient=%(to_id)s
            WHERE recipient = %(from_id)s AND (
                shipment IS NOT NULL
                OR status IN (%(cancelled)s, %(denied)s)
                OR NOT EXISTS (
                    SELECT TRUE FROM ShippingRequest
                    WHERE recipient = %(to_id)s
                        AND status = %(shipped)s
                    LIMIT 1
                    )
                )
            ''' % sqlvalues(to_id=to_id, from_id=from_id,
                            cancelled=ShippingRequestStatus.CANCELLED,
                            denied=ShippingRequestStatus.DENIED,
                            shipped=ShippingRequestStatus.SHIPPED))
        # Technically, we don't need the not cancelled nor denied
        # filter, as these rows should have already been dealt with.
        # I'm using it anyway for added paranoia.
        cur.execute('''
            DELETE FROM RequestedCDs USING ShippingRequest
            WHERE RequestedCDs.request = ShippingRequest.id
                AND recipient = %(from_id)s
                AND status NOT IN (%(cancelled)s, %(denied)s, %(shipped)s)
            ''' % sqlvalues(from_id=from_id,
                            cancelled=ShippingRequestStatus.CANCELLED,
                            denied=ShippingRequestStatus.DENIED,
                            shipped=ShippingRequestStatus.SHIPPED))
        cur.execute('''
            DELETE FROM ShippingRequest
            WHERE recipient = %(from_id)s
                AND status NOT IN (%(cancelled)s, %(denied)s, %(shipped)s)
            ''' % sqlvalues(from_id=from_id,
                            cancelled=ShippingRequestStatus.CANCELLED,
                            denied=ShippingRequestStatus.DENIED,
                            shipped=ShippingRequestStatus.SHIPPED))
        skip.append(('shippingrequest', 'recipient'))

        # Update the Branches that will not conflict, and fudge the names of
        # ones that *do* conflict.
        cur.execute('''
            SELECT product, name FROM Branch WHERE owner = %(to_id)d
            ''' % vars())
        possible_conflicts = set(tuple(r) for r in cur.fetchall())
        cur.execute('''
            SELECT id, product, name FROM Branch WHERE owner = %(from_id)d
            ORDER BY id
            ''' % vars())
        for id, product, name in list(cur.fetchall()):
            new_name = name
            suffix = 1
            while (product, new_name) in possible_conflicts:
                new_name = '%s-%d' % (name, suffix)
                suffix += 1
            possible_conflicts.add((product, new_name))
            new_name = new_name.encode('US-ASCII')
            name = name.encode('US-ASCII')
            cur.execute('''
                UPDATE Branch SET owner = %(to_id)s, name = %(new_name)s
                WHERE owner = %(from_id)s AND name = %(name)s
                    AND (%(product)s IS NULL OR product = %(product)s)
                ''', vars())
        skip.append(('branch','owner'))

        # Update MailingListSubscription. Note that no remaining records
        # will have email_address set, as we assert earlier that the
        # from_person has no email addresses.
        # Update records that don't conflict.
        cur.execute('''
            UPDATE MailingListSubscription
            SET person=%(to_id)d
            WHERE person=%(from_id)d
                AND mailing_list NOT IN (
                    SELECT mailing_list
                    FROM MailingListSubscription
                    WHERE person=%(to_id)d
                    )
            ''' % vars())
        # Then trash the remainders.
        cur.execute('''
            DELETE FROM MailingListSubscription WHERE person=%(from_id)d
            ''' % vars())
        skip.append(('mailinglistsubscription', 'person'))

        # Update only the BranchSubscription that will not conflict.
        cur.execute('''
            UPDATE BranchSubscription
            SET person=%(to_id)d
            WHERE person=%(from_id)d AND branch NOT IN
                (
                SELECT branch
                FROM BranchSubscription
                WHERE person = %(to_id)d
                )
            ''' % vars())
        # and delete those left over.
        cur.execute('''
            DELETE FROM BranchSubscription WHERE person=%(from_id)d
            ''' % vars())
        skip.append(('branchsubscription', 'person'))

        # Update only the BountySubscriptions that will not conflict.
        cur.execute('''
            UPDATE BountySubscription
            SET person=%(to_id)d
            WHERE person=%(from_id)d AND bounty NOT IN
                (
                SELECT bounty
                FROM BountySubscription
                WHERE person = %(to_id)d
                )
            ''' % vars())
        # and delete those left over.
        cur.execute('''
            DELETE FROM BountySubscription WHERE person=%(from_id)d
            ''' % vars())
        skip.append(('bountysubscription', 'person'))

        # Update only the AnswerContacts that will not conflict.
        cur.execute('''
            UPDATE AnswerContact
            SET person=%(to_id)d
            WHERE person=%(from_id)d
                AND distribution IS NULL
                AND product NOT IN (
                    SELECT product
                    FROM AnswerContact
                    WHERE person = %(to_id)d
                    )
            ''' % vars())
        cur.execute('''
            UPDATE AnswerContact
            SET person=%(to_id)d
            WHERE person=%(from_id)d
                AND distribution IS NOT NULL
                AND (distribution, sourcepackagename) NOT IN (
                    SELECT distribution,sourcepackagename
                    FROM AnswerContact
                    WHERE person = %(to_id)d
                    )
            ''' % vars())
        # and delete those left over.
        cur.execute('''
            DELETE FROM AnswerContact WHERE person=%(from_id)d
            ''' % vars())
        skip.append(('answercontact', 'person'))

        # Update only the QuestionSubscriptions that will not conflict.
        cur.execute('''
            UPDATE QuestionSubscription
            SET person=%(to_id)d
            WHERE person=%(from_id)d AND question NOT IN
                (
                SELECT question
                FROM QuestionSubscription
                WHERE person = %(to_id)d
                )
            ''' % vars())
        # and delete those left over.
        cur.execute('''
            DELETE FROM QuestionSubscription WHERE person=%(from_id)d
            ''' % vars())
        skip.append(('questionsubscription', 'person'))

        # Update only the MentoringOffers that will not conflict.
        cur.execute('''
            UPDATE MentoringOffer
            SET owner=%(to_id)d
            WHERE owner=%(from_id)d AND id NOT IN
                (
                SELECT id
                FROM MentoringOffer
                WHERE owner = %(to_id)d
                )
            ''' % vars())
        cur.execute('''
            UPDATE MentoringOffer
            SET team=%(to_id)d
            WHERE team=%(from_id)d AND id NOT IN
                (
                SELECT id
                FROM MentoringOffer
                WHERE team = %(to_id)d
                )
            ''' % vars())
        # and delete those left over.
        cur.execute('''
            DELETE FROM MentoringOffer
            WHERE owner=%(from_id)d OR team=%(from_id)d
            ''' % vars())
        skip.append(('mentoringoffer', 'owner'))
        skip.append(('mentoringoffer', 'team'))

        # Update BugNotificationRecipient entries that will not conflict.
        cur.execute('''
            UPDATE BugNotificationRecipient
            SET person=%(to_id)d
            WHERE person=%(from_id)d AND id NOT IN (
                SELECT id FROM BugNotificationRecipient
                WHERE person=%(to_id)d
                )
            ''' % vars())
        # and delete those left over.
        cur.execute('''
            DELETE FROM BugNotificationRecipient
            WHERE person=%(from_id)d
            ''' % vars())
        skip.append(('bugnotificationrecipient', 'person'))

        # Update PackageBugSupervisor entries.
        cur.execute('''
            UPDATE PackageBugSupervisor SET bug_supervisor=%(to_id)s
            WHERE bug_supervisor=%(from_id)s
            ''', vars())
        skip.append(('packagebugsupervisor', 'bug_supervisor'))

        # Update the SpecificationFeedback entries that will not conflict
        # and trash the rest.

        # First we handle the reviewer.
        cur.execute('''
            UPDATE SpecificationFeedback
            SET reviewer=%(to_id)d
            WHERE reviewer=%(from_id)d AND specification NOT IN
                (
                SELECT specification
                FROM SpecificationFeedback
                WHERE reviewer = %(to_id)d
                )
            ''' % vars())
        cur.execute('''
            DELETE FROM SpecificationFeedback WHERE reviewer=%(from_id)d
            ''' % vars())
        skip.append(('specificationfeedback', 'reviewer'))

        # And now we handle the requester.
        cur.execute('''
            UPDATE SpecificationFeedback
            SET requester=%(to_id)d
            WHERE requester=%(from_id)d AND specification NOT IN
                (
                SELECT specification
                FROM SpecificationFeedback
                WHERE requester = %(to_id)d
                )
            ''' % vars())
        cur.execute('''
            DELETE FROM SpecificationFeedback WHERE requester=%(from_id)d
            ''' % vars())
        skip.append(('specificationfeedback', 'requester'))

        # Update the SpecificationSubscription entries that will not conflict
        # and trash the rest
        cur.execute('''
            UPDATE SpecificationSubscription
            SET person=%(to_id)d
            WHERE person=%(from_id)d AND specification NOT IN
                (
                SELECT specification
                FROM SpecificationSubscription
                WHERE person = %(to_id)d
                )
            ''' % vars())
        cur.execute('''
            DELETE FROM SpecificationSubscription WHERE person=%(from_id)d
            ''' % vars())
        skip.append(('specificationsubscription', 'person'))

        # Update only the SprintAttendances that will not conflict
        cur.execute('''
            UPDATE SprintAttendance
            SET attendee=%(to_id)d
            WHERE attendee=%(from_id)d AND sprint NOT IN
                (
                SELECT sprint
                FROM SprintAttendance
                WHERE attendee = %(to_id)d
                )
            ''' % vars())
        # and delete those left over
        cur.execute('''
            DELETE FROM SprintAttendance WHERE attendee=%(from_id)d
            ''' % vars())
        skip.append(('sprintattendance', 'attendee'))

        # Update only the POSubscriptions that will not conflict
        # XXX: StuartBishop 2005-03-31:
        # Add sampledata and test to confirm this case.
        cur.execute('''
            UPDATE POSubscription
            SET person=%(to_id)d
            WHERE person=%(from_id)d AND id NOT IN (
                SELECT a.id
                    FROM POSubscription AS a, POSubscription AS b
                    WHERE a.person = %(from_id)d AND b.person = %(to_id)d
                    AND a.language = b.language
                    AND a.potemplate = b.potemplate
                    )
            ''' % vars())
        skip.append(('posubscription', 'person'))

        # Update only the POExportRequests that will not conflict
        # and trash the rest
        cur.execute('''
            UPDATE POExportRequest
            SET person=%(to_id)d
            WHERE person=%(from_id)d AND id NOT IN (
                SELECT a.id FROM POExportRequest AS a, POExportRequest AS b
                WHERE a.person = %(from_id)d AND b.person = %(to_id)d
                AND a.potemplate = b.potemplate
                AND a.pofile = b.pofile
                )
            ''' % vars())
        cur.execute('''
            DELETE FROM POExportRequest WHERE person=%(from_id)d
            ''' % vars())
        skip.append(('poexportrequest', 'person'))

        # Update the TranslationMessage. They should not conflict since each
        # of them are independent
        cur.execute('''
            UPDATE TranslationMessage
            SET submitter=%(to_id)d
            WHERE submitter=%(from_id)d
            ''' % vars())
        skip.append(('translationmessage', 'submitter'))
        cur.execute('''
            UPDATE TranslationMessage
            SET reviewer=%(to_id)d
            WHERE reviewer=%(from_id)d
            ''' % vars())
        skip.append(('translationmessage', 'reviewer'))

        # Handle the POFileTranslator cache by doing nothing. As it is
        # maintained by triggers, the data migration has already been done
        # for us when we updated the source tables.
        skip.append(('pofiletranslator', 'person'))

        # Update only the TranslationImportQueueEntry that will not conflict
        # and trash the rest
        cur.execute('''
            UPDATE TranslationImportQueueEntry
            SET importer=%(to_id)d
            WHERE importer=%(from_id)d AND id NOT IN (
                SELECT a.id
                FROM TranslationImportQueueEntry AS a,
                     TranslationImportQueueEntry AS b
                WHERE a.importer = %(from_id)d AND b.importer = %(to_id)d
                AND a.distroseries = b.distroseries
                AND a.sourcepackagename = b.sourcepackagename
                AND a.productseries = b.productseries
                AND a.path = b.path
                )
            ''' % vars())
        cur.execute('''
            DELETE FROM TranslationImportQueueEntry WHERE importer=%(from_id)d
            ''' % vars())
        skip.append(('translationimportqueueentry', 'importer'))

        # XXX cprov 2007-02-22 bug=87098:
        # Since we only allow one PPA for each user,
        # we can't reassign the old user archive to the new user.
        # It need to be done manually, probably by reasinning all publications
        # to the old PPA to the new one, performing a careful_publishing on it
        # and removing the old one from disk.
        skip.append(('archive', 'owner'))

        # Sanity check. If we have a reference that participates in a
        # UNIQUE index, it must have already been handled by this point.
        # We can tell this by looking at the skip list.
        for src_tab, src_col, ref_tab, ref_col, updact, delact in references:
            uniques = postgresql.listUniques(cur, src_tab, src_col)
            if len(uniques) > 0 and (src_tab, src_col) not in skip:
                raise NotImplementedError(
                        '%s.%s reference to %s.%s is in a UNIQUE index '
                        'but has not been handled' % (
                            src_tab, src_col, ref_tab, ref_col
                            )
                        )

        # Handle all simple cases
        for src_tab, src_col, ref_tab, ref_col, updact, delact in references:
            if (src_tab, src_col) in skip:
                continue
            cur.execute('UPDATE %s SET %s=%d WHERE %s=%d' % (
                src_tab, src_col, to_person.id, src_col, from_person.id
                ))

        # Transfer active team memberships
        approved = TeamMembershipStatus.APPROVED
        admin = TeamMembershipStatus.ADMIN
        cur.execute(
            'SELECT team, status FROM TeamMembership WHERE person = %s '
            'AND status IN (%s,%s)'
            % sqlvalues(from_person, approved, admin))
        for team_id, status in cur.fetchall():
            cur.execute('SELECT status FROM TeamMembership WHERE person = %s '
                        'AND team = %s'
                        % sqlvalues(to_person, team_id))
            result = cur.fetchone()
            if result:
                current_status = result[0]
                # Now we can safely delete from_person's membership record,
                # because we know to_person has a membership entry for this
                # team, so may only need to change its status.
                cur.execute(
                    'DELETE FROM TeamMembership WHERE person = %s '
                    'AND team = %s' % sqlvalues(from_person, team_id))

                if current_status == admin.value:
                    # to_person is already an administrator of this team, no
                    # need to do anything else.
                    continue
                # to_person is either an approved or an inactive member,
                # while from_person is either admin or approved. That means we
                # can safely set from_person's membership status on
                # to_person's membership.
                assert status in (approved.value, admin.value)
                cur.execute(
                    'UPDATE TeamMembership SET status = %s WHERE person = %s '
                    'AND team = %s' % sqlvalues(status, to_person, team_id))
            else:
                # to_person is not a member of this team. just change
                # from_person with to_person in the membership record.
                cur.execute(
                    'UPDATE TeamMembership SET person = %s WHERE person = %s '
                    'AND team = %s'
                    % sqlvalues(to_person, from_person, team_id))

        cur.execute('SELECT team FROM TeamParticipation WHERE person = %s '
                    'AND person != team' % sqlvalues(from_person))
        for team_id in cur.fetchall():
            cur.execute(
                'SELECT team FROM TeamParticipation WHERE person = %s '
                'AND team = %s' % sqlvalues(to_person, team_id))
            if not cur.fetchone():
                cur.execute(
                    'UPDATE TeamParticipation SET person = %s WHERE '
                    'person = %s AND team = %s'
                    % sqlvalues(to_person, from_person, team_id))
            else:
                cur.execute(
                    'DELETE FROM TeamParticipation WHERE person = %s AND '
                    'team = %s' % sqlvalues(from_person, team_id))

        # Flag the account as merged
        cur.execute('''
            UPDATE Person SET merged=%(to_id)d WHERE id=%(from_id)d
            ''' % vars())

        # And nuke any referencing Account
        cur.execute('''
            DELETE FROM Account USING Person
            WHERE Person.account = Account.id AND Person.id=%(from_id)d
            ''' % vars())

        # Append a -merged suffix to the account's name.
        name = base = "%s-merged" % from_person.name.encode('ascii')
        cur.execute("SELECT id FROM Person WHERE name = %s" % sqlvalues(name))
        i = 1
        while cur.fetchone():
            name = "%s%d" % (base, i)
            cur.execute("SELECT id FROM Person WHERE name = %s"
                        % sqlvalues(name))
            i += 1
        cur.execute("UPDATE Person SET name = %s WHERE id = %s"
                    % sqlvalues(name, from_person))

        # Since we've updated the database behind Storm's back,
        # flush its caches.
        store.invalidate()

    def getTranslatorsByLanguage(self, language):
        """See `IPersonSet`."""
        # XXX CarlosPerelloMarin 2007-03-31 bug=102257:
        # The KarmaCache table doesn't have a field to store karma per
        # language, so we are actually returning the people with the most
        # translation karma that have this language selected in their
        # preferences.
        return Person.select('''
            PersonLanguage.person = Person.id AND
            PersonLanguage.language = %s AND
            KarmaCache.person = Person.id AND
            KarmaCache.product IS NULL AND
            KarmaCache.project IS NULL AND
            KarmaCache.sourcepackagename IS NULL AND
            KarmaCache.distribution IS NULL AND
            KarmaCache.category = KarmaCategory.id AND
            KarmaCategory.name = 'translations'
            ''' % sqlvalues(language), orderBy=['-KarmaCache.karmavalue'],
            clauseTables=[
                'PersonLanguage', 'KarmaCache', 'KarmaCategory'])

    def getValidPersons(self, persons):
        """See `IPersonSet.`"""
        person_ids = [person.id for person in persons]
        if len(person_ids) == 0:
            return []

        # This has the side effect of sucking in the ValidPersonCache
        # items into the cache, allowing Person.is_valid_person calls to
        # not hit the DB.
        valid_person_ids = set(
                person_id.id for person_id in ValidPersonCache.select(
                    "id IN %s" % sqlvalues(person_ids)))
        return [
            person for person in persons if person.id in valid_person_ids]

    def getPeopleWithBranches(self, product=None):
        """See `IPersonSet`."""
        branch_clause = 'SELECT owner FROM Branch'
        if product is not None:
            branch_clause += ' WHERE product = %s' % quote(product)
        return Person.select('''
            Person.id in (%s)
            ''' % branch_clause)

    def getSubscribersForTargets(self, targets, recipients=None):
        """See `IPersonSet`. """
        if len(targets) == 0:
            return set()
        target_criteria = []
        for target in targets:
            # target_args is a mapping from query arguments
            # to query values.
            target_args = target._target_args
            target_criteria_clauses = []
            for key, value in target_args.items():
                if value is not None:
                    target_criteria_clauses.append(
                        '%s = %s' % (key, quote(value)))
                else:
                    target_criteria_clauses.append(
                        '%s IS NULL' % key)
            target_criteria.append(
                '(%s)' % ' AND '.join(target_criteria_clauses))

        # Build a UNION query, since using OR slows down the query a lot.
        subscriptions = StructuralSubscription.select(target_criteria[0])
        for target_criterion in target_criteria[1:]:
            subscriptions = subscriptions.union(
                StructuralSubscription.select(target_criterion))

        # Listify the result, since we want to loop over it multiple times.
        subscriptions = list(subscriptions)

        # We can't use prejoins in UNION queries, so populate the cache
        # by getting all the subscribers.
        subscriber_ids = [
            subscription.subscriberID for subscription in subscriptions]
        if len(subscriber_ids) > 0:
            list(Person.select("id IN %s" % sqlvalues(subscriber_ids)))

        subscribers = set()
        for subscription in subscriptions:
            subscribers.add(subscription.subscriber)
            if recipients is not None:
                recipients.addStructuralSubscriber(
                    subscription.subscriber, subscription.target)
        return subscribers

    def updatePersonalStandings(self):
        """See `IPersonSet`."""
        cur = cursor()
        cur.execute("""
        UPDATE Person
        SET personal_standing = %s
        WHERE personal_standing = %s
        AND id IN (
            SELECT posted_by
            FROM MessageApproval
            WHERE status = %s
            GROUP BY posted_by
            HAVING COUNT(DISTINCT mailing_list) >= %s
            )
        """ % sqlvalues(PersonalStanding.GOOD,
                        PersonalStanding.UNKNOWN,
                        PostedMessageStatus.APPROVED,
                        config.standingupdater.approvals_needed))


class PersonLanguage(SQLBase):
    _table = 'PersonLanguage'

    person = ForeignKey(foreignKey='Person', dbName='person', notNull=True)
    language = ForeignKey(foreignKey='Language', dbName='language',
                          notNull=True)


class SSHKey(SQLBase):
    implements(ISSHKey)
    _defaultOrder = ["person", "keytype", "keytext"]

    _table = 'SSHKey'

    person = ForeignKey(foreignKey='Person', dbName='person', notNull=True)
    keytype = EnumCol(dbName='keytype', notNull=True, enum=SSHKeyType)
    keytext = StringCol(dbName='keytext', notNull=True)
    comment = StringCol(dbName='comment', notNull=True)


class SSHKeySet:
    implements(ISSHKeySet)

    def new(self, person, keytype, keytext, comment):
        return SSHKey(person=person, keytype=keytype, keytext=keytext,
                      comment=comment)

    def getByID(self, id, default=None):
        try:
            return SSHKey.get(id)
        except SQLObjectNotFound:
            return default

    def getByPeople(self, people):
        """See `ISSHKeySet`"""
        return SSHKey.select("""
            SSHKey.person IN %s
            """ % sqlvalues([person.id for person in people]))


class WikiName(SQLBase, HasOwnerMixin):
    implements(IWikiName)

    _table = 'WikiName'

    person = ForeignKey(dbName='person', foreignKey='Person', notNull=True)
    wiki = StringCol(dbName='wiki', notNull=True)
    wikiname = StringCol(dbName='wikiname', notNull=True)

    @property
    def url(self):
        return self.wiki + self.wikiname


class WikiNameSet:
    implements(IWikiNameSet)

    def getByWikiAndName(self, wiki, wikiname):
        """See `IWikiNameSet`."""
        return WikiName.selectOneBy(wiki=wiki, wikiname=wikiname)

    def getUbuntuWikiByPerson(self, person):
        """See `IWikiNameSet`."""
        return WikiName.selectOneBy(person=person, wiki=UBUNTU_WIKI_URL)

    def getOtherWikisByPerson(self, person):
        """See `IWikiNameSet`."""
        return WikiName.select(AND(WikiName.q.personID==person.id,
                                   WikiName.q.wiki!=UBUNTU_WIKI_URL))

    def getAllWikisByPerson(self, person):
        """See `IWikiNameSet`."""
        return WikiName.selectBy(person=person)

    def get(self, id):
        """See `IWikiNameSet`."""
        try:
            return WikiName.get(id)
        except SQLObjectNotFound:
            return None

    def new(self, person, wiki, wikiname):
        """See `IWikiNameSet`."""
        return WikiName(person=person, wiki=wiki, wikiname=wikiname)

    def exists(self, wikiname, wiki=UBUNTU_WIKI_URL):
        """See `IWikiNameSet`."""
        return WikiName.selectOneBy(wiki=wiki, wikiname=wikiname) is not None


class JabberID(SQLBase, HasOwnerMixin):
    implements(IJabberID)

    _table = 'JabberID'
    _defaultOrder = ['jabberid']

    person = ForeignKey(dbName='person', foreignKey='Person', notNull=True)
    jabberid = StringCol(dbName='jabberid', notNull=True)


class JabberIDSet:
    implements(IJabberIDSet)

    def new(self, person, jabberid):
        """See `IJabberIDSet`"""
        return JabberID(person=person, jabberid=jabberid)

    def getByJabberID(self, jabberid):
        """See `IJabberIDSet`"""
        return JabberID.selectOneBy(jabberid=jabberid)

    def getByPerson(self, person):
        """See `IJabberIDSet`"""
        return JabberID.selectBy(person=person)


class IrcID(SQLBase, HasOwnerMixin):
    """See `IIrcID`"""
    implements(IIrcID)

    _table = 'IrcID'

    person = ForeignKey(dbName='person', foreignKey='Person', notNull=True)
    network = StringCol(dbName='network', notNull=True)
    nickname = StringCol(dbName='nickname', notNull=True)


class IrcIDSet:
    """See `IIrcIDSet`"""
    implements(IIrcIDSet)

    def get(self, id):
        """See `IIrcIDSet`"""
        try:
            return IrcID.get(id)
        except SQLObjectNotFound:
            return None

    def new(self, person, network, nickname):
        """See `IIrcIDSet`"""
        return IrcID(person=person, network=network, nickname=nickname)<|MERGE_RESOLUTION|>--- conflicted
+++ resolved
@@ -2282,16 +2282,9 @@
 
         if name is None:
             name = nickname.generate_nick(email)
-<<<<<<< HEAD
 
         if not passwordEncrypted and password is not None:
             password = getUtility(IPasswordEncryptor).encrypt(password)
-
-=======
-        if not valid_name(name):
-            raise InvalidName("%s is not a valid name for a person." % name)
-        if self.getByName(name, ignore_merged=False) is not None:
-            raise NameAlreadyTaken("The name '%s' is already taken." % name)
 
         if not displayname:
             displayname = name.capitalize()
@@ -2303,7 +2296,6 @@
                 account_rationale, displayname,
                 password=password, password_is_encrypted=passwordEncrypted)
 
->>>>>>> 7df6c41c
         person = self._newPerson(
             name, displayname, hide_email_addresses, rationale=rationale,
             comment=comment, registrant=registrant, account=account)
@@ -2322,7 +2314,7 @@
         """
         return self._newPerson(
             name, displayname, hide_email_addresses=True, rationale=rationale,
-            comment=comment, password=None, registrant=registrant)
+            comment=comment, registrant=registrant)
 
     def _newPerson(self, name, displayname, hide_email_addresses,
                    rationale, comment=None, registrant=None, account=None):
