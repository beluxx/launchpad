--- conflicted
+++ resolved
@@ -9,14 +9,10 @@
     timedelta,
     )
 import doctest
-<<<<<<< HEAD
-=======
 
 from testtools.matchers import DocTestMatches, MatchesRegex
 from testtools.testcase import ExpectedException
->>>>>>> cabb49b5
-
-from testtools.matchers import DocTestMatches
+
 import transaction
 from zope.component import getUtility
 from zope.security.interfaces import Unauthorized
