--- conflicted
+++ resolved
@@ -73,38 +73,29 @@
 
   <tal:js-loader condition="features/js.combo_loader.enabled">
    <script
-<<<<<<< HEAD
-       src="/revno/?yui/yui/yui-min.js&lp/meta.js&yui/loader/loader-min.js"></script>
-   <script type="text/javascript">
+   src="/combo?revno/yui/yui/yui-min.js&revno/lp/meta.js&revno/yui/loader/loader-min.js"></script>
+   <script type="text/javascript" tal:content="string:
         YUI.GlobalConfig = {
             combine: true,
             comboBase: '/combo/?',
-            root: 'revno/yui/',
-=======
-   src="/combo/revno/?yui/yui/yui-min.js&lp/meta.js&yui/loader/loader-min.js"></script>
-   <script type="text/javascript" tal:content="string:
-        YUI.GlobalConfig = {
-            combine: true,
-            comboBase: '/combo/revno/?',
-            root: '${yui_version}/',
->>>>>>> 25e1eede
+            root: '${revno}/${yui_version}/',
             filter: 'raw',
             fetchCSS: false,
             groups: {
                 lp: {
                     combine: true,
-                    base: '/combo/?revno/lp/',
+                    base: '/combo/?',
                     comboBase: '/combo/?',
-                    root: 'revno/lp/',
+                    root: '${revno}/lp/',
                     // comes from including lp/meta.js
                     modules: LP_MODULES,
                     fetchCSS: false
                 },
                 yui2: {
                     combine: true,
-                    base: '/combo/?revno/yui2/',
+                    base: '/combo/?${revno}/yui2/',
                     comboBase: '/combo/?',
-                    root: 'revno/yui2/',
+                    root: '${revno}/yui2/',
                     fetchCSS: false,
                     modules: {
                         'yui2-yahoo': {
