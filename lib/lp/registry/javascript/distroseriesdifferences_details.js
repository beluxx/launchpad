/* Copyright 2010 Canonical Ltd.  This software is licensed under the
 * GNU Affero General Public License version 3 (see the file LICENSE).
 *
 * Enhancements for the distroseries differences page.
 *
 * @module registry
 * @submodule distroseriesdifferences_details
 * @requires  io-base, lp.soyuz.base
 */
YUI.add('lp.registry.distroseriesdifferences_details', function(Y) {

var namespace = Y.namespace('lp.registry.distroseriesdifferences_details');

/**
 * Create one Launchpad client that will be used with multiple requests.
 */
var lp_client = new Y.lp.client.Launchpad();

/*
 * Setup the expandable rows for each difference.
 *
 * @method setup_expandable_rows
 */
namespace.setup_expandable_rows = function() {

    var blacklist_handler = function(e, dsd_link, source_name) {
        // We only want to select the new radio if the update is
        // successful.
        e.preventDefault();
        var blacklist_options_container = this.ancestor('div');

        // Disable all the inputs
        blacklist_options_container.all('input').set('disabled', 'disabled');
        e.target.prepend('<img src="/@@/spinner" />');

        var method_name = (e.target.get('value') === 'NONE') ?
            'unblacklist' : 'blacklist';
        var blacklist_all = (e.target.get('value') === 'BLACKLISTED_ALWAYS');

        var diff_rows = Y.all('tr.' + source_name);

        var config = {
            on: {
                success: function(updated_entry, args) {
                    // Let the user know this item is now blacklisted.
                    blacklist_options_container.one('img').remove();
                    blacklist_options_container.all(
                        'input').set('disabled', false);
                    e.target.set('checked', true);
                    Y.each(diff_rows, function(diff_row) {
                        var fade_to_gray = new Y.Anim({
                            node: diff_row,
                            from: { backgroundColor: '#FFFFFF'},
                            to: { backgroundColor: '#EEEEEE'}
                            });
                        if (method_name === 'unblacklist') {
                            fade_to_gray.set('reverse', true);
                            }
                        fade_to_gray.run();
                        });
                },
                failure: function(id, response) {
                    blacklist_options_container.one('img').remove();
                    blacklist_options_container.all(
                        'input').set('disabled', false);
                }
            },
            parameters: {
                all: blacklist_all
            }
        };

        lp_client.named_post(dsd_link, method_name, config);

    };

    /**
     * Link the click event for these blacklist options to the correct
     * api uri.
     *
     * @param blacklist_options {Node} The node containing the blacklist
     *                          options.
     * @param source_name {string} The name of the source to update.
     */
    var setup_blacklist_options = function(
        blacklist_options, source_name, dsd_link) {
        Y.on('click', blacklist_handler, blacklist_options.all('input'),
             blacklist_options, dsd_link, source_name);
    };

    /**
     * Update the latest comment on the difference row.
     *
     * @param comment_entry {lp.client.Entry} An object representing
     *     a DistroSeriesDifferenceComment.
     *
     * @param placeholder {Node}
     *     The node in which to put the latest comment HTML fragment. The
     *     contents of this node will be replaced.
     */
    var update_latest_comment = function(comment_entry, placeholder) {
        var comment_latest_fragment_url =
            comment_entry.get("web_link") + "/+latest-comment-fragment";
        var config = {
            on: {
                success: function(comment_latest_fragment_html) {
                    placeholder.set(
                        "innerHTML", comment_latest_fragment_html);
                    Y.lazr.anim.green_flash({node: placeholder}).run();
                },
                failure: function(id, response) {
                    Y.lazr.anim.red_flash({node: placeholder}).run();
                }
            },
            accept: Y.lp.client.XHTML
        };
        lp_client.get(comment_latest_fragment_url, config);
    };

    /**
     * Handle the add comment event.
     *
     * This method adds a comment via the API and update the UI.
     *
     * @param comment_form {Node} The node that contains the relevant comment
     *                            fields.
     * @param api_uri {string} The uri for the distroseriesdifference to which
     *                the comment is to be added.
     *
     * @param cb_success {function}
     *     Called when a comment has successfully been added. (Deferreds would
     *     be awesome right about now.)
     */
    var add_comment_handler = function(
            comment_form, latest_comment_placeholder, api_uri, cb_success) {

        var comment_area = comment_form.one('textarea');
        var comment_text = comment_area.get('value');

        // Treat empty comments as mistakes.
        if (Y.Lang.trim(comment_text).length === 0) {
            Y.lazr.anim.red_flash({node: comment_area}).run();
            return;
        }

        var success_handler = function(comment_entry) {
            // Grab the XHTML representation of the comment
            // and prepend it to the list of comments.
            var config = {
                on: {
                    success: function(comment_html) {
                        var comment_node = Y.Node.create(comment_html);
                        comment_form.insert(comment_node, 'before');
                        var reveal = Y.lazr.effects.slide_out(comment_node);
                        reveal.on("end", function() {
                            Y.lazr.anim.green_flash(
                                {node: comment_node}).run();
                        });
                        reveal.run();
                    }
                },
                accept: Y.lp.client.XHTML
            };
            lp_client.get(comment_entry.get('self_link'), config);
            comment_form.one('textarea').set('value', '');
            update_latest_comment(comment_entry, latest_comment_placeholder);
            cb_success();
        };
        var failure_handler = function(id, response) {
            // Re-enable field with red flash.
            Y.lazr.anim.red_flash({node: comment_form}).run();
        };

        var config = {
            on: {
                success: success_handler,
                failure: failure_handler,
                start: function() {
                    // Show a spinner.
                    comment_form.one('div.widget-bd')
                        .append('<img src="/@@/spinner" />');
                    // Disable the textarea and button.
                    comment_form.all('textarea,button')
                        .setAttribute('disabled', 'disabled');
                },
                end: function() {
                    // Remove the spinner.
                    comment_form.all('img').remove();
                    // Enable the form.
                    comment_form.all('textarea,button')
                        .removeAttribute('disabled');
                }
            },
            parameters: {
                comment: comment_text
            }
        };
        lp_client.named_post(api_uri, 'addComment', config);
    };

    /**
     * Add the comment fields ready for sliding out.
     *
     * This method adds the markup for a slide-out comment and sets
     * the event handlers.
     *
     * @param placeholder {Node} The node that is to contain the comment
     *                            fields.
     * @param api_uri {string} The uri for the distroseriesdifference to which
     *                the comment is to be added.
     */
    var setup_add_comment = function(
            placeholder, latest_comment_placeholder, api_uri) {
        placeholder.insert([
            '<a class="widget-hd js-action sprite add" href="">',
            '  Add comment</a>',
            '<div class="widget-bd lazr-closed" ',
            '     style="height:0;overflow:hidden">',
            '  <textarea></textarea><button>Save comment</button>',
            '</div>'
            ].join(''), 'replace');

        // The comment area should slide in when the 'Add comment'
        // action is clicked.
        var slide_anim = null;
        var slide = function(direction) {
            // Slide out if direction is true, slide in if direction
            // is false, otherwise do the opposite of what's being
            // animated right now.
            if (slide_anim === null) {
                slide_anim = Y.lazr.effects.slide_out(
                    placeholder.one('div.widget-bd'));
                if (Y.Lang.isBoolean(direction)) {
                    slide_anim.set("reverse", !direction);
                }
            }
            else {
                if (Y.Lang.isBoolean(direction)) {
                    slide_anim.set("reverse", !direction);
                }
                else {
                    slide_anim.set('reverse', !slide_anim.get('reverse'));
                }
                slide_anim.stop();
            }
            slide_anim.run();
        };
        var slide_in = function() { slide(false); };

        placeholder.one('a.widget-hd').on(
            'click', function(e) { e.preventDefault(); slide(); });

        placeholder.one('button').on('click', function(e) {
            e.preventDefault();
            add_comment_handler(
                placeholder, latest_comment_placeholder,
                api_uri, slide_in);
        });
    };

    /**
     * Get the extra information for this diff to display.
     *
     * @param uri {string} The uri for the extra diff info.
     * @param master_container {Node}
     *     The node that triggered the load of the extra info.
     * @param container {Node}
     *     A node which must contain a div with the class
     *     'diff-extra-container' into which the results are inserted.
     * @param source_name {String}
     *     The name of the source package for which diff info is desired.
     * @param parent_distro_name {String}
     *     The name of the distribution in which a different version of
     *     the source package exists.
     * @param parent_series_name {String}
     *     The name of the distroseries in which a different version of
     *     the source package exists.
     */
<<<<<<< HEAD
    var get_extra_diff_info = function(uri, container, source_name,
                                       parent_distro_name,
=======
    var get_extra_diff_info = function(uri, master_container, container,
                                       source_name, parent_distro_name,
>>>>>>> cabb49b5
                                       parent_series_name) {
        var in_progress_message = Y.lp.soyuz.base.makeInProgressNode(
            'Fetching difference details ...');
        container.one('div.diff-extra-container').insert(
            in_progress_message, 'replace');
        var success_cb = function(transaction_id, response, args) {
            args.container.one('div.diff-extra-container').insert(
                response.responseText, 'replace');
            var api_uri = [
                LP.cache.context.self_link,
                '+source',
                source_name,
                '+difference',
                parent_distro_name,
                parent_series_name
                ].join('/');
            // The blacklist slot is only available when the user has
            // the right to blacklist.
            var blacklist_slot = args.container.one('div.blacklist-options');
            if (blacklist_slot !== null) {
                setup_blacklist_options(blacklist_slot, source_name, api_uri);
            }
            // The add comment slot is only available when the user has the
            // right to add comments.
            var add_comment_placeholder =
                args.container.one('div.add-comment-placeholder');
            if (add_comment_placeholder !== null) {
                setup_add_comment(
                    add_comment_placeholder,
                    args.master_container.one('td.latest-comment-fragment'),
                    api_uri);
            }
            // Set-up diffs and the means to request them.
            namespace.setup_packages_diff_states(args.container, api_uri);
        };

        var failure_cb = function(transaction_id, response, args) {
            var retry_handler = function(e) {
                e.preventDefault();
                get_extra_diff_info(
<<<<<<< HEAD
                    args.uri, args.container, args.source_name,
                    args.parent_distro_name, args.parent_series_name);
=======
                    args.uri, args.master_container, args.container,
                    args.source_name, args.parent_distro_name,
                    args.parent_series_name);
>>>>>>> cabb49b5
            };
            var failure_message = Y.lp.soyuz.base.makeFailureNode(
                'Failed to fetch difference details.', retry_handler);
            container.insert(failure_message, 'replace');

            var anim = Y.lazr.anim.red_flash({
                 node: args.container
                 });
            anim.run();
        };

        var config = {
            headers: {'Accept': 'application/json;'},
            on: {
                'success': success_cb,
                'failure': failure_cb
            },
            "arguments": {
                'master_container': master_container,
                'container': container,
                'uri': uri,
                'source_name': source_name
            }
        };
        Y.io(uri, config);

    };

    var expander_handler = function(e) {
        e.preventDefault();
        var toggle = e.currentTarget;
        var row = toggle.ancestor('tr');
        toggle.toggleClass('treeCollapsed').toggleClass('treeExpanded');

        // Only insert if there isn't already a container row there.
        var next_row = row.next();
        var details_row;
        if (next_row === null || !next_row.hasClass('diff-extra')) {
            var source_name = row.one('a.toggle-extra').get('text');
            var rev_link = row
                .one('a.toggle-extra').get('href').split('/').reverse();
            var parent_series_name = rev_link[0];
            var parent_distro_name = rev_link[1];
            var nb_columns = row.all('td').size();
            details_row = Y.Node.create([
                '<table><tr class="diff-extra unseen ' + source_name + '">',
                '  <td colspan="'+nb_columns+'">',
                '    <div class="diff-extra-container"></div>',
                '  </td></tr></table>'
                ].join('')).one('tr');
            row.insert(details_row, 'after');
            var uri = toggle.get('href');
            get_extra_diff_info(
<<<<<<< HEAD
                uri, details_row.one('td'), source_name, parent_distro_name,
                parent_series_name);
=======
                uri, row, details_row.one('td'), source_name,
                parent_distro_name, parent_series_name);
>>>>>>> cabb49b5
        } else {
            details_row = next_row;
        }
        details_row.toggleClass('unseen');

    };


    Y.all('table.listing a.toggle-extra').each(function(toggle){
        toggle.addClass('treeCollapsed').addClass('sprite');
        toggle.on("click", expander_handler);
    });

};


var set_package_diff_status = function(container, new_status, note_msg) {
    container.removeClass('request-derived-diff');
    container.removeClass('PENDING');
    note = container.all('.note').remove();
    container.addClass(new_status);
    if (note_msg !== undefined) {
        container.append([
            '<span class="note greyed-out">(',
            note_msg,
            ')</span>'].join(''));
    }
};

/*
* Helper function to extract the selected state from a jsonified
* Vocabulary.
*
* @param json_voc {object} A jsonified Vocabulary
*
*/
namespace.get_selected = function(json_voc) {
    var i;
    for (i = 0; i < json_voc.length; i++) {
        var obj = json_voc[i];
        if (obj.selected === true) {
            return obj;
        }
    }
    return undefined;
};

namespace.add_link_to_package_diff = function(container, url_uri) {
    var y_config = {
        headers: {'Accept': 'application/json;'},
        on: {
            success: function(url) {
                container.all('.update-failure-message').remove();
                container
                    .wrap('<a />')
                    .ancestor()
                        .set("href", url);
            },
            failure: function(url) {
                container.all('.update-failure-message').remove();

                var retry_handler = function(e) {
                    e.preventDefault();
                    namespace.add_link_to_package_diff(container, url_uri);
                };
                var failure_message = Y.lp.soyuz.base.makeFailureNode(
                    'Failed to fetch package diff url.', retry_handler);
                container.insert(failure_message);
            }
        }
    };
    lp_client.named_get(url_uri , null, y_config);
};

/**
* Polling intervall for checking package diff's status.
*/
namespace.poll_interval = 30000;

/**
* Attach package diff status poller.
*
* This method attachs a poller to the container to check
* the package diff object's status.
*
* @param container {Node} The container node displaying this package
* diff information.
*
* @dsd_link {string} The uri for the distroseriesdifference object.
*/
namespace.setup_pending_package_diff = function(container, dsd_link) {
    var parent = container.hasClass('parent');
    var package_diff_uri = [
        dsd_link,
        parent ? 'parent_package_diff_status' : 'package_diff_status'
        ].join('/');
    var build_package_diff_update_config = {
        uri: package_diff_uri,
        lp_client: lp_client,
        parent: parent,
        /**
        * This function knows how to update a package diff status.
        *
        * @config domUpdateFunction
        */
        domUpdateFunction: function(container, data_object) {
            var state_and_name = namespace.get_selected(data_object);
            var state = state_and_name.token;
            var name = state_and_name.title;
            if (state === 'FAILED') {
                set_package_diff_status(container, 'FAILED', name);
                Y.lazr.anim.red_flash({node: container}).run();
             }
            else if (state === 'COMPLETED') {
                set_package_diff_status(container, 'COMPLETED');
                url_uri = [
                    dsd_link,
                    parent ? 'parent_package_diff_url' : 'package_diff_url'
                    ].join('/');
                namespace.add_link_to_package_diff(container, url_uri);
                Y.lazr.anim.green_flash({node: container}).run();
             }
        },

        interval: namespace.poll_interval,

        /**
        * This function knows whether the package diff status
        * should stop being updated. It checks whether the state
        * is COMPLETED or FAILED.
        *
        * @config stopUpdatesCheckFunction
        */
        stopUpdatesCheckFunction: function(container){
            if (container.hasClass("COMPLETED")) {
                return true;
            }
            else if (container.hasClass("FAILED")) {
                return true;
            }
            else {
                return false;
            }
        }
    };
    container.plug(Y.lp.soyuz.dynamic_dom_updater.DynamicDomUpdater,
        build_package_diff_update_config);
};


/**
* Add a button to start package diff computation.
*
* @param row {Node} The container node for this package extra infos.
*
* @dsd_link {string} The uri for the distroseriesdifference object.
*/
namespace.setup_request_derived_diff = function(container, dsd_link) {
    // Setup handler for diff requests. There should either zero or
    // one clickable node.
    container.all('.package-diff-compute-request').on('click', function(e) {
        e.preventDefault();
        compute_package_diff(container, dsd_link);
    });
};

/**
* - Add a button to start package diff computation (if needed).
* - Start pollers for pending packages diffs.
*
* @param row {Node} The container node for this package extra infos.
*
* @dsd_link {string} The uri for the distroseriesdifference object.
*/
namespace.setup_packages_diff_states = function(container, dsd_link) {
    // Attach pollers for pending packages diffs.
    container.all('.PENDING').each(function(sub_container){
        namespace.setup_pending_package_diff(sub_container, dsd_link);
    });
    // Set-up the means to request a diff.
    namespace.setup_request_derived_diff(container, dsd_link);
};

/**
* Helper method to add a message node inside the placeholder.
*
* @param container {Node} The container in which to look for the
* placeholder.
*
* @msg_node {Node} The message node to add.
*/
namespace.add_msg_node = function(container, msg_node) {
    container.one('.package-diff-placeholder')
        .empty()
        .appendChild(msg_node);
};

/**
* Start package diff computation. Update package diff status to PENDING.
*
* @param row {Node} The container node for this package diff.
*
* @dsd_link {string} The uri for the distroseriesdifference object.
*/
var compute_package_diff = function(container, dsd_link) {
    var in_progress_message = Y.lp.soyuz.base.makeInProgressNode(
        'Computing package diff...');
    namespace.add_msg_node(container, in_progress_message);
    var success_cb = function(transaction_id, response, args) {
        container.one('p.update-in-progress-message').remove();
        container.one('.package-diff-placeholder').set(
            'text',
            'Differences from last common version:');
        container.all('.request-derived-diff').each(function(sub_container) {
            set_package_diff_status(sub_container, 'PENDING', 'Pending');
            // Setup polling
            namespace.setup_pending_package_diff(sub_container, dsd_link);
            var anim = Y.lazr.anim.green_flash({
                node: sub_container
            });
            anim.run();
        });
    };
    var failure_cb = function(transaction_id, response, args) {
        container.one('p.update-in-progress-message').remove();
        var recompute = function(e) {
            e.preventDefault();
            compute_package_diff(container, dsd_link);
        };

        var msg = response.responseText;

        // If the error is not of the type raised by an error properly
        // raised by python then set a standard error message.
        if (response.status !== 400) {
            msg = 'Failed to compute package diff.';
        }
        var failure_msg = Y.lp.soyuz.base.makeFailureNode(msg, recompute);
        namespace.add_msg_node(container, failure_msg);
    };
    var config = {
        on: {
            'success': success_cb,
            'failure': failure_cb
        },
        "arguments": {
            'container': container,
            'dsd_link': dsd_link
        }
    };
    lp_client.named_post(dsd_link, 'requestPackageDiffs', config);
};

}, "0.1", {"requires": ["event-simulate", "io-base",
                        "lp.soyuz.base", "lp.client",
                        "lazr.anim", "lazr.effects",
                        "lp.soyuz.dynamic_dom_updater"]});<|MERGE_RESOLUTION|>--- conflicted
+++ resolved
@@ -276,13 +276,8 @@
      *     The name of the distroseries in which a different version of
      *     the source package exists.
      */
-<<<<<<< HEAD
-    var get_extra_diff_info = function(uri, container, source_name,
-                                       parent_distro_name,
-=======
     var get_extra_diff_info = function(uri, master_container, container,
                                        source_name, parent_distro_name,
->>>>>>> cabb49b5
                                        parent_series_name) {
         var in_progress_message = Y.lp.soyuz.base.makeInProgressNode(
             'Fetching difference details ...');
@@ -323,14 +318,9 @@
             var retry_handler = function(e) {
                 e.preventDefault();
                 get_extra_diff_info(
-<<<<<<< HEAD
-                    args.uri, args.container, args.source_name,
-                    args.parent_distro_name, args.parent_series_name);
-=======
                     args.uri, args.master_container, args.container,
                     args.source_name, args.parent_distro_name,
                     args.parent_series_name);
->>>>>>> cabb49b5
             };
             var failure_message = Y.lp.soyuz.base.makeFailureNode(
                 'Failed to fetch difference details.', retry_handler);
@@ -384,13 +374,8 @@
             row.insert(details_row, 'after');
             var uri = toggle.get('href');
             get_extra_diff_info(
-<<<<<<< HEAD
-                uri, details_row.one('td'), source_name, parent_distro_name,
-                parent_series_name);
-=======
                 uri, row, details_row.one('td'), source_name,
                 parent_distro_name, parent_series_name);
->>>>>>> cabb49b5
         } else {
             details_row = next_row;
         }
