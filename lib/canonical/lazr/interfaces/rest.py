# Copyright 2008 Canonical Ltd.  All rights reserved.
<<<<<<< HEAD
=======
# Pylint doesn't grok zope interfaces.
>>>>>>> 32b45038
# pylint: disable-msg=E0211,E0213

"""Interfaces for different kinds of HTTP resources."""

__metaclass__ = type
__all__ = [
    'ICollection',
    'ICollectionField',
    'ICollectionResource',
    'IEntry',
    'IEntryResource',
    'IHTTPResource',
    'IJSONPublishable',
    'IScopedCollection',
    'IServiceRootResource'
    ]

from zope.interface import Attribute, Interface
# These two should really be imported from zope.interface, but
# the import fascist complains because they are not in __all__ there.
from zope.interface.interface import invariant
from zope.interface.exceptions import Invalid
from zope.schema.interfaces import IObject


class ICollectionField(IObject):
    """A collection associated with an entry.

    This is a marker interface.
    """


class IHTTPResource(Interface):
    """An object published through HTTP."""

    def __call__():
        """Publish the object."""


class IJSONPublishable(Interface):
    """An object that can be published as a JSON data structure."""

    def toDataForJSON():
        """Return a representation that can be turned into JSON.

        The representation must consist entirely of simple data
        structures and IJSONPublishable objects.
        """

class IServiceRootResource(IHTTPResource):
    """A service root object that also acts as a resource."""


class IEntryResource(IHTTPResource):
    """A resource that represents an individual object."""

    def do_GET():
        """Retrieve this entry.

        :return: A string representation.
        """

<<<<<<< HEAD
    def getContext():
        """Return the underlying entry for this resource."""

=======
    def do_PATCH(representation):
        """Update this entry.
>>>>>>> 32b45038

        Try to update the entry to the field and values sent by the client.

        :param representation: A JSON representation of the field and values
            that should be modified.
        :return: None or an error message describing validation errors. The
            HTTP status code should be set appropriately.
        """


class ICollectionResource(IHTTPResource):
    """A resource that represents a collection of entry resources."""

    def do_GET():
        """Retrieve this collection.

        :return: A string representation.
        """


class IEntry(Interface):
    """An entry, exposed as a resource by an IEntryResource."""

<<<<<<< HEAD
    # Soon, Launchpad's existing Navigation classes will substitute for
    # web service-specific path information, and this will be removed.
    _parent_collection_path = List(
        title=u"Instructions for traversing to the parent collection",
        description=u"This is an alternating list of strings and callables. "
            "The first element in the list, a string, designates one of the "
            "web service's top-level collections. The second element (if "
            "there is one) is a callable which takes the IEntry "
            "implementation as its only argument. It's expected to return "
            "one of the entries in the top-level collection. The third "
            "element (if there is one) is a string which designates one of "
            "the scoped collections associated with that entry. And so on. "
            "Strings and callables alternate, traversing the object graph. "
            "The list must end with a string.")

    def fragment():
        """Return a URI fragment that uniquely identifies this entry.

        This might be the entry's unique ID or some other unique identifier.
        It must be possible to use this fragment to find the entry again
        in a collection of all such entries.
        """
=======
    schema = Attribute(
        'The schema describing the data fields on this entry.')

    @invariant
    def schemaIsProvided(value):
        """Make sure that the entry also provides its schema."""
        if not value.schema.providedBy(value):
            raise Invalid(
                "%s doesn't provide its %s schema." % (
                    type(value).__name__, value.schema.__name__))
>>>>>>> 32b45038


class ICollection(Interface):
    """A collection, driven by an ICollectionResource."""

    def find():
        """Retrieve all entries in the collection under the given scope.

        :return: A list of IEntry objects.
        """


class IScopedCollection(ICollection):

    relationship = Attribute("The relationship between an entry and a "
                             "collection.")
    collection = Attribute("The collection scoped to an entry.")
<|MERGE_RESOLUTION|>--- conflicted
+++ resolved
@@ -1,8 +1,5 @@
 # Copyright 2008 Canonical Ltd.  All rights reserved.
-<<<<<<< HEAD
-=======
 # Pylint doesn't grok zope interfaces.
->>>>>>> 32b45038
 # pylint: disable-msg=E0211,E0213
 
 """Interfaces for different kinds of HTTP resources."""
@@ -65,14 +62,8 @@
         :return: A string representation.
         """
 
-<<<<<<< HEAD
-    def getContext():
-        """Return the underlying entry for this resource."""
-
-=======
     def do_PATCH(representation):
         """Update this entry.
->>>>>>> 32b45038
 
         Try to update the entry to the field and values sent by the client.
 
@@ -81,6 +72,9 @@
         :return: None or an error message describing validation errors. The
             HTTP status code should be set appropriately.
         """
+
+    def getContext():
+        """Return the underlying entry for this resource."""
 
 
 class ICollectionResource(IHTTPResource):
@@ -96,30 +90,6 @@
 class IEntry(Interface):
     """An entry, exposed as a resource by an IEntryResource."""
 
-<<<<<<< HEAD
-    # Soon, Launchpad's existing Navigation classes will substitute for
-    # web service-specific path information, and this will be removed.
-    _parent_collection_path = List(
-        title=u"Instructions for traversing to the parent collection",
-        description=u"This is an alternating list of strings and callables. "
-            "The first element in the list, a string, designates one of the "
-            "web service's top-level collections. The second element (if "
-            "there is one) is a callable which takes the IEntry "
-            "implementation as its only argument. It's expected to return "
-            "one of the entries in the top-level collection. The third "
-            "element (if there is one) is a string which designates one of "
-            "the scoped collections associated with that entry. And so on. "
-            "Strings and callables alternate, traversing the object graph. "
-            "The list must end with a string.")
-
-    def fragment():
-        """Return a URI fragment that uniquely identifies this entry.
-
-        This might be the entry's unique ID or some other unique identifier.
-        It must be possible to use this fragment to find the entry again
-        in a collection of all such entries.
-        """
-=======
     schema = Attribute(
         'The schema describing the data fields on this entry.')
 
@@ -130,7 +100,6 @@
             raise Invalid(
                 "%s doesn't provide its %s schema." % (
                     type(value).__name__, value.schema.__name__))
->>>>>>> 32b45038
 
 
 class ICollection(Interface):
