--- conflicted
+++ resolved
@@ -9,7 +9,6 @@
     'BugListingPortletView',
     'BugNominationsView',
     'BugsBugTaskSearchListingView',
-    'BugTargetTextView',
     'BugTargetTraversalMixin',
     'BugTargetView',
     'BugTaskContextMenu',
@@ -26,16 +25,10 @@
     'BugTaskTextView',
     'BugTaskView',
     'get_buglisting_search_filter_url',
-<<<<<<< HEAD
-    'BugListingBatchNavigator',
-    'BugsBugTaskSearchListingView',
-    'BugTaskSOP',
-    'TextualBugTaskSearchListingView',
-=======
     'get_comments_for_bugtask',
     'get_sortorder_from_request',
     'NominationsReviewTableBatchNavigatorView',
->>>>>>> 10aeb6c7
+    'TextualBugTaskSearchListingView',
     ]
 
 import cgi
@@ -88,7 +81,7 @@
 
 from canonical.launchpad.event.sqlobjectevent import SQLObjectModifiedEvent
 
-from canonical.launchpad.browser.bug import BugContextMenu, BugTextView
+from canonical.launchpad.browser.bug import BugContextMenu
 from canonical.launchpad.browser.bugcomment import build_comments_from_chunks
 from canonical.launchpad.browser.mentoringoffer import CanBeMentoredView
 from canonical.launchpad.browser.launchpad import StructuralObjectPresentation
@@ -368,16 +361,6 @@
 class BugTaskContextMenu(BugContextMenu):
     """Context menu of actions that can be performed upon an `IBugTask`."""
     usedfor = IBugTask
-
-
-class BugTaskTextView(LaunchpadView):
-    """View for a simple text page displaying information about a bug task."""
-
-    def render(self):
-        """Return a text representation of the parent bug."""
-        view = BugTextView(self.context.bug, self.request)
-        view.initialize()
-        return view.render()
 
 
 class BugTaskView(LaunchpadView, CanBeMentoredView):
