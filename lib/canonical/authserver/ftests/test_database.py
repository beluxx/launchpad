--- conflicted
+++ resolved
@@ -17,12 +17,8 @@
 from canonical.database.sqlbase import cursor, sqlvalues
 
 from canonical.launchpad.ftests import login, logout, ANONYMOUS
-<<<<<<< HEAD
 from canonical.launchpad.interfaces import (
-    IBranchSet, IEmailAddressSet, IPersonSet, IWikiNameSet)
-=======
-from canonical.launchpad.interfaces import BranchType, IBranchSet, IPersonSet
->>>>>>> 4d970312
+    BranchType, IBranchSet, IEmailAddressSet, IPersonSet, IWikiNameSet)
 from canonical.launchpad.webapp.authentication import SSHADigestEncryptor
 from canonical.launchpad.webapp.authorization import LaunchpadSecurityPolicy
 
@@ -645,39 +641,205 @@
         userDict = storage._getUserInteraction('mark@hbd.com')
         self.assertEqual('sabdfl', userDict['name'])
 
-<<<<<<< HEAD
     def test_getUserNoWikiname(self):
         # Ensure that the authserver copes gracefully with users with:
         #    a) no wikinames at all
         #    b) no wikiname for http://www.ubuntulinux.com/wiki/
         # (even though in the long run we want to make sure these situations can
         # never happen, until then the authserver should be robust).
-=======
-class BranchDetailsDatabaseStorageInterfaceTestCase(TestDatabaseSetup):
-
-    def test_verifyInterface(self):
-        self.failUnless(verifyObject(IBranchDetailsStorage,
-                                     DatabaseBranchDetailsStorage(None)))
-
-
-class BranchDetailsDatabaseStorageTestCase(TestDatabaseSetup):
+
+        # First, make sure that the sample user has no wikiname.
+        transaction.begin()
+        person = getUtility(IPersonSet).getByEmail('test@canonical.com')
+        wiki_names = getUtility(IWikiNameSet).getAllWikisByPerson(person)
+        for wiki_name in wiki_names:
+            wiki_name.destroySelf()
+        transaction.commit()
+
+        # Get the user dict for Sample Person (test@canonical.com).
+        storage = DatabaseUserDetailsStorageV2(None)
+        userDict = storage._getUserInteraction('test@canonical.com')
+
+        # The user dict has results, even though the wikiname is empty
+        self.assertNotEqual({}, userDict)
+        self.assertEqual('', userDict['wikiname'])
+        self.assertEqual(12, userDict['id'])
+
+        # Now lets add a wikiname, but for a different wiki.
+        transaction.begin()
+        login(ANONYMOUS)
+        person = getUtility(IPersonSet).getByEmail('test@canonical.com')
+        getUtility(IWikiNameSet).new(person, 'http://foowiki/', 'SamplePerson')
+        logout()
+        transaction.commit()
+
+        # The authserver should return exactly the same results.
+        userDict2 = storage._getUserInteraction('test@canonical.com')
+        self.assertEqual(userDict, userDict2)
+
+
+class BranchDetailsStorageTest(DatabaseTest):
+    """Tests for the implementation of `IBranchDetailsStorage`."""
 
     def setUp(self):
-        TestDatabaseSetup.setUp(self)
+        super(BranchDetailsStorageTest, self).setUp()
         self.storage = DatabaseBranchDetailsStorage(None)
 
-    def tearDown(self):
-        """Tear down the test and reset the database."""
-        LaunchpadTestSetup().force_dirty_database()
-        TestDatabaseSetup.tearDown(self)
+    def test_startMirroring(self):
+        # verify that the last mirror time is None before hand.
+        self.cursor.execute("""
+            SELECT last_mirror_attempt, last_mirrored
+                FROM branch WHERE id = 1""")
+        row = self.cursor.fetchone()
+        self.assertEqual(row[0], None)
+        self.assertEqual(row[1], None)
+
+        success = self.storage._startMirroringInteraction(1)
+        self.assertEqual(success, True)
+
+        # verify that last_mirror_attempt is set
+        self.cursor.execute("""
+            SELECT last_mirror_attempt, last_mirrored
+                FROM branch WHERE id = 1""")
+        row = self.cursor.fetchone()
+        self.assertNotEqual(row[0], None)
+        self.assertEqual(row[1], None)
+
+    def test_startMirroring_invalid_branch(self):
+        # verify that no branch exists with id == -1
+        self.cursor.execute("""
+            SELECT id FROM branch WHERE id = -1""")
+        self.assertEqual(self.cursor.rowcount, 0)
+
+        success = self.storage._startMirroringInteraction(-11)
+        self.assertEqual(success, False)
+
+    def test_mirrorFailed(self):
+        self.cursor.execute("""
+            SELECT last_mirror_attempt, last_mirrored, mirror_failures,
+                mirror_status_message
+                FROM branch WHERE id = 1""")
+        row = self.cursor.fetchone()
+        self.assertEqual(row[0], None)
+        self.assertEqual(row[1], None)
+        self.assertEqual(row[2], 0)
+        self.assertEqual(row[3], None)
+
+        success = self.storage._startMirroringInteraction(1)
+        self.assertEqual(success, True)
+        success = self.storage._mirrorFailedInteraction(1, "failed")
+        self.assertEqual(success, True)
+
+        self.cursor.execute("""
+            SELECT last_mirror_attempt, last_mirrored, mirror_failures,
+                mirror_status_message
+                FROM branch WHERE id = 1""")
+        row = self.cursor.fetchone()
+        self.assertNotEqual(row[0], None)
+        self.assertEqual(row[1], None)
+        self.assertEqual(row[2], 1)
+        self.assertEqual(row[3], 'failed')
+
+    def test_mirrorComplete(self):
+        self.cursor.execute("""
+            SELECT last_mirror_attempt, last_mirrored, mirror_failures
+                FROM branch WHERE id = 1""")
+        row = self.cursor.fetchone()
+        self.assertEqual(row[0], None)
+        self.assertEqual(row[1], None)
+        self.assertEqual(row[2], 0)
+
+        success = self.storage._startMirroringInteraction(1)
+        self.assertEqual(success, True)
+        success = self.storage._mirrorCompleteInteraction(1, 'rev-1')
+        self.assertEqual(success, True)
+
+        self.cursor.execute("""
+            SELECT last_mirror_attempt, last_mirrored, mirror_failures,
+                   last_mirrored_id
+                FROM branch WHERE id = 1""")
+        row = self.cursor.fetchone()
+        self.assertNotEqual(row[0], None)
+        self.assertEqual(row[0], row[1])
+        self.assertEqual(row[2], 0)
+        self.assertEqual(row[3], 'rev-1')
+
+    def test_mirrorComplete_resets_failure_count(self):
+        # this increments the failure count ...
+        self.test_mirrorFailed()
+
+        success = self.storage._startMirroringInteraction(1)
+        self.assertEqual(success, True)
+        success = self.storage._mirrorCompleteInteraction(1, 'rev-1')
+        self.assertEqual(success, True)
+
+        self.cursor.execute("""
+            SELECT last_mirror_attempt, last_mirrored, mirror_failures
+                FROM branch WHERE id = 1""")
+        row = self.cursor.fetchone()
+        self.assertNotEqual(row[0], None)
+        self.assertEqual(row[0], row[1])
+        self.assertEqual(row[2], 0)
+
+    def test_unrequested_hosted_branches(self):
+        # Hosted branches that haven't had a mirror requested should NOT be
+        # included in the branch queue
+
+        # Branch 25 is a hosted branch.
+        # Double check that its mirror_request_time is NULL. The sample data
+        # should guarantee this.
+        self.assertEqual(None, self.getMirrorRequestTime(25))
+
+        # Mark 25 as recently mirrored.
+        self.storage._startMirroringInteraction(25)
+        self.storage._mirrorCompleteInteraction(25, 'rev-1')
+
+        self.failIf(self.isBranchInPullQueue(25),
+                    "Shouldn't be in queue until mirror requested")
+
+    def test_mirror_stale_hosted_branches(self):
+        # Hosted branches which haven't been mirrored for a whole day should be
+        # mirrored even if they haven't asked for it.
+
+        # Branch 25 is a hosted branch, hasn't been mirrored for over 1 day
+        # and has not had a mirror requested
+        self.failUnless(self.isBranchInPullQueue(25))
+
+        # Mark 25 as recently mirrored.
+        self.storage._startMirroringInteraction(25)
+        self.storage._mirrorCompleteInteraction(25, 'rev-1')
+
+        # 25 should only be in the pull queue if a mirror has been requested
+        self.failIf(self.isBranchInPullQueue(25),
+                    "hosted branch no longer in pull list")
+
+    def test_recordSuccess(self):
+        # recordSuccess must insert the given data into BranchActivity.
+        started = datetime.datetime(2007, 07, 05, 19, 32, 1, tzinfo=UTC)
+        completed = datetime.datetime(2007, 07, 05, 19, 34, 24, tzinfo=UTC)
+        started_tuple = tuple(started.utctimetuple())
+        completed_tuple = tuple(completed.utctimetuple())
+        success = self.storage._recordSuccessInteraction(
+            'test-recordsuccess', 'vostok', started_tuple, completed_tuple)
+        self.assertEqual(success, True, '_recordSuccessInteraction failed')
+
+        self.cursor.execute("""
+            SELECT name, hostname, date_started, date_completed
+                FROM ScriptActivity where name = 'test-recordsuccess'""")
+        row = self.cursor.fetchone()
+        self.assertEqual(row[0], 'test-recordsuccess')
+        self.assertEqual(row[1], 'vostok')
+        self.assertEqual(row[2], started.replace(tzinfo=None))
+        self.assertEqual(row[3], completed.replace(tzinfo=None))
 
     def test_getBranchPullQueue(self):
         # Set up the database so the vcs-import branch will appear in the queue.
+        transaction.begin()
         self.setSeriesDateLastSynced(3, now_minus='1 second')
         self.setBranchLastMirrorAttempt(14, now_minus='1 day')
-        self.connection.commit()
-
-        results = self.storage._getBranchPullQueueInteraction(self.cursor)
+        transaction.commit()
+
+        results = self.storage._getBranchPullQueueInteraction()
 
         # The first item in the row is the id.
         results_dict = dict((row[0], row) for row in results)
@@ -701,228 +863,6 @@
         # If a branch doesn't have an associated product the unique name
         # returned should have +junk in the product segment. See
         # Branch.unique_name for precedent.
-        self.setSeriesDateLastSynced(3, now_minus='1 second')
-        self.setBranchLastMirrorAttempt(14, now_minus='1 day')
-        self.connection.commit()
-
-        results = self.storage._getBranchPullQueueInteraction(self.cursor)
->>>>>>> 4d970312
-
-        # First, make sure that the sample user has no wikiname.
-        transaction.begin()
-        person = getUtility(IPersonSet).getByEmail('test@canonical.com')
-        wiki_names = getUtility(IWikiNameSet).getAllWikisByPerson(person)
-        for wiki_name in wiki_names:
-            wiki_name.destroySelf()
-        transaction.commit()
-
-        # Get the user dict for Sample Person (test@canonical.com).
-        storage = DatabaseUserDetailsStorageV2(None)
-        userDict = storage._getUserInteraction('test@canonical.com')
-
-        # The user dict has results, even though the wikiname is empty
-        self.assertNotEqual({}, userDict)
-        self.assertEqual('', userDict['wikiname'])
-        self.assertEqual(12, userDict['id'])
-
-        # Now lets add a wikiname, but for a different wiki.
-        transaction.begin()
-        login(ANONYMOUS)
-        person = getUtility(IPersonSet).getByEmail('test@canonical.com')
-        getUtility(IWikiNameSet).new(person, 'http://foowiki/', 'SamplePerson')
-        logout()
-        transaction.commit()
-
-        # The authserver should return exactly the same results.
-        userDict2 = storage._getUserInteraction('test@canonical.com')
-        self.assertEqual(userDict, userDict2)
-
-
-class BranchDetailsStorageTest(DatabaseTest):
-    """Tests for the implementation of `IBranchDetailsStorage`."""
-
-    def setUp(self):
-        super(BranchDetailsStorageTest, self).setUp()
-        self.storage = DatabaseBranchDetailsStorage(None)
-
-    def test_startMirroring(self):
-        # verify that the last mirror time is None before hand.
-        self.cursor.execute("""
-            SELECT last_mirror_attempt, last_mirrored
-                FROM branch WHERE id = 1""")
-        row = self.cursor.fetchone()
-        self.assertEqual(row[0], None)
-        self.assertEqual(row[1], None)
-
-        success = self.storage._startMirroringInteraction(1)
-        self.assertEqual(success, True)
-
-        # verify that last_mirror_attempt is set
-        self.cursor.execute("""
-            SELECT last_mirror_attempt, last_mirrored
-                FROM branch WHERE id = 1""")
-        row = self.cursor.fetchone()
-        self.assertNotEqual(row[0], None)
-        self.assertEqual(row[1], None)
-
-    def test_startMirroring_invalid_branch(self):
-        # verify that no branch exists with id == -1
-        self.cursor.execute("""
-            SELECT id FROM branch WHERE id = -1""")
-        self.assertEqual(self.cursor.rowcount, 0)
-
-        success = self.storage._startMirroringInteraction(-11)
-        self.assertEqual(success, False)
-
-    def test_mirrorFailed(self):
-        self.cursor.execute("""
-            SELECT last_mirror_attempt, last_mirrored, mirror_failures,
-                mirror_status_message
-                FROM branch WHERE id = 1""")
-        row = self.cursor.fetchone()
-        self.assertEqual(row[0], None)
-        self.assertEqual(row[1], None)
-        self.assertEqual(row[2], 0)
-        self.assertEqual(row[3], None)
-
-        success = self.storage._startMirroringInteraction(1)
-        self.assertEqual(success, True)
-        success = self.storage._mirrorFailedInteraction(1, "failed")
-        self.assertEqual(success, True)
-
-        self.cursor.execute("""
-            SELECT last_mirror_attempt, last_mirrored, mirror_failures,
-                mirror_status_message
-                FROM branch WHERE id = 1""")
-        row = self.cursor.fetchone()
-        self.assertNotEqual(row[0], None)
-        self.assertEqual(row[1], None)
-        self.assertEqual(row[2], 1)
-        self.assertEqual(row[3], 'failed')
-
-    def test_mirrorComplete(self):
-        self.cursor.execute("""
-            SELECT last_mirror_attempt, last_mirrored, mirror_failures
-                FROM branch WHERE id = 1""")
-        row = self.cursor.fetchone()
-        self.assertEqual(row[0], None)
-        self.assertEqual(row[1], None)
-        self.assertEqual(row[2], 0)
-
-        success = self.storage._startMirroringInteraction(1)
-        self.assertEqual(success, True)
-        success = self.storage._mirrorCompleteInteraction(1, 'rev-1')
-        self.assertEqual(success, True)
-
-        self.cursor.execute("""
-            SELECT last_mirror_attempt, last_mirrored, mirror_failures,
-                   last_mirrored_id
-                FROM branch WHERE id = 1""")
-        row = self.cursor.fetchone()
-        self.assertNotEqual(row[0], None)
-        self.assertEqual(row[0], row[1])
-        self.assertEqual(row[2], 0)
-        self.assertEqual(row[3], 'rev-1')
-
-    def test_mirrorComplete_resets_failure_count(self):
-        # this increments the failure count ...
-        self.test_mirrorFailed()
-
-        success = self.storage._startMirroringInteraction(1)
-        self.assertEqual(success, True)
-        success = self.storage._mirrorCompleteInteraction(1, 'rev-1')
-        self.assertEqual(success, True)
-
-        self.cursor.execute("""
-            SELECT last_mirror_attempt, last_mirrored, mirror_failures
-                FROM branch WHERE id = 1""")
-        row = self.cursor.fetchone()
-        self.assertNotEqual(row[0], None)
-        self.assertEqual(row[0], row[1])
-        self.assertEqual(row[2], 0)
-
-    def test_unrequested_hosted_branches(self):
-        # Hosted branches that haven't had a mirror requested should NOT be
-        # included in the branch queue
-
-        # Branch 25 is a hosted branch.
-        # Double check that its mirror_request_time is NULL. The sample data
-        # should guarantee this.
-        self.assertEqual(None, self.getMirrorRequestTime(25))
-
-        # Mark 25 as recently mirrored.
-        self.storage._startMirroringInteraction(25)
-        self.storage._mirrorCompleteInteraction(25, 'rev-1')
-
-        self.failIf(self.isBranchInPullQueue(25),
-                    "Shouldn't be in queue until mirror requested")
-
-    def test_mirror_stale_hosted_branches(self):
-        # Hosted branches which haven't been mirrored for a whole day should be
-        # mirrored even if they haven't asked for it.
-
-        # Branch 25 is a hosted branch, hasn't been mirrored for over 1 day
-        # and has not had a mirror requested
-        self.failUnless(self.isBranchInPullQueue(25))
-
-        # Mark 25 as recently mirrored.
-        self.storage._startMirroringInteraction(25)
-        self.storage._mirrorCompleteInteraction(25, 'rev-1')
-
-        # 25 should only be in the pull queue if a mirror has been requested
-        self.failIf(self.isBranchInPullQueue(25),
-                    "hosted branch no longer in pull list")
-
-    def test_recordSuccess(self):
-        # recordSuccess must insert the given data into BranchActivity.
-        started = datetime.datetime(2007, 07, 05, 19, 32, 1, tzinfo=UTC)
-        completed = datetime.datetime(2007, 07, 05, 19, 34, 24, tzinfo=UTC)
-        started_tuple = tuple(started.utctimetuple())
-        completed_tuple = tuple(completed.utctimetuple())
-        success = self.storage._recordSuccessInteraction(
-            'test-recordsuccess', 'vostok', started_tuple, completed_tuple)
-        self.assertEqual(success, True, '_recordSuccessInteraction failed')
-
-        self.cursor.execute("""
-            SELECT name, hostname, date_started, date_completed
-                FROM ScriptActivity where name = 'test-recordsuccess'""")
-        row = self.cursor.fetchone()
-        self.assertEqual(row[0], 'test-recordsuccess')
-        self.assertEqual(row[1], 'vostok')
-        self.assertEqual(row[2], started.replace(tzinfo=None))
-        self.assertEqual(row[3], completed.replace(tzinfo=None))
-
-    def test_getBranchPullQueue(self):
-        # Set up the database so the vcs-import branch will appear in the queue.
-        transaction.begin()
-        self.setSeriesDateLastSynced(3, now_minus='1 second')
-        self.setBranchLastMirrorAttempt(14, now_minus='1 day')
-        transaction.commit()
-
-        results = self.storage._getBranchPullQueueInteraction()
-
-        # The first item in the row is the id.
-        results_dict = dict((row[0], row) for row in results)
-
-        # We verify that a selection of expected branches are included
-        # in the results, each triggering a different pull_url algorithm.
-        #   a vcs-imports branch:
-        self.assertEqual(results_dict[14],
-                         (14, 'http://escudero.ubuntu.com:680/0000000e',
-                          u'vcs-imports/evolution/main'))
-        #   a pull branch:
-        self.assertEqual(results_dict[15],
-                         (15, 'http://example.com/gnome-terminal/main',
-                          u'name12/gnome-terminal/main'))
-        #   a hosted SFTP push branch:
-        self.assertEqual(results_dict[25],
-                         (25, '/tmp/sftp-test/branches/00/00/00/19',
-                          u'name12/gnome-terminal/pushed'))
-
-    def test_getBranchPullQueueNoLinkedProduct(self):
-        # If a branch doesn't have an associated product the unique name
-        # returned should have +junk in the product segment. See
-        # Branch.unique_name for precedent.
         transaction.begin()
         self.setSeriesDateLastSynced(3, now_minus='1 second')
         self.setBranchLastMirrorAttempt(14, now_minus='1 day')
