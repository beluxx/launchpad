--- conflicted
+++ resolved
@@ -171,11 +171,7 @@
 		-r librarian,google-webservice -C $(CONFFILE) \
 		> ${LPCONFIG}-nohup.out 2>&1 &
 
-<<<<<<< HEAD
-run_all: inplace stop sourcecode/launchpad-loggerhead/sourcecode/loggerhead
-=======
 run_all: inplace stop
->>>>>>> 04dfed0a
 	$(RM) thread*.request
 	$(APPSERVER_ENV) $(PYTHON) -t $(STARTSCRIPT) \
 		 -r librarian,buildsequencer,sftp,mailman,codebrowse,google-webservice \
@@ -308,14 +304,9 @@
 	cp configs/development/launchpad.key /etc/apache2/ssl/
 
 copy-apache-config:
-<<<<<<< HEAD
-	cp configs/development/local-launchpad-apache \
-	    /etc/apache2/sites-available/local-launchpad
-=======
 	# We insert the absolute path to the branch-rewrite script
 	# into the Apache config as we copy the file into position.
 	sed -e 's,%BRANCH_REWRITE%,$(shell pwd)/scripts/branch-rewrite.py,' configs/development/local-launchpad-apache > /etc/apache2/sites-available/local-launchpad
->>>>>>> 04dfed0a
 
 enable-apache-launchpad: copy-apache-config copy-certificates
 	a2ensite local-launchpad
