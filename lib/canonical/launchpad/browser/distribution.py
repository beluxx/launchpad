# Copyright 2004-2005 Canonical Ltd.  All rights reserved.

__metaclass__ = type

__all__ = [
    'DistributionNavigation',
    'DistributionSetNavigation',
    'DistributionFacets',
    'DistributionView',
    'DistributionSetView',
    'DistributionSetAddView',
<<<<<<< HEAD
    'DistributionMirrorAddView',
=======
    'DistributionBugContactEditView'
>>>>>>> 0f0a77de
    ]

from zope.component import getUtility
from zope.app.form.interfaces import WidgetsError
from zope.app.form.browser.add import AddView
from zope.event import notify
from zope.app.event.objectevent import ObjectCreatedEvent
from zope.security.interfaces import Unauthorized
from canonical.lp.z3batching import Batch
from canonical.lp.batching import BatchNavigator

from canonical.lp.dbschema import MirrorPulseType
from canonical.launchpad.interfaces import (
    IDistribution, IDistributionSet, IPerson, IPublishedPackageSet,
    NotFoundError)
from canonical.launchpad.browser.bugtask import BugTargetTraversalMixin
from canonical.launchpad.browser.build import BuildRecordsView
<<<<<<< HEAD
from canonical.launchpad.webapp.generalform import GeneralFormView
from canonical.launchpad.webapp import (
    StandardLaunchpadFacets, Link, ApplicationMenu, enabled_with_permission,
    GetitemNavigation, stepthrough, stepto, canonical_url)
from canonical.launchpad.validators import LaunchpadValidationError
from canonical.launchpad import _
=======
from canonical.launchpad.browser.editview import SQLObjectEditView
from canonical.launchpad.webapp import (
    StandardLaunchpadFacets, Link, ApplicationMenu, enabled_with_permission,
    GetitemNavigation, stepthrough, stepto, canonical_url, redirection)
>>>>>>> 0f0a77de


class DistributionNavigation(GetitemNavigation, BugTargetTraversalMixin):

    usedfor = IDistribution

    def breadcrumb(self):
        return self.context.displayname

    @stepto('+packages')
    def packages(self):
        return getUtility(IPublishedPackageSet)

    @stepthrough('+mirror')
    def traverse_mirrors(self, name):
        return self.context.getMirrorByName(name)

    @stepthrough('+source')
    def traverse_sources(self, name):
        return self.context.getSourcePackage(name)

    @stepthrough('+milestone')
    def traverse_milestone(self, name):
        return self.context.getMilestone(name)

    @stepthrough('+spec')
    def traverse_spec(self, name):
        return self.context.getSpecification(name)

    @stepthrough('+ticket')
    def traverse_ticket(self, name):
        # tickets should be ints
        try:
            ticket_num = int(name)
        except ValueError:
            raise NotFoundError
        return self.context.getTicket(ticket_num)

    redirection('+ticket', '+tickets')


class DistributionSetNavigation(GetitemNavigation):

    usedfor = IDistributionSet

    def breadcrumb(self):
        return 'Distributions'


class DistributionFacets(StandardLaunchpadFacets):

    usedfor = IDistribution

    enable_only = ['overview', 'bugs', 'support', 'bounties', 'specifications',
                   'translations', 'calendar']

    def specifications(self):
        target = '+specs'
        text = 'Specifications'
        summary = 'Feature specifications for %s' % self.context.displayname
        return Link(target, text, summary)

    def support(self):
        target = '+tickets'
        text = 'Support'
        summary = (
            'Technical support requests for %s' % self.context.displayname)
        return Link(target, text, summary)


class DistributionOverviewMenu(ApplicationMenu):

    usedfor = IDistribution
    facet = 'overview'
    links = ['search', 'allpkgs', 'milestone_add', 'members', 'edit',
<<<<<<< HEAD
             'reassign', 'addrelease', 'officialmirrors', 'allmirrors',
             'newmirror']
=======
             'editbugcontact', 'reassign', 'addrelease']
>>>>>>> 0f0a77de

    def edit(self):
        text = 'Edit Details'
        return Link('+edit', text, icon='edit')

    def editbugcontact(self):
        text = 'Edit Bug Contact'
        return Link('+editbugcontact', text, icon='edit')

    @enabled_with_permission('launchpad.Edit')
    def reassign(self):
        text = 'Change Admin'
        return Link('+reassign', text, icon='edit')

    def newmirror(self):
        text = 'Register a New Mirror'
        return Link('+newmirror', text, icon='add')

    def officialmirrors(self):
        text = 'List Official Mirrors'
        return Link('+officialmirrors', text, icon='info')

    def allmirrors(self):
        text = 'List All Mirrors'
        return Link('+allmirrors', text, icon='info')

    def allpkgs(self):
        text = 'List All Packages'
        return Link('+allpackages', text, icon='info')

    def members(self):
        text = 'Change Members'
        return Link('+selectmemberteam', text, icon='edit')

    def milestone_add(self):
        text = 'Add Milestone'
        return Link('+addmilestone', text, icon='add')

    def search(self):
        text = 'Search Packages'
        return Link('+search', text, icon='search')

    @enabled_with_permission('launchpad.Admin')
    def addrelease(self):
        text = 'Add Release'
        return Link('+addrelease', text, icon='add')


class DistributionBugsMenu(ApplicationMenu):

    usedfor = IDistribution
    facet = 'bugs'
    links = ['new', 'cve_list']

    def cve_list(self):
        text = 'CVE List'
        return Link('+cve', text, icon='cve')

    def new(self):
        text = 'Report a Bug'
        return Link('+filebug', text, icon='add')


class DistributionBountiesMenu(ApplicationMenu):

    usedfor = IDistribution
    facet = 'bounties'
    links = ['new', 'link']

    def new(self):
        text = 'Register New Bounty'
        return Link('+addbounty', text, icon='add')

    def link(self):
        text = 'Link Existing Bounty'
        return Link('+linkbounty', text, icon='edit')


class DistributionSpecificationsMenu(ApplicationMenu):

    usedfor = IDistribution
    facet = 'specifications'
    links = ['roadmap', 'table', 'workload', 'new']

    def roadmap(self):
        text = 'Show Roadmap'
        return Link('+specplan', text, icon='info')

    def table(self):
        text = 'Show Assignments'
        return Link('+specstable', text, icon='info')

    def workload(self):
        text = 'Show Workload'
        return Link('+workload', text, icon='info')

    def new(self):
        text = 'New Specification'
        return Link('+addspec', text, icon='add')


class DistributionSupportMenu(ApplicationMenu):

    usedfor = IDistribution
    facet = 'support'
    links = ['new']
    # XXX: MatthewPaulThomas, 2005-09-20
    # Add 'help' once +gethelp is implemented for a distribution

    def help(self):
        text = 'Help and Support Options'
        return Link('+gethelp', text, icon='info')

    def new(self):
        text = 'Request Support'
        return Link('+addticket', text, icon='add')


class DistributionTranslationsMenu(ApplicationMenu):

    usedfor = IDistribution
    facet = 'translations'
    links = ['edit']

    def edit(self):
        text = 'Change Translators'
        return Link('+changetranslators', text, icon='edit')


class DistributionView(BuildRecordsView):
    """Default Distribution view class."""

    def initialize(self):
        """Initialize template control fields.

        Also check if the search action was invoked and setup a batched
        list with the results if necessary.
        """
        # initialize control fields
        self.matches = 0
        self.detailed = True
        self.search_requested = False

        # check if the user invoke search, if not dismiss 
        self.text = self.request.form.get('text', None)
        if not self.text:
            return

        # setup a batched list with the results
        self.search_requested = True
        results = self.search_results()
        start = int(self.request.get('batch_start', 0))
        # store the results list length
        self.matches = len(results)
        # check if detailed list view is allowed for this result set.
        self.check_detailed_view()
        # since we are using the results length in the layout, we can save
        # one query by passing this number to Batch initialization
        self.batch = Batch(results, start, _listlength=self.matches)
        self.batchnav = BatchNavigator(self.batch, self.request)

    def check_detailed_view(self):
        """Enable detailed list view only for sets smaller than 5 matches."""
        if self.matches > 5:
            self.detailed = False

    def search_results(self):
        """Return IDistributionSourcePackages according given a text.

        Try to find the source packages in this distribution that match
        the given text.
        """
        return self.context.searchSourcePackages(self.text)

class DistributionSetView:

    def __init__(self, context, request):
        self.context = context
        self.request = request

    def count(self):
        return self.context.count()


class DistributionMirrorAddView(GeneralFormView):

    # XXX: This is a workaround while
    # https://launchpad.net/products/launchpad/+bug/5792 isn't fixed.
    __launchpad_facetname__ = 'overview'

    def doSchemaValidation(self, data):
        errors = []
        if (data['pulse_type'] == MirrorPulseType.PULL and
            not data['pulse_source']):
            errors.append(LaunchpadValidationError(_(
                "You have choosen 'Pull' as the pulse type but have not "
                "supplied a pulse source.")))

        if not (data['http_base_url'] or data['ftp_base_url'] or
                data['rsync_base_url']):
            errors.append(LaunchpadValidationError(_(
                "All mirrors require at least one URL (HTTP, FTP or "
                "Rsync) to be specified.")))

        if errors:
            raise WidgetsError(errors)

    def process(self, owner, name, displayname, description, speed, country,
                content, http_base_url, ftp_base_url, rsync_base_url,
                pulse_type, pulse_source, enabled, official_candidate):
        mirror = self.context.newMirror(
            owner=owner, name=name, speed=speed, country=country,
            content=content, pulse_type=pulse_type, displayname=displayname,
            description=description, http_base_url=http_base_url,
            ftp_base_url=ftp_base_url, rsync_base_url=rsync_base_url,
            official_candidate=official_candidate, enabled=enabled,
            pulse_source=pulse_source)

        self._nextURL = canonical_url(mirror)
        notify(ObjectCreatedEvent(mirror))
        return mirror
        

class DistributionSetAddView(AddView):

    __used_for__ = IDistributionSet

    def __init__(self, context, request):
        self.context = context
        self.request = request
        self._nextURL = '.'
        AddView.__init__(self, context, request)

    def createAndAdd(self, data):
        # add the owner information for the distribution
        owner = IPerson(self.request.principal, None)
        if not owner:
            raise Unauthorized(
                "Need an authenticated user in order to create a"
                " distribution.")
        distribution = getUtility(IDistributionSet).new(
            name=data['name'],
            displayname=data['displayname'],
            title=data['title'],
            summary=data['summary'],
            description=data['description'],
            domainname=data['domainname'],
            members=data['members'],
            owner=owner)
        notify(ObjectCreatedEvent(distribution))
        self._nextURL = data['name']
        return distribution

    def nextURL(self):
        return self._nextURL


class DistributionBugContactEditView(SQLObjectEditView):
    """Browser view for editing the distribution bug contact."""
    def changed(self):
        """Redirect to the distribution page."""
        distribution = self.context
        contact_email = None

        if distribution.bugcontact:
            contact_email = distribution.bugcontact.preferredemail.email

        if contact_email:
            # The bug contact was set to a new person or team.
            self.request.response.addNotification(
                "Successfully changed the distribution bug contact to %s" %
                contact_email)
        else:
            # The bug contact was set to noone.
            self.request.response.addNotification(
                "Successfully cleared the distribution bug contact. This "
                "means that there is no longer a distro-wide contact for "
                "bugmail. You can, of course, set a distribution bug "
                "contact again whenever you want to.")

        self.request.response.redirect(canonical_url(distribution))<|MERGE_RESOLUTION|>--- conflicted
+++ resolved
@@ -9,11 +9,8 @@
     'DistributionView',
     'DistributionSetView',
     'DistributionSetAddView',
-<<<<<<< HEAD
     'DistributionMirrorAddView',
-=======
     'DistributionBugContactEditView'
->>>>>>> 0f0a77de
     ]
 
 from zope.component import getUtility
@@ -31,19 +28,13 @@
     NotFoundError)
 from canonical.launchpad.browser.bugtask import BugTargetTraversalMixin
 from canonical.launchpad.browser.build import BuildRecordsView
-<<<<<<< HEAD
 from canonical.launchpad.webapp.generalform import GeneralFormView
-from canonical.launchpad.webapp import (
-    StandardLaunchpadFacets, Link, ApplicationMenu, enabled_with_permission,
-    GetitemNavigation, stepthrough, stepto, canonical_url)
-from canonical.launchpad.validators import LaunchpadValidationError
-from canonical.launchpad import _
-=======
 from canonical.launchpad.browser.editview import SQLObjectEditView
 from canonical.launchpad.webapp import (
     StandardLaunchpadFacets, Link, ApplicationMenu, enabled_with_permission,
     GetitemNavigation, stepthrough, stepto, canonical_url, redirection)
->>>>>>> 0f0a77de
+from canonical.launchpad.validators import LaunchpadValidationError
+from canonical.launchpad import _
 
 
 class DistributionNavigation(GetitemNavigation, BugTargetTraversalMixin):
@@ -119,12 +110,8 @@
     usedfor = IDistribution
     facet = 'overview'
     links = ['search', 'allpkgs', 'milestone_add', 'members', 'edit',
-<<<<<<< HEAD
-             'reassign', 'addrelease', 'officialmirrors', 'allmirrors',
-             'newmirror']
-=======
-             'editbugcontact', 'reassign', 'addrelease']
->>>>>>> 0f0a77de
+             'editbugcontact', 'reassign', 'addrelease', 'officialmirrors',
+             'allmirrors', 'newmirror']
 
     def edit(self):
         text = 'Edit Details'
