--- conflicted
+++ resolved
@@ -295,15 +295,8 @@
 from lp.soyuz.model.distributionsourcepackagecache import (
     DistributionSourcePackageCache,
     )
-<<<<<<< HEAD
-from lp.soyuz.model.files import (
-    BinaryPackageFile,
-    SourcePackageReleaseFile,
-    )
+from lp.soyuz.model.files import BinaryPackageFile
 from lp.soyuz.model.livefsbuild import LiveFSFile
-=======
-from lp.soyuz.model.files import BinaryPackageFile
->>>>>>> 865e590d
 from lp.soyuz.model.packagediff import PackageDiff
 from lp.testing import (
     admin_logged_in,
