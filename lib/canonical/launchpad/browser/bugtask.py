# Copyright 2004-2005 Canonical Ltd.  All rights reserved.

"""IBugTask-related browser views."""

__metaclass__ = type

__all__ = [
    'get_comments_for_bugtask',
    'BugTargetTraversalMixin',
    'BugTaskNavigation',
    'BugTaskSetNavigation',
    'BugTaskContextMenu',
    'BugTaskEditView',
    'BugTaskPortletView',
    'BugTaskStatusView',
    'BugListingPortletView',
    'BugTaskSearchListingView',
    'BugTargetView',
    'BugTaskView',
    'BugTaskBackportView',
    'get_sortorder_from_request',
    'BugTargetTextView',
<<<<<<< HEAD
    'FileBugSearchView']
=======
    'upstream_status_vocabulary_factory']
>>>>>>> c86e82ff

import cgi
import urllib
from operator import attrgetter

from zope.app.form import CustomWidgetFactory
from zope.app.form.browser.itemswidgets import MultiCheckBoxWidget, RadioWidget
from zope.app.form.interfaces import IInputWidget, IDisplayWidget, WidgetsError
from zope.app.form.utility import (
    setUpWidget, setUpWidgets, setUpDisplayWidgets, getWidgetsData,
    applyWidgetsChanges)
from zope.component import getUtility, getView
from zope.event import notify
from zope.interface import providedBy
from zope.schema import Choice
from zope.schema.interfaces import IList
from zope.schema.vocabulary import (
    getVocabularyRegistry, SimpleVocabulary, SimpleTerm)
from zope.security.proxy import isinstance as zope_isinstance

from canonical.config import config
from canonical.lp import dbschema
from canonical.launchpad import _
from canonical.launchpad.webapp import (
    canonical_url, GetitemNavigation, Navigation, stepthrough,
    redirection, LaunchpadView)
from canonical.launchpad.interfaces import (
    BugDistroReleaseTargetDetails, BugTaskSearchParams, IBugAttachmentSet,
    IBugExternalRefSet, IBugSet, IBugTask, IBugTaskSet, IBugTaskSearch,
    IBugWatchSet, IDistribution, IDistributionSourcePackage,
    IDistroBugTask, IDistroRelease, IDistroReleaseBugTask,
    IDistroReleaseSet, ILaunchBag, INullBugTask, IPerson,
    IPersonBugTaskSearch, IProduct, IProject, ISourcePackage,
    ISourcePackageNameSet, IUpstreamBugTask, NotFoundError,
    RESOLVED_BUGTASK_STATUSES, UnexpectedFormData,
    UNRESOLVED_BUGTASK_STATUSES, valid_distrotask, valid_upstreamtask)
from canonical.launchpad.searchbuilder import any, NULL
from canonical.launchpad import helpers
from canonical.launchpad.event.sqlobjectevent import SQLObjectModifiedEvent
from canonical.launchpad.browser.bug import BugContextMenu
from canonical.launchpad.browser.bugcomment import build_comments_from_chunks
from canonical.launchpad.components.bugtask import NullBugTask

from canonical.launchpad.webapp.generalform import GeneralFormView
from canonical.launchpad.webapp.batching import TableBatchNavigator
from canonical.launchpad.webapp.snapshot import Snapshot

from canonical.lp.dbschema import BugTaskImportance, BugTaskStatus

from canonical.widgets.bug import BugTagsWidget
from canonical.widgets.bugtask import (
    AssigneeDisplayWidget, BugTaskBugWatchWidget, DBItemDisplayWidget,
    NewLineToSpacesWidget, LaunchpadRadioWidget)


def get_comments_for_bugtask(bugtask, truncate=False):
    """Return BugComments related to a bugtask.

    This code builds a sorted list of BugComments in one shot,
    requiring only two database queries.
    """
    chunks = bugtask.bug.getMessageChunks()
    comments = build_comments_from_chunks(chunks, bugtask, truncate=truncate)
    for attachment in bugtask.bug.attachments:
        message_id = attachment.message.id
        # All attachments are related to a message, so we can be
        # sure that the BugComment is already created.
        assert comments.has_key(message_id)
        comments[message_id].bugattachments.append(attachment)
    comments = sorted(comments.values(), key=attrgetter("index"))
    return comments


def get_sortorder_from_request(request):
    """Get the sortorder from the request.

    >>> from zope.publisher.browser import TestRequest
    >>> get_sortorder_from_request(TestRequest(form={}))
    ['-importance']
    >>> get_sortorder_from_request(TestRequest(form={'orderby': '-status'}))
    ['-status']
    >>> get_sortorder_from_request(
    ...     TestRequest(form={'orderby': 'status,-severity,importance'}))
    ['status', 'importance']
    >>> get_sortorder_from_request(
    ...     TestRequest(form={'orderby': 'priority,-severity'}))
    ['-importance']
    """
    order_by_string = request.get("orderby", '')
    if order_by_string:
        if not zope_isinstance(order_by_string, list):
            order_by = order_by_string.split(',')
        else:
            order_by = order_by_string
    else:
        order_by = []
    # Remove old order_by values that people might have in bookmarks.
    for old_order_by_column in ['priority', 'severity']:
        if old_order_by_column in order_by:
            order_by.remove(old_order_by_column)
        if '-' + old_order_by_column in order_by:
            order_by.remove('-' + old_order_by_column)
    if order_by:
        return order_by
    else:
        # No sort ordering specified, so use a reasonable default.
        return ["-importance"]


class BugTargetTraversalMixin:
    """Mix-in in class that provides .../+bug/NNN traversal."""

    redirection('+bug', '+bugs')

    @stepthrough('+bug')
    def traverse_bug(self, name):
        """Traverses +bug portions of URLs"""
        return self._get_task_for_context(name)

    def _get_task_for_context(self, name):
        """Return the IBugTask for this name in this context.

        If the bug has been reported, but not in this specific context, a
        NullBugTask will be returned.

        Raises NotFoundError if no bug with the given name is found.

        If the context type does provide IProduct, IDistribution,
        IDistroRelease, ISourcePackage or IDistributionSourcePackage
        a TypeError is raised.
        """
        context = self.context

        # Raises NotFoundError if no bug is found
        bug = getUtility(IBugSet).getByNameOrID(name)

        # Loop through this bug's tasks to try and find the appropriate task
        # for this context. We always want to return a task, whether or not
        # the user has the permission to see it so that, for example, an
        # anonymous user is presented with a login screen at the correct URL,
        # rather than making it look as though this task was "not found",
        # because it was filtered out by privacy-aware code.
        for bugtask in helpers.shortlist(bug.bugtasks):
            if bugtask.target == context:
                # Security proxy this object on the way out.
                return getUtility(IBugTaskSet).get(bugtask.id)

        # If we've come this far, it means that no actual task exists in this
        # context, so we'll return a null bug task. This makes it possible to,
        # for example, return a bug page for a context in which the bug hasn't
        # yet been reported.
        if IProduct.providedBy(context):
            null_bugtask = NullBugTask(bug=bug, product=context)
        elif IDistribution.providedBy(context):
            null_bugtask = NullBugTask(bug=bug, distribution=context)
        elif IDistributionSourcePackage.providedBy(context):
            null_bugtask = NullBugTask(
                bug=bug, distribution=context.distribution,
                sourcepackagename=context.sourcepackagename)
        elif IDistroRelease.providedBy(context):
            null_bugtask = NullBugTask(bug=bug, distrorelease=context)
        elif ISourcePackage.providedBy(context):
            null_bugtask = NullBugTask(
                bug=bug, distrorelease=context.distrorelease,
                sourcepackagename=context.sourcepackagename)
        else:
            raise TypeError(
                "Unknown context type for bug task: %s" % repr(context))

        return null_bugtask


class BugTaskNavigation(Navigation):

    usedfor = IBugTask

    def traverse(self, name):
        # Are we traversing to the view or edit status page of the
        # bugtask? If so, and the task actually exists, return the
        # appropriate page. If the task doesn't yet exist (i.e. it's a
        # NullBugTask), then return a 404. In other words, the URL:
        #
        #   /products/foo/+bug/1/+viewstatus
        #
        # will return the +viewstatus page if bug 1 has actually been
        # reported in "foo". If bug 1 has not yet been reported in "foo",
        # a 404 will be returned.
        if name in ("+viewstatus", "+editstatus"):
            if INullBugTask.providedBy(self.context):
                # The bug has not been reported in this context.
                return None
            else:
                # The bug has been reported in this context.
                return getView(self.context, name + "-page", self.request)

    @stepthrough('attachments')
    def traverse_attachments(self, name):
        if name.isdigit():
            return getUtility(IBugAttachmentSet)[name]

    @stepthrough('references')
    def traverse_references(self, name):
        if name.isdigit():
            return getUtility(IBugExternalRefSet)[name]

    @stepthrough('watches')
    def traverse_watches(self, name):
        if name.isdigit():
            return getUtility(IBugWatchSet)[name]

    @stepthrough('comments')
    def traverse_comments(self, name):
        if not name.isdigit():
            return None
        index = int(name)
        comments = get_comments_for_bugtask(self.context)
        # I couldn't find a way of using index to restrict the queries
        # in get_comments_for_bugtask in a way that wasn't horrible, and
        # it wouldn't really save us a lot in terms of database time, so
        # I have chosed to use this simple solution for now.
        #   -- kiko, 2006-07-11
        try:
            return comments[index]
        except IndexError:
            return None

    redirection('references', '..')


class BugTaskSetNavigation(GetitemNavigation):

    usedfor = IBugTaskSet


class BugTaskContextMenu(BugContextMenu):
    usedfor = IBugTask


class BugTaskView(LaunchpadView):
    """View class for presenting information about an IBugTask."""

    def __init__(self, context, request):
        LaunchpadView.__init__(self, context, request)

        # Make sure we always have the current bugtask.
        if not IBugTask.providedBy(context):
            self.context = getUtility(ILaunchBag).bugtask
        else:
            self.context = context

        self.notices = []

    def initialize(self):
        """Set up the needed widgets."""
        # See render() for how this flag is used.
        self._redirecting_to_bug_list = False

        if self.user is None:
            return

        # Set up widgets in order to handle subscription requests.
        if self.context.bug.isSubscribed(self.user):
            subscription_terms = [
                SimpleTerm(
                    self.user, self.user.name, 'Unsubscribe me from this bug')]
        else:
            subscription_terms = [
                SimpleTerm(
                    self.user, self.user.name, 'Subscribe me to this bug')]
        for team in self.user.teams_participated_in:
            if self.context.bug.isSubscribed(team):
                subscription_terms.append(
                    SimpleTerm(
                        team, team.name,
                        'Unsubscribe <a href="%s">%s</a> from this bug' % (
                            canonical_url(team), cgi.escape(team.displayname))))
        subscription_vocabulary = SimpleVocabulary(subscription_terms)
        person_field = Choice(
            __name__='subscription',
            vocabulary=subscription_vocabulary, required=True)
        self.subscription_widget = CustomWidgetFactory(RadioWidget)
        setUpWidget(
            self, 'subscription', person_field, IInputWidget, value=self.user)

        self.handleSubscriptionRequest()

    def userIsSubscribed(self):
        """Return whether the user is subscribed to the bug or not."""
        return self.context.bug.isSubscribed(self.user)

    def render(self):
        # Prevent normal rendering when redirecting to the bug list
        # after unsubscribing from a private bug, because rendering the
        # bug page would raise Unauthorized errors!
        if self._redirecting_to_bug_list:
            return u''
        else:
            return LaunchpadView.render(self)

    def handleSubscriptionRequest(self):
        """Subscribe or unsubscribe the user from the bug, if requested."""
        if not self._isSubscriptionRequest():
            return

        subscription_person = self.subscription_widget.getInputValue()

        # 'subscribe' appears in the request whether the request is to
        # subscribe or unsubscribe. Since "subscribe someone else" is
        # handled by a different view we can assume that 'subscribe' +
        # current user as a parameter means "subscribe the current
        # user", and any other kind of 'subscribe' request actually
        # means "unsubscribe". (Yes, this *is* very confusing!)
        if ('subscribe' in self.request.form and
            (subscription_person == self.user)):
            self._handleSubscribe()
        else:
            self._handleUnsubscribe(subscription_person)

    def _isSubscriptionRequest(self):
        # Figure out if this looks like a request to
        # subscribe/unsubscribe
        return (
            self.user and
            self.request.method == 'POST' and
            'cancel' not in self.request.form and
            self.subscription_widget.hasValidInput())

    def _handleSubscribe(self):
        # Handle a subscribe request.
        self.context.bug.subscribe(self.user)
        self.notices.append("You have been subscribed to this bug.")

    def _handleUnsubscribe(self, user):
        # Handle an unsubscribe request.
        if user == self.user:
            self._handleUnsubscribeCurrentUser()
        else:
            self._handleUnsubscribeOtherUser(user)

    def _handleUnsubscribeCurrentUser(self):
        # Handle unsubscribing the current user, which requires
        # special-casing when the bug is private.
        self.context.bug.unsubscribe(self.user)

        if helpers.check_permission("launchpad.View", self.context.bug):
            # The user still has permission to see this bug, so no
            # special-casing needed.
            self.notices.append("You have been unsubscribed from this bug.")
        else:
            # Add a notification message rather than appending to
            # .notices, because this message has to cross a redirect.
            self.request.response.addNotification((
                "You have been unsubscribed from bug %d. You no "
                "longer have access to this private bug.") %
                self.context.bug.id)

            # Redirect the user to the bug listing, because they can no
            # longer see a private bug from which they've unsubscribed.
            self.request.response.redirect(
                canonical_url(self.context.target) + "/+bugs")
            self._redirecting_to_bug_list = True

    def _handleUnsubscribeOtherUser(self, user):
        # Handle unsubscribing someone other than the current user.
        assert user != self.user, (
            "Expected a user other than the currently logged-in user.")

        self.context.bug.unsubscribe(user)
        self.notices.append(
            "%s has been unsubscribed from this bug." %
            cgi.escape(user.displayname))

    def reportBugInContext(self):
        form = self.request.form
        fake_task = self.context
        if form.get("reportbug"):
            if self.isReportedInContext():
                self.notices.append(
                    "The bug is already reported in this context.")
                return
            # The user has requested that the bug be reported in this
            # context.
            if IUpstreamBugTask.providedBy(fake_task):
                # Create a real upstream task in this context.
                real_task = getUtility(IBugTaskSet).createTask(
                    bug=fake_task.bug, owner=getUtility(ILaunchBag).user,
                    product=fake_task.product)
            elif IDistroBugTask.providedBy(fake_task):
                # Create a real distro bug task in this context.
                real_task = getUtility(IBugTaskSet).createTask(
                    bug=fake_task.bug, owner=getUtility(ILaunchBag).user,
                    distribution=fake_task.distribution,
                    sourcepackagename=fake_task.sourcepackagename)
            elif IDistroReleaseBugTask.providedBy(fake_task):
                # Create a real distro release bug task in this context.
                real_task = getUtility(IBugTaskSet).createTask(
                    bug=fake_task.bug, owner=getUtility(ILaunchBag).user,
                    distrorelease=fake_task.distrorelease,
                    sourcepackagename=fake_task.sourcepackagename)
            else:
                raise TypeError(
                    "Unknown bug task type: %s" % repr(fake_task))

            self.context = real_task

            # Add an appropriate feedback message
            self.notices.append("Thank you for your bug report.")

    def isReportedInContext(self):
        """Is the bug reported in this context? Returns True or False.

        This is particularly useful for views that may render a
        NullBugTask.
        """
        params = BugTaskSearchParams(user=self.user, bug=self.context.bug)
        matching_bugtasks = self.context.target.searchTasks(params)

        return matching_bugtasks.count() > 0

    def isReleaseTargetableContext(self):
        """Is the context something that supports release targeting?

        Returns True or False.
        """
        return (
            IDistroBugTask.providedBy(self.context) or
            IDistroReleaseBugTask.providedBy(self.context))

    def getBugComments(self):
        """Return all the bug comments together with their index."""
        comments = get_comments_for_bugtask(self.context, truncate=True)
        assert len(comments) > 0, "A bug should have at least one comment."
        # The first comment doesn't add any value if it's the same as the
        # description.
        initial_comment = comments[0]
        if initial_comment.text_contents == self.context.bug.description:
            return comments[1:]
        else:
            return comments


class BugTaskPortletView:
    def alsoReportedIn(self):
        """Return a list of IUpstreamBugTasks in which this bug is reported.

        If self.context is an IUpstreamBugTasks, it will be excluded
        from this list.
        """
        return [
            task for task in self.context.bug.bugtasks
            if task.id is not self.context.id]


class BugTaskBackportView:
    """View class for targeting bugs to IDistroReleases."""

    @property
    def release_target_details(self):
        """Return a list of BugDistroReleaseTargetDetails objects.

        Releases are filtered to only include distributions relevant
        to the context.distribution or .distrorelease (whichever is
        not None.)

        If the context does not provide IDistroBugTask or
        IDistroReleaseBugTask, a TypeError is raised.
        """
        # Ensure we have what we need.
        distribution = None
        context = self.context
        if IDistroBugTask.providedBy(context):
            distribution = context.distribution
        elif IDistroReleaseBugTask.providedBy(context):
            distribution = context.distrorelease.distribution
        else:
            raise TypeError(
                "retrieving related releases: need IDistroBugTask or "
                "IDistribution, found %s" % type(context))

        # First, let's gather the already-targeted
        # IDistroReleaseBugTasks relevant to this context.
        distro_release_tasks = {}
        for bugtask in context.bug.bugtasks:
            if not IDistroReleaseBugTask.providedBy(bugtask):
                continue

            release_targeted = bugtask.distrorelease
            if release_targeted.distribution == distribution:
                distro_release_tasks[release_targeted] = bugtask

        release_target_details = []
        sourcepackagename = bugtask.sourcepackagename
        for possible_target in distribution.releases:
            # Exclude the current release from this list, because it doesn't
            # make sense to "backport a fix" to the current release.
            if possible_target == distribution.currentrelease:
                continue

            if sourcepackagename is not None:
                sourcepackage = possible_target.getSourcePackage(
                    sourcepackagename)
            else:
                sourcepackage = None
            bug_distrorelease_target_details = BugDistroReleaseTargetDetails(
                release=possible_target, sourcepackage=sourcepackage)

            if possible_target in distro_release_tasks:
                # This release is already a target for this bugfix, so
                # let's grab some more data about this task.
                task = distro_release_tasks[possible_target]

                bug_distrorelease_target_details.istargeted = True
                bug_distrorelease_target_details.assignee = task.assignee
                bug_distrorelease_target_details.status = task.status

            release_target_details.append(bug_distrorelease_target_details)

        return release_target_details

    def createBackportTasks(self):
        """Create distrorelease-targeted tasks for this bug."""
        form = self.request.form

        if not form.get("savetargets"):
            # The form doesn't look like it was submitted; nothing to
            # do here.
            return

        targets = form.get("target")
        if not isinstance(targets, (list, tuple)):
            targets = [targets]

        bugtask = self.context
        bug = bugtask.bug

        # Grab the distribution, for use in looking up distro releases
        # by name later on.
        if IDistroBugTask.providedBy(bugtask):
            distribution = bugtask.distribution
        else:
            distribution = bugtask.distrorelease.distribution

        for target in targets:
            if target is None:
                # If the user didn't change anything a single target
                # with the value of None is submitted, so just skip.
                continue
            # A target value looks like 'warty.mozilla-firefox'. If
            # there was no specific sourcepackage targeted, it would
            # look like 'warty.'.
            if "." in target:
                # We need to ensure we split into two parts, because
                # some packages names contains dots.
                releasename, spname = target.split(".", 1)
                spname = getUtility(ISourcePackageNameSet).queryByName(spname)
            else:
                releasename = target
                spname = None
            release = getUtility(IDistroReleaseSet).queryByName(
                distribution, releasename)

            if not release:
                raise ValueError(
                    "Failed to locate matching IDistroRelease: %s" %
                    releasename)

            user = getUtility(ILaunchBag).user
            assert user is not None, 'Not logged in'
            getUtility(IBugTaskSet).createTask(
                    bug=bug, owner=user, distrorelease=release,
                    sourcepackagename=spname)

        # Redirect the user back to the task form.
        self.request.response.redirect(canonical_url(bugtask))


class BugTaskEditView(GeneralFormView):
    """The view class used for the task +editstatus page."""

    _missing_value = object()

    def __init__(self, context, request):
        GeneralFormView.__init__(self, context, request)

    def _setUpWidgets(self):
        """Set up a combination of display and edit widgets.

        Set up the widgets depending on if it's a remote bug task, where
        only the bug watch should be editable, or if it's a normal
        bug task, where everything should be editable except for the bug
        watch.
        """
        editable_field_names = self._getEditableFieldNames()
        read_only_field_names = self._getReadOnlyFieldNames()

        if self.context.target_uses_malone:
            self.bugwatch_widget = None
        else:
            self.bugwatch_widget = CustomWidgetFactory(BugTaskBugWatchWidget)
            if self.context.bugwatch is not None:
                self.assignee_widget = CustomWidgetFactory(
                    AssigneeDisplayWidget)
                self.status_widget = CustomWidgetFactory(DBItemDisplayWidget)
                self.importance_widget = CustomWidgetFactory(
                    DBItemDisplayWidget)

        setUpWidgets(
            self, self.schema, IInputWidget, names=editable_field_names,
            initial=self.initial_values)
        setUpDisplayWidgets(
            self, self.schema, names=read_only_field_names)

        self.fieldNames = editable_field_names

    def _getEditableFieldNames(self):
        """Return the names of fields the user has perms to edit."""
        if self.context.target_uses_malone:
            # Don't edit self.fieldNames directly, because it's shared by all
            # BugTaskEditView instances.
            editable_field_names = list(self.fieldNames)
            editable_field_names.remove('bugwatch')

            if not self._userCanEditMilestone():
                editable_field_names.remove("milestone")

            if not self._userCanEditImportance():
                editable_field_names.remove("importance")
        else:
            editable_field_names = ['bugwatch']
            if not IUpstreamBugTask.providedBy(self.context):
                #XXX: Should be possible to edit the product as well,
                #     but that's harder due to complications with bug
                #     watches. The new product might use Malone
                #     officially, thus we need to handle that case.
                #     Let's deal with that later.
                #     -- Bjorn Tillenius, 2006-03-01
                editable_field_names += ['sourcepackagename']
            if self.context.bugwatch is None:
                editable_field_names += ['status', 'assignee']
                if self._userCanEditImportance():
                    editable_field_names += ["importance"]

        return editable_field_names

    def _getReadOnlyFieldNames(self):
        """Return the names of fields that will be rendered read only."""
        if self.context.target_uses_malone:
            read_only_field_names = []

            if not self._userCanEditMilestone():
                read_only_field_names.append("milestone")

            if not self._userCanEditImportance():
                read_only_field_names.append("importance")
        else:
            editable_field_names = self._getEditableFieldNames()
            read_only_field_names = [
                field_name for field_name in self.fieldNames
                if field_name not in editable_field_names]

        return read_only_field_names

    def _userCanEditMilestone(self):
        """Can the user edit the Milestone field?

        If yes, return True, otherwise return False.
        """
        product_or_distro = self._getProductOrDistro()

        return (
            "milestone" in self.fieldNames and
            helpers.check_permission("launchpad.Edit", product_or_distro))

    def _userCanEditImportance(self):
        """Can the user edit the Importance field?

        If yes, return True, otherwise return False.
        """
        product_or_distro = self._getProductOrDistro()

        return (
            ("importance" in self.fieldNames) and (
                (product_or_distro.bugcontact and
                 self.user and
                 self.user.inTeam(product_or_distro.bugcontact)) or
                helpers.check_permission("launchpad.Edit", product_or_distro)))

    def _getProductOrDistro(self):
        """Return the product or distribution relevant to the context."""
        return (
            self.context.product or
            self.context.distribution or
            self.context.distrorelease.distribution)

    @property
    def initial_values(self):
        """See canonical.launchpad.webapp.generalform.GeneralFormView."""
        field_values = {}
        for name in self.fieldNames:
            field_values[name] = getattr(self.context, name)

        return field_values

    def validate(self, data):
        """See canonical.launchpad.webapp.generalform.GeneralFormView."""
        bugtask = self.context
        comment_on_change = self.request.form.get("comment_on_change")
        if comment_on_change:
            # There was a comment on this change, so make sure that a
            # change was actually made.
            changed = False
            for field_name in data:
                current_value = getattr(bugtask, field_name)
                if current_value != data[field_name]:
                    changed = True
                    break

            if not changed:
                # Pass the change comment error message as a list because
                # WidgetsError expects a list.
                raise WidgetsError([
                    "You provided a change comment without changing anything."])
        distro = bugtask.distribution
        sourcename = bugtask.sourcepackagename
        product = bugtask.product
        if distro is not None and sourcename != data['sourcepackagename']:
            valid_distrotask(bugtask.bug, distro, data['sourcepackagename'])
        if (product is not None and
            'product' in data and product != data['product']):
            valid_upstreamtask(bugtask.bug, data['product'])

        return data

    def process(self):
        """See canonical.launchpad.webapp.generalform.GeneralFormView."""
        bugtask = self.context

        if self.request.form.get('subscribe', False):
            bugtask.bug.subscribe(self.user)
            self.request.response.addNotification(
                "You have been subscribed to this bug.")

        # Save the field names we extract from the form in a separate
        # list, because we modify this list of names later if the
        # bugtask is reassigned to a different product.
        field_names = list(self.fieldNames)
        new_values = getWidgetsData(self, self.schema, field_names)

        bugtask_before_modification = Snapshot(
            bugtask, providing=providedBy(bugtask))

        # If the user is reassigning an upstream task to a different
        # product, we'll clear out the milestone value, to avoid
        # violating DB constraints that ensure an upstream task can't
        # be assigned to a milestone on a different product.
        milestone_cleared = None
        milestone_ignored = False
        if (IUpstreamBugTask.providedBy(bugtask) and
            (bugtask.product != new_values.get("product")) and
            'milestone' in field_names):
            # We *clear* the milestone value if one was already set. We *ignore*
            # the milestone value if it was currently None, and the user tried
            # to set a milestone value while also changing the product. This
            # allows us to provide slightly clearer feedback messages.
            if bugtask.milestone:
                milestone_cleared = bugtask.milestone
            else:
                if self.milestone_widget.getInputValue() is not None:
                    milestone_ignored = True

            bugtask.milestone = None
            # Remove the "milestone" field from the list of fields
            # whose changes we want to apply, because we don't want
            # the form machinery to try and set this value back to
            # what it was!
            field_names.remove("milestone")

        # We special case setting assignee and status, because there's
        # a workflow associated with changes to these fields.
        field_names_to_apply = list(field_names)
        if "assignee" in field_names_to_apply:
            field_names_to_apply.remove("assignee")
        if "status" in field_names_to_apply:
            field_names_to_apply.remove("status")

        changed = applyWidgetsChanges(
            self, self.schema, target=bugtask,
            names=field_names_to_apply)

        new_status = new_values.pop("status", self._missing_value)
        new_assignee = new_values.pop("assignee", self._missing_value)
        # Set the "changed" flag properly, just in case status and/or assignee
        # happen to be the only values that changed. We explicitly verify that
        # we got a new status and/or assignee, because our test suite doesn't
        # always pass all form values.
        if ((new_status is not self._missing_value) and
            (bugtask.status != new_status)):
            changed = True
            bugtask.transitionToStatus(new_status)

        if ((new_assignee is not self._missing_value) and
            (bugtask.assignee != new_assignee)):
            changed = True
            bugtask.transitionToAssignee(new_assignee)

        if bugtask_before_modification.bugwatch != bugtask.bugwatch:
            if bugtask.bugwatch is None:
                # Reset the status and importance to the default values,
                # since Unknown isn't selectable in the UI.
                bugtask.transitionToStatus(IBugTask['status'].default)
                bugtask.importance = IBugTask['importance'].default
            else:
                #XXX: Reset the bug task's status information. The right
                #     thing would be to convert the bug watch's status to a
                #     Malone status, but it's not trivial to do at the
                #     moment. I will fix this later.
                #     -- Bjorn Tillenius, 2006-03-01
                bugtask.transitionToStatus(BugTaskStatus.UNKNOWN)
                bugtask.importance = BugTaskImportance.UNKNOWN
                bugtask.transitionToAssignee(None)

        if milestone_cleared:
            self.request.response.addWarningNotification(
                "The bug report for %s was removed from the %s milestone "
                "because it was reassigned to a new product" % (
                    bugtask.targetname, milestone_cleared.displayname))
        elif milestone_ignored:
            self.request.response.addWarningNotification(
                "The milestone setting was ignored because you reassigned the "
                "bug to a new product")

        comment_on_change = self.request.form.get("comment_on_change")

        # The statusexplanation field is being display as a "Comment on most
        # recent change" field now, so set it to the current change comment if
        # there is one, otherwise clear it out.
        if comment_on_change:
            # Add the change comment as a comment on the bug.
            bugtask.bug.newMessage(
                owner=getUtility(ILaunchBag).user,
                subject=bugtask.bug.followup_subject(),
                content=comment_on_change)

            bugtask.statusexplanation = comment_on_change
        else:
            bugtask.statusexplanation = ""

        if changed:
            notify(
                SQLObjectModifiedEvent(
                    object=bugtask,
                    object_before_modification=bugtask_before_modification,
                    edited_fields=field_names))

        if (bugtask_before_modification.sourcepackagename !=
            bugtask.sourcepackagename):
            # The source package was changed, so tell the user that we've
            # subscribed the new bug contacts.
            self.request.response.addNotification(
                "The bug contacts for %s have been subscribed to this bug." % (
                    bugtask.targetname))

    def nextURL(self):
        """See canonical.launchpad.webapp.generalform.GeneralFormView."""
        return canonical_url(self.context)


class BugTaskStatusView(LaunchpadView):
    """Viewing the status of a bug task."""

    def initialize(self):
        """Set up the appropriate widgets.

        Different widgets are shown depending on if it's a remote bug
        task or not.
        """
        field_names = [
            'status', 'importance', 'assignee', 'statusexplanation']
        if not self.context.target_uses_malone:
            field_names += ['bugwatch']
            self.milestone_widget = None
        else:
            field_names += ['milestone']
            self.bugwatch_widget = None

        if IUpstreamBugTask.providedBy(self.context):
            self.label = 'Product fix request'
        else:
            field_names += ['sourcepackagename']
            self.label = 'Source package fix request'

        self.assignee_widget = CustomWidgetFactory(AssigneeDisplayWidget)
        self.status_widget = CustomWidgetFactory(DBItemDisplayWidget)
        self.importance_widget = CustomWidgetFactory(DBItemDisplayWidget)

        setUpWidgets(self, IBugTask, IDisplayWidget, names=field_names)


class BugListingPortletView(LaunchpadView):
    """Portlet containing all available bug listings."""
    def getOpenBugsURL(self):
        """Return the URL for open bugs on this bug target."""
        return self.getSearchFilterURL(
            status=[status.title for status in UNRESOLVED_BUGTASK_STATUSES])

    def getBugsAssignedToMeURL(self):
        """Return the URL for bugs assigned to the current user on target."""
        if self.user:
            return self.getSearchFilterURL(assignee=self.user.name)
        else:
            return str(self.request.URL) + "/+login"

    def getBugsAssignedToMeCount(self):
        assert self.user, (
            "Counting 'bugs assigned to me' requires a logged-in user")

        search_params = BugTaskSearchParams(
            user=self.user, assignee=self.user,
            status=any(*UNRESOLVED_BUGTASK_STATUSES),
            omit_dupes=True)

        return self.context.searchTasks(search_params).count()

    def getCriticalBugsURL(self):
        """Return the URL for critical bugs on this bug target."""
        return self.getSearchFilterURL(
            status=[status.title for status in UNRESOLVED_BUGTASK_STATUSES],
            importance=dbschema.BugTaskImportance.CRITICAL.title)

    def getUnassignedBugsURL(self):
        """Return the URL for critical bugs on this bug target."""
        unresolved_tasks_query_string = self.getSearchFilterURL(
            status=[status.title for status in UNRESOLVED_BUGTASK_STATUSES])

        return unresolved_tasks_query_string + "&assignee_option=none"

    def getUnconfirmedBugsURL(self):
        """Return the URL for unconfirmed bugs on this bug target."""
        return self.getSearchFilterURL(
            status=dbschema.BugTaskStatus.UNCONFIRMED.title)

    def getAllBugsEverReportedURL(self):
        all_statuses = UNRESOLVED_BUGTASK_STATUSES + RESOLVED_BUGTASK_STATUSES
        all_status_query_string = self.getSearchFilterURL(
            status=[status.title for status in all_statuses])

        # Add the bit that simulates the "omit dupes" checkbox being unchecked.
        return all_status_query_string + "&field.omit_dupes.used="

    def getSearchFilterURL(self, assignee=None, importance=None, status=None):
        """Return a URL with search parameters."""
        search_params = []

        if assignee:
            search_params.append(('field.assignee', assignee))
        if importance:
            search_params.append(('field.importance', importance))
        if status:
            search_params.append(('field.status', status))

        query_string = urllib.urlencode(search_params, doseq=True)

        search_filter_url = str(self.request.URL) + "?search=Search"
        if query_string:
            search_filter_url += "&" + query_string

        return search_filter_url


def getInitialValuesFromSearchParams(search_params, form_schema):
    """Build a dictionary that can be given as initial values to
    setUpWidgets, based on the given search params.

    >>> initial = getInitialValuesFromSearchParams(
    ...     {'status': any(*UNRESOLVED_BUGTASK_STATUSES)}, IBugTaskSearch)
    >>> [status.name for status in initial['status']]
    ['UNCONFIRMED', 'CONFIRMED', 'INPROGRESS', 'NEEDSINFO', 'FIXCOMMITTED']

    >>> initial = getInitialValuesFromSearchParams(
    ...     {'status': dbschema.BugTaskStatus.REJECTED}, IBugTaskSearch)
    >>> [status.name for status in initial['status']]
    ['REJECTED']

    >>> initial = getInitialValuesFromSearchParams(
    ...     {'importance': [dbschema.BugTaskImportance.CRITICAL,
    ...                   dbschema.BugTaskImportance.HIGH]}, IBugTaskSearch)
    >>> [importance.name for importance in initial['importance']]
    ['CRITICAL', 'HIGH']

    >>> getInitialValuesFromSearchParams(
    ...     {'assignee': NULL}, IBugTaskSearch)
    {'assignee': None}
    """
    initial = {}
    for key, value in search_params.items():
        if IList.providedBy(form_schema[key]):
            if isinstance(value, any):
                value = value.query_values
            elif isinstance(value, (list, tuple)):
                value = value
            else:
                value = [value]
        elif value == NULL:
            value = None
        else:
            # Should be safe to pass value as it is to setUpWidgets, no need
            # to worry
            pass

        initial[key] = value

    return initial


def upstream_status_vocabulary_factory(context):
    """Create a vocabulary for filtering on upstream status.

    This is used to show a radio widget on the advanced search form.
    """
    terms = [
        SimpleTerm(
            "pending_bugwatch",
            title="Show only bugs that need to be forwarded to an upstream bug"
                  "tracker"),
        SimpleTerm(
            "hide_upstream",
            title="Show only bugs that are not known to affect upstream"),
        SimpleTerm(
            "only_resolved_upstream",
            title="Show only bugs that are resolved upstream"),
            ]
    return SimpleVocabulary(terms)


class BugTaskSearchListingView(LaunchpadView):
    """Base class for bug listings.

    Subclasses should define getExtraSearchParams() to filter the
    search.
    """

    form_has_errors = False
    owner_error = ""
    assignee_error = ""

    def __init__(self, context, request):
        LaunchpadView.__init__(self, context, request)

        if self._personContext():
            self.schema = IPersonBugTaskSearch
        else:
            self.schema = IBugTaskSearch

        if self.shouldShowComponentWidget():
            # CustomWidgetFactory doesn't work with
            # MultiCheckBoxWidget, so we work around this by manually
            # instantiating the widget.
            #
            # XXX, Brad Bollenbach, 2006-03-22: Integrate BjornT's
            # MultiCheckBoxWidget workaround once that lands, which
            # will also fix the widget to use <label>'s.
            self.component_widget = MultiCheckBoxWidget(
                self.schema['component'].bind(self.context),
                getVocabularyRegistry().get(None, "Component"),
                self.request)

        self.searchtext_widget = CustomWidgetFactory(NewLineToSpacesWidget)
        self.status_upstream_widget = CustomWidgetFactory(
            LaunchpadRadioWidget, _messageNoValue="Doesn't matter")
        self.tag_widget = CustomWidgetFactory(BugTagsWidget)
        setUpWidgets(self, self.schema, IInputWidget)
        self.validateVocabulariesAdvancedForm()

    @property
    def columns_to_show(self):
        """Returns a sequence of column names to be shown in the listing."""
        upstream_context = self._upstreamContext()
        project_context = self._projectContext()
        distribution_context = self._distributionContext()
        distrorelease_context = self._distroReleaseContext()
        distrosourcepackage_context = self._distroSourcePackageContext()
        sourcepackage_context = self._sourcePackageContext()

        assert (
            upstream_context or project_context or distribution_context or
            distrorelease_context or distrosourcepackage_context or
            sourcepackage_context), (
            "Unrecognized context; don't know which report "
            "columns to show.")

        if (upstream_context or distrosourcepackage_context or
            sourcepackage_context):
            return ["id", "summary", "importance", "status"]
        elif distribution_context or distrorelease_context:
            return ["id", "summary", "packagename", "importance", "status"]
        elif project_context:
            return ["id", "summary", "productname", "importance", "status"]

    def validate_search_params(self):
        """Validate the params passed for the search.

        An UnexpectedFormData exception is raised if the user submitted a URL
        that could not have been created from the UI itself.
        """
        # The only way the user should get these field values incorrect is
        # through a stale bookmark or a hand-hacked URL.
        for field_name in ("status", "importance", "milestone", "component",
                           "status_upstream"):
            try:
                getWidgetsData(self, schema=self.schema, names=[field_name])
            except WidgetsError:
                raise UnexpectedFormData(
                    "Unexpected value for field '%s'. Perhaps your bookmarks "
                    "are out of date or you changed the URL by hand?" % field_name)

        orderby = get_sortorder_from_request(self.request)
        bugset = getUtility(IBugTaskSet)
        for orderby_col in orderby:
            if orderby_col.startswith("-"):
                orderby_col = orderby_col[1:]

            try:
                bugset.getOrderByColumnDBName(orderby_col)
            except KeyError:
                raise UnexpectedFormData(
                    "Unknown sort column '%s'" % orderby_col)

    def search(self, searchtext=None, context=None, extra_params=None):
        """Return an ITableBatchNavigator for the GET search criteria.

        If :searchtext: is None, the searchtext will be gotten from the
        request.

        :extra_params: is a dict that provides search params added to the
        search criteria taken from the request. Params in :extra_params: take
        precedence over request params.
        """
        self.validate_search_params()

        widget_names = [
                "searchtext", "status", "assignee", "importance",
                "owner", "omit_dupes", "has_patch",
                "milestone", "component", "has_no_package",
                "status_upstream", "tag",
                ]
        # widget_names are the possible widget names, only include the
        # ones that are actually in the schema.
        widget_names = [name for name in widget_names if name in self.schema]
        data = getWidgetsData(self, self.schema, names=widget_names)

        if extra_params:
            data.update(extra_params)

        if data:
            searchtext = data.get("searchtext")
            if searchtext and searchtext.isdigit():
                try:
                    bug = getUtility(IBugSet).get(searchtext)
                except NotFoundError:
                    pass
                else:
                    self.request.response.redirect(canonical_url(bug))

            assignee_option = self.request.form.get("assignee_option")
            if assignee_option == "none":
                data['assignee'] = NULL

            has_patch = data.pop("has_patch", False)
            if has_patch:
                data["attachmenttype"] = dbschema.BugAttachmentType.PATCH

            # Filter appropriately if the user wants to restrict the
            # search to only bugs with no package information.
            has_no_package = data.pop("has_no_package", False)
            if has_no_package:
                data["sourcepackagename"] = NULL

        if data.get("omit_dupes") is None:
            # The "omit dupes" parameter wasn't provided, so default to omitting
            # dupes from reports, of course.
            data["omit_dupes"] = True

        if data.get("status") is None:
            # Show only open bugtasks as default
            data['status'] = UNRESOLVED_BUGTASK_STATUSES

        if 'status_upstream' in data:
            # Convert the status_upstream value to parameters we can
            # send to BugTaskSet.search().
            status_upstream = data['status_upstream']
            if status_upstream == 'pending_bugwatch':
                data['pending_bugwatch_elsewhere'] = True
            elif status_upstream == 'only_resolved_upstream':
                data['only_resolved_upstream'] = True
            elif status_upstream == 'hide_upstream':
                data['has_no_upstream_bugtask'] = True
            del data['status_upstream']

        # "Normalize" the form data into search arguments.
        form_values = {}
        for key, value in data.items():
            if value:
                if zope_isinstance(value, (list, tuple)):
                    form_values[key] = any(*value)
                else:
                    form_values[key] = value

        # Base classes can provide an explicit search context.
        if not context:
            context = self.context

        search_params = BugTaskSearchParams(user=self.user, **form_values)
        search_params.orderby = get_sortorder_from_request(self.request)
        tasks = context.searchTasks(search_params)

        return TableBatchNavigator(
            tasks, self.request, columns_to_show=self.columns_to_show,
            size=config.malone.buglist_batch_size)

    def getWidgetValues(self, vocabulary_name, default_values=()):
        """Return data used to render a field's widget."""
        widget_values = []

        vocabulary_registry = getVocabularyRegistry()
        for term in vocabulary_registry.get(None, vocabulary_name):
            widget_values.append(
                dict(
                    value=term.token, title=term.title or term.token,
                    checked=term.value in default_values))

        return helpers.shortlist(widget_values, longest_expected=10)

    def getStatusWidgetValues(self):
        """Return data used to render the status checkboxes."""
        return self.getWidgetValues(
            vocabulary_name="BugTaskStatus",
            default_values=UNRESOLVED_BUGTASK_STATUSES)

    def getImportanceWidgetValues(self):
        """Return data used to render the Importance checkboxes."""
        return self.getWidgetValues("BugTaskImportance")

    def getMilestoneWidgetValues(self):
        """Return data used to render the milestone checkboxes."""
        return self.getWidgetValues("Milestone")

    def getAdvancedSearchPageHeading(self):
        """The header for the advanced search page."""
        return "Bugs in %s: Advanced search" % self.context.displayname

    def getSimpleSearchURL(self):
        """Return a URL that can be used as an href to the simple search."""
        return canonical_url(self.context) + "/+bugs"

    def shouldShowAssigneeWidget(self):
        """Should the assignee widget be shown on the advanced search page?"""
        return True

    def shouldShowComponentWidget(self):
        """Should the component widget be shown on the advanced search page?"""
        context = self.context
        return (
            (IDistribution.providedBy(context) and
             context.currentrelease is not None) or
            IDistroRelease.providedBy(context) or
            ISourcePackage.providedBy(context))

    def shouldShowNoPackageWidget(self):
        """Should the widget to filter on bugs with no package be shown?

        The widget will be shown only on a distribution or
        distrorelease's advanced search page.
        """
        return (IDistribution.providedBy(self.context) or
                IDistroRelease.providedBy(self.context))

    def shouldShowReporterWidget(self):
        """Should the reporter widget be shown on the advanced search page?"""
        return True

    def shouldShowUpstreamStatusBox(self):
        """Should the upstream status filtering widgets be shown?"""
        return not (
            IProduct.providedBy(self.context) or
            IProject.providedBy(self.context))

    def getSortLink(self, colname):
        """Return a link that can be used to sort results by colname."""
        form = self.request.form
        sortlink = ""
        if form.get("search") is None:
            # There is no search criteria to preserve.
            sortlink = "%s?search=Search&orderby=%s" % (
                str(self.request.URL), colname)
            return sortlink

        # XXX: is it not possible to get the exact request supplied and
        # just sneak a "-" in front of the orderby argument, if it
        # exists? If so, the code below could be a lot simpler.
        #       -- kiko, 2005-08-23

        # There is search criteria to preserve.
        sortlink = str(self.request.URL) + "?"
        for fieldname in form:
            fieldvalue = form.get(fieldname)
            if isinstance(fieldvalue, (list, tuple)):
                fieldvalue = [value.encode("utf-8") for value in fieldvalue]
            else:
                fieldvalue = fieldvalue.encode("utf-8")

            if fieldname != "orderby":
                sortlink += "%s&" % urllib.urlencode(
                    {fieldname : fieldvalue}, doseq=True)

        sorted, ascending = self._getSortStatus(colname)
        if sorted and ascending:
            # If we are currently ascending, revert the direction
            colname = "-" + colname

        sortlink += "orderby=%s" % colname

        return sortlink

    def getSortedColumnCSSClass(self, colname):
        """Return a class appropriate for sorted columns"""
        sorted, ascending = self._getSortStatus(colname)
        if not sorted:
            return ""
        if ascending:
            return "sorted ascending"
        return "sorted descending"

    def _getSortStatus(self, colname):
        """Finds out if the list is sorted by the column specified.

        Returns a tuple (sorted, ascending), where sorted is true if the
        list is currently sorted by the column specified, and ascending
        is true if sorted in ascending order.
        """
        current_sort_column = self.request.form.get("orderby")
        if current_sort_column is None:
            return (False, False)

        ascending = True
        sorted = True
        if current_sort_column.startswith("-"):
            ascending = False
            current_sort_column = current_sort_column[1:]

        if current_sort_column != colname:
            sorted = False

        return (sorted, ascending)

    def shouldShowTargetName(self):
        """Should the bug target name be displayed in the list of results?

        This is mainly useful for the listview.
        """
        # It doesn't make sense to show the target name when viewing product
        # bugs.
        if IProduct.providedBy(self.context):
            return False
        else:
            return True

    def shouldShowAdvancedForm(self):
        if (self.request.form.get('advanced')
            or self.form_has_errors):
            return True
        else:
            return False

    def validateVocabulariesAdvancedForm(self):
        """Validate person vocabularies in advanced form.

        If a vocabulary lookup fail set a custom error message and set
        self.form_has_errors to True.
        """
        error_message = _(
            "There's no person with the name or email address '%s'")
        try:
            getWidgetsData(self, self.schema, names=["assignee"])
        except WidgetsError:
            self.assignee_error = error_message % (
                cgi.escape(self.request.get('field.assignee')))
        try:
            getWidgetsData(self, self.schema, names=["owner"])
        except WidgetsError:
            self.owner_error = error_message % (
                cgi.escape(self.request.get('field.owner')))

        if self.assignee_error or self.owner_error:
            self.form_has_errors = True

    def _upstreamContext(self):
        """Is this page being viewed in an upstream context?

        Return the IProduct if yes, otherwise return None.
        """
        return IProduct(self.context, None)

    def _projectContext(self):
        """Is this page being viewed in a project context?

        Return the IProject if yes, otherwise return None.
        """
        return IProject(self.context, None)

    def _personContext(self):
        """Is this page being viewed in a person context?

        Return the IPerson if yes, otherwise return None.
        """
        return IPerson(self.context, None)

    def _distributionContext(self):
        """Is this page being viewed in a distribution context?

        Return the IDistribution if yes, otherwise return None.
        """
        return IDistribution(self.context, None)

    def _distroReleaseContext(self):
        """Is this page being viewed in a distrorelease context?

        Return the IDistroRelease if yes, otherwise return None.
        """
        return IDistroRelease(self.context, None)

    def _sourcePackageContext(self):
        """Is this page being viewed in a [distrorelease] sourcepackage context?

        Return the ISourcePackage if yes, otherwise return None.
        """
        return ISourcePackage(self.context, None)

    def _distroSourcePackageContext(self):
        """Is this page being viewed in a distribution sourcepackage context?

        Return the IDistributionSourcePackage if yes, otherwise return None.
        """
        return IDistributionSourcePackage(self.context, None)


class FileBugSearchView(BugTaskSearchListingView):
    """Browser view for the guided filebug form search."""

    def search(self):
        batch_navigator = BugTaskSearchListingView.search(self)
        return batch_navigator.batch


class BugTargetView:
    """Used to grab bugs for a bug target; used by the latest bugs portlet"""
    def latestBugTasks(self, quantity=5):
        """Return <quantity> latest bugs reported against this target."""
        params = BugTaskSearchParams(orderby="-datecreated",
                                     omit_dupes=True,
                                     user=getUtility(ILaunchBag).user)

        tasklist = self.context.searchTasks(params)
        return tasklist[:quantity]


class BugTargetTextView(LaunchpadView):
    """View for simple text page showing bugs filed against a bug target."""

    def render(self):
        self.request.response.setHeader('Content-type', 'text/plain')
        tasks = self.context.searchTasks(BugTaskSearchParams(self.user))

        # We use task.bugID rather than task.bug.id here as the latter
        # would require an extra query per task.
        return u''.join('%d\n' % task.bugID for task in tasks)
<|MERGE_RESOLUTION|>--- conflicted
+++ resolved
@@ -20,11 +20,8 @@
     'BugTaskBackportView',
     'get_sortorder_from_request',
     'BugTargetTextView',
-<<<<<<< HEAD
-    'FileBugSearchView']
-=======
+    'FileBugSearchView',
     'upstream_status_vocabulary_factory']
->>>>>>> c86e82ff
 
 import cgi
 import urllib
