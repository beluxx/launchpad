--- conflicted
+++ resolved
@@ -8,34 +8,21 @@
 
 __metaclass__ = type
 
-<<<<<<< HEAD
-import re
-
-=======
-import datetime
->>>>>>> 090dd41a
 from difflib import unified_diff
 from email.Header import Header
 from email.MIMEMessage import MIMEMessage
-<<<<<<< HEAD
-from email.Utils import formataddr, make_msgid
-
-from zope.component import getAdapter, getUtility
-=======
 from email.MIMEMultipart import MIMEMultipart
 from email.MIMEText import MIMEText
 from email.Utils import (
     formataddr,
     make_msgid,
     )
-import operator
 import re
 
 from zope.component import (
     getAdapter,
     getUtility,
     )
->>>>>>> 090dd41a
 
 from canonical.config import config
 from canonical.database.sqlbase import block_implicit_flushes
@@ -44,33 +31,19 @@
     get_email_template,
     )
 from canonical.launchpad.interfaces import (
-<<<<<<< HEAD
-    IHeldMessageDetails, IPerson, IPersonSet, ISpecification,
-    ITeamMembershipSet, TeamMembershipStatus)
-=======
     IHeldMessageDetails,
     IPerson,
     IPersonSet,
     ISpecification,
-    IStructuralSubscriptionTarget,
     ITeamMembershipSet,
-    IUpstreamBugTask,
     TeamMembershipStatus,
     )
->>>>>>> 090dd41a
 from canonical.launchpad.interfaces.launchpad import ILaunchpadRoot
 from canonical.launchpad.interfaces.message import (
     IDirectEmailAuthorization,
     QuotaReachedError,
     )
 from canonical.launchpad.mail import (
-<<<<<<< HEAD
-    format_address, sendmail, simple_sendmail, simple_sendmail_from_person)
-from canonical.launchpad.webapp.publisher import canonical_url
-from canonical.launchpad.webapp.url import urlappend
-
-from lp.bugs.mail.bugnotificationbuilder import get_bugmail_error_address
-=======
     format_address,
     sendmail,
     simple_sendmail,
@@ -78,49 +51,12 @@
     )
 from canonical.launchpad.webapp.publisher import canonical_url
 from canonical.launchpad.webapp.url import urlappend
-from lp.bugs.adapters.bugchange import (
-    BugDuplicateChange,
-    BugTaskAssigneeChange,
-    get_bug_changes,
-    )
-from lp.bugs.adapters.bugdelta import BugDelta
-from lp.bugs.interfaces.bugchange import IBugChange
-from lp.bugs.mail.bugnotificationbuilder import (
-    BugNotificationBuilder,
-    get_bugmail_error_address,
-    )
-from lp.bugs.mail.bugnotificationrecipients import BugNotificationRecipients
-from lp.registry.enum import BugNotificationLevel
->>>>>>> 090dd41a
+from lp.bugs.mail.bugnotificationbuilder import get_bugmail_error_address
 from lp.services.mail.mailwrapper import MailWrapper
 # XXX 2010-06-16 gmb bug=594985
 #     This shouldn't be here, but if we take it out lots of things cry,
 #     which is sad.
 from lp.services.mail.notificationrecipientset import NotificationRecipientSet
-<<<<<<< HEAD
-=======
-
-
-CC = "CC"
-
-
-def _send_bug_details_to_new_bug_subscribers(
-    bug, previous_subscribers, current_subscribers, subscribed_by=None,
-    event_creator=None):
-    """Send an email containing full bug details to new bug subscribers.
-
-    This function is designed to handle situations where bugtasks get
-    reassigned to new products or sourcepackages, and the new bug subscribers
-    need to be notified of the bug.
-    """
-    prev_subs_set = set(previous_subscribers)
-    cur_subs_set = set(current_subscribers)
-    new_subs = cur_subs_set.difference(prev_subs_set)
-
-    to_addrs = set()
-    for new_sub in new_subs:
-        to_addrs.update(get_contact_email_addresses(new_sub))
->>>>>>> 090dd41a
 
 # Silence lint warnings.
 NotificationRecipientSet
@@ -171,105 +107,6 @@
     sendmail(msg)
 
 
-<<<<<<< HEAD
-=======
-def notify_errors_list(message, file_alias_url):
-    """Sends an error to the Launchpad errors list."""
-    template = get_email_template('notify-unhandled-email.txt')
-    # We add the error message in as a header too
-    # (X-Launchpad-Unhandled-Email) so we can create filters in the
-    # Launchpad-Error-Reports Mailman mailing list.
-    simple_sendmail(
-        get_bugmail_error_address(), [config.launchpad.errors_address],
-        'Unhandled Email: %s' % file_alias_url,
-        template % {'url': file_alias_url, 'error_msg': message},
-        headers={'X-Launchpad-Unhandled-Email': message})
-
-
-def generate_bug_add_email(bug, new_recipients=False, reason=None,
-                           subscribed_by=None, event_creator=None):
-    """Generate a new bug notification from the given IBug.
-
-    If new_recipients is supplied we generate a notification explaining
-    that the new recipients have been subscribed to the bug. Otherwise
-    it's just a notification of a new bug report.
-    """
-    subject = u"[Bug %d] [NEW] %s" % (bug.id, bug.title)
-    contents = ''
-
-    if bug.private:
-        # This is a confidential bug.
-        visibility = u"Private"
-    else:
-        # This is a public bug.
-        visibility = u"Public"
-
-    if bug.security_related:
-        visibility += ' security'
-        contents += '*** This bug is a security vulnerability ***\n\n'
-
-    bug_info = []
-    # Add information about the affected upstreams and packages.
-    for bugtask in bug.bugtasks:
-        bug_info.append(u"** Affects: %s" % bugtask.bugtargetname)
-        bug_info.append(u"     Importance: %s" % bugtask.importance.title)
-
-        if bugtask.assignee:
-            # There's a person assigned to fix this task, so show that
-            # information too.
-            bug_info.append(
-                u"     Assignee: %s" % bugtask.assignee.unique_displayname)
-        bug_info.append(u"         Status: %s\n" % bugtask.status.title)
-
-    if bug.tags:
-        bug_info.append('\n** Tags: %s' % ' '.join(bug.tags))
-
-    mailwrapper = MailWrapper(width=72)
-    content_substitutions = {
-        'visibility': visibility,
-        'bug_url': canonical_url(bug),
-        'bug_info': "\n".join(bug_info),
-        'bug_title': bug.title,
-        'description': mailwrapper.format(bug.description),
-        'notification_rationale': reason,
-        }
-
-    if new_recipients:
-        if "assignee" in reason:
-            contents += (
-                "You have been assigned a bug task for a %(visibility)s bug")
-            if event_creator is not None:
-                contents += " by %(assigner)s"
-                content_substitutions['assigner'] = (
-                    event_creator.unique_displayname)
-        else:
-            contents += "You have been subscribed to a %(visibility)s bug"
-        if subscribed_by is not None:
-            contents += " by %(subscribed_by)s"
-            content_substitutions['subscribed_by'] = (
-                subscribed_by.unique_displayname)
-        contents += (":\n\n"
-                     "%(description)s\n\n%(bug_info)s")
-        # The visibility appears mid-phrase so.. hack hack.
-        content_substitutions['visibility'] = visibility.lower()
-        # XXX: kiko, 2007-03-21:
-        # We should really have a centralized way of adding this
-        # footer, but right now we lack a INotificationRecipientSet
-        # for this particular situation.
-        contents += (
-            "\n-- \n%(bug_title)s\n%(bug_url)s\n%(notification_rationale)s")
-    else:
-        contents += ("%(visibility)s bug reported:\n\n"
-                     "%(description)s\n\n%(bug_info)s")
-
-    contents = contents % content_substitutions
-
-    contents = contents.rstrip()
-
-    return (subject, contents)
-
-
->>>>>>> 090dd41a
 def get_unified_diff(old_text, new_text, text_width):
     r"""Return a unified diff of the two texts.
 
