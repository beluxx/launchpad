--- conflicted
+++ resolved
@@ -35,11 +35,7 @@
     SQLRelatedJoin, StringCol)
 from sqlobject.sqlbuilder import AND, OR, SQLConstant
 from storm.store import Store
-<<<<<<< HEAD
 from storm.expr import And, Join, SQL
-=======
-from storm.expr import And
->>>>>>> e4791e1e
 
 from canonical.config import config
 from canonical.database import postgresql
