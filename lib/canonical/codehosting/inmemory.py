--- conflicted
+++ resolved
@@ -459,7 +459,7 @@
         return self._branch_set
 
     def getLastActivity(self, activity_name):
-<<<<<<< HEAD
+        """Get the last script activity with 'activity_name'."""
         return self._script_activity_set.getByName(activity_name)
 
 
@@ -473,8 +473,4 @@
         result = getattr(self.endpoint, method_name)(*args)
         if isinstance(result, Fault):
             raise result
-        return result
-=======
-        """Get the last script activity with 'activity_name'."""
-        return self._script_activity_set.getByName(activity_name)
->>>>>>> c915c1fb
+        return result