--- conflicted
+++ resolved
@@ -1,12 +1,7 @@
 {
     "bzr-builder": [
-<<<<<<< HEAD
-        69, 
-        "launchpad@pqm.canonical.com-20101207212413-un3o2zgqauyvxpji"
-=======
         70, 
         "launchpad@pqm.canonical.com-20111114140506-6bmt9isw6lcud7yt"
->>>>>>> 23ee7b26
     ], 
     "bzr-git": [
         271, 
