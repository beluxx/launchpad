# Copyright 2004-2007 Canonical Ltd.  All rights reserved.
# pylint: disable-msg=E0211,E0213

"""Person interfaces."""

__metaclass__ = type

__all__ = [
    'IAdminPeopleMergeSchema',
    'IAdminTeamMergeSchema',
    'IHasStanding',
    'INewPerson',
    'INewPersonForm',
    'InvalidName',
    'IObjectReassignment',
    'IPerson',
    'IPersonChangePassword',
    'IPersonClaim',
    'IPersonSet',
    'IRequestPeopleMerge',
    'ITeam',
    'ITeamContactAddressForm',
    'ITeamCreation',
    'ITeamReassignment',
    'JoinNotAllowed',
    'NameAlreadyTaken',
    'PersonCreationRationale',
    'PersonVisibility',
    'PersonalStanding',
    'TeamContactMethod',
    'TeamMembershipRenewalPolicy',
    'TeamSubscriptionPolicy',
    ]


from zope.formlib.form import NoInputData
from zope.schema import Bool, Choice, Datetime, Int, Object, Text, TextLine
from zope.interface import Attribute, Interface
from zope.interface.exceptions import Invalid
from zope.interface.interface import invariant
from zope.component import getUtility

from canonical.lazr import DBEnumeratedType, DBItem, EnumeratedType, Item
from canonical.lazr.interface import copy_field
from canonical.lazr.rest.declarations import (
   call_with, collection_default_content, export_as_webservice_collection,
   export_as_webservice_entry, export_factory_operation,
   export_read_operation, export_write_operation, exported,
   operation_parameters, operation_returns_collection_of,
   operation_returns_entry, rename_parameters_as, REQUEST_USER,
   webservice_error)
from canonical.lazr.fields import CollectionField, Reference

from canonical.launchpad import _

from canonical.launchpad.fields import (
    BlacklistableContentNameField, IconImageUpload, LogoImageUpload,
    MugshotImageUpload, PasswordField, PublicPersonChoice, StrippedTextLine)
from canonical.launchpad.interfaces.account import AccountStatus, IAccount
from canonical.launchpad.interfaces.emailaddress import IEmailAddress
from canonical.launchpad.interfaces.irc import IIrcID
from canonical.launchpad.interfaces.jabber import IJabberID
from canonical.launchpad.interfaces.language import ILanguage
from canonical.launchpad.interfaces.launchpad import (
    IHasIcon, IHasLogo, IHasMugshot)
from canonical.launchpad.interfaces.location import (
    IHasLocation, IObjectWithLocation, ISetLocation)
from canonical.launchpad.interfaces.mailinglistsubscription import (
    MailingListAutoSubscribePolicy)
from canonical.launchpad.interfaces.mentoringoffer import IHasMentoringOffers
from canonical.launchpad.interfaces.questioncollection import (
    IQuestionCollection, QUESTION_STATUS_DEFAULT_SEARCH)
from canonical.launchpad.interfaces.specificationtarget import (
    IHasSpecifications)
from canonical.launchpad.interfaces.teammembership import (
    ITeamMembership, TeamMembershipStatus)
from canonical.launchpad.interfaces.validation import (
    validate_new_team_email, validate_new_person_email)
from canonical.launchpad.interfaces.wikiname import IWikiName
from canonical.launchpad.validators.email import email_validator
from canonical.launchpad.validators.name import name_validator


class PersonalStanding(DBEnumeratedType):
    """A person's standing.

    Standing is currently (just) used to determine whether a person's posts to
    a mailing list require first-post moderation or not.  Any person with good
    or excellent standing may post directly to the mailing list without
    moderation.  Any person with unknown or poor standing must have their
    first-posts moderated.
    """

    UNKNOWN = DBItem(0, """
        Unknown standing

        Nothing about this person's standing is known.
        """)

    POOR = DBItem(100, """
        Poor standing

        This person has poor standing.
        """)

    GOOD = DBItem(200, """
        Good standing

        This person has good standing and may post to a mailing list without
        being subject to first-post moderation rules.
        """)

    EXCELLENT = DBItem(300, """
        Excellent standing

        This person has excellent standing and may post to a mailing list
        without being subject to first-post moderation rules.
        """)


class PersonCreationRationale(DBEnumeratedType):
    """The rationale for the creation of a given person.

    Launchpad automatically creates user accounts under certain
    circumstances. The owners of these accounts may discover Launchpad
    at a later date and wonder why Launchpad knows about them, so we
    need to make it clear why a certain account was automatically created.
    """

    UNKNOWN = DBItem(1, """
        Unknown

        The reason for the creation of this person is unknown.
        """)

    BUGIMPORT = DBItem(2, """
        Existing user in another bugtracker from which we imported bugs.

        A bugzilla import or sf.net import, for instance. The bugtracker from
        which we were importing should be described in
        Person.creation_comment.
        """)

    SOURCEPACKAGEIMPORT = DBItem(3, """
        This person was mentioned in a source package we imported.

        When gina imports source packages, it has to create Person entries for
        the email addresses that are listed as maintainer and/or uploader of
        the package, in case they don't exist in Launchpad.
        """)

    POFILEIMPORT = DBItem(4, """
        This person was mentioned in a POFile imported into Rosetta.

        When importing POFiles into Rosetta, we need to give credit for the
        translations on that POFile to its last translator, which may not
        exist in Launchpad, so we'd need to create it.
        """)

    KEYRINGTRUSTANALYZER = DBItem(5, """
        Created by the keyring trust analyzer.

        The keyring trust analyzer is responsible for scanning GPG keys
        belonging to the strongly connected set and assign all email addresses
        registered on those keys to the people representing their owners in
        Launchpad. If any of these people doesn't exist, it creates them.
        """)

    FROMEMAILMESSAGE = DBItem(6, """
        Created when parsing an email message.

        Sometimes we parse email messages and want to associate them with the
        sender, which may not have a Launchpad account. In that case we need
        to create a Person entry to associate with the email.
        """)

    SOURCEPACKAGEUPLOAD = DBItem(7, """
        This person was mentioned in a source package uploaded.

        Some uploaded packages may be uploaded with a maintainer that is not
        registered in Launchpad, and in these cases, soyuz may decide to
        create the new Person instead of complaining.
        """)

    OWNER_CREATED_LAUNCHPAD = DBItem(8, """
        Created by the owner himself, coming from Launchpad.

        Somebody was navigating through Launchpad and at some point decided to
        create an account.
        """)

    OWNER_CREATED_SHIPIT = DBItem(9, """
        Created by the owner himself, coming from Shipit.

        Somebody went to one of the shipit sites to request Ubuntu CDs and was
        directed to Launchpad to create an account.
        """)

    OWNER_CREATED_UBUNTU_WIKI = DBItem(10, """
        Created by the owner himself, coming from the Ubuntu wiki.

        Somebody went to the Ubuntu wiki and was directed to Launchpad to
        create an account.
        """)

    USER_CREATED = DBItem(11, """
        Created by a user to represent a person which does not use Launchpad.

        A user wanted to reference a person which is not a Launchpad user, so
        he created this "placeholder" profile.
        """)

    OWNER_CREATED_UBUNTU_SHOP = DBItem(12, """
        Created by the owner himself, coming from the Ubuntu Shop.

        Somebody went to the Ubuntu Shop and was directed to Launchpad to
        create an account.
        """)

    OWNER_CREATED_UNKNOWN_TRUSTROOT = DBItem(13, """
        Created by the owner himself, coming from unknown OpenID consumer.

        Somebody went to an OpenID consumer we don't know about and was
        directed to Launchpad to create an account.
        """)

    OWNER_SUBMITTED_HARDWARE_TEST = DBItem(14, """
        Created by a submission to the hardware database.

        Somebody without a Launchpad account made a submission to the
        hardware database.
        """)

    BUGWATCH = DBItem(15, """
        Created by the updating of a bug watch.

        A watch was made against a remote bug that the user submitted or
        commented on.
        """)

class TeamMembershipRenewalPolicy(DBEnumeratedType):
    """TeamMembership Renewal Policy.

    How Team Memberships can be renewed on a given team.
    """

    NONE = DBItem(10, """
        invite them to apply for renewal

        Memberships can be renewed only by team administrators or by going
        through the normal workflow for joining the team.
        """)

    ONDEMAND = DBItem(20, """
        invite them to renew their own membership

        Memberships can be renewed by the members themselves a few days before
        it expires. After it expires the member has to go through the normal
        workflow for joining the team.
        """)

    AUTOMATIC = DBItem(30, """
        renew their membership automatically, also notifying the admins

        Memberships are automatically renewed when they expire and a note is
        sent to the member and to team admins.
        """)


class TeamSubscriptionPolicy(DBEnumeratedType):
    """Team Subscription Policies

    The policies that apply to a team and specify how new subscriptions must
    be handled. More information can be found in the TeamMembershipPolicies
    spec.
    """

    MODERATED = DBItem(1, """
        Moderated Team

        All subscriptions for this team are subject to approval by one of
        the team's administrators.
        """)

    OPEN = DBItem(2, """
        Open Team

        Any user can join and no approval is required.
        """)

    RESTRICTED = DBItem(3, """
        Restricted Team

        New members can only be added by one of the team's administrators.
        """)


class PersonVisibility(DBEnumeratedType):
    """The visibility level of person or team objects.

    Currently, only teams can have their visibility set to something
    besides PUBLIC.
    """

    PUBLIC = DBItem(1, """
        Public

        Everyone can view all the attributes of this person.
        """)

    PRIVATE_MEMBERSHIP = DBItem(20, """
        Private Membership

        Only launchpad admins and team members can view the
        membership list for this team.
        """)


class PersonNameField(BlacklistableContentNameField):
    """A Person's name, which is unique."""

    errormessage = _("%s is already in use by another person or team.")

    @property
    def _content_iface(self):
        """Return the interface this field belongs to."""
        return IPerson

    def _getByName(self, name):
        """Return a Person by looking up his name."""
        return getUtility(IPersonSet).getByName(name, ignore_merged=False)


class IPersonChangePassword(Interface):
    """The schema used by Person +changepassword form."""

    currentpassword = PasswordField(
        title=_('Current password'), required=True, readonly=False)

    password = PasswordField(
        title=_('New password'), required=True, readonly=False)


class IPersonClaim(Interface):
    """The schema used by IPerson's +claim form."""

    emailaddress = TextLine(title=_('Email address'), required=True)


class INewPerson(Interface):
    """The schema used by IPersonSet's +newperson form."""

    emailaddress = StrippedTextLine(
        title=_('Email address'), required=True,
        constraint=validate_new_person_email)
    displayname = StrippedTextLine(title=_('Display name'), required=True)
    creation_comment = Text(
        title=_('Creation reason'), required=True,
        description=_("The reason why you're creating this profile."))


# This has to be defined here to avoid circular import problems.
class IHasStanding(Interface):
    """An object that can have personal standing."""

    personal_standing = Choice(
        title=_('Personal standing'),
        required=True,
        vocabulary=PersonalStanding,
        description=_('The standing of a person for non-member mailing list '
                      'posting privileges.'))

    personal_standing_reason = Text(
        title=_('Reason for personal standing'),
        required=False,
        description=_("The reason the person's standing is what it is."))


class IPersonPublic(IHasSpecifications, IHasMentoringOffers,
                    IQuestionCollection, IHasLogo, IHasMugshot, IHasIcon,
                    IHasLocation, IObjectWithLocation):
    """Public attributes for a Person."""

    id = Int(title=_('ID'), required=True, readonly=True)
    account = Object(schema=IAccount)
    name = exported(
        PersonNameField(
            title=_('Name'), required=True, readonly=False,
            constraint=name_validator,
            description=_(
                "A short unique name, beginning with a lower-case "
                "letter or number, and containing only letters, "
                "numbers, dots, hyphens, or plus signs.")))
    displayname = exported(
        StrippedTextLine(
            title=_('Display Name'), required=True, readonly=False,
            description=_(
                "Your name as you would like it displayed throughout "
                "Launchpad. Most people use their full name here.")),
        exported_as='display_name')
    password = PasswordField(
        title=_('Password'), required=True, readonly=False)
    karma = exported(
        Int(title=_('Karma'), readonly=True,
            description=_('The cached total karma for this person.')))
    homepage_content = exported(
        Text(title=_("Homepage Content"), required=False,
             description=_(
                 "The content of your home page. Edit this and it will be "
                 "displayed for all the world to see.")))
    # NB at this stage we do not allow individual people to have their own
    # icon, only teams get that. People can however have a logo and mugshot
    # The icon is only used for teams; that's why we use /@@/team as the
    # default image resource.
    icon = IconImageUpload(
        title=_("Icon"), required=False,
        default_image_resource='/@@/team',
        description=_(
            "A small image of exactly 14x14 pixels and at most 5kb in size, "
            "that can be used to identify this team. The icon will be "
            "displayed whenever the team name is listed - for example "
            "in listings of bugs or on a person's membership table."))
    iconID = Int(title=_('Icon ID'), required=True, readonly=True)

    logo = LogoImageUpload(
        title=_("Logo"), required=False,
        default_image_resource='/@@/person-logo',
        description=_(
            "An image of exactly 64x64 pixels that will be displayed in "
            "the heading of all pages related to you. Traditionally this "
            "is a logo, a small picture or a personal mascot. It should be "
            "no bigger than 50kb in size."))
    logoID = Int(title=_('Logo ID'), required=True, readonly=True)

    mugshot = exported(MugshotImageUpload(
        title=_("Mugshot"), required=False,
        default_image_resource='/@@/person-mugshot',
        description=_(
            "A large image of exactly 192x192 pixels, that will be displayed "
            "on your home page in Launchpad. Traditionally this is a great "
            "big picture of your grinning face. Make the most of it! It "
            "should be no bigger than 100kb in size. ")))
    mugshotID = Int(title=_('Mugshot ID'), required=True, readonly=True)

    addressline1 = TextLine(
            title=_('Address'), required=True, readonly=False,
            description=_('Your address (Line 1)')
            )
    addressline2 = TextLine(
            title=_('Address'), required=False, readonly=False,
            description=_('Your address (Line 2)')
            )
    city = TextLine(
            title=_('City'), required=True, readonly=False,
            description=_('The City/Town/Village/etc to where the CDs should '
                          'be shipped.')
            )
    province = TextLine(
            title=_('Province'), required=True, readonly=False,
            description=_('The State/Province/etc to where the CDs should '
                          'be shipped.')
            )
    country = Choice(
            title=_('Country'), required=True, readonly=False,
            vocabulary='CountryName',
            description=_('The Country to where the CDs should be shipped.')
            )
    postcode = TextLine(
            title=_('Postcode'), required=True, readonly=False,
            description=_('The Postcode to where the CDs should be shipped.')
            )
    phone = TextLine(
            title=_('Phone'), required=True, readonly=False,
            description=_('[(+CountryCode) number] e.g. (+55) 16 33619445')
            )
    organization = TextLine(
            title=_('Organization'), required=False, readonly=False,
            description=_('The Organization requesting the CDs')
            )
    languages = exported(
        CollectionField(
            title=_('List of languages known by this person'),
            readonly=True, required=False,
            value_type=Reference(schema=ILanguage)))
    translatable_languages = Attribute(
        _('Languages this person knows, apart from English'))

    hide_email_addresses = exported(
        Bool(title=_("Hide my email addresses from other Launchpad users"),
             required=False, default=False))
    # This is not a date of birth, it is the date the person record was
    # created in this db
    datecreated = exported(
        Datetime(title=_('Date Created'), required=True, readonly=True),
        exported_as='date_created')
    creation_rationale = Choice(
        title=_("Rationale for this entry's creation"), required=False,
        readonly=True, values=PersonCreationRationale.items)
    creation_comment = TextLine(
        title=_("Comment for this entry's creation"),
        description=_(
            "This comment may be displayed verbatim in a web page, so it "
            "has to follow some structural constraints, that is, it must "
            "be of the form: 'when %(action_details)s' (e.g 'when the "
            "foo package was imported into Ubuntu Breezy'). The only "
            "exception to this is when we allow users to create Launchpad "
            "profiles through the /people/+newperson page."),
        required=False, readonly=True)
    # XXX Guilherme Salgado 2006-11-10:
    # We can't use a Choice field here because we don't have a vocabulary
    # which contains valid people but not teams, and we don't really need one
    # apart from here.
    registrant = Attribute('The user who created this profile.')
    # bounty relations
    ownedBounties = Attribute('Bounties issued by this person.')
    reviewerBounties = Attribute('Bounties reviewed by this person.')
    claimedBounties = Attribute('Bounties claimed by this person.')
    subscribedBounties = Attribute(
        'Bounties to which this person subscribes.')

    oauth_access_tokens = Attribute(_("Non-expired access tokens"))

    sshkeys = Attribute(_('List of SSH keys'))

    # XXX: salgado, 2008-06-19: This should probably be removed from here as
    # it's already defined in IHasLocation (from which IPerson extends).
    time_zone = exported(
        Choice(title=_('Time zone'), required=True, readonly=False,
               description=_('The time zone of where you live.'),
               vocabulary='TimezoneName'))

    openid_identifier = TextLine(
        title=_("Key used to generate opaque OpenID identities."),
        readonly=True, required=False)

    account_status = Choice(
        title=_("The status of this person's account"), required=False,
        readonly=True, vocabulary=AccountStatus)

    account_status_comment = Text(
        title=_("Why are you deactivating your account?"), required=False,
        readonly=True)

    # Properties of the Person object.
    karma_category_caches = Attribute(
        'The caches of karma scores, by karma category.')
    is_team = exported(
        Bool(title=_('Is this object a team?'), readonly=True))
    is_valid_person = Bool(
        title=_("This is an active user and not a team."), readonly=True)
    is_valid_person_or_team = exported(
        Bool(title=_("This is an active user or a team."), readonly=True),
        exported_as='is_valid')
    is_openid_enabled = Bool(
        title=_("This user can use Launchpad as an OpenID provider."),
        readonly=True)
    is_ubuntero = Bool(title=_("Ubuntero Flag"), readonly=True)
    activesignatures = Attribute("Retrieve own Active CoC Signatures.")
    inactivesignatures = Attribute("Retrieve own Inactive CoC Signatures.")
    signedcocs = Attribute("List of Signed Code Of Conduct")
    gpgkeys = Attribute("List of valid OpenPGP keys ordered by ID")
    pendinggpgkeys = Attribute("Set of fingerprints pending confirmation")
    inactivegpgkeys = Attribute(
        "List of inactive OpenPGP keys in LP Context, ordered by ID")
    ubuntuwiki = Attribute("The Ubuntu WikiName of this Person.")
    otherwikis = Attribute(
        "All WikiNames of this Person that are not the Ubuntu one.")
    allwikis = exported(
        CollectionField(title=_("All WikiNames of this Person."),
                        readonly=True, required=False,
                        value_type=Reference(schema=IWikiName)),
        exported_as='wiki_names')
    ircnicknames = exported(
        CollectionField(title=_("List of IRC nicknames of this Person."),
                        readonly=True, required=False,
                        value_type=Reference(schema=IIrcID)),
        exported_as='irc_nicknames')
    jabberids = exported(
        CollectionField(title=_("List of Jabber IDs of this Person."),
                        readonly=True, required=False,
                        value_type=Reference(schema=IJabberID)),
        exported_as='jabber_ids')
    branches = Attribute(
        "All branches related to this person. They might be registered, "
        "authored or subscribed by this person.")
    authored_branches = Attribute("The branches whose author is this person.")
    registered_branches = Attribute(
        "The branches whose owner is this person and which either have no"
        "author or an author different from this person.")
    subscribed_branches = Attribute(
        "Branches to which this person " "subscribes.")
    myactivememberships = exported(
        CollectionField(
            title=_("All TeamMemberships for Teams this Person is an "
                    "active member of."),
            value_type=Reference(schema=ITeamMembership),
            readonly=True, required=False),
        exported_as='memberships_details')
    open_membership_invitations = exported(
        CollectionField(
            title=_('Open membership invitations.'),
            description=_("All TeamMemberships which represent an invitation "
                          "(to join a team) sent to this person."),
            readonly=True, required=False,
            value_type=Reference(schema=ITeamMembership)))
    # XXX: salgado, 2008-08-01: Unexported because this method doesn't take
    # into account whether or not a team's memberships are private.
    # teams_participated_in = exported(
    #     CollectionField(
    #         title=_('All teams in which this person is a participant.'),
    #         readonly=True, required=False,
    #         value_type=Reference(schema=Interface)),
    #     exported_as='participations')
    teams_participated_in = CollectionField(
        title=_('All teams in which this person is a participant.'),
        readonly=True, required=False,
        value_type=Reference(schema=Interface))
    # XXX: salgado, 2008-08-01: Unexported because this method doesn't take
    # into account whether or not a team's memberships are private.
    # teams_indirectly_participated_in = exported(
    #     CollectionField(
    #         title=_(
    #             'All teams in which this person is an indirect member.'),
    #         readonly=True, required=False,
    #         value_type=Reference(schema=Interface)),
    #     exported_as='indirect_participations')
    teams_indirectly_participated_in = CollectionField(
        title=_('All teams in which this person is an indirect member.'),
        readonly=True, required=False,
        value_type=Reference(schema=Interface))
    teams_with_icons = Attribute(
        "Iterable of all Teams that this person is active in that have "
        "icons")
    guessedemails = Attribute(
        "List of emails with status NEW. These email addresses probably "
        "came from a gina or POFileImporter run.")
    validatedemails = exported(
        CollectionField(
            title=_("Confirmed e-mails of this person."),
            description=_(
                "Confirmed e-mails are the ones in the VALIDATED state"),
            readonly=True, required=False,
            value_type=Reference(schema=IEmailAddress)),
        exported_as='confirmed_email_addresses')
    unvalidatedemails = Attribute(
        "Emails this person added in Launchpad but are not yet validated.")
    specifications = Attribute(
        "Any specifications related to this person, either because the are "
        "a subscriber, or an assignee, or a drafter, or the creator. "
        "Sorted newest-first.")
    approver_specs = Attribute(
        "Specifications this person is supposed to approve in due "
        "course, newest first.")
    assigned_specs = Attribute(
        "Specifications assigned to this person, sorted newest first.")
    assigned_specs_in_progress = Attribute(
        "Specifications assigned to this person whose implementation is "
        "started but not yet completed, sorted newest first.")
    drafted_specs = Attribute(
        "Specifications being drafted by this person, sorted newest first.")
    created_specs = Attribute(
        "Specifications created by this person, sorted newest first.")
    feedback_specs = Attribute(
        "Specifications on which this person has been asked to provide "
        "feedback, sorted newest first.")
    subscribed_specs = Attribute(
        "Specifications this person has subscribed to, sorted newest first.")
    team_mentorships = Attribute(
        "All the offers of mentoring which are relevant to this team.")
    teamowner = exported(
        PublicPersonChoice(
            title=_('Team Owner'), required=False, readonly=False,
            vocabulary='ValidTeamOwner'),
        exported_as='team_owner')
    teamownerID = Int(title=_("The Team Owner's ID or None"), required=False,
                      readonly=True)

    preferredemail = exported(
        Reference(title=_("Preferred email address"),
               description=_("The preferred email address for this person. "
                             "The one we'll use to communicate with them."),
               readonly=True, required=False, schema=IEmailAddress),
        exported_as='preferred_email_address')

    safe_email_or_blank = TextLine(
        title=_("Safe email for display"),
        description=_("The person's preferred email if they have"
                      "one and do not choose to hide it. Otherwise"
                      "the empty string."),
        readonly=True)

    verbose_bugnotifications = Bool(
        title=_("Include bug descriptions when sending me bug notifications"),
        required=False, default=True)

    mailing_list_auto_subscribe_policy = exported(
        Choice(title=_('Mailing List Auto-subscription Policy'),
               required=True,
               vocabulary=MailingListAutoSubscribePolicy,
               default=MailingListAutoSubscribePolicy.ON_REGISTRATION,
               description=_(
                   "This attribute determines whether a person is "
                   "automatically subscribed to a team's mailing list when "
                   "the person joins said team.")))

    merged = Int(
        title=_('Merged Into'), required=False, readonly=True,
        description=_(
            "When a Person is merged into another Person, this attribute "
            "is set on the Person referencing the destination Person. If "
            "this is set to None, then this Person has not been merged "
            "into another and is still valid"))

    translation_history = Attribute(
        "The set of POFileTranslator objects that represent work done "
        "by this translator.")

    translation_groups = Attribute(
        "The set of TranslationGroup objects this person is a member of.")

    # title is required for the Launchpad Page Layout main template
    title = Attribute('Person Page Title')

    is_trusted_on_shipit = Bool(
        title=_('Is this a trusted person on shipit?'))
    unique_displayname = TextLine(
        title=_('Return a string of the form $displayname ($name).'))
    browsername = Attribute(
        'Return a textual name suitable for display in a browser.')

    archive = Attribute(
        "The Archive owned by this person, his PPA.")

    entitlements = Attribute("List of Entitlements for this person or team.")

    structural_subscriptions = Attribute(
        "The structural subscriptions for this person.")

    visibility_consistency_warning = Attribute(
        "Warning that a private team may leak membership info.")

    translations_relicensing_agreement = Bool(
        title=_("Whether person agrees to relicense their translations"),
        readonly=False)

    sub_teams = exported(
        CollectionField(
            title=_("All subteams of this team."),
            description=_("""
                A subteam is any team that is a member (either directly or
                indirectly) of this team. As an example, let's say we have
                this hierarchy of teams:

                Rosetta Translators
                    Rosetta pt Translators
                        Rosetta pt_BR Translators

                In this case, both 'Rosetta pt Translators' and 'Rosetta pt_BR
                Translators' are subteams of the 'Rosetta Translators' team,
                and all members of both subteams are considered members of
                "Rosetta Translators".
                """),
            readonly=True, required=False,
            value_type=Reference(schema=Interface)))

    super_teams = exported(
        CollectionField(
            title=_("All superteams of this team."),
            description=_("""
                A superteam is any team that this team is a member of. For
                example, let's say we have this hierarchy of teams, and we are
                the "Rosetta pt_BR Translators":

                Rosetta Translators
                    Rosetta pt Translators
                        Rosetta pt_BR Translators

                In this case, we will return both 'Rosetta pt Translators' and
                'Rosetta Translators', because we are member of both of them.
                """),
            readonly=True, required=False,
            value_type=Reference(schema=Interface)))

    @invariant
    def personCannotHaveIcon(person):
        """Only Persons can have icons."""
        # XXX Guilherme Salgado 2007-05-28:
        # This invariant is busted! The person parameter provided to this
        # method will always be an instance of zope.formlib.form.FormData
        # containing only the values of the fields included in the POSTed
        # form. IOW, person.inTeam() will raise a NoInputData just like
        # person.teamowner would as it's not present in most of the
        # person-related forms.
        if person.icon is not None and not person.isTeam():
            raise Invalid('Only teams can have an icon.')

    def convertToTeam(team_owner):
        """Convert this person into a team owned by the given team_owner.

        Also adds the given team owner as an administrator of the team.

        Only Person entries whose account_status is NOACCOUNT and which are
        not teams can be converted into teams.
        """

    def getInvitedMemberships():
        """Return all TeamMemberships of this team with the INVITED status.

        The results are ordered using Person.sortingColumns.
        """

    def getInactiveMemberships():
        """Return all inactive TeamMemberships of this team.

        Inactive memberships are the ones with status EXPIRED or DEACTIVATED.

        The results are ordered using Person.sortingColumns.
        """

    def getProposedMemberships():
        """Return all TeamMemberships of this team with the PROPOSED status.

        The results are ordered using Person.sortingColumns.
        """

    def getBugSubscriberPackages():
        """Return the packages for which this person is a bug subscriber.

        Returns a list of IDistributionSourcePackage's, ordered alphabetically
        (A to Z) by name.
        """

    def setContactAddress(email):
        """Set the given email address as this team's contact address.

        This method must be used only for teams.

        If the team has a contact address its status will be changed to
        VALIDATED.

        If the given email is None the team is left without a contact address.
        """

    def setPreferredEmail(email):
        """Set the given email address as this person's preferred one.

        This method must be used only for people, not teams.
        """

    def getBranch(product_name, branch_name):
        """The branch associated to this person and product with this name.

        The product_name may be None.
        """

    # XXX: salgado, 2008-08-01: Unexported because this method doesn't take
    # into account whether or not a team's memberships are private.
    # @operation_parameters(team=copy_field(ITeamMembership['team']))
    # @operation_returns_collection_of(Interface) # Really IPerson
    # @export_read_operation()
    def findPathToTeam(team):
        """Return the teams that cause this person to be a participant of the
        given team.

        If there is more than one path leading this person to the given team,
        only the one with the oldest teams is returned.

        This method must not be called if this person is not an indirect
        member of the given team.
        """

    def isTeam():
        """Deprecated.  Use IPerson.is_team instead.

        True if this Person is actually a Team, otherwise False.
        """

    # XXX BarryWarsaw 29-Nov-2007 I'd prefer for this to be an Object() with a
    # schema of IMailingList, but setting that up correctly causes a circular
    # import error with interfaces.mailinglists that is too difficult to
    # unfunge for this one attribute.
    mailing_list = Attribute(
        _("The team's mailing list, if it has one, otherwise None."))

    def getProjectsAndCategoriesContributedTo(limit=10):
        """Return a list of dicts with projects and the contributions made
        by this person on that project.

        The list is limited to the :limit: projects this person is most
        active.

        The dictionaries containing the following keys:
            - project:    The project, which is either an IProduct or an
                          IDistribution.
            - categories: A dictionary mapping KarmaCategory titles to
                          the icons which represent that category.
        """

    def getOwnedOrDrivenPillars():
        """Return Distribution, Project Groups and Projects that this person
        owns or drives.
        """

    def getOwnedProjects(match_name=None):
        """Projects owned by this person or teams to which she belongs.

        :param match_name: string optional project name to screen the results.
        """

    def getCommercialSubscriptionVouchers():
        """Return all commercial subscription vouchers.

        The vouchers are separated into two lists, unredeemed vouchers and
        redeemed vouchers.
        :return: tuple (unredeemed_vouchers, redeemed_vouchers)
        """

    def assignKarma(action_name, product=None, distribution=None,
                    sourcepackagename=None):
        """Assign karma for the action named <action_name> to this person.

        This karma will be associated with the given product or distribution.
        If a distribution is given, then product must be None and an optional
        sourcepackagename may also be given. If a product is given, then
        distribution and sourcepackagename must be None.
        """

    def latestKarma(quantity=25):
        """Return the latest karma actions for this person.

        Return no more than the number given as quantity.
        """

    def iterTopProjectsContributedTo(limit=10):
        """Iterate over the top projects contributed to.

        Iterate no more than the given limit.
        """

    # XXX: salgado, 2008-08-01: Unexported because this method doesn't take
    # into account whether or not a team's memberships are private.
    # @operation_parameters(team=copy_field(ITeamMembership['team']))
    # @export_read_operation()
    def inTeam(team):
        """Return True if this person is a member or the owner of <team>.

        This method is meant to be called by objects which implement either
        IPerson or ITeam, and it will return True when you ask if a Person is
        a member of himself (i.e. person1.inTeam(person1)).

        <team> can be the id of a team, an SQLObject representing the
        ITeam, or the name of the team.
        """

    def clearInTeamCache():
        """Clears the person's inTeam cache.

        To be used when membership changes are enacted. Only meant to be
        used between TeamMembership and Person objects.
        """

    def lastShippedRequest():
        """Return this person's last shipped request, or None."""

    def pastShipItRequests():
        """Return the requests made by this person that can't be changed
        anymore.

        Any request that is cancelled, denied or sent for shipping can't be
        changed.
        """

    def shippedShipItRequestsOfCurrentSeries():
        """Return all requests made by this person that were sent to the
        shipping company already.

        This only includes requests for CDs of
        ShipItConstants.current_distroseries.
        """

    def currentShipItRequest():
        """Return this person's unshipped ShipIt request, if there's one.

        Return None otherwise.
        """

    def searchTasks(search_params, *args):
        """Search IBugTasks with the given search parameters.

        :search_params: a BugTaskSearchParams object
        :args: any number of BugTaskSearchParams objects

        If more than one BugTaskSearchParams is given, return the union of
        IBugTasks which match any of them.

        Return an iterable of matching results.
        """

    def getLatestMaintainedPackages():
        """Return `SourcePackageRelease`s maintained by this person.

        This method will only include the latest source package release
        for each source package name, distribution series combination.
        """

    def getLatestUploadedButNotMaintainedPackages():
        """Return `SourcePackageRelease`s created by this person but
        not maintained by him.

        This method will only include the latest source package release
        for each source package name, distribution series combination.
        """

    def getLatestUploadedPPAPackages():
        """Return `SourcePackageRelease`s uploaded by this person to any PPA.

        This method will only include the latest source package release
        for each source package name, distribution series combination.
        """

    def isUploader(distribution):
        """Return whether this person is an uploader for distribution.

        Returns True if this person is an uploader for distribution, or
        False otherwise.
        """

    def validateAndEnsurePreferredEmail(email):
        """Ensure this person has a preferred email.

        If this person doesn't have a preferred email, <email> will be set as
        this person's preferred one. Otherwise it'll be set as VALIDATED and
        this person will keep their old preferred email.

        This method is meant to be the only one to change the status of an
        email address, but as we all know the real world is far from ideal
        and we have to deal with this in one more place, which is the case
        when people explicitly want to change their preferred email address.
        On that case, though, all we have to do is use
        person.setPreferredEmail().
        """

    def hasParticipationEntryFor(team):
        """Return True when this person is a member of the given team.

        The person's membership may be direct or indirect.
        """

    def getAdministratedTeams():
        """Return the teams that this person/team is an administrator of.

        This includes teams for which the person is the owner, a direct
        member with admin privilege, or member of a team with such
        privileges.
        """

    def getTeamAdminsEmailAddresses():
        """Return a set containing the email addresses of all administrators
        of this team.
        """

    def getLatestApprovedMembershipsForPerson(limit=5):
        """Return the <limit> latest approved membrships for this person."""

    def addLanguage(language):
        """Add a language to this person's preferences.

        :language: An object providing ILanguage.

        If the given language is already present, and IntegrityError will be
        raised. This will be fixed soon; here's the discussion on this topic:
        https://launchpad.ubuntu.com/malone/bugs/1317.
        """

    def removeLanguage(language):
        """Remove a language from this person's preferences.

        :language: An object providing ILanguage.

        If the given language is not present, nothing  will happen.
        """

    def getDirectAnswerQuestionTargets():
        """Return a list of IQuestionTargets that a person is subscribed to.

        This will return IQuestionTargets that the person is registered as an
        answer contact because he subscribed himself.
        """

    def getTeamAnswerQuestionTargets():
        """Return a list of IQuestionTargets that are indirect subscriptions.

        This will return IQuestionTargets that the person or team is
        registered as an answer contact because of his membership in a team.
        """

    def searchQuestions(search_text=None,
                        status=QUESTION_STATUS_DEFAULT_SEARCH,
                        language=None, sort=None, participation=None,
                        needs_attention=None):
        """Search the person's questions.

        See IQuestionCollection for the description of the standard search
        parameters.

        :participation: A list of QuestionParticipation that defines the set
        of relationship to questions that will be searched. If None or an
        empty sequence, all relationships are considered.

        :needs_attention: If this flag is true, only questions needing
        attention from the person will be included. Questions needing
        attention are those owned by the person in the ANSWERED or NEEDSINFO
        state, as well as, those not owned by the person but on which the
        person requested for more information or gave an answer and that are
        back in the OPEN state.
        """

    def isBugContributor(user):
        """Is the person a contributer to bugs in Launchpad?

        Return True if the user has any bugs assigned to him, either
        directly or by team participation.

        :user: The user doing the search. Private bugs that this
        user doesn't have access to won't be included in the
        count.
        """

    def isBugContributorInTarget(user, target):
        """Is the person a contributor to bugs in `target`?

        Return True if the user has any bugs assigned to him in the
        context of a specific target, either directly or by team
        participation.

        :user: The user doing the search. Private bugs that this
        user doesn't have access to won't be included in the
        count.

        :target: An object providing `IBugTarget` to search within.
        """

    def autoSubscribeToMailingList(mailinglist, requester=None):
        """Subscribe this person to a mailing list.

        This method takes the user's mailing list auto-subscription
        setting into account, and it may or may not result in a list
        subscription.  It will only subscribe the user to the mailing
        list if all of the following conditions are met:

          * The mailing list is not None.
          * The mailing list is in an unusable state.
          * The user is not already subscribed.
          * The user has a preferred address set.
          * The user's auto-subscribe preference is ALWAYS, or
          * The user's auto-subscribe preference is ON_REGISTRATION,
            and the requester is either themself or None.

        This method will not raise exceptions if any of the above are
        not true.  If you want these problems to raise exceptions
        consider using `IMailinglist.subscribe()` directly.

        :param mailinglist: The list to subscribe to.  No action is
                taken if the list is None, or in an unusable state.

        :param requester: The person requesting the list subscription,
                if not the user himself.  The default assumes the user
                themself is making the request.

        :return: True if the user was subscribed, false if they weren't.
        """


class IPersonViewRestricted(Interface):
    """IPerson attributes that require launchpad.View permission."""

    active_member_count = Attribute(
        "The number of real people who are members of this team.")
    # activemembers.value_type.schema will be set to IPerson once
    # IPerson is defined.
    activemembers = exported(
        CollectionField(
            title=_("List of members with ADMIN or APPROVED status"),
            value_type=Reference(schema=Interface)),
        exported_as='members')
    adminmembers = exported(
        CollectionField(
            title=_("List of this team's admins."),
            value_type=Reference(schema=Interface)),
        exported_as='admins')
    all_member_count = Attribute(
        "The total number of real people who are members of this team, "
        "including subteams.")
    allmembers = exported(
        CollectionField(
            title=_("All participants of this team."),
            description=_(
                "List of all direct and indirect people and teams who, one "
                "way or another, are a part of this team. If you want a "
                "method to check if a given person is a member of a team, "
                "you should probably look at IPerson.inTeam()."),
            value_type=Reference(schema=Interface)),
        exported_as='participants')
    approvedmembers = Attribute("List of members with APPROVED status")
    deactivated_member_count = Attribute("Number of deactivated members")
    deactivatedmembers = Attribute("List of members with DEACTIVATED status")
    deactivatedmembers = exported(
        CollectionField(
            title=_(
                "All members whose membership is in the DEACTIVATED state"),
            value_type=Reference(schema=Interface)),
        exported_as='deactivated_members')
    expired_member_count = Attribute("Number of EXPIRED members.")
    expiredmembers = exported(
        CollectionField(
            title=_("All members whose membership is in the EXPIRED state"),
            value_type=Reference(schema=Interface)),
        exported_as='expired_members')
    inactivemembers = Attribute(
        "List of members with EXPIRED or DEACTIVATED status")
    inactive_member_count = Attribute("Number of inactive members")
    invited_members = exported(
        CollectionField(
            title=_("All members whose membership is in the INVITED state"),
            value_type=Reference(schema=Interface)))
    invited_member_count = Attribute("Number of members with INVITED status")
    member_memberships = exported(
        CollectionField(
            title=_("Active TeamMemberships for this object's members."),
            description=_(
                "Active TeamMemberships are the ones with the ADMIN or "
                "APPROVED status.  The results are ordered using "
                "Person.sortingColumns."),
            readonly=True, required=False,
            value_type=Reference(schema=ITeamMembership)),
        exported_as='members_details')
    pendingmembers = Attribute(
        "List of members with INVITED or PROPOSED status")
    proposedmembers = exported(
        CollectionField(
            title=_("All members whose membership is in the PROPOSED state"),
            value_type=Reference(schema=Interface)),
        exported_as='proposed_members')
    proposed_member_count = Attribute("Number of PROPOSED members")

    mapped_participants = CollectionField(
        title=_("List of participants with coordinates."),
        value_type=Reference(schema=Interface))
    unmapped_participants = CollectionField(
        title=_("List of participants with no coordinates recorded."),
        value_type=Reference(schema=Interface))

    def getDirectAdministrators():
        """Return this team's administrators.

        This includes all direct members with admin rights and also
        the team owner. Note that some other persons/teams might have admin
        privilege by virtue of being a member of a team with admin rights.
        """

    @operation_parameters(status=copy_field(ITeamMembership['status']))
    @operation_returns_collection_of(Interface) # Really IPerson
    @export_read_operation()
    def getMembersByStatus(status, orderby=None):
        """Return the people whose membership on this team match :status:.

        If no orderby is provided, Person.sortingColumns is used.
        """


class IPersonEditRestricted(Interface):
    """IPerson attributes that require launchpad.Edit permission."""

    @call_with(requester=REQUEST_USER)
    @operation_parameters(team=copy_field(ITeamMembership['team']))
    @export_write_operation()
    def join(team, requester=None, may_subscribe_to_list=True):
        """Join the given team if its subscriptionpolicy is not RESTRICTED.

        Join the given team according to the policies and defaults of that
        team:

        - If the team subscriptionpolicy is OPEN, the user is added as
          an APPROVED member with a NULL TeamMembership.reviewer.
        - If the team subscriptionpolicy is MODERATED, the user is added as
          a PROPOSED member and one of the team's administrators have to
          approve the membership.

        If may_subscribe_to_list is True, then also attempt to
        subscribe to the team's mailing list, depending on the list
        status and the person's auto-subscribe settings.

        :param requester: The person who requested the membership on
            behalf of a team or None when a person requests the
            membership for himself.

        :param may_subscribe_to_list: If True, also try subscribing to
            the team mailing list.
        """

    @operation_parameters(team=copy_field(ITeamMembership['team']))
    @export_write_operation()
    def leave(team):
        """Leave the given team.

        If there's a membership entry for this person on the given team and
        its status is either APPROVED or ADMIN, we change the status to
        DEACTIVATED and remove the relevant entries in teamparticipation.

        Teams cannot call this method because they're not allowed to
        login and thus can't 'leave' another team. Instead, they have their
        subscription deactivated (using the setMembershipData() method) by
        a team administrator.
        """

    def setMembershipData(person, status, reviewer, expires=None,
                          comment=None):
        """Set the attributes of the person's membership on this team.

        Set the status, dateexpires, reviewer and comment, where reviewer is
        the user responsible for this status change and comment is the comment
        left by the reviewer for the change.

        This method will ensure that we only allow the status transitions
        specified in the TeamMembership spec. It's also responsible for
        filling/cleaning the TeamParticipation table when the transition
        requires it.
        """

    @call_with(reviewer=REQUEST_USER)
    @operation_parameters(
        person=copy_field(ITeamMembership['person']),
        status=copy_field(ITeamMembership['status']),
        comment=Text(required=False))
    @export_write_operation()
    def addMember(person, reviewer, status=TeamMembershipStatus.APPROVED,
                  comment=None, force_team_add=False,
                  may_subscribe_to_list=True):
        """Add the given person as a member of this team.

        If the given person is already a member of this team we'll simply
        change its membership status. Otherwise a new TeamMembership is
        created with the given status.

        If the person is actually a team and force_team_add is False, the
        team will actually be invited to join this one. Otherwise the team
        is added as if it were a person.

        If the the person is not a team, and may_subscribe_to_list
        is True, then the person may be subscribed to the team's
        mailing list, depending on the list status and the person's
        auto-subscribe settings.

        The given status must be either Approved, Proposed or Admin.

        The reviewer is the user who made the given person a member of this
        team.
        """

    def deactivateAllMembers(comment, reviewer):
        """Deactivate all the members of this team."""

    @operation_parameters(
        team=copy_field(ITeamMembership['team']),
        comment=Text())
    @export_write_operation()
    def acceptInvitationToBeMemberOf(team, comment):
        """Accept an invitation to become a member of the given team.

        There must be a TeamMembership for this person and the given team with
        the INVITED status. The status of this TeamMembership will be changed
        to APPROVED.
        """

    @operation_parameters(
        team=copy_field(ITeamMembership['team']),
        comment=Text())
    @export_write_operation()
    def declineInvitationToBeMemberOf(team, comment):
        """Decline an invitation to become a member of the given team.

        There must be a TeamMembership for this person and the given team with
        the INVITED status. The status of this TeamMembership will be changed
        to INVITATION_DECLINED.
        """

    def renewTeamMembership(team):
        """Renew the TeamMembership for this person on the given team.

        The given team's renewal policy must be ONDEMAND and the membership
        must be active (APPROVED or ADMIN) and set to expire in less than
        DAYS_BEFORE_EXPIRATION_WARNING_IS_SENT days.
        """


class IPersonAdminWriteRestricted(Interface):
    """IPerson attributes that require launchpad.Admin permission to set."""

    visibility = exported(
        Choice(title=_("Visibility"),
               description=_(
                   "Public visibility is standard, and Private Membership"
                   " means that a team's members are hidden."),
               required=True, vocabulary=PersonVisibility,
               default=PersonVisibility.PUBLIC))


class IPersonSpecialRestricted(Interface):
    """IPerson methods that require launchpad.Special permission to use."""

    def activateAccount(comment, password, preferred_email):
        """Activate this person's Launchpad account.

        :param comment: An explanation of why the account status changed.
        :param password: The user's password.
        :param preferred_email: The `EmailAddress` to set as the user's
            preferred email address.
        """

    def deactivateAccount(comment):
        """Deactivate this person's Launchpad account.

        Deactivating an account means:
            - Setting its password to NULL;
            - Removing the user from all teams he's a member of;
            - Changing all his email addresses' status to NEW;
            - Revoking Code of Conduct signatures of that user;
            - Reassigning bugs/specs assigned to him;
            - Changing the ownership of products/projects/teams owned by him.

        :param comment: An explanation of why the account status changed.
        """

    def reactivateAccount(comment, password, preferred_email):
        """Reactivate this person's Launchpad account.

        Set the account status to ACTIVE and possibly restore the user's
        name. The preferred email address is set.

        :param comment: An explanation of why the account status changed.
        :param password: The user's password, it cannot be None.
        :param preferred_email: The `EmailAddress` to set as the user's
            preferred email address. It cannot be None.
        """


class IPerson(IPersonPublic, IPersonViewRestricted, IPersonEditRestricted,
              IPersonAdminWriteRestricted, IPersonSpecialRestricted,
              IHasStanding, ISetLocation):
    """A Person."""
    export_as_webservice_entry(plural_name='people')


# Set the PublicPersonChoice schema to the newly defined interface.
PublicPersonChoice.schema = IPerson


class INewPersonForm(IPerson):
    """Interface used to create new Launchpad accounts.

    The only change with `IPerson` is a customised Password field.
    """

    password = PasswordField(
        title=_('Create password'), required=True, readonly=False)


class ITeamPublic(Interface):
    """Public attributes of a Team."""

    @invariant
    def defaultRenewalPeriodIsRequiredForSomeTeams(person):
        """Teams may specify a default renewal period.

        The team renewal period cannot be less than 1 day, and when the
        renewal policy is is 'On Demand' or 'Automatic', it cannot be None.
        """
        # The person arg is a zope.formlib.form.FormData instance.
        # Instead of checking 'not person.isTeam()' or 'person.teamowner',
        # we check for a field in the schema to identify this as a team.
        try:
            renewal_policy = person.renewal_policy
        except NoInputData:
            # This is not a team.
            return

        renewal_period = person.defaultrenewalperiod
        automatic, ondemand = [TeamMembershipRenewalPolicy.AUTOMATIC,
                               TeamMembershipRenewalPolicy.ONDEMAND]
        cannot_be_none = renewal_policy in [automatic, ondemand]
        if ((renewal_period is None and cannot_be_none)
            or (renewal_period is not None and renewal_period <= 0)):
            raise Invalid(
                'You must specify a default renewal period greater than 0.')

    teamdescription = exported(
        Text(title=_('Team Description'), required=False, readonly=False,
             description=_('Use plain text; URLs will be linkified')),
        exported_as='team_description')

    subscriptionpolicy = exported(
        Choice(title=_('Subscription policy'),
               vocabulary=TeamSubscriptionPolicy,
               default=TeamSubscriptionPolicy.MODERATED, required=True,
               description=_(
                   "'Moderated' means all subscriptions must be approved. "
                   "'Open' means any user can join without approval. "
                   "'Restricted' means new members can be added only by a "
                   "team administrator.")),
        exported_as='subscription_policy')

    renewal_policy = exported(
        Choice(title=_("When someone's membership is about to expire, "
                       "notify them and"),
               required=True, vocabulary=TeamMembershipRenewalPolicy,
               default=TeamMembershipRenewalPolicy.NONE))

    defaultmembershipperiod = exported(
        Int(title=_('Subscription period'), required=False,
            description=_(
                "Number of days a new subscription lasts before expiring. "
                "You can customize the length of an individual subscription "
                "when approving it. Leave this empty or set to 0 for "
                "subscriptions to never expire.")),
        exported_as='default_membership_period')

    defaultrenewalperiod = exported(
        Int(title=_('Renewal period'), required=False,
            description=_(
                "Number of days a subscription lasts after being renewed. "
                "You can customize the lengths of individual renewals, but "
                "this is what's used for auto-renewed and user-renewed "
                "memberships.")),
        exported_as='default_renewal_period')

    defaultexpirationdate = Attribute(
        "The date, according to team's default values, in which a newly "
        "approved membership will expire.")

    defaultrenewedexpirationdate = Attribute(
        "The date, according to team's default values, in "
        "which a just-renewed membership will expire.")


class ITeam(IPerson, ITeamPublic):
    """ITeam extends IPerson.

    The teamowner should never be None.
    """
    export_as_webservice_entry('team')

    # Logo, Mugshot and displayname are here so that they can have a
    # description on a Team which is different to the description they have on
    # a Person.
    logo = copy_field(
        IPerson['logo'], default_image_resource='/@@/team-logo',
        description=_(
            "An image of exactly 64x64 pixels that will be displayed in "
            "the heading of all pages related to the team. Traditionally "
            "this is a logo, a small picture or a personal mascot. It "
            "should be no bigger than 50kb in size."))

    mugshot = copy_field(
        IPerson['mugshot'], default_image_resource='/@@/team-mugshot',
        description=_(
            "A large image of exactly 192x192 pixels, that will be displayed "
            "on the team page in Launchpad. It "
            "should be no bigger than 100kb in size. "))

    displayname = copy_field(
        IPerson['displayname'],
        description=_(
            "This team's name as you would like it displayed throughout "
            "Launchpad."))


class IPersonSet(Interface):
    """The set of Persons."""
    export_as_webservice_collection(IPerson)

    title = Attribute('Title')

    def topPeople():
        """Return the top 5 people by Karma score in the Launchpad."""

    def createPersonAndEmail(
            email, rationale, comment=None, name=None, displayname=None,
            password=None, passwordEncrypted=False,
            hide_email_addresses=False, registrant=None):
        """Create and return an `IPerson` and `IEmailAddress`.

        The newly created EmailAddress will have a status of NEW and will be
        linked to the newly created Person.

        An Account is also created, but this will change in the future!

        If the given name is None, we generate a unique nickname from the
        email address given.

        :param email: The email address, as text.
        :param rationale: An item of `PersonCreationRationale` to be used as
            the person's creation_rationale.
        :param comment: A comment explaining why the person record was
            created (usually used by scripts which create them automatically).
            Must be of the following form: "when %(action_details)s"
            (e.g. "when the foo package was imported into Ubuntu Breezy").
        :param name: The person's name.
        :param displayname: The person's displayname.
        :param password: The person's password.
        :param passwordEncrypted: Whether or not the given password is
            encrypted.
        :param registrant: The user who created this person, if any.
        :param hide_email_addresses: Whether or not Launchpad should hide the
            person's email addresses from other users.
        :raises InvalidName: When the given name is not valid.
        :raises InvalidEmailAddress: When the given email is not valid.
        :raises NameAlreadyTaken: When the given name is already in use.
        :raises EmailAddressAlreadyTaken: When the given email is already in
            use.
        :raises NicknameGenerationError: When no name is provided and we can't
            generate a nickname from the given email address.
        """

    def createPersonWithoutEmail(
        name, rationale, comment=None, displayname=None, registrant=None):
        """Create and return an `IPerson` without using an email address.

        :param name: The person's name.
        :param comment: A comment explaining why the person record was
            created (usually used by scripts which create them automatically).
            Must be of the following form: "when %(action_details)s"
            (e.g. "when the foo package was imported into Ubuntu Breezy").
        :param displayname: The person's displayname.
        :param registrant: The user who created this person, if any.
        :raises InvalidName: When the passed name isn't valid.
        :raises NameAlreadyTaken: When the passed name has already been
            used.
        """

    def ensurePerson(email, displayname, rationale, comment=None,
                     registrant=None):
        """Make sure that there is a person in the database with the given
        email address. If necessary, create the person, using the
        displayname given.

        The comment must be of the following form: "when %(action_details)s"
        (e.g. "when the foo package was imported into Ubuntu Breezy").

        XXX sabdfl 2005-06-14: this should be extended to be similar or
        identical to the other person creation argument lists, so we can
        call it and create a full person if needed. Email would remain the
        deciding factor, we would not try and guess if someone existed based
        on the displayname or other arguments.
        """

    @call_with(teamowner=REQUEST_USER)
    @rename_parameters_as(
        displayname='display_name', teamdescription='team_description',
        subscriptionpolicy='subscription_policy',
        defaultmembershipperiod='default_membership_period',
        defaultrenewalperiod='default_renewal_period')
    @operation_parameters(
        subscriptionpolicy=Choice(
            title=_('Subscription policy'), vocabulary=TeamSubscriptionPolicy,
            required=False, default=TeamSubscriptionPolicy.MODERATED))
    @export_factory_operation(
        ITeam, ['name', 'displayname', 'teamdescription',
                'defaultmembershipperiod', 'defaultrenewalperiod'])
    def newTeam(teamowner, name, displayname, teamdescription=None,
                subscriptionpolicy=TeamSubscriptionPolicy.MODERATED,
                defaultmembershipperiod=None, defaultrenewalperiod=None):
        """Create and return a new Team with given arguments."""

    def get(personid):
        """Return the person with the given id or None if it's not found."""

    @operation_parameters(
        email=TextLine(required=True, constraint=email_validator))
    @operation_returns_entry(IPerson)
    @export_read_operation()
    def getByEmail(email):
        """Return the person with the given email address.

        Return None if there is no person with the given email address.
        """

    def getByName(name, ignore_merged=True):
        """Return the person with the given name, ignoring merged persons if
        ignore_merged is True.

        Return None if there is no person with the given name.
        """

    def getByAccount(account):
        """Return the `IPerson` with the given account, or None."""
<<<<<<< HEAD

    @operation_returns_collection_of(IPerson)
    @export_read_operation()
    def getAllTeams(orderBy=None):
        """Return all Teams, ignoring the merged ones.

        <orderBy> can be either a string with the column name you want to sort
        or a list of column names as strings.
        If no orderBy is specified the results will be ordered using the
        default ordering specified in Person._defaultOrder.
        """
=======
>>>>>>> bb463c64

    def getPOFileContributors(pofile):
        """Return people that have contributed to the specified POFile."""

    def getPOFileContributorsByDistroSeries(distroseries, language):
        """Return people who translated strings in distroseries to language.

        The people that translated only IPOTemplate objects that are not
        current will not appear in the returned list.
        """

    @collection_default_content()
    def getAllValidPersonsAndTeams():
        """Return all valid persons and teams."""

    def updateStatistics(ztm):
        """Update statistics caches and commit."""

    def peopleCount():
        """Return the number of non-merged persons in the database as
           of the last statistics update.
        """

    def teamsCount():
        """Return the number of teams in the database as of the last
           statistics update.
        """

    @operation_parameters(
        text=TextLine(title=_("Search text"), default=u""))
    @operation_returns_collection_of(IPerson)
    @export_read_operation()
    def find(text="", orderBy=None):
        """Return all non-merged Persons and Teams whose name, displayname or
        email address match <text>.

        <orderBy> can be either a string with the column name you want to sort
        or a list of column names as strings.
        If no orderBy is specified the results will be ordered using the
        default ordering specified in Person._defaultOrder.

        While we don't have Full Text Indexes in the emailaddress table, we'll
        be trying to match the text only against the beginning of an email
        address.
        """

    @operation_parameters(
        text=TextLine(title=_("Search text"), default=u""))
    @operation_returns_collection_of(IPerson)
    @export_read_operation()
    def findPerson(text="", orderBy=None, exclude_inactive_accounts=True,
                   must_have_email=False):
        """Return all non-merged Persons with at least one email address whose
        name, displayname or email address match <text>.

        If text is an empty string, all persons with at least one email
        address will be returned.

        <orderBy> can be either a string with the column name you want to sort
        or a list of column names as strings.
        If no orderBy is specified the results will be ordered using the
        default ordering specified in Person._defaultOrder.

        If exclude_inactive_accounts is True, any accounts whose
        account_status is any of INACTIVE_ACCOUNT_STATUSES will not be in the
        returned set.

        If must_have_email is True, only people with one or more email
        addresses are returned.

        While we don't have Full Text Indexes in the emailaddress table, we'll
        be trying to match the text only against the beginning of an email
        address.
        """

    @operation_parameters(
        text=TextLine(title=_("Search text"), default=u""))
    @operation_returns_collection_of(IPerson)
    @export_read_operation()
    def findTeam(text="", orderBy=None):
        """Return all Teams whose name, displayname or email address
        match <text>.

        <orderBy> can be either a string with the column name you want to sort
        or a list of column names as strings.
        If no orderBy is specified the results will be ordered using the
        default ordering specified in Person._defaultOrder.

        While we don't have Full Text Indexes in the emailaddress table, we'll
        be trying to match the text only against the beginning of an email
        address.
        """

    def latest_teams(limit=5):
        """Return the latest teams registered, up to the limit specified."""

    def merge(from_person, to_person, deactivate_members=False, user=None):
        """Merge a person/team into another.

        The old person/team (from_person) will be left as an atavism.

        When merging two person entries, from_person can't have email
        addresses associated with.

        When merging teams, from_person must have no IMailingLists
        associated with and no active members. If it has active members,
        though, it's possible to have them deactivated before the merge by
        passing deactivate_members=True. In that case the user who's
        performing the merge must be provided as well.

        We are not yet game to delete the `from_person` entry from the
        database yet. We will let it roll for a while and see what cruft
        develops. -- StuartBishop 20050812
        """

    def getTranslatorsByLanguage(language):
        """Return the list of translators for the given language.

        :arg language: ILanguage object for which we want to get the
            translators.

        Return None if there is no translator.
        """

    def getValidPersons(self, persons):
        """Get all the Persons that are valid.

        This method is more effective than looking at
        Person.is_valid_person_or_team, since it avoids issuing one DB
        query per person. It queries the ValidPersonOrTeamCache table,
        issuing one query for all the person records. This makes the
        method useful for filling the ORM cache, so that checks to
        .is_valid_person won't issue any DB queries.

        XXX: This method exists mainly to fill the ORM cache for
             ValidPersonOrTeamCache. It would be better to add a column
             to the Person table. If we do that, this method can go
             away. Bug 221901. -- Bjorn Tillenius, 2008-04-25
        """

    def getPeopleWithBranches(product=None):
        """Return the people who have branches.

        :param product: If supplied, only people who have branches in the
            specified product are returned.
        """

    def getSubscribersForTargets(targets, recipients=None):
        """Return the set of subscribers for `targets`.

        :param targets: The sequence of targets for which to get the
                        subscribers.
        :param recipients: An optional instance of
                           `BugNotificationRecipients`.
                           If present, all found subscribers will be
                           added to it.
        """

    def updatePersonalStandings():
        """Update the personal standings of some people.

        Personal standing controls whether a person can post to a mailing list
        they are not a member of without moderation.  A person starts out with
        Unknown standing.  Once they have at least one message approved for
        three different lists, this method will bump their standing to Good.
        If a person's standing is already Good, or Poor or Excellent, no
        change to standing is made.
        """

    def cacheBrandingForPeople(people):
        """Prefetch Librarian aliases and content for personal images."""


class IRequestPeopleMerge(Interface):
    """This schema is used only because we want a very specific vocabulary."""

    dupeaccount = Choice(
        title=_('Duplicated Account'), required=True,
        vocabulary='PersonAccountToMerge',
        description=_("The duplicated account you found in Launchpad"))


class IAdminPeopleMergeSchema(Interface):
    """The schema used by the admin merge people page."""

    dupe_person = Choice(
        title=_('Duplicated Person'), required=True,
        vocabulary='PersonAccountToMerge',
        description=_("The duplicated person found in Launchpad."))

    target_person = Choice(
        title=_('Target Person'), required=True,
        vocabulary='PersonAccountToMerge',
        description=_("The person to be merged on."))


class IAdminTeamMergeSchema(Interface):
    """The schema used by the admin merge teams page."""

    dupe_person = Choice(
        title=_('Duplicated Team'), required=True, vocabulary='ValidTeam',
        description=_("The duplicated team found in Launchpad."))

    target_person = Choice(
        title=_('Target Team'), required=True, vocabulary='ValidTeam',
        description=_("The team to be merged on."))


class IObjectReassignment(Interface):
    """The schema used by the object reassignment page."""

    owner = PublicPersonChoice(title=_('Owner'), vocabulary='ValidOwner',
                               required=True)


class ITeamReassignment(Interface):
    """The schema used by the team reassignment page."""

    owner = PublicPersonChoice(
        title=_('Owner'), vocabulary='ValidTeamOwner', required=True)


class ITeamCreation(ITeam):
    """An interface to be used by the team creation form.

    We need this special interface so we can allow people to specify a contact
    email address for a team upon its creation.
    """

    contactemail = TextLine(
        title=_("Contact Email Address"), required=False, readonly=False,
        description=_(
            "This is the email address we'll send all notifications to this "
            "team. If no contact address is chosen, notifications directed "
            "to this team will be sent to all team members. After finishing "
            "the team creation, a new message will be sent to this address "
            "with instructions on how to finish its registration."),
        constraint=validate_new_team_email)


class TeamContactMethod(EnumeratedType):
    """The method used by Launchpad to contact a given team."""

    HOSTED_LIST = Item("""
        The Launchpad mailing list for this team

        Notifications directed to this team are sent to its Launchpad-hosted
        mailing list.
        """)

    NONE = Item("""
        Each member individually

        Notifications directed to this team will be sent to each of its
        members.
        """)

    EXTERNAL_ADDRESS = Item("""
        Another e-mail address

        Notifications directed to this team are sent to the contact address
        specified.
        """)


class ITeamContactAddressForm(Interface):

    contact_address = TextLine(
        title=_("Contact Email Address"), required=False, readonly=False)

    contact_method = Choice(
        title=_("How do people contact these team's members?"),
        required=True, vocabulary=TeamContactMethod)


class JoinNotAllowed(Exception):
    """User is not allowed to join a given team."""


class InvalidName(Exception):
    """The name given for a person is not valid."""


class NameAlreadyTaken(Exception):
    """The name given for a person is already in use by other person."""
    webservice_error(409)


# Fix value_type.schema of IPersonViewRestricted attributes.
for name in ['allmembers', 'activemembers', 'adminmembers', 'proposedmembers',
             'invited_members', 'deactivatedmembers', 'expiredmembers',
             'mapped_participants', 'unmapped_participants']:
    IPersonViewRestricted[name].value_type.schema = IPerson

IPersonPublic['sub_teams'].value_type.schema = ITeam
IPersonPublic['super_teams'].value_type.schema = ITeam
# XXX: salgado, 2008-08-01: Uncomment these when teams_*participated_in are
# exported again.
# IPersonPublic['teams_participated_in'].value_type.schema = ITeam
# IPersonPublic['teams_indirectly_participated_in'].value_type.schema = ITeam

# Fix schema of operation parameters. We need zope.deferredimport!
params_to_fix = [
    # XXX: salgado, 2008-08-01: Uncomment these when they are exported again.
    # (IPersonPublic['findPathToTeam'], 'team'),
    # (IPersonPublic['inTeam'], 'team'),
    (IPersonEditRestricted['join'], 'team'),
    (IPersonEditRestricted['leave'], 'team'),
    (IPersonEditRestricted['addMember'], 'person'),
    (IPersonEditRestricted['acceptInvitationToBeMemberOf'], 'team'),
    (IPersonEditRestricted['declineInvitationToBeMemberOf'], 'team'),
    ]
for method, name in params_to_fix:
    method.queryTaggedValue(
        'lazr.webservice.exported')['params'][name].schema = IPerson

# Fix schema of operation return values.
# XXX: salgado, 2008-08-01: Uncomment when findPathToTeam is exported again.
# IPersonPublic['findPathToTeam'].queryTaggedValue(
#     'lazr.webservice.exported')['return_type'].value_type.schema = IPerson
IPersonViewRestricted['getMembersByStatus'].queryTaggedValue(
    'lazr.webservice.exported')['return_type'].value_type.schema = IPerson

# Fix schema of ITeamMembership fields.  Has to be done here because of
# circular dependencies.
for name in ['team', 'person', 'last_changed_by']:
    ITeamMembership[name].schema = IPerson

# Thank circular dependencies once again.
IIrcID['person'].schema = IPerson
IJabberID['person'].schema = IPerson
IWikiName['person'].schema = IPerson
IEmailAddress['person'].schema = IPerson<|MERGE_RESOLUTION|>--- conflicted
+++ resolved
@@ -1693,20 +1693,6 @@
 
     def getByAccount(account):
         """Return the `IPerson` with the given account, or None."""
-<<<<<<< HEAD
-
-    @operation_returns_collection_of(IPerson)
-    @export_read_operation()
-    def getAllTeams(orderBy=None):
-        """Return all Teams, ignoring the merged ones.
-
-        <orderBy> can be either a string with the column name you want to sort
-        or a list of column names as strings.
-        If no orderBy is specified the results will be ordered using the
-        default ordering specified in Person._defaultOrder.
-        """
-=======
->>>>>>> bb463c64
 
     def getPOFileContributors(pofile):
         """Return people that have contributed to the specified POFile."""
